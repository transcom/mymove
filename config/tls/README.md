# TLS certificates

## DoD certificate authority package

DISA publishes a package of the public certificates of all DoD certificate
authorities. We use this package to easily validate all DoD-signed certificates
in dev, test, and production, without having to add them to the underlying OS
cert store.

### Updating the DoD certificate authority package

If one of our partners wants to use a certificate signed by a CA newer than the
package, then get the newest version of the package from DISA. As of this
writing, this package can be found at
<<<<<<< HEAD
[PKI/PKE Document Library](https://public.cyber.mil/pki-pke/pkipke-document-library/).
Search for the term `pkcs` and look for the "PKI CA Certificate Bundles: PKCS#7 For DoD PKI Only - Version X.X".
You can download the certificate from the provided link to get a zip file.

For reference only, the current [pkcs7 v5.6 archive](https://dl.dod.cyber.mil/wp-content/uploads/pki-pke/zip/certificates_pkcs7_v5-6_dod.zip)
can be downloaded and unzipped with:

```sh
curl https://dl.dod.cyber.mil/wp-content/uploads/pki-pke/zip/certificates_pkcs7_v5-6_dod.zip -o certificates_pkcs7_v5-6_dod.zip
unzip certificates_pkcs7_v5-6_dod.zip -d tmp/certs/
cp tmp/certs/Certificates_PKCS7_v5.6_DoD.der.p7b config/tls/
chmod +x config/tls/Certificates_PKCS7_v5.6_DoD.der.p7b
```

Then, update the path accordingly in the `DOD_CA_PACKAGE` variable in `.envrc` and in other places in the code base.

### Updating the DoD SW CA 54 cert

**NOTE:** The certificates for move.mil are signed by DoD SW CA 54. In order to update this cert we also need the
site's certs to be resigned by the new cert. This means unless the cert is expiring it should not be changed.

To download the DoD SW CA cert you will need to visit the [DoD PKI Management Portal](https://crl.gds.disa.mil/).
Select the CA you wish to download and "Submit Selection". Then under the "Certificate Authority Certificate" section
use the "Download" link.

```sh
openssl x509 -inform der -in ~/Downloads/DODSWCA_54.cer -subject -issuer > config/tls/dod-sw-ca-54.pem
```

Then, update the `MOVE_MIL_DOD_CA_CERT` variable in the `.envrc` file and in other places in the code base.

If you need to check the valid dates on the certificate you can use this command:

```sh
$ openssl x509 -inform der -in DODSWCA_54.cer -noout -dates
notBefore=Nov 22 13:51:28 2016 GMT
notAfter=Nov 23 13:51:28 2022 GMT
```
=======
[PKI/PKE Document Library -> Tools](https://public.cyber.mil/pki-pke/pkipke-document-library/?_dl_facet_pkipke_type=tools).
Ensure you are on the Tools page and download the "For DoD PKI Only" ZIP file under the "`PKI CA Certificate
Bundles: PKCS#7`" heading. The naming convention may change but it should be similar to
`Certificates_PKCS7_vX.X_DoD.der.p7b` file in that archive, where `X.X` is
the current version.
>>>>>>> 120133cd

You can read this as the certificate is valid until November 23, 2022.

## `devlocal` Certificate Authority

The `devlocal` CA is trusted by the system in development and test environments.

### Creating new certificates and signing them using the `devlocal` CA

To get a new certificate signed by the `devlocal` CA, the easiest way is to use
the `scripts/generate-devlocal-cert` script. Here's an example of running that script
to get a key pair named `partner.cer` and `partner.key` with the subject `/C=US/ST=DC/L=Washington/O=Partner/OU=Application/CN=partner.mil`.

```text
$ scripts/generate-devlocal-cert -o Partner -u Application -n partner.mil -f partner
Generating a 2048 bit RSA private key
.............................+++
........................+++
writing new private key to '/Users/me/go/src/github.com/transcom/mymove/partner.key'
-----
Signature ok
subject=/C=US/ST=DC/L=Washington/O=Partner/OU=Application/CN=partner.mil
Getting CA Private Key
SHA256 digest: 21d45ee839ef3416b361d25acc3aa6437cde87e04bfd98619cdc3ec8d47faee7
```

## Adding certificates to the database

Client Certificates are known to the system by their `SHA-256` digest hashes.
`scripts/generate-devlocal-cert` provides that (and the certificate's subject)
in its output, but if you need to do it to an existing certificate, run:

```text
$ openssl x509 -outform der -in example.cer | openssl dgst -sha256
```

For human readability, the table also stores the certificate's subject. To get that, run:

```text
$ openssl x509 -noout -subject -in example.cer
```

The certificates live in the `client_certs` table.<|MERGE_RESOLUTION|>--- conflicted
+++ resolved
@@ -12,7 +12,6 @@
 If one of our partners wants to use a certificate signed by a CA newer than the
 package, then get the newest version of the package from DISA. As of this
 writing, this package can be found at
-<<<<<<< HEAD
 [PKI/PKE Document Library](https://public.cyber.mil/pki-pke/pkipke-document-library/).
 Search for the term `pkcs` and look for the "PKI CA Certificate Bundles: PKCS#7 For DoD PKI Only - Version X.X".
 You can download the certificate from the provided link to get a zip file.
@@ -51,13 +50,6 @@
 notBefore=Nov 22 13:51:28 2016 GMT
 notAfter=Nov 23 13:51:28 2022 GMT
 ```
-=======
-[PKI/PKE Document Library -> Tools](https://public.cyber.mil/pki-pke/pkipke-document-library/?_dl_facet_pkipke_type=tools).
-Ensure you are on the Tools page and download the "For DoD PKI Only" ZIP file under the "`PKI CA Certificate
-Bundles: PKCS#7`" heading. The naming convention may change but it should be similar to
-`Certificates_PKCS7_vX.X_DoD.der.p7b` file in that archive, where `X.X` is
-the current version.
->>>>>>> 120133cd
 
 You can read this as the certificate is valid until November 23, 2022.
 
