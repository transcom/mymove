--- conflicted
+++ resolved
@@ -180,21 +180,10 @@
     {
       "name": "SERVE_SWAGGER_UI",
       "value": "{{ .SERVE_SWAGGER_UI }}"
-<<<<<<< HEAD
-    },
-    {
-      "name": "EIA_KEY",
-      "value": "{{ .EIA_KEY }}"
-    },
-    {
-      "name": "EIA_URL",
-      "value": "https://api.eia.gov/series/"
     },
     {
       "name": "REQUIRES_ACCESS_CODE",
       "value": "{{ .REQUIRES_ACCESS_CODE }}"
-=======
->>>>>>> c665f052
     }
   ],
   "logConfiguration": {
