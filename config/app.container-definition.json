--- conflicted
+++ resolved
@@ -17,11 +17,6 @@
     "app-{{ .environment }}",
     "--",
     "/bin/milmove",
-<<<<<<< HEAD
-    "serve"
-  ],
-  "command": ["--env", "container", "--debug-logging", "--log-task-metadata", "--tls-enabled"],
-=======
     "serve",
     "--env",
     "container",
@@ -30,7 +25,6 @@
     "--tls-enabled"
   ],
   "command": [],
->>>>>>> 6eec870d
   "environment": [
     {
       "name": "SERVICE_NAME",
