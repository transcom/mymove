--- conflicted
+++ resolved
@@ -194,10 +194,10 @@
       "value": "{{ .FEATURE_FLAG_ACCESS_CODE }}"
     },
     {
-<<<<<<< HEAD
       "name": "DEBUG_PPROF",
       "value": "{{ .DEBUG_PPROF }}"
-=======
+    },
+    {
       "name": "SERVE_ADMIN",
       "value": "{{ .SERVE_ADMIN }}"
     },
@@ -212,7 +212,6 @@
     {
       "name": "SERVE_API_INTERNAL",
       "value": "{{ .SERVE_API_INTERNAL }}"
->>>>>>> 4046dc8d
     }
   ],
   "logConfiguration": {
