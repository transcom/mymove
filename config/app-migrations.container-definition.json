--- conflicted
+++ resolved
@@ -15,14 +15,11 @@
     "production",
     "--db-env",
     "container",
-<<<<<<< HEAD
-    "--db-iam"
-=======
     "-p",
     "/migrate/migrations",
     "-m",
-    "/migrate/migrations_manifest.txt"
->>>>>>> d8f72140
+    "/migrate/migrations_manifest.txt",
+    "--db-iam"
   ],
   "command": [],
   "portMappings": [],
