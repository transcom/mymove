{
  "name": "app-migrations-{{ .environment }}",
  "image": "{{ .image }}",
  "portMappings": [],
  "essential": true,
  "entryPoint": [
    "/bin/chamber",
    "-r",
    "{{ .CHAMBER_RETRIES }}",
    "exec",
    "app-{{ .environment }}",
    "--",
    "/bin/milmove",
    "migrate",
    "--logging-env",
    "production",
    "--db-env",
    "container",
    "--db-iam",
    "--db-iam-role",
    "arn:aws:iam::923914045601:role/ecs-rds-role-app-{{ .environment }}",
    "--db-region",
    "us-west-2"
  ],
  "command": [],
  "environment": [
    {
      "name": "ENVIRONMENT",
      "value": "{{ .environment }}"
    },
    {
      "name": "MIGRATION_PATH",
      "value": "s3://transcom-ppp-app-{{ .environment }}-us-west-2/secure-migrations;file:///migrate/migrations"
    },
    {
      "name": "MIGRATION_MANIFEST",
      "value": "/migrate/migrations_manifest.txt"
    },
    {
      "name": "DB_HOST",
      "value": "{{ .db_host }}"
    },
    {
      "name": "DB_PORT",
      "value": "5432"
    },
    {
      "name": "DB_USER",
      "value": "ecs_user"
    },
    {
      "name": "DB_NAME",
      "value": "app"
    },
    {
      "name": "DB_SSL_MODE",
      "value": "{{ .DB_SSL_MODE }}"
    },
    {
      "name": "DB_SSL_ROOT_CERT",
      "value": "{{ .DB_SSL_ROOT_CERT }}"
    },
    {
      "name": "CHAMBER_KMS_KEY_ALIAS",
      "value": "alias/aws/ssm"
    },
    {
      "name": "CHAMBER_USE_PATHS",
      "value": "1"
    },
    {
      "name": "AWS_S3_BUCKET_NAME",
      "value": "transcom-ppp-app-{{ .environment }}-us-west-2"
    }
  ],
  "logConfiguration": {
    "logDriver": "awslogs",
    "options": {
      "awslogs-group": "ecs-tasks-app-{{ .environment }}",
      "awslogs-region": "us-west-2",
      "awslogs-stream-prefix": "app-migrations"
    }
  },
  "mountPoints": [],
<<<<<<< HEAD
  "portMappings": [],
=======
>>>>>>> 1e9fcae8
  "volumesFrom": [],
  "readonlyRootFilesystem": true
}<|MERGE_RESOLUTION|>--- conflicted
+++ resolved
@@ -82,10 +82,6 @@
     }
   },
   "mountPoints": [],
-<<<<<<< HEAD
-  "portMappings": [],
-=======
->>>>>>> 1e9fcae8
   "volumesFrom": [],
   "readonlyRootFilesystem": true
 }