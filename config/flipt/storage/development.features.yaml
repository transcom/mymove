version: '1.2'
namespace: development
flags:
  - key: headquarters_role
    name: Headquarters Role feature flag
    type: BOOLEAN_FLAG_TYPE
    enabled: true
    rollouts:
      - segment:
          key: mil-app
          value: true
  - key: gsr_role
    name: Government Surveillance Representative Role feature flag
    type: BOOLEAN_FLAG_TYPE
    enabled: false
    rollouts:
      - segment:
          key: mil-app
          value: false
  - key: safety_move
    name: Safety Move feature flag
    type: BOOLEAN_FLAG_TYPE
    enabled: true
    rollouts:
      - segment:
          key: mil-app
          value: true
  - key: counselor_move_create
    name: Counselor Move Creation feature flag
    type: BOOLEAN_FLAG_TYPE
    enabled: true
    rollouts:
      - segment:
          key: mil-app
          value: true
  - key: multi_move
    name: Multi move feature flag
    type: BOOLEAN_FLAG_TYPE
    enabled: true
    rollouts:
      - segment:
          key: mil-app
          value: true
  - key: validation_code_required
    name: Customer validation code feature flag to access the application
    type: BOOLEAN_FLAG_TYPE
    enabled: false
    rollouts:
      - segment:
          key: mil-app
          value: false
  - key: cac_validated_login
    name: CAC validated feature flag
    type: BOOLEAN_FLAG_TYPE
    enabled: true
    rollouts:
      - segment:
          key: mil-app
          value: true
  - key: move_lock
    name: Move lock feature flag
    type: BOOLEAN_FLAG_TYPE
    enabled: true
    rollouts:
      - segment:
          key: mil-app
          value: true
  - key: enable_alaska
    name: Enable Alaska feature flag
    type: BOOLEAN_FLAG_TYPE
    enabled: false
    rollouts:
      - segment:
          key: mil-app
          value: false
  - key: enable_hawaii
    name: Enable Hawaii feature flag
    type: BOOLEAN_FLAG_TYPE
    enabled: false
    rollouts:
      - segment:
          key: mil-app
          value: false
  - key: okta_dodid_input
    name: Customer DODID input being pulled from Okta and disabling text input
    type: BOOLEAN_FLAG_TYPE
    enabled: false
    rollouts:
      - segment:
          key: mil-app
          value: false
  - key: ppm
    name: PPM feature flag
    type: BOOLEAN_FLAG_TYPE
    enabled: true
    rollouts:
      - segment:
          key: mil-app
          value: true
  - key: ppm_spr
    name: Enable PPM Small Package Reimbursement flag
    type: BOOLEAN_FLAG_TYPE
    enabled: false
    rollouts:
      - segment:
          key: mil-app
          value: false
  - key: nts
    name: NTS feature flag
    type: BOOLEAN_FLAG_TYPE
    enabled: true
    rollouts:
      - segment:
          key: mil-app
          value: true
  - key: ntsr
    name: NTSR feature flag
    type: BOOLEAN_FLAG_TYPE
    enabled: true
    rollouts:
      - segment:
          key: mil-app
          value: true
  - key: boat
    name: Boat feature flag
    type: BOOLEAN_FLAG_TYPE
    enabled: true
    rollouts:
      - segment:
          key: mil-app
          value: true
  - key: mobile_home
    name: Mobile Home feature flag
    type: BOOLEAN_FLAG_TYPE
    enabled: true
    rollouts:
      - segment:
          key: mil-app
          value: true
  - key: queue_management
    name: Office user queue management feature flag
    type: BOOLEAN_FLAG_TYPE
    enabled: true
    rollouts:
      - segment:
          key: mil-app
          value: true
  - key: bulk_assignment
    name: bulk assignment feature flag
    type: BOOLEAN_FLAG_TYPE
    enabled: true
    rollouts:
      - segment:
          key: mil-app
          value: true
  - key: bulk_re_assignment
    name: bulk re assignment feature flag
    type: BOOLEAN_FLAG_TYPE
    enabled: false
    rollouts:
      - segment:
          key: mil-app
          value: false
  - key: dodid_unique
    name: DODID validation feature flag that ensures unique DODIDs
    type: BOOLEAN_FLAG_TYPE
    enabled: false
    rollouts:
      - segment:
          key: mil-app
          value: false
  - key: boolean_flag
    name: Boolean Flag
    type: BOOLEAN_FLAG_TYPE
    enabled: true
    rollouts:
      - segment:
          key: mil-app
          value: true
  - key: multi_variant
    name: Multi Variant
    type: VARIANT_FLAG_TYPE
    enabled: true
    variants:
      - key: one
        name: One
      - key: two
        name: Two
      - key: three
        name: Three
    rules:
      - segment: mil-app
        distributions:
          - variant: one
            rollout: 100
      - segment: all-entities
        distributions:
          - variant: two
            rollout: 100
  - key: disabled_variant
    name: Disabled Variant
    type: VARIANT_FLAG_TYPE
    enabled: false
    variants:
      - key: one
        name: One
      - key: Two
        name: Two
    rules:
      - segment: mil-app
        distributions:
          - variant: one
            rollout: 100
  - key: third_address_available
    name: Third Address Available
    type: BOOLEAN_FLAG_TYPE
    enabled: true
    rollouts:
      - segment:
          key: mil-app
          value: true
  - key: unaccompanied_baggage
    name: Unaccompanied baggage shipment feature flag
    type: BOOLEAN_FLAG_TYPE
    enabled: false
    rollouts:
      - segment:
          key: mil-app
          value: false
  - key: move_history_proc_replacement
    name: Replace POP-based move history fetching with a new proc
    type: BOOLEAN_FLAG_TYPE
    enabled: false
    rollouts:
      - segment:
          key: mil-app
          value: false
  - key: customer_registration
    name: Customer registration feature flag
    type: BOOLEAN_FLAG_TYPE
    enabled: false
    rollouts:
      - segment:
          key: mil-app
          value: false
  - key: terminating_shipments
    name: Shipment termination for cause feature flag
    type: BOOLEAN_FLAG_TYPE
    enabled: false
    rollouts:
      - segment:
          key: mil-app
          value: false
<<<<<<< HEAD
  - key: approval_request_type
    name: Approval request type UI column feature flag
=======
  - key: gun_safe
    name: Gun safe feature flag
>>>>>>> 9f22ac94
    type: BOOLEAN_FLAG_TYPE
    enabled: false
    rollouts:
      - segment:
          key: mil-app
          value: false
<<<<<<< HEAD
=======
  - key: request_account_privileges
    name: Request account privileges feature flag
    type: BOOLEAN_FLAG_TYPE
    enabled: false
    rollouts:
      - segment:
          key: mil-app
          value: false

>>>>>>> 9f22ac94
segments:
  - key: mil-app
    name: Mil App
    constraints:
      - type: STRING_COMPARISON_TYPE
        property: applicationName
        operator: eq
        value: mil
    match_type: ALL_MATCH_TYPE
  - key: all-entities
    name: All Entities
    match_type: ALL_MATCH_TYPE<|MERGE_RESOLUTION|>--- conflicted
+++ resolved
@@ -251,21 +251,22 @@
       - segment:
           key: mil-app
           value: false
-<<<<<<< HEAD
   - key: approval_request_type
     name: Approval request type UI column feature flag
-=======
+    type: BOOLEAN_FLAG_TYPE
+    enabled: false
+    rollouts:
+      - segment:
+          key: mil-app
+          value: false
   - key: gun_safe
     name: Gun safe feature flag
->>>>>>> 9f22ac94
-    type: BOOLEAN_FLAG_TYPE
-    enabled: false
-    rollouts:
-      - segment:
-          key: mil-app
-          value: false
-<<<<<<< HEAD
-=======
+    type: BOOLEAN_FLAG_TYPE
+    enabled: false
+    rollouts:
+      - segment:
+          key: mil-app
+          value: false
   - key: request_account_privileges
     name: Request account privileges feature flag
     type: BOOLEAN_FLAG_TYPE
@@ -274,8 +275,6 @@
       - segment:
           key: mil-app
           value: false
-
->>>>>>> 9f22ac94
 segments:
   - key: mil-app
     name: Mil App
