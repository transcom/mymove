version: "1.2"
namespace: development
flags:
  - key: gsr_role
    name: Government Surveillance Representative Role feature flag
    type: BOOLEAN_FLAG_TYPE
    enabled: false
    rollouts:
      - segment:
          key: mil-app
          value: false
  - key: safety_move
    name: Safety Move feature flag
    type: BOOLEAN_FLAG_TYPE
    enabled: true
    rollouts:
      - segment:
          key: mil-app
          value: true
  - key: counselor_move_create
    name: Counselor Move Creation feature flag
    type: BOOLEAN_FLAG_TYPE
    enabled: true
    rollouts:
      - segment:
          key: mil-app
          value: true
  - key: validation_code_required
    name: Customer validation code feature flag to access the application
    type: BOOLEAN_FLAG_TYPE
    enabled: false
    rollouts:
      - segment:
          key: mil-app
          value: false
  - key: cac_validated_login
    name: CAC validated feature flag
    type: BOOLEAN_FLAG_TYPE
    enabled: true
    rollouts:
      - segment:
          key: mil-app
          value: true
  - key: move_lock
    name: Move lock feature flag
    type: BOOLEAN_FLAG_TYPE
    enabled: true
    rollouts:
      - segment:
          key: mil-app
          value: true
  - key: enable_alaska
    name: Enable Alaska feature flag
    type: BOOLEAN_FLAG_TYPE
    enabled: false
    rollouts:
      - segment:
          key: mil-app
          value: false
  - key: enable_hawaii
    name: Enable Hawaii feature flag
    type: BOOLEAN_FLAG_TYPE
    enabled: false
    rollouts:
      - segment:
          key: mil-app
          value: false
  - key: okta_dodid_input
    name: Customer DODID input being pulled from Okta and disabling text input
    type: BOOLEAN_FLAG_TYPE
    enabled: false
    rollouts:
      - segment:
          key: mil-app
          value: false
  - key: ppm
    name: PPM feature flag
    type: BOOLEAN_FLAG_TYPE
    enabled: true
    rollouts:
      - segment:
          key: mil-app
          value: true
  - key: ppm_spr
    name: Enable PPM Small Package Reimbursement flag
    type: BOOLEAN_FLAG_TYPE
    enabled: false
    rollouts:
      - segment:
          key: mil-app
          value: false
  - key: nts
    name: NTS feature flag
    type: BOOLEAN_FLAG_TYPE
    enabled: true
    rollouts:
      - segment:
          key: mil-app
          value: true
  - key: ntsr
    name: NTSR feature flag
    type: BOOLEAN_FLAG_TYPE
    enabled: true
    rollouts:
      - segment:
          key: mil-app
          value: true
  - key: boat
    name: Boat feature flag
    type: BOOLEAN_FLAG_TYPE
    enabled: true
    rollouts:
      - segment:
          key: mil-app
          value: true
  - key: mobile_home
    name: Mobile Home feature flag
    type: BOOLEAN_FLAG_TYPE
    enabled: true
    rollouts:
      - segment:
          key: mil-app
          value: true
  - key: queue_management
    name: Office user queue management feature flag
    type: BOOLEAN_FLAG_TYPE
    enabled: true
    rollouts:
      - segment:
          key: mil-app
          value: true
  - key: wounded_warrior_move
    name: Wounded Warrior feature flag
    type: BOOLEAN_FLAG_TYPE
    enabled: false
    rollouts:
      - segment:
          key: mil-app
          value: false
  - key: bulk_assignment
    name: bulk assignment feature flag
    type: BOOLEAN_FLAG_TYPE
    enabled: true
    rollouts:
      - segment:
          key: mil-app
          value: true
  - key: bulk_re_assignment
    name: bulk re assignment feature flag
    type: BOOLEAN_FLAG_TYPE
    enabled: false
    rollouts:
      - segment:
          key: mil-app
          value: false
  - key: dodid_unique
    name: DODID validation feature flag that ensures unique DODIDs
    type: BOOLEAN_FLAG_TYPE
    enabled: false
    rollouts:
      - segment:
          key: mil-app
          value: false
  - key: boolean_flag
    name: Boolean Flag
    type: BOOLEAN_FLAG_TYPE
    enabled: true
    rollouts:
      - segment:
          key: mil-app
          value: true
  - key: multi_variant
    name: Multi Variant
    type: VARIANT_FLAG_TYPE
    enabled: true
    variants:
      - key: one
        name: One
      - key: two
        name: Two
      - key: three
        name: Three
    rules:
      - segment: mil-app
        distributions:
          - variant: one
            rollout: 100
      - segment: all-entities
        distributions:
          - variant: two
            rollout: 100
  - key: disabled_variant
    name: Disabled Variant
    type: VARIANT_FLAG_TYPE
    enabled: false
    variants:
      - key: one
        name: One
      - key: Two
        name: Two
    rules:
      - segment: mil-app
        distributions:
          - variant: one
            rollout: 100
  - key: third_address_available
    name: Third Address Available
    type: BOOLEAN_FLAG_TYPE
    enabled: true
    rollouts:
      - segment:
          key: mil-app
          value: true
  - key: unaccompanied_baggage
    name: Unaccompanied baggage shipment feature flag
    type: BOOLEAN_FLAG_TYPE
    enabled: false
    rollouts:
      - segment:
          key: mil-app
          value: false
  - key: move_history_proc_replacement
    name: Replace POP-based move history fetching with a new proc
    type: BOOLEAN_FLAG_TYPE
    enabled: false
    rollouts:
      - segment:
          key: mil-app
          value: false
  - key: customer_registration
    name: Customer registration feature flag
    type: BOOLEAN_FLAG_TYPE
    enabled: false
    rollouts:
      - segment:
          key: mil-app
          value: false
  - key: terminating_shipments
    name: Shipment termination for cause feature flag
    type: BOOLEAN_FLAG_TYPE
    enabled: false
    rollouts:
      - segment:
          key: mil-app
          value: false
  - key: gun_safe
    name: Gun safe feature flag
    type: BOOLEAN_FLAG_TYPE
    enabled: false
    rollouts:
      - segment:
          key: mil-app
          value: false
<<<<<<< HEAD
  - key: bluebark_move
    name: Bluebark Move feature flag
=======
  - key: approval_request_type_column
    name: Approval request type UI column feature flag
>>>>>>> 89b31dba
    type: BOOLEAN_FLAG_TYPE
    enabled: false
    rollouts:
      - segment:
          key: mil-app
          value: false
<<<<<<< HEAD
=======
  - key: disable_move_approval
    name: Move approval disabled or not
    type: BOOLEAN_FLAG_TYPE
    enabled: true
    rollouts:
      - segment:
          key: mil-app
          value: true
>>>>>>> 89b31dba
  - key: request_account_privileges
    name: Request account privileges feature flag
    type: BOOLEAN_FLAG_TYPE
    enabled: false
    rollouts:
      - segment:
          key: mil-app
          value: false
segments:
  - key: mil-app
    name: Mil App
    constraints:
      - type: STRING_COMPARISON_TYPE
        property: applicationName
        operator: eq
        value: mil
    match_type: ALL_MATCH_TYPE
  - key: all-entities
    name: All Entities
    match_type: ALL_MATCH_TYPE<|MERGE_RESOLUTION|>--- conflicted
+++ resolved
@@ -251,21 +251,22 @@
       - segment:
           key: mil-app
           value: false
-<<<<<<< HEAD
   - key: bluebark_move
     name: Bluebark Move feature flag
-=======
+    type: BOOLEAN_FLAG_TYPE
+    enabled: false
+    rollouts:
+      - segment:
+          key: mil-app
+          value: false
   - key: approval_request_type_column
     name: Approval request type UI column feature flag
->>>>>>> 89b31dba
-    type: BOOLEAN_FLAG_TYPE
-    enabled: false
-    rollouts:
-      - segment:
-          key: mil-app
-          value: false
-<<<<<<< HEAD
-=======
+    type: BOOLEAN_FLAG_TYPE
+    enabled: false
+    rollouts:
+      - segment:
+          key: mil-app
+          value: false
   - key: disable_move_approval
     name: Move approval disabled or not
     type: BOOLEAN_FLAG_TYPE
@@ -274,7 +275,6 @@
       - segment:
           key: mil-app
           value: true
->>>>>>> 89b31dba
   - key: request_account_privileges
     name: Request account privileges feature flag
     type: BOOLEAN_FLAG_TYPE
