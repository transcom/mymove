--- conflicted
+++ resolved
@@ -41,8 +41,6 @@
   - segment:
       key: mil-app
       value: true
-<<<<<<< HEAD
-=======
 - key: move_lock
   name: Move lock feature flag
   type: BOOLEAN_FLAG_TYPE
@@ -59,7 +57,6 @@
   - segment:
       key: mil-app
       value: true
->>>>>>> d5c0f407
 - key: okta_dodid_input
   name: Customer DODID input being pulled from Okta and disabling text input
   type: BOOLEAN_FLAG_TYPE
