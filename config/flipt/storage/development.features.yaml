--- conflicted
+++ resolved
@@ -267,23 +267,22 @@
       - segment:
           key: mil-app
           value: false
-<<<<<<< HEAD
   - key: approval_request_type_column
     name: Approval request type UI column feature flag
-=======
+    type: BOOLEAN_FLAG_TYPE
+    enabled: false
+    rollouts:
+      - segment:
+          key: mil-app
+          value: false
   - key: request_account_privileges
     name: Request account privileges feature flag
->>>>>>> c32cd8b6
-    type: BOOLEAN_FLAG_TYPE
-    enabled: false
-    rollouts:
-      - segment:
-          key: mil-app
-          value: false
-<<<<<<< HEAD
-=======
-
->>>>>>> c32cd8b6
+    type: BOOLEAN_FLAG_TYPE
+    enabled: false
+    rollouts:
+      - segment:
+          key: mil-app
+          value: false
 segments:
   - key: mil-app
     name: Mil App
