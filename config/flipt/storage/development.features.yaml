version: "1.2"
namespace: development
flags:
- key: safety_move
  name: Safety Move feature flag
  type: BOOLEAN_FLAG_TYPE
  enabled: true
  rollouts:
  - segment:
      key: mil-app
      value: true
- key: counselor_move_create
  name: Counselor Move Creation feature flag
  type: BOOLEAN_FLAG_TYPE
  enabled: true
  rollouts:
  - segment:
      key: mil-app
      value: true
- key: multi_move
  name: Multi move feature flag
  type: BOOLEAN_FLAG_TYPE
  enabled: true
  rollouts:
  - segment:
      key: mil-app
      value: true
- key: validation_code_required
  name: Customer validation code feature flag to access the application
  type: BOOLEAN_FLAG_TYPE
  enabled: false
  rollouts:
  - segment:
      key: mil-app
      value: false
- key: cac_validated_login
  name: CAC validated feature flag
  type: BOOLEAN_FLAG_TYPE
  enabled: true
  rollouts:
  - segment:
      key: mil-app
      value: true
- key: move_lock
  name: Move lock feature flag
  type: BOOLEAN_FLAG_TYPE
  enabled: true
  rollouts:
  - segment:
      key: mil-app
      value: true
<<<<<<< HEAD
=======
- key: move_lock
  name: Move lock feature flag
  type: BOOLEAN_FLAG_TYPE
  enabled: true
  rollouts:
  - segment:
      key: mil-app
      value: true
- key: move_lock
  name: Move lock feature flag
  type: BOOLEAN_FLAG_TYPE
  enabled: true
  rollouts:
  - segment:
      key: mil-app
      value: true
>>>>>>> 1dd87325
- key: okta_dodid_input
  name: Customer DODID input being pulled from Okta and disabling text input
  type: BOOLEAN_FLAG_TYPE
  enabled: false
  rollouts:
  - segment:
      key: mil-app
      value: false
- key: ppm
  name: PPM feature flag
  type: BOOLEAN_FLAG_TYPE
  enabled: true
  rollouts:
  - segment:
      key: mil-app
      value: true
- key: nts
  name: NTS feature flag
  type: BOOLEAN_FLAG_TYPE
  enabled: true
  rollouts:
  - segment:
      key: mil-app
      value: true
- key: ntsr
  name: NTSR feature flag
  type: BOOLEAN_FLAG_TYPE
  enabled: true
  rollouts:
  - segment:
      key: mil-app
      value: true
- key: coast_guard_emplid
  name: USCG EMPLID feature flag
  type: BOOLEAN_FLAG_TYPE
  enabled: true
  rollouts:
  - segment:
      key: mil-app
      value: true
- key: boolean_flag
  name: Boolean Flag
  type: BOOLEAN_FLAG_TYPE
  enabled: true
  rollouts:
  - segment:
      key: mil-app
      value: true
- key: multi_variant
  name: Multi Variant
  type: VARIANT_FLAG_TYPE
  enabled: true
  variants:
  - key: one
    name: One
  - key: two
    name: Two
  - key: three
    name: Three
  rules:
  - segment: mil-app
    distributions:
    - variant: one
      rollout: 100
  - segment: all-entities
    distributions:
    - variant: two
      rollout: 100
- key: disabled_variant
  name: Disabled Variant
  type: VARIANT_FLAG_TYPE
  enabled: false
  variants:
  - key: one
    name: One
  - key: Two
    name: Two
  rules:
  - segment: mil-app
    distributions:
    - variant: one
      rollout: 100
segments:
- key: mil-app
  name: Mil App
  constraints:
  - type: STRING_COMPARISON_TYPE
    property: applicationName
    operator: eq
    value: mil
  match_type: ALL_MATCH_TYPE
- key: all-entities
  name: All Entities
  match_type: ALL_MATCH_TYPE<|MERGE_RESOLUTION|>--- conflicted
+++ resolved
@@ -49,8 +49,6 @@
   - segment:
       key: mil-app
       value: true
-<<<<<<< HEAD
-=======
 - key: move_lock
   name: Move lock feature flag
   type: BOOLEAN_FLAG_TYPE
@@ -67,7 +65,6 @@
   - segment:
       key: mil-app
       value: true
->>>>>>> 1dd87325
 - key: okta_dodid_input
   name: Customer DODID input being pulled from Okta and disabling text input
   type: BOOLEAN_FLAG_TYPE
