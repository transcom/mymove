version: "1.2"
namespace: development
flags:
- key: safety_move
  name: Safety Move feature flag
  type: BOOLEAN_FLAG_TYPE
  enabled: true
  rollouts:
  - segment:
      key: mil-app
      value: true
- key: counselor_move_create
  name: Counselor Move Creation feature flag
  type: BOOLEAN_FLAG_TYPE
  enabled: true
  rollouts:
  - segment:
      key: mil-app
      value: true
- key: multi_move
  name: Multi move feature flag
  type: BOOLEAN_FLAG_TYPE
  enabled: true
  rollouts:
  - segment:
      key: mil-app
      value: true
- key: validation_code_required
  name: Customer validation code feature flag to access the application
  type: BOOLEAN_FLAG_TYPE
  enabled: false
  rollouts:
  - segment:
      key: mil-app
      value: false
- key: cac_validated_login
  name: CAC validated feature flag
  type: BOOLEAN_FLAG_TYPE
  enabled: true
  rollouts:
  - segment:
      key: mil-app
      value: true
- key: move_lock
  name: Move lock feature flag
  type: BOOLEAN_FLAG_TYPE
  enabled: true
  rollouts:
  - segment:
      key: mil-app
      value: true
- key: okta_dodid_input
  name: Customer DODID input being pulled from Okta and disabling text input
  type: BOOLEAN_FLAG_TYPE
  enabled: false
  rollouts:
  - segment:
      key: mil-app
      value: false
- key: ppm
  name: PPM feature flag
  type: BOOLEAN_FLAG_TYPE
  enabled: true
  rollouts:
  - segment:
      key: mil-app
      value: true
- key: nts
  name: NTS feature flag
  type: BOOLEAN_FLAG_TYPE
  enabled: true
  rollouts:
  - segment:
      key: mil-app
      value: true
- key: ntsr
  name: NTSR feature flag
  type: BOOLEAN_FLAG_TYPE
  enabled: true
  rollouts:
  - segment:
      key: mil-app
      value: true
<<<<<<< HEAD
- key: coast_guard_emplid
  name: USCG EMPLID feature flag
  type: BOOLEAN_FLAG_TYPE
  enabled: true
  rollouts:
  - segment:
      key: mil-app
      value: true
- key: manage_supporting_docs
  name: Additional doc upload feature flag
  type: BOOLEAN_FLAG_TYPE
  enabled: false
  rollouts:
  - segment:
      key: mil-app
      value: false
=======
>>>>>>> ee01cdff
- key: boolean_flag
  name: Boolean Flag
  type: BOOLEAN_FLAG_TYPE
  enabled: true
  rollouts:
  - segment:
      key: mil-app
      value: true
- key: multi_variant
  name: Multi Variant
  type: VARIANT_FLAG_TYPE
  enabled: true
  variants:
  - key: one
    name: One
  - key: two
    name: Two
  - key: three
    name: Three
  rules:
  - segment: mil-app
    distributions:
    - variant: one
      rollout: 100
  - segment: all-entities
    distributions:
    - variant: two
      rollout: 100
- key: disabled_variant
  name: Disabled Variant
  type: VARIANT_FLAG_TYPE
  enabled: false
  variants:
  - key: one
    name: One
  - key: Two
    name: Two
  rules:
  - segment: mil-app
    distributions:
    - variant: one
      rollout: 100
segments:
- key: mil-app
  name: Mil App
  constraints:
  - type: STRING_COMPARISON_TYPE
    property: applicationName
    operator: eq
    value: mil
  match_type: ALL_MATCH_TYPE
- key: all-entities
  name: All Entities
  match_type: ALL_MATCH_TYPE<|MERGE_RESOLUTION|>--- conflicted
+++ resolved
@@ -81,15 +81,6 @@
   - segment:
       key: mil-app
       value: true
-<<<<<<< HEAD
-- key: coast_guard_emplid
-  name: USCG EMPLID feature flag
-  type: BOOLEAN_FLAG_TYPE
-  enabled: true
-  rollouts:
-  - segment:
-      key: mil-app
-      value: true
 - key: manage_supporting_docs
   name: Additional doc upload feature flag
   type: BOOLEAN_FLAG_TYPE
@@ -98,8 +89,6 @@
   - segment:
       key: mil-app
       value: false
-=======
->>>>>>> ee01cdff
 - key: boolean_flag
   name: Boolean Flag
   type: BOOLEAN_FLAG_TYPE
