version: '1.2'
namespace: development
flags:
  - key: gsr_role
    name: Government Surveillance Representative Role feature flag
    type: BOOLEAN_FLAG_TYPE
    enabled: false
    rollouts:
      - segment:
          key: mil-app
          value: false
  - key: safety_move
    name: Safety Move feature flag
    type: BOOLEAN_FLAG_TYPE
    enabled: true
    rollouts:
      - segment:
          key: mil-app
          value: true
  - key: counselor_move_create
    name: Counselor Move Creation feature flag
    type: BOOLEAN_FLAG_TYPE
    enabled: true
    rollouts:
      - segment:
          key: mil-app
          value: true
  - key: validation_code_required
    name: Customer validation code feature flag to access the application
    type: BOOLEAN_FLAG_TYPE
    enabled: false
    rollouts:
      - segment:
          key: mil-app
          value: false
  - key: cac_validated_login
    name: CAC validated feature flag
    type: BOOLEAN_FLAG_TYPE
    enabled: true
    rollouts:
      - segment:
          key: mil-app
          value: true
  - key: move_lock
    name: Move lock feature flag
    type: BOOLEAN_FLAG_TYPE
    enabled: true
    rollouts:
      - segment:
          key: mil-app
          value: true
  - key: enable_alaska
    name: Enable Alaska feature flag
    type: BOOLEAN_FLAG_TYPE
    enabled: false
    rollouts:
      - segment:
          key: mil-app
          value: false
  - key: enable_hawaii
    name: Enable Hawaii feature flag
    type: BOOLEAN_FLAG_TYPE
    enabled: false
    rollouts:
      - segment:
          key: mil-app
          value: false
  - key: okta_dodid_input
    name: Customer DODID input being pulled from Okta and disabling text input
    type: BOOLEAN_FLAG_TYPE
    enabled: false
    rollouts:
      - segment:
          key: mil-app
          value: false
  - key: ppm
    name: PPM feature flag
    type: BOOLEAN_FLAG_TYPE
    enabled: true
    rollouts:
      - segment:
          key: mil-app
          value: true
  - key: ppm_spr
    name: Enable PPM Small Package Reimbursement flag
    type: BOOLEAN_FLAG_TYPE
    enabled: false
    rollouts:
      - segment:
          key: mil-app
          value: false
  - key: nts
    name: NTS feature flag
    type: BOOLEAN_FLAG_TYPE
    enabled: true
    rollouts:
      - segment:
          key: mil-app
          value: true
  - key: ntsr
    name: NTSR feature flag
    type: BOOLEAN_FLAG_TYPE
    enabled: true
    rollouts:
      - segment:
          key: mil-app
          value: true
  - key: boat
    name: Boat feature flag
    type: BOOLEAN_FLAG_TYPE
    enabled: true
    rollouts:
      - segment:
          key: mil-app
          value: true
  - key: mobile_home
    name: Mobile Home feature flag
    type: BOOLEAN_FLAG_TYPE
    enabled: true
    rollouts:
      - segment:
          key: mil-app
          value: true
  - key: queue_management
    name: Office user queue management feature flag
    type: BOOLEAN_FLAG_TYPE
    enabled: true
    rollouts:
      - segment:
          key: mil-app
          value: true
  - key: wounded_warrior_move
    name: Wounded Warrior feature flag
    type: BOOLEAN_FLAG_TYPE
    enabled: false
    rollouts:
      - segment:
          key: mil-app
          value: false
  - key: bulk_assignment
    name: bulk assignment feature flag
    type: BOOLEAN_FLAG_TYPE
    enabled: true
    rollouts:
      - segment:
          key: mil-app
          value: true
  - key: bulk_re_assignment
    name: bulk re assignment feature flag
    type: BOOLEAN_FLAG_TYPE
    enabled: false
    rollouts:
      - segment:
          key: mil-app
          value: false
  - key: dodid_unique
    name: DODID validation feature flag that ensures unique DODIDs
    type: BOOLEAN_FLAG_TYPE
    enabled: false
    rollouts:
      - segment:
          key: mil-app
          value: false
  - key: boolean_flag
    name: Boolean Flag
    type: BOOLEAN_FLAG_TYPE
    enabled: true
    rollouts:
      - segment:
          key: mil-app
          value: true
  - key: multi_variant
    name: Multi Variant
    type: VARIANT_FLAG_TYPE
    enabled: true
    variants:
      - key: one
        name: One
      - key: two
        name: Two
      - key: three
        name: Three
    rules:
      - segment: mil-app
        distributions:
          - variant: one
            rollout: 100
      - segment: all-entities
        distributions:
          - variant: two
            rollout: 100
  - key: disabled_variant
    name: Disabled Variant
    type: VARIANT_FLAG_TYPE
    enabled: false
    variants:
      - key: one
        name: One
      - key: Two
        name: Two
    rules:
      - segment: mil-app
        distributions:
          - variant: one
            rollout: 100
  - key: third_address_available
    name: Third Address Available
    type: BOOLEAN_FLAG_TYPE
    enabled: true
    rollouts:
      - segment:
          key: mil-app
          value: true
  - key: unaccompanied_baggage
    name: Unaccompanied baggage shipment feature flag
    type: BOOLEAN_FLAG_TYPE
    enabled: false
    rollouts:
      - segment:
          key: mil-app
          value: false
  - key: move_history_proc_replacement
    name: Replace POP-based move history fetching with a new proc
    type: BOOLEAN_FLAG_TYPE
    enabled: false
    rollouts:
      - segment:
          key: mil-app
          value: false
  - key: customer_registration
    name: Customer registration feature flag
    type: BOOLEAN_FLAG_TYPE
    enabled: false
    rollouts:
      - segment:
          key: mil-app
          value: false
  - key: terminating_shipments
    name: Shipment termination for cause feature flag
    type: BOOLEAN_FLAG_TYPE
    enabled: false
    rollouts:
      - segment:
          key: mil-app
          value: false
  - key: gun_safe
    name: Gun safe feature flag
    type: BOOLEAN_FLAG_TYPE
    enabled: false
    rollouts:
      - segment:
          key: mil-app
          value: false
<<<<<<< HEAD
  - key: approval_request_type_column
    name: Approval request type UI column feature flag
=======
  - key: bluebark_move
    name: Bluebark Move feature flag
>>>>>>> 3d8b4d83
    type: BOOLEAN_FLAG_TYPE
    enabled: false
    rollouts:
      - segment:
          key: mil-app
          value: false
  - key: request_account_privileges
    name: Request account privileges feature flag
    type: BOOLEAN_FLAG_TYPE
    enabled: false
    rollouts:
      - segment:
          key: mil-app
          value: false
segments:
  - key: mil-app
    name: Mil App
    constraints:
      - type: STRING_COMPARISON_TYPE
        property: applicationName
        operator: eq
        value: mil
    match_type: ALL_MATCH_TYPE
  - key: all-entities
    name: All Entities
    match_type: ALL_MATCH_TYPE<|MERGE_RESOLUTION|>--- conflicted
+++ resolved
@@ -251,13 +251,16 @@
       - segment:
           key: mil-app
           value: false
-<<<<<<< HEAD
   - key: approval_request_type_column
     name: Approval request type UI column feature flag
-=======
+    type: BOOLEAN_FLAG_TYPE
+    enabled: false
+    rollouts:
+      - segment:
+          key: mil-app
+          value: false
   - key: bluebark_move
     name: Bluebark Move feature flag
->>>>>>> 3d8b4d83
     type: BOOLEAN_FLAG_TYPE
     enabled: false
     rollouts:
