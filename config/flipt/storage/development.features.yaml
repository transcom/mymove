version: "1.2"
namespace: development
flags:
- key: safety_move
  name: Safety Move feature flag
  type: BOOLEAN_FLAG_TYPE
  enabled: true
  rollouts:
  - segment:
      key: mil-app
      value: true
- key: counselor_move_create
  name: Counselor Move Creation feature flag
  type: BOOLEAN_FLAG_TYPE
  enabled: true
  rollouts:
  - segment:
      key: mil-app
      value: true
- key: multi_move
  name: Multi move feature flag
  type: BOOLEAN_FLAG_TYPE
  enabled: true
  rollouts:
  - segment:
      key: mil-app
      value: true
- key: validation_code_required
  name: Customer validation code feature flag to access the application
  type: BOOLEAN_FLAG_TYPE
  enabled: false
  rollouts:
  - segment:
      key: mil-app
      value: false
- key: cac_validated_login
  name: CAC validated feature flag
  type: BOOLEAN_FLAG_TYPE
  enabled: true
  rollouts:
  - segment:
      key: mil-app
      value: true
- key: move_lock
  name: Move lock feature flag
  type: BOOLEAN_FLAG_TYPE
  enabled: true
  rollouts:
  - segment:
      key: mil-app
      value: true
- key: move_lock
  name: Move lock feature flag
  type: BOOLEAN_FLAG_TYPE
  enabled: true
  rollouts:
  - segment:
      key: mil-app
      value: true
- key: move_lock
  name: Move lock feature flag
  type: BOOLEAN_FLAG_TYPE
  enabled: true
  rollouts:
  - segment:
      key: mil-app
      value: true
- key: okta_dodid_input
  name: Customer DODID input being pulled from Okta and disabling text input
  type: BOOLEAN_FLAG_TYPE
  enabled: false
  rollouts:
  - segment:
      key: mil-app
      value: false
- key: ppm
  name: PPM feature flag
  type: BOOLEAN_FLAG_TYPE
  enabled: true
  rollouts:
  - segment:
      key: mil-app
      value: true
- key: nts
  name: NTS feature flag
  type: BOOLEAN_FLAG_TYPE
  enabled: true
  rollouts:
  - segment:
      key: mil-app
      value: true
- key: ntsr
  name: NTSR feature flag
  type: BOOLEAN_FLAG_TYPE
  enabled: true
  rollouts:
  - segment:
      key: mil-app
      value: true
<<<<<<< HEAD
=======
- key: coast_guard_emplid
  name: USCG EMPLID feature flag
  type: BOOLEAN_FLAG_TYPE
  enabled: true
  rollouts:
  - segment:
      key: mil-app
      value: true
- key: manage_supporting_docs
  name: Additional doc upload feature flag
  type: BOOLEAN_FLAG_TYPE
  enabled: false
  rollouts:
  - segment:
      key: mil-app
      value: false
>>>>>>> 8d0e7410
- key: boolean_flag
  name: Boolean Flag
  type: BOOLEAN_FLAG_TYPE
  enabled: true
  rollouts:
  - segment:
      key: mil-app
      value: true
- key: multi_variant
  name: Multi Variant
  type: VARIANT_FLAG_TYPE
  enabled: true
  variants:
  - key: one
    name: One
  - key: two
    name: Two
  - key: three
    name: Three
  rules:
  - segment: mil-app
    distributions:
    - variant: one
      rollout: 100
  - segment: all-entities
    distributions:
    - variant: two
      rollout: 100
- key: disabled_variant
  name: Disabled Variant
  type: VARIANT_FLAG_TYPE
  enabled: false
  variants:
  - key: one
    name: One
  - key: Two
    name: Two
  rules:
  - segment: mil-app
    distributions:
    - variant: one
      rollout: 100
segments:
- key: mil-app
  name: Mil App
  constraints:
  - type: STRING_COMPARISON_TYPE
    property: applicationName
    operator: eq
    value: mil
  match_type: ALL_MATCH_TYPE
- key: all-entities
  name: All Entities
  match_type: ALL_MATCH_TYPE<|MERGE_RESOLUTION|>--- conflicted
+++ resolved
@@ -97,16 +97,6 @@
   - segment:
       key: mil-app
       value: true
-<<<<<<< HEAD
-=======
-- key: coast_guard_emplid
-  name: USCG EMPLID feature flag
-  type: BOOLEAN_FLAG_TYPE
-  enabled: true
-  rollouts:
-  - segment:
-      key: mil-app
-      value: true
 - key: manage_supporting_docs
   name: Additional doc upload feature flag
   type: BOOLEAN_FLAG_TYPE
@@ -115,7 +105,6 @@
   - segment:
       key: mil-app
       value: false
->>>>>>> 8d0e7410
 - key: boolean_flag
   name: Boolean Flag
   type: BOOLEAN_FLAG_TYPE
