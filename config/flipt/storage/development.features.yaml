--- conflicted
+++ resolved
@@ -243,10 +243,14 @@
       - segment:
           key: mil-app
           value: false
-<<<<<<< HEAD
   - key: disable_move_approval
     name: Move approval disabled or not
-=======
+    type: BOOLEAN_FLAG_TYPE
+    enabled: false
+    rollouts:
+      - segment:
+          key: mil-app
+          value: false
   - key: bluebark_move
     name: Bluebark Move feature flag
     type: BOOLEAN_FLAG_TYPE
@@ -255,39 +259,23 @@
       - segment:
           key: mil-app
           value: false
+  - key: request_account_privileges
+    name: Request account privileges feature flag
+    type: BOOLEAN_FLAG_TYPE
+    enabled: false
+    rollouts:
+      - segment:
+          key: mil-app
+          value: false
   - key: approval_request_type_column
     name: Approval request type UI column feature flag
->>>>>>> fbf51197
-    type: BOOLEAN_FLAG_TYPE
-    enabled: false
-    rollouts:
-      - segment:
-          key: mil-app
-          value: false
-  - key: bluebark_move
-    name: Bluebark Move feature flag
-    type: BOOLEAN_FLAG_TYPE
-    enabled: false
-    rollouts:
-      - segment:
-          key: mil-app
-          value: false
-  - key: request_account_privileges
-    name: Request account privileges feature flag
-    type: BOOLEAN_FLAG_TYPE
-    enabled: false
-    rollouts:
-      - segment:
-          key: mil-app
-          value: false
-  - key: approval_request_type_column
-    name: Approval request type UI column feature flag
-    type: BOOLEAN_FLAG_TYPE
-    enabled: false
-    rollouts:
-      - segment:
-          key: mil-app
-          value: false
+    type: BOOLEAN_FLAG_TYPE
+    enabled: false
+    rollouts:
+      - segment:
+          key: mil-app
+          value: false
+
 segments:
   - key: mil-app
     name: Mil App
