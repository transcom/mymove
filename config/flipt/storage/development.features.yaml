version: "1.2"
namespace: development
flags:
- key: headquarters_role
  name: Headquarters Role feature flag
  type: BOOLEAN_FLAG_TYPE
  enabled: true
  rollouts:
  - segment:
      key: mil-app
      value: true
- key: safety_move
  name: Safety Move feature flag
  type: BOOLEAN_FLAG_TYPE
  enabled: true
  rollouts:
  - segment:
      key: mil-app
      value: true
- key: counselor_move_create
  name: Counselor Move Creation feature flag
  type: BOOLEAN_FLAG_TYPE
  enabled: true
  rollouts:
  - segment:
      key: mil-app
      value: true
- key: multi_move
  name: Multi move feature flag
  type: BOOLEAN_FLAG_TYPE
  enabled: true
  rollouts:
  - segment:
      key: mil-app
      value: true
- key: validation_code_required
  name: Customer validation code feature flag to access the application
  type: BOOLEAN_FLAG_TYPE
  enabled: false
  rollouts:
  - segment:
      key: mil-app
      value: false
- key: cac_validated_login
  name: CAC validated feature flag
  type: BOOLEAN_FLAG_TYPE
  enabled: true
  rollouts:
  - segment:
      key: mil-app
      value: true
- key: move_lock
  name: Move lock feature flag
  type: BOOLEAN_FLAG_TYPE
  enabled: true
  rollouts:
  - segment:
      key: mil-app
      value: true
- key: okta_dodid_input
  name: Customer DODID input being pulled from Okta and disabling text input
  type: BOOLEAN_FLAG_TYPE
  enabled: false
  rollouts:
  - segment:
      key: mil-app
      value: false
- key: ppm
  name: PPM feature flag
  type: BOOLEAN_FLAG_TYPE
  enabled: true
  rollouts:
  - segment:
      key: mil-app
      value: true
- key: nts
  name: NTS feature flag
  type: BOOLEAN_FLAG_TYPE
  enabled: true
  rollouts:
  - segment:
      key: mil-app
      value: true
- key: ntsr
  name: NTSR feature flag
  type: BOOLEAN_FLAG_TYPE
  enabled: true
  rollouts:
  - segment:
      key: mil-app
      value: true
- key: manage_supporting_docs
  name: Additional doc upload feature flag
  type: BOOLEAN_FLAG_TYPE
  enabled: false
  rollouts:
  - segment:
      key: mil-app
      value: false
<<<<<<< HEAD
- key: queue_management
  name: Office user queue management feature flag
  type: BOOLEAN_FLAG_TYPE
  enabled: true
  rollouts:
  - segment:
      key: mil-app
      value: true
=======
- key: dodid_unique
  name: DODID validation feature flag that ensures unique DODIDs
  type: BOOLEAN_FLAG_TYPE
  enabled: false
  rollouts:
  - segment:
      key: mil-app
      value: false
>>>>>>> 5e6acc9d
- key: boolean_flag
  name: Boolean Flag
  type: BOOLEAN_FLAG_TYPE
  enabled: true
  rollouts:
  - segment:
      key: mil-app
      value: true
- key: multi_variant
  name: Multi Variant
  type: VARIANT_FLAG_TYPE
  enabled: true
  variants:
  - key: one
    name: One
  - key: two
    name: Two
  - key: three
    name: Three
  rules:
  - segment: mil-app
    distributions:
    - variant: one
      rollout: 100
  - segment: all-entities
    distributions:
    - variant: two
      rollout: 100
- key: disabled_variant
  name: Disabled Variant
  type: VARIANT_FLAG_TYPE
  enabled: false
  variants:
  - key: one
    name: One
  - key: Two
    name: Two
  rules:
  - segment: mil-app
    distributions:
    - variant: one
      rollout: 100
- key: third_address_available
  name: Third Address Available
  type: BOOLEAN_FLAG_TYPE
  enabled: true
  rollouts:
  - segment:
      key: mil-app
      value: true
segments:
- key: mil-app
  name: Mil App
  constraints:
  - type: STRING_COMPARISON_TYPE
    property: applicationName
    operator: eq
    value: mil
  match_type: ALL_MATCH_TYPE
- key: all-entities
  name: All Entities
  match_type: ALL_MATCH_TYPE<|MERGE_RESOLUTION|>--- conflicted
+++ resolved
@@ -97,7 +97,6 @@
   - segment:
       key: mil-app
       value: false
-<<<<<<< HEAD
 - key: queue_management
   name: Office user queue management feature flag
   type: BOOLEAN_FLAG_TYPE
@@ -106,7 +105,6 @@
   - segment:
       key: mil-app
       value: true
-=======
 - key: dodid_unique
   name: DODID validation feature flag that ensures unique DODIDs
   type: BOOLEAN_FLAG_TYPE
@@ -115,7 +113,6 @@
   - segment:
       key: mil-app
       value: false
->>>>>>> 5e6acc9d
 - key: boolean_flag
   name: Boolean Flag
   type: BOOLEAN_FLAG_TYPE
