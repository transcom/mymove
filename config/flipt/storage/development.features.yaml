version: "1.2"
namespace: development
flags:
  - key: gsr_role
    name: Government Surveillance Representative Role feature flag
    type: BOOLEAN_FLAG_TYPE
    enabled: false
    rollouts:
      - segment:
          key: mil-app
          value: false
  - key: safety_move
    name: Safety Move feature flag
    type: BOOLEAN_FLAG_TYPE
    enabled: true
    rollouts:
      - segment:
          key: mil-app
          value: true
  - key: counselor_move_create
    name: Counselor Move Creation feature flag
    type: BOOLEAN_FLAG_TYPE
    enabled: true
    rollouts:
      - segment:
          key: mil-app
          value: true
  - key: validation_code_required
    name: Customer validation code feature flag to access the application
    type: BOOLEAN_FLAG_TYPE
    enabled: false
    rollouts:
      - segment:
          key: mil-app
          value: false
  - key: cac_validated_login
    name: CAC validated feature flag
    type: BOOLEAN_FLAG_TYPE
    enabled: true
    rollouts:
      - segment:
          key: mil-app
          value: true
  - key: move_lock
    name: Move lock feature flag
    type: BOOLEAN_FLAG_TYPE
    enabled: true
    rollouts:
      - segment:
          key: mil-app
          value: true
  - key: enable_alaska
    name: Enable Alaska feature flag
    type: BOOLEAN_FLAG_TYPE
    enabled: false
    rollouts:
      - segment:
          key: mil-app
          value: false
  - key: enable_hawaii
    name: Enable Hawaii feature flag
    type: BOOLEAN_FLAG_TYPE
    enabled: false
    rollouts:
      - segment:
          key: mil-app
          value: false
  - key: okta_dodid_input
    name: Customer DODID input being pulled from Okta and disabling text input
    type: BOOLEAN_FLAG_TYPE
    enabled: false
    rollouts:
      - segment:
          key: mil-app
          value: false
  - key: ppm
    name: PPM feature flag
    type: BOOLEAN_FLAG_TYPE
    enabled: true
    rollouts:
      - segment:
          key: mil-app
          value: true
  - key: ppm_spr
    name: Enable PPM Small Package Reimbursement flag
    type: BOOLEAN_FLAG_TYPE
    enabled: false
    rollouts:
      - segment:
          key: mil-app
          value: false
  - key: nts
    name: NTS feature flag
    type: BOOLEAN_FLAG_TYPE
    enabled: true
    rollouts:
      - segment:
          key: mil-app
          value: true
  - key: ntsr
    name: NTSR feature flag
    type: BOOLEAN_FLAG_TYPE
    enabled: true
    rollouts:
      - segment:
          key: mil-app
          value: true
  - key: boat
    name: Boat feature flag
    type: BOOLEAN_FLAG_TYPE
    enabled: true
    rollouts:
      - segment:
          key: mil-app
          value: true
  - key: mobile_home
    name: Mobile Home feature flag
    type: BOOLEAN_FLAG_TYPE
    enabled: true
    rollouts:
      - segment:
          key: mil-app
          value: true
  - key: queue_management
    name: Office user queue management feature flag
    type: BOOLEAN_FLAG_TYPE
    enabled: true
    rollouts:
      - segment:
          key: mil-app
          value: true
  - key: wounded_warrior_move
    name: Wounded Warrior feature flag
    type: BOOLEAN_FLAG_TYPE
    enabled: false
    rollouts:
      - segment:
          key: mil-app
          value: false
  - key: bulk_assignment
    name: bulk assignment feature flag
    type: BOOLEAN_FLAG_TYPE
    enabled: true
    rollouts:
      - segment:
          key: mil-app
          value: true
  - key: bulk_re_assignment
    name: bulk re assignment feature flag
    type: BOOLEAN_FLAG_TYPE
    enabled: false
    rollouts:
      - segment:
          key: mil-app
          value: false
  - key: dodid_unique
    name: DODID validation feature flag that ensures unique DODIDs
    type: BOOLEAN_FLAG_TYPE
    enabled: false
    rollouts:
      - segment:
          key: mil-app
          value: false
  - key: boolean_flag
    name: Boolean Flag
    type: BOOLEAN_FLAG_TYPE
    enabled: true
    rollouts:
      - segment:
          key: mil-app
          value: true
  - key: multi_variant
    name: Multi Variant
    type: VARIANT_FLAG_TYPE
    enabled: true
    variants:
      - key: one
        name: One
      - key: two
        name: Two
      - key: three
        name: Three
    rules:
      - segment: mil-app
        distributions:
          - variant: one
            rollout: 100
      - segment: all-entities
        distributions:
          - variant: two
            rollout: 100
  - key: disabled_variant
    name: Disabled Variant
    type: VARIANT_FLAG_TYPE
    enabled: false
    variants:
      - key: one
        name: One
      - key: Two
        name: Two
    rules:
      - segment: mil-app
        distributions:
          - variant: one
            rollout: 100
  - key: third_address_available
    name: Third Address Available
    type: BOOLEAN_FLAG_TYPE
    enabled: true
    rollouts:
      - segment:
          key: mil-app
          value: true
  - key: unaccompanied_baggage
    name: Unaccompanied baggage shipment feature flag
    type: BOOLEAN_FLAG_TYPE
    enabled: false
    rollouts:
      - segment:
          key: mil-app
          value: false
  - key: move_history_proc_replacement
    name: Replace POP-based move history fetching with a new proc
    type: BOOLEAN_FLAG_TYPE
    enabled: false
    rollouts:
      - segment:
          key: mil-app
          value: false
  - key: customer_registration
    name: Customer registration feature flag
    type: BOOLEAN_FLAG_TYPE
    enabled: false
    rollouts:
      - segment:
          key: mil-app
          value: false
  - key: terminating_shipments
    name: Shipment termination for cause feature flag
    type: BOOLEAN_FLAG_TYPE
    enabled: false
    rollouts:
      - segment:
          key: mil-app
          value: false
  - key: gun_safe
    name: Gun safe feature flag
    type: BOOLEAN_FLAG_TYPE
    enabled: false
    rollouts:
      - segment:
          key: mil-app
          value: false
<<<<<<< HEAD
=======
  - key: disable_move_approval
    name: Move approval disabled or not
    type: BOOLEAN_FLAG_TYPE
    enabled: false
    rollouts:
      - segment:
          key: mil-app
          value: false
  - key: bluebark_move
    name: Bluebark Move feature flag
    type: BOOLEAN_FLAG_TYPE
    enabled: false
    rollouts:
      - segment:
          key: mil-app
          value: false
  - key: request_account_privileges
    name: Request account privileges feature flag
    type: BOOLEAN_FLAG_TYPE
    enabled: false
    rollouts:
      - segment:
          key: mil-app
          value: false
>>>>>>> ea1a249c
  - key: approval_request_type_column
    name: Approval request type UI column feature flag
    type: BOOLEAN_FLAG_TYPE
    enabled: false
    rollouts:
      - segment:
          key: mil-app
          value: false
segments:
  - key: mil-app
    name: Mil App
    constraints:
      - type: STRING_COMPARISON_TYPE
        property: applicationName
        operator: eq
        value: mil
    match_type: ALL_MATCH_TYPE
  - key: all-entities
    name: All Entities
    match_type: ALL_MATCH_TYPE<|MERGE_RESOLUTION|>--- conflicted
+++ resolved
@@ -251,8 +251,6 @@
       - segment:
           key: mil-app
           value: false
-<<<<<<< HEAD
-=======
   - key: disable_move_approval
     name: Move approval disabled or not
     type: BOOLEAN_FLAG_TYPE
@@ -277,7 +275,6 @@
       - segment:
           key: mil-app
           value: false
->>>>>>> ea1a249c
   - key: approval_request_type_column
     name: Approval request type UI column feature flag
     type: BOOLEAN_FLAG_TYPE
