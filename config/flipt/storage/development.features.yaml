version: '1.2'
namespace: development
flags:
  - key: headquarters_role
    name: Headquarters Role feature flag
    type: BOOLEAN_FLAG_TYPE
    enabled: true
    rollouts:
      - segment:
          key: mil-app
          value: true
  - key: gsr_role
    name: Government Surveillance Representative Role feature flag
    type: BOOLEAN_FLAG_TYPE
    enabled: false
    rollouts:
      - segment:
          key: mil-app
          value: false
  - key: safety_move
    name: Safety Move feature flag
    type: BOOLEAN_FLAG_TYPE
    enabled: true
    rollouts:
      - segment:
          key: mil-app
          value: true
  - key: counselor_move_create
    name: Counselor Move Creation feature flag
    type: BOOLEAN_FLAG_TYPE
    enabled: true
    rollouts:
      - segment:
          key: mil-app
          value: true
  - key: multi_move
    name: Multi move feature flag
    type: BOOLEAN_FLAG_TYPE
    enabled: true
    rollouts:
      - segment:
          key: mil-app
          value: true
  - key: validation_code_required
    name: Customer validation code feature flag to access the application
    type: BOOLEAN_FLAG_TYPE
    enabled: false
    rollouts:
      - segment:
          key: mil-app
          value: false
  - key: cac_validated_login
    name: CAC validated feature flag
    type: BOOLEAN_FLAG_TYPE
    enabled: true
    rollouts:
      - segment:
          key: mil-app
          value: true
  - key: move_lock
    name: Move lock feature flag
    type: BOOLEAN_FLAG_TYPE
    enabled: true
    rollouts:
      - segment:
          key: mil-app
          value: true
  - key: enable_alaska
    name: Enable Alaska feature flag
    type: BOOLEAN_FLAG_TYPE
    enabled: false
    rollouts:
      - segment:
          key: mil-app
          value: false
  - key: enable_hawaii
    name: Enable Hawaii feature flag
    type: BOOLEAN_FLAG_TYPE
    enabled: false
    rollouts:
      - segment:
          key: mil-app
          value: false
  - key: okta_dodid_input
    name: Customer DODID input being pulled from Okta and disabling text input
    type: BOOLEAN_FLAG_TYPE
    enabled: false
    rollouts:
      - segment:
          key: mil-app
          value: false
  - key: ppm
    name: PPM feature flag
    type: BOOLEAN_FLAG_TYPE
    enabled: true
    rollouts:
      - segment:
          key: mil-app
          value: true
  - key: ppm_spr
    name: Enable PPM Small Package Reimbursement flag
    type: BOOLEAN_FLAG_TYPE
    enabled: false
    rollouts:
      - segment:
          key: mil-app
          value: false
  - key: nts
    name: NTS feature flag
    type: BOOLEAN_FLAG_TYPE
    enabled: true
    rollouts:
      - segment:
          key: mil-app
          value: true
  - key: ntsr
    name: NTSR feature flag
    type: BOOLEAN_FLAG_TYPE
    enabled: true
    rollouts:
      - segment:
          key: mil-app
          value: true
  - key: boat
    name: Boat feature flag
    type: BOOLEAN_FLAG_TYPE
    enabled: true
    rollouts:
      - segment:
          key: mil-app
          value: true
  - key: mobile_home
    name: Mobile Home feature flag
    type: BOOLEAN_FLAG_TYPE
    enabled: true
    rollouts:
      - segment:
          key: mil-app
          value: true
  - key: manage_supporting_docs
    name: Additional doc upload feature flag
    type: BOOLEAN_FLAG_TYPE
    enabled: false
    rollouts:
      - segment:
          key: mil-app
          value: false
  - key: queue_management
    name: Office user queue management feature flag
    type: BOOLEAN_FLAG_TYPE
    enabled: true
    rollouts:
      - segment:
          key: mil-app
          value: true
  - key: bulk_assignment
    name: bulk assignment feature flag
    type: BOOLEAN_FLAG_TYPE
    enabled: true
    rollouts:
      - segment:
          key: mil-app
          value: true
  - key: bulk_re_assignment
    name: bulk re assignment feature flag
    type: BOOLEAN_FLAG_TYPE
    enabled: false
    rollouts:
      - segment:
          key: mil-app
          value: false
  - key: dodid_unique
    name: DODID validation feature flag that ensures unique DODIDs
    type: BOOLEAN_FLAG_TYPE
    enabled: false
    rollouts:
      - segment:
          key: mil-app
          value: false
  - key: boolean_flag
    name: Boolean Flag
    type: BOOLEAN_FLAG_TYPE
    enabled: true
    rollouts:
      - segment:
          key: mil-app
          value: true
  - key: multi_variant
    name: Multi Variant
    type: VARIANT_FLAG_TYPE
    enabled: true
    variants:
      - key: one
        name: One
      - key: two
        name: Two
      - key: three
        name: Three
    rules:
      - segment: mil-app
        distributions:
          - variant: one
            rollout: 100
      - segment: all-entities
        distributions:
          - variant: two
            rollout: 100
  - key: disabled_variant
    name: Disabled Variant
    type: VARIANT_FLAG_TYPE
    enabled: false
    variants:
      - key: one
        name: One
      - key: Two
        name: Two
    rules:
      - segment: mil-app
        distributions:
          - variant: one
            rollout: 100
  - key: third_address_available
    name: Third Address Available
    type: BOOLEAN_FLAG_TYPE
    enabled: true
    rollouts:
      - segment:
          key: mil-app
          value: true
  - key: unaccompanied_baggage
    name: Unaccompanied baggage shipment feature flag
    type: BOOLEAN_FLAG_TYPE
    enabled: false
    rollouts:
      - segment:
          key: mil-app
          value: false
  - key: move_history_proc_replacement
    name: Replace POP-based move history fetching with a new proc
    type: BOOLEAN_FLAG_TYPE
    enabled: false
    rollouts:
      - segment:
          key: mil-app
          value: false
  - key: customer_registration
    name: Customer registration feature flag
    type: BOOLEAN_FLAG_TYPE
    enabled: false
    rollouts:
      - segment:
          key: mil-app
          value: false
  - key: terminating_shipments
    name: Shipment termination for cause feature flag
    type: BOOLEAN_FLAG_TYPE
    enabled: false
    rollouts:
      - segment:
          key: mil-app
          value: false
<<<<<<< HEAD
  - key: gun_safe
    name: Gun safe feature flag
=======
  - key: approval_request_type
    name: Approval request type UI column feature flag
>>>>>>> 5709dc9a
    type: BOOLEAN_FLAG_TYPE
    enabled: false
    rollouts:
      - segment:
          key: mil-app
          value: false
segments:
  - key: mil-app
    name: Mil App
    constraints:
      - type: STRING_COMPARISON_TYPE
        property: applicationName
        operator: eq
        value: mil
    match_type: ALL_MATCH_TYPE
  - key: all-entities
    name: All Entities
    match_type: ALL_MATCH_TYPE<|MERGE_RESOLUTION|>--- conflicted
+++ resolved
@@ -259,13 +259,16 @@
       - segment:
           key: mil-app
           value: false
-<<<<<<< HEAD
   - key: gun_safe
     name: Gun safe feature flag
-=======
+    type: BOOLEAN_FLAG_TYPE
+    enabled: false
+    rollouts:
+      - segment:
+          key: mil-app
+          value: false
   - key: approval_request_type
     name: Approval request type UI column feature flag
->>>>>>> 5709dc9a
     type: BOOLEAN_FLAG_TYPE
     enabled: false
     rollouts:
