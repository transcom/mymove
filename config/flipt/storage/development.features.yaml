--- conflicted
+++ resolved
@@ -41,7 +41,22 @@
   - segment:
       key: mil-app
       value: true
-<<<<<<< HEAD
+- key: move_lock
+  name: Move lock feature flag
+  type: BOOLEAN_FLAG_TYPE
+  enabled: true
+  rollouts:
+  - segment:
+      key: mil-app
+      value: true
+- key: move_lock
+  name: Move lock feature flag
+  type: BOOLEAN_FLAG_TYPE
+  enabled: true
+  rollouts:
+  - segment:
+      key: mil-app
+      value: true
 - key: okta_dodid_input
   name: Customer DODID input being pulled from Okta and disabling text input
   type: BOOLEAN_FLAG_TYPE
@@ -50,8 +65,6 @@
   - segment:
       key: mil-app
       value: false
-=======
->>>>>>> 3fbcdd83
 - key: ppm
   name: PPM feature flag
   type: BOOLEAN_FLAG_TYPE
