package appctx_linter_tests

import pop "github.com/gobuffalo/pop/v5"

//type pop struct {
//	Connection string
//}

//type Connection struct {
//	ID          string
//	Elapsed     int64
//	eager       bool
//	eagerFields []string
//}

// Test pop connection in struct
<<<<<<< HEAD
// Summary: [linter] - [linter type code] - [Linter summary] // want "Please remove pop.Connection from struct if not in models and use appContext" #
type TestAppContextFalse struct { // ADD Want Statement here will be what the test looks for
	DB         Connection // Look for a field whose type is Connection
=======
type TestAppContext struct { // ADD Want Statement here will be what the test looks for
	DB         *pop.Connection // Look for a field whose type is Connection
>>>>>>> f7266e76
	testString string
}

// NOTE: We don't need a want statement here because we are testing tat the code passes
type TestAppContextTrue struct {
	appCtx     appCtx.DB // Look for a field whose type is Connection
	testString string
}

// Next Steps:
// Test statements for structs that take pop.Connection as a parameter or return it as an argument<|MERGE_RESOLUTION|>--- conflicted
+++ resolved
@@ -6,30 +6,21 @@
 //	Connection string
 //}
 
-//type Connection struct {
-//	ID          string
-//	Elapsed     int64
-//	eager       bool
-//	eagerFields []string
-//}
+type AppContext struct {
+	ID          string
+	Elapsed     int64
+	eager       bool
+	eagerFields []string
+}
 
 // Test pop connection in struct
-<<<<<<< HEAD
-// Summary: [linter] - [linter type code] - [Linter summary] // want "Please remove pop.Connection from struct if not in models and use appContext" #
-type TestAppContextFalse struct { // ADD Want Statement here will be what the test looks for
-	DB         Connection // Look for a field whose type is Connection
-=======
-type TestAppContext struct { // ADD Want Statement here will be what the test looks for
+type TestAppContext struct { // want "Please remove pop.Connection from the struct if not in models"
 	DB         *pop.Connection // Look for a field whose type is Connection
->>>>>>> f7266e76
 	testString string
 }
 
+// No want statement because the linter isn't flagged here
+func TestAppContextFalse(db *pop.Connection) {}
+
 // NOTE: We don't need a want statement here because we are testing tat the code passes
-type TestAppContextTrue struct {
-	appCtx     appCtx.DB // Look for a field whose type is Connection
-	testString string
-}
-
-// Next Steps:
-// Test statements for structs that take pop.Connection as a parameter or return it as an argument+func TestAppCtxTrueFunc(appCtx AppContext) {}