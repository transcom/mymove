module github.com/transcom/mymove

go 1.22

require (
	github.com/DATA-DOG/go-txdb v0.1.7
	github.com/XSAM/otelsql v0.23.0
	github.com/alexedwards/scs/redisstore v0.0.0-20221223131519-238b052508b6
	github.com/alexedwards/scs/v2 v2.8.0
	github.com/aws/aws-sdk-go-v2 v1.30.4
	github.com/aws/aws-sdk-go-v2/config v1.27.28
	github.com/aws/aws-sdk-go-v2/credentials v1.17.28
	github.com/aws/aws-sdk-go-v2/feature/rds/auth v1.4.6
	github.com/aws/aws-sdk-go-v2/service/cloudwatchevents v1.23.6
	github.com/aws/aws-sdk-go-v2/service/ecr v1.32.1
	github.com/aws/aws-sdk-go-v2/service/ecs v1.44.3
	github.com/aws/aws-sdk-go-v2/service/rds v1.78.2
	github.com/aws/aws-sdk-go-v2/service/s3 v1.58.2
	github.com/aws/aws-sdk-go-v2/service/ses v1.25.3
	github.com/aws/aws-sdk-go-v2/service/ssm v1.52.3
	github.com/aws/aws-sdk-go-v2/service/sts v1.30.4
	github.com/aws/smithy-go v1.20.4
	github.com/benbjohnson/clock v1.3.5
	github.com/codegangsta/gin v0.0.0-20211113050330-71f90109db02
	github.com/disintegration/imaging v1.6.2
	github.com/dustin/go-humanize v1.0.1
	github.com/felixge/httpsnoop v1.0.4
	github.com/gabriel-vasile/mimetype v1.4.3
	github.com/go-chi/chi/v5 v5.0.13
	github.com/go-gomail/gomail v0.0.0-20160411212932-81ebce5c23df
	github.com/go-logr/zapr v1.3.0
	github.com/go-openapi/errors v0.22.0
	github.com/go-openapi/loads v0.22.0
	github.com/go-openapi/runtime v0.27.0
	github.com/go-openapi/spec v0.21.0
	github.com/go-openapi/strfmt v0.23.0
	github.com/go-openapi/swag v0.23.0
	github.com/go-openapi/validate v0.24.0
	github.com/go-playground/validator/v10 v10.21.0
	github.com/go-swagger/go-swagger v0.30.5
	github.com/gobuffalo/envy v1.10.2
	github.com/gobuffalo/fizz v1.14.4
	github.com/gobuffalo/flect v1.0.2
	github.com/gobuffalo/pop/v6 v6.1.1
	github.com/gobuffalo/validate/v3 v3.3.3
	github.com/gocarina/gocsv v0.0.0-20221216233619-1fea7ae8d380
	github.com/gofrs/uuid v4.4.0+incompatible
	github.com/golang-jwt/jwt/v4 v4.5.0
	github.com/gomodule/redigo v1.8.9
	github.com/google/go-github/v31 v31.0.0
	github.com/gorilla/csrf v1.7.2
	github.com/imdario/mergo v0.3.16
	github.com/jackc/pgerrcode v0.0.0-20220416144525-469b46aa5efa
	github.com/jessevdk/go-flags v1.5.0
	github.com/jinzhu/copier v0.4.0
	github.com/jmoiron/sqlx v1.3.5
	github.com/jung-kurt/gofpdf v1.16.2
	github.com/lib/pq v1.10.9
	github.com/markbates/goth v1.79.0
	github.com/namsral/flag v1.7.4-pre
	github.com/pdfcpu/pdfcpu v0.6.0
	github.com/pkg/errors v0.9.1
	github.com/pkg/sftp v1.13.6
	github.com/pterm/pterm v0.12.66
	github.com/rickar/cal/v2 v2.1.13
	github.com/spf13/afero v1.11.0
	github.com/spf13/cobra v1.8.0
	github.com/spf13/pflag v1.0.5
	github.com/spf13/viper v1.18.2
	github.com/stretchr/testify v1.9.0
	github.com/tcnksm/go-input v0.0.0-20180404061846-548a7d7a8ee8
	github.com/tealeg/xlsx/v3 v3.3.7
	github.com/tiaguinho/gosoap v1.4.4
	github.com/vektra/mockery/v2 v2.33.2
	github.com/xuri/excelize/v2 v2.8.1
	go.flipt.io/flipt/rpc/flipt v1.38.0
	go.flipt.io/flipt/sdk/go v0.5.0
	go.mozilla.org/pkcs7 v0.0.0-20210826202110-33d05740a352
	go.opentelemetry.io/contrib/detectors/aws/ecs v1.18.0
	go.opentelemetry.io/contrib/instrumentation/net/http/otelhttp v0.43.0
	go.opentelemetry.io/contrib/instrumentation/runtime v0.43.0
	go.opentelemetry.io/contrib/propagators/aws v1.18.0
	go.opentelemetry.io/otel v1.28.0
	go.opentelemetry.io/otel/exporters/otlp/otlpmetric/otlpmetricgrpc v1.28.0
	go.opentelemetry.io/otel/exporters/otlp/otlptrace v1.18.0
	go.opentelemetry.io/otel/exporters/otlp/otlptrace/otlptracegrpc v1.18.0
	go.opentelemetry.io/otel/exporters/stdout/stdoutmetric v0.40.0
	go.opentelemetry.io/otel/exporters/stdout/stdouttrace v1.28.0
	go.opentelemetry.io/otel/metric v1.28.0
	go.opentelemetry.io/otel/sdk v1.28.0
	go.opentelemetry.io/otel/sdk/metric v1.28.0
	go.opentelemetry.io/otel/trace v1.28.0
	go.uber.org/zap v1.26.0
	golang.org/x/crypto v0.26.0
	golang.org/x/net v0.28.0
	golang.org/x/oauth2 v0.21.0
<<<<<<< HEAD
	golang.org/x/text v0.16.0
	golang.org/x/tools v0.23.0
=======
	golang.org/x/text v0.17.0
	golang.org/x/tools v0.24.0
>>>>>>> 63ada5fd
	google.golang.org/grpc v1.65.0
	gopkg.in/dnaeon/go-vcr.v3 v3.2.0
	gotest.tools/gotestsum v1.12.0
	pault.ag/go/pksigner v1.0.2
)

require (
	filippo.io/edwards25519 v1.1.0 // indirect
	github.com/bitfield/gotestdox v0.2.2 // indirect
	github.com/cenkalti/backoff/v4 v4.3.0 // indirect
	github.com/decred/dcrd/dcrec/secp256k1/v4 v4.2.0 // indirect
	github.com/goccy/go-json v0.10.2 // indirect
	github.com/lestrrat-go/backoff/v2 v2.0.8 // indirect
	github.com/lestrrat-go/blackmagic v1.0.2 // indirect
	github.com/lestrrat-go/httpcc v1.0.1 // indirect
	github.com/lestrrat-go/iter v1.0.2 // indirect
	github.com/lestrrat-go/jwx v1.2.29 // indirect
	github.com/lestrrat-go/option v1.0.1 // indirect
	github.com/mohae/deepcopy v0.0.0-20170929034955-c48cc78d4826 // indirect
	github.com/patrickmn/go-cache v0.0.0-20180815053127-5633e0862627 // indirect
	github.com/richardlehane/mscfb v1.0.4 // indirect
	github.com/richardlehane/msoleps v1.0.3 // indirect
	github.com/sagikazarmark/locafero v0.4.0 // indirect
	github.com/sagikazarmark/slog-shim v0.1.0 // indirect
	github.com/sourcegraph/conc v0.3.0 // indirect
	github.com/xuri/efp v0.0.0-20231025114914-d1ff6096ae53 // indirect
	github.com/xuri/nfp v0.0.0-20230919160717-d98342af3f05 // indirect
)

require (
	atomicgo.dev/cursor v0.2.0 // indirect
	atomicgo.dev/keyboard v0.2.9 // indirect
	atomicgo.dev/schedule v0.1.0 // indirect
	github.com/0xAX/notificator v0.0.0-20220220101646-ee9b8921e557 // indirect
	github.com/Masterminds/goutils v1.1.1 // indirect
	github.com/Masterminds/semver/v3 v3.2.1 // indirect
	github.com/Masterminds/sprig/v3 v3.2.3 // indirect
	github.com/asaskevich/govalidator v0.0.0-20230301143203-a9d515a09cc2 // indirect
	github.com/aws/aws-sdk-go-v2/aws/protocol/eventstream v1.6.3 // indirect
	github.com/aws/aws-sdk-go-v2/feature/ec2/imds v1.16.12 // indirect
	github.com/aws/aws-sdk-go-v2/internal/configsources v1.3.16 // indirect
	github.com/aws/aws-sdk-go-v2/internal/endpoints/v2 v2.6.16 // indirect
	github.com/aws/aws-sdk-go-v2/internal/ini v1.8.1 // indirect
	github.com/aws/aws-sdk-go-v2/internal/v4a v1.3.15 // indirect
	github.com/aws/aws-sdk-go-v2/service/internal/accept-encoding v1.11.4 // indirect
	github.com/aws/aws-sdk-go-v2/service/internal/checksum v1.3.17 // indirect
	github.com/aws/aws-sdk-go-v2/service/internal/presigned-url v1.11.18 // indirect
	github.com/aws/aws-sdk-go-v2/service/internal/s3shared v1.17.15 // indirect
	github.com/aws/aws-sdk-go-v2/service/sso v1.22.5 // indirect
	github.com/aws/aws-sdk-go-v2/service/ssooidc v1.26.5 // indirect
	github.com/aymerick/douceur v0.2.0 // indirect
	github.com/brunoscheufler/aws-ecs-metadata-go v0.0.0-20221221133751-67e37ae746cd // indirect
	github.com/chigopher/pathlib v1.0.0 // indirect
	github.com/codegangsta/envy v0.0.0-20141216192214-4b78388c8ce4 // indirect
	github.com/containerd/console v1.0.3 // indirect
	github.com/cpuguy83/go-md2man/v2 v2.0.3 // indirect
	github.com/davecgh/go-spew v1.1.2-0.20180830191138-d8f796af33cc // indirect
	github.com/dnephin/pflag v1.0.7 // indirect
	github.com/docker/go-units v0.5.0 // indirect
	github.com/fatih/color v1.16.0 // indirect
	github.com/fatih/structs v1.1.0 // indirect
	github.com/frankban/quicktest v1.14.6 // indirect
	github.com/fsnotify/fsnotify v1.7.0 // indirect
	github.com/go-logr/logr v1.4.2 // indirect
	github.com/go-logr/stdr v1.2.2 // indirect
	github.com/go-openapi/analysis v0.23.0 // indirect
	github.com/go-openapi/inflect v0.19.0 // indirect
	github.com/go-openapi/jsonpointer v0.21.0 // indirect
	github.com/go-openapi/jsonreference v0.21.0 // indirect
	github.com/go-playground/locales v0.14.1 // indirect
	github.com/go-playground/universal-translator v0.18.1 // indirect
	github.com/go-sql-driver/mysql v1.8.1 // indirect
	github.com/gobuffalo/attrs v1.0.3 // indirect
	github.com/gobuffalo/genny/v2 v2.1.0 // indirect
	github.com/gobuffalo/github_flavored_markdown v1.1.4 // indirect
	github.com/gobuffalo/helpers v0.6.7 // indirect
	github.com/gobuffalo/logger v1.0.7 // indirect
	github.com/gobuffalo/nulls v0.4.2 // indirect
	github.com/gobuffalo/packd v1.0.2 // indirect
	github.com/gobuffalo/plush/v4 v4.1.18 // indirect
	github.com/gobuffalo/tags/v3 v3.1.4 // indirect
	github.com/golang/protobuf v1.5.4 // indirect
	github.com/google/btree v1.0.0 // indirect
	github.com/google/go-cmp v0.6.0 // indirect
	github.com/google/go-querystring v1.0.0 // indirect
	github.com/google/shlex v0.0.0-20191202100458-e7afc7fbc510 // indirect
	github.com/google/uuid v1.6.0 // indirect
	github.com/gookit/color v1.5.4 // indirect
	github.com/gorilla/css v1.0.0 // indirect
	github.com/gorilla/handlers v1.5.1 // indirect
	github.com/gorilla/securecookie v1.1.2 // indirect
	github.com/grpc-ecosystem/grpc-gateway v1.16.0 // indirect
	github.com/grpc-ecosystem/grpc-gateway/v2 v2.20.0 // indirect
	github.com/hashicorp/hcl v1.0.0 // indirect
	github.com/hhrutter/lzw v1.0.0 // indirect
	github.com/hhrutter/tiff v1.0.1 // indirect
	github.com/huandu/xstrings v1.3.3 // indirect
	github.com/iancoleman/strcase v0.2.0 // indirect
	github.com/inconshreveable/mousetrap v1.1.0 // indirect
	github.com/jackc/chunkreader/v2 v2.0.1 // indirect
	github.com/jackc/pgconn v1.14.3 // indirect
	github.com/jackc/pgio v1.0.0 // indirect
	github.com/jackc/pgpassfile v1.0.0 // indirect
	github.com/jackc/pgproto3/v2 v2.3.3 // indirect
	github.com/jackc/pgservicefile v0.0.0-20221227161230-091c0ba34f0a // indirect
	github.com/jackc/pgtype v1.14.0 // indirect
	github.com/jackc/pgx/v4 v4.18.2 // indirect
	github.com/jarcoal/httpmock v1.3.1
	github.com/jmespath/go-jmespath v0.4.0 // indirect
	github.com/joho/godotenv v1.5.1 // indirect
	github.com/josharian/intern v1.0.0 // indirect
	github.com/kballard/go-shellquote v0.0.0-20180428030007-95032a82bc51 // indirect
	github.com/kr/fs v0.1.0 // indirect
	github.com/kr/pretty v0.3.1 // indirect
	github.com/kr/text v0.2.0 // indirect
	github.com/leodido/go-urn v1.4.0 // indirect
	github.com/lithammer/fuzzysearch v1.1.8 // indirect
	github.com/luna-duclos/instrumentedsql v1.1.3 // indirect
	github.com/magiconair/properties v1.8.7 // indirect
	github.com/mailru/easyjson v0.7.7 // indirect
	github.com/mattn/go-colorable v0.1.13 // indirect
	github.com/mattn/go-isatty v0.0.20 // indirect
	github.com/mattn/go-runewidth v0.0.15 // indirect
	github.com/mattn/go-shellwords v1.0.12 // indirect
	github.com/mattn/go-sqlite3 v2.0.3+incompatible // indirect
	github.com/microcosm-cc/bluemonday v1.0.23 // indirect
	github.com/miekg/pkcs11 v1.0.3 // indirect
	github.com/mitchellh/copystructure v1.2.0 // indirect
	github.com/mitchellh/go-homedir v1.1.0 // indirect
	github.com/mitchellh/mapstructure v1.5.0 // indirect
	github.com/mitchellh/reflectwalk v1.0.2 // indirect
	github.com/oklog/ulid v1.3.1 // indirect
	github.com/okta/okta-jwt-verifier-golang v1.3.1
	github.com/opentracing/opentracing-go v1.2.0 // indirect
	github.com/pelletier/go-toml/v2 v2.1.0 // indirect
	github.com/peterbourgon/diskv/v3 v3.0.1 // indirect
	github.com/pmezard/go-difflib v1.0.1-0.20181226105442-5d4384ee4fb2 // indirect
	github.com/rivo/uniseg v0.4.4 // indirect
	github.com/rogpeppe/fastuuid v1.2.0 // indirect
	github.com/rogpeppe/go-internal v1.12.0 // indirect
	github.com/rs/zerolog v1.29.0 // indirect
	github.com/russross/blackfriday/v2 v2.1.0 // indirect
	github.com/sergi/go-diff v1.3.1 // indirect
	github.com/shabbyrobe/xmlwriter v0.0.0-20200208144257-9fca06d00ffa // indirect
	github.com/shopspring/decimal v1.2.0 // indirect
	github.com/sirupsen/logrus v1.9.0 // indirect
	github.com/sourcegraph/annotate v0.0.0-20160123013949-f4cad6c6324d // indirect
	github.com/sourcegraph/syntaxhighlight v0.0.0-20170531221838-bd320f5d308e // indirect
	github.com/spf13/cast v1.6.0 // indirect
	github.com/stretchr/objx v0.5.2 // indirect
	github.com/subosito/gotenv v1.6.0 // indirect
	github.com/toqueteos/webbrowser v1.2.0 // indirect
	github.com/urfave/cli v1.22.10 // indirect
	github.com/xo/terminfo v0.0.0-20220910002029-abceb7e1c41e // indirect
	go.flipt.io/flipt/errors v1.19.3 // indirect
	go.mongodb.org/mongo-driver v1.14.0 // indirect
	go.opentelemetry.io/proto/otlp v1.3.1 // indirect
	go.uber.org/multierr v1.11.0 // indirect
	golang.org/x/exp v0.0.0-20230905200255-921286631fa9
	golang.org/x/image v0.18.0 // indirect
	golang.org/x/mod v0.20.0 // indirect
	golang.org/x/sync v0.8.0 // indirect
	golang.org/x/sys v0.23.0 // indirect
	golang.org/x/term v0.23.0 // indirect
	google.golang.org/genproto v0.0.0-20240227224415-6ceb2ff114de // indirect
	google.golang.org/genproto/googleapis/api v0.0.0-20240701130421-f6361c86f094 // indirect
	google.golang.org/genproto/googleapis/rpc v0.0.0-20240701130421-f6361c86f094 // indirect
	google.golang.org/protobuf v1.34.2 // indirect
	gopkg.in/alexcesaro/quotedprintable.v3 v3.0.0-20150716171945-2caba252f4dc // indirect
	gopkg.in/gomail.v2 v2.0.0-20160411212932-81ebce5c23df // indirect
	gopkg.in/ini.v1 v1.67.0 // indirect
	gopkg.in/yaml.v2 v2.4.0 // indirect
	gopkg.in/yaml.v3 v3.0.1 // indirect
	pault.ag/go/fasc v0.0.0-20190505145209-c337c3c0bbf0 // indirect
	pault.ag/go/othername v0.0.0-20190316144542-859caba4369b // indirect
	pault.ag/go/piv v0.0.0-20190320181422-d9d61c70919c // indirect
)<|MERGE_RESOLUTION|>--- conflicted
+++ resolved
@@ -94,13 +94,8 @@
 	golang.org/x/crypto v0.26.0
 	golang.org/x/net v0.28.0
 	golang.org/x/oauth2 v0.21.0
-<<<<<<< HEAD
-	golang.org/x/text v0.16.0
-	golang.org/x/tools v0.23.0
-=======
 	golang.org/x/text v0.17.0
 	golang.org/x/tools v0.24.0
->>>>>>> 63ada5fd
 	google.golang.org/grpc v1.65.0
 	gopkg.in/dnaeon/go-vcr.v3 v3.2.0
 	gotest.tools/gotestsum v1.12.0
