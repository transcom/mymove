--- conflicted
+++ resolved
@@ -1,19 +1,13 @@
 --B-23342 Tae Jung create gunsafe_weight_tickets table for gun safe feature E-06078
-<<<<<<< HEAD
---B-23368 Brooklyn Welsh adding the "submitted_has_weight_tickets" and "submitted_weight" columns, need these to stay consistent with other PPM documents
-=======
 -- B-23368 Brooklyn Welsh - added "submitted" columns to stay consistent with other PPM documents
->>>>>>> f2b16a6e
 CREATE TABLE IF NOT EXISTS gunsafe_weight_tickets (
 	id uuid PRIMARY KEY,
 	ppm_shipment_id uuid NOT NULL
 		CONSTRAINT gunsafe_weight_tickets_ppm_shipment_id_fkey
 	    REFERENCES ppm_shipments,
 	has_weight_tickets bool,
-	submitted_has_weight_tickets bool DEFAULT false,
 	description varchar,
 	weight int CHECK (weight >= 0),
-	submitted_weight int CHECK (weight >= 0),
 	document_id uuid NOT NULL
 	    CONSTRAINT gunsafe_weight_tickets_document_id_fkey
 	    REFERENCES documents,
