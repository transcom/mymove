--- conflicted
+++ resolved
@@ -17,11 +17,7 @@
 	deleted_at timestamptz
 );
 
-<<<<<<< HEAD
--- B-23368 need these to stay consistent with other PPM documents
-=======
 -- B-23368 need these "submitted" columns to stay consistent with other PPM documents
->>>>>>> 795d64a0
 ALTER TABLE gunsafe_weight_tickets
 ADD COLUMN IF NOT EXISTS submitted_has_weight_tickets bool DEFAULT false;
 
