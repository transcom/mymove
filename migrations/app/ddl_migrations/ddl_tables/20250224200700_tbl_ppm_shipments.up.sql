--- conflicted
+++ resolved
@@ -2,10 +2,6 @@
 -- B-22945 Paul Stonebraker remove actual postal code columns from ppm_shipments table
 -- B-23342 Tae Jung add has_gun_safe and gun_safe_weight columns to ppm_shipments
 ALTER TABLE ppm_shipments
-<<<<<<< HEAD
-ADD COLUMN IF NOT EXISTS ppm_type ppm_shipment_type NOT NULL DEFAULT 'INCENTIVE_BASED',
-=======
->>>>>>> eefd7419
 ADD COLUMN IF NOT EXISTS has_gun_safe bool,
 ADD COLUMN IF NOT EXISTS gun_safe_weight int4 CHECK (gun_safe_weight >= 0);
 
