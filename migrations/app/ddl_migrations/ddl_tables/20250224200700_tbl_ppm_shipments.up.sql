-- B-22653 Daniel Jordan add ppm_type column to ppm_shipments
-- B-22945 Paul Stonebraker remove actual postal code columns from ppm_shipments table
-- B-23342 Tae Jung add has_gun_safe and gun_safe_weight columns to ppm_shipments
ALTER TABLE ppm_shipments
ADD COLUMN IF NOT EXISTS ppm_type ppm_shipment_type NOT NULL DEFAULT 'INCENTIVE_BASED',
ADD COLUMN IF NOT EXISTS has_gun_safe bool,
ADD COLUMN IF NOT EXISTS gun_safe_weight int4 CHECK (gun_safe_weight >= 0);

ALTER TABLE ppm_shipments
    DROP COLUMN IF EXISTS actual_pickup_postal_code,
    DROP COLUMN IF EXISTS actual_destination_postal_code;

<<<<<<< HEAD
ALTER TABLE ppm_shipments
ADD COLUMN IF NOT EXISTS gcc_multiplier_id	uuid
	CONSTRAINT fk_ppm_shipments_gcc_multiplier_id REFERENCES gcc_multipliers (id);
=======
COMMENT ON COLUMN ppm_shipments.has_gun_safe IS 'Flag to indicate if PPM shipment has a gun safe';
COMMENT ON COLUMN ppm_shipments.gun_safe_weight IS 'Customer estimated gun safe weight';
>>>>>>> 74231cc6
<|MERGE_RESOLUTION|>--- conflicted
+++ resolved
@@ -10,11 +10,9 @@
     DROP COLUMN IF EXISTS actual_pickup_postal_code,
     DROP COLUMN IF EXISTS actual_destination_postal_code;
 
-<<<<<<< HEAD
+COMMENT ON COLUMN ppm_shipments.has_gun_safe IS 'Flag to indicate if PPM shipment has a gun safe';
+COMMENT ON COLUMN ppm_shipments.gun_safe_weight IS 'Customer estimated gun safe weight';
+
 ALTER TABLE ppm_shipments
 ADD COLUMN IF NOT EXISTS gcc_multiplier_id	uuid
-	CONSTRAINT fk_ppm_shipments_gcc_multiplier_id REFERENCES gcc_multipliers (id);
-=======
-COMMENT ON COLUMN ppm_shipments.has_gun_safe IS 'Flag to indicate if PPM shipment has a gun safe';
-COMMENT ON COLUMN ppm_shipments.gun_safe_weight IS 'Customer estimated gun safe weight';
->>>>>>> 74231cc6
+	CONSTRAINT fk_ppm_shipments_gcc_multiplier_id REFERENCES gcc_multipliers (id);