<<<<<<< HEAD
-- B-23581 Paul Stonebraker add sc_closeout_assigned_id columm, rename sc_assigned_id to sc_counseling_assigned_id
=======
-- B-23698 Paul Stonebraker add sc_closeout_assigned_id columm, sc_counseling_assigned_id column, too_task_order_assigned_id column, tio_payment_requests_assigned_id
>>>>>>> ba172c2e
ALTER TABLE moves
    ADD COLUMN IF NOT EXISTS too_destination_assigned_id uuid
        CONSTRAINT moves_too_destination_assigned_id_fkey
            REFERENCES office_users;

ALTER TABLE moves
<<<<<<< HEAD
=======
    ADD COLUMN IF NOT EXISTS too_task_order_assigned_id uuid
        CONSTRAINT moves_too_task_order_assigned_id_fkey
            REFERENCES office_users;

ALTER TABLE moves
>>>>>>> ba172c2e
    ADD COLUMN IF NOT EXISTS sc_closeout_assigned_id uuid
        CONSTRAINT moves_sc_closeout_assigned_id_fkey
            REFERENCES office_users;

<<<<<<< HEAD
DO $$
BEGIN
    IF EXISTS (SELECT 1 FROM information_schema.columns
               WHERE table_name = 'moves' AND column_name = 'sc_assigned_id') THEN
        ALTER TABLE moves RENAME COLUMN sc_assigned_id TO sc_counseling_assigned_id;
    END IF;
    IF EXISTS (SELECT 1 FROM information_schema.columns
               WHERE table_name = 'moves' AND column_name = 'too_assigned_id') THEN
        ALTER TABLE moves RENAME COLUMN too_assigned_id TO too_task_order_assigned_id;
    END IF;
END $$;

COMMENT ON COLUMN moves.sc_counseling_assigned_id IS 'A foreign key that points to the ID on the office_users table of the counseling queue assigned office user';
COMMENT ON COLUMN moves.sc_closeout_assigned_id IS 'A foreign key that points to the ID on the office_users table of the closeout queue assigned office user';
COMMENT ON COLUMN moves.too_task_order_assigned_id IS 'A foreign key that points to the ID on the office_users table of the task order queue assigned office user';
COMMENT ON COLUMN moves.too_destination_assigned_id IS 'A foreign key that points to the ID of the Task Ordering Officer on the office_users table';
=======
ALTER TABLE moves
    ADD COLUMN IF NOT EXISTS sc_counseling_assigned_id uuid
        CONSTRAINT moves_sc_counseling_assigned_id_fkey
            REFERENCES office_users;

ALTER TABLE moves
    ADD COLUMN IF NOT EXISTS tio_payment_requests_assigned_id uuid
        CONSTRAINT moves_tio_payment_requests_assigned_id_fkey
            REFERENCES office_users;

COMMENT ON COLUMN moves.too_destination_assigned_id IS 'A foreign key that points to the ID on the office_users table of the destination requests queue assigned office user';
COMMENT ON COLUMN moves.too_task_order_assigned_id IS 'A foreign key that points to the ID on the office_users table of the task order queue assigned office user';
COMMENT ON COLUMN moves.sc_counseling_assigned_id IS 'A foreign key that points to the ID on the office_users table of the counseling queue assigned office user';
COMMENT ON COLUMN moves.sc_closeout_assigned_id IS 'A foreign key that points to the ID on the office_users table of the closeout queue assigned office user';
COMMENT ON COLUMN moves.tio_payment_requests_assigned_id IS 'A foreign key that points to the ID on the office_users table of the payment requests queue assigned office user';
>>>>>>> ba172c2e
<|MERGE_RESOLUTION|>--- conflicted
+++ resolved
@@ -1,44 +1,19 @@
-<<<<<<< HEAD
--- B-23581 Paul Stonebraker add sc_closeout_assigned_id columm, rename sc_assigned_id to sc_counseling_assigned_id
-=======
 -- B-23698 Paul Stonebraker add sc_closeout_assigned_id columm, sc_counseling_assigned_id column, too_task_order_assigned_id column, tio_payment_requests_assigned_id
->>>>>>> ba172c2e
 ALTER TABLE moves
     ADD COLUMN IF NOT EXISTS too_destination_assigned_id uuid
         CONSTRAINT moves_too_destination_assigned_id_fkey
             REFERENCES office_users;
 
 ALTER TABLE moves
-<<<<<<< HEAD
-=======
     ADD COLUMN IF NOT EXISTS too_task_order_assigned_id uuid
         CONSTRAINT moves_too_task_order_assigned_id_fkey
             REFERENCES office_users;
 
 ALTER TABLE moves
->>>>>>> ba172c2e
     ADD COLUMN IF NOT EXISTS sc_closeout_assigned_id uuid
         CONSTRAINT moves_sc_closeout_assigned_id_fkey
             REFERENCES office_users;
 
-<<<<<<< HEAD
-DO $$
-BEGIN
-    IF EXISTS (SELECT 1 FROM information_schema.columns
-               WHERE table_name = 'moves' AND column_name = 'sc_assigned_id') THEN
-        ALTER TABLE moves RENAME COLUMN sc_assigned_id TO sc_counseling_assigned_id;
-    END IF;
-    IF EXISTS (SELECT 1 FROM information_schema.columns
-               WHERE table_name = 'moves' AND column_name = 'too_assigned_id') THEN
-        ALTER TABLE moves RENAME COLUMN too_assigned_id TO too_task_order_assigned_id;
-    END IF;
-END $$;
-
-COMMENT ON COLUMN moves.sc_counseling_assigned_id IS 'A foreign key that points to the ID on the office_users table of the counseling queue assigned office user';
-COMMENT ON COLUMN moves.sc_closeout_assigned_id IS 'A foreign key that points to the ID on the office_users table of the closeout queue assigned office user';
-COMMENT ON COLUMN moves.too_task_order_assigned_id IS 'A foreign key that points to the ID on the office_users table of the task order queue assigned office user';
-COMMENT ON COLUMN moves.too_destination_assigned_id IS 'A foreign key that points to the ID of the Task Ordering Officer on the office_users table';
-=======
 ALTER TABLE moves
     ADD COLUMN IF NOT EXISTS sc_counseling_assigned_id uuid
         CONSTRAINT moves_sc_counseling_assigned_id_fkey
@@ -53,5 +28,4 @@
 COMMENT ON COLUMN moves.too_task_order_assigned_id IS 'A foreign key that points to the ID on the office_users table of the task order queue assigned office user';
 COMMENT ON COLUMN moves.sc_counseling_assigned_id IS 'A foreign key that points to the ID on the office_users table of the counseling queue assigned office user';
 COMMENT ON COLUMN moves.sc_closeout_assigned_id IS 'A foreign key that points to the ID on the office_users table of the closeout queue assigned office user';
-COMMENT ON COLUMN moves.tio_payment_requests_assigned_id IS 'A foreign key that points to the ID on the office_users table of the payment requests queue assigned office user';
->>>>>>> ba172c2e
+COMMENT ON COLUMN moves.tio_payment_requests_assigned_id IS 'A foreign key that points to the ID on the office_users table of the payment requests queue assigned office user';