<<<<<<< HEAD
-- B-23581 Paul Stonebraker add sc_closeout_assigned_id columm, rename sc_assigned_id to sc_counseling_assigned_id
=======
-- B-23698 Paul Stonebraker add sc_closeout_assigned_id columm, sc_counseling_assigned_id column, too_task_order_assigned_id column, tio_payment_requests_assigned_id
>>>>>>> bb57d9f8
ALTER TABLE moves
    ADD COLUMN IF NOT EXISTS too_destination_assigned_id uuid
        CONSTRAINT moves_too_destination_assigned_id_fkey
            REFERENCES office_users;

ALTER TABLE moves
    ADD COLUMN IF NOT EXISTS too_task_order_assigned_id uuid
        CONSTRAINT moves_too_task_order_assigned_id_fkey
            REFERENCES office_users;

ALTER TABLE moves
    ADD COLUMN IF NOT EXISTS sc_closeout_assigned_id uuid
        CONSTRAINT moves_sc_closeout_assigned_id_fkey
            REFERENCES office_users;

ALTER TABLE moves
    ADD COLUMN IF NOT EXISTS sc_counseling_assigned_id uuid
        CONSTRAINT moves_sc_counseling_assigned_id_fkey
            REFERENCES office_users;

ALTER TABLE moves
    ADD COLUMN IF NOT EXISTS tio_payment_requests_assigned_id uuid
        CONSTRAINT moves_tio_payment_requests_assigned_id_fkey
            REFERENCES office_users;

COMMENT ON COLUMN moves.too_destination_assigned_id IS 'A foreign key that points to the ID on the office_users table of the destination requests queue assigned office user';
COMMENT ON COLUMN moves.too_task_order_assigned_id IS 'A foreign key that points to the ID on the office_users table of the task order queue assigned office user';
COMMENT ON COLUMN moves.sc_counseling_assigned_id IS 'A foreign key that points to the ID on the office_users table of the counseling queue assigned office user';
COMMENT ON COLUMN moves.sc_closeout_assigned_id IS 'A foreign key that points to the ID on the office_users table of the closeout queue assigned office user';
COMMENT ON COLUMN moves.tio_payment_requests_assigned_id IS 'A foreign key that points to the ID on the office_users table of the payment requests queue assigned office user';<|MERGE_RESOLUTION|>--- conflicted
+++ resolved
@@ -1,8 +1,4 @@
-<<<<<<< HEAD
--- B-23581 Paul Stonebraker add sc_closeout_assigned_id columm, rename sc_assigned_id to sc_counseling_assigned_id
-=======
 -- B-23698 Paul Stonebraker add sc_closeout_assigned_id columm, sc_counseling_assigned_id column, too_task_order_assigned_id column, tio_payment_requests_assigned_id
->>>>>>> bb57d9f8
 ALTER TABLE moves
     ADD COLUMN IF NOT EXISTS too_destination_assigned_id uuid
         CONSTRAINT moves_too_destination_assigned_id_fkey
