--- conflicted
+++ resolved
@@ -1,8 +1,5 @@
 -- B-23581 Paul Stonebraker add sc_closeout_assigned_id columm, sc_counseling_assigned_id column
-<<<<<<< HEAD
 -- B-23582 Paul Stonebraker add too_task_order_assigned_id column
-=======
->>>>>>> 05844be6
 ALTER TABLE moves
     ADD COLUMN IF NOT EXISTS too_destination_assigned_id uuid
         CONSTRAINT moves_too_destination_assigned_id_fkey
@@ -18,7 +15,11 @@
         CONSTRAINT moves_sc_counseling_assigned_id_fkey
             REFERENCES office_users;
 
-<<<<<<< HEAD
+ALTER TABLE moves
+    ADD COLUMN IF NOT EXISTS tio_payment_request_assigned_id uuid
+        CONSTRAINT moves_tio_payment_request_assigned_id_fkey
+            REFERENCES office_users;
+
 -- adding the below add column to address any issues that might arise as a result of previous migration renaming column
 ALTER TABLE moves
     ADD COLUMN IF NOT EXISTS sc_assigned_id uuid
@@ -28,24 +29,10 @@
 ALTER TABLE moves
     ADD COLUMN IF NOT EXISTS too_task_order_assigned_id uuid
         CONSTRAINT moves_too_task_order_assigned_id_fkey
-=======
-ALTER TABLE moves
-    ADD COLUMN IF NOT EXISTS tio_payment_request_assigned_id uuid
-        CONSTRAINT moves_tio_payment_request_assigned_id_fkey
-            REFERENCES office_users;
-
--- adding the below add column to address any issues that might arise as a result of previous migration renaming column
-ALTER TABLE moves
-    ADD COLUMN IF NOT EXISTS sc_assigned_id uuid
-        CONSTRAINT moves_sc_assigned_id_fkey
->>>>>>> 05844be6
             REFERENCES office_users;
 
 COMMENT ON COLUMN moves.too_destination_assigned_id IS 'A foreign key that points to the ID on the office_users table of the destination requests queue assigned office user';
 COMMENT ON COLUMN moves.sc_counseling_assigned_id IS 'A foreign key that points to the ID on the office_users table of the counseling queue assigned office user';
 COMMENT ON COLUMN moves.sc_closeout_assigned_id IS 'A foreign key that points to the ID on the office_users table of the closeout queue assigned office user';
-<<<<<<< HEAD
 COMMENT ON COLUMN moves.too_task_order_assigned_id IS 'A foreign key that points to the ID on the office_users table of the task order queue assigned office user';
-=======
-COMMENT ON COLUMN moves.tio_payment_request_assigned_id IS 'A foreign key that points to the ID on the office_users table of the payment requests queue assigned office user';
->>>>>>> 05844be6
+COMMENT ON COLUMN moves.tio_payment_request_assigned_id IS 'A foreign key that points to the ID on the office_users table of the payment requests queue assigned office user';