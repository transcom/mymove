-- B-23581 Paul Stonebraker add sc_closeout_assigned_id columm, sc_counseling_assigned_id column
ALTER TABLE moves
    ADD COLUMN IF NOT EXISTS too_destination_assigned_id uuid
        CONSTRAINT moves_too_destination_assigned_id_fkey
            REFERENCES office_users;

ALTER TABLE moves
    ADD COLUMN IF NOT EXISTS sc_closeout_assigned_id uuid
        CONSTRAINT moves_sc_closeout_assigned_id_fkey
            REFERENCES office_users;

<<<<<<< HEAD
DO $$
BEGIN
    IF EXISTS (SELECT 1 FROM information_schema.columns
               WHERE table_name = 'moves' AND column_name = 'sc_assigned_id') THEN
        ALTER TABLE moves RENAME COLUMN sc_assigned_id TO sc_counseling_assigned_id;
    END IF;
    IF EXISTS (SELECT 1 FROM information_schema.columns
               WHERE table_name = 'moves' AND column_name = 'tio_assigned_id') THEN
        ALTER TABLE moves RENAME COLUMN tio_assigned_id TO tio_payment_request_assigned_id;
    END IF;
END $$;

=======
ALTER TABLE moves
    ADD COLUMN IF NOT EXISTS sc_counseling_assigned_id uuid
        CONSTRAINT moves_sc_counseling_assigned_id_fkey
            REFERENCES office_users;

-- adding the below add column to address any issues that might arise as a result of previous migration renaming column
ALTER TABLE moves
    ADD COLUMN IF NOT EXISTS sc_assigned_id uuid
        CONSTRAINT moves_sc_assigned_id_fkey
            REFERENCES office_users;

COMMENT ON COLUMN moves.too_destination_assigned_id IS 'A foreign key that points to the ID on the office_users table of the destination requests queue assigned office user';
>>>>>>> cb9305ae
COMMENT ON COLUMN moves.sc_counseling_assigned_id IS 'A foreign key that points to the ID on the office_users table of the counseling queue assigned office user';
COMMENT ON COLUMN moves.sc_closeout_assigned_id IS 'A foreign key that points to the ID on the office_users table of the closeout queue assigned office user';
COMMENT ON COLUMN moves.too_destination_assigned_id IS 'A foreign key that points to the ID of the Task Ordering Officer on the office_users table';
COMMENT ON COLUMN moves.tio_payment_request_assigned_id IS 'A foreign key that points to the ID on the office_users table of the payment request queue assigned office user';<|MERGE_RESOLUTION|>--- conflicted
+++ resolved
@@ -9,23 +9,14 @@
         CONSTRAINT moves_sc_closeout_assigned_id_fkey
             REFERENCES office_users;
 
-<<<<<<< HEAD
-DO $$
-BEGIN
-    IF EXISTS (SELECT 1 FROM information_schema.columns
-               WHERE table_name = 'moves' AND column_name = 'sc_assigned_id') THEN
-        ALTER TABLE moves RENAME COLUMN sc_assigned_id TO sc_counseling_assigned_id;
-    END IF;
-    IF EXISTS (SELECT 1 FROM information_schema.columns
-               WHERE table_name = 'moves' AND column_name = 'tio_assigned_id') THEN
-        ALTER TABLE moves RENAME COLUMN tio_assigned_id TO tio_payment_request_assigned_id;
-    END IF;
-END $$;
-
-=======
 ALTER TABLE moves
     ADD COLUMN IF NOT EXISTS sc_counseling_assigned_id uuid
         CONSTRAINT moves_sc_counseling_assigned_id_fkey
+            REFERENCES office_users;
+
+ALTER TABLE moves
+    ADD COLUMN IF NOT EXISTS tio_payment_request_assigned_id uuid
+        CONSTRAINT moves_tio_payment_request_assigned_id_fkey
             REFERENCES office_users;
 
 -- adding the below add column to address any issues that might arise as a result of previous migration renaming column
@@ -35,8 +26,6 @@
             REFERENCES office_users;
 
 COMMENT ON COLUMN moves.too_destination_assigned_id IS 'A foreign key that points to the ID on the office_users table of the destination requests queue assigned office user';
->>>>>>> cb9305ae
 COMMENT ON COLUMN moves.sc_counseling_assigned_id IS 'A foreign key that points to the ID on the office_users table of the counseling queue assigned office user';
 COMMENT ON COLUMN moves.sc_closeout_assigned_id IS 'A foreign key that points to the ID on the office_users table of the closeout queue assigned office user';
-COMMENT ON COLUMN moves.too_destination_assigned_id IS 'A foreign key that points to the ID of the Task Ordering Officer on the office_users table';
-COMMENT ON COLUMN moves.tio_payment_request_assigned_id IS 'A foreign key that points to the ID on the office_users table of the payment request queue assigned office user';+COMMENT ON COLUMN moves.tio_payment_request_assigned_id IS 'A foreign key that points to the ID on the office_users table of the payment requests queue assigned office user';