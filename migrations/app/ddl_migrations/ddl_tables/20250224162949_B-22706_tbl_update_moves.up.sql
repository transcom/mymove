-- B-23581 Paul Stonebraker add sc_closeout_assigned_id columm, sc_counseling_assigned_id column
<<<<<<< HEAD
=======
-- B-23582 Paul Stonebraker add too_task_order_assigned_id column
>>>>>>> ab439e3d
ALTER TABLE moves
    ADD COLUMN IF NOT EXISTS too_destination_assigned_id uuid
        CONSTRAINT moves_too_destination_assigned_id_fkey
            REFERENCES office_users;

ALTER TABLE moves
    ADD COLUMN IF NOT EXISTS sc_closeout_assigned_id uuid
        CONSTRAINT moves_sc_closeout_assigned_id_fkey
            REFERENCES office_users;

ALTER TABLE moves
    ADD COLUMN IF NOT EXISTS sc_counseling_assigned_id uuid
        CONSTRAINT moves_sc_counseling_assigned_id_fkey
            REFERENCES office_users;

-- adding the below add column to address any issues that might arise as a result of previous migration renaming column
ALTER TABLE moves
    ADD COLUMN IF NOT EXISTS sc_assigned_id uuid
        CONSTRAINT moves_sc_assigned_id_fkey
            REFERENCES office_users;

<<<<<<< HEAD
COMMENT ON COLUMN moves.too_destination_assigned_id IS 'A foreign key that points to the ID on the office_users table of the destination requests queue assigned office user';
COMMENT ON COLUMN moves.sc_counseling_assigned_id IS 'A foreign key that points to the ID on the office_users table of the counseling queue assigned office user';
COMMENT ON COLUMN moves.sc_closeout_assigned_id IS 'A foreign key that points to the ID on the office_users table of the closeout queue assigned office user';
=======
ALTER TABLE moves
    ADD COLUMN IF NOT EXISTS too_task_order_assigned_id uuid
        CONSTRAINT moves_too_task_order_assigned_id_fkey
            REFERENCES office_users;

COMMENT ON COLUMN moves.too_destination_assigned_id IS 'A foreign key that points to the ID on the office_users table of the destination requests queue assigned office user';
COMMENT ON COLUMN moves.sc_counseling_assigned_id IS 'A foreign key that points to the ID on the office_users table of the counseling queue assigned office user';
COMMENT ON COLUMN moves.sc_closeout_assigned_id IS 'A foreign key that points to the ID on the office_users table of the closeout queue assigned office user';
COMMENT ON COLUMN moves.too_task_order_assigned_id IS 'A foreign key that points to the ID on the office_users table of the task order queue assigned office user';
>>>>>>> ab439e3d
<|MERGE_RESOLUTION|>--- conflicted
+++ resolved
@@ -1,8 +1,5 @@
 -- B-23581 Paul Stonebraker add sc_closeout_assigned_id columm, sc_counseling_assigned_id column
-<<<<<<< HEAD
-=======
 -- B-23582 Paul Stonebraker add too_task_order_assigned_id column
->>>>>>> ab439e3d
 ALTER TABLE moves
     ADD COLUMN IF NOT EXISTS too_destination_assigned_id uuid
         CONSTRAINT moves_too_destination_assigned_id_fkey
@@ -24,11 +21,6 @@
         CONSTRAINT moves_sc_assigned_id_fkey
             REFERENCES office_users;
 
-<<<<<<< HEAD
-COMMENT ON COLUMN moves.too_destination_assigned_id IS 'A foreign key that points to the ID on the office_users table of the destination requests queue assigned office user';
-COMMENT ON COLUMN moves.sc_counseling_assigned_id IS 'A foreign key that points to the ID on the office_users table of the counseling queue assigned office user';
-COMMENT ON COLUMN moves.sc_closeout_assigned_id IS 'A foreign key that points to the ID on the office_users table of the closeout queue assigned office user';
-=======
 ALTER TABLE moves
     ADD COLUMN IF NOT EXISTS too_task_order_assigned_id uuid
         CONSTRAINT moves_too_task_order_assigned_id_fkey
@@ -37,5 +29,4 @@
 COMMENT ON COLUMN moves.too_destination_assigned_id IS 'A foreign key that points to the ID on the office_users table of the destination requests queue assigned office user';
 COMMENT ON COLUMN moves.sc_counseling_assigned_id IS 'A foreign key that points to the ID on the office_users table of the counseling queue assigned office user';
 COMMENT ON COLUMN moves.sc_closeout_assigned_id IS 'A foreign key that points to the ID on the office_users table of the closeout queue assigned office user';
-COMMENT ON COLUMN moves.too_task_order_assigned_id IS 'A foreign key that points to the ID on the office_users table of the task order queue assigned office user';
->>>>>>> ab439e3d
+COMMENT ON COLUMN moves.too_task_order_assigned_id IS 'A foreign key that points to the ID on the office_users table of the task order queue assigned office user';