-- B-23581 Paul Stonebraker add sc_closeout_assigned_id columm, sc_counseling_assigned_id column
ALTER TABLE moves
    ADD COLUMN IF NOT EXISTS too_destination_assigned_id uuid
        CONSTRAINT moves_too_destination_assigned_id_fkey
            REFERENCES office_users;

ALTER TABLE moves
    ADD COLUMN IF NOT EXISTS sc_closeout_assigned_id uuid
        CONSTRAINT moves_sc_closeout_assigned_id_fkey
            REFERENCES office_users;

ALTER TABLE moves
    ADD COLUMN IF NOT EXISTS sc_counseling_assigned_id uuid
        CONSTRAINT moves_sc_counseling_assigned_id_fkey
            REFERENCES office_users;

<<<<<<< HEAD
ALTER TABLE moves
    ADD COLUMN IF NOT EXISTS tio_payment_request_assigned_id uuid
        CONSTRAINT moves_tio_payment_request_assigned_id_fkey
            REFERENCES office_users;

=======
>>>>>>> a25bfb2a
-- adding the below add column to address any issues that might arise as a result of previous migration renaming column
ALTER TABLE moves
    ADD COLUMN IF NOT EXISTS sc_assigned_id uuid
        CONSTRAINT moves_sc_assigned_id_fkey
            REFERENCES office_users;

COMMENT ON COLUMN moves.too_destination_assigned_id IS 'A foreign key that points to the ID on the office_users table of the destination requests queue assigned office user';
COMMENT ON COLUMN moves.sc_counseling_assigned_id IS 'A foreign key that points to the ID on the office_users table of the counseling queue assigned office user';
<<<<<<< HEAD
COMMENT ON COLUMN moves.sc_closeout_assigned_id IS 'A foreign key that points to the ID on the office_users table of the closeout queue assigned office user';
COMMENT ON COLUMN moves.tio_payment_request_assigned_id IS 'A foreign key that points to the ID on the office_users table of the payment requests queue assigned office user';
=======
COMMENT ON COLUMN moves.sc_closeout_assigned_id IS 'A foreign key that points to the ID on the office_users table of the closeout queue assigned office user';
>>>>>>> a25bfb2a
<|MERGE_RESOLUTION|>--- conflicted
+++ resolved
@@ -14,14 +14,12 @@
         CONSTRAINT moves_sc_counseling_assigned_id_fkey
             REFERENCES office_users;
 
-<<<<<<< HEAD
 ALTER TABLE moves
     ADD COLUMN IF NOT EXISTS tio_payment_request_assigned_id uuid
         CONSTRAINT moves_tio_payment_request_assigned_id_fkey
             REFERENCES office_users;
 
-=======
->>>>>>> a25bfb2a
+
 -- adding the below add column to address any issues that might arise as a result of previous migration renaming column
 ALTER TABLE moves
     ADD COLUMN IF NOT EXISTS sc_assigned_id uuid
@@ -30,9 +28,5 @@
 
 COMMENT ON COLUMN moves.too_destination_assigned_id IS 'A foreign key that points to the ID on the office_users table of the destination requests queue assigned office user';
 COMMENT ON COLUMN moves.sc_counseling_assigned_id IS 'A foreign key that points to the ID on the office_users table of the counseling queue assigned office user';
-<<<<<<< HEAD
 COMMENT ON COLUMN moves.sc_closeout_assigned_id IS 'A foreign key that points to the ID on the office_users table of the closeout queue assigned office user';
-COMMENT ON COLUMN moves.tio_payment_request_assigned_id IS 'A foreign key that points to the ID on the office_users table of the payment requests queue assigned office user';
-=======
-COMMENT ON COLUMN moves.sc_closeout_assigned_id IS 'A foreign key that points to the ID on the office_users table of the closeout queue assigned office user';
->>>>>>> a25bfb2a
+COMMENT ON COLUMN moves.tio_payment_request_assigned_id IS 'A foreign key that points to the ID on the office_users table of the payment requests queue assigned office user';