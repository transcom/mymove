-- B-23853 Beth Grohmann Initial check-in

DROP FUNCTION IF EXISTS public.calculate_ppm_incentive_conus(uuid, bool, bool, bool, bool);

CREATE OR REPLACE FUNCTION public.calculate_ppm_incentive_conus(ppm_id uuid, is_estimated boolean, is_actual boolean, is_max boolean, update_table boolean)
<<<<<<< HEAD
  RETURNS TABLE(total_incentive numeric, price_dsh numeric, price_dlh numeric, price_ddp numeric, price_dop numeric, price_dpk numeric, price_dupk numeric, price_fsc numeric)
  LANGUAGE plpgsql
AS $function$
declare
  ppm RECORD;
  v_contract_id UUID;
  o_rate_area_id UUID;
  d_rate_area_id UUID;
  service_id UUID;
  estimated_fsc_multiplier numeric;
  fuel_price numeric;
  price_difference numeric;
  cents_above_baseline numeric;
  peak_period BOOLEAN;
  pickup_address_id UUID;
  destination_address_id UUID;
  mileage integer;
  weight integer;
  move_date date;
  raw_millicents numeric;
  weight_lower_val numeric;
  weight_upper_val numeric;
  miles_lower_val numeric;
  miles_upper_val numeric;
  cents_per_cwt numeric;
  escalation_factor numeric;
  gcc_multiplier NUMERIC := 1.00;
  v_gcc_multiplier_id uuid;
  grade text;
  pickup_zip3 text;
  destination_zip3 text;
=======
 RETURNS TABLE(total_incentive numeric, price_dsh numeric, price_dlh numeric, price_ddp numeric, price_dop numeric, price_dpk numeric, price_dupk numeric, price_fsc numeric)
 LANGUAGE plpgsql
AS $function$
declare
  ppm RECORD;
v_contract_id UUID;
o_rate_area_id UUID;
d_rate_area_id UUID;
service_id UUID;
estimated_fsc_multiplier numeric;
fuel_price numeric;
price_difference numeric;
cents_above_baseline numeric;
peak_period BOOLEAN;
pickup_address_id UUID;
destination_address_id UUID;
mileage integer;
weight integer;
move_date date;
raw_millicents numeric;
weight_lower_val numeric;
weight_upper_val numeric;
miles_lower_val numeric;
miles_upper_val numeric;
cents_per_cwt numeric;
escalation_factor numeric;
gcc_multiplier NUMERIC := 1.00;
v_gcc_multiplier_id uuid;
grade text;
pickup_zip3 text;
destination_zip3 text;

>>>>>>> 22e2fc10
begin

  if not is_estimated
  and not is_actual
  and not is_max then
    raise exception 'is_estimated, is_actual, and is_max cannot all be FALSE. No update will be performed.';
  end if;

  select
    ppms.id
  into
    ppm
  from
    ppm_shipments ppms
  where ppms.id = ppm_id;

  if ppm is null then
    raise exception 'PPM with ID % not found', ppm_id;
<<<<<<< HEAD
  end if;

  SELECT
    ppm_shipments.pickup_postal_address_id,
    ppm_shipments.destination_postal_address_id,
    coalesce(ppm_shipments.actual_move_date,ppm_shipments.expected_departure_date),
    mto_shipments.distance,
    ppm_shipments.estimated_weight,
    f.grade
  INTO
    pickup_address_id,
    destination_address_id,
    move_date,
    mileage,
    weight,
    grade
  FROM
    ppm_shipments
  LEFT JOIN mto_shipments ON ppm_shipments.shipment_id = mto_shipments.id
  LEFT JOIN moves d on mto_shipments.move_id = d.id
  LEFT JOIN orders f on d.orders_id = f.id
  LEFT JOIN service_members e on f.service_member_id = e.id
  WHERE ppm_shipments.id = ppm_id;

  IF is_actual THEN
    SELECT
      COALESCE(SUM(
        CASE
          WHEN adjusted_net_weight IS NOT NULL THEN adjusted_net_weight
          ELSE full_weight - empty_weight
        END), 0)
    INTO weight
    FROM weight_tickets wt
    WHERE wt.ppm_shipment_id = ppm_id
      AND wt.status NOT IN ('REJECTED', 'EXCLUDED');
  END IF;

  peak_period := is_peak_period(move_date);

  v_contract_id := get_contract_id(move_date);
  if v_contract_id is null then
=======
end if;

SELECT 
  ppm_shipments.pickup_postal_address_id,
  ppm_shipments.destination_postal_address_id,
  coalesce(ppm_shipments.actual_move_date,ppm_shipments.expected_departure_date),
  mto_shipments.distance,
  ppm_shipments.estimated_weight,
  f.grade
INTO 
  pickup_address_id,
  destination_address_id,
  move_date,
  mileage,
  weight,
  grade
FROM 
  ppm_shipments
LEFT JOIN mto_shipments ON ppm_shipments.shipment_id = mto_shipments.id
LEFT JOIN moves d on mto_shipments.move_id = d.id
LEFT JOIN orders f on d.orders_id = f.id 
LEFT JOIN service_members e on f.service_member_id = e.id
WHERE ppm_shipments.id = ppm_id;

IF is_actual THEN
  SELECT 
    COALESCE(SUM(
      CASE 
        WHEN adjusted_net_weight IS NOT NULL THEN adjusted_net_weight
        ELSE full_weight - empty_weight 
      END), 0)
  INTO weight
  FROM weight_tickets wt
  WHERE wt.ppm_shipment_id = ppm_id
    AND wt.status NOT IN ('REJECTED', 'EXCLUDED');
END IF;

peak_period := is_peak_period(move_date);


v_contract_id := get_contract_id(move_date);
if v_contract_id is null then
>>>>>>> 22e2fc10
    raise exception 'Contract not found for date: %',move_date;
  end if;

  o_rate_area_id := get_rate_area_id(pickup_address_id,null,v_contract_id);
  if o_rate_area_id is null then
    raise exception 'Origin rate area is NULL for address ID %',pickup_address_id;
  end if;

  d_rate_area_id := get_rate_area_id(destination_address_id,null,v_contract_id);
  if d_rate_area_id is null then
    raise exception 'Destination rate area is NULL for address ID %',destination_address_id;
<<<<<<< HEAD
  end if;

  -- get the ZIP3s of pickup and destination addresses
  -- determines if we cost shorthaul or linehaul
  SELECT LEFT(a.postal_code, 3) INTO pickup_zip3
  FROM addresses a
  WHERE a.id = pickup_address_id;

  SELECT LEFT(a.postal_code, 3) INTO destination_zip3
  FROM addresses a
  WHERE a.id = destination_address_id;

  SELECT escalation_compounded INTO escalation_factor
    FROM re_contract_years AS rcy
  WHERE rcy.contract_id = v_contract_id
    AND move_date BETWEEN rcy.start_date AND rcy.end_date;

  IF pickup_zip3 = destination_zip3 THEN
=======
end if;

IF pickup_zip3 = destination_zip3 THEN
>>>>>>> 22e2fc10
    price_dlh := 0;
    -- calculate DSH if ZIP3s are the same
    service_id := get_service_id('DSH');
    SELECT price_cents
    INTO price_dsh
    FROM re_domestic_service_area_prices dsap
    JOIN re_domestic_service_areas sa ON dsap.domestic_service_area_id = sa.id
    JOIN re_contracts c ON c.id = dsap.contract_id
    JOIN re_zip3s rz ON pickup_zip3 = rz.zip3
    WHERE dsap.contract_id = v_contract_id
<<<<<<< HEAD
    AND dsap.service_id = (SELECT id FROM re_services WHERE code = 'DSH')
=======
    AND dsap.service_id = (SELECT id FROM re_services WHERE code = 'DSH') 
>>>>>>> 22e2fc10
    AND dsap.is_peak_period = peak_period
    AND dsap.domestic_service_area_id = sa.id
    LIMIT 1;

    price_dsh := ROUND(price_dsh * escalation_factor, 3);
    --RAISE NOTICE 'DSH price with escalation factor: %', price_dsh;

    price_dsh := ROUND(price_dsh * (weight::NUMERIC / 100) * mileage, 0);
    --RAISE NOTICE 'DSH final price: %', price_dsh;
  ELSE
    price_dsh := 0;
    -- calculate DLH instead
    service_id := get_service_id('DLH');
    SELECT rdlp.price_millicents
    INTO raw_millicents
    FROM re_domestic_linehaul_prices AS rdlp
    WHERE rdlp.contract_id = v_contract_id
        AND rdlp.is_peak_period = peak_period
        AND weight BETWEEN rdlp.weight_lower AND rdlp.weight_upper
        AND mileage BETWEEN rdlp.miles_lower AND rdlp.miles_upper
        AND EXISTS (
<<<<<<< HEAD
            SELECT 1
            FROM re_domestic_service_areas AS sa
            JOIN re_zip3s AS rzs ON sa.id = rzs.domestic_service_area_id
            JOIN addresses AS a ON LEFT(a.postal_code, 3) = rzs.zip3
            WHERE sa.id = rdlp.domestic_service_area_id
=======
            SELECT 1 
            FROM re_domestic_service_areas AS sa
            JOIN re_zip3s AS rzs ON sa.id = rzs.domestic_service_area_id
            JOIN addresses AS a ON LEFT(a.postal_code, 3) = rzs.zip3
            WHERE sa.id = rdlp.domestic_service_area_id 
>>>>>>> 22e2fc10
              AND a.id = pickup_address_id
        );

    cents_per_cwt := ROUND(raw_millicents / 1000.0, 1);
    --RAISE NOTICE 'DLH cents_per_cwt: %', cents_per_cwt;

    cents_per_cwt := ROUND(cents_per_cwt * escalation_factor, 3);
    --RAISE NOTICE 'DLH cents_per_cwt with escalation factor: %', cents_per_cwt;

    price_dlh := ROUND(cents_per_cwt * (weight::NUMERIC / 100) * mileage, 0);
    --RAISE NOTICE 'DLH final price: %', price_dlh;
  END IF;

<<<<<<< HEAD
  -- Calculate DOP price
  service_id := get_service_id('DOP');
  price_dop := calculate_escalated_price_domestic(
        o_rate_area_id,
        null,
        service_id,
        v_contract_id,
        'DOP',
        move_date,
        pickup_address_id
      );
  --RAISE NOTICE 'DOP price (before weight): %', price_dop;
  price_dop := price_dop * (weight::numeric / 100);
  --RAISE NOTICE 'DOP price (after weight): %', price_dop;
  price_dop := ROUND(price_dop * 100);
  --RAISE NOTICE 'DOP price (after * 100): %', price_dop;

  service_id := get_service_id('DUPK');
  price_dupk := calculate_escalated_price_domestic(
=======
-- Calculate DOP price
service_id := get_service_id('DOP');
price_dop := calculate_escalated_price_domestic(
      o_rate_area_id,
      null,
      service_id,
      v_contract_id,
      'DOP',
      move_date,
      pickup_address_id
    );
--RAISE NOTICE 'DOP price (before weight): %', price_dop;
price_dop := price_dop * (weight::numeric / 100);
--RAISE NOTICE 'DOP price (after weight): %', price_dop;
price_dop := ROUND(price_dop * 100);
--RAISE NOTICE 'DOP price (after * 100): %', price_dop;
service_id := get_service_id('DUPK');
price_dupk := calculate_escalated_price_domestic(
    null,
    d_rate_area_id,
    service_id,
    v_contract_id,
    'DUPK',
    move_date,
    destination_address_id
  );
--RAISE NOTICE 'DUPK price (before weight): %', price_dupk;
price_dupk := price_dupk * (weight::numeric / 100);
--RAISE NOTICE 'DUPK price (after weight): %', price_dupk;
price_dupk := ROUND(price_dupk * 100);
--RAISE NOTICE 'DUPK price (after * 100): %', price_dupk;
-- Calculate DPK price
service_id := get_service_id('DPK');
price_dpk := calculate_escalated_price_domestic(
      o_rate_area_id,
      null,
      service_id,
      v_contract_id,
      'DPK',
      move_date,
      pickup_address_id
  );
--RAISE NOTICE 'DPK price (before weight): %', price_dpk;
price_dpk := price_dpk * (weight::numeric / 100);
--RAISE NOTICE 'DPK price (after weight): %', price_dpk;
price_dpk := ROUND(price_dpk * 100);
--RAISE NOTICE 'DPK price (after * 100): %', price_dpk;
-- Calculate DDP price
service_id := get_service_id('DDP');
price_ddp := calculate_escalated_price_domestic(
>>>>>>> 22e2fc10
      null,
      d_rate_area_id,
      service_id,
      v_contract_id,
      'DUPK',
      move_date,
      destination_address_id
    );
<<<<<<< HEAD
  --RAISE NOTICE 'DUPK price (before weight): %', price_dupk;
  price_dupk := price_dupk * (weight::numeric / 100);
  --RAISE NOTICE 'DUPK price (after weight): %', price_dupk;
  price_dupk := ROUND(price_dupk * 100);
  --RAISE NOTICE 'DUPK price (after * 100): %', price_dupk;

  -- Calculate DPK price
  service_id := get_service_id('DPK');
  price_dpk := calculate_escalated_price_domestic(
        o_rate_area_id,
        null,
        service_id,
        v_contract_id,
        'DPK',
        move_date,
        pickup_address_id
      );
  --RAISE NOTICE 'DPK price (before weight): %', price_dpk;
  price_dpk := price_dpk * (weight::numeric / 100);
  --RAISE NOTICE 'DPK price (after weight): %', price_dpk;
  price_dpk := ROUND(price_dpk * 100);
  --RAISE NOTICE 'DPK price (after * 100): %', price_dpk;

  -- Calculate DDP price
  service_id := get_service_id('DDP');
  price_ddp := calculate_escalated_price_domestic(
        null,
        d_rate_area_id,
        service_id,
        v_contract_id,
        'DDP',
        move_date,
        destination_address_id
      );
  --RAISE NOTICE 'DDP price (before weight): %', price_ddp;
  price_ddp := price_ddp * (weight::numeric / 100);
  --RAISE NOTICE 'DDP price (after weight): %', price_ddp;
  price_ddp := ROUND(price_ddp * 100);
  --RAISE NOTICE 'DDP price (after * 100): %', price_ddp;

  -- Calculate FSC price
  estimated_fsc_multiplier := get_fsc_multiplier(weight);
  fuel_price := get_fuel_price(move_date);
  price_difference := calculate_price_difference(fuel_price);
  cents_above_baseline := mileage * estimated_fsc_multiplier;
  price_fsc := ROUND((cents_above_baseline * price_difference) * 100);

  IF grade != 'CIVILIAN_EMPLOYEE' THEN --do not apply multiplier for Cilivilan PPMs

    EXECUTE 'SELECT multiplier, id FROM gcc_multipliers WHERE $1 BETWEEN start_date AND end_date LIMIT 1' INTO gcc_multiplier, v_gcc_multiplier_id USING move_date;
    RAISE NOTICE 'GCC Multiplier %', gcc_multiplier;

    IF price_dsh > 0 AND gcc_multiplier != 1.00 THEN
      price_dsh := ROUND(price_dsh * gcc_multiplier);
    END IF;

    IF price_dlh > 0 AND gcc_multiplier != 1.00 THEN
      price_dlh := ROUND(price_dlh * gcc_multiplier);
    END IF;

    IF price_dop > 0 AND gcc_multiplier != 1.00 THEN
      price_dop := ROUND(price_dop * gcc_multiplier);
    END IF;
    raise notice 'DOP price after multiplier: %', price_dop;

    IF price_ddp > 0 AND gcc_multiplier != 1.00 THEN
      price_ddp := ROUND(price_ddp * gcc_multiplier);
    END IF;

    IF price_dpk > 0 AND gcc_multiplier != 1.00 THEN
      price_dpk := ROUND(price_dpk * gcc_multiplier);
    END IF;

    IF price_dupk > 0 AND gcc_multiplier != 1.00 THEN
      price_dupk := ROUND(price_dupk * gcc_multiplier);
    END IF;

    IF price_fsc > 0 AND gcc_multiplier != 1.00 THEN
      price_fsc := ROUND(price_fsc * gcc_multiplier);
    END IF;

  END IF;

  -- Calculate total incentive
  total_incentive := price_dsh + price_dlh + price_dop + price_ddp + price_dpk + price_dupk + price_fsc;

  IF update_table THEN
=======
--RAISE NOTICE 'DDP price (before weight): %', price_ddp;
price_ddp := price_ddp * (weight::numeric / 100);
--RAISE NOTICE 'DDP price (after weight): %', price_ddp;
price_ddp := ROUND(price_ddp * 100);
--RAISE NOTICE 'DDP price (after * 100): %', price_ddp;
-- Calculate FSC price
estimated_fsc_multiplier := get_fsc_multiplier(weight);
fuel_price := get_fuel_price(move_date);
price_difference := calculate_price_difference(fuel_price);
cents_above_baseline := mileage * estimated_fsc_multiplier;
price_fsc := ROUND((cents_above_baseline * price_difference) * 100);

IF grade != 'CIVILIAN_EMPLOYEE' THEN --do not apply multiplier for Cilivilan PPMs

	EXECUTE 'SELECT multiplier, id FROM gcc_multipliers WHERE $1 BETWEEN start_date AND end_date LIMIT 1' INTO gcc_multiplier, v_gcc_multiplier_id USING move_date;
	
	IF price_dlh > 0 AND gcc_multiplier != 1.00 THEN
	price_dlh := ROUND(price_dlh * gcc_multiplier);
	END IF;

	IF price_dop > 0 AND gcc_multiplier != 1.00 THEN
	price_dop := ROUND(price_dop * gcc_multiplier);
	END IF;

	IF price_ddp > 0 AND gcc_multiplier != 1.00 THEN
	price_ddp := ROUND(price_ddp * gcc_multiplier);
	END IF;

	IF price_dpk > 0 AND gcc_multiplier != 1.00 THEN
	price_dpk := ROUND(price_dpk * gcc_multiplier);
	END IF;

	IF price_dupk > 0 AND gcc_multiplier != 1.00 THEN
	price_dupk := ROUND(price_dupk * gcc_multiplier);
	END IF;

	IF price_fsc > 0 AND gcc_multiplier != 1.00 THEN
	price_fsc := ROUND(price_fsc * gcc_multiplier);
	END IF;

END IF;

-- Calculate total incentive
total_incentive := price_dlh + price_dop + price_ddp + price_dpk + price_dupk + price_fsc;

IF update_table THEN

>>>>>>> 22e2fc10
    UPDATE ppm_shipments
    SET estimated_incentive = CASE WHEN is_estimated THEN total_incentive ELSE estimated_incentive END,
    final_incentive = CASE WHEN is_actual THEN total_incentive ELSE final_incentive END,
    max_incentive = CASE WHEN is_max THEN total_incentive ELSE max_incentive END,
    gcc_multiplier_id = v_gcc_multiplier_id
    WHERE id = ppm_id;
<<<<<<< HEAD
  END IF;

  return QUERY
  select
    total_incentive,
    price_dsh,
=======

END IF;

return QUERY
select
    total_incentive,
	price_dsh,
>>>>>>> 22e2fc10
    price_dlh,
    price_ddp,
    price_dop,
    price_dpk,
    price_dupk,
    price_fsc;
<<<<<<< HEAD

END;
$function$
=======
  
end $function$
>>>>>>> 22e2fc10
;<|MERGE_RESOLUTION|>--- conflicted
+++ resolved
@@ -3,7 +3,6 @@
 DROP FUNCTION IF EXISTS public.calculate_ppm_incentive_conus(uuid, bool, bool, bool, bool);
 
 CREATE OR REPLACE FUNCTION public.calculate_ppm_incentive_conus(ppm_id uuid, is_estimated boolean, is_actual boolean, is_max boolean, update_table boolean)
-<<<<<<< HEAD
   RETURNS TABLE(total_incentive numeric, price_dsh numeric, price_dlh numeric, price_ddp numeric, price_dop numeric, price_dpk numeric, price_dupk numeric, price_fsc numeric)
   LANGUAGE plpgsql
 AS $function$
@@ -35,40 +34,6 @@
   grade text;
   pickup_zip3 text;
   destination_zip3 text;
-=======
- RETURNS TABLE(total_incentive numeric, price_dsh numeric, price_dlh numeric, price_ddp numeric, price_dop numeric, price_dpk numeric, price_dupk numeric, price_fsc numeric)
- LANGUAGE plpgsql
-AS $function$
-declare
-  ppm RECORD;
-v_contract_id UUID;
-o_rate_area_id UUID;
-d_rate_area_id UUID;
-service_id UUID;
-estimated_fsc_multiplier numeric;
-fuel_price numeric;
-price_difference numeric;
-cents_above_baseline numeric;
-peak_period BOOLEAN;
-pickup_address_id UUID;
-destination_address_id UUID;
-mileage integer;
-weight integer;
-move_date date;
-raw_millicents numeric;
-weight_lower_val numeric;
-weight_upper_val numeric;
-miles_lower_val numeric;
-miles_upper_val numeric;
-cents_per_cwt numeric;
-escalation_factor numeric;
-gcc_multiplier NUMERIC := 1.00;
-v_gcc_multiplier_id uuid;
-grade text;
-pickup_zip3 text;
-destination_zip3 text;
-
->>>>>>> 22e2fc10
 begin
 
   if not is_estimated
@@ -87,7 +52,6 @@
 
   if ppm is null then
     raise exception 'PPM with ID % not found', ppm_id;
-<<<<<<< HEAD
   end if;
 
   SELECT
@@ -129,50 +93,6 @@
 
   v_contract_id := get_contract_id(move_date);
   if v_contract_id is null then
-=======
-end if;
-
-SELECT 
-  ppm_shipments.pickup_postal_address_id,
-  ppm_shipments.destination_postal_address_id,
-  coalesce(ppm_shipments.actual_move_date,ppm_shipments.expected_departure_date),
-  mto_shipments.distance,
-  ppm_shipments.estimated_weight,
-  f.grade
-INTO 
-  pickup_address_id,
-  destination_address_id,
-  move_date,
-  mileage,
-  weight,
-  grade
-FROM 
-  ppm_shipments
-LEFT JOIN mto_shipments ON ppm_shipments.shipment_id = mto_shipments.id
-LEFT JOIN moves d on mto_shipments.move_id = d.id
-LEFT JOIN orders f on d.orders_id = f.id 
-LEFT JOIN service_members e on f.service_member_id = e.id
-WHERE ppm_shipments.id = ppm_id;
-
-IF is_actual THEN
-  SELECT 
-    COALESCE(SUM(
-      CASE 
-        WHEN adjusted_net_weight IS NOT NULL THEN adjusted_net_weight
-        ELSE full_weight - empty_weight 
-      END), 0)
-  INTO weight
-  FROM weight_tickets wt
-  WHERE wt.ppm_shipment_id = ppm_id
-    AND wt.status NOT IN ('REJECTED', 'EXCLUDED');
-END IF;
-
-peak_period := is_peak_period(move_date);
-
-
-v_contract_id := get_contract_id(move_date);
-if v_contract_id is null then
->>>>>>> 22e2fc10
     raise exception 'Contract not found for date: %',move_date;
   end if;
 
@@ -184,7 +104,6 @@
   d_rate_area_id := get_rate_area_id(destination_address_id,null,v_contract_id);
   if d_rate_area_id is null then
     raise exception 'Destination rate area is NULL for address ID %',destination_address_id;
-<<<<<<< HEAD
   end if;
 
   -- get the ZIP3s of pickup and destination addresses
@@ -203,11 +122,6 @@
     AND move_date BETWEEN rcy.start_date AND rcy.end_date;
 
   IF pickup_zip3 = destination_zip3 THEN
-=======
-end if;
-
-IF pickup_zip3 = destination_zip3 THEN
->>>>>>> 22e2fc10
     price_dlh := 0;
     -- calculate DSH if ZIP3s are the same
     service_id := get_service_id('DSH');
@@ -218,11 +132,7 @@
     JOIN re_contracts c ON c.id = dsap.contract_id
     JOIN re_zip3s rz ON pickup_zip3 = rz.zip3
     WHERE dsap.contract_id = v_contract_id
-<<<<<<< HEAD
     AND dsap.service_id = (SELECT id FROM re_services WHERE code = 'DSH')
-=======
-    AND dsap.service_id = (SELECT id FROM re_services WHERE code = 'DSH') 
->>>>>>> 22e2fc10
     AND dsap.is_peak_period = peak_period
     AND dsap.domestic_service_area_id = sa.id
     LIMIT 1;
@@ -244,25 +154,18 @@
         AND weight BETWEEN rdlp.weight_lower AND rdlp.weight_upper
         AND mileage BETWEEN rdlp.miles_lower AND rdlp.miles_upper
         AND EXISTS (
-<<<<<<< HEAD
             SELECT 1
             FROM re_domestic_service_areas AS sa
             JOIN re_zip3s AS rzs ON sa.id = rzs.domestic_service_area_id
             JOIN addresses AS a ON LEFT(a.postal_code, 3) = rzs.zip3
             WHERE sa.id = rdlp.domestic_service_area_id
-=======
-            SELECT 1 
-            FROM re_domestic_service_areas AS sa
-            JOIN re_zip3s AS rzs ON sa.id = rzs.domestic_service_area_id
-            JOIN addresses AS a ON LEFT(a.postal_code, 3) = rzs.zip3
-            WHERE sa.id = rdlp.domestic_service_area_id 
->>>>>>> 22e2fc10
               AND a.id = pickup_address_id
         );
 
     cents_per_cwt := ROUND(raw_millicents / 1000.0, 1);
     --RAISE NOTICE 'DLH cents_per_cwt: %', cents_per_cwt;
 
+    cents_per_cwt := ROUND(cents_per_cwt * escalation_factor, 3);
     cents_per_cwt := ROUND(cents_per_cwt * escalation_factor, 3);
     --RAISE NOTICE 'DLH cents_per_cwt with escalation factor: %', cents_per_cwt;
 
@@ -270,7 +173,6 @@
     --RAISE NOTICE 'DLH final price: %', price_dlh;
   END IF;
 
-<<<<<<< HEAD
   -- Calculate DOP price
   service_id := get_service_id('DOP');
   price_dop := calculate_escalated_price_domestic(
@@ -290,58 +192,6 @@
 
   service_id := get_service_id('DUPK');
   price_dupk := calculate_escalated_price_domestic(
-=======
--- Calculate DOP price
-service_id := get_service_id('DOP');
-price_dop := calculate_escalated_price_domestic(
-      o_rate_area_id,
-      null,
-      service_id,
-      v_contract_id,
-      'DOP',
-      move_date,
-      pickup_address_id
-    );
---RAISE NOTICE 'DOP price (before weight): %', price_dop;
-price_dop := price_dop * (weight::numeric / 100);
---RAISE NOTICE 'DOP price (after weight): %', price_dop;
-price_dop := ROUND(price_dop * 100);
---RAISE NOTICE 'DOP price (after * 100): %', price_dop;
-service_id := get_service_id('DUPK');
-price_dupk := calculate_escalated_price_domestic(
-    null,
-    d_rate_area_id,
-    service_id,
-    v_contract_id,
-    'DUPK',
-    move_date,
-    destination_address_id
-  );
---RAISE NOTICE 'DUPK price (before weight): %', price_dupk;
-price_dupk := price_dupk * (weight::numeric / 100);
---RAISE NOTICE 'DUPK price (after weight): %', price_dupk;
-price_dupk := ROUND(price_dupk * 100);
---RAISE NOTICE 'DUPK price (after * 100): %', price_dupk;
--- Calculate DPK price
-service_id := get_service_id('DPK');
-price_dpk := calculate_escalated_price_domestic(
-      o_rate_area_id,
-      null,
-      service_id,
-      v_contract_id,
-      'DPK',
-      move_date,
-      pickup_address_id
-  );
---RAISE NOTICE 'DPK price (before weight): %', price_dpk;
-price_dpk := price_dpk * (weight::numeric / 100);
---RAISE NOTICE 'DPK price (after weight): %', price_dpk;
-price_dpk := ROUND(price_dpk * 100);
---RAISE NOTICE 'DPK price (after * 100): %', price_dpk;
--- Calculate DDP price
-service_id := get_service_id('DDP');
-price_ddp := calculate_escalated_price_domestic(
->>>>>>> 22e2fc10
       null,
       d_rate_area_id,
       service_id,
@@ -350,7 +200,6 @@
       move_date,
       destination_address_id
     );
-<<<<<<< HEAD
   --RAISE NOTICE 'DUPK price (before weight): %', price_dupk;
   price_dupk := price_dupk * (weight::numeric / 100);
   --RAISE NOTICE 'DUPK price (after weight): %', price_dupk;
@@ -438,89 +287,25 @@
   total_incentive := price_dsh + price_dlh + price_dop + price_ddp + price_dpk + price_dupk + price_fsc;
 
   IF update_table THEN
-=======
---RAISE NOTICE 'DDP price (before weight): %', price_ddp;
-price_ddp := price_ddp * (weight::numeric / 100);
---RAISE NOTICE 'DDP price (after weight): %', price_ddp;
-price_ddp := ROUND(price_ddp * 100);
---RAISE NOTICE 'DDP price (after * 100): %', price_ddp;
--- Calculate FSC price
-estimated_fsc_multiplier := get_fsc_multiplier(weight);
-fuel_price := get_fuel_price(move_date);
-price_difference := calculate_price_difference(fuel_price);
-cents_above_baseline := mileage * estimated_fsc_multiplier;
-price_fsc := ROUND((cents_above_baseline * price_difference) * 100);
-
-IF grade != 'CIVILIAN_EMPLOYEE' THEN --do not apply multiplier for Cilivilan PPMs
-
-	EXECUTE 'SELECT multiplier, id FROM gcc_multipliers WHERE $1 BETWEEN start_date AND end_date LIMIT 1' INTO gcc_multiplier, v_gcc_multiplier_id USING move_date;
-	
-	IF price_dlh > 0 AND gcc_multiplier != 1.00 THEN
-	price_dlh := ROUND(price_dlh * gcc_multiplier);
-	END IF;
-
-	IF price_dop > 0 AND gcc_multiplier != 1.00 THEN
-	price_dop := ROUND(price_dop * gcc_multiplier);
-	END IF;
-
-	IF price_ddp > 0 AND gcc_multiplier != 1.00 THEN
-	price_ddp := ROUND(price_ddp * gcc_multiplier);
-	END IF;
-
-	IF price_dpk > 0 AND gcc_multiplier != 1.00 THEN
-	price_dpk := ROUND(price_dpk * gcc_multiplier);
-	END IF;
-
-	IF price_dupk > 0 AND gcc_multiplier != 1.00 THEN
-	price_dupk := ROUND(price_dupk * gcc_multiplier);
-	END IF;
-
-	IF price_fsc > 0 AND gcc_multiplier != 1.00 THEN
-	price_fsc := ROUND(price_fsc * gcc_multiplier);
-	END IF;
-
-END IF;
-
--- Calculate total incentive
-total_incentive := price_dlh + price_dop + price_ddp + price_dpk + price_dupk + price_fsc;
-
-IF update_table THEN
-
->>>>>>> 22e2fc10
     UPDATE ppm_shipments
     SET estimated_incentive = CASE WHEN is_estimated THEN total_incentive ELSE estimated_incentive END,
     final_incentive = CASE WHEN is_actual THEN total_incentive ELSE final_incentive END,
     max_incentive = CASE WHEN is_max THEN total_incentive ELSE max_incentive END,
     gcc_multiplier_id = v_gcc_multiplier_id
     WHERE id = ppm_id;
-<<<<<<< HEAD
   END IF;
 
   return QUERY
   select
     total_incentive,
     price_dsh,
-=======
-
-END IF;
-
-return QUERY
-select
-    total_incentive,
-	price_dsh,
->>>>>>> 22e2fc10
     price_dlh,
     price_ddp,
     price_dop,
     price_dpk,
     price_dupk,
     price_fsc;
-<<<<<<< HEAD
 
 END;
 $function$
-=======
-  
-end $function$
->>>>>>> 22e2fc10
 ;