-- B-22294 - Alex Lusk - Migrating get_destination_queue function to ddl_migrations
-- B-21824 - Samay Sofo replaced too_assigned_id with too_destination_assigned_id for destination assigned queue
-- B-21902 - Samay Sofo added has_safety_privilege parameter to filter out safety orders and also retrieved orders_type
-- B-22760 - Paul Stonebraker retrieve mto_service_items for the moves and delivery address update requests for the shipments
-- B-23545 - Daniel Jordan updating returns to use destination, filtering adjustments, removing gbloc return
<<<<<<< HEAD
=======
-- B-23739 - Daniel Jordan updating returns to consider lock_expires_at
>>>>>>> 7e144a47

-- database function that returns a list of moves that have destination requests
-- this includes shipment address update requests, destination SIT, & destination shuttle
DROP FUNCTION IF EXISTS get_destination_queue;
CREATE OR REPLACE FUNCTION get_destination_queue(
    user_gbloc TEXT DEFAULT NULL,
    customer_name TEXT DEFAULT NULL,
    edipi TEXT DEFAULT NULL,
    emplid TEXT DEFAULT NULL,
    m_status TEXT[] DEFAULT NULL,
    move_code TEXT DEFAULT NULL,
    requested_move_date TIMESTAMP DEFAULT NULL,
    date_submitted TIMESTAMP DEFAULT NULL,
    branch TEXT DEFAULT NULL,
    new_duty_location TEXT DEFAULT NULL,
    counseling_office TEXT DEFAULT NULL,
    too_assigned_user TEXT DEFAULT NULL,
	has_safety_privilege BOOLEAN DEFAULT FALSE,
    page INTEGER DEFAULT 1,
    per_page INTEGER DEFAULT 20,
    sort TEXT DEFAULT NULL,
    sort_direction TEXT DEFAULT NULL
)
RETURNS TABLE (
    id UUID,
    show BOOLEAN,
    locator TEXT,
    submitted_at TIMESTAMP WITH TIME ZONE,
    orders_id UUID,
    status TEXT,
    locked_by UUID,
    lock_expires_at TIMESTAMP WITH TIME ZONE,
    too_destination_assigned_id UUID,
    counseling_transportation_office_id UUID,
    orders JSONB,
    mto_shipments JSONB,
    counseling_transportation_office JSONB,
    too_destination_assigned JSONB,
    mto_service_items JSONB,
    total_count BIGINT
) AS $$
DECLARE
    sql_query TEXT;
    offset_value INTEGER;
    sort_column TEXT;
    sort_order TEXT;
BEGIN
    IF page < 1 THEN
        page := 1;
    END IF;

    IF per_page < 1 THEN
        per_page := 20;
    END IF;

    offset_value := (page - 1) * per_page;

    sql_query := '
        SELECT
            moves.id AS id,
            moves.show AS show,
            moves.locator::TEXT AS locator,
            moves.submitted_at::TIMESTAMP WITH TIME ZONE AS submitted_at,
            moves.orders_id AS orders_id,
            moves.status::TEXT AS status,
            moves.locked_by AS locked_by,
            moves.lock_expires_at,
            moves.too_destination_assigned_id AS too_destination_assigned_id,
            moves.counseling_transportation_office_id AS counseling_transportation_office_id,
            json_build_object(
                ''id'', orders.id,
                ''orders_type'', orders.orders_type,
                ''service_member'', json_build_object(
                    ''id'', service_members.id,
                    ''first_name'', service_members.first_name,
                    ''last_name'', service_members.last_name,
                    ''edipi'', service_members.edipi,
                    ''emplid'', service_members.emplid,
                    ''affiliation'', service_members.affiliation
                ),
                ''new_duty_location'', json_build_object(
                    ''name'', new_duty_locations.name
                )
            )::JSONB AS orders,
            COALESCE(
                (
                    SELECT json_agg(
                        json_build_object(
                            ''id'', ms.id,
                            ''shipment_type'', ms.shipment_type,
                            ''status'', ms.status,
                            ''requested_pickup_date'', TO_CHAR(ms.requested_pickup_date, ''YYYY-MM-DD"T00:00:00Z"''),
                            ''scheduled_pickup_date'', TO_CHAR(ms.scheduled_pickup_date, ''YYYY-MM-DD"T00:00:00Z"''),
                            ''approved_date'', TO_CHAR(ms.approved_date, ''YYYY-MM-DD"T00:00:00Z"''),
                            ''prime_estimated_weight'', ms.prime_estimated_weight,
                            ''delivery_address_update'', json_build_object(
                                ''status'', ms.address_update_status
                            )
                        )
                    )
                    FROM (
                        SELECT DISTINCT ON (mto_shipments.id)
                            mto_shipments.id,
                            mto_shipments.shipment_type,
                            mto_shipments.status,
                            mto_shipments.requested_pickup_date,
                            mto_shipments.scheduled_pickup_date,
                            mto_shipments.approved_date,
                            mto_shipments.prime_estimated_weight,
                            shipment_address_updates.status as address_update_status
                        FROM mto_shipments
                        LEFT JOIN shipment_address_updates on shipment_address_updates.shipment_id = mto_shipments.id
                        WHERE mto_shipments.move_id = moves.id
                    ) AS ms
                ),
                ''[]''
            )::JSONB AS mto_shipments,
            json_build_object(
                ''name'', counseling_offices.name
            )::JSONB AS counseling_transportation_office,
            json_build_object(
                ''first_name'', too_user.first_name,
                ''last_name'', too_user.last_name,
                ''id'', too_user.id
            )::JSONB AS too_destination_assigned,
            COALESCE(
                (
                    SELECT json_agg(
                        json_build_object(
                            ''id'', msi.id,
                            ''status'', msi.status,
                            ''re_service'', json_build_object(
                                ''code'', msi.code
                            )
                        )
                    )
                    FROM (
                        SELECT mto_service_items.id, mto_service_items.status, re_services.code
                        FROM mto_service_items
                        LEFT JOIN re_services on mto_service_items.re_service_id = re_services.id
                        WHERE mto_service_items.move_id = moves.id
                    ) as msi
                ),
                ''[]''
            )::JSONB as mto_service_items,
            COUNT(*) OVER() AS total_count
        FROM moves
        JOIN orders ON moves.orders_id = orders.id
        JOIN mto_shipments ON mto_shipments.move_id = moves.id
        LEFT JOIN ppm_shipments ON ppm_shipments.shipment_id = mto_shipments.id
        JOIN mto_service_items ON mto_shipments.id = mto_service_items.mto_shipment_id
        JOIN re_services ON mto_service_items.re_service_id = re_services.id
        JOIN service_members ON orders.service_member_id = service_members.id
        JOIN duty_locations AS new_duty_locations ON orders.new_duty_location_id = new_duty_locations.id
        LEFT JOIN office_users AS too_user ON moves.too_destination_assigned_id = too_user.id
        LEFT JOIN office_users AS locked_user ON moves.locked_by = locked_user.id
        LEFT JOIN transportation_offices AS counseling_offices
            ON moves.counseling_transportation_office_id = counseling_offices.id
        LEFT JOIN shipment_address_updates ON shipment_address_updates.shipment_id = mto_shipments.id
        LEFT JOIN sit_extensions ON sit_extensions.mto_shipment_id = mto_shipments.id
        JOIN move_to_dest_gbloc ON move_to_dest_gbloc.move_id = moves.id
        WHERE moves.show = TRUE
    ';

    IF user_gbloc IS NOT NULL THEN
        sql_query := sql_query || ' AND move_to_dest_gbloc.gbloc = $1 ';
    END IF;

    IF customer_name IS NOT NULL THEN
        sql_query := sql_query || ' AND (
            service_members.first_name || '' '' || service_members.last_name ILIKE ''%'' || $2 || ''%''
            OR service_members.last_name || '' '' || service_members.first_name ILIKE ''%'' || $2 || ''%''
        )';
    END IF;

    IF edipi IS NOT NULL THEN
        sql_query := sql_query || ' AND service_members.edipi ILIKE ''%'' || $3 || ''%'' ';
    END IF;

    IF emplid IS NOT NULL THEN
        sql_query := sql_query || ' AND service_members.emplid ILIKE ''%'' || $4 || ''%'' ';
    END IF;

    IF m_status IS NOT NULL THEN
        sql_query := sql_query || ' AND moves.status = ANY($5) ';
    END IF;

    IF move_code IS NOT NULL THEN
        sql_query := sql_query || ' AND moves.locator ILIKE ''%'' || $6 || ''%'' ';
    END IF;

    IF requested_move_date IS NOT NULL THEN
        sql_query := sql_query || ' AND (
            mto_shipments.requested_pickup_date::DATE = $7::DATE
            OR ppm_shipments.expected_departure_date::DATE = $7::DATE
            OR (mto_shipments.shipment_type = ''HHG_OUTOF_NTS'' AND mto_shipments.requested_delivery_date::DATE = $7::DATE)
        )';
    END IF;

    IF date_submitted IS NOT NULL THEN
        sql_query := sql_query || ' AND moves.submitted_at::DATE = $8::DATE ';
    END IF;

    IF branch IS NOT NULL THEN
        sql_query := sql_query || ' AND service_members.affiliation ILIKE ''%'' || $9 || ''%'' ';
    END IF;

    IF new_duty_location IS NOT NULL THEN
        sql_query := sql_query || ' AND new_duty_locations.name ILIKE ''%'' || $10 || ''%'' ';
    END IF;

    IF counseling_office IS NOT NULL THEN
        sql_query := sql_query || ' AND counseling_offices.name ILIKE ''%'' || $11 || ''%'' ';
    END IF;

    IF too_assigned_user IS NOT NULL THEN
        sql_query := sql_query || ' AND (too_user.first_name || '' '' || too_user.last_name) ILIKE ''%'' || $12 || ''%'' ';
    END IF;

   -- filter out safety orders for users without safety privilege
   IF NOT has_safety_privilege THEN
    sql_query := sql_query || ' AND orders.orders_type != ''SAFETY'' ';
   END IF;

    -- add destination queue-specific filters (pending dest address requests, pending dest SIT extension requests when there are dest SIT service items, submitted dest SIT & dest shuttle service items)
    sql_query := sql_query || '
        AND (
            shipment_address_updates.status = ''REQUESTED''
            OR (
                sit_extensions.status = ''PENDING''
                AND re_services.code IN (''DDFSIT'', ''DDASIT'', ''DDDSIT'', ''DDSFSC'', ''DDSHUT'', ''IDFSIT'', ''IDASIT'', ''IDDSIT'', ''IDSFSC'', ''IDSHUT'')
            )
            OR (
                mto_service_items.status = ''SUBMITTED''
                AND re_services.code IN (''DDFSIT'', ''DDASIT'', ''DDDSIT'', ''DDSFSC'', ''DDSHUT'', ''IDFSIT'', ''IDASIT'', ''IDDSIT'', ''IDSFSC'', ''IDSHUT'')
            )
        )
    ';

    -- default sorting values if none are provided (move.id)
    sort_column := 'id';
    sort_order := 'ASC';

    IF sort IS NOT NULL THEN
        CASE sort
            WHEN 'locator' THEN sort_column := 'moves.locator';
            WHEN 'status' THEN sort_column := 'moves.status';
            WHEN 'customerName' THEN sort_column := 'service_members.last_name, service_members.first_name';
            WHEN 'edipi' THEN sort_column := 'service_members.edipi';
            WHEN 'emplid' THEN sort_column := 'service_members.emplid';
            WHEN 'requestedMoveDate' THEN   sort_column := 'COALESCE(' || 'MIN(mto_shipments.requested_pickup_date),' || 'MIN(ppm_shipments.expected_departure_date),' || 'MIN(mto_shipments.requested_delivery_date)' || ')';
            WHEN 'appearedInTooAt' THEN sort_column := 'COALESCE(moves.submitted_at, moves.approvals_requested_at)';
            WHEN 'branch' THEN sort_column := 'service_members.affiliation';
            WHEN 'destinationDutyLocation' THEN sort_column := 'new_duty_locations.name';
            WHEN 'counselingOffice' THEN sort_column := 'counseling_offices.name';
            WHEN 'assignedTo' THEN sort_column := 'too_user.last_name';
            ELSE
                sort_column := 'moves.id';
        END CASE;
    END IF;

    IF sort_direction IS NOT NULL THEN
        IF LOWER(sort_direction) = 'desc' THEN
            sort_order := 'DESC';
        ELSE
            sort_order := 'ASC';
        END IF;
    END IF;

    sql_query := sql_query || '
        GROUP BY
            moves.id,
            moves.show,
            moves.locator,
            moves.submitted_at,
            moves.orders_id,
            moves.status,
            moves.locked_by,
            moves.lock_expires_at,
            moves.too_destination_assigned_id,
            moves.counseling_transportation_office_id,
            orders.id,
            service_members.id,
            service_members.first_name,
            service_members.last_name,
            service_members.edipi,
            service_members.emplid,
            service_members.affiliation,
            new_duty_locations.name,
            counseling_offices.name,
            too_user.first_name,
            too_user.last_name,
            too_user.id';

    -- handling ordering customer name by last, first
    IF sort = 'customerName' THEN
      sql_query := sql_query || format(
        ' ORDER BY service_members.last_name %s, service_members.first_name %s',
        sort_order, sort_order
      );
    ELSE
      sql_query := sql_query || format(
        ' ORDER BY %s %s',
        sort_column, sort_order
      );
    END IF;

    IF sort_column <> 'moves.locator' OR sort <> 'customerName' OR sort <> 'requestedMoveDate' THEN
      sql_query := sql_query || ', moves.locator ASC';
    END IF;
    sql_query := sql_query || ' LIMIT $14 OFFSET $15 ';

    RETURN QUERY EXECUTE sql_query
    USING user_gbloc, customer_name, edipi, emplid, m_status, move_code, requested_move_date, date_submitted,
          branch, new_duty_location, counseling_office, too_assigned_user, has_safety_privilege, per_page, offset_value;

END;
$$ LANGUAGE plpgsql;<|MERGE_RESOLUTION|>--- conflicted
+++ resolved
@@ -3,10 +3,7 @@
 -- B-21902 - Samay Sofo added has_safety_privilege parameter to filter out safety orders and also retrieved orders_type
 -- B-22760 - Paul Stonebraker retrieve mto_service_items for the moves and delivery address update requests for the shipments
 -- B-23545 - Daniel Jordan updating returns to use destination, filtering adjustments, removing gbloc return
-<<<<<<< HEAD
-=======
 -- B-23739 - Daniel Jordan updating returns to consider lock_expires_at
->>>>>>> 7e144a47
 
 -- database function that returns a list of moves that have destination requests
 -- this includes shipment address update requests, destination SIT, & destination shuttle
