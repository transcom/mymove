-- B-22294 - Alex Lusk - Migrating get_destination_queue function to ddl_migrations
-- B-21824 - Samay Sofo replaced too_assigned_id with too_destination_assigned_id for destination assigned queue
-- B-21902 - Samay Sofo added has_safety_privilege parameter to filter out safety orders and also retrieved orders_type
-- B-22760 - Paul Stonebraker retrieve mto_service_items for the moves and delivery address update requests for the shipments
-- B-23545 - Daniel Jordan updating returns to use destination, filtering adjustments, removing gbloc return
-- B-22759 - Paul Stonebraker add SIT extensions as part of the mto_shipments
<<<<<<< HEAD
=======
-- B-23739 - Daniel Jordan updating returns to consider lock_expires_at
>>>>>>> c6277656

-- database function that returns a list of moves that have destination requests
-- this includes shipment address update requests, destination SIT, & destination shuttle

DROP FUNCTION IF EXISTS get_destination_queue;
CREATE OR REPLACE FUNCTION get_destination_queue(
    user_gbloc TEXT DEFAULT NULL,
    customer_name TEXT DEFAULT NULL,
    edipi TEXT DEFAULT NULL,
    emplid TEXT DEFAULT NULL,
    m_status TEXT[] DEFAULT NULL,
    move_code TEXT DEFAULT NULL,
    requested_move_date TIMESTAMP DEFAULT NULL,
    date_submitted TIMESTAMP DEFAULT NULL,
    branch TEXT DEFAULT NULL,
    new_duty_location TEXT DEFAULT NULL,
    counseling_office TEXT DEFAULT NULL,
    too_assigned_user TEXT DEFAULT NULL,
	has_safety_privilege BOOLEAN DEFAULT FALSE,
    page INTEGER DEFAULT 1,
    per_page INTEGER DEFAULT 20,
    sort TEXT DEFAULT NULL,
    sort_direction TEXT DEFAULT NULL
)
RETURNS TABLE (
    id UUID,
    show BOOLEAN,
    locator TEXT,
    submitted_at TIMESTAMP WITH TIME ZONE,
    orders_id UUID,
    status TEXT,
    locked_by UUID,
    too_destination_assigned_id UUID,
    counseling_transportation_office_id UUID,
    orders JSONB,
    mto_shipments JSONB,
    counseling_transportation_office JSONB,
    too_destination_assigned JSONB,
    mto_service_items JSONB,
    total_count BIGINT
) AS $$
DECLARE
    sql_query TEXT;
    offset_value INTEGER;
    sort_column TEXT;
    sort_order TEXT;
BEGIN
    IF page < 1 THEN
        page := 1;
    END IF;

    IF per_page < 1 THEN
        per_page := 20;
    END IF;

    offset_value := (page - 1) * per_page;

    sql_query := '
        SELECT
            moves.id AS id,
            moves.show AS show,
            moves.locator::TEXT AS locator,
            moves.submitted_at::TIMESTAMP WITH TIME ZONE AS submitted_at,
            moves.orders_id AS orders_id,
            moves.status::TEXT AS status,
            moves.locked_by AS locked_by,
            moves.too_destination_assigned_id AS too_destination_assigned_id,
            moves.counseling_transportation_office_id AS counseling_transportation_office_id,
            json_build_object(
                ''id'', orders.id,
                ''orders_type'', orders.orders_type,
                ''service_member'', json_build_object(
                    ''id'', service_members.id,
                    ''first_name'', service_members.first_name,
                    ''last_name'', service_members.last_name,
                    ''edipi'', service_members.edipi,
                    ''emplid'', service_members.emplid,
                    ''affiliation'', service_members.affiliation
                ),
                ''new_duty_location'', json_build_object(
                    ''name'', new_duty_locations.name
                )
            )::JSONB AS orders,
            COALESCE(
                (
                    SELECT json_agg(
                        json_build_object(
                            ''id'', ms.id,
                            ''shipment_type'', ms.shipment_type,
                            ''status'', ms.status,
                            ''requested_pickup_date'', TO_CHAR(ms.requested_pickup_date, ''YYYY-MM-DD"T00:00:00Z"''),
                            ''scheduled_pickup_date'', TO_CHAR(ms.scheduled_pickup_date, ''YYYY-MM-DD"T00:00:00Z"''),
                            ''approved_date'', TO_CHAR(ms.approved_date, ''YYYY-MM-DD"T00:00:00Z"''),
                            ''prime_estimated_weight'', ms.prime_estimated_weight,
                            ''delivery_address_update'', json_build_object(
                                ''status'', ms.address_update_status
                            ),
                            ''sit_duration_updates'', (
                                SELECT json_agg(
                                    json_build_object(
                                        ''status'', se.status
                                    )
                                )
                                FROM sit_extensions se
                                LEFT JOIN mto_shipments ON mto_shipments.id = se.mto_shipment_id
                                LEFT JOIN mto_service_items ON mto_shipments.id = mto_service_items.mto_shipment_id
                                LEFT JOIN re_services ON mto_service_items.re_service_id = re_services.id
                                WHERE se.mto_shipment_id = ms.id AND re_services.code IN (''DDFSIT'', ''DDASIT'', ''DDDSIT'', ''DDSFSC'', ''IDFSIT'', ''IDASIT'', ''IDDSIT'', ''IDSFSC'')
                            )
                        )
                    )
                    FROM (
                        SELECT DISTINCT ON (mto_shipments.id)
                            mto_shipments.id,
                            mto_shipments.shipment_type,
                            mto_shipments.status,
                            mto_shipments.requested_pickup_date,
                            mto_shipments.scheduled_pickup_date,
                            mto_shipments.approved_date,
                            mto_shipments.prime_estimated_weight,
                            shipment_address_updates.status as address_update_status
                        FROM mto_shipments
                        LEFT JOIN shipment_address_updates on shipment_address_updates.shipment_id = mto_shipments.id
                        WHERE mto_shipments.move_id = moves.id
                    ) AS ms
                ),
                ''[]''
            )::JSONB AS mto_shipments,
            json_build_object(
                ''name'', counseling_offices.name
            )::JSONB AS counseling_transportation_office,
            json_build_object(
                ''first_name'', too_user.first_name,
                ''last_name'', too_user.last_name,
                ''id'', too_user.id
            )::JSONB AS too_destination_assigned,
            COALESCE(
                (
                    SELECT json_agg(
                        json_build_object(
                            ''id'', msi.id,
                            ''status'', msi.status,
                            ''re_service'', json_build_object(
                                ''code'', msi.code
                            )
                        )
                    )
                    FROM (
                        SELECT mto_service_items.id, mto_service_items.status, re_services.code
                        FROM mto_service_items
                        LEFT JOIN re_services on mto_service_items.re_service_id = re_services.id
                        WHERE mto_service_items.move_id = moves.id
                    ) as msi
                ),
                ''[]''
            )::JSONB as mto_service_items,
            COUNT(*) OVER() AS total_count
        FROM moves
        JOIN orders ON moves.orders_id = orders.id
        JOIN mto_shipments ON mto_shipments.move_id = moves.id
        LEFT JOIN ppm_shipments ON ppm_shipments.shipment_id = mto_shipments.id
        JOIN mto_service_items ON mto_shipments.id = mto_service_items.mto_shipment_id
        JOIN re_services ON mto_service_items.re_service_id = re_services.id
        JOIN service_members ON orders.service_member_id = service_members.id
        JOIN duty_locations AS new_duty_locations ON orders.new_duty_location_id = new_duty_locations.id
        LEFT JOIN office_users AS too_user ON moves.too_destination_assigned_id = too_user.id
        LEFT JOIN office_users AS locked_user ON moves.locked_by = locked_user.id
        LEFT JOIN transportation_offices AS counseling_offices
            ON moves.counseling_transportation_office_id = counseling_offices.id
        LEFT JOIN shipment_address_updates ON shipment_address_updates.shipment_id = mto_shipments.id
        LEFT JOIN sit_extensions ON sit_extensions.mto_shipment_id = mto_shipments.id
        JOIN move_to_dest_gbloc ON move_to_dest_gbloc.move_id = moves.id
        WHERE moves.show = TRUE
    ';

    IF user_gbloc IS NOT NULL THEN
        sql_query := sql_query || ' AND move_to_dest_gbloc.gbloc = $1 ';
    END IF;

    IF customer_name IS NOT NULL THEN
        sql_query := sql_query || ' AND (
            service_members.first_name || '' '' || service_members.last_name ILIKE ''%'' || $2 || ''%''
            OR service_members.last_name || '' '' || service_members.first_name ILIKE ''%'' || $2 || ''%''
        )';
    END IF;

    IF edipi IS NOT NULL THEN
        sql_query := sql_query || ' AND service_members.edipi ILIKE ''%'' || $3 || ''%'' ';
    END IF;

    IF emplid IS NOT NULL THEN
        sql_query := sql_query || ' AND service_members.emplid ILIKE ''%'' || $4 || ''%'' ';
    END IF;

    IF m_status IS NOT NULL THEN
        sql_query := sql_query || ' AND moves.status = ANY($5) ';
    END IF;

    IF move_code IS NOT NULL THEN
        sql_query := sql_query || ' AND moves.locator ILIKE ''%'' || $6 || ''%'' ';
    END IF;

    IF requested_move_date IS NOT NULL THEN
        sql_query := sql_query || ' AND (
            mto_shipments.requested_pickup_date::DATE = $7::DATE
            OR ppm_shipments.expected_departure_date::DATE = $7::DATE
            OR (mto_shipments.shipment_type = ''HHG_OUTOF_NTS'' AND mto_shipments.requested_delivery_date::DATE = $7::DATE)
        )';
    END IF;

    IF date_submitted IS NOT NULL THEN
        sql_query := sql_query || ' AND moves.submitted_at::DATE = $8::DATE ';
    END IF;

    IF branch IS NOT NULL THEN
        sql_query := sql_query || ' AND service_members.affiliation ILIKE ''%'' || $9 || ''%'' ';
    END IF;

    IF new_duty_location IS NOT NULL THEN
        sql_query := sql_query || ' AND new_duty_locations.name ILIKE ''%'' || $10 || ''%'' ';
    END IF;

    IF counseling_office IS NOT NULL THEN
        sql_query := sql_query || ' AND counseling_offices.name ILIKE ''%'' || $11 || ''%'' ';
    END IF;

    IF too_assigned_user IS NOT NULL THEN
        sql_query := sql_query || ' AND (too_user.first_name || '' '' || too_user.last_name) ILIKE ''%'' || $12 || ''%'' ';
    END IF;

   -- filter out safety orders for users without safety privilege
   IF NOT has_safety_privilege THEN
    sql_query := sql_query || ' AND orders.orders_type != ''SAFETY'' ';
   END IF;

    -- add destination queue-specific filters (pending dest address requests, pending dest SIT extension requests when there are dest SIT service items, submitted dest SIT & dest shuttle service items)
    sql_query := sql_query || '
        AND (
            shipment_address_updates.status = ''REQUESTED''
            OR (
                sit_extensions.status = ''PENDING''
                AND re_services.code IN (''DDFSIT'', ''DDASIT'', ''DDDSIT'', ''DDSFSC'', ''DDSHUT'', ''IDFSIT'', ''IDASIT'', ''IDDSIT'', ''IDSFSC'', ''IDSHUT'')
            )
            OR (
                mto_service_items.status = ''SUBMITTED''
                AND re_services.code IN (''DDFSIT'', ''DDASIT'', ''DDDSIT'', ''DDSFSC'', ''DDSHUT'', ''IDFSIT'', ''IDASIT'', ''IDDSIT'', ''IDSFSC'', ''IDSHUT'')
            )
        )
    ';

    -- default sorting values if none are provided (move.id)
    sort_column := 'id';
    sort_order := 'ASC';

    IF sort IS NOT NULL THEN
        CASE sort
            WHEN 'locator' THEN sort_column := 'moves.locator';
            WHEN 'status' THEN sort_column := 'moves.status';
            WHEN 'customerName' THEN sort_column := 'service_members.last_name, service_members.first_name';
            WHEN 'edipi' THEN sort_column := 'service_members.edipi';
            WHEN 'emplid' THEN sort_column := 'service_members.emplid';
            WHEN 'requestedMoveDate' THEN   sort_column := 'COALESCE(' || 'MIN(mto_shipments.requested_pickup_date),' || 'MIN(ppm_shipments.expected_departure_date),' || 'MIN(mto_shipments.requested_delivery_date)' || ')';
            WHEN 'appearedInTooAt' THEN sort_column := 'COALESCE(moves.submitted_at, moves.approvals_requested_at)';
            WHEN 'branch' THEN sort_column := 'service_members.affiliation';
            WHEN 'destinationDutyLocation' THEN sort_column := 'new_duty_locations.name';
            WHEN 'counselingOffice' THEN sort_column := 'counseling_offices.name';
            WHEN 'assignedTo' THEN sort_column := 'too_user.last_name';
            ELSE
                sort_column := 'moves.id';
        END CASE;
    END IF;

    IF sort_direction IS NOT NULL THEN
        IF LOWER(sort_direction) = 'desc' THEN
            sort_order := 'DESC';
        ELSE
            sort_order := 'ASC';
        END IF;
    END IF;

    sql_query := sql_query || '
        GROUP BY
            moves.id,
            moves.show,
            moves.locator,
            moves.submitted_at,
            moves.orders_id,
            moves.status,
            moves.locked_by,
            moves.too_destination_assigned_id,
            moves.counseling_transportation_office_id,
            orders.id,
            service_members.id,
            service_members.first_name,
            service_members.last_name,
            service_members.edipi,
            service_members.emplid,
            service_members.affiliation,
            new_duty_locations.name,
            counseling_offices.name,
            too_user.first_name,
            too_user.last_name,
            too_user.id';

    -- handling ordering customer name by last, first
    IF sort = 'customerName' THEN
      sql_query := sql_query || format(
        ' ORDER BY service_members.last_name %s, service_members.first_name %s',
        sort_order, sort_order
      );
    ELSE
      sql_query := sql_query || format(
        ' ORDER BY %s %s',
        sort_column, sort_order
      );
    END IF;

    IF sort_column <> 'moves.locator' OR sort <> 'customerName' OR sort <> 'requestedMoveDate' THEN
      sql_query := sql_query || ', moves.locator ASC';
    END IF;
    sql_query := sql_query || ' LIMIT $14 OFFSET $15 ';

    RETURN QUERY EXECUTE sql_query
    USING user_gbloc, customer_name, edipi, emplid, m_status, move_code, requested_move_date, date_submitted,
          branch, new_duty_location, counseling_office, too_assigned_user, has_safety_privilege, per_page, offset_value;

END;
$$ LANGUAGE plpgsql;<|MERGE_RESOLUTION|>--- conflicted
+++ resolved
@@ -4,10 +4,7 @@
 -- B-22760 - Paul Stonebraker retrieve mto_service_items for the moves and delivery address update requests for the shipments
 -- B-23545 - Daniel Jordan updating returns to use destination, filtering adjustments, removing gbloc return
 -- B-22759 - Paul Stonebraker add SIT extensions as part of the mto_shipments
-<<<<<<< HEAD
-=======
 -- B-23739 - Daniel Jordan updating returns to consider lock_expires_at
->>>>>>> c6277656
 
 -- database function that returns a list of moves that have destination requests
 -- this includes shipment address update requests, destination SIT, & destination shuttle
@@ -40,6 +37,7 @@
     orders_id UUID,
     status TEXT,
     locked_by UUID,
+    lock_expires_at TIMESTAMP WITH TIME ZONE,
     too_destination_assigned_id UUID,
     counseling_transportation_office_id UUID,
     orders JSONB,
@@ -74,6 +72,7 @@
             moves.orders_id AS orders_id,
             moves.status::TEXT AS status,
             moves.locked_by AS locked_by,
+            moves.lock_expires_at,
             moves.too_destination_assigned_id AS too_destination_assigned_id,
             moves.counseling_transportation_office_id AS counseling_transportation_office_id,
             json_build_object(
@@ -297,6 +296,7 @@
             moves.orders_id,
             moves.status,
             moves.locked_by,
+            moves.lock_expires_at,
             moves.too_destination_assigned_id,
             moves.counseling_transportation_office_id,
             orders.id,
