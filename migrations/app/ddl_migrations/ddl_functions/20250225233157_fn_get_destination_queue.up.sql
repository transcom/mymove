--- conflicted
+++ resolved
@@ -97,8 +97,6 @@
                             ''prime_estimated_weight'', ms.prime_estimated_weight,
                             ''delivery_address_update'', json_build_object(
                                 ''status'', ms.address_update_status
-<<<<<<< HEAD
-=======
                             ),
                             ''sit_duration_updates'', (
                                 SELECT json_agg(
@@ -111,7 +109,6 @@
                                 LEFT JOIN mto_service_items ON mto_shipments.id = mto_service_items.mto_shipment_id
                                 LEFT JOIN re_services ON mto_service_items.re_service_id = re_services.id
                                 WHERE se.mto_shipment_id = ms.id AND re_services.code IN (''DDFSIT'', ''DDASIT'', ''DDDSIT'', ''DDSFSC'', ''IDFSIT'', ''IDASIT'', ''IDDSIT'', ''IDSFSC'')
->>>>>>> 71365d72
                             )
                         )
                     )
