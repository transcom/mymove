-- B-22294 - Alex Lusk - Migrating get_destination_queue function to ddl_migrations
-- B-21824 - Samay Sofo replaced too_assigned_id with too_destination_assigned_id for destination assigned queue
-- B-21902 - Samay Sofo added has_safety_privilege parameter to filter out safety orders and also retrieved orders_type
-- B-22760 - Paul Stonebraker retrieve mto_service_items for the moves and delivery address update requests for the shipments
-- B-23545 - Daniel Jordan updating returns to use destination, filtering adjustments, removing gbloc return
-- B-22759 - Paul Stonebraker add SIT extensions as part of the mto_shipments
<<<<<<< HEAD
=======
-- B-23739 - Daniel Jordan updating returns to consider lock_expires_at
>>>>>>> ea1a249c

-- database function that returns a list of moves that have destination requests
-- this includes shipment address update requests, destination SIT, & destination shuttle

DROP FUNCTION IF EXISTS get_destination_queue;
CREATE OR REPLACE FUNCTION get_destination_queue(
    user_gbloc TEXT DEFAULT NULL,
    customer_name TEXT DEFAULT NULL,
    edipi TEXT DEFAULT NULL,
    emplid TEXT DEFAULT NULL,
    m_status TEXT[] DEFAULT NULL,
    move_code TEXT DEFAULT NULL,
    requested_move_date TIMESTAMP DEFAULT NULL,
    date_submitted TIMESTAMP DEFAULT NULL,
    branch TEXT DEFAULT NULL,
    new_duty_location TEXT DEFAULT NULL,
    counseling_office TEXT DEFAULT NULL,
    too_assigned_user TEXT DEFAULT NULL,
	has_safety_privilege BOOLEAN DEFAULT FALSE,
    page INTEGER DEFAULT 1,
    per_page INTEGER DEFAULT 20,
    sort TEXT DEFAULT NULL,
    sort_direction TEXT DEFAULT NULL
)
RETURNS TABLE (
    id UUID,
    show BOOLEAN,
    locator TEXT,
    submitted_at TIMESTAMP WITH TIME ZONE,
    orders_id UUID,
    status TEXT,
    locked_by UUID,
    lock_expires_at TIMESTAMP WITH TIME ZONE,
    too_destination_assigned_id UUID,
    counseling_transportation_office_id UUID,
    orders JSONB,
    mto_shipments JSONB,
    counseling_transportation_office JSONB,
    too_destination_assigned JSONB,
    mto_service_items JSONB,
    total_count BIGINT
) AS $$
DECLARE
    sql_query TEXT;
    offset_value INTEGER;
    sort_column TEXT;
    sort_order TEXT;
BEGIN
    IF page < 1 THEN
        page := 1;
    END IF;

    IF per_page < 1 THEN
        per_page := 20;
    END IF;

    offset_value := (page - 1) * per_page;

    sql_query := '
        SELECT
            moves.id AS id,
            moves.show AS show,
            moves.locator::TEXT AS locator,
            moves.submitted_at::TIMESTAMP WITH TIME ZONE AS submitted_at,
            moves.orders_id AS orders_id,
            moves.status::TEXT AS status,
            moves.locked_by AS locked_by,
            moves.lock_expires_at,
            moves.too_destination_assigned_id AS too_destination_assigned_id,
            moves.counseling_transportation_office_id AS counseling_transportation_office_id,
            json_build_object(
                ''id'', orders.id,
                ''orders_type'', orders.orders_type,
                ''service_member'', json_build_object(
                    ''id'', service_members.id,
                    ''first_name'', service_members.first_name,
                    ''last_name'', service_members.last_name,
                    ''edipi'', service_members.edipi,
                    ''emplid'', service_members.emplid,
                    ''affiliation'', service_members.affiliation
                ),
                ''new_duty_location'', json_build_object(
                    ''name'', new_duty_locations.name
                )
            )::JSONB AS orders,
            COALESCE(
                (
                    SELECT json_agg(
                        json_build_object(
                            ''id'', ms.id,
                            ''shipment_type'', ms.shipment_type,
                            ''status'', ms.status,
                            ''requested_pickup_date'', TO_CHAR(ms.requested_pickup_date, ''YYYY-MM-DD"T00:00:00Z"''),
                            ''scheduled_pickup_date'', TO_CHAR(ms.scheduled_pickup_date, ''YYYY-MM-DD"T00:00:00Z"''),
                            ''approved_date'', TO_CHAR(ms.approved_date, ''YYYY-MM-DD"T00:00:00Z"''),
                            ''prime_estimated_weight'', ms.prime_estimated_weight,
                            ''delivery_address_update'', json_build_object(
                                ''status'', ms.address_update_status
                            ),
                            ''sit_duration_updates'', (
                                SELECT json_agg(
                                    json_build_object(
                                        ''status'', se.status
                                    )
                                )
                                FROM sit_extensions se
                                LEFT JOIN mto_shipments ON mto_shipments.id = se.mto_shipment_id
                                LEFT JOIN mto_service_items ON mto_shipments.id = mto_service_items.mto_shipment_id
                                LEFT JOIN re_services ON mto_service_items.re_service_id = re_services.id
                                WHERE se.mto_shipment_id = ms.id AND re_services.code IN (''DDFSIT'', ''DDASIT'', ''DDDSIT'', ''DDSFSC'', ''IDFSIT'', ''IDASIT'', ''IDDSIT'', ''IDSFSC'')
                            )
                        )
                    )
                    FROM (
                        SELECT DISTINCT ON (mto_shipments.id)
                            mto_shipments.id,
                            mto_shipments.shipment_type,
                            mto_shipments.status,
                            mto_shipments.requested_pickup_date,
                            mto_shipments.scheduled_pickup_date,
                            mto_shipments.approved_date,
                            mto_shipments.prime_estimated_weight,
                            shipment_address_updates.status as address_update_status
                        FROM mto_shipments
                        LEFT JOIN shipment_address_updates on shipment_address_updates.shipment_id = mto_shipments.id
                        WHERE mto_shipments.move_id = moves.id
                    ) AS ms
                ),
                ''[]''
            )::JSONB AS mto_shipments,
            json_build_object(
                ''name'', counseling_offices.name
            )::JSONB AS counseling_transportation_office,
            json_build_object(
                ''first_name'', too_user.first_name,
                ''last_name'', too_user.last_name,
                ''id'', too_user.id
            )::JSONB AS too_destination_assigned,
            COALESCE(
                (
                    SELECT json_agg(
                        json_build_object(
                            ''id'', msi.id,
                            ''status'', msi.status,
                            ''re_service'', json_build_object(
                                ''code'', msi.code
                            )
                        )
                    )
                    FROM (
                        SELECT mto_service_items.id, mto_service_items.status, re_services.code
                        FROM mto_service_items
                        LEFT JOIN re_services on mto_service_items.re_service_id = re_services.id
                        WHERE mto_service_items.move_id = moves.id
                    ) as msi
                ),
                ''[]''
            )::JSONB as mto_service_items,
            COUNT(*) OVER() AS total_count
        FROM moves
        JOIN orders ON moves.orders_id = orders.id
        JOIN mto_shipments ON mto_shipments.move_id = moves.id
        LEFT JOIN ppm_shipments ON ppm_shipments.shipment_id = mto_shipments.id
        JOIN mto_service_items ON mto_shipments.id = mto_service_items.mto_shipment_id
        JOIN re_services ON mto_service_items.re_service_id = re_services.id
        JOIN service_members ON orders.service_member_id = service_members.id
        JOIN duty_locations AS new_duty_locations ON orders.new_duty_location_id = new_duty_locations.id
        LEFT JOIN office_users AS too_user ON moves.too_destination_assigned_id = too_user.id
        LEFT JOIN office_users AS locked_user ON moves.locked_by = locked_user.id
        LEFT JOIN transportation_offices AS counseling_offices
            ON moves.counseling_transportation_office_id = counseling_offices.id
        LEFT JOIN shipment_address_updates ON shipment_address_updates.shipment_id = mto_shipments.id
        LEFT JOIN sit_extensions ON sit_extensions.mto_shipment_id = mto_shipments.id
        JOIN move_to_dest_gbloc ON move_to_dest_gbloc.move_id = moves.id
        WHERE moves.show = TRUE
    ';

    IF user_gbloc IS NOT NULL THEN
        sql_query := sql_query || ' AND move_to_dest_gbloc.gbloc = $1 ';
    END IF;

    IF customer_name IS NOT NULL THEN
        sql_query := sql_query || ' AND (
            service_members.first_name || '' '' || service_members.last_name ILIKE ''%'' || $2 || ''%''
            OR service_members.last_name || '' '' || service_members.first_name ILIKE ''%'' || $2 || ''%''
        )';
    END IF;

    IF edipi IS NOT NULL THEN
        sql_query := sql_query || ' AND service_members.edipi ILIKE ''%'' || $3 || ''%'' ';
    END IF;

    IF emplid IS NOT NULL THEN
        sql_query := sql_query || ' AND service_members.emplid ILIKE ''%'' || $4 || ''%'' ';
    END IF;

    IF m_status IS NOT NULL THEN
        sql_query := sql_query || ' AND moves.status = ANY($5) ';
    END IF;

    IF move_code IS NOT NULL THEN
        sql_query := sql_query || ' AND moves.locator ILIKE ''%'' || $6 || ''%'' ';
    END IF;

    IF requested_move_date IS NOT NULL THEN
        sql_query := sql_query || ' AND (
            mto_shipments.requested_pickup_date::DATE = $7::DATE
            OR ppm_shipments.expected_departure_date::DATE = $7::DATE
            OR (mto_shipments.shipment_type = ''HHG_OUTOF_NTS'' AND mto_shipments.requested_delivery_date::DATE = $7::DATE)
        )';
    END IF;

    IF date_submitted IS NOT NULL THEN
        sql_query := sql_query || ' AND moves.submitted_at::DATE = $8::DATE ';
    END IF;

    IF branch IS NOT NULL THEN
        sql_query := sql_query || ' AND service_members.affiliation ILIKE ''%'' || $9 || ''%'' ';
    END IF;

    IF new_duty_location IS NOT NULL THEN
        sql_query := sql_query || ' AND new_duty_locations.name ILIKE ''%'' || $10 || ''%'' ';
    END IF;

    IF counseling_office IS NOT NULL THEN
        sql_query := sql_query || ' AND counseling_offices.name ILIKE ''%'' || $11 || ''%'' ';
    END IF;

    IF too_assigned_user IS NOT NULL THEN
        sql_query := sql_query || ' AND (too_user.first_name || '' '' || too_user.last_name) ILIKE ''%'' || $12 || ''%'' ';
    END IF;

   -- filter out safety orders for users without safety privilege
   IF NOT has_safety_privilege THEN
    sql_query := sql_query || ' AND orders.orders_type != ''SAFETY'' ';
   END IF;

    -- add destination queue-specific filters (pending dest address requests, pending dest SIT extension requests when there are dest SIT service items, submitted dest SIT & dest shuttle service items)
    sql_query := sql_query || '
        AND (
            shipment_address_updates.status = ''REQUESTED''
            OR (
                sit_extensions.status = ''PENDING''
                AND re_services.code IN (''DDFSIT'', ''DDASIT'', ''DDDSIT'', ''DDSFSC'', ''DDSHUT'', ''IDFSIT'', ''IDASIT'', ''IDDSIT'', ''IDSFSC'', ''IDSHUT'')
            )
            OR (
                mto_service_items.status = ''SUBMITTED''
                AND re_services.code IN (''DDFSIT'', ''DDASIT'', ''DDDSIT'', ''DDSFSC'', ''DDSHUT'', ''IDFSIT'', ''IDASIT'', ''IDDSIT'', ''IDSFSC'', ''IDSHUT'')
            )
        )
    ';

    -- default sorting values if none are provided (move.id)
    sort_column := 'id';
    sort_order := 'ASC';

    IF sort IS NOT NULL THEN
        CASE sort
            WHEN 'locator' THEN sort_column := 'moves.locator';
            WHEN 'status' THEN sort_column := 'moves.status';
            WHEN 'customerName' THEN sort_column := 'service_members.last_name, service_members.first_name';
            WHEN 'edipi' THEN sort_column := 'service_members.edipi';
            WHEN 'emplid' THEN sort_column := 'service_members.emplid';
            WHEN 'requestedMoveDate' THEN   sort_column := 'COALESCE(' || 'MIN(mto_shipments.requested_pickup_date),' || 'MIN(ppm_shipments.expected_departure_date),' || 'MIN(mto_shipments.requested_delivery_date)' || ')';
            WHEN 'appearedInTooAt' THEN sort_column := 'COALESCE(moves.submitted_at, moves.approvals_requested_at)';
            WHEN 'branch' THEN sort_column := 'service_members.affiliation';
            WHEN 'destinationDutyLocation' THEN sort_column := 'new_duty_locations.name';
            WHEN 'counselingOffice' THEN sort_column := 'counseling_offices.name';
            WHEN 'assignedTo' THEN sort_column := 'too_user.last_name';
            ELSE
                sort_column := 'moves.id';
        END CASE;
    END IF;

    IF sort_direction IS NOT NULL THEN
        IF LOWER(sort_direction) = 'desc' THEN
            sort_order := 'DESC';
        ELSE
            sort_order := 'ASC';
        END IF;
    END IF;

    sql_query := sql_query || '
        GROUP BY
            moves.id,
            moves.show,
            moves.locator,
            moves.submitted_at,
            moves.orders_id,
            moves.status,
            moves.locked_by,
            moves.lock_expires_at,
            moves.too_destination_assigned_id,
            moves.counseling_transportation_office_id,
            orders.id,
            service_members.id,
            service_members.first_name,
            service_members.last_name,
            service_members.edipi,
            service_members.emplid,
            service_members.affiliation,
            new_duty_locations.name,
            counseling_offices.name,
            too_user.first_name,
            too_user.last_name,
            too_user.id';

    -- handling ordering customer name by last, first
    IF sort = 'customerName' THEN
      sql_query := sql_query || format(
        ' ORDER BY service_members.last_name %s, service_members.first_name %s',
        sort_order, sort_order
      );
    ELSE
      sql_query := sql_query || format(
        ' ORDER BY %s %s',
        sort_column, sort_order
      );
    END IF;

    IF sort_column <> 'moves.locator' OR sort <> 'customerName' OR sort <> 'requestedMoveDate' THEN
      sql_query := sql_query || ', moves.locator ASC';
    END IF;
    sql_query := sql_query || ' LIMIT $14 OFFSET $15 ';

    RETURN QUERY EXECUTE sql_query
    USING user_gbloc, customer_name, edipi, emplid, m_status, move_code, requested_move_date, date_submitted,
          branch, new_duty_location, counseling_office, too_assigned_user, has_safety_privilege, per_page, offset_value;

END;
$$ LANGUAGE plpgsql;<|MERGE_RESOLUTION|>--- conflicted
+++ resolved
@@ -4,10 +4,7 @@
 -- B-22760 - Paul Stonebraker retrieve mto_service_items for the moves and delivery address update requests for the shipments
 -- B-23545 - Daniel Jordan updating returns to use destination, filtering adjustments, removing gbloc return
 -- B-22759 - Paul Stonebraker add SIT extensions as part of the mto_shipments
-<<<<<<< HEAD
-=======
 -- B-23739 - Daniel Jordan updating returns to consider lock_expires_at
->>>>>>> ea1a249c
 
 -- database function that returns a list of moves that have destination requests
 -- this includes shipment address update requests, destination SIT, & destination shuttle
