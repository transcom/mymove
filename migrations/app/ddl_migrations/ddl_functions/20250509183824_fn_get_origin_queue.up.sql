-- B-23540 - Daniel Jordan - initial function creation for TOO origin queue refactor into db func
-- B-22712 -- Paul Stonebraker - add move data for excess weight, amended orders; attach diversions and SIT extensions to mto shipments
<<<<<<< HEAD
=======
-- B-23739 - Daniel Jordan updating returns to consider lock_expires_at
>>>>>>> bdfd1338

DROP FUNCTION IF EXISTS get_origin_queue;
CREATE OR REPLACE FUNCTION get_origin_queue(
    user_gbloc TEXT DEFAULT NULL,
    customer_name TEXT DEFAULT NULL,
    edipi TEXT DEFAULT NULL,
    emplid TEXT DEFAULT NULL,
    m_status TEXT[] DEFAULT NULL,
    move_code TEXT DEFAULT NULL,
    requested_move_date TIMESTAMP DEFAULT NULL,
    date_submitted TIMESTAMP DEFAULT NULL,
    branch TEXT DEFAULT NULL,
    origin_duty_location TEXT DEFAULT NULL,
    counseling_office TEXT DEFAULT NULL,
    too_assigned_user TEXT DEFAULT NULL,
	has_safety_privilege BOOLEAN DEFAULT FALSE,
    page INTEGER DEFAULT 1,
    per_page INTEGER DEFAULT 20,
    sort TEXT DEFAULT NULL,
    sort_direction TEXT DEFAULT NULL
)
RETURNS TABLE (
    id UUID,
    show BOOLEAN,
    locator TEXT,
    submitted_at TIMESTAMP WITH TIME ZONE,
    orders_id UUID,
    status TEXT,
    locked_by UUID,
    lock_expires_at TIMESTAMP WITH TIME ZONE,
    too_assigned_id UUID,
    counseling_transportation_office_id UUID,
    orders JSONB,
    mto_shipments JSONB,
    mto_service_items JSONB,
    counseling_transportation_office JSONB,
    too_assigned JSONB,
    excess_weight_qualified_at TIMESTAMP WITH TIME ZONE,
    excess_weight_acknowledged_at TIMESTAMP WITH TIME ZONE,
    excess_unaccompanied_baggage_weight_qualified_at TIMESTAMP WITH TIME ZONE,
    excess_unaccompanied_baggage_weight_acknowledged_at TIMESTAMP WITH TIME ZONE,
    total_count BIGINT
) AS $$
DECLARE
    sql_query TEXT;
    offset_value INTEGER;
    sort_column TEXT;
    sort_order TEXT;
    total_count BIGINT;
BEGIN
    IF page < 1 THEN
        page := 1;
    END IF;
    IF per_page < 1 THEN
        per_page := 20;
    END IF;
    offset_value := (page - 1) * per_page;

    IF sort IS NOT NULL THEN
        CASE sort
            WHEN 'locator' THEN sort_column := 'base.locator';
            WHEN 'status' THEN sort_column := 'CASE base.status
                WHEN ''SERVICE COUNSELING COMPLETED'' THEN 1
                WHEN ''SUBMITTED'' THEN 2
                WHEN ''NEEDS SERVICE COUNSELING'' THEN 3
                WHEN ''APPROVALS REQUESTED'' THEN 4
                WHEN ''APPROVED'' THEN 5
                ELSE 99 END';
            WHEN 'customerName' THEN sort_column := 'base.sm_last_name, base.sm_first_name';
            WHEN 'edipi' THEN sort_column := 'base.sm_edipi';
            WHEN 'emplid' THEN sort_column := 'base.sm_emplid';
            WHEN 'requestedMoveDate' THEN sort_column := 'LEAST(base.earliest_requested_pickup_date, base.earliest_expected_departure_date, base.earliest_requested_delivery_date)';
            WHEN 'appearedInTooAt' THEN sort_column := 'GREATEST(base.submitted_at, base.service_counseling_completed_at, base.approvals_requested_at)';
            WHEN 'branch' THEN sort_column := 'base.sm_affiliation';
            WHEN 'originDutyLocation' THEN sort_column := 'base.origin_duty_location_name';
            WHEN 'counselingOffice' THEN sort_column := 'base.counseling_office_name';
            WHEN 'assignedTo' THEN sort_column := 'base.too_user_last_name';
            ELSE sort_column := 'base.id';
        END CASE;
    END IF;

    IF sort_direction IS NOT NULL THEN
        IF LOWER(sort_direction) = 'desc' THEN
            sort_order := 'DESC';
        ELSE
            sort_order := 'ASC';
        END IF;
    END IF;

    IF sort_column IS NULL THEN
        sort_column := 'CASE base.status
            WHEN ''APPROVALS REQUESTED'' THEN 1
            WHEN ''SUBMITTED'' THEN 2
            WHEN ''SERVICE COUNSELING COMPLETED'' THEN 3
            ELSE 99 END';
    END IF;

    IF sort_order IS NULL THEN
        sort_order := 'ASC';
    END IF;

    sql_query := '
    WITH base AS (
        SELECT
            moves.id,
            moves.show,
            moves.locator::TEXT AS locator,
            moves.submitted_at,
            moves.orders_id,
            moves.status,
            moves.locked_by,
            moves.lock_expires_at,
            moves.too_assigned_id,
            moves.counseling_transportation_office_id,
            moves.service_counseling_completed_at,
            moves.approvals_requested_at,
            moves.excess_weight_qualified_at,
            moves.excess_weight_acknowledged_at,
            moves.excess_unaccompanied_baggage_weight_qualified_at,
            moves.excess_unaccompanied_baggage_weight_acknowledged_at,
            orders.id AS orders_id_inner,
            orders.orders_type,
            orders.department_indicator AS orders_department_indicator,
            orders.gbloc,
            orders.uploaded_amended_orders_id,
            orders.amended_orders_acknowledged_at,
            service_members.id AS sm_id,
            service_members.first_name AS sm_first_name,
            service_members.last_name AS sm_last_name,
            service_members.edipi AS sm_edipi,
            service_members.emplid AS sm_emplid,
            service_members.affiliation AS sm_affiliation,
            origin_duty_locations.id AS origin_duty_location_id,
            origin_duty_locations.name AS origin_duty_location_name,
            addr.street_address_1 AS origin_duty_location_street_address_1,
            addr.street_address_2 AS origin_duty_location_street_address_2,
            addr.city AS origin_duty_location_city,
            addr.state AS origin_duty_location_state,
            addr.postal_code AS origin_duty_location_postal_code,
            counseling_offices.name AS counseling_office_name,
            too_user.first_name AS too_user_first_name,
            too_user.last_name AS too_user_last_name,
            too_user.id AS too_user_id,
            shipments.mto_shipments,
            shipments.earliest_requested_pickup_date,
            shipments.earliest_requested_delivery_date,
            ppm_dates.earliest_expected_departure_date,
            service_items.mto_service_items
        FROM moves
        JOIN orders ON moves.orders_id = orders.id
        JOIN service_members ON orders.service_member_id = service_members.id
        JOIN duty_locations AS origin_duty_locations ON orders.origin_duty_location_id = origin_duty_locations.id
        LEFT JOIN addresses AS addr ON origin_duty_locations.address_id = addr.id
        LEFT JOIN office_users AS too_user ON moves.too_assigned_id = too_user.id
        LEFT JOIN transportation_offices AS counseling_offices ON moves.counseling_transportation_office_id = counseling_offices.id
        JOIN move_to_gbloc ON move_to_gbloc.move_id = moves.id
        LEFT JOIN LATERAL (
            SELECT
                json_agg(
                    json_build_object(
                        ''id'', ms.id,
                        ''shipment_type'', ms.shipment_type,
                        ''status'', ms.status,
                        ''requested_pickup_date'', TO_CHAR(ms.requested_pickup_date, ''YYYY-MM-DD"T00:00:00Z"''),
                        ''scheduled_pickup_date'', TO_CHAR(ms.scheduled_pickup_date, ''YYYY-MM-DD"T00:00:00Z"''),
                        ''requested_delivery_date'', TO_CHAR(ms.requested_delivery_date, ''YYYY-MM-DD"T00:00:00Z"''),
                        ''approved_date'', TO_CHAR(ms.approved_date, ''YYYY-MM-DD"T00:00:00Z"''),
                        ''prime_estimated_weight'', ms.prime_estimated_weight,
                        ''ppm_shipment'', CASE
                            WHEN ppm.id IS NOT NULL THEN json_build_object(
                                ''expected_departure_date'', TO_CHAR(ppm.expected_departure_date, ''YYYY-MM-DD"T00:00:00Z"'')
                            )
                            ELSE NULL
                        END,
                        ''diversion'', ms.diversion,
                        ''sit_duration_updates'', (
                            SELECT json_agg(
                                json_build_object(
                                    ''status'', se.status
                                )
                            )
                            FROM sit_extensions se
                            LEFT JOIN mto_shipments ON mto_shipments.id = se.mto_shipment_id
                            LEFT JOIN mto_service_items ON mto_shipments.id = mto_service_items.mto_shipment_id
                            RIGHT JOIN re_services ON mto_service_items.re_service_id = re_services.id
                            WHERE se.mto_shipment_id = ms.id AND re_services.code IN (''DOFSIT'', ''DOASIT'', ''DOPSIT'', ''DOSFSC'', ''IOFSIT'', ''IOASIT'', ''IOPSIT'', ''IOSFSC'')
                        )
                    )
                )::JSONB AS mto_shipments,
                MIN(ms.requested_pickup_date) AS earliest_requested_pickup_date,
                MIN(ms.requested_delivery_date) AS earliest_requested_delivery_date
            FROM mto_shipments ms
            LEFT JOIN ppm_shipments ppm ON ppm.shipment_id = ms.id
            WHERE ms.move_id = moves.id
        ) shipments ON TRUE
        LEFT JOIN LATERAL (
            SELECT MIN(ppm.expected_departure_date) AS earliest_expected_departure_date
            FROM ppm_shipments ppm
            JOIN mto_shipments ms ON ppm.shipment_id = ms.id
            WHERE ms.move_id = moves.id
        ) ppm_dates ON TRUE
        LEFT JOIN LATERAL (
            SELECT
                json_agg(
                    json_build_object(
                        ''id'', si.id,
                        ''status'', si.status,
                        ''re_service'', json_build_object(
                            ''code'', rs.code
                        )
                    )
                )::JSONB AS mto_service_items
            FROM mto_service_items si
            JOIN re_services rs ON si.re_service_id = rs.id
            WHERE si.mto_shipment_id IN (
                SELECT ms.id FROM mto_shipments ms WHERE ms.move_id = moves.id
            )
        ) service_items ON TRUE
        WHERE moves.show = TRUE ';

    IF user_gbloc IS NOT NULL THEN
        sql_query := sql_query || '
        AND EXISTS (
            SELECT 1 FROM mto_shipments ms
            WHERE ms.move_id = moves.id
            AND (
                (ms.shipment_type != ''HHG_OUTOF_NTS'' AND move_to_gbloc.gbloc = $1)
                OR (ms.shipment_type = ''HHG_OUTOF_NTS'' AND orders.gbloc = $1)
            )
            AND (ms.status IN (''SUBMITTED'',''APPROVALS_REQUESTED'')
        	    OR (ms.status = ''APPROVED''
        			AND
                		(
                        	moves.excess_weight_qualified_at IS NOT NULL
                        	AND moves.excess_weight_acknowledged_at IS NULL
		                )
        		        OR (
                	        moves.excess_unaccompanied_baggage_weight_qualified_at IS NOT NULL
                    	    AND moves.excess_unaccompanied_baggage_weight_acknowledged_at IS NULL
                		)
                        OR (
                            orders.uploaded_amended_orders_id IS NOT NULL
                            AND orders.amended_orders_acknowledged_at IS NULL
                        )
        		)
    		)
        )';
    END IF;

    IF customer_name IS NOT NULL THEN
        sql_query := sql_query || ' AND (
            service_members.first_name || '' '' || service_members.last_name ILIKE ''%'' || $2 || ''%''
            OR service_members.last_name || '' '' || service_members.first_name ILIKE ''%'' || $2 || ''%''
            OR service_members.last_name || '', '' || service_members.first_name ILIKE ''%'' || $2 || ''%''
        )';
    END IF;

    IF edipi IS NOT NULL THEN
        sql_query := sql_query || ' AND service_members.edipi ILIKE ''%'' || $3 || ''%'' ';
    END IF;

    IF emplid IS NOT NULL THEN
        sql_query := sql_query || ' AND service_members.emplid ILIKE ''%'' || $4 || ''%'' ';
    END IF;

    IF m_status IS NOT NULL THEN
        sql_query := sql_query || ' AND moves.status = ANY($5) ';
    END IF;

    IF move_code IS NOT NULL THEN
        sql_query := sql_query || ' AND moves.locator ILIKE ''%'' || $6 || ''%'' ';
    END IF;

    IF requested_move_date IS NOT NULL THEN
        sql_query := sql_query || '
        AND EXISTS (
            SELECT 1
            FROM mto_shipments ms2
            LEFT JOIN ppm_shipments ppm2 ON ppm2.shipment_id = ms2.id
            WHERE ms2.move_id = moves.id
              AND (
                   ms2.requested_pickup_date::DATE = $7::DATE
                    OR ppm2.expected_departure_date::DATE = $7::DATE
                    OR (ms2.shipment_type = ''HHG_OUTOF_NTS''
                        AND ms2.requested_delivery_date::DATE = $7::DATE)
              )
        )';
    END IF;

    IF date_submitted IS NOT NULL THEN
        sql_query := sql_query || ' AND (
            moves.submitted_at::DATE = $8::DATE OR
            moves.service_counseling_completed_at::DATE = $8::DATE OR
            moves.approvals_requested_at::DATE = $8::DATE) ';
    END IF;

    IF branch IS NOT NULL THEN
        sql_query := sql_query || ' AND service_members.affiliation ILIKE ''%'' || $9 || ''%'' ';
    END IF;

    IF origin_duty_location IS NOT NULL THEN
        sql_query := sql_query || ' AND origin_duty_locations.name ILIKE ''%'' || $10 || ''%'' ';
    END IF;

    IF counseling_office IS NOT NULL THEN
        sql_query := sql_query || ' AND counseling_offices.name ILIKE ''%'' || $11 || ''%'' ';
    END IF;

    IF too_assigned_user IS NOT NULL THEN
        sql_query := sql_query || ' AND (
            too_user.first_name || '' '' || too_user.last_name ILIKE ''%'' || $12 || ''%''
            OR too_user.last_name || '' '' || too_user.first_name ILIKE ''%'' || $12 || ''%''
        )';
    END IF;

    IF NOT has_safety_privilege THEN
        sql_query := sql_query || ' AND orders_type != ''SAFETY'' ';
    END IF;

    -- we want to omit shipments with ONLY destination queue-specific filters
    -- (pending dest address requests, pending dest SIT extension requests when there are dest SIT service items, submitted dest SIT & dest shuttle service items)
    sql_query := sql_query || '
			AND NOT (
					(
						EXISTS (
							SELECT 1
							FROM mto_service_items msi
							JOIN re_services rs ON msi.re_service_id = rs.id
							WHERE msi.mto_shipment_id IN (SELECT ms.id FROM mto_shipments ms WHERE ms.move_id = moves.id)
							AND msi.status = ''SUBMITTED''
							AND rs.code IN (''DDFSIT'', ''DDASIT'', ''DDDSIT'', ''DDSHUT'', ''DDSFSC'',
											''IDFSIT'', ''IDASIT'', ''IDDSIT'', ''IDSHUT'', ''IDSFSC'')
						)
						OR EXISTS (
							SELECT 1
							FROM shipment_address_updates sau
							WHERE sau.shipment_id IN (SELECT ms.id FROM mto_shipments ms WHERE ms.move_id = moves.id)
							AND sau.status = ''REQUESTED''
						)
						OR (
							EXISTS (
								SELECT 1
								FROM sit_extensions se
								JOIN mto_service_items msi ON se.mto_shipment_id = msi.mto_shipment_id
								JOIN re_services rs ON msi.re_service_id = rs.id
								WHERE se.mto_shipment_id IN (SELECT ms.id FROM mto_shipments ms WHERE ms.move_id = moves.id)
								AND se.status = ''PENDING''
								AND rs.code IN (''DDFSIT'', ''DDASIT'', ''DDDSIT'', ''DDSFSC'',
												''IDFSIT'', ''IDASIT'', ''IDDSIT'', ''IDSFSC'')
							)
							AND NOT EXISTS (
								SELECT 1
								FROM mto_service_items msi
								JOIN re_services rs ON msi.re_service_id = rs.id
								WHERE msi.mto_shipment_id IN (SELECT ms.id FROM mto_shipments ms WHERE ms.move_id = moves.id)
								AND msi.status = ''SUBMITTED''
								AND rs.code IN (''ICRT'', ''IUBPK'', ''IOFSIT'', ''IOASIT'', ''IOPSIT'', ''IOSHUT'',
												''IHUPK'', ''IUCRT'', ''DCRT'', ''MS'', ''CS'', ''DOFSIT'', ''DOASIT'',
												''DOPSIT'', ''DOSFSC'', ''IOSFSC'', ''DUPK'', ''DUCRT'', ''DOSHUT'',
												''FSC'', ''DMHF'', ''DBTF'', ''DBHF'', ''IBTF'', ''IBHF'', ''DCRTSA'',
												''DLH'', ''DOP'', ''DPK'', ''DSH'', ''DNPK'', ''INPK'', ''UBP'',
												''ISLH'', ''POEFSC'', ''PODFSC'', ''IHPK'')
							)
						)
					)
					AND NOT (
						EXISTS (
							SELECT 1
							FROM mto_service_items msi
							JOIN re_services rs ON msi.re_service_id = rs.id
							WHERE msi.mto_shipment_id IN (SELECT ms.id FROM mto_shipments ms WHERE ms.move_id = moves.id)
							AND msi.status = ''SUBMITTED''
							AND rs.code IN (''ICRT'', ''IUBPK'', ''IOFSIT'', ''IOASIT'', ''IOPSIT'', ''IOSHUT'',
											''IHUPK'', ''IUCRT'', ''DCRT'', ''MS'', ''CS'', ''DOFSIT'', ''DOASIT'',
											''DOPSIT'', ''DOSFSC'', ''IOSFSC'', ''DUPK'', ''DUCRT'', ''DOSHUT'',
											''FSC'', ''DMHF'', ''DBTF'', ''DBHF'', ''IBTF'', ''IBHF'', ''DCRTSA'',
											''DLH'', ''DOP'', ''DPK'', ''DSH'', ''DNPK'', ''INPK'', ''UBP'',
											''ISLH'', ''POEFSC'', ''PODFSC'', ''IHPK'')
						)
					)
				)
            ';

    sql_query := sql_query || ' )
    SELECT
        id::UUID,
        show::BOOLEAN,
        locator::TEXT,
        submitted_at::TIMESTAMP WITH TIME ZONE AS submitted_at,
        orders_id_inner::UUID AS orders_id,
        status::TEXT,
        locked_by::UUID AS locked_by,
        lock_expires_at::TIMESTAMP WITH TIME ZONE AS lock_expires_at,
        too_assigned_id::UUID AS too_assigned_id,
        counseling_transportation_office_id::UUID AS counseling_transportation_office_id,
        json_build_object(
            ''id'', orders_id_inner,
            ''orders_type'', orders_type,
            ''origin_duty_location_gbloc'', gbloc,
            ''department_indicator'', orders_department_indicator,
            ''service_member'', json_build_object(
                ''id'', sm_id,
                ''first_name'', sm_first_name,
                ''last_name'', sm_last_name,
                ''edipi'', sm_edipi,
                ''emplid'', sm_emplid,
                ''affiliation'', sm_affiliation
            ),
            ''origin_duty_location'', json_build_object(
                ''id'',   origin_duty_location_id,
                ''name'', origin_duty_location_name,
                ''address'', json_build_object(
                    ''street_address_1'', origin_duty_location_street_address_1,
                    ''street_address_2'', origin_duty_location_street_address_2,
                    ''city'',             origin_duty_location_city,
                    ''state'',            origin_duty_location_state,
                    ''postal_code'',      origin_duty_location_postal_code
                )
            ),
            ''uploaded_amended_orders_id'', uploaded_amended_orders_id,
            ''amended_orders_acknowledged_at'', amended_orders_acknowledged_at
        )::JSONB AS orders,
        COALESCE(mto_shipments, ''[]''::JSONB) AS mto_shipments,
        COALESCE(mto_service_items, ''[]''::JSONB) AS mto_service_items,
        json_build_object(''name'', counseling_office_name)::JSONB AS counseling_transportation_office,
        json_build_object(''first_name'', too_user_first_name, ''last_name'', too_user_last_name, ''id'', too_user_id)::JSONB AS too_assigned,
        excess_weight_qualified_at::TIMESTAMP WITH TIME ZONE,
        excess_weight_acknowledged_at::TIMESTAMP WITH TIME ZONE,
        excess_unaccompanied_baggage_weight_qualified_at::TIMESTAMP WITH TIME ZONE,
        excess_unaccompanied_baggage_weight_acknowledged_at::TIMESTAMP WITH TIME ZONE,
        COUNT(*) OVER() AS total_count
        FROM base ';

    IF sort = 'customerName' THEN
        sql_query := sql_query || format(
            ' ORDER BY sm_last_name %s, sm_first_name %s, locator ASC ',
            sort_order, sort_order
        );
    ELSE
        sql_query := sql_query || ' ORDER BY ' || sort_column || ' ' || sort_order || ', locator ASC ';
    END IF;

    sql_query := sql_query || ' LIMIT $14 OFFSET $15 ';

    RETURN QUERY EXECUTE sql_query
    USING user_gbloc, customer_name, edipi, emplid, m_status, move_code, requested_move_date, date_submitted,
          branch, origin_duty_location, counseling_office, too_assigned_user, has_safety_privilege, per_page, offset_value;
END;
$$ LANGUAGE plpgsql;<|MERGE_RESOLUTION|>--- conflicted
+++ resolved
@@ -1,9 +1,6 @@
 -- B-23540 - Daniel Jordan - initial function creation for TOO origin queue refactor into db func
 -- B-22712 -- Paul Stonebraker - add move data for excess weight, amended orders; attach diversions and SIT extensions to mto shipments
-<<<<<<< HEAD
-=======
 -- B-23739 - Daniel Jordan updating returns to consider lock_expires_at
->>>>>>> bdfd1338
 
 DROP FUNCTION IF EXISTS get_origin_queue;
 CREATE OR REPLACE FUNCTION get_origin_queue(
