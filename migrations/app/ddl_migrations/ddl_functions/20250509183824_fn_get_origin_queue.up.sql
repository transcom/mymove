-- B-23540 - Daniel Jordan - initial function creation for TOO origin queue refactor into db func

DROP FUNCTION IF EXISTS get_origin_queue;
CREATE OR REPLACE FUNCTION get_origin_queue(
    user_gbloc TEXT DEFAULT NULL,
    customer_name TEXT DEFAULT NULL,
    edipi TEXT DEFAULT NULL,
    emplid TEXT DEFAULT NULL,
    m_status TEXT[] DEFAULT NULL,
    move_code TEXT DEFAULT NULL,
    requested_move_date TIMESTAMP DEFAULT NULL,
    date_submitted TIMESTAMP DEFAULT NULL,
    branch TEXT DEFAULT NULL,
    origin_duty_location TEXT DEFAULT NULL,
    counseling_office TEXT DEFAULT NULL,
    too_assigned_user TEXT DEFAULT NULL,
	has_safety_privilege BOOLEAN DEFAULT FALSE,
    page INTEGER DEFAULT 1,
    per_page INTEGER DEFAULT 20,
    sort TEXT DEFAULT NULL,
    sort_direction TEXT DEFAULT NULL
)
RETURNS TABLE (
    id UUID,
    show BOOLEAN,
    locator TEXT,
    submitted_at TIMESTAMP WITH TIME ZONE,
    orders_id UUID,
    status TEXT,
    locked_by UUID,
    too_assigned_id UUID,
    counseling_transportation_office_id UUID,
    orders JSONB,
    mto_shipments JSONB,
    mto_service_items JSONB,
    counseling_transportation_office JSONB,
    too_assigned JSONB,
    total_count BIGINT
) AS $$
DECLARE
    sql_query TEXT;
    offset_value INTEGER;
    sort_column TEXT;
    sort_order TEXT;
    total_count BIGINT;
BEGIN
    IF page < 1 THEN
        page := 1;
    END IF;
    IF per_page < 1 THEN
        per_page := 20;
    END IF;
    offset_value := (page - 1) * per_page;

    IF sort IS NOT NULL THEN
        CASE sort
            WHEN 'locator' THEN sort_column := 'base.locator';
            WHEN 'status' THEN sort_column := 'CASE base.status
                WHEN ''SERVICE COUNSELING COMPLETED'' THEN 1
                WHEN ''SUBMITTED'' THEN 2
                WHEN ''NEEDS SERVICE COUNSELING'' THEN 3
                WHEN ''APPROVALS REQUESTED'' THEN 4
                WHEN ''APPROVED'' THEN 5
                ELSE 99 END';
            WHEN 'customerName' THEN sort_column := 'base.sm_last_name, base.sm_first_name';
            WHEN 'edipi' THEN sort_column := 'base.sm_edipi';
            WHEN 'emplid' THEN sort_column := 'base.sm_emplid';
            WHEN 'requestedMoveDate' THEN sort_column := 'LEAST(base.earliest_requested_pickup_date, base.earliest_expected_departure_date, base.earliest_requested_delivery_date)';
            WHEN 'appearedInTooAt' THEN sort_column := 'GREATEST(base.submitted_at, base.service_counseling_completed_at, base.approvals_requested_at)';
            WHEN 'branch' THEN sort_column := 'base.sm_affiliation';
            WHEN 'originDutyLocation' THEN sort_column := 'base.origin_duty_location_name';
            WHEN 'counselingOffice' THEN sort_column := 'base.counseling_office_name';
            WHEN 'assignedTo' THEN sort_column := 'base.too_user_last_name';
            ELSE sort_column := 'base.id';
        END CASE;
    END IF;

    IF sort_direction IS NOT NULL THEN
        IF LOWER(sort_direction) = 'desc' THEN
            sort_order := 'DESC';
        ELSE
            sort_order := 'ASC';
        END IF;
    END IF;

    IF sort_column IS NULL THEN
        sort_column := 'CASE base.status
            WHEN ''APPROVALS REQUESTED'' THEN 1
            WHEN ''SUBMITTED'' THEN 2
            WHEN ''SERVICE COUNSELING COMPLETED'' THEN 3
            ELSE 99 END';
    END IF;

    IF sort_order IS NULL THEN
        sort_order := 'ASC';
    END IF;

    sql_query := '
    WITH base AS (
        SELECT
            moves.id,
            moves.show,
            moves.locator::TEXT AS locator,
            moves.submitted_at,
            moves.orders_id,
            moves.status,
            moves.locked_by,
            moves.too_assigned_id,
            moves.counseling_transportation_office_id,
            moves.service_counseling_completed_at,
            moves.approvals_requested_at,
            orders.id AS orders_id_inner,
            orders.orders_type,
            orders.department_indicator AS orders_department_indicator,
            orders.gbloc,
            service_members.id AS sm_id,
            service_members.first_name AS sm_first_name,
            service_members.last_name AS sm_last_name,
            service_members.edipi AS sm_edipi,
            service_members.emplid AS sm_emplid,
            service_members.affiliation AS sm_affiliation,
            origin_duty_locations.id AS origin_duty_location_id,
            origin_duty_locations.name AS origin_duty_location_name,
            addr.street_address_1 AS origin_duty_location_street_address_1,
            addr.street_address_2 AS origin_duty_location_street_address_2,
            addr.city AS origin_duty_location_city,
            addr.state AS origin_duty_location_state,
            addr.postal_code AS origin_duty_location_postal_code,
            counseling_offices.name AS counseling_office_name,
            too_user.first_name AS too_user_first_name,
            too_user.last_name AS too_user_last_name,
            too_user.id AS too_user_id,
            shipments.mto_shipments,
            shipments.earliest_requested_pickup_date,
            shipments.earliest_requested_delivery_date,
            ppm_dates.earliest_expected_departure_date,
            service_items.mto_service_items
        FROM moves
        JOIN orders ON moves.orders_id = orders.id
        JOIN service_members ON orders.service_member_id = service_members.id
        JOIN duty_locations AS origin_duty_locations ON orders.origin_duty_location_id = origin_duty_locations.id
        LEFT JOIN addresses AS addr ON origin_duty_locations.address_id = addr.id
        LEFT JOIN office_users AS too_user ON moves.too_assigned_id = too_user.id
        LEFT JOIN transportation_offices AS counseling_offices ON moves.counseling_transportation_office_id = counseling_offices.id
        JOIN move_to_gbloc ON move_to_gbloc.move_id = moves.id
        LEFT JOIN LATERAL (
            SELECT
                json_agg(
                    json_build_object(
                        ''id'', ms.id,
                        ''shipment_type'', ms.shipment_type,
                        ''status'', ms.status,
                        ''requested_pickup_date'', TO_CHAR(ms.requested_pickup_date, ''YYYY-MM-DD"T00:00:00Z"''),
                        ''scheduled_pickup_date'', TO_CHAR(ms.scheduled_pickup_date, ''YYYY-MM-DD"T00:00:00Z"''),
                        ''requested_delivery_date'', TO_CHAR(ms.requested_delivery_date, ''YYYY-MM-DD"T00:00:00Z"''),
                        ''approved_date'', TO_CHAR(ms.approved_date, ''YYYY-MM-DD"T00:00:00Z"''),
                        ''prime_estimated_weight'', ms.prime_estimated_weight,
                        ''ppm_shipment'', CASE
                            WHEN ppm.id IS NOT NULL THEN json_build_object(
                                ''expected_departure_date'', TO_CHAR(ppm.expected_departure_date, ''YYYY-MM-DD"T00:00:00Z"'')
                            )
                            ELSE NULL
                        END
                        )
                )::JSONB AS mto_shipments,
                MIN(ms.requested_pickup_date) AS earliest_requested_pickup_date,
                MIN(ms.requested_delivery_date) AS earliest_requested_delivery_date
            FROM mto_shipments ms
            LEFT JOIN ppm_shipments ppm ON ppm.shipment_id = ms.id
            WHERE ms.move_id = moves.id
        ) shipments ON TRUE
        LEFT JOIN LATERAL (
            SELECT MIN(ppm.expected_departure_date) AS earliest_expected_departure_date
            FROM ppm_shipments ppm
            JOIN mto_shipments ms ON ppm.shipment_id = ms.id
            WHERE ms.move_id = moves.id
        ) ppm_dates ON TRUE
        LEFT JOIN LATERAL (
            SELECT
                json_agg(
                    json_build_object(
                        ''id'', si.id,
                        ''status'', si.status,
                        ''re_service'', json_build_object(
                            ''code'', rs.code
                        )
                    )
                )::JSONB AS mto_service_items
            FROM mto_service_items si
            JOIN re_services rs ON si.re_service_id = rs.id
            WHERE si.mto_shipment_id IN (
                SELECT ms.id FROM mto_shipments ms WHERE ms.move_id = moves.id
            )
        ) service_items ON TRUE
        WHERE moves.show = TRUE ';

    IF user_gbloc IS NOT NULL THEN
        sql_query := sql_query || '
        AND EXISTS (
            SELECT 1 FROM mto_shipments ms
            WHERE ms.move_id = moves.id
            AND (
                (ms.shipment_type != ''HHG_OUTOF_NTS'' AND move_to_gbloc.gbloc = $1)
                OR (ms.shipment_type = ''HHG_OUTOF_NTS'' AND orders.gbloc = $1)
            )
            AND (ms.status IN (''SUBMITTED'',''APPROVALS_REQUESTED'')
        	    OR (ms.status = ''APPROVED''
        			AND
                		(
                        	moves.excess_weight_qualified_at IS NOT NULL
                        	AND moves.excess_weight_acknowledged_at IS NULL
		                )
        		        OR (
                	        moves.excess_unaccompanied_baggage_weight_qualified_at IS NOT NULL
                    	    AND moves.excess_unaccompanied_baggage_weight_acknowledged_at IS NULL
                		)
        		)
    		)
        )';
    END IF;

    IF customer_name IS NOT NULL THEN
        sql_query := sql_query || ' AND (
            service_members.first_name || '' '' || service_members.last_name ILIKE ''%'' || $2 || ''%''
            OR service_members.last_name || '' '' || service_members.first_name ILIKE ''%'' || $2 || ''%''
            OR service_members.last_name || '', '' || service_members.first_name ILIKE ''%'' || $2 || ''%''
        )';
    END IF;

    IF edipi IS NOT NULL THEN
        sql_query := sql_query || ' AND service_members.edipi ILIKE ''%'' || $3 || ''%'' ';
    END IF;

    IF emplid IS NOT NULL THEN
        sql_query := sql_query || ' AND service_members.emplid ILIKE ''%'' || $4 || ''%'' ';
    END IF;

    IF m_status IS NOT NULL THEN
        sql_query := sql_query || ' AND moves.status = ANY($5) ';
    END IF;

    IF move_code IS NOT NULL THEN
        sql_query := sql_query || ' AND moves.locator ILIKE ''%'' || $6 || ''%'' ';
    END IF;

    IF requested_move_date IS NOT NULL THEN
        sql_query := sql_query || '
        AND EXISTS (
            SELECT 1
            FROM mto_shipments ms2
            LEFT JOIN ppm_shipments ppm2 ON ppm2.shipment_id = ms2.id
            WHERE ms2.move_id = moves.id
              AND (
                   ms2.requested_pickup_date::DATE = $7::DATE
                    OR ppm2.expected_departure_date::DATE = $7::DATE
                    OR (ms2.shipment_type = ''HHG_OUTOF_NTS''
                        AND ms2.requested_delivery_date::DATE = $7::DATE)
              )
        )';
    END IF;

    IF date_submitted IS NOT NULL THEN
        sql_query := sql_query || ' AND (
            moves.submitted_at::DATE = $8::DATE OR
            moves.service_counseling_completed_at::DATE = $8::DATE OR
            moves.approvals_requested_at::DATE = $8::DATE) ';
    END IF;

    IF branch IS NOT NULL THEN
        sql_query := sql_query || ' AND service_members.affiliation ILIKE ''%'' || $9 || ''%'' ';
    END IF;

    IF origin_duty_location IS NOT NULL THEN
        sql_query := sql_query || ' AND origin_duty_locations.name ILIKE ''%'' || $10 || ''%'' ';
    END IF;

    IF counseling_office IS NOT NULL THEN
        sql_query := sql_query || ' AND counseling_offices.name ILIKE ''%'' || $11 || ''%'' ';
    END IF;

    IF too_assigned_user IS NOT NULL THEN
        sql_query := sql_query || ' AND (
            too_user.first_name || '' '' || too_user.last_name ILIKE ''%'' || $12 || ''%''
            OR too_user.last_name || '' '' || too_user.first_name ILIKE ''%'' || $12 || ''%''
        )';
    END IF;

    IF NOT has_safety_privilege THEN
        sql_query := sql_query || ' AND orders_type != ''SAFETY'' ';
    END IF;

    -- we want to omit shipments with ONLY destination queue-specific filters
    -- (pending dest address requests, pending dest SIT extension requests when there are dest SIT service items, submitted dest SIT & dest shuttle service items)
    sql_query := sql_query || '
			AND NOT (
					(
						EXISTS (
							SELECT 1
							FROM mto_service_items msi
							JOIN re_services rs ON msi.re_service_id = rs.id
							WHERE msi.mto_shipment_id IN (SELECT ms.id FROM mto_shipments ms WHERE ms.move_id = moves.id)
							AND msi.status = ''SUBMITTED''
							AND rs.code IN (''DDFSIT'', ''DDASIT'', ''DDDSIT'', ''DDSHUT'', ''DDSFSC'',
											''IDFSIT'', ''IDASIT'', ''IDDSIT'', ''IDSHUT'', ''IDSFSC'')
						)
						OR EXISTS (
							SELECT 1
							FROM shipment_address_updates sau
							WHERE sau.shipment_id IN (SELECT ms.id FROM mto_shipments ms WHERE ms.move_id = moves.id)
							AND sau.status = ''REQUESTED''
						)
						OR (
							EXISTS (
								SELECT 1
								FROM sit_extensions se
								JOIN mto_service_items msi ON se.mto_shipment_id = msi.mto_shipment_id
								JOIN re_services rs ON msi.re_service_id = rs.id
								WHERE se.mto_shipment_id IN (SELECT ms.id FROM mto_shipments ms WHERE ms.move_id = moves.id)
								AND se.status = ''PENDING''
								AND rs.code IN (''DDFSIT'', ''DDASIT'', ''DDDSIT'', ''DDSFSC'',
												''IDFSIT'', ''IDASIT'', ''IDDSIT'', ''IDSFSC'')
							)
							AND NOT EXISTS (
								SELECT 1
								FROM mto_service_items msi
								JOIN re_services rs ON msi.re_service_id = rs.id
								WHERE msi.mto_shipment_id IN (SELECT ms.id FROM mto_shipments ms WHERE ms.move_id = moves.id)
								AND msi.status = ''SUBMITTED''
								AND rs.code IN (''ICRT'', ''IUBPK'', ''IOFSIT'', ''IOASIT'', ''IOPSIT'', ''IOSHUT'',
												''IHUPK'', ''IUCRT'', ''DCRT'', ''MS'', ''CS'', ''DOFSIT'', ''DOASIT'',
												''DOPSIT'', ''DOSFSC'', ''IOSFSC'', ''DUPK'', ''DUCRT'', ''DOSHUT'',
												''FSC'', ''DMHF'', ''DBTF'', ''DBHF'', ''IBTF'', ''IBHF'', ''DCRTSA'',
												''DLH'', ''DOP'', ''DPK'', ''DSH'', ''DNPK'', ''INPK'', ''UBP'',
												''ISLH'', ''POEFSC'', ''PODFSC'', ''IHPK'')
							)
						)
					)
					AND NOT (
						EXISTS (
							SELECT 1
							FROM mto_service_items msi
							JOIN re_services rs ON msi.re_service_id = rs.id
							WHERE msi.mto_shipment_id IN (SELECT ms.id FROM mto_shipments ms WHERE ms.move_id = moves.id)
							AND msi.status = ''SUBMITTED''
							AND rs.code IN (''ICRT'', ''IUBPK'', ''IOFSIT'', ''IOASIT'', ''IOPSIT'', ''IOSHUT'',
											''IHUPK'', ''IUCRT'', ''DCRT'', ''MS'', ''CS'', ''DOFSIT'', ''DOASIT'',
											''DOPSIT'', ''DOSFSC'', ''IOSFSC'', ''DUPK'', ''DUCRT'', ''DOSHUT'',
											''FSC'', ''DMHF'', ''DBTF'', ''DBHF'', ''IBTF'', ''IBHF'', ''DCRTSA'',
											''DLH'', ''DOP'', ''DPK'', ''DSH'', ''DNPK'', ''INPK'', ''UBP'',
											''ISLH'', ''POEFSC'', ''PODFSC'', ''IHPK'')
						)
<<<<<<< HEAD
=======
						OR (
							(
								moves.excess_weight_qualified_at IS NOT NULL
								AND moves.excess_weight_acknowledged_at IS NULL
							)
							OR (
								moves.excess_unaccompanied_baggage_weight_qualified_at IS NOT NULL
								AND moves.excess_unaccompanied_baggage_weight_acknowledged_at IS NULL
							)
                            OR (
                                orders.uploaded_amended_orders_id IS NOT NULL
                                AND orders.amended_orders_acknowledged_at IS NULL)
						)
>>>>>>> 45283816
					)
				)
            ';

    sql_query := sql_query || ' )
    SELECT
        id::UUID,
        show::BOOLEAN,
        locator::TEXT,
        submitted_at::TIMESTAMP WITH TIME ZONE AS submitted_at,
        orders_id_inner::UUID AS orders_id,
        status::TEXT,
        locked_by::UUID AS locked_by,
        too_assigned_id::UUID AS too_assigned_id,
        counseling_transportation_office_id::UUID AS counseling_transportation_office_id,
        json_build_object(
            ''id'', orders_id_inner,
            ''orders_type'', orders_type,
            ''origin_duty_location_gbloc'', gbloc,
            ''department_indicator'', orders_department_indicator,
            ''service_member'', json_build_object(
                ''id'', sm_id,
                ''first_name'', sm_first_name,
                ''last_name'', sm_last_name,
                ''edipi'', sm_edipi,
                ''emplid'', sm_emplid,
                ''affiliation'', sm_affiliation
            ),
            ''origin_duty_location'', json_build_object(
                ''id'',   origin_duty_location_id,
                ''name'', origin_duty_location_name,
                ''address'', json_build_object(
                    ''street_address_1'', origin_duty_location_street_address_1,
                    ''street_address_2'', origin_duty_location_street_address_2,
                    ''city'',             origin_duty_location_city,
                    ''state'',            origin_duty_location_state,
                    ''postal_code'',      origin_duty_location_postal_code
                )
            )
        )::JSONB AS orders,
        COALESCE(mto_shipments, ''[]''::JSONB) AS mto_shipments,
        COALESCE(mto_service_items, ''[]''::JSONB) AS mto_service_items,
        json_build_object(''name'', counseling_office_name)::JSONB AS counseling_transportation_office,
        json_build_object(''first_name'', too_user_first_name, ''last_name'', too_user_last_name, ''id'', too_user_id)::JSONB AS too_assigned,
        COUNT(*) OVER() AS total_count
        FROM base ';

    IF sort = 'customerName' THEN
        sql_query := sql_query || format(
            ' ORDER BY sm_last_name %s, sm_first_name %s, locator ASC ',
            sort_order, sort_order
        );
    ELSE
        sql_query := sql_query || ' ORDER BY ' || sort_column || ' ' || sort_order || ', locator ASC ';
    END IF;

    sql_query := sql_query || ' LIMIT $14 OFFSET $15 ';

    RETURN QUERY EXECUTE sql_query
    USING user_gbloc, customer_name, edipi, emplid, m_status, move_code, requested_move_date, date_submitted,
          branch, origin_duty_location, counseling_office, too_assigned_user, has_safety_privilege, per_page, offset_value;
END;
$$ LANGUAGE plpgsql;<|MERGE_RESOLUTION|>--- conflicted
+++ resolved
@@ -214,6 +214,10 @@
                 	        moves.excess_unaccompanied_baggage_weight_qualified_at IS NOT NULL
                     	    AND moves.excess_unaccompanied_baggage_weight_acknowledged_at IS NULL
                 		)
+                        OR (
+                            orders.uploaded_amended_orders_id IS NOT NULL
+                            AND orders.amended_orders_acknowledged_at IS NULL
+                        )
         		)
     		)
         )';
@@ -349,22 +353,6 @@
 											''DLH'', ''DOP'', ''DPK'', ''DSH'', ''DNPK'', ''INPK'', ''UBP'',
 											''ISLH'', ''POEFSC'', ''PODFSC'', ''IHPK'')
 						)
-<<<<<<< HEAD
-=======
-						OR (
-							(
-								moves.excess_weight_qualified_at IS NOT NULL
-								AND moves.excess_weight_acknowledged_at IS NULL
-							)
-							OR (
-								moves.excess_unaccompanied_baggage_weight_qualified_at IS NOT NULL
-								AND moves.excess_unaccompanied_baggage_weight_acknowledged_at IS NULL
-							)
-                            OR (
-                                orders.uploaded_amended_orders_id IS NOT NULL
-                                AND orders.amended_orders_acknowledged_at IS NULL)
-						)
->>>>>>> 45283816
 					)
 				)
             ';
