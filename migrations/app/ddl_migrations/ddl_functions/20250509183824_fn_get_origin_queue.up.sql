-- B-23540 - Daniel Jordan - initial function creation for TOO origin queue refactor into db func
-- B-22712 -- Paul Stonebraker - add move data for excess weight, amended orders; attach diversions and SIT extensions to mto shipments
<<<<<<< HEAD
=======
-- B-23739 - Daniel Jordan updating returns to consider lock_expires_at
>>>>>>> c6277656

DROP FUNCTION IF EXISTS get_origin_queue;
CREATE OR REPLACE FUNCTION get_origin_queue(
    user_gbloc TEXT DEFAULT NULL,
    customer_name TEXT DEFAULT NULL,
    edipi TEXT DEFAULT NULL,
    emplid TEXT DEFAULT NULL,
    m_status TEXT[] DEFAULT NULL,
    move_code TEXT DEFAULT NULL,
    requested_move_date TIMESTAMP DEFAULT NULL,
    date_submitted TIMESTAMP DEFAULT NULL,
    branch TEXT DEFAULT NULL,
    origin_duty_location TEXT DEFAULT NULL,
    counseling_office TEXT DEFAULT NULL,
    too_assigned_user TEXT DEFAULT NULL,
	has_safety_privilege BOOLEAN DEFAULT FALSE,
    page INTEGER DEFAULT 1,
    per_page INTEGER DEFAULT 20,
    sort TEXT DEFAULT NULL,
    sort_direction TEXT DEFAULT NULL
)
RETURNS TABLE (
    id UUID,
    show BOOLEAN,
    locator TEXT,
    submitted_at TIMESTAMP WITH TIME ZONE,
    orders_id UUID,
    status TEXT,
    locked_by UUID,
    too_assigned_id UUID,
    counseling_transportation_office_id UUID,
    orders JSONB,
    mto_shipments JSONB,
    mto_service_items JSONB,
    counseling_transportation_office JSONB,
    too_assigned JSONB,
    excess_weight_qualified_at TIMESTAMP WITH TIME ZONE,
    excess_weight_acknowledged_at TIMESTAMP WITH TIME ZONE,
    excess_unaccompanied_baggage_weight_qualified_at TIMESTAMP WITH TIME ZONE,
    excess_unaccompanied_baggage_weight_acknowledged_at TIMESTAMP WITH TIME ZONE,
    total_count BIGINT
) AS $$
DECLARE
    sql_query TEXT;
    offset_value INTEGER;
    sort_column TEXT;
    sort_order TEXT;
    total_count BIGINT;
BEGIN
    IF page < 1 THEN
        page := 1;
    END IF;
    IF per_page < 1 THEN
        per_page := 20;
    END IF;
    offset_value := (page - 1) * per_page;

    IF sort IS NOT NULL THEN
        CASE sort
            WHEN 'locator' THEN sort_column := 'base.locator';
            WHEN 'status' THEN sort_column := 'CASE base.status
                WHEN ''SERVICE COUNSELING COMPLETED'' THEN 1
                WHEN ''SUBMITTED'' THEN 2
                WHEN ''NEEDS SERVICE COUNSELING'' THEN 3
                WHEN ''APPROVALS REQUESTED'' THEN 4
                WHEN ''APPROVED'' THEN 5
                ELSE 99 END';
            WHEN 'customerName' THEN sort_column := 'base.sm_last_name, base.sm_first_name';
            WHEN 'edipi' THEN sort_column := 'base.sm_edipi';
            WHEN 'emplid' THEN sort_column := 'base.sm_emplid';
            WHEN 'requestedMoveDate' THEN sort_column := 'LEAST(base.earliest_requested_pickup_date, base.earliest_expected_departure_date, base.earliest_requested_delivery_date)';
            WHEN 'appearedInTooAt' THEN sort_column := 'GREATEST(base.submitted_at, base.service_counseling_completed_at, base.approvals_requested_at)';
            WHEN 'branch' THEN sort_column := 'base.sm_affiliation';
            WHEN 'originDutyLocation' THEN sort_column := 'base.origin_duty_location_name';
            WHEN 'counselingOffice' THEN sort_column := 'base.counseling_office_name';
            WHEN 'assignedTo' THEN sort_column := 'base.too_user_last_name';
            ELSE sort_column := 'base.id';
        END CASE;
    END IF;

    IF sort_direction IS NOT NULL THEN
        IF LOWER(sort_direction) = 'desc' THEN
            sort_order := 'DESC';
        ELSE
            sort_order := 'ASC';
        END IF;
    END IF;

    IF sort_column IS NULL THEN
        sort_column := 'CASE base.status
            WHEN ''APPROVALS REQUESTED'' THEN 1
            WHEN ''SUBMITTED'' THEN 2
            WHEN ''SERVICE COUNSELING COMPLETED'' THEN 3
            ELSE 99 END';
    END IF;

    IF sort_order IS NULL THEN
        sort_order := 'ASC';
    END IF;

    sql_query := '
    WITH base AS (
        SELECT
            moves.id,
            moves.show,
            moves.locator::TEXT AS locator,
            moves.submitted_at,
            moves.orders_id,
            moves.status,
            moves.locked_by,
            moves.too_assigned_id,
            moves.counseling_transportation_office_id,
            moves.service_counseling_completed_at,
            moves.approvals_requested_at,
            moves.excess_weight_qualified_at,
            moves.excess_weight_acknowledged_at,
            moves.excess_unaccompanied_baggage_weight_qualified_at,
            moves.excess_unaccompanied_baggage_weight_acknowledged_at,
            orders.id AS orders_id_inner,
            orders.orders_type,
            orders.department_indicator AS orders_department_indicator,
            orders.gbloc,
            orders.uploaded_amended_orders_id,
            orders.amended_orders_acknowledged_at,
            service_members.id AS sm_id,
            service_members.first_name AS sm_first_name,
            service_members.last_name AS sm_last_name,
            service_members.edipi AS sm_edipi,
            service_members.emplid AS sm_emplid,
            service_members.affiliation AS sm_affiliation,
            origin_duty_locations.id AS origin_duty_location_id,
            origin_duty_locations.name AS origin_duty_location_name,
            addr.street_address_1 AS origin_duty_location_street_address_1,
            addr.street_address_2 AS origin_duty_location_street_address_2,
            addr.city AS origin_duty_location_city,
            addr.state AS origin_duty_location_state,
            addr.postal_code AS origin_duty_location_postal_code,
            counseling_offices.name AS counseling_office_name,
            too_user.first_name AS too_user_first_name,
            too_user.last_name AS too_user_last_name,
            too_user.id AS too_user_id,
            shipments.mto_shipments,
            shipments.earliest_requested_pickup_date,
            shipments.earliest_requested_delivery_date,
            ppm_dates.earliest_expected_departure_date,
            service_items.mto_service_items
        FROM moves
        JOIN orders ON moves.orders_id = orders.id
        JOIN service_members ON orders.service_member_id = service_members.id
        JOIN duty_locations AS origin_duty_locations ON orders.origin_duty_location_id = origin_duty_locations.id
        LEFT JOIN addresses AS addr ON origin_duty_locations.address_id = addr.id
        LEFT JOIN office_users AS too_user ON moves.too_assigned_id = too_user.id
        LEFT JOIN transportation_offices AS counseling_offices ON moves.counseling_transportation_office_id = counseling_offices.id
        JOIN move_to_gbloc ON move_to_gbloc.move_id = moves.id
        LEFT JOIN LATERAL (
            SELECT
                json_agg(
                    json_build_object(
                        ''id'', ms.id,
                        ''shipment_type'', ms.shipment_type,
                        ''status'', ms.status,
                        ''requested_pickup_date'', TO_CHAR(ms.requested_pickup_date, ''YYYY-MM-DD"T00:00:00Z"''),
                        ''scheduled_pickup_date'', TO_CHAR(ms.scheduled_pickup_date, ''YYYY-MM-DD"T00:00:00Z"''),
                        ''requested_delivery_date'', TO_CHAR(ms.requested_delivery_date, ''YYYY-MM-DD"T00:00:00Z"''),
                        ''approved_date'', TO_CHAR(ms.approved_date, ''YYYY-MM-DD"T00:00:00Z"''),
                        ''prime_estimated_weight'', ms.prime_estimated_weight,
                        ''ppm_shipment'', CASE
                            WHEN ppm.id IS NOT NULL THEN json_build_object(
                                ''expected_departure_date'', TO_CHAR(ppm.expected_departure_date, ''YYYY-MM-DD"T00:00:00Z"'')
                            )
                            ELSE NULL
                        END,
                        ''diversion'', ms.diversion,
                        ''sit_duration_updates'', (
                            SELECT json_agg(
                                json_build_object(
                                    ''status'', se.status
                                )
                            )
                            FROM sit_extensions se
                            LEFT JOIN mto_shipments ON mto_shipments.id = se.mto_shipment_id
                            LEFT JOIN mto_service_items ON mto_shipments.id = mto_service_items.mto_shipment_id
                            RIGHT JOIN re_services ON mto_service_items.re_service_id = re_services.id
                            WHERE se.mto_shipment_id = ms.id AND re_services.code IN (''DOFSIT'', ''DOASIT'', ''DOPSIT'', ''DOSFSC'', ''IOFSIT'', ''IOASIT'', ''IOPSIT'', ''IOSFSC'')
                        )
                    )
                )::JSONB AS mto_shipments,
                MIN(ms.requested_pickup_date) AS earliest_requested_pickup_date,
                MIN(ms.requested_delivery_date) AS earliest_requested_delivery_date
            FROM mto_shipments ms
            LEFT JOIN ppm_shipments ppm ON ppm.shipment_id = ms.id
            WHERE ms.move_id = moves.id
        ) shipments ON TRUE
        LEFT JOIN LATERAL (
            SELECT MIN(ppm.expected_departure_date) AS earliest_expected_departure_date
            FROM ppm_shipments ppm
            JOIN mto_shipments ms ON ppm.shipment_id = ms.id
            WHERE ms.move_id = moves.id
        ) ppm_dates ON TRUE
        LEFT JOIN LATERAL (
            SELECT
                json_agg(
                    json_build_object(
                        ''id'', si.id,
                        ''status'', si.status,
                        ''re_service'', json_build_object(
                            ''code'', rs.code
                        )
                    )
                )::JSONB AS mto_service_items
            FROM mto_service_items si
            JOIN re_services rs ON si.re_service_id = rs.id
            WHERE si.mto_shipment_id IN (
                SELECT ms.id FROM mto_shipments ms WHERE ms.move_id = moves.id
            )
        ) service_items ON TRUE
        WHERE moves.show = TRUE ';

    IF user_gbloc IS NOT NULL THEN
        sql_query := sql_query || '
        AND EXISTS (
            SELECT 1 FROM mto_shipments ms
            WHERE ms.move_id = moves.id
            AND (
                (ms.shipment_type != ''HHG_OUTOF_NTS'' AND move_to_gbloc.gbloc = $1)
                OR (ms.shipment_type = ''HHG_OUTOF_NTS'' AND orders.gbloc = $1)
            )
            AND (ms.status IN (''SUBMITTED'',''APPROVALS_REQUESTED'')
        	    OR (ms.status = ''APPROVED''
        			AND
                		(
                        	moves.excess_weight_qualified_at IS NOT NULL
                        	AND moves.excess_weight_acknowledged_at IS NULL
		                )
        		        OR (
                	        moves.excess_unaccompanied_baggage_weight_qualified_at IS NOT NULL
                    	    AND moves.excess_unaccompanied_baggage_weight_acknowledged_at IS NULL
                		)
                        OR (
                            orders.uploaded_amended_orders_id IS NOT NULL
                            AND orders.amended_orders_acknowledged_at IS NULL
                        )
        		)
    		)
        )';
    END IF;

    IF customer_name IS NOT NULL THEN
        sql_query := sql_query || ' AND (
            service_members.first_name || '' '' || service_members.last_name ILIKE ''%'' || $2 || ''%''
            OR service_members.last_name || '' '' || service_members.first_name ILIKE ''%'' || $2 || ''%''
            OR service_members.last_name || '', '' || service_members.first_name ILIKE ''%'' || $2 || ''%''
        )';
    END IF;

    IF edipi IS NOT NULL THEN
        sql_query := sql_query || ' AND service_members.edipi ILIKE ''%'' || $3 || ''%'' ';
    END IF;

    IF emplid IS NOT NULL THEN
        sql_query := sql_query || ' AND service_members.emplid ILIKE ''%'' || $4 || ''%'' ';
    END IF;

    IF m_status IS NOT NULL THEN
        sql_query := sql_query || ' AND moves.status = ANY($5) ';
    END IF;

    IF move_code IS NOT NULL THEN
        sql_query := sql_query || ' AND moves.locator ILIKE ''%'' || $6 || ''%'' ';
    END IF;

    IF requested_move_date IS NOT NULL THEN
        sql_query := sql_query || '
        AND EXISTS (
            SELECT 1
            FROM mto_shipments ms2
            LEFT JOIN ppm_shipments ppm2 ON ppm2.shipment_id = ms2.id
            WHERE ms2.move_id = moves.id
              AND (
                   ms2.requested_pickup_date::DATE = $7::DATE
                    OR ppm2.expected_departure_date::DATE = $7::DATE
                    OR (ms2.shipment_type = ''HHG_OUTOF_NTS''
                        AND ms2.requested_delivery_date::DATE = $7::DATE)
              )
        )';
    END IF;

    IF date_submitted IS NOT NULL THEN
        sql_query := sql_query || ' AND (
            moves.submitted_at::DATE = $8::DATE OR
            moves.service_counseling_completed_at::DATE = $8::DATE OR
            moves.approvals_requested_at::DATE = $8::DATE) ';
    END IF;

    IF branch IS NOT NULL THEN
        sql_query := sql_query || ' AND service_members.affiliation ILIKE ''%'' || $9 || ''%'' ';
    END IF;

    IF origin_duty_location IS NOT NULL THEN
        sql_query := sql_query || ' AND origin_duty_locations.name ILIKE ''%'' || $10 || ''%'' ';
    END IF;

    IF counseling_office IS NOT NULL THEN
        sql_query := sql_query || ' AND counseling_offices.name ILIKE ''%'' || $11 || ''%'' ';
    END IF;

    IF too_assigned_user IS NOT NULL THEN
        sql_query := sql_query || ' AND (
            too_user.first_name || '' '' || too_user.last_name ILIKE ''%'' || $12 || ''%''
            OR too_user.last_name || '' '' || too_user.first_name ILIKE ''%'' || $12 || ''%''
        )';
    END IF;

    IF NOT has_safety_privilege THEN
        sql_query := sql_query || ' AND orders_type != ''SAFETY'' ';
    END IF;

    -- we want to omit shipments with ONLY destination queue-specific filters
    -- (pending dest address requests, pending dest SIT extension requests when there are dest SIT service items, submitted dest SIT & dest shuttle service items)
    sql_query := sql_query || '
<<<<<<< HEAD
			AND NOT (
=======
            AND NOT (
>>>>>>> c6277656
					(
						EXISTS (
							SELECT 1
							FROM mto_service_items msi
							JOIN re_services rs ON msi.re_service_id = rs.id
							WHERE msi.mto_shipment_id IN (SELECT ms.id FROM mto_shipments ms WHERE ms.move_id = moves.id)
							AND msi.status = ''SUBMITTED''
							AND rs.code IN (''DDFSIT'', ''DDASIT'', ''DDDSIT'', ''DDSHUT'', ''DDSFSC'',
											''IDFSIT'', ''IDASIT'', ''IDDSIT'', ''IDSHUT'', ''IDSFSC'')
						)
						OR EXISTS (
							SELECT 1
							FROM shipment_address_updates sau
							WHERE sau.shipment_id IN (SELECT ms.id FROM mto_shipments ms WHERE ms.move_id = moves.id)
							AND sau.status = ''REQUESTED''
						)
						OR (
							EXISTS (
								SELECT 1
								FROM sit_extensions se
								JOIN mto_service_items msi ON se.mto_shipment_id = msi.mto_shipment_id
								JOIN re_services rs ON msi.re_service_id = rs.id
								WHERE se.mto_shipment_id IN (SELECT ms.id FROM mto_shipments ms WHERE ms.move_id = moves.id)
								AND se.status = ''PENDING''
								AND rs.code IN (''DDFSIT'', ''DDASIT'', ''DDDSIT'', ''DDSFSC'',
												''IDFSIT'', ''IDASIT'', ''IDDSIT'', ''IDSFSC'')
							)
							AND NOT EXISTS (
								SELECT 1
								FROM mto_service_items msi
								JOIN re_services rs ON msi.re_service_id = rs.id
								WHERE msi.mto_shipment_id IN (SELECT ms.id FROM mto_shipments ms WHERE ms.move_id = moves.id)
								AND msi.status = ''SUBMITTED''
								AND rs.code IN (''ICRT'', ''IUBPK'', ''IOFSIT'', ''IOASIT'', ''IOPSIT'', ''IOSHUT'',
												''IHUPK'', ''IUCRT'', ''DCRT'', ''MS'', ''CS'', ''DOFSIT'', ''DOASIT'',
												''DOPSIT'', ''DOSFSC'', ''IOSFSC'', ''DUPK'', ''DUCRT'', ''DOSHUT'',
												''FSC'', ''DMHF'', ''DBTF'', ''DBHF'', ''IBTF'', ''IBHF'', ''DCRTSA'',
												''DLH'', ''DOP'', ''DPK'', ''DSH'', ''DNPK'', ''INPK'', ''UBP'',
												''ISLH'', ''POEFSC'', ''PODFSC'', ''IHPK'')
							)
						)
					)
					AND NOT (
						EXISTS (
							SELECT 1
							FROM mto_service_items msi
							JOIN re_services rs ON msi.re_service_id = rs.id
							WHERE msi.mto_shipment_id IN (SELECT ms.id FROM mto_shipments ms WHERE ms.move_id = moves.id)
							AND msi.status = ''SUBMITTED''
							AND rs.code IN (''ICRT'', ''IUBPK'', ''IOFSIT'', ''IOASIT'', ''IOPSIT'', ''IOSHUT'',
											''IHUPK'', ''IUCRT'', ''DCRT'', ''MS'', ''CS'', ''DOFSIT'', ''DOASIT'',
											''DOPSIT'', ''DOSFSC'', ''IOSFSC'', ''DUPK'', ''DUCRT'', ''DOSHUT'',
											''FSC'', ''DMHF'', ''DBTF'', ''DBHF'', ''IBTF'', ''IBHF'', ''DCRTSA'',
											''DLH'', ''DOP'', ''DPK'', ''DSH'', ''DNPK'', ''INPK'', ''UBP'',
											''ISLH'', ''POEFSC'', ''PODFSC'', ''IHPK'')
						)
					)
				)
            ';

    sql_query := sql_query || ' )
    SELECT
        id::UUID,
        show::BOOLEAN,
        locator::TEXT,
        submitted_at::TIMESTAMP WITH TIME ZONE AS submitted_at,
        orders_id_inner::UUID AS orders_id,
        status::TEXT,
        locked_by::UUID AS locked_by,
        too_assigned_id::UUID AS too_assigned_id,
        counseling_transportation_office_id::UUID AS counseling_transportation_office_id,
        json_build_object(
            ''id'', orders_id_inner,
            ''orders_type'', orders_type,
            ''origin_duty_location_gbloc'', gbloc,
            ''department_indicator'', orders_department_indicator,
            ''service_member'', json_build_object(
                ''id'', sm_id,
                ''first_name'', sm_first_name,
                ''last_name'', sm_last_name,
                ''edipi'', sm_edipi,
                ''emplid'', sm_emplid,
                ''affiliation'', sm_affiliation
            ),
            ''origin_duty_location'', json_build_object(
                ''id'',   origin_duty_location_id,
                ''name'', origin_duty_location_name,
                ''address'', json_build_object(
                    ''street_address_1'', origin_duty_location_street_address_1,
                    ''street_address_2'', origin_duty_location_street_address_2,
                    ''city'',             origin_duty_location_city,
                    ''state'',            origin_duty_location_state,
                    ''postal_code'',      origin_duty_location_postal_code
                )
            ),
            ''uploaded_amended_orders_id'', uploaded_amended_orders_id,
<<<<<<< HEAD
            ''amended_orders_acknowledged_at'', amended_orders_acknowledged_at
=======
            ''amended_orders_acknowledged_at'', amended_orders_acknowledged_at::TIMESTAMP WITH TIME ZONE
>>>>>>> c6277656
        )::JSONB AS orders,
        COALESCE(mto_shipments, ''[]''::JSONB) AS mto_shipments,
        COALESCE(mto_service_items, ''[]''::JSONB) AS mto_service_items,
        json_build_object(''name'', counseling_office_name)::JSONB AS counseling_transportation_office,
        json_build_object(''first_name'', too_user_first_name, ''last_name'', too_user_last_name, ''id'', too_user_id)::JSONB AS too_assigned,
        excess_weight_qualified_at::TIMESTAMP WITH TIME ZONE,
        excess_weight_acknowledged_at::TIMESTAMP WITH TIME ZONE,
        excess_unaccompanied_baggage_weight_qualified_at::TIMESTAMP WITH TIME ZONE,
        excess_unaccompanied_baggage_weight_acknowledged_at::TIMESTAMP WITH TIME ZONE,
        COUNT(*) OVER() AS total_count
        FROM base ';

    IF sort = 'customerName' THEN
        sql_query := sql_query || format(
            ' ORDER BY sm_last_name %s, sm_first_name %s, locator ASC ',
            sort_order, sort_order
        );
    ELSE
        sql_query := sql_query || ' ORDER BY ' || sort_column || ' ' || sort_order || ', locator ASC ';
    END IF;

    sql_query := sql_query || ' LIMIT $14 OFFSET $15 ';

    RETURN QUERY EXECUTE sql_query
    USING user_gbloc, customer_name, edipi, emplid, m_status, move_code, requested_move_date, date_submitted,
          branch, origin_duty_location, counseling_office, too_assigned_user, has_safety_privilege, per_page, offset_value;
END;
$$ LANGUAGE plpgsql;<|MERGE_RESOLUTION|>--- conflicted
+++ resolved
@@ -1,9 +1,6 @@
 -- B-23540 - Daniel Jordan - initial function creation for TOO origin queue refactor into db func
 -- B-22712 -- Paul Stonebraker - add move data for excess weight, amended orders; attach diversions and SIT extensions to mto shipments
-<<<<<<< HEAD
-=======
 -- B-23739 - Daniel Jordan updating returns to consider lock_expires_at
->>>>>>> c6277656
 
 DROP FUNCTION IF EXISTS get_origin_queue;
 CREATE OR REPLACE FUNCTION get_origin_queue(
@@ -33,6 +30,7 @@
     orders_id UUID,
     status TEXT,
     locked_by UUID,
+    lock_expires_at TIMESTAMP WITH TIME ZONE,
     too_assigned_id UUID,
     counseling_transportation_office_id UUID,
     orders JSONB,
@@ -114,6 +112,7 @@
             moves.orders_id,
             moves.status,
             moves.locked_by,
+            moves.lock_expires_at,
             moves.too_assigned_id,
             moves.counseling_transportation_office_id,
             moves.service_counseling_completed_at,
@@ -324,11 +323,7 @@
     -- we want to omit shipments with ONLY destination queue-specific filters
     -- (pending dest address requests, pending dest SIT extension requests when there are dest SIT service items, submitted dest SIT & dest shuttle service items)
     sql_query := sql_query || '
-<<<<<<< HEAD
-			AND NOT (
-=======
             AND NOT (
->>>>>>> c6277656
 					(
 						EXISTS (
 							SELECT 1
@@ -398,6 +393,7 @@
         orders_id_inner::UUID AS orders_id,
         status::TEXT,
         locked_by::UUID AS locked_by,
+        lock_expires_at::TIMESTAMP WITH TIME ZONE AS lock_expires_at,
         too_assigned_id::UUID AS too_assigned_id,
         counseling_transportation_office_id::UUID AS counseling_transportation_office_id,
         json_build_object(
@@ -425,11 +421,7 @@
                 )
             ),
             ''uploaded_amended_orders_id'', uploaded_amended_orders_id,
-<<<<<<< HEAD
-            ''amended_orders_acknowledged_at'', amended_orders_acknowledged_at
-=======
             ''amended_orders_acknowledged_at'', amended_orders_acknowledged_at::TIMESTAMP WITH TIME ZONE
->>>>>>> c6277656
         )::JSONB AS orders,
         COALESCE(mto_shipments, ''[]''::JSONB) AS mto_shipments,
         COALESCE(mto_service_items, ''[]''::JSONB) AS mto_service_items,
