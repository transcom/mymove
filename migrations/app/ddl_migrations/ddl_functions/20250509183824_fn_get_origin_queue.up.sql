--- conflicted
+++ resolved
@@ -1,10 +1,7 @@
 -- B-23540 - Daniel Jordan - initial function creation for TOO origin queue refactor into db func
 -- B-23739 - Daniel Jordan - updating returns to consider lock_expires_at
 -- B-23767  Daniel Jordan - updating query to exclude FULL PPM types that provide SC and null PPM types
-<<<<<<< HEAD
-=======
 -- B-22712 -- Paul Stonebraker - add move data for excess weight, amended orders; attach diversions and SIT extensions to mto shipments
->>>>>>> c2c2201d
 
 DROP FUNCTION IF EXISTS get_origin_queue;
 CREATE OR REPLACE FUNCTION get_origin_queue(
