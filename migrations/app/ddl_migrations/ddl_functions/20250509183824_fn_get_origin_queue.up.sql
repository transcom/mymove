--- conflicted
+++ resolved
@@ -323,11 +323,7 @@
     -- we want to omit shipments with ONLY destination queue-specific filters
     -- (pending dest address requests, pending dest SIT extension requests when there are dest SIT service items, submitted dest SIT & dest shuttle service items)
     sql_query := sql_query || '
-<<<<<<< HEAD
-			AND NOT (
-=======
             AND NOT (
->>>>>>> 0d23dfb2
 					(
 						EXISTS (
 							SELECT 1
