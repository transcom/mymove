--- conflicted
+++ resolved
@@ -59,10 +59,6 @@
     per_unit_cents := per_unit_cents::numeric / 100.0;
     escalated_price := ROUND(per_unit_cents * escalation_factor, 2);
     return escalated_price;
-<<<<<<< HEAD
 END;
 $function$
-;
-=======
-end $function$;
->>>>>>> 22e2fc10
+;