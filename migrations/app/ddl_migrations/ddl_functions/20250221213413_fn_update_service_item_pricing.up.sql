--- conflicted
+++ resolved
@@ -246,11 +246,7 @@
                 escalated_price := calculate_escalated_price(
                     o_rate_area_id,
                     NULL,
-<<<<<<< HEAD
-                    (SELECT id FROM re_services WHERE code = ''IHPK'' LIMIT 1),
-=======
                     (SELECT id FROM re_services WHERE code = ''IHPK''),
->>>>>>> 4a66e3c1
                     declared_contract_id,
                     ''IHPK'',
                     shipment.requested_pickup_date
