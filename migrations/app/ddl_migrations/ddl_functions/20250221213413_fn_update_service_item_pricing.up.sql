--- conflicted
+++ resolved
@@ -3,10 +3,7 @@
 --B-22463  M.Inthavongsay updating to allow IOASIT and IDASIT SIT service items.
 --B-22466  M.Inthavongsay updating to allow IOPSIT and IDDSIT SIT service items.
 --B-22464  A Lusk updating to allow IOFSIT and IDFSIT service items.
-<<<<<<< HEAD
-=======
 --B-22742  C. Kleinjan  Add pricing calculation for ICRT and IUCRT service items
->>>>>>> b9b1a0ad
 CREATE OR REPLACE PROCEDURE update_service_item_pricing(
     shipment_id UUID,
     mileage INT
