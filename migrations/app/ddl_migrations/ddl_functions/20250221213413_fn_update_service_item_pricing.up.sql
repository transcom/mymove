--- conflicted
+++ resolved
@@ -26,17 +26,14 @@
     cents_above_baseline NUMERIC;
     price_difference NUMERIC;
     days_in_sit INTEGER;
-<<<<<<< HEAD
     declared_contract_id UUID;
     declared_escalation_factor NUMERIC;
     declared_oconus_factor NUMERIC;
     declared_market_code TEXT;
     declared_is_oconus BOOLEAN;
-=======
     length NUMERIC;
     width NUMERIC;
     height NUMERIC;
->>>>>>> 4c30b82c
 BEGIN
     SELECT ms.id, ms.pickup_address_id, ms.destination_address_id, ms.requested_pickup_date, ms.prime_estimated_weight
     INTO shipment
