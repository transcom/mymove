--- conflicted
+++ resolved
@@ -1,6 +1,5 @@
 --B-22462  M.Inthavongsay Adding initial migration file for update_service_item_pricing stored procedure using new migration process.
 --Also updating to allow IOSFSC and IDSFSC SIT service items.
---B-22742  C. Kleinjan  Add pricing calculation for ICRT and IUCRT service items
 --B-22463  M.Inthavongsay updating to allow IOASIT and IDASIT SIT service items.
 --B-22466  M.Inthavongsay updating to allow IOPSIT and IDDSIT SIT service items.
 --B-22464  A Lusk updating to allow IOFSIT and IDFSIT service items.
@@ -101,11 +100,7 @@
 
                 IF length IS NOT NULL AND height IS NOT NULL AND width IS NOT NULL THEN
                     estimated_price := ROUND((escalated_price * (((length/1000) * (width/1000) * (height/1000)) / 100)), 2) * 100;
-<<<<<<< HEAD
-					RAISE NOTICE ''%: Received estimated price of % (% * (%"L * %"W * %"H) / 100)) cents'', service_code, estimated_price, escalated_price, length/1000, width/1000, height/1000;
-=======
 					RAISE NOTICE ''%: Received estimated price of % = (% * (%"L * %"W * %"H) / 100)) cents'', service_code, estimated_price, escalated_price, ROUND(length/1000, 3), ROUND(width/1000, 3), ROUND(height/1000, 3);
->>>>>>> 1bd1f92e
 			        -- update the pricing_estimate value in mto_service_items
 			        UPDATE mto_service_items
 			        SET pricing_estimate = estimated_price
@@ -122,10 +117,7 @@
 
                 IF length IS NOT NULL AND height IS NOT NULL AND width IS NOT NULL THEN
                     estimated_price := ROUND((escalated_price * (((length/1000) * (width/1000) * (height/1000)) / 100)), 2) * 100;
-<<<<<<< HEAD
-=======
 					RAISE NOTICE ''%: Received estimated price of % = (% * (%"L * %"W * %"H) / 100)) cents'', service_code, estimated_price, escalated_price, ROUND(length/1000, 3), ROUND(width/1000, 3), ROUND(height/1000, 3);
->>>>>>> 1bd1f92e
 			        -- update the pricing_estimate value in mto_service_items
 			        UPDATE mto_service_items
 			        SET pricing_estimate = estimated_price
