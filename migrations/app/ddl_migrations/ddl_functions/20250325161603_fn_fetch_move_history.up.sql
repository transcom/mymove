-- B-22911 Beth introduced a move history sql refactor for us to swapnout with the pop query to be more efficient
-- B-22924  Daniel Jordan  adding sit_extension table to history and updating main func
-- B 22696 Jon Spight added too destination assignments to history / Audit log
-- B-23602  Beth Grohmann  fixed join in fn_populate_move_history_mto_shipments
-- B-23581 Paul Stonebraker updated assigned office user counselor columns
-- B 22696 Jon Spight added too destination assignments to history / Audit log
-- B-23623  Beth Grohmann  fetch_move_history - update final query to pull from all user tables

set client_min_messages = debug;
set session statement_timeout = '10000s';

-- ============================================
-- Sub-function: check and resolve move ID
-- ============================================
CREATE OR REPLACE FUNCTION fn_get_move_id(move_code TEXT)
RETURNS UUID AS $$
DECLARE
    v_move_id UUID;
BEGIN
    SELECT moves.id INTO v_move_id
    FROM moves
    WHERE moves.locator = move_code;

    IF v_move_id IS NULL THEN
        RAISE EXCEPTION 'Move record not found for %', move_code;
    END IF;

    RETURN v_move_id;
END;
$$ LANGUAGE plpgsql;

-- ============================================
-- Sub-function: create the temp table
-- ============================================
CREATE OR REPLACE FUNCTION fn_create_audit_temp_table()
RETURNS VOID AS $$
BEGIN
    DROP TABLE IF EXISTS audit_hist_temp;

    CREATE TEMP TABLE audit_hist_temp (
        id uuid PRIMARY KEY, -- Prevent grouping duplicates
        schema_name text,
        table_name text,
        relid oid,
        object_id uuid,
        session_userid uuid,
        event_name text,
        action_tstamp_tx timestamptz,
        action_tstamp_stm timestamptz,
        action_tstamp_clk timestamptz,
        transaction_id int8,
        client_query text,
        "action" text,
        old_data jsonb,
        changed_data jsonb,
        statement_only bool,
        seq_num int,
        context text,
        context_id text,
        move_id uuid,
        shipment_id uuid
    );

    CREATE INDEX audit_hist_temp_session_userid ON audit_hist_temp (session_userid);
END;
$$ LANGUAGE plpgsql;

-- ============================================
-- Sub-function: populate move data
-- ============================================
CREATE OR REPLACE FUNCTION fn_populate_move_history_moves(v_move_id UUID)
RETURNS VOID AS '
DECLARE
    v_count INT;
BEGIN
    INSERT INTO audit_hist_temp
    SELECT
        audit_history.*,
        jsonb_agg(jsonb_strip_nulls(
            jsonb_build_object(
                ''closeout_office_name'',
                (SELECT transportation_offices.name FROM transportation_offices WHERE transportation_offices.id = uuid(c.closeout_office_id)),
                ''counseling_office_name'',
                (SELECT transportation_offices.name FROM transportation_offices WHERE transportation_offices.id = uuid(c.counseling_transportation_office_id)),
                ''assigned_office_user_first_name'',
<<<<<<< HEAD
                (SELECT office_users.first_name FROM office_users WHERE office_users.id IN (uuid(c.sc_counseling_assigned_id), uuid(c.sc_closeout_assigned_id), uuid(c.too_assigned_id), uuid(c.tio_assigned_id), uuid(c.too_destination_assigned_id))),
                ''assigned_office_user_last_name'',
                (SELECT office_users.last_name FROM office_users WHERE office_users.id IN (uuid(c.sc_counseling_assigned_id), uuid(c.sc_closeout_assigned_id), uuid(c.too_assigned_id), uuid(c.tio_assigned_id), uuid(c.too_destination_assigned_id)))
=======
                (SELECT office_users.first_name FROM office_users WHERE office_users.id IN (uuid(c.sc_counseling_assigned_id), uuid(c.sc_closeout_assigned_id), uuid(c.too_assigned_id), uuid(c.tio_payment_request_assigned_id), uuid(c.too_destination_assigned_id))),
                ''assigned_office_user_last_name'',
                (SELECT office_users.last_name FROM office_users WHERE office_users.id IN (uuid(c.sc_counseling_assigned_id), uuid(c.sc_closeout_assigned_id), uuid(c.too_assigned_id), uuid(c.tio_payment_request_assigned_id), uuid(c.too_destination_assigned_id)))
>>>>>>> 70034ddf
            ))
        )::TEXT AS context,
        NULL AS context_id,
        audit_history.object_id::uuid AS move_id,
        NULL AS shipment_id
    FROM
        audit_history
    JOIN jsonb_to_record(audit_history.changed_data) AS c(
        closeout_office_id TEXT,
        counseling_transportation_office_id TEXT,
        sc_counseling_assigned_id TEXT,
        sc_closeout_assigned_id TEXT,
        too_assigned_id TEXT,
        too_destination_assigned_id TEXT,
<<<<<<< HEAD
        tio_assigned_id TEXT
=======
        tio_payment_request_assigned_id TEXT
>>>>>>> 70034ddf
    ) ON TRUE
    WHERE audit_history.table_name = ''moves''
        AND NOT (audit_history.event_name IS NULL AND audit_history.changed_data::TEXT LIKE ''%shipment_seq_num%'' AND LENGTH(audit_history.changed_data::TEXT) < 25)
        AND audit_history.object_id = v_move_id
    GROUP BY audit_history.id;
END;
'
LANGUAGE plpgsql;

-- ============================================
-- Sub-function: populate mto_shipments
-- ============================================
CREATE OR REPLACE FUNCTION fn_populate_move_history_mto_shipments(v_move_id UUID)
RETURNS VOID AS $$
DECLARE
    v_count INT;
BEGIN
    SELECT COUNT(*) INTO v_count
    FROM mto_shipments a
    JOIN moves b ON a.move_id = b.id
    WHERE b.id = v_move_id;

    IF v_count > 0 THEN
        INSERT INTO audit_hist_temp
        SELECT
            audit_history.*,
            NULLIF(
                jsonb_agg(jsonb_strip_nulls(
                    jsonb_build_object(
                        'shipment_type', mto_shipments.shipment_type,
                        'shipment_id_abbr', LEFT(mto_shipments.id::TEXT, 5),
                        'shipment_locator', mto_shipments.shipment_locator
                    )
                ))::TEXT, '[{}]'::TEXT
            ) AS context,
            NULL AS context_id,
            mto_shipments.move_id
        FROM
            audit_history
        JOIN mto_shipments ON mto_shipments.id = audit_history.object_id
        JOIN moves ON mto_shipments.move_id = moves.id
        WHERE audit_history.table_name = 'mto_shipments'
            AND moves.id = v_move_id
            AND NOT (audit_history.event_name = 'updateMTOStatusServiceCounselingCompleted' AND audit_history.changed_data = '{"status": "APPROVED"}')
            AND NOT (audit_history.event_name = 'submitMoveForApproval' AND audit_history.changed_data = '{"status": "SUBMITTED"}')
            AND NOT (audit_history.event_name IS NULL AND audit_history.changed_data::TEXT LIKE '%shipment_locator%' AND LENGTH(audit_history.changed_data::TEXT) < 35)
        GROUP BY audit_history.id, mto_shipments.move_id;
    END IF;
END;
$$ LANGUAGE plpgsql;

-- ============================================
-- Sub-function: populate orders
-- ============================================
CREATE OR REPLACE FUNCTION fn_populate_move_history_orders(v_move_id UUID)
RETURNS VOID AS $$
DECLARE
    v_count INT;
BEGIN
    SELECT COUNT(*) INTO v_count
    FROM orders a
    JOIN moves b ON a.id = b.orders_id
    WHERE b.id = v_move_id;

    IF v_count > 0 THEN
        INSERT INTO audit_hist_temp
        SELECT
            audit_history.*,
            NULLIF(
                jsonb_agg(jsonb_strip_nulls(
                    jsonb_build_object(
                        'origin_duty_location_name',
                        (SELECT duty_locations.name FROM duty_locations WHERE duty_locations.id = uuid(c.origin_duty_location_id)),
                        'new_duty_location_name',
                        (SELECT duty_locations.name FROM duty_locations WHERE duty_locations.id = uuid(c.new_duty_location_id))
                    )
                ))::TEXT, '[{}]'::TEXT
            ) AS context,
            NULL AS context_id,
            v_move_id AS move_id,
            NULL AS shipment_id
        FROM
            audit_history
        JOIN orders ON orders.id = audit_history.object_id
        JOIN moves ON orders.id = moves.orders_id
        JOIN jsonb_to_record(audit_history.changed_data) AS c(
            origin_duty_location_id TEXT,
            new_duty_location_id TEXT
        ) ON TRUE
        WHERE audit_history.table_name = 'orders'
            AND moves.id = v_move_id
        GROUP BY audit_history.id;
    END IF;
END;
$$ LANGUAGE plpgsql;

-- ============================================
-- Sub-function: populate service items
-- ============================================
CREATE OR REPLACE FUNCTION fn_populate_move_history_service_items(v_move_id UUID)
RETURNS VOID AS $$
DECLARE
    v_count INT;
BEGIN
    SELECT COUNT(*) INTO v_count
    FROM mto_service_items a
    JOIN moves b ON a.move_id = b.id
    WHERE b.id = v_move_id;

    IF v_count > 0 THEN
        INSERT INTO audit_hist_temp
        SELECT
            audit_history.*,
            jsonb_agg(jsonb_build_object(
                'name', re_services.name,
                'shipment_type', mto_shipments.shipment_type,
                'shipment_id_abbr', LEFT(mto_shipments.id::TEXT, 5),
                'shipment_locator', mto_shipments.shipment_locator
            ))::TEXT AS context,
            NULL AS context_id,
            moves.id AS move_id
        FROM
            audit_history
        JOIN mto_service_items ON mto_service_items.id = audit_history.object_id
        JOIN re_services ON mto_service_items.re_service_id = re_services.id
        LEFT JOIN mto_shipments ON mto_service_items.mto_shipment_id = mto_shipments.id
        JOIN moves ON moves.id = mto_service_items.move_id
        WHERE audit_history.table_name = 'mto_service_items'
            AND moves.id = v_move_id
        GROUP BY audit_history.id, mto_service_items.id, moves.id;
    END IF;
END;
$$ LANGUAGE plpgsql;

-- ======================================================
-- Sub-function: populate service item customer contacts
-- ======================================================
CREATE OR REPLACE FUNCTION fn_populate_move_history_service_item_customer_contacts(p_move_id UUID)
RETURNS VOID AS $$
DECLARE v_count INT;
BEGIN
	SELECT count(*) INTO v_count
	FROM mto_service_item_customer_contacts
	JOIN service_items_customer_contacts ON service_items_customer_contacts.mtoservice_item_customer_contact_id = mto_service_item_customer_contacts.id
	JOIN mto_service_items ON mto_service_items.id = service_items_customer_contacts.mtoservice_item_id
	JOIN moves ON moves.id = mto_service_items.move_id
	WHERE moves.id = p_move_id;

	IF v_count > 0 THEN
		INSERT INTO audit_hist_temp
		SELECT
			audit_history.*,
			jsonb_agg(jsonb_build_object(
				'name', re_services.name,
				'shipment_type', mto_shipments.shipment_type,
				'shipment_id_abbr', LEFT(mto_shipments.id::TEXT, 5),
				'shipment_locator', mto_shipments.shipment_locator
			))::TEXT AS context,
			NULL AS context_id,
			moves.id AS move_id
		FROM audit_history
		JOIN mto_service_item_customer_contacts ON mto_service_item_customer_contacts.id = audit_history.object_id
		JOIN service_items_customer_contacts ON service_items_customer_contacts.mtoservice_item_customer_contact_id = mto_service_item_customer_contacts.id
		JOIN mto_service_items ON mto_service_items.id = service_items_customer_contacts.mtoservice_item_id
		JOIN re_services ON mto_service_items.re_service_id = re_services.id
		LEFT JOIN mto_shipments ON mto_service_items.mto_shipment_id = mto_shipments.id
		JOIN moves ON moves.id = mto_service_items.move_id
		WHERE audit_history.table_name = 'mto_service_item_customer_contacts'
		  AND moves.id = p_move_id
		GROUP BY audit_history.id, mto_service_item_customer_contacts.id, moves.id;
	END IF;
END;
$$ LANGUAGE plpgsql;

-- ======================================================
-- Sub-function: populate service item dimensions
-- ======================================================
CREATE OR REPLACE FUNCTION fn_populate_move_history_service_item_dimensions(p_move_id UUID)
RETURNS VOID AS $$
DECLARE v_count INT;
BEGIN
	SELECT count(*) INTO v_count
	FROM mto_service_item_dimensions
	JOIN mto_service_items ON mto_service_items.id = mto_service_item_dimensions.mto_service_item_id
	LEFT JOIN mto_shipments ON mto_service_items.mto_shipment_id = mto_shipments.id
	LEFT JOIN moves ON moves.id = mto_shipments.move_id
	WHERE moves.id = p_move_id;

	IF v_count > 0 THEN
		INSERT INTO audit_hist_temp
		SELECT
			audit_history.*,
			jsonb_agg(jsonb_build_object(
				'name', re_services.name,
				'shipment_type', mto_shipments.shipment_type,
				'shipment_id_abbr', LEFT(mto_shipments.id::TEXT, 5),
				'shipment_locator', mto_shipments.shipment_locator
			))::TEXT AS context,
			NULL AS context_id,
			moves.id AS move_id
		FROM audit_history
		JOIN mto_service_item_dimensions ON mto_service_item_dimensions.id = audit_history.object_id
		JOIN mto_service_items ON mto_service_items.id = mto_service_item_dimensions.mto_service_item_id
		JOIN re_services ON mto_service_items.re_service_id = re_services.id
		LEFT JOIN mto_shipments ON mto_service_items.mto_shipment_id = mto_shipments.id
		JOIN moves ON mto_shipments.move_id = moves.id
		WHERE audit_history.table_name = 'mto_service_item_dimensions'
		  AND moves.id = p_move_id
		GROUP BY audit_history.id, mto_service_item_dimensions.id, moves.id;
	END IF;
END;
$$ LANGUAGE plpgsql;

-- ======================================================
-- Sub-function: populate entitlements
-- ======================================================
CREATE OR REPLACE FUNCTION fn_populate_move_history_entitlements(p_move_id UUID)
RETURNS VOID AS $$
DECLARE v_count INT;
BEGIN
	SELECT count(*) INTO v_count
	FROM entitlements
	JOIN orders ON entitlements.id = orders.entitlement_id
	JOIN moves ON orders.id = moves.orders_id
	WHERE moves.id = p_move_id;

	IF v_count > 0 THEN
		INSERT INTO audit_hist_temp
		SELECT
			audit_history.*,
			NULL AS context,
			NULL AS context_id,
			moves.id AS move_id,
			NULL AS shipment_id
		FROM audit_history
		JOIN entitlements ON entitlements.id = audit_history.object_id
		JOIN orders ON entitlements.id = orders.entitlement_id
		JOIN moves ON orders.id = moves.orders_id
		WHERE audit_history.table_name = 'entitlements'
		  AND moves.id = p_move_id
		GROUP BY audit_history.id, entitlements.id, moves.id;
	END IF;
END;
$$ LANGUAGE plpgsql;

-- ======================================================
-- Sub-function: populate payment requests
-- ======================================================
CREATE OR REPLACE FUNCTION fn_populate_move_history_payment_requests(p_move_id UUID)
RETURNS VOID AS $$
DECLARE v_count INT;
BEGIN
	SELECT count(*) INTO v_count
	FROM payment_requests
	WHERE payment_requests.move_id = p_move_id;

	IF v_count > 0 THEN
		INSERT INTO audit_hist_temp
		SELECT
			audit_history.*,
			jsonb_agg(jsonb_build_object(
				'name', re_services.name,
				'price', payment_service_items.price_cents::TEXT,
				'status', payment_service_items.status,
				'shipment_id', mto_shipments.id::TEXT,
				'shipment_id_abbr', LEFT(mto_shipments.id::TEXT, 5),
				'shipment_type', mto_shipments.shipment_type,
				'shipment_locator', mto_shipments.shipment_locator,
				'rejection_reason', payment_service_items.rejection_reason
			))::TEXT AS context,
			NULL AS context_id,
			payment_requests.move_id AS move_id
		FROM audit_history
		JOIN payment_requests ON payment_requests.id = audit_history.object_id
		JOIN payment_service_items ON payment_service_items.payment_request_id = payment_requests.id
		JOIN mto_service_items ON mto_service_items.id = payment_service_items.mto_service_item_id
		LEFT JOIN mto_shipments ON mto_shipments.id = mto_service_items.mto_shipment_id
		JOIN re_services ON mto_service_items.re_service_id = re_services.id
		WHERE audit_history.table_name = 'payment_requests'
		  AND payment_requests.move_id = p_move_id
		GROUP BY audit_history.id, payment_requests.id, payment_requests.move_id;
	END IF;
END;
$$ LANGUAGE plpgsql;

-- ======================================================
-- Sub-function: populate payment service items
-- ======================================================
CREATE OR REPLACE FUNCTION fn_populate_move_history_payment_service_items(p_move_id UUID)
RETURNS VOID AS $$
DECLARE v_count INT;
BEGIN
	SELECT count(*) INTO v_count
	FROM payment_requests
	JOIN payment_service_items ON payment_service_items.payment_request_id = payment_requests.id
	WHERE payment_requests.move_id = p_move_id;

	IF v_count > 0 THEN
		INSERT INTO audit_hist_temp
		SELECT
			audit_history.*,
			jsonb_agg(jsonb_build_object(
				'name', re_services.name,
				'price', payment_service_items.price_cents::TEXT,
				'status', payment_service_items.status,
				'rejection_reason', payment_service_items.rejection_reason,
				'paid_at', payment_service_items.paid_at,
				'shipment_id', mto_shipments.id::TEXT,
				'shipment_id_abbr', LEFT(mto_shipments.id::TEXT, 5),
				'shipment_type', mto_shipments.shipment_type,
				'shipment_locator', mto_shipments.shipment_locator
			))::TEXT AS context,
			NULL AS context_id,
			payment_requests.move_id AS move_id
		FROM audit_history
		JOIN payment_service_items ON payment_service_items.id = audit_history.object_id
		JOIN payment_requests ON payment_service_items.payment_request_id = payment_requests.id
		JOIN mto_service_items ON mto_service_items.id = payment_service_items.mto_service_item_id
		LEFT JOIN mto_shipments ON mto_shipments.id = mto_service_items.mto_shipment_id
		JOIN re_services ON mto_service_items.re_service_id = re_services.id
		WHERE audit_history.table_name = 'payment_service_items'
		  AND payment_requests.move_id = p_move_id
		GROUP BY audit_history.id, payment_requests.id, payment_requests.move_id;
	END IF;
END;
$$ LANGUAGE plpgsql;

-- ======================================================
-- Sub-function: populate proof of service docs
-- ======================================================
CREATE OR REPLACE FUNCTION fn_populate_move_history_proof_of_service_docs(p_move_id UUID)
RETURNS VOID AS $$
DECLARE v_count INT;
BEGIN
	SELECT count(*) INTO v_count
	FROM proof_of_service_docs
	JOIN payment_requests ON proof_of_service_docs.payment_request_id = payment_requests.id
	WHERE payment_requests.move_id = p_move_id;

	IF v_count > 0 THEN
		INSERT INTO audit_hist_temp
		SELECT
			audit_history.*,
			jsonb_agg(jsonb_build_object(
				'payment_request_number', payment_requests.payment_request_number::TEXT
			))::TEXT AS context,
			NULL AS context_id,
			payment_requests.move_id AS move_id,
			NULL AS shipment_id
		FROM audit_history
		JOIN proof_of_service_docs ON proof_of_service_docs.id = audit_history.object_id
		JOIN payment_requests ON proof_of_service_docs.payment_request_id = payment_requests.id
		WHERE audit_history.table_name = 'proof_of_service_docs'
		  AND payment_requests.move_id = p_move_id
		GROUP BY audit_history.id, proof_of_service_docs.id, payment_requests.move_id;
	END IF;
END;
$$ LANGUAGE plpgsql;

-- ======================================================
-- Sub-function: populate mto agents
-- ======================================================
CREATE OR REPLACE FUNCTION fn_populate_mto_agents(p_move_id UUID)
RETURNS void AS
$$
DECLARE
  v_count INTEGER;
BEGIN
  SELECT COUNT(*)
    INTO v_count
    FROM mto_agents
    JOIN mto_shipments ON mto_agents.mto_shipment_id = mto_shipments.id
    JOIN moves ON mto_shipments.move_id = moves.id
   WHERE mto_shipments.move_id = p_move_id;

  IF v_count > 0 THEN
    INSERT INTO audit_hist_temp
    SELECT
      audit_history.*,
      jsonb_agg(jsonb_build_object(
        'shipment_type', mto_shipments.shipment_type,
        'shipment_id_abbr', LEFT(mto_shipments.id::TEXT, 5),
        'shipment_locator', mto_shipments.shipment_locator
      ))::TEXT AS context,
      NULL AS context_id,
      mto_shipments.move_id AS move_id
    FROM audit_history
    JOIN mto_agents ON mto_agents.id = audit_history.object_id
    JOIN mto_shipments ON mto_agents.mto_shipment_id = mto_shipments.id
    JOIN moves ON mto_shipments.move_id = moves.id
    WHERE audit_history.table_name = 'mto_agents'
      AND mto_shipments.move_id = p_move_id
      AND (audit_history.event_name <> 'deleteShipment' OR audit_history.event_name IS NULL)
    GROUP BY audit_history.id, mto_agents.id, mto_shipments.move_id;
  END IF;
END;
$$ LANGUAGE plpgsql;


-- ======================================================
-- Sub-function: populate reweighs
-- ======================================================
CREATE OR REPLACE FUNCTION fn_populate_reweighs(p_move_id UUID)
RETURNS void AS
$$
DECLARE
  v_count INTEGER;
BEGIN
  SELECT COUNT(*)
    INTO v_count
    FROM reweighs
    JOIN mto_shipments ON reweighs.shipment_id = mto_shipments.id
    JOIN moves ON mto_shipments.move_id = moves.id
   WHERE mto_shipments.move_id = p_move_id;

  IF v_count > 0 THEN
    INSERT INTO audit_hist_temp
    SELECT
      audit_history.*,
      jsonb_agg(jsonb_build_object(
        'shipment_type', mto_shipments.shipment_type,
        'shipment_id_abbr', LEFT(mto_shipments.id::TEXT, 5),
        'payment_request_number', payment_requests.payment_request_number,
        'shipment_locator', mto_shipments.shipment_locator
      ))::TEXT AS context,
      NULL AS context_id,
      mto_shipments.move_id AS move_id
    FROM audit_history
    JOIN reweighs ON reweighs.id = audit_history.object_id
    JOIN mto_shipments ON reweighs.shipment_id = mto_shipments.id
    JOIN moves ON mto_shipments.move_id = moves.id
    LEFT JOIN payment_requests ON mto_shipments.move_id = payment_requests.move_id
    WHERE audit_history.table_name = 'reweighs'
      AND mto_shipments.move_id = p_move_id
    GROUP BY audit_history.id, reweighs.id, mto_shipments.move_id;
  END IF;
END;
$$ LANGUAGE plpgsql;


-- ======================================================
-- Sub-function: populate service members
-- ======================================================
CREATE OR REPLACE FUNCTION fn_populate_service_members(p_move_id UUID)
RETURNS void AS
$$
DECLARE
  v_count INTEGER;
BEGIN
  SELECT COUNT(*)
    INTO v_count
    FROM service_members
    JOIN orders ON service_members.id = orders.service_member_id
    JOIN moves ON orders.id = moves.orders_id
   WHERE moves.id = p_move_id;

  IF v_count > 0 THEN
    INSERT INTO audit_hist_temp
    SELECT
      audit_history.*,
      NULLIF(
        jsonb_agg(jsonb_strip_nulls(
          jsonb_build_object(
            'current_duty_location_name',
            (SELECT duty_locations.name FROM duty_locations WHERE duty_locations.id = uuid(c.duty_location_id))
          )
        ))::TEXT,
        '[{}]'::TEXT
      ) AS context,
      NULL AS context_id,
      moves.id AS move_id,
      NULL AS shipment_id
    FROM audit_history
    JOIN service_members ON service_members.id = audit_history.object_id
    JOIN jsonb_to_record(audit_history.changed_data) AS c(duty_location_id TEXT) ON TRUE
    JOIN orders ON service_members.id = orders.service_member_id
    JOIN moves ON orders.id = moves.orders_id
    WHERE audit_history.table_name = 'service_members'
      AND moves.id = p_move_id
    GROUP BY audit_history.id, service_members.id, moves.id;
  END IF;
END;
$$ LANGUAGE plpgsql;


-- ======================================================
-- Sub-function: populate ppm shipments
-- ======================================================
CREATE OR REPLACE FUNCTION fn_populate_ppm_shipments(p_move_id UUID)
RETURNS void AS
$$
DECLARE
  v_count INTEGER;
BEGIN
  SELECT COUNT(*)
    INTO v_count
    FROM ppm_shipments
    JOIN mto_shipments ON ppm_shipments.shipment_id = mto_shipments.id
    JOIN moves ON mto_shipments.move_id = moves.id
   WHERE moves.id = p_move_id;

  IF v_count > 0 THEN
    INSERT INTO audit_hist_temp
    SELECT
      audit_history.*,
      jsonb_agg(
        jsonb_strip_nulls(
          jsonb_build_object(
            'shipment_type', mto_shipments.shipment_type,
            'shipment_id_abbr', LEFT(ppm_shipments.shipment_id::TEXT, 5),
            'w2_address', (
              SELECT row_to_json(x)
              FROM (SELECT * FROM addresses WHERE addresses.id = CAST(ppm_shipments.w2_address_id AS UUID)) x
            )::TEXT,
            'shipment_locator', mto_shipments.shipment_locator,
            'pickup_postal_address_id', ppm_shipments.pickup_postal_address_id,
            'secondary_pickup_postal_address_id', ppm_shipments.secondary_pickup_postal_address_id
          )
        )
      )::TEXT AS context,
      COALESCE(ppm_shipments.shipment_id::TEXT, NULL)::TEXT AS context_id,
      moves.id AS move_id
    FROM audit_history
    JOIN ppm_shipments ON audit_history.object_id = ppm_shipments.id
    JOIN mto_shipments ON ppm_shipments.shipment_id = mto_shipments.id
    JOIN moves ON mto_shipments.move_id = moves.id
    WHERE audit_history.table_name = 'ppm_shipments'
      AND moves.id = p_move_id
    GROUP BY ppm_shipments.id, audit_history.id, moves.id;
  END IF;
END;
$$ LANGUAGE plpgsql;


-- ======================================================
-- Sub-function: populate addresses - dest
-- ======================================================
CREATE OR REPLACE FUNCTION fn_populate_addresses_destination(p_move_id UUID)
RETURNS void AS
$$
DECLARE
  v_count INTEGER;
BEGIN
  SELECT COUNT(*)
    INTO v_count
    FROM audit_history a1
    JOIN audit_hist_temp a2 ON (a2.changed_data->>'destination_address_id')::uuid = a1.object_id AND a1.table_name = 'addresses'
    JOIN mto_shipments ON a2.object_id = mto_shipments.id
    JOIN moves ON mto_shipments.move_id = moves.id
   WHERE moves.id = p_move_id;

  IF v_count > 0 THEN
    INSERT INTO audit_hist_temp
    SELECT
      a1.*,
      jsonb_agg(
        jsonb_strip_nulls(
          jsonb_build_object(
            'address_type', 'destinationAddress',
            'shipment_type', mto_shipments.shipment_type,
            'shipment_id_abbr', LEFT(mto_shipments.id::TEXT, 5),
            'shipment_locator', mto_shipments.shipment_locator
          )
        )
      )::TEXT AS context,
      moves.id AS move_id
    FROM audit_history a1
    JOIN audit_hist_temp a2 ON (a2.changed_data->>'destination_address_id')::uuid = a1.object_id AND a1.table_name = 'addresses'
    JOIN mto_shipments ON a2.object_id = mto_shipments.id
    JOIN moves ON mto_shipments.move_id = moves.id
    WHERE a1.table_name = 'addresses'
      AND moves.id = p_move_id
    GROUP BY a1.id, moves.id;
  END IF;
END;
$$ LANGUAGE plpgsql;


-- ======================================================
-- Sub-function: populate addresses - secondary dest
-- ======================================================
CREATE OR REPLACE FUNCTION fn_populate_addresses_secondary_destination(p_move_id UUID)
RETURNS void AS
$$
DECLARE
  v_count INTEGER;
BEGIN
  SELECT COUNT(*)
    INTO v_count
    FROM audit_history a1
    JOIN audit_hist_temp a2 ON (a2.changed_data->>'secondary_delivery_address_id')::uuid = a1.object_id AND a1.table_name = 'addresses'
    JOIN mto_shipments ON a2.object_id = mto_shipments.id
    JOIN moves ON mto_shipments.move_id = moves.id
   WHERE moves.id = p_move_id;

  IF v_count > 0 THEN
    INSERT INTO audit_hist_temp
    SELECT
      a1.*,
      jsonb_agg(
        jsonb_strip_nulls(
          jsonb_build_object(
            'address_type', 'secondaryDestinationAddress',
            'shipment_type', mto_shipments.shipment_type,
            'shipment_id_abbr', LEFT(mto_shipments.id::TEXT, 5),
            'shipment_locator', mto_shipments.shipment_locator
          )
        )
      )::TEXT AS context,
      moves.id AS move_id
    FROM audit_history a1
    JOIN audit_hist_temp a2 ON (a2.changed_data->>'secondary_delivery_address_id')::uuid = a1.object_id AND a1.table_name = 'addresses'
    JOIN mto_shipments ON a2.object_id = mto_shipments.id
    JOIN moves ON mto_shipments.move_id = moves.id
    WHERE a1.table_name = 'addresses'
      AND moves.id = p_move_id
    GROUP BY a1.id, moves.id;
  END IF;
END;
$$ LANGUAGE plpgsql;


-- ======================================================
-- Sub-function: populate addresses - tertiary dest
-- ======================================================
CREATE OR REPLACE FUNCTION fn_populate_addresses_tertiary_destination(p_move_id UUID)
RETURNS void AS
$$
DECLARE
  v_count INTEGER;
BEGIN
  SELECT COUNT(*)
    INTO v_count
    FROM audit_history a1
    JOIN audit_hist_temp a2 ON (a2.changed_data->>'tertiary_delivery_address_id')::uuid = a1.object_id AND a1.table_name = 'addresses'
    JOIN mto_shipments ON a2.object_id = mto_shipments.id
    JOIN moves ON mto_shipments.move_id = moves.id
   WHERE moves.id = p_move_id;

  IF v_count > 0 THEN
    INSERT INTO audit_hist_temp
    SELECT
      a1.*,
      jsonb_agg(
        jsonb_strip_nulls(
          jsonb_build_object(
            'address_type', 'tertiaryDestinationAddress',
            'shipment_type', mto_shipments.shipment_type,
            'shipment_id_abbr', LEFT(mto_shipments.id::TEXT, 5),
            'shipment_locator', mto_shipments.shipment_locator
          )
        )
      )::TEXT AS context,
      moves.id AS move_id
    FROM audit_history a1
    JOIN audit_hist_temp a2 ON (a2.changed_data->>'tertiary_delivery_address_id')::uuid = a1.object_id AND a1.table_name = 'addresses'
    JOIN mto_shipments ON a2.object_id = mto_shipments.id
    JOIN moves ON mto_shipments.move_id = moves.id
    WHERE a1.table_name = 'addresses'
      AND moves.id = p_move_id
    GROUP BY a1.id, moves.id;
  END IF;
END;
$$ LANGUAGE plpgsql;


-- ======================================================
-- Sub-function: populate addresses - pickup
-- ======================================================
CREATE OR REPLACE FUNCTION fn_populate_addresses_pickup(p_move_id UUID)
RETURNS void AS
$$
DECLARE
  v_count INTEGER;
BEGIN
  SELECT COUNT(*)
    INTO v_count
    FROM audit_history a1
    JOIN audit_hist_temp a2 ON (a2.changed_data->>'pickup_address_id')::uuid = a1.object_id AND a1.table_name = 'addresses'
    JOIN mto_shipments ON a2.object_id = mto_shipments.id
    JOIN moves ON mto_shipments.move_id = moves.id
   WHERE moves.id = p_move_id;

  IF v_count > 0 THEN
    INSERT INTO audit_hist_temp
    SELECT
      a1.*,
      jsonb_agg(
        jsonb_strip_nulls(
          jsonb_build_object(
            'address_type', 'pickupAddress',
            'shipment_type', mto_shipments.shipment_type,
            'shipment_id_abbr', LEFT(mto_shipments.id::TEXT, 5),
            'shipment_locator', mto_shipments.shipment_locator
          )
        )
      )::TEXT AS context,
      moves.id AS move_id
    FROM audit_history a1
    JOIN audit_hist_temp a2 ON (a2.changed_data->>'pickup_address_id')::uuid = a1.object_id AND a1.table_name = 'addresses'
    JOIN mto_shipments ON a2.object_id = mto_shipments.id
    JOIN moves ON mto_shipments.move_id = moves.id
    WHERE a1.table_name = 'addresses'
      AND moves.id = p_move_id
    GROUP BY a1.id, moves.id;
  END IF;
END;
$$ LANGUAGE plpgsql;


-- ======================================================
-- Sub-function: populate addresses - secondary pickup
-- ======================================================
CREATE OR REPLACE FUNCTION fn_populate_addresses_secondary_pickup(p_move_id UUID)
RETURNS void AS
$$
DECLARE
  v_count INTEGER;
BEGIN
  SELECT COUNT(*)
    INTO v_count
    FROM audit_history a1
    JOIN audit_hist_temp a2 ON (a2.changed_data->>'secondary_pickup_address_id')::uuid = a1.object_id AND a1.table_name = 'addresses'
    JOIN mto_shipments ON a2.object_id = mto_shipments.id
    JOIN moves ON mto_shipments.move_id = moves.id
   WHERE moves.id = p_move_id;

  IF v_count > 0 THEN
    INSERT INTO audit_hist_temp
    SELECT
      a1.*,
      jsonb_agg(
        jsonb_strip_nulls(
          jsonb_build_object(
            'address_type', 'secondaryPickupAddress',
            'shipment_type', mto_shipments.shipment_type,
            'shipment_id_abbr', LEFT(mto_shipments.id::TEXT, 5),
            'shipment_locator', mto_shipments.shipment_locator
          )
        )
      )::TEXT AS context,
      moves.id AS move_id
    FROM audit_history a1
    JOIN audit_hist_temp a2 ON (a2.changed_data->>'secondary_pickup_address_id')::uuid = a1.object_id AND a1.table_name = 'addresses'
    JOIN mto_shipments ON a2.object_id = mto_shipments.id
    JOIN moves ON mto_shipments.move_id = moves.id
    WHERE a1.table_name = 'addresses'
      AND moves.id = p_move_id
    GROUP BY a1.id, moves.id;
  END IF;
END;
$$ LANGUAGE plpgsql;


-- ======================================================
-- Sub-function: populate addresses - tertiary pickup
-- ======================================================
CREATE OR REPLACE FUNCTION fn_populate_addresses_tertiary_pickup(p_move_id UUID)
RETURNS void AS
$$
DECLARE
  v_count INTEGER;
BEGIN
  SELECT COUNT(*)
    INTO v_count
    FROM audit_history a1
    JOIN audit_hist_temp a2 ON (a2.changed_data->>'tertiary_pickup_address_id')::uuid = a1.object_id AND a1.table_name = 'addresses'
    JOIN mto_shipments ON a2.object_id = mto_shipments.id
    JOIN moves ON mto_shipments.move_id = moves.id
   WHERE moves.id = p_move_id;

  IF v_count > 0 THEN
    INSERT INTO audit_hist_temp
    SELECT
      a1.*,
      jsonb_agg(
        jsonb_strip_nulls(
          jsonb_build_object(
            'address_type', 'tertiaryPickupAddress',
            'shipment_type', mto_shipments.shipment_type,
            'shipment_id_abbr', LEFT(mto_shipments.id::TEXT, 5),
            'shipment_locator', mto_shipments.shipment_locator
          )
        )
      )::TEXT AS context,
      moves.id AS move_id
    FROM audit_history a1
    JOIN audit_hist_temp a2 ON (a2.changed_data->>'tertiary_pickup_address_id')::uuid = a1.object_id AND a1.table_name = 'addresses'
    JOIN mto_shipments ON a2.object_id = mto_shipments.id
    JOIN moves ON mto_shipments.move_id = moves.id
    WHERE a1.table_name = 'addresses'
      AND moves.id = p_move_id
    GROUP BY a1.id, moves.id;
  END IF;
END;
$$ LANGUAGE plpgsql;


-- ======================================================
-- Sub-function: populate addresses - ppm pickup
-- ======================================================
CREATE OR REPLACE FUNCTION fn_populate_addresses_ppm_pickup(p_move_id UUID)
RETURNS void AS
$$
DECLARE
  v_count INTEGER;
BEGIN
  SELECT COUNT(*)
    INTO v_count
    FROM audit_history a1
    JOIN audit_hist_temp a2 ON (a2.changed_data->>'pickup_postal_address_id')::uuid = a1.object_id AND a1.table_name = 'addresses'
    JOIN ppm_shipments ON a2.object_id = ppm_shipments.id
    JOIN mto_shipments ON ppm_shipments.shipment_id = mto_shipments.id
    JOIN moves ON mto_shipments.move_id = moves.id
   WHERE moves.id = p_move_id;

  IF v_count > 0 THEN
    INSERT INTO audit_hist_temp
    SELECT
      a1.*,
      jsonb_agg(
        jsonb_strip_nulls(
          jsonb_build_object(
            'address_type', 'pickupAddress',
            'shipment_type', mto_shipments.shipment_type,
            'shipment_id_abbr', LEFT(mto_shipments.id::TEXT, 5),
            'shipment_locator', mto_shipments.shipment_locator
          )
        )
      )::TEXT AS context,
      moves.id AS move_id
    FROM audit_history a1
    JOIN audit_hist_temp a2 ON (a2.changed_data->>'pickup_postal_address_id')::uuid = a1.object_id AND a1.table_name = 'addresses'
    JOIN ppm_shipments ON a2.object_id = ppm_shipments.id
    JOIN mto_shipments ON ppm_shipments.shipment_id = mto_shipments.id
    JOIN moves ON mto_shipments.move_id = moves.id
    WHERE a1.table_name = 'addresses'
      AND moves.id = p_move_id
    GROUP BY a1.id, moves.id;
  END IF;
END;
$$ LANGUAGE plpgsql;


-- ======================================================
-- Sub-function: populate addresses - ppm sec pickup
-- ======================================================
CREATE OR REPLACE FUNCTION fn_populate_addresses_ppm_secondary_pickup(p_move_id UUID)
RETURNS void AS
$$
DECLARE
  v_count INTEGER;
BEGIN
  SELECT COUNT(*)
    INTO v_count
    FROM audit_history a1
    JOIN audit_hist_temp a2 ON (a2.changed_data->>'secondary_pickup_postal_address_id')::uuid = a1.object_id AND a1.table_name = 'addresses'
    JOIN ppm_shipments ON a2.object_id = ppm_shipments.id
    JOIN mto_shipments ON ppm_shipments.shipment_id = mto_shipments.id
    JOIN moves ON mto_shipments.move_id = moves.id
   WHERE moves.id = p_move_id;

  IF v_count > 0 THEN
    INSERT INTO audit_hist_temp
    SELECT
      a1.*,
      jsonb_agg(
        jsonb_strip_nulls(
          jsonb_build_object(
            'address_type', 'secondaryPickupAddress',
            'shipment_type', mto_shipments.shipment_type,
            'shipment_id_abbr', LEFT(mto_shipments.id::TEXT, 5),
            'shipment_locator', mto_shipments.shipment_locator
          )
        )
      )::TEXT AS context,
      moves.id AS move_id
    FROM audit_history a1
    JOIN audit_hist_temp a2 ON (a2.changed_data->>'secondary_pickup_postal_address_id')::uuid = a1.object_id AND a1.table_name = 'addresses'
    JOIN ppm_shipments ON a2.object_id = ppm_shipments.id
    JOIN mto_shipments ON ppm_shipments.shipment_id = mto_shipments.id
    JOIN moves ON mto_shipments.move_id = moves.id
    WHERE a1.table_name = 'addresses'
      AND moves.id = p_move_id
    GROUP BY a1.id, moves.id;
  END IF;
END;
$$ LANGUAGE plpgsql;


-- ======================================================
-- Sub-function: populate addresses - ppm tert pickup
-- ======================================================
CREATE OR REPLACE FUNCTION fn_populate_addresses_ppm_tertiary_pickup(p_move_id UUID)
RETURNS void AS
$$
DECLARE
  v_count INTEGER;
BEGIN
  SELECT COUNT(*)
    INTO v_count
    FROM audit_history a1
    JOIN audit_hist_temp a2 ON (a2.changed_data->>'tertiary_pickup_postal_address_id')::uuid = a1.object_id AND a1.table_name = 'addresses'
    JOIN ppm_shipments ON a2.object_id = ppm_shipments.id
    JOIN mto_shipments ON ppm_shipments.shipment_id = mto_shipments.id
    JOIN moves ON mto_shipments.move_id = moves.id
   WHERE moves.id = p_move_id;

  IF v_count > 0 THEN
    INSERT INTO audit_hist_temp
    SELECT
      a1.*,
      jsonb_agg(
        jsonb_strip_nulls(
          jsonb_build_object(
            'address_type', 'tertiaryPickupAddress',
            'shipment_type', mto_shipments.shipment_type,
            'shipment_id_abbr', LEFT(mto_shipments.id::TEXT, 5),
            'shipment_locator', mto_shipments.shipment_locator
          )
        )
      )::TEXT AS context,
      moves.id AS move_id
    FROM audit_history a1
    JOIN audit_hist_temp a2 ON (a2.changed_data->>'tertiary_pickup_postal_address_id')::uuid = a1.object_id AND a1.table_name = 'addresses'
    JOIN ppm_shipments ON a2.object_id = ppm_shipments.id
    JOIN mto_shipments ON ppm_shipments.shipment_id = mto_shipments.id
    JOIN moves ON mto_shipments.move_id = moves.id
    WHERE a1.table_name = 'addresses'
      AND moves.id = p_move_id
    GROUP BY a1.id, moves.id;
  END IF;
END;
$$ LANGUAGE plpgsql;


-- ======================================================
-- Sub-function: populate addresses - ppm dest
-- ======================================================
CREATE OR REPLACE FUNCTION fn_populate_addresses_ppm_destination(p_move_id UUID)
RETURNS void AS
$$
DECLARE
  v_count INTEGER;
BEGIN
  SELECT COUNT(*) INTO v_count
    FROM audit_history a1
    JOIN audit_hist_temp a2 ON (a2.changed_data->>'destination_postal_address_id')::uuid = a1.object_id AND a1.table_name = 'addresses'
    JOIN ppm_shipments ON a2.object_id = ppm_shipments.id
    JOIN mto_shipments ON ppm_shipments.shipment_id = mto_shipments.id
    JOIN moves ON mto_shipments.move_id = moves.id
   WHERE moves.id = p_move_id;

  IF v_count > 0 THEN
    INSERT INTO audit_hist_temp
    SELECT
      a1.*,
      jsonb_agg(jsonb_strip_nulls(jsonb_build_object(
        'address_type', 'destinationAddress',
        'shipment_type', mto_shipments.shipment_type,
        'shipment_id_abbr', LEFT(mto_shipments.id::TEXT, 5),
        'shipment_locator', mto_shipments.shipment_locator
      )))::TEXT AS context,
      moves.id AS move_id
    FROM audit_history a1
    JOIN audit_hist_temp a2 ON (a2.changed_data->>'destination_postal_address_id')::uuid = a1.object_id AND a1.table_name = 'addresses'
    JOIN ppm_shipments ON a2.object_id = ppm_shipments.id
    JOIN mto_shipments ON ppm_shipments.shipment_id = mto_shipments.id
    JOIN moves ON mto_shipments.move_id = moves.id
    WHERE moves.id = p_move_id
    GROUP BY a1.id, moves.id;
  END IF;
END;
$$ LANGUAGE plpgsql;


-- ======================================================
-- Sub-function: populate addresses - ppm secondary dest
-- ======================================================
CREATE OR REPLACE FUNCTION fn_populate_addresses_ppm_secondary_destination(p_move_id UUID)
RETURNS void AS
$$
DECLARE
  v_count INTEGER;
BEGIN
  SELECT COUNT(*) INTO v_count
    FROM audit_history a1
    JOIN audit_hist_temp a2 ON (a2.changed_data->>'secondary_destination_postal_address_id')::uuid = a1.object_id
                             AND a1.table_name = 'addresses'
    JOIN ppm_shipments ON a2.object_id = ppm_shipments.id
    JOIN mto_shipments ON ppm_shipments.shipment_id = mto_shipments.id
    JOIN moves ON mto_shipments.move_id = moves.id
   WHERE moves.id = p_move_id;

  IF v_count > 0 THEN
    INSERT INTO audit_hist_temp
    SELECT
      a1.*,
      jsonb_agg(jsonb_strip_nulls(jsonb_build_object(
        'address_type', 'secondaryDestinationAddress',
        'shipment_type', mto_shipments.shipment_type,
        'shipment_id_abbr', LEFT(mto_shipments.id::TEXT, 5),
        'shipment_locator', mto_shipments.shipment_locator
      )))::TEXT AS context,
      moves.id AS move_id
    FROM audit_history a1
    JOIN audit_hist_temp a2 ON (a2.changed_data->>'secondary_destination_postal_address_id')::uuid = a1.object_id
                             AND a1.table_name = 'addresses'
    JOIN ppm_shipments ON a2.object_id = ppm_shipments.id
    JOIN mto_shipments ON ppm_shipments.shipment_id = mto_shipments.id
    JOIN moves ON mto_shipments.move_id = moves.id
    WHERE moves.id = p_move_id
    GROUP BY a1.id, moves.id;
  END IF;
END;
$$ LANGUAGE plpgsql;


-- ======================================================
-- Sub-function: populate addresses - ppm tertiary dest
-- ======================================================
CREATE OR REPLACE FUNCTION fn_populate_addresses_ppm_tertiary_destination(p_move_id UUID)
RETURNS void AS
$$
DECLARE
  v_count INTEGER;
BEGIN
  SELECT COUNT(*) INTO v_count
    FROM audit_history a1
    JOIN audit_hist_temp a2 ON (a2.changed_data->>'tertiary_destination_postal_address_id')::uuid = a1.object_id
                             AND a1.table_name = 'addresses'
    JOIN ppm_shipments ON a2.object_id = ppm_shipments.id
    JOIN mto_shipments ON ppm_shipments.shipment_id = mto_shipments.id
    JOIN moves ON mto_shipments.move_id = moves.id
   WHERE moves.id = p_move_id;

  IF v_count > 0 THEN
    INSERT INTO audit_hist_temp
    SELECT
      a1.*,
      jsonb_agg(jsonb_strip_nulls(jsonb_build_object(
        'address_type', 'tertiaryDestinationAddress',
        'shipment_type', mto_shipments.shipment_type,
        'shipment_id_abbr', LEFT(mto_shipments.id::TEXT, 5),
        'shipment_locator', mto_shipments.shipment_locator
      )))::TEXT AS context,
      moves.id AS move_id
    FROM audit_history a1
    JOIN audit_hist_temp a2 ON (a2.changed_data->>'tertiary_destination_postal_address_id')::uuid = a1.object_id
                             AND a1.table_name = 'addresses'
    JOIN ppm_shipments ON a2.object_id = ppm_shipments.id
    JOIN mto_shipments ON ppm_shipments.shipment_id = mto_shipments.id
    JOIN moves ON mto_shipments.move_id = moves.id
    WHERE moves.id = p_move_id
    GROUP BY a1.id, moves.id;
  END IF;
END;
$$ LANGUAGE plpgsql;


-- ======================================================
-- Sub-function: populate addresses - service member res
-- ======================================================
CREATE OR REPLACE FUNCTION fn_populate_addresses_service_member_residential(p_move_id UUID)
RETURNS void AS
$$
DECLARE
  v_count INTEGER;
BEGIN
  SELECT COUNT(*) INTO v_count
    FROM addresses
    JOIN service_members ON service_members.residential_address_id = addresses.id
    JOIN orders ON service_members.id = orders.service_member_id
    JOIN moves ON orders.id = moves.orders_id
   WHERE moves.id = p_move_id;

  IF v_count > 0 THEN
    INSERT INTO audit_hist_temp
    SELECT audit_history.*,
      jsonb_agg(jsonb_strip_nulls(jsonb_build_object(
        'address_type', 'residentialAddress'
      )))::TEXT AS context,
      service_members.id::TEXT AS context_id,
      moves.id AS move_id,
      NULL AS shipment_id
    FROM audit_history
    JOIN service_members ON service_members.residential_address_id = audit_history.object_id AND audit_history.table_name = 'addresses'
    JOIN orders ON service_members.id = orders.service_member_id
    JOIN moves ON orders.id = moves.orders_id
    WHERE moves.id = p_move_id
    GROUP BY audit_history.id, moves.id, service_members.id;
  END IF;
END;
$$ LANGUAGE plpgsql;


-- ======================================================
-- Sub-function: populate addresses - service member backup
-- ======================================================
CREATE OR REPLACE FUNCTION fn_populate_addresses_service_member_backup_mailing(p_move_id UUID)
RETURNS void AS
$$
DECLARE
  v_count INTEGER;
BEGIN
  SELECT COUNT(*) INTO v_count
    FROM addresses
    JOIN service_members ON service_members.backup_mailing_address_id = addresses.id
    JOIN orders ON service_members.id = orders.service_member_id
    JOIN moves ON orders.id = moves.orders_id
   WHERE moves.id = p_move_id;

  IF v_count > 0 THEN
    INSERT INTO audit_hist_temp
    SELECT audit_history.*,
      jsonb_agg(jsonb_strip_nulls(jsonb_build_object(
        'address_type', 'backupMailingAddress'
      )))::TEXT AS context,
      service_members.id::TEXT AS context_id,
      moves.id AS move_id,
      NULL AS shipment_id
    FROM audit_history
    JOIN service_members ON service_members.backup_mailing_address_id = audit_history.object_id AND audit_history.table_name = 'addresses'
    JOIN orders ON service_members.id = orders.service_member_id
    JOIN moves ON orders.id = moves.orders_id
    WHERE moves.id = p_move_id
    GROUP BY audit_history.id, moves.id, service_members.id;
  END IF;
END;
$$ LANGUAGE plpgsql;


-- ======================================================
-- Sub-function: populate uploads - orders
-- ======================================================
CREATE OR REPLACE FUNCTION fn_populate_uploads_orders(p_move_id UUID)
RETURNS void AS
$$
DECLARE v_count INTEGER;
BEGIN
  SELECT COUNT(*) INTO v_count
  FROM user_uploads
  JOIN documents ON user_uploads.document_id = documents.id
  JOIN orders ON orders.uploaded_orders_id = documents.id
              AND documents.service_member_id = orders.service_member_id
  JOIN moves ON orders.id = moves.orders_id
  JOIN uploads ON user_uploads.upload_id = uploads.id
  WHERE moves.id = p_move_id;

  IF v_count > 0 THEN
    INSERT INTO audit_hist_temp
    SELECT audit_history.*,
           json_agg(json_build_object(
             'filename', uploads.filename,
             'upload_type', 'orders'
           ))::TEXT AS context,
           NULL AS context_id,
           moves.id AS move_id,
           NULL AS shipment_id
    FROM audit_history
    JOIN user_uploads ON user_uploads.id = audit_history.object_id
    JOIN documents ON user_uploads.document_id = documents.id
    JOIN orders ON orders.uploaded_orders_id = documents.id
               AND documents.service_member_id = orders.service_member_id
    JOIN moves ON orders.id = moves.orders_id
    JOIN uploads ON user_uploads.upload_id = uploads.id
    WHERE audit_history.table_name = 'user_uploads'
      AND moves.id = p_move_id
    GROUP BY audit_history.id, moves.id;
  END IF;
END;
$$ LANGUAGE plpgsql;


-- ======================================================
-- Sub-function: populate uploads - amended orders
-- ======================================================
CREATE OR REPLACE FUNCTION fn_populate_uploads_amended_orders(p_move_id UUID)
RETURNS void AS
$$
DECLARE v_count INTEGER;
BEGIN
  SELECT COUNT(*) INTO v_count
  FROM user_uploads
  JOIN documents ON user_uploads.document_id = documents.id
  JOIN orders ON orders.uploaded_amended_orders_id = documents.id
              AND documents.service_member_id = orders.service_member_id
  JOIN moves ON orders.id = moves.orders_id
  JOIN uploads ON user_uploads.upload_id = uploads.id
  WHERE moves.id = p_move_id;

  IF v_count > 0 THEN
    INSERT INTO audit_hist_temp
    SELECT audit_history.*,
           json_agg(json_build_object(
             'filename', uploads.filename,
             'upload_type', 'amendedOrders'
           ))::TEXT AS context,
           NULL AS context_id,
           moves.id AS move_id,
           NULL AS shipment_id
    FROM audit_history
    JOIN user_uploads ON user_uploads.id = audit_history.object_id
    JOIN documents ON user_uploads.document_id = documents.id
    JOIN orders ON orders.uploaded_amended_orders_id = documents.id
               AND documents.service_member_id = orders.service_member_id
    JOIN moves ON orders.id = moves.orders_id
    JOIN uploads ON user_uploads.upload_id = uploads.id
    WHERE audit_history.table_name = 'user_uploads'
      AND moves.id = p_move_id
    GROUP BY audit_history.id, moves.id;
  END IF;
END;
$$ LANGUAGE plpgsql;


-- ======================================================
-- Sub-function: populate uploads - empty weight
-- ======================================================
CREATE OR REPLACE FUNCTION fn_populate_uploads_empty_weight(p_move_id UUID)
RETURNS void AS
$$
DECLARE v_count INTEGER;
BEGIN
  SELECT COUNT(*) INTO v_count
  FROM user_uploads
  JOIN documents ON user_uploads.document_id = documents.id
  JOIN weight_tickets ON weight_tickets.empty_document_id = documents.id
  JOIN ppm_shipments ON ppm_shipments.id = weight_tickets.ppm_shipment_id
  JOIN mto_shipments ON mto_shipments.id = ppm_shipments.shipment_id
  JOIN moves ON mto_shipments.move_id = moves.id
  JOIN uploads ON user_uploads.upload_id = uploads.id
  WHERE moves.id = p_move_id;

  IF v_count > 0 THEN
    INSERT INTO audit_hist_temp
    SELECT audit_history.*,
           json_agg(json_build_object(
             'filename', uploads.filename,
             'upload_type', 'emptyWeightTicket',
             'shipment_type', mto_shipments.shipment_type,
             'shipment_id_abbr', LEFT(mto_shipments.id::TEXT, 5),
             'shipment_locator', mto_shipments.shipment_locator
           ))::TEXT AS context,
           NULL AS context_id,
           moves.id AS move_id
    FROM audit_history
    JOIN user_uploads ON user_uploads.id = audit_history.object_id
    JOIN documents ON user_uploads.document_id = documents.id
    JOIN weight_tickets ON weight_tickets.empty_document_id = documents.id
    JOIN ppm_shipments ON ppm_shipments.id = weight_tickets.ppm_shipment_id
    JOIN mto_shipments ON mto_shipments.id = ppm_shipments.shipment_id
    JOIN moves ON mto_shipments.move_id = moves.id
    JOIN uploads ON user_uploads.upload_id = uploads.id
    WHERE audit_history.table_name = 'user_uploads'
      AND moves.id = p_move_id
    GROUP BY audit_history.id, moves.id;
  END IF;
END;
$$ LANGUAGE plpgsql;


-- ======================================================
-- Sub-function: populate uploads - full weight
-- ======================================================
CREATE OR REPLACE FUNCTION fn_populate_uploads_full_weight(p_move_id UUID)
RETURNS void AS
$$
DECLARE v_count INTEGER;
BEGIN
  SELECT COUNT(*) INTO v_count
  FROM user_uploads
  JOIN documents ON user_uploads.document_id = documents.id
  JOIN weight_tickets ON weight_tickets.full_document_id = documents.id
  JOIN ppm_shipments ON ppm_shipments.id = weight_tickets.ppm_shipment_id
  JOIN mto_shipments ON mto_shipments.id = ppm_shipments.shipment_id
  JOIN moves ON mto_shipments.move_id = moves.id
  JOIN uploads ON user_uploads.upload_id = uploads.id
  WHERE moves.id = p_move_id;

  IF v_count > 0 THEN
    INSERT INTO audit_hist_temp
    SELECT audit_history.*,
           json_agg(json_build_object(
             'filename', uploads.filename,
             'upload_type', 'fullWeightTicket',
             'shipment_type', mto_shipments.shipment_type,
             'shipment_id_abbr', LEFT(mto_shipments.id::TEXT, 5),
             'shipment_locator', mto_shipments.shipment_locator
           ))::TEXT AS context,
           NULL AS context_id,
           moves.id AS move_id
    FROM audit_history
    JOIN user_uploads ON user_uploads.id = audit_history.object_id
    JOIN documents ON user_uploads.document_id = documents.id
    JOIN weight_tickets ON weight_tickets.full_document_id = documents.id
    JOIN ppm_shipments ON ppm_shipments.id = weight_tickets.ppm_shipment_id
    JOIN mto_shipments ON mto_shipments.id = ppm_shipments.shipment_id
    JOIN moves ON mto_shipments.move_id = moves.id
    JOIN uploads ON user_uploads.upload_id = uploads.id
    WHERE audit_history.table_name = 'user_uploads'
      AND moves.id = p_move_id
    GROUP BY audit_history.id, moves.id;
  END IF;
END;
$$ LANGUAGE plpgsql;


-- ======================================================
-- Sub-function: populate uploads - trailer weight
-- ======================================================
CREATE OR REPLACE FUNCTION fn_populate_uploads_trailer_weight(p_move_id UUID)
RETURNS void AS
$$
DECLARE v_count INTEGER;
BEGIN
  SELECT COUNT(*) INTO v_count
  FROM user_uploads
  JOIN documents ON user_uploads.document_id = documents.id
  JOIN weight_tickets ON weight_tickets.proof_of_trailer_ownership_document_id = documents.id
  JOIN ppm_shipments ON ppm_shipments.id = weight_tickets.ppm_shipment_id
  JOIN mto_shipments ON mto_shipments.id = ppm_shipments.shipment_id
  JOIN moves ON mto_shipments.move_id = moves.id
  JOIN uploads ON user_uploads.upload_id = uploads.id
  WHERE moves.id = p_move_id;

  IF v_count > 0 THEN
    INSERT INTO audit_hist_temp
    SELECT audit_history.*,
           json_agg(json_build_object(
             'filename', uploads.filename,
             'upload_type', 'trailerWeightTicket',
             'shipment_type', mto_shipments.shipment_type,
             'shipment_id_abbr', LEFT(mto_shipments.id::TEXT, 5),
             'shipment_locator', mto_shipments.shipment_locator
           ))::TEXT AS context,
           NULL AS context_id,
           moves.id AS move_id
    FROM audit_history
    JOIN user_uploads ON user_uploads.id = audit_history.object_id
    JOIN documents ON user_uploads.document_id = documents.id
    JOIN weight_tickets ON weight_tickets.proof_of_trailer_ownership_document_id = documents.id
    JOIN ppm_shipments ON ppm_shipments.id = weight_tickets.ppm_shipment_id
    JOIN mto_shipments ON mto_shipments.id = ppm_shipments.shipment_id
    JOIN moves ON mto_shipments.move_id = moves.id
    JOIN uploads ON user_uploads.upload_id = uploads.id
    WHERE audit_history.table_name = 'user_uploads'
      AND moves.id = p_move_id
    GROUP BY audit_history.id, moves.id;
  END IF;
END;
$$ LANGUAGE plpgsql;


-- ======================================================
-- Sub-function: populate uploads - pro gear
-- ======================================================
CREATE OR REPLACE FUNCTION fn_populate_uploads_pro_gear(p_move_id UUID)
RETURNS void AS
$$
DECLARE v_count INTEGER;
BEGIN
  SELECT COUNT(*) INTO v_count
  FROM user_uploads
  JOIN documents ON user_uploads.document_id = documents.id
  JOIN progear_weight_tickets ON progear_weight_tickets.document_id = documents.id AND progear_weight_tickets.belongs_to_self = true
  JOIN ppm_shipments ON ppm_shipments.id = progear_weight_tickets.ppm_shipment_id
  JOIN mto_shipments ON mto_shipments.id = ppm_shipments.shipment_id
  JOIN moves ON mto_shipments.move_id = moves.id
  JOIN uploads ON user_uploads.upload_id = uploads.id
  WHERE moves.id = p_move_id;

  IF v_count > 0 THEN
    INSERT INTO audit_hist_temp
    SELECT audit_history.*,
           json_agg(json_build_object(
             'filename', uploads.filename,
             'upload_type', 'proGearWeightTicket',
             'shipment_type', mto_shipments.shipment_type,
             'shipment_id_abbr', LEFT(mto_shipments.id::TEXT, 5),
             'shipment_locator', mto_shipments.shipment_locator
           ))::TEXT AS context,
           NULL AS context_id,
           moves.id AS move_id
    FROM audit_history
    JOIN user_uploads ON user_uploads.id = audit_history.object_id
    JOIN documents ON user_uploads.document_id = documents.id
    JOIN progear_weight_tickets ON progear_weight_tickets.document_id = documents.id AND progear_weight_tickets.belongs_to_self = true
    JOIN ppm_shipments ON ppm_shipments.id = progear_weight_tickets.ppm_shipment_id
    JOIN mto_shipments ON mto_shipments.id = ppm_shipments.shipment_id
    JOIN moves ON mto_shipments.move_id = moves.id
    JOIN uploads ON user_uploads.upload_id = uploads.id
    WHERE audit_history.table_name = 'user_uploads'
      AND moves.id = p_move_id
    GROUP BY audit_history.id, moves.id;
  END IF;
END;
$$ LANGUAGE plpgsql;


-- ======================================================
-- Sub-function: populate uploads - spouse pro gear
-- ======================================================
CREATE OR REPLACE FUNCTION fn_populate_uploads_spouse_pro_gear(p_move_id UUID)
RETURNS void AS
$$
DECLARE v_count INTEGER;
BEGIN
  SELECT COUNT(*) INTO v_count
  FROM user_uploads
  JOIN documents ON user_uploads.document_id = documents.id
  JOIN progear_weight_tickets ON progear_weight_tickets.document_id = documents.id AND coalesce(progear_weight_tickets.belongs_to_self, false) = false
  JOIN ppm_shipments ON ppm_shipments.id = progear_weight_tickets.ppm_shipment_id
  JOIN mto_shipments ON mto_shipments.id = ppm_shipments.shipment_id
  JOIN moves ON mto_shipments.move_id = moves.id
  JOIN uploads ON user_uploads.upload_id = uploads.id
  WHERE moves.id = p_move_id;

  IF v_count > 0 THEN
    INSERT INTO audit_hist_temp
    SELECT audit_history.*,
           json_agg(json_build_object(
             'filename', uploads.filename,
             'upload_type', 'spouseProGearWeightTicket',
             'shipment_type', mto_shipments.shipment_type,
             'shipment_id_abbr', LEFT(mto_shipments.id::TEXT, 5),
             'shipment_locator', mto_shipments.shipment_locator
           ))::TEXT AS context,
           NULL AS context_id,
           moves.id AS move_id
    FROM audit_history
    JOIN user_uploads ON user_uploads.id = audit_history.object_id
    JOIN documents ON user_uploads.document_id = documents.id
    JOIN progear_weight_tickets ON progear_weight_tickets.document_id = documents.id AND coalesce(progear_weight_tickets.belongs_to_self, false) = false
    JOIN ppm_shipments ON ppm_shipments.id = progear_weight_tickets.ppm_shipment_id
    JOIN mto_shipments ON mto_shipments.id = ppm_shipments.shipment_id
    JOIN moves ON mto_shipments.move_id = moves.id
    JOIN uploads ON user_uploads.upload_id = uploads.id
    WHERE audit_history.table_name = 'user_uploads'
      AND moves.id = p_move_id
    GROUP BY audit_history.id, moves.id;
  END IF;
END;
$$ LANGUAGE plpgsql;


-- ======================================================
-- Sub-function: populate uploads - expense receipt
-- ======================================================
CREATE OR REPLACE FUNCTION fn_populate_uploads_expense_receipt(p_move_id UUID)
RETURNS void AS
$$
DECLARE v_count INTEGER;
BEGIN
  SELECT COUNT(*) INTO v_count
  FROM user_uploads
  JOIN documents ON user_uploads.document_id = documents.id
  JOIN moving_expenses ON moving_expenses.document_id = documents.id
  JOIN ppm_shipments ON ppm_shipments.id = moving_expenses.ppm_shipment_id
  JOIN mto_shipments ON mto_shipments.id = ppm_shipments.shipment_id
  JOIN moves ON mto_shipments.move_id = moves.id
  JOIN uploads ON user_uploads.upload_id = uploads.id
  WHERE moves.id = p_move_id;

  IF v_count > 0 THEN
    INSERT INTO audit_hist_temp
    SELECT audit_history.*,
           json_agg(json_build_object(
             'filename', uploads.filename,
             'upload_type', 'expenseReceipt',
             'shipment_type', mto_shipments.shipment_type,
             'shipment_id_abbr', LEFT(mto_shipments.id::TEXT, 5),
             'moving_expense_type', moving_expenses.moving_expense_type::TEXT,
             'shipment_locator', mto_shipments.shipment_locator
           ))::TEXT AS context,
           NULL AS context_id,
           moves.id AS move_id
    FROM audit_history
    JOIN user_uploads ON user_uploads.id = audit_history.object_id
    JOIN documents ON user_uploads.document_id = documents.id
    JOIN moving_expenses ON moving_expenses.document_id = documents.id
    JOIN ppm_shipments ON ppm_shipments.id = moving_expenses.ppm_shipment_id
    JOIN mto_shipments ON mto_shipments.id = ppm_shipments.shipment_id
    JOIN moves ON mto_shipments.move_id = moves.id
    JOIN uploads ON user_uploads.upload_id = uploads.id
    WHERE audit_history.table_name = 'user_uploads'
      AND moves.id = p_move_id
    GROUP BY audit_history.id, moves.id;
  END IF;
END;
$$ LANGUAGE plpgsql;


-- ======================================================
-- Sub-function: populate backup contacts
-- ======================================================
CREATE OR REPLACE FUNCTION fn_populate_backup_contacts(p_move_id UUID)
RETURNS void AS
$$
DECLARE v_count INTEGER;
BEGIN
  SELECT COUNT(*) INTO v_count
  FROM backup_contacts
  JOIN service_members ON service_members.id = backup_contacts.service_member_id
  JOIN orders ON orders.service_member_id = service_members.id
  JOIN moves ON moves.orders_id = orders.id
  WHERE moves.id = p_move_id;

  IF v_count > 0 THEN
    INSERT INTO audit_hist_temp
    SELECT audit_history.*,
           NULL AS context,
           NULL AS context_id,
           moves.id AS move_id,
           NULL AS shipment_id
    FROM audit_history
    JOIN backup_contacts ON backup_contacts.id = audit_history.object_id
    JOIN service_members ON service_members.id = backup_contacts.service_member_id
    JOIN orders ON orders.service_member_id = service_members.id
    JOIN moves ON moves.orders_id = orders.id
    WHERE audit_history.table_name = 'backup_contacts'
      AND moves.id = p_move_id
    GROUP BY audit_history.id, moves.id;
  END IF;
END;
$$ LANGUAGE plpgsql;


-- ======================================================
-- Sub-function: populate doc review - weights
-- ======================================================
CREATE OR REPLACE FUNCTION fn_populate_doc_review_weight(p_move_id UUID)
RETURNS void AS
$$
DECLARE v_count INTEGER;
BEGIN
  SELECT COUNT(*) INTO v_count
  FROM audit_history
  JOIN weight_tickets ON weight_tickets.id = audit_history.object_id
  JOIN ppm_shipments ON ppm_shipments.id = weight_tickets.ppm_shipment_id
  JOIN mto_shipments ON mto_shipments.id = ppm_shipments.shipment_id
  JOIN moves ON mto_shipments.move_id = moves.id
  WHERE moves.id = p_move_id
    AND audit_history.table_name = 'weight_tickets';

  IF v_count > 0 THEN
    INSERT INTO audit_hist_temp
    SELECT audit_history.*,
           jsonb_agg(jsonb_strip_nulls(jsonb_build_object(
             'shipment_type', mto_shipments.shipment_type,
             'shipment_id_abbr', LEFT(mto_shipments.id::TEXT, 5),
             'shipment_locator', mto_shipments.shipment_locator
           )))::TEXT AS context,
           moves.id AS move_id
    FROM audit_history
    JOIN weight_tickets ON weight_tickets.id = audit_history.object_id
    JOIN ppm_shipments ON ppm_shipments.id = weight_tickets.ppm_shipment_id
    JOIN mto_shipments ON mto_shipments.id = ppm_shipments.shipment_id
    JOIN moves ON mto_shipments.move_id = moves.id
    WHERE moves.id = p_move_id
      AND audit_history.table_name = 'weight_tickets'
    GROUP BY audit_history.id, moves.id;
  END IF;
END;
$$ LANGUAGE plpgsql;


-- ======================================================
-- Sub-function: populate doc review - pro gear
-- ======================================================
CREATE OR REPLACE FUNCTION fn_populate_doc_review_progear(p_move_id UUID)
RETURNS void AS
$$
DECLARE v_count INTEGER;
BEGIN
  SELECT COUNT(*) INTO v_count
  FROM audit_history
  JOIN progear_weight_tickets ON progear_weight_tickets.id = audit_history.object_id
  JOIN ppm_shipments ON ppm_shipments.id = progear_weight_tickets.ppm_shipment_id
  JOIN mto_shipments ON mto_shipments.id = ppm_shipments.shipment_id
  JOIN moves ON mto_shipments.move_id = moves.id
  WHERE moves.id = p_move_id
    AND audit_history.table_name = 'progear_weight_tickets';

  IF v_count > 0 THEN
    INSERT INTO audit_hist_temp
    SELECT audit_history.*,
           jsonb_agg(jsonb_strip_nulls(jsonb_build_object(
             'shipment_type', mto_shipments.shipment_type,
             'shipment_id_abbr', LEFT(mto_shipments.id::TEXT, 5),
             'shipment_locator', mto_shipments.shipment_locator
           )))::TEXT AS context,
           moves.id AS move_id
    FROM audit_history
    JOIN progear_weight_tickets ON progear_weight_tickets.id = audit_history.object_id
    JOIN ppm_shipments ON ppm_shipments.id = progear_weight_tickets.ppm_shipment_id
    JOIN mto_shipments ON mto_shipments.id = ppm_shipments.shipment_id
    JOIN moves ON mto_shipments.move_id = moves.id
    WHERE moves.id = p_move_id
      AND audit_history.table_name = 'progear_weight_tickets'
    GROUP BY audit_history.id, moves.id;
  END IF;
END;
$$ LANGUAGE plpgsql;


-- ======================================================
-- Sub-function: populate doc review - expenses
-- ======================================================
CREATE OR REPLACE FUNCTION fn_populate_doc_review_expenses(p_move_id UUID)
RETURNS void AS
$$
DECLARE v_count INTEGER;
BEGIN
  SELECT COUNT(*) INTO v_count
  FROM audit_history
  JOIN moving_expenses ON moving_expenses.id = audit_history.object_id
  JOIN ppm_shipments ON ppm_shipments.id = moving_expenses.ppm_shipment_id
  JOIN mto_shipments ON mto_shipments.id = ppm_shipments.shipment_id
  JOIN moves ON mto_shipments.move_id = moves.id
  WHERE moves.id = p_move_id
    AND audit_history.table_name = 'moving_expenses';

  IF v_count > 0 THEN
    INSERT INTO audit_hist_temp
    SELECT audit_history.*,
           jsonb_agg(jsonb_strip_nulls(jsonb_build_object(
             'shipment_type', mto_shipments.shipment_type,
             'shipment_id_abbr', LEFT(mto_shipments.id::TEXT, 5),
             'moving_expense_type', moving_expenses.moving_expense_type,
             'shipment_locator', mto_shipments.shipment_locator
           )))::TEXT AS context,
           moves.id AS move_id
    FROM audit_history
    JOIN moving_expenses ON moving_expenses.id = audit_history.object_id
    JOIN ppm_shipments ON ppm_shipments.id = moving_expenses.ppm_shipment_id
    JOIN mto_shipments ON mto_shipments.id = ppm_shipments.shipment_id
    JOIN moves ON mto_shipments.move_id = moves.id
    WHERE moves.id = p_move_id
      AND audit_history.table_name = 'moving_expenses'
    GROUP BY audit_history.id, moves.id;
  END IF;
END;
$$ LANGUAGE plpgsql;


-- ======================================================
-- Sub-function: populate gsr appeals
-- ======================================================
CREATE OR REPLACE FUNCTION fn_populate_gsr_appeals(p_move_id UUID)
RETURNS void AS
$$
DECLARE v_count INTEGER;
BEGIN
  SELECT COUNT(*) INTO v_count
  FROM gsr_appeals
  JOIN evaluation_reports ON gsr_appeals.evaluation_report_id = evaluation_reports.id
  LEFT JOIN report_violations ON gsr_appeals.report_violation_id = report_violations.id
  LEFT JOIN pws_violations ON report_violations.violation_id = pws_violations.id
  JOIN moves ON evaluation_reports.move_id = moves.id
  WHERE moves.id = p_move_id;

  IF v_count > 0 THEN
    INSERT INTO audit_hist_temp
    SELECT audit_history.*,
           jsonb_agg(jsonb_build_object(
             'evaluation_report_type', evaluation_reports.type,
             'violation_paragraph_number', pws_violations.paragraph_number,
             'violation_title', pws_violations.title,
             'violation_summary', pws_violations.requirement_summary
           ))::TEXT AS context,
           NULL AS context_id,
           moves.id AS move_id,
           NULL AS shipment_id
    FROM audit_history
    JOIN gsr_appeals ON gsr_appeals.id = audit_history.object_id
    JOIN evaluation_reports ON gsr_appeals.evaluation_report_id = evaluation_reports.id
    LEFT JOIN report_violations ON gsr_appeals.report_violation_id = report_violations.id
    LEFT JOIN pws_violations ON report_violations.violation_id = pws_violations.id
    JOIN moves ON evaluation_reports.move_id = moves.id
    WHERE audit_history.table_name = 'gsr_appeals'
      AND moves.id = p_move_id
    GROUP BY audit_history.id, moves.id;
  END IF;
END;
$$ LANGUAGE plpgsql;


-- ======================================================
-- Sub-function: populate shipment address updates
-- ======================================================
CREATE OR REPLACE FUNCTION fn_populate_shipment_address_updates(p_move_id UUID)
RETURNS void AS
$$
DECLARE v_count INTEGER;
BEGIN
  SELECT COUNT(*) INTO v_count
  FROM shipment_address_updates
  JOIN mto_shipments ON shipment_address_updates.shipment_id = mto_shipments.id
  JOIN moves ON mto_shipments.move_id = moves.id
  WHERE moves.id = p_move_id;

  IF v_count > 0 THEN
    INSERT INTO audit_hist_temp
    SELECT audit_history.*,
           jsonb_agg(jsonb_build_object(
             'status', shipment_address_updates.status
           ))::TEXT AS context,
           NULL AS context_id,
           moves.id AS move_id
    FROM audit_history
    JOIN shipment_address_updates ON shipment_address_updates.id = audit_history.object_id
    JOIN mto_shipments ON shipment_address_updates.shipment_id = mto_shipments.id
    JOIN moves ON mto_shipments.move_id = moves.id
    WHERE audit_history.table_name = 'shipment_address_updates'
      AND moves.id = p_move_id
    GROUP BY audit_history.id, moves.id;
  END IF;
END;
$$ LANGUAGE plpgsql;

-- ======================================================
-- Sub-function: populate sit extension updates
-- ======================================================
CREATE OR REPLACE FUNCTION fn_populate_sit_extensions(p_move_id UUID)
RETURNS void AS
$$
DECLARE v_count INTEGER;
BEGIN
  SELECT COUNT(*) INTO v_count
  FROM audit_history
  JOIN sit_extensions ON sit_extensions.id = audit_history.object_id
  JOIN mto_shipments ON mto_shipments.id = sit_extensions.mto_shipment_id
  JOIN moves ON mto_shipments.move_id = moves.id
  WHERE moves.id = p_move_id
    AND audit_history.table_name = 'sit_extensions';

  IF v_count > 0 THEN
    INSERT INTO audit_hist_temp
    SELECT audit_history.*,
           jsonb_agg(jsonb_strip_nulls(jsonb_build_object(
             'shipment_type', mto_shipments.shipment_type,
             'shipment_id_abbr', LEFT(mto_shipments.id::TEXT, 5),
             'shipment_locator', mto_shipments.shipment_locator
           )))::TEXT AS context,
           moves.id AS move_id
    FROM audit_history
    JOIN sit_extensions ON sit_extensions.id = audit_history.object_id
    JOIN mto_shipments ON mto_shipments.id = sit_extensions.mto_shipment_id
    JOIN moves ON mto_shipments.move_id = moves.id
    WHERE moves.id = p_move_id
      AND audit_history.table_name = 'sit_extensions'
    GROUP BY audit_history.id, moves.id;
  END IF;
END;
$$ LANGUAGE plpgsql;


-- ============================================
-- ============================================
-- Main Function: fetch_move_history
-- ============================================
-- ============================================
CREATE OR REPLACE FUNCTION public.fetch_move_history (
    move_code text,
    page integer DEFAULT 1,
    per_page integer DEFAULT 20,
    sort text DEFAULT NULL::text,
    sort_direction text DEFAULT NULL::text
)
RETURNS TABLE (
    id uuid,
    schema_name text,
    table_name text,
    relid oid,
    object_id uuid,
    session_userid uuid,
    event_name text,
    action_tstamp_tx timestamptz,
    action_tstamp_stm timestamptz,
    action_tstamp_clk timestamptz,
    transaction_id int8,
    client_query text,
    "action" text,
    old_data jsonb,
    changed_data jsonb,
    statement_only bool,
    context text,
    context_id text,
    move_id uuid,
    shipment_id uuid,
    session_user_first_name text,
    session_user_last_name text,
    session_user_email text,
    session_user_telephone text,
    seq_num int
)
AS $$
DECLARE
    v_move_id UUID;
    offset_value INT := (GREATEST(page, 1) - 1) * GREATEST(per_page, 1);
    v_count INT;
BEGIN
    -- Resolve move ID
    v_move_id := fn_get_move_id(move_code);

    -- Create temp table
    PERFORM fn_create_audit_temp_table();

    -- Populate each section
    PERFORM fn_populate_move_history_moves(v_move_id);
    PERFORM fn_populate_move_history_mto_shipments(v_move_id);
    PERFORM fn_populate_move_history_orders(v_move_id);
    PERFORM fn_populate_move_history_service_items(v_move_id);
    PERFORM fn_populate_mto_agents(v_move_id);
    PERFORM fn_populate_reweighs(v_move_id);
    PERFORM fn_populate_service_members(v_move_id);
    PERFORM fn_populate_ppm_shipments(v_move_id);
    PERFORM fn_populate_addresses_destination(v_move_id);
    PERFORM fn_populate_addresses_secondary_destination(v_move_id);
    PERFORM fn_populate_addresses_tertiary_destination(v_move_id);
    PERFORM fn_populate_addresses_pickup(v_move_id);
    PERFORM fn_populate_addresses_secondary_pickup(v_move_id);
    PERFORM fn_populate_addresses_tertiary_pickup(v_move_id);
    PERFORM fn_populate_addresses_ppm_pickup(v_move_id);
    PERFORM fn_populate_addresses_ppm_secondary_pickup(v_move_id);
    PERFORM fn_populate_addresses_ppm_tertiary_pickup(v_move_id);
    PERFORM fn_populate_addresses_ppm_destination(v_move_id);
    PERFORM fn_populate_addresses_ppm_secondary_destination(v_move_id);
    PERFORM fn_populate_addresses_ppm_tertiary_destination(v_move_id);
    PERFORM fn_populate_addresses_service_member_residential(v_move_id);
    PERFORM fn_populate_addresses_service_member_backup_mailing(v_move_id);
    PERFORM fn_populate_uploads_orders(v_move_id);
    PERFORM fn_populate_uploads_amended_orders(v_move_id);
    PERFORM fn_populate_uploads_empty_weight(v_move_id);
    PERFORM fn_populate_uploads_full_weight(v_move_id);
    PERFORM fn_populate_uploads_trailer_weight(v_move_id);
    PERFORM fn_populate_uploads_pro_gear(v_move_id);
    PERFORM fn_populate_uploads_spouse_pro_gear(v_move_id);
    PERFORM fn_populate_uploads_expense_receipt(v_move_id);
    PERFORM fn_populate_backup_contacts(v_move_id);
    PERFORM fn_populate_doc_review_weight(v_move_id);
    PERFORM fn_populate_doc_review_progear(v_move_id);
    PERFORM fn_populate_doc_review_expenses(v_move_id);
    PERFORM fn_populate_gsr_appeals(v_move_id);
    PERFORM fn_populate_shipment_address_updates(v_move_id);
    PERFORM fn_populate_move_history_entitlements(v_move_id);
    PERFORM fn_populate_move_history_proof_of_service_docs(v_move_id);
    PERFORM fn_populate_move_history_payment_service_items(v_move_id);
    PERFORM fn_populate_move_history_payment_requests(v_move_id);
    PERFORM fn_populate_move_history_service_item_dimensions(v_move_id);
    PERFORM fn_populate_move_history_service_item_customer_contacts(v_move_id);
    PERFORM fn_populate_sit_extensions(v_move_id);

    -- adding a CTE here to stop duplicate entries because of duplicate user_id values
    -- with this CTE we get one consolidated row of user details
    RETURN QUERY WITH user_info AS (
      SELECT
        ur.user_id,
        MAX(COALESCE(ou.first_name, prime_user_first_name)) AS first_name,
		MAX(ou.last_name) AS last_name,
		MAX(ou.email) AS email,
		MAX(ou.telephone) AS telephone
      FROM users_roles ur
	  LEFT JOIN roles r ON ur.role_id = r.id
      LEFT JOIN office_users ou ON ou.user_id = ur.user_id
	  LEFT JOIN (
			SELECT 'Prime' AS prime_user_first_name
			) prime_users ON r.role_type = 'prime'
      GROUP BY ur.user_id
    )
    SELECT
      x.id,
      x.schema_name,
      x.table_name,
      x.relid,
      x.object_id,
      x.session_userid,
      x.event_name,
      x.action_tstamp_tx,
      x.action_tstamp_stm,
      x.action_tstamp_clk,
      x.transaction_id,
      x.client_query,
      x."action",
      x.old_data,
      x.changed_data,
      x.statement_only,
      x.context,
      x.context_id,
      x.move_id,
      x.shipment_id,
      COALESCE(ui.first_name, sm.first_name) AS session_user_first_name,
      COALESCE(ui.last_name, sm.last_name) AS session_user_last_name,
      COALESCE(ui.email, sm.personal_email) AS session_user_email,
      COALESCE(ui.telephone, sm.telephone) AS session_user_telephone,
      x.seq_num
    FROM audit_hist_temp x
    LEFT JOIN user_info ui ON ui.user_id = x.session_userid
	LEFT JOIN service_members sm ON sm.user_id = x.session_userid
    ORDER BY x.action_tstamp_tx DESC
    LIMIT per_page OFFSET offset_value;
END;
$$ LANGUAGE plpgsql;<|MERGE_RESOLUTION|>--- conflicted
+++ resolved
@@ -83,15 +83,9 @@
                 ''counseling_office_name'',
                 (SELECT transportation_offices.name FROM transportation_offices WHERE transportation_offices.id = uuid(c.counseling_transportation_office_id)),
                 ''assigned_office_user_first_name'',
-<<<<<<< HEAD
-                (SELECT office_users.first_name FROM office_users WHERE office_users.id IN (uuid(c.sc_counseling_assigned_id), uuid(c.sc_closeout_assigned_id), uuid(c.too_assigned_id), uuid(c.tio_assigned_id), uuid(c.too_destination_assigned_id))),
-                ''assigned_office_user_last_name'',
-                (SELECT office_users.last_name FROM office_users WHERE office_users.id IN (uuid(c.sc_counseling_assigned_id), uuid(c.sc_closeout_assigned_id), uuid(c.too_assigned_id), uuid(c.tio_assigned_id), uuid(c.too_destination_assigned_id)))
-=======
                 (SELECT office_users.first_name FROM office_users WHERE office_users.id IN (uuid(c.sc_counseling_assigned_id), uuid(c.sc_closeout_assigned_id), uuid(c.too_assigned_id), uuid(c.tio_payment_request_assigned_id), uuid(c.too_destination_assigned_id))),
                 ''assigned_office_user_last_name'',
                 (SELECT office_users.last_name FROM office_users WHERE office_users.id IN (uuid(c.sc_counseling_assigned_id), uuid(c.sc_closeout_assigned_id), uuid(c.too_assigned_id), uuid(c.tio_payment_request_assigned_id), uuid(c.too_destination_assigned_id)))
->>>>>>> 70034ddf
             ))
         )::TEXT AS context,
         NULL AS context_id,
@@ -106,11 +100,7 @@
         sc_closeout_assigned_id TEXT,
         too_assigned_id TEXT,
         too_destination_assigned_id TEXT,
-<<<<<<< HEAD
-        tio_assigned_id TEXT
-=======
         tio_payment_request_assigned_id TEXT
->>>>>>> 70034ddf
     ) ON TRUE
     WHERE audit_history.table_name = ''moves''
         AND NOT (audit_history.event_name IS NULL AND audit_history.changed_data::TEXT LIKE ''%shipment_seq_num%'' AND LENGTH(audit_history.changed_data::TEXT) < 25)
