-- B-22911 Beth introduced a move history sql refactor for us to swapnout with the pop query to be more efficient
-- B-22924  Daniel Jordan  adding sit_extension table to history and updating main func
-- B 22696 Jon Spight added too destination assignments to history / Audit log
<<<<<<< HEAD
=======
-- B-23602  Beth Grohmann  fixed join in fn_populate_move_history_mto_shipments

>>>>>>> 158e90ec
set client_min_messages = debug;
set session statement_timeout = '10000s';

-- ============================================
-- Sub-function: check and resolve move ID
-- ============================================
CREATE OR REPLACE FUNCTION fn_get_move_id(move_code TEXT)
RETURNS UUID AS $$
DECLARE
    v_move_id UUID;
BEGIN
    SELECT moves.id INTO v_move_id
    FROM moves
    WHERE moves.locator = move_code;

    IF v_move_id IS NULL THEN
        RAISE EXCEPTION 'Move record not found for %', move_code;
    END IF;

    RETURN v_move_id;
END;
$$ LANGUAGE plpgsql;

-- ============================================
-- Sub-function: create the temp table
-- ============================================
CREATE OR REPLACE FUNCTION fn_create_audit_temp_table()
RETURNS VOID AS $$
BEGIN
    DROP TABLE IF EXISTS audit_hist_temp;

    CREATE TEMP TABLE audit_hist_temp (
        id uuid PRIMARY KEY, -- Prevent grouping duplicates
        schema_name text,
        table_name text,
        relid oid,
        object_id uuid,
        session_userid uuid,
        event_name text,
        action_tstamp_tx timestamptz,
        action_tstamp_stm timestamptz,
        action_tstamp_clk timestamptz,
        transaction_id int8,
        client_query text,
        "action" text,
        old_data jsonb,
        changed_data jsonb,
        statement_only bool,
        seq_num int,
        context text,
        context_id text,
        move_id uuid,
        shipment_id uuid
    );

    CREATE INDEX audit_hist_temp_session_userid ON audit_hist_temp (session_userid);
END;
$$ LANGUAGE plpgsql;

-- ============================================
-- Sub-function: populate move data
-- ============================================
CREATE OR REPLACE FUNCTION fn_populate_move_history_moves(v_move_id UUID)
RETURNS VOID AS '
DECLARE
    v_count INT;
BEGIN
    INSERT INTO audit_hist_temp
    SELECT
        audit_history.*,
        jsonb_agg(jsonb_strip_nulls(
            jsonb_build_object(
                ''closeout_office_name'',
                (SELECT transportation_offices.name FROM transportation_offices WHERE transportation_offices.id = uuid(c.closeout_office_id)),
                ''counseling_office_name'',
                (SELECT transportation_offices.name FROM transportation_offices WHERE transportation_offices.id = uuid(c.counseling_transportation_office_id)),
                ''assigned_office_user_first_name'',
                (SELECT office_users.first_name FROM office_users WHERE office_users.id IN (uuid(c.sc_assigned_id), uuid(c.too_assigned_id), uuid(c.tio_assigned_id), uuid(c.too_destination_assigned_id))),
                ''assigned_office_user_last_name'',
                (SELECT office_users.last_name FROM office_users WHERE office_users.id IN (uuid(c.sc_assigned_id), uuid(c.too_assigned_id), uuid(c.tio_assigned_id), uuid(c.too_destination_assigned_id)))
            ))
        )::TEXT AS context,
        NULL AS context_id,
        audit_history.object_id::uuid AS move_id,
        NULL AS shipment_id
    FROM
        audit_history
    JOIN jsonb_to_record(audit_history.changed_data) AS c(
        closeout_office_id TEXT,
        counseling_transportation_office_id TEXT,
        sc_assigned_id TEXT,
        too_assigned_id TEXT,
        tio_assigned_id TEXT,
        too_destination_assigned_id TEXT
    ) ON TRUE
    WHERE audit_history.table_name = ''moves''
        AND NOT (audit_history.event_name IS NULL AND audit_history.changed_data::TEXT LIKE ''%shipment_seq_num%'' AND LENGTH(audit_history.changed_data::TEXT) < 25)
        AND audit_history.object_id = v_move_id
    GROUP BY audit_history.id;
END;
'
LANGUAGE plpgsql;

-- ============================================
-- Sub-function: populate mto_shipments
-- ============================================
CREATE OR REPLACE FUNCTION fn_populate_move_history_mto_shipments(v_move_id UUID)
RETURNS VOID AS $$
DECLARE
    v_count INT;
BEGIN
    SELECT COUNT(*) INTO v_count
    FROM mto_shipments a
    JOIN moves b ON a.move_id = b.id
    WHERE b.id = v_move_id;

    IF v_count > 0 THEN
        INSERT INTO audit_hist_temp
        SELECT
            audit_history.*,
            NULLIF(
                jsonb_agg(jsonb_strip_nulls(
                    jsonb_build_object(
                        'shipment_type', mto_shipments.shipment_type,
                        'shipment_id_abbr', LEFT(mto_shipments.id::TEXT, 5),
                        'shipment_locator', mto_shipments.shipment_locator
                    )
                ))::TEXT, '[{}]'::TEXT
            ) AS context,
            NULL AS context_id,
            mto_shipments.move_id
        FROM
            audit_history
        JOIN mto_shipments ON mto_shipments.id = audit_history.object_id
        JOIN moves ON mto_shipments.move_id = moves.id
        WHERE audit_history.table_name = 'mto_shipments'
            AND moves.id = v_move_id
            AND NOT (audit_history.event_name = 'updateMTOStatusServiceCounselingCompleted' AND audit_history.changed_data = '{"status": "APPROVED"}')
            AND NOT (audit_history.event_name = 'submitMoveForApproval' AND audit_history.changed_data = '{"status": "SUBMITTED"}')
            AND NOT (audit_history.event_name IS NULL AND audit_history.changed_data::TEXT LIKE '%shipment_locator%' AND LENGTH(audit_history.changed_data::TEXT) < 35)
        GROUP BY audit_history.id, mto_shipments.move_id;
    END IF;
END;
$$ LANGUAGE plpgsql;

-- ============================================
-- Sub-function: populate orders
-- ============================================
CREATE OR REPLACE FUNCTION fn_populate_move_history_orders(v_move_id UUID)
RETURNS VOID AS $$
DECLARE
    v_count INT;
BEGIN
    SELECT COUNT(*) INTO v_count
    FROM orders a
    JOIN moves b ON a.id = b.orders_id
    WHERE b.id = v_move_id;

    IF v_count > 0 THEN
        INSERT INTO audit_hist_temp
        SELECT
            audit_history.*,
            NULLIF(
                jsonb_agg(jsonb_strip_nulls(
                    jsonb_build_object(
                        'origin_duty_location_name',
                        (SELECT duty_locations.name FROM duty_locations WHERE duty_locations.id = uuid(c.origin_duty_location_id)),
                        'new_duty_location_name',
                        (SELECT duty_locations.name FROM duty_locations WHERE duty_locations.id = uuid(c.new_duty_location_id))
                    )
                ))::TEXT, '[{}]'::TEXT
            ) AS context,
            NULL AS context_id,
            v_move_id AS move_id,
            NULL AS shipment_id
        FROM
            audit_history
        JOIN orders ON orders.id = audit_history.object_id
        JOIN moves ON orders.id = moves.orders_id
        JOIN jsonb_to_record(audit_history.changed_data) AS c(
            origin_duty_location_id TEXT,
            new_duty_location_id TEXT
        ) ON TRUE
        WHERE audit_history.table_name = 'orders'
            AND moves.id = v_move_id
        GROUP BY audit_history.id;
    END IF;
END;
$$ LANGUAGE plpgsql;

-- ============================================
-- Sub-function: populate service items
-- ============================================
CREATE OR REPLACE FUNCTION fn_populate_move_history_service_items(v_move_id UUID)
RETURNS VOID AS $$
DECLARE
    v_count INT;
BEGIN
    SELECT COUNT(*) INTO v_count
    FROM mto_service_items a
    JOIN moves b ON a.move_id = b.id
    WHERE b.id = v_move_id;

    IF v_count > 0 THEN
        INSERT INTO audit_hist_temp
        SELECT
            audit_history.*,
            jsonb_agg(jsonb_build_object(
                'name', re_services.name,
                'shipment_type', mto_shipments.shipment_type,
                'shipment_id_abbr', LEFT(mto_shipments.id::TEXT, 5),
                'shipment_locator', mto_shipments.shipment_locator
            ))::TEXT AS context,
            NULL AS context_id,
            moves.id AS move_id
        FROM
            audit_history
        JOIN mto_service_items ON mto_service_items.id = audit_history.object_id
        JOIN re_services ON mto_service_items.re_service_id = re_services.id
        LEFT JOIN mto_shipments ON mto_service_items.mto_shipment_id = mto_shipments.id
        JOIN moves ON moves.id = mto_service_items.move_id
        WHERE audit_history.table_name = 'mto_service_items'
            AND moves.id = v_move_id
        GROUP BY audit_history.id, mto_service_items.id, moves.id;
    END IF;
END;
$$ LANGUAGE plpgsql;

-- ======================================================
-- Sub-function: populate service item customer contacts
-- ======================================================
CREATE OR REPLACE FUNCTION fn_populate_move_history_service_item_customer_contacts(p_move_id UUID)
RETURNS VOID AS $$
DECLARE v_count INT;
BEGIN
	SELECT count(*) INTO v_count
	FROM mto_service_item_customer_contacts
	JOIN service_items_customer_contacts ON service_items_customer_contacts.mtoservice_item_customer_contact_id = mto_service_item_customer_contacts.id
	JOIN mto_service_items ON mto_service_items.id = service_items_customer_contacts.mtoservice_item_id
	JOIN moves ON moves.id = mto_service_items.move_id
	WHERE moves.id = p_move_id;

	IF v_count > 0 THEN
		INSERT INTO audit_hist_temp
		SELECT
			audit_history.*,
			jsonb_agg(jsonb_build_object(
				'name', re_services.name,
				'shipment_type', mto_shipments.shipment_type,
				'shipment_id_abbr', LEFT(mto_shipments.id::TEXT, 5),
				'shipment_locator', mto_shipments.shipment_locator
			))::TEXT AS context,
			NULL AS context_id,
			moves.id AS move_id
		FROM audit_history
		JOIN mto_service_item_customer_contacts ON mto_service_item_customer_contacts.id = audit_history.object_id
		JOIN service_items_customer_contacts ON service_items_customer_contacts.mtoservice_item_customer_contact_id = mto_service_item_customer_contacts.id
		JOIN mto_service_items ON mto_service_items.id = service_items_customer_contacts.mtoservice_item_id
		JOIN re_services ON mto_service_items.re_service_id = re_services.id
		LEFT JOIN mto_shipments ON mto_service_items.mto_shipment_id = mto_shipments.id
		JOIN moves ON moves.id = mto_service_items.move_id
		WHERE audit_history.table_name = 'mto_service_item_customer_contacts'
		  AND moves.id = p_move_id
		GROUP BY audit_history.id, mto_service_item_customer_contacts.id, moves.id;
	END IF;
END;
$$ LANGUAGE plpgsql;

-- ======================================================
-- Sub-function: populate service item dimensions
-- ======================================================
CREATE OR REPLACE FUNCTION fn_populate_move_history_service_item_dimensions(p_move_id UUID)
RETURNS VOID AS $$
DECLARE v_count INT;
BEGIN
	SELECT count(*) INTO v_count
	FROM mto_service_item_dimensions
	JOIN mto_service_items ON mto_service_items.id = mto_service_item_dimensions.mto_service_item_id
	LEFT JOIN mto_shipments ON mto_service_items.mto_shipment_id = mto_shipments.id
	LEFT JOIN moves ON moves.id = mto_shipments.move_id
	WHERE moves.id = p_move_id;

	IF v_count > 0 THEN
		INSERT INTO audit_hist_temp
		SELECT
			audit_history.*,
			jsonb_agg(jsonb_build_object(
				'name', re_services.name,
				'shipment_type', mto_shipments.shipment_type,
				'shipment_id_abbr', LEFT(mto_shipments.id::TEXT, 5),
				'shipment_locator', mto_shipments.shipment_locator
			))::TEXT AS context,
			NULL AS context_id,
			moves.id AS move_id
		FROM audit_history
		JOIN mto_service_item_dimensions ON mto_service_item_dimensions.id = audit_history.object_id
		JOIN mto_service_items ON mto_service_items.id = mto_service_item_dimensions.mto_service_item_id
		JOIN re_services ON mto_service_items.re_service_id = re_services.id
		LEFT JOIN mto_shipments ON mto_service_items.mto_shipment_id = mto_shipments.id
		JOIN moves ON mto_shipments.move_id = moves.id
		WHERE audit_history.table_name = 'mto_service_item_dimensions'
		  AND moves.id = p_move_id
		GROUP BY audit_history.id, mto_service_item_dimensions.id, moves.id;
	END IF;
END;
$$ LANGUAGE plpgsql;

-- ======================================================
-- Sub-function: populate entitlements
-- ======================================================
CREATE OR REPLACE FUNCTION fn_populate_move_history_entitlements(p_move_id UUID)
RETURNS VOID AS $$
DECLARE v_count INT;
BEGIN
	SELECT count(*) INTO v_count
	FROM entitlements
	JOIN orders ON entitlements.id = orders.entitlement_id
	JOIN moves ON orders.id = moves.orders_id
	WHERE moves.id = p_move_id;

	IF v_count > 0 THEN
		INSERT INTO audit_hist_temp
		SELECT
			audit_history.*,
			NULL AS context,
			NULL AS context_id,
			moves.id AS move_id,
			NULL AS shipment_id
		FROM audit_history
		JOIN entitlements ON entitlements.id = audit_history.object_id
		JOIN orders ON entitlements.id = orders.entitlement_id
		JOIN moves ON orders.id = moves.orders_id
		WHERE audit_history.table_name = 'entitlements'
		  AND moves.id = p_move_id
		GROUP BY audit_history.id, entitlements.id, moves.id;
	END IF;
END;
$$ LANGUAGE plpgsql;

-- ======================================================
-- Sub-function: populate payment requests
-- ======================================================
CREATE OR REPLACE FUNCTION fn_populate_move_history_payment_requests(p_move_id UUID)
RETURNS VOID AS $$
DECLARE v_count INT;
BEGIN
	SELECT count(*) INTO v_count
	FROM payment_requests
	WHERE payment_requests.move_id = p_move_id;

	IF v_count > 0 THEN
		INSERT INTO audit_hist_temp
		SELECT
			audit_history.*,
			jsonb_agg(jsonb_build_object(
				'name', re_services.name,
				'price', payment_service_items.price_cents::TEXT,
				'status', payment_service_items.status,
				'shipment_id', mto_shipments.id::TEXT,
				'shipment_id_abbr', LEFT(mto_shipments.id::TEXT, 5),
				'shipment_type', mto_shipments.shipment_type,
				'shipment_locator', mto_shipments.shipment_locator,
				'rejection_reason', payment_service_items.rejection_reason
			))::TEXT AS context,
			NULL AS context_id,
			payment_requests.move_id AS move_id
		FROM audit_history
		JOIN payment_requests ON payment_requests.id = audit_history.object_id
		JOIN payment_service_items ON payment_service_items.payment_request_id = payment_requests.id
		JOIN mto_service_items ON mto_service_items.id = payment_service_items.mto_service_item_id
		LEFT JOIN mto_shipments ON mto_shipments.id = mto_service_items.mto_shipment_id
		JOIN re_services ON mto_service_items.re_service_id = re_services.id
		WHERE audit_history.table_name = 'payment_requests'
		  AND payment_requests.move_id = p_move_id
		GROUP BY audit_history.id, payment_requests.id, payment_requests.move_id;
	END IF;
END;
$$ LANGUAGE plpgsql;

-- ======================================================
-- Sub-function: populate payment service items
-- ======================================================
CREATE OR REPLACE FUNCTION fn_populate_move_history_payment_service_items(p_move_id UUID)
RETURNS VOID AS $$
DECLARE v_count INT;
BEGIN
	SELECT count(*) INTO v_count
	FROM payment_requests
	JOIN payment_service_items ON payment_service_items.payment_request_id = payment_requests.id
	WHERE payment_requests.move_id = p_move_id;

	IF v_count > 0 THEN
		INSERT INTO audit_hist_temp
		SELECT
			audit_history.*,
			jsonb_agg(jsonb_build_object(
				'name', re_services.name,
				'price', payment_service_items.price_cents::TEXT,
				'status', payment_service_items.status,
				'rejection_reason', payment_service_items.rejection_reason,
				'paid_at', payment_service_items.paid_at,
				'shipment_id', mto_shipments.id::TEXT,
				'shipment_id_abbr', LEFT(mto_shipments.id::TEXT, 5),
				'shipment_type', mto_shipments.shipment_type,
				'shipment_locator', mto_shipments.shipment_locator
			))::TEXT AS context,
			NULL AS context_id,
			payment_requests.move_id AS move_id
		FROM audit_history
		JOIN payment_service_items ON payment_service_items.id = audit_history.object_id
		JOIN payment_requests ON payment_service_items.payment_request_id = payment_requests.id
		JOIN mto_service_items ON mto_service_items.id = payment_service_items.mto_service_item_id
		LEFT JOIN mto_shipments ON mto_shipments.id = mto_service_items.mto_shipment_id
		JOIN re_services ON mto_service_items.re_service_id = re_services.id
		WHERE audit_history.table_name = 'payment_service_items'
		  AND payment_requests.move_id = p_move_id
		GROUP BY audit_history.id, payment_requests.id, payment_requests.move_id;
	END IF;
END;
$$ LANGUAGE plpgsql;

-- ======================================================
-- Sub-function: populate proof of service docs
-- ======================================================
CREATE OR REPLACE FUNCTION fn_populate_move_history_proof_of_service_docs(p_move_id UUID)
RETURNS VOID AS $$
DECLARE v_count INT;
BEGIN
	SELECT count(*) INTO v_count
	FROM proof_of_service_docs
	JOIN payment_requests ON proof_of_service_docs.payment_request_id = payment_requests.id
	WHERE payment_requests.move_id = p_move_id;

	IF v_count > 0 THEN
		INSERT INTO audit_hist_temp
		SELECT
			audit_history.*,
			jsonb_agg(jsonb_build_object(
				'payment_request_number', payment_requests.payment_request_number::TEXT
			))::TEXT AS context,
			NULL AS context_id,
			payment_requests.move_id AS move_id,
			NULL AS shipment_id
		FROM audit_history
		JOIN proof_of_service_docs ON proof_of_service_docs.id = audit_history.object_id
		JOIN payment_requests ON proof_of_service_docs.payment_request_id = payment_requests.id
		WHERE audit_history.table_name = 'proof_of_service_docs'
		  AND payment_requests.move_id = p_move_id
		GROUP BY audit_history.id, proof_of_service_docs.id, payment_requests.move_id;
	END IF;
END;
$$ LANGUAGE plpgsql;

-- ======================================================
-- Sub-function: populate mto agents
-- ======================================================
CREATE OR REPLACE FUNCTION fn_populate_mto_agents(p_move_id UUID)
RETURNS void AS
$$
DECLARE
  v_count INTEGER;
BEGIN
  SELECT COUNT(*)
    INTO v_count
    FROM mto_agents
    JOIN mto_shipments ON mto_agents.mto_shipment_id = mto_shipments.id
    JOIN moves ON mto_shipments.move_id = moves.id
   WHERE mto_shipments.move_id = p_move_id;

  IF v_count > 0 THEN
    INSERT INTO audit_hist_temp
    SELECT
      audit_history.*,
      jsonb_agg(jsonb_build_object(
        'shipment_type', mto_shipments.shipment_type,
        'shipment_id_abbr', LEFT(mto_shipments.id::TEXT, 5),
        'shipment_locator', mto_shipments.shipment_locator
      ))::TEXT AS context,
      NULL AS context_id,
      mto_shipments.move_id AS move_id
    FROM audit_history
    JOIN mto_agents ON mto_agents.id = audit_history.object_id
    JOIN mto_shipments ON mto_agents.mto_shipment_id = mto_shipments.id
    JOIN moves ON mto_shipments.move_id = moves.id
    WHERE audit_history.table_name = 'mto_agents'
      AND mto_shipments.move_id = p_move_id
      AND (audit_history.event_name <> 'deleteShipment' OR audit_history.event_name IS NULL)
    GROUP BY audit_history.id, mto_agents.id, mto_shipments.move_id;
  END IF;
END;
$$ LANGUAGE plpgsql;


-- ======================================================
-- Sub-function: populate reweighs
-- ======================================================
CREATE OR REPLACE FUNCTION fn_populate_reweighs(p_move_id UUID)
RETURNS void AS
$$
DECLARE
  v_count INTEGER;
BEGIN
  SELECT COUNT(*)
    INTO v_count
    FROM reweighs
    JOIN mto_shipments ON reweighs.shipment_id = mto_shipments.id
    JOIN moves ON mto_shipments.move_id = moves.id
   WHERE mto_shipments.move_id = p_move_id;

  IF v_count > 0 THEN
    INSERT INTO audit_hist_temp
    SELECT
      audit_history.*,
      jsonb_agg(jsonb_build_object(
        'shipment_type', mto_shipments.shipment_type,
        'shipment_id_abbr', LEFT(mto_shipments.id::TEXT, 5),
        'payment_request_number', payment_requests.payment_request_number,
        'shipment_locator', mto_shipments.shipment_locator
      ))::TEXT AS context,
      NULL AS context_id,
      mto_shipments.move_id AS move_id
    FROM audit_history
    JOIN reweighs ON reweighs.id = audit_history.object_id
    JOIN mto_shipments ON reweighs.shipment_id = mto_shipments.id
    JOIN moves ON mto_shipments.move_id = moves.id
    LEFT JOIN payment_requests ON mto_shipments.move_id = payment_requests.move_id
    WHERE audit_history.table_name = 'reweighs'
      AND mto_shipments.move_id = p_move_id
    GROUP BY audit_history.id, reweighs.id, mto_shipments.move_id;
  END IF;
END;
$$ LANGUAGE plpgsql;


-- ======================================================
-- Sub-function: populate service members
-- ======================================================
CREATE OR REPLACE FUNCTION fn_populate_service_members(p_move_id UUID)
RETURNS void AS
$$
DECLARE
  v_count INTEGER;
BEGIN
  SELECT COUNT(*)
    INTO v_count
    FROM service_members
    JOIN orders ON service_members.id = orders.service_member_id
    JOIN moves ON orders.id = moves.orders_id
   WHERE moves.id = p_move_id;

  IF v_count > 0 THEN
    INSERT INTO audit_hist_temp
    SELECT
      audit_history.*,
      NULLIF(
        jsonb_agg(jsonb_strip_nulls(
          jsonb_build_object(
            'current_duty_location_name',
            (SELECT duty_locations.name FROM duty_locations WHERE duty_locations.id = uuid(c.duty_location_id))
          )
        ))::TEXT,
        '[{}]'::TEXT
      ) AS context,
      NULL AS context_id,
      moves.id AS move_id,
      NULL AS shipment_id
    FROM audit_history
    JOIN service_members ON service_members.id = audit_history.object_id
    JOIN jsonb_to_record(audit_history.changed_data) AS c(duty_location_id TEXT) ON TRUE
    JOIN orders ON service_members.id = orders.service_member_id
    JOIN moves ON orders.id = moves.orders_id
    WHERE audit_history.table_name = 'service_members'
      AND moves.id = p_move_id
    GROUP BY audit_history.id, service_members.id, moves.id;
  END IF;
END;
$$ LANGUAGE plpgsql;


-- ======================================================
-- Sub-function: populate ppm shipments
-- ======================================================
CREATE OR REPLACE FUNCTION fn_populate_ppm_shipments(p_move_id UUID)
RETURNS void AS
$$
DECLARE
  v_count INTEGER;
BEGIN
  SELECT COUNT(*)
    INTO v_count
    FROM ppm_shipments
    JOIN mto_shipments ON ppm_shipments.shipment_id = mto_shipments.id
    JOIN moves ON mto_shipments.move_id = moves.id
   WHERE moves.id = p_move_id;

  IF v_count > 0 THEN
    INSERT INTO audit_hist_temp
    SELECT
      audit_history.*,
      jsonb_agg(
        jsonb_strip_nulls(
          jsonb_build_object(
            'shipment_type', mto_shipments.shipment_type,
            'shipment_id_abbr', LEFT(ppm_shipments.shipment_id::TEXT, 5),
            'w2_address', (
              SELECT row_to_json(x)
              FROM (SELECT * FROM addresses WHERE addresses.id = CAST(ppm_shipments.w2_address_id AS UUID)) x
            )::TEXT,
            'shipment_locator', mto_shipments.shipment_locator,
            'pickup_postal_address_id', ppm_shipments.pickup_postal_address_id,
            'secondary_pickup_postal_address_id', ppm_shipments.secondary_pickup_postal_address_id
          )
        )
      )::TEXT AS context,
      COALESCE(ppm_shipments.shipment_id::TEXT, NULL)::TEXT AS context_id,
      moves.id AS move_id
    FROM audit_history
    JOIN ppm_shipments ON audit_history.object_id = ppm_shipments.id
    JOIN mto_shipments ON ppm_shipments.shipment_id = mto_shipments.id
    JOIN moves ON mto_shipments.move_id = moves.id
    WHERE audit_history.table_name = 'ppm_shipments'
      AND moves.id = p_move_id
    GROUP BY ppm_shipments.id, audit_history.id, moves.id;
  END IF;
END;
$$ LANGUAGE plpgsql;


-- ======================================================
-- Sub-function: populate addresses - dest
-- ======================================================
CREATE OR REPLACE FUNCTION fn_populate_addresses_destination(p_move_id UUID)
RETURNS void AS
$$
DECLARE
  v_count INTEGER;
BEGIN
  SELECT COUNT(*)
    INTO v_count
    FROM audit_history a1
    JOIN audit_hist_temp a2 ON (a2.changed_data->>'destination_address_id')::uuid = a1.object_id AND a1.table_name = 'addresses'
    JOIN mto_shipments ON a2.object_id = mto_shipments.id
    JOIN moves ON mto_shipments.move_id = moves.id
   WHERE moves.id = p_move_id;

  IF v_count > 0 THEN
    INSERT INTO audit_hist_temp
    SELECT
      a1.*,
      jsonb_agg(
        jsonb_strip_nulls(
          jsonb_build_object(
            'address_type', 'destinationAddress',
            'shipment_type', mto_shipments.shipment_type,
            'shipment_id_abbr', LEFT(mto_shipments.id::TEXT, 5),
            'shipment_locator', mto_shipments.shipment_locator
          )
        )
      )::TEXT AS context,
      moves.id AS move_id
    FROM audit_history a1
    JOIN audit_hist_temp a2 ON (a2.changed_data->>'destination_address_id')::uuid = a1.object_id AND a1.table_name = 'addresses'
    JOIN mto_shipments ON a2.object_id = mto_shipments.id
    JOIN moves ON mto_shipments.move_id = moves.id
    WHERE a1.table_name = 'addresses'
      AND moves.id = p_move_id
    GROUP BY a1.id, moves.id;
  END IF;
END;
$$ LANGUAGE plpgsql;


-- ======================================================
-- Sub-function: populate addresses - secondary dest
-- ======================================================
CREATE OR REPLACE FUNCTION fn_populate_addresses_secondary_destination(p_move_id UUID)
RETURNS void AS
$$
DECLARE
  v_count INTEGER;
BEGIN
  SELECT COUNT(*)
    INTO v_count
    FROM audit_history a1
    JOIN audit_hist_temp a2 ON (a2.changed_data->>'secondary_delivery_address_id')::uuid = a1.object_id AND a1.table_name = 'addresses'
    JOIN mto_shipments ON a2.object_id = mto_shipments.id
    JOIN moves ON mto_shipments.move_id = moves.id
   WHERE moves.id = p_move_id;

  IF v_count > 0 THEN
    INSERT INTO audit_hist_temp
    SELECT
      a1.*,
      jsonb_agg(
        jsonb_strip_nulls(
          jsonb_build_object(
            'address_type', 'secondaryDestinationAddress',
            'shipment_type', mto_shipments.shipment_type,
            'shipment_id_abbr', LEFT(mto_shipments.id::TEXT, 5),
            'shipment_locator', mto_shipments.shipment_locator
          )
        )
      )::TEXT AS context,
      moves.id AS move_id
    FROM audit_history a1
    JOIN audit_hist_temp a2 ON (a2.changed_data->>'secondary_delivery_address_id')::uuid = a1.object_id AND a1.table_name = 'addresses'
    JOIN mto_shipments ON a2.object_id = mto_shipments.id
    JOIN moves ON mto_shipments.move_id = moves.id
    WHERE a1.table_name = 'addresses'
      AND moves.id = p_move_id
    GROUP BY a1.id, moves.id;
  END IF;
END;
$$ LANGUAGE plpgsql;


-- ======================================================
-- Sub-function: populate addresses - tertiary dest
-- ======================================================
CREATE OR REPLACE FUNCTION fn_populate_addresses_tertiary_destination(p_move_id UUID)
RETURNS void AS
$$
DECLARE
  v_count INTEGER;
BEGIN
  SELECT COUNT(*)
    INTO v_count
    FROM audit_history a1
    JOIN audit_hist_temp a2 ON (a2.changed_data->>'tertiary_delivery_address_id')::uuid = a1.object_id AND a1.table_name = 'addresses'
    JOIN mto_shipments ON a2.object_id = mto_shipments.id
    JOIN moves ON mto_shipments.move_id = moves.id
   WHERE moves.id = p_move_id;

  IF v_count > 0 THEN
    INSERT INTO audit_hist_temp
    SELECT
      a1.*,
      jsonb_agg(
        jsonb_strip_nulls(
          jsonb_build_object(
            'address_type', 'tertiaryDestinationAddress',
            'shipment_type', mto_shipments.shipment_type,
            'shipment_id_abbr', LEFT(mto_shipments.id::TEXT, 5),
            'shipment_locator', mto_shipments.shipment_locator
          )
        )
      )::TEXT AS context,
      moves.id AS move_id
    FROM audit_history a1
    JOIN audit_hist_temp a2 ON (a2.changed_data->>'tertiary_delivery_address_id')::uuid = a1.object_id AND a1.table_name = 'addresses'
    JOIN mto_shipments ON a2.object_id = mto_shipments.id
    JOIN moves ON mto_shipments.move_id = moves.id
    WHERE a1.table_name = 'addresses'
      AND moves.id = p_move_id
    GROUP BY a1.id, moves.id;
  END IF;
END;
$$ LANGUAGE plpgsql;


-- ======================================================
-- Sub-function: populate addresses - pickup
-- ======================================================
CREATE OR REPLACE FUNCTION fn_populate_addresses_pickup(p_move_id UUID)
RETURNS void AS
$$
DECLARE
  v_count INTEGER;
BEGIN
  SELECT COUNT(*)
    INTO v_count
    FROM audit_history a1
    JOIN audit_hist_temp a2 ON (a2.changed_data->>'pickup_address_id')::uuid = a1.object_id AND a1.table_name = 'addresses'
    JOIN mto_shipments ON a2.object_id = mto_shipments.id
    JOIN moves ON mto_shipments.move_id = moves.id
   WHERE moves.id = p_move_id;

  IF v_count > 0 THEN
    INSERT INTO audit_hist_temp
    SELECT
      a1.*,
      jsonb_agg(
        jsonb_strip_nulls(
          jsonb_build_object(
            'address_type', 'pickupAddress',
            'shipment_type', mto_shipments.shipment_type,
            'shipment_id_abbr', LEFT(mto_shipments.id::TEXT, 5),
            'shipment_locator', mto_shipments.shipment_locator
          )
        )
      )::TEXT AS context,
      moves.id AS move_id
    FROM audit_history a1
    JOIN audit_hist_temp a2 ON (a2.changed_data->>'pickup_address_id')::uuid = a1.object_id AND a1.table_name = 'addresses'
    JOIN mto_shipments ON a2.object_id = mto_shipments.id
    JOIN moves ON mto_shipments.move_id = moves.id
    WHERE a1.table_name = 'addresses'
      AND moves.id = p_move_id
    GROUP BY a1.id, moves.id;
  END IF;
END;
$$ LANGUAGE plpgsql;


-- ======================================================
-- Sub-function: populate addresses - secondary pickup
-- ======================================================
CREATE OR REPLACE FUNCTION fn_populate_addresses_secondary_pickup(p_move_id UUID)
RETURNS void AS
$$
DECLARE
  v_count INTEGER;
BEGIN
  SELECT COUNT(*)
    INTO v_count
    FROM audit_history a1
    JOIN audit_hist_temp a2 ON (a2.changed_data->>'secondary_pickup_address_id')::uuid = a1.object_id AND a1.table_name = 'addresses'
    JOIN mto_shipments ON a2.object_id = mto_shipments.id
    JOIN moves ON mto_shipments.move_id = moves.id
   WHERE moves.id = p_move_id;

  IF v_count > 0 THEN
    INSERT INTO audit_hist_temp
    SELECT
      a1.*,
      jsonb_agg(
        jsonb_strip_nulls(
          jsonb_build_object(
            'address_type', 'secondaryPickupAddress',
            'shipment_type', mto_shipments.shipment_type,
            'shipment_id_abbr', LEFT(mto_shipments.id::TEXT, 5),
            'shipment_locator', mto_shipments.shipment_locator
          )
        )
      )::TEXT AS context,
      moves.id AS move_id
    FROM audit_history a1
    JOIN audit_hist_temp a2 ON (a2.changed_data->>'secondary_pickup_address_id')::uuid = a1.object_id AND a1.table_name = 'addresses'
    JOIN mto_shipments ON a2.object_id = mto_shipments.id
    JOIN moves ON mto_shipments.move_id = moves.id
    WHERE a1.table_name = 'addresses'
      AND moves.id = p_move_id
    GROUP BY a1.id, moves.id;
  END IF;
END;
$$ LANGUAGE plpgsql;


-- ======================================================
-- Sub-function: populate addresses - tertiary pickup
-- ======================================================
CREATE OR REPLACE FUNCTION fn_populate_addresses_tertiary_pickup(p_move_id UUID)
RETURNS void AS
$$
DECLARE
  v_count INTEGER;
BEGIN
  SELECT COUNT(*)
    INTO v_count
    FROM audit_history a1
    JOIN audit_hist_temp a2 ON (a2.changed_data->>'tertiary_pickup_address_id')::uuid = a1.object_id AND a1.table_name = 'addresses'
    JOIN mto_shipments ON a2.object_id = mto_shipments.id
    JOIN moves ON mto_shipments.move_id = moves.id
   WHERE moves.id = p_move_id;

  IF v_count > 0 THEN
    INSERT INTO audit_hist_temp
    SELECT
      a1.*,
      jsonb_agg(
        jsonb_strip_nulls(
          jsonb_build_object(
            'address_type', 'tertiaryPickupAddress',
            'shipment_type', mto_shipments.shipment_type,
            'shipment_id_abbr', LEFT(mto_shipments.id::TEXT, 5),
            'shipment_locator', mto_shipments.shipment_locator
          )
        )
      )::TEXT AS context,
      moves.id AS move_id
    FROM audit_history a1
    JOIN audit_hist_temp a2 ON (a2.changed_data->>'tertiary_pickup_address_id')::uuid = a1.object_id AND a1.table_name = 'addresses'
    JOIN mto_shipments ON a2.object_id = mto_shipments.id
    JOIN moves ON mto_shipments.move_id = moves.id
    WHERE a1.table_name = 'addresses'
      AND moves.id = p_move_id
    GROUP BY a1.id, moves.id;
  END IF;
END;
$$ LANGUAGE plpgsql;


-- ======================================================
-- Sub-function: populate addresses - ppm pickup
-- ======================================================
CREATE OR REPLACE FUNCTION fn_populate_addresses_ppm_pickup(p_move_id UUID)
RETURNS void AS
$$
DECLARE
  v_count INTEGER;
BEGIN
  SELECT COUNT(*)
    INTO v_count
    FROM audit_history a1
    JOIN audit_hist_temp a2 ON (a2.changed_data->>'pickup_postal_address_id')::uuid = a1.object_id AND a1.table_name = 'addresses'
    JOIN ppm_shipments ON a2.object_id = ppm_shipments.id
    JOIN mto_shipments ON ppm_shipments.shipment_id = mto_shipments.id
    JOIN moves ON mto_shipments.move_id = moves.id
   WHERE moves.id = p_move_id;

  IF v_count > 0 THEN
    INSERT INTO audit_hist_temp
    SELECT
      a1.*,
      jsonb_agg(
        jsonb_strip_nulls(
          jsonb_build_object(
            'address_type', 'pickupAddress',
            'shipment_type', mto_shipments.shipment_type,
            'shipment_id_abbr', LEFT(mto_shipments.id::TEXT, 5),
            'shipment_locator', mto_shipments.shipment_locator
          )
        )
      )::TEXT AS context,
      moves.id AS move_id
    FROM audit_history a1
    JOIN audit_hist_temp a2 ON (a2.changed_data->>'pickup_postal_address_id')::uuid = a1.object_id AND a1.table_name = 'addresses'
    JOIN ppm_shipments ON a2.object_id = ppm_shipments.id
    JOIN mto_shipments ON ppm_shipments.shipment_id = mto_shipments.id
    JOIN moves ON mto_shipments.move_id = moves.id
    WHERE a1.table_name = 'addresses'
      AND moves.id = p_move_id
    GROUP BY a1.id, moves.id;
  END IF;
END;
$$ LANGUAGE plpgsql;


-- ======================================================
-- Sub-function: populate addresses - ppm sec pickup
-- ======================================================
CREATE OR REPLACE FUNCTION fn_populate_addresses_ppm_secondary_pickup(p_move_id UUID)
RETURNS void AS
$$
DECLARE
  v_count INTEGER;
BEGIN
  SELECT COUNT(*)
    INTO v_count
    FROM audit_history a1
    JOIN audit_hist_temp a2 ON (a2.changed_data->>'secondary_pickup_postal_address_id')::uuid = a1.object_id AND a1.table_name = 'addresses'
    JOIN ppm_shipments ON a2.object_id = ppm_shipments.id
    JOIN mto_shipments ON ppm_shipments.shipment_id = mto_shipments.id
    JOIN moves ON mto_shipments.move_id = moves.id
   WHERE moves.id = p_move_id;

  IF v_count > 0 THEN
    INSERT INTO audit_hist_temp
    SELECT
      a1.*,
      jsonb_agg(
        jsonb_strip_nulls(
          jsonb_build_object(
            'address_type', 'secondaryPickupAddress',
            'shipment_type', mto_shipments.shipment_type,
            'shipment_id_abbr', LEFT(mto_shipments.id::TEXT, 5),
            'shipment_locator', mto_shipments.shipment_locator
          )
        )
      )::TEXT AS context,
      moves.id AS move_id
    FROM audit_history a1
    JOIN audit_hist_temp a2 ON (a2.changed_data->>'secondary_pickup_postal_address_id')::uuid = a1.object_id AND a1.table_name = 'addresses'
    JOIN ppm_shipments ON a2.object_id = ppm_shipments.id
    JOIN mto_shipments ON ppm_shipments.shipment_id = mto_shipments.id
    JOIN moves ON mto_shipments.move_id = moves.id
    WHERE a1.table_name = 'addresses'
      AND moves.id = p_move_id
    GROUP BY a1.id, moves.id;
  END IF;
END;
$$ LANGUAGE plpgsql;


-- ======================================================
-- Sub-function: populate addresses - ppm tert pickup
-- ======================================================
CREATE OR REPLACE FUNCTION fn_populate_addresses_ppm_tertiary_pickup(p_move_id UUID)
RETURNS void AS
$$
DECLARE
  v_count INTEGER;
BEGIN
  SELECT COUNT(*)
    INTO v_count
    FROM audit_history a1
    JOIN audit_hist_temp a2 ON (a2.changed_data->>'tertiary_pickup_postal_address_id')::uuid = a1.object_id AND a1.table_name = 'addresses'
    JOIN ppm_shipments ON a2.object_id = ppm_shipments.id
    JOIN mto_shipments ON ppm_shipments.shipment_id = mto_shipments.id
    JOIN moves ON mto_shipments.move_id = moves.id
   WHERE moves.id = p_move_id;

  IF v_count > 0 THEN
    INSERT INTO audit_hist_temp
    SELECT
      a1.*,
      jsonb_agg(
        jsonb_strip_nulls(
          jsonb_build_object(
            'address_type', 'tertiaryPickupAddress',
            'shipment_type', mto_shipments.shipment_type,
            'shipment_id_abbr', LEFT(mto_shipments.id::TEXT, 5),
            'shipment_locator', mto_shipments.shipment_locator
          )
        )
      )::TEXT AS context,
      moves.id AS move_id
    FROM audit_history a1
    JOIN audit_hist_temp a2 ON (a2.changed_data->>'tertiary_pickup_postal_address_id')::uuid = a1.object_id AND a1.table_name = 'addresses'
    JOIN ppm_shipments ON a2.object_id = ppm_shipments.id
    JOIN mto_shipments ON ppm_shipments.shipment_id = mto_shipments.id
    JOIN moves ON mto_shipments.move_id = moves.id
    WHERE a1.table_name = 'addresses'
      AND moves.id = p_move_id
    GROUP BY a1.id, moves.id;
  END IF;
END;
$$ LANGUAGE plpgsql;


-- ======================================================
-- Sub-function: populate addresses - ppm dest
-- ======================================================
CREATE OR REPLACE FUNCTION fn_populate_addresses_ppm_destination(p_move_id UUID)
RETURNS void AS
$$
DECLARE
  v_count INTEGER;
BEGIN
  SELECT COUNT(*) INTO v_count
    FROM audit_history a1
    JOIN audit_hist_temp a2 ON (a2.changed_data->>'destination_postal_address_id')::uuid = a1.object_id AND a1.table_name = 'addresses'
    JOIN ppm_shipments ON a2.object_id = ppm_shipments.id
    JOIN mto_shipments ON ppm_shipments.shipment_id = mto_shipments.id
    JOIN moves ON mto_shipments.move_id = moves.id
   WHERE moves.id = p_move_id;

  IF v_count > 0 THEN
    INSERT INTO audit_hist_temp
    SELECT
      a1.*,
      jsonb_agg(jsonb_strip_nulls(jsonb_build_object(
        'address_type', 'destinationAddress',
        'shipment_type', mto_shipments.shipment_type,
        'shipment_id_abbr', LEFT(mto_shipments.id::TEXT, 5),
        'shipment_locator', mto_shipments.shipment_locator
      )))::TEXT AS context,
      moves.id AS move_id
    FROM audit_history a1
    JOIN audit_hist_temp a2 ON (a2.changed_data->>'destination_postal_address_id')::uuid = a1.object_id AND a1.table_name = 'addresses'
    JOIN ppm_shipments ON a2.object_id = ppm_shipments.id
    JOIN mto_shipments ON ppm_shipments.shipment_id = mto_shipments.id
    JOIN moves ON mto_shipments.move_id = moves.id
    WHERE moves.id = p_move_id
    GROUP BY a1.id, moves.id;
  END IF;
END;
$$ LANGUAGE plpgsql;


-- ======================================================
-- Sub-function: populate addresses - ppm secondary dest
-- ======================================================
CREATE OR REPLACE FUNCTION fn_populate_addresses_ppm_secondary_destination(p_move_id UUID)
RETURNS void AS
$$
DECLARE
  v_count INTEGER;
BEGIN
  SELECT COUNT(*) INTO v_count
    FROM audit_history a1
    JOIN audit_hist_temp a2 ON (a2.changed_data->>'secondary_destination_postal_address_id')::uuid = a1.object_id
                             AND a1.table_name = 'addresses'
    JOIN ppm_shipments ON a2.object_id = ppm_shipments.id
    JOIN mto_shipments ON ppm_shipments.shipment_id = mto_shipments.id
    JOIN moves ON mto_shipments.move_id = moves.id
   WHERE moves.id = p_move_id;

  IF v_count > 0 THEN
    INSERT INTO audit_hist_temp
    SELECT
      a1.*,
      jsonb_agg(jsonb_strip_nulls(jsonb_build_object(
        'address_type', 'secondaryDestinationAddress',
        'shipment_type', mto_shipments.shipment_type,
        'shipment_id_abbr', LEFT(mto_shipments.id::TEXT, 5),
        'shipment_locator', mto_shipments.shipment_locator
      )))::TEXT AS context,
      moves.id AS move_id
    FROM audit_history a1
    JOIN audit_hist_temp a2 ON (a2.changed_data->>'secondary_destination_postal_address_id')::uuid = a1.object_id
                             AND a1.table_name = 'addresses'
    JOIN ppm_shipments ON a2.object_id = ppm_shipments.id
    JOIN mto_shipments ON ppm_shipments.shipment_id = mto_shipments.id
    JOIN moves ON mto_shipments.move_id = moves.id
    WHERE moves.id = p_move_id
    GROUP BY a1.id, moves.id;
  END IF;
END;
$$ LANGUAGE plpgsql;


-- ======================================================
-- Sub-function: populate addresses - ppm tertiary dest
-- ======================================================
CREATE OR REPLACE FUNCTION fn_populate_addresses_ppm_tertiary_destination(p_move_id UUID)
RETURNS void AS
$$
DECLARE
  v_count INTEGER;
BEGIN
  SELECT COUNT(*) INTO v_count
    FROM audit_history a1
    JOIN audit_hist_temp a2 ON (a2.changed_data->>'tertiary_destination_postal_address_id')::uuid = a1.object_id
                             AND a1.table_name = 'addresses'
    JOIN ppm_shipments ON a2.object_id = ppm_shipments.id
    JOIN mto_shipments ON ppm_shipments.shipment_id = mto_shipments.id
    JOIN moves ON mto_shipments.move_id = moves.id
   WHERE moves.id = p_move_id;

  IF v_count > 0 THEN
    INSERT INTO audit_hist_temp
    SELECT
      a1.*,
      jsonb_agg(jsonb_strip_nulls(jsonb_build_object(
        'address_type', 'tertiaryDestinationAddress',
        'shipment_type', mto_shipments.shipment_type,
        'shipment_id_abbr', LEFT(mto_shipments.id::TEXT, 5),
        'shipment_locator', mto_shipments.shipment_locator
      )))::TEXT AS context,
      moves.id AS move_id
    FROM audit_history a1
    JOIN audit_hist_temp a2 ON (a2.changed_data->>'tertiary_destination_postal_address_id')::uuid = a1.object_id
                             AND a1.table_name = 'addresses'
    JOIN ppm_shipments ON a2.object_id = ppm_shipments.id
    JOIN mto_shipments ON ppm_shipments.shipment_id = mto_shipments.id
    JOIN moves ON mto_shipments.move_id = moves.id
    WHERE moves.id = p_move_id
    GROUP BY a1.id, moves.id;
  END IF;
END;
$$ LANGUAGE plpgsql;


-- ======================================================
-- Sub-function: populate addresses - service member res
-- ======================================================
CREATE OR REPLACE FUNCTION fn_populate_addresses_service_member_residential(p_move_id UUID)
RETURNS void AS
$$
DECLARE
  v_count INTEGER;
BEGIN
  SELECT COUNT(*) INTO v_count
    FROM addresses
    JOIN service_members ON service_members.residential_address_id = addresses.id
    JOIN orders ON service_members.id = orders.service_member_id
    JOIN moves ON orders.id = moves.orders_id
   WHERE moves.id = p_move_id;

  IF v_count > 0 THEN
    INSERT INTO audit_hist_temp
    SELECT audit_history.*,
      jsonb_agg(jsonb_strip_nulls(jsonb_build_object(
        'address_type', 'residentialAddress'
      )))::TEXT AS context,
      service_members.id::TEXT AS context_id,
      moves.id AS move_id,
      NULL AS shipment_id
    FROM audit_history
    JOIN service_members ON service_members.residential_address_id = audit_history.object_id AND audit_history.table_name = 'addresses'
    JOIN orders ON service_members.id = orders.service_member_id
    JOIN moves ON orders.id = moves.orders_id
    WHERE moves.id = p_move_id
    GROUP BY audit_history.id, moves.id, service_members.id;
  END IF;
END;
$$ LANGUAGE plpgsql;


-- ======================================================
-- Sub-function: populate addresses - service member backup
-- ======================================================
CREATE OR REPLACE FUNCTION fn_populate_addresses_service_member_backup_mailing(p_move_id UUID)
RETURNS void AS
$$
DECLARE
  v_count INTEGER;
BEGIN
  SELECT COUNT(*) INTO v_count
    FROM addresses
    JOIN service_members ON service_members.backup_mailing_address_id = addresses.id
    JOIN orders ON service_members.id = orders.service_member_id
    JOIN moves ON orders.id = moves.orders_id
   WHERE moves.id = p_move_id;

  IF v_count > 0 THEN
    INSERT INTO audit_hist_temp
    SELECT audit_history.*,
      jsonb_agg(jsonb_strip_nulls(jsonb_build_object(
        'address_type', 'backupMailingAddress'
      )))::TEXT AS context,
      service_members.id::TEXT AS context_id,
      moves.id AS move_id,
      NULL AS shipment_id
    FROM audit_history
    JOIN service_members ON service_members.backup_mailing_address_id = audit_history.object_id AND audit_history.table_name = 'addresses'
    JOIN orders ON service_members.id = orders.service_member_id
    JOIN moves ON orders.id = moves.orders_id
    WHERE moves.id = p_move_id
    GROUP BY audit_history.id, moves.id, service_members.id;
  END IF;
END;
$$ LANGUAGE plpgsql;


-- ======================================================
-- Sub-function: populate uploads - orders
-- ======================================================
CREATE OR REPLACE FUNCTION fn_populate_uploads_orders(p_move_id UUID)
RETURNS void AS
$$
DECLARE v_count INTEGER;
BEGIN
  SELECT COUNT(*) INTO v_count
  FROM user_uploads
  JOIN documents ON user_uploads.document_id = documents.id
  JOIN orders ON orders.uploaded_orders_id = documents.id
              AND documents.service_member_id = orders.service_member_id
  JOIN moves ON orders.id = moves.orders_id
  JOIN uploads ON user_uploads.upload_id = uploads.id
  WHERE moves.id = p_move_id;

  IF v_count > 0 THEN
    INSERT INTO audit_hist_temp
    SELECT audit_history.*,
           json_agg(json_build_object(
             'filename', uploads.filename,
             'upload_type', 'orders'
           ))::TEXT AS context,
           NULL AS context_id,
           moves.id AS move_id,
           NULL AS shipment_id
    FROM audit_history
    JOIN user_uploads ON user_uploads.id = audit_history.object_id
    JOIN documents ON user_uploads.document_id = documents.id
    JOIN orders ON orders.uploaded_orders_id = documents.id
               AND documents.service_member_id = orders.service_member_id
    JOIN moves ON orders.id = moves.orders_id
    JOIN uploads ON user_uploads.upload_id = uploads.id
    WHERE audit_history.table_name = 'user_uploads'
      AND moves.id = p_move_id
    GROUP BY audit_history.id, moves.id;
  END IF;
END;
$$ LANGUAGE plpgsql;


-- ======================================================
-- Sub-function: populate uploads - amended orders
-- ======================================================
CREATE OR REPLACE FUNCTION fn_populate_uploads_amended_orders(p_move_id UUID)
RETURNS void AS
$$
DECLARE v_count INTEGER;
BEGIN
  SELECT COUNT(*) INTO v_count
  FROM user_uploads
  JOIN documents ON user_uploads.document_id = documents.id
  JOIN orders ON orders.uploaded_amended_orders_id = documents.id
              AND documents.service_member_id = orders.service_member_id
  JOIN moves ON orders.id = moves.orders_id
  JOIN uploads ON user_uploads.upload_id = uploads.id
  WHERE moves.id = p_move_id;

  IF v_count > 0 THEN
    INSERT INTO audit_hist_temp
    SELECT audit_history.*,
           json_agg(json_build_object(
             'filename', uploads.filename,
             'upload_type', 'amendedOrders'
           ))::TEXT AS context,
           NULL AS context_id,
           moves.id AS move_id,
           NULL AS shipment_id
    FROM audit_history
    JOIN user_uploads ON user_uploads.id = audit_history.object_id
    JOIN documents ON user_uploads.document_id = documents.id
    JOIN orders ON orders.uploaded_amended_orders_id = documents.id
               AND documents.service_member_id = orders.service_member_id
    JOIN moves ON orders.id = moves.orders_id
    JOIN uploads ON user_uploads.upload_id = uploads.id
    WHERE audit_history.table_name = 'user_uploads'
      AND moves.id = p_move_id
    GROUP BY audit_history.id, moves.id;
  END IF;
END;
$$ LANGUAGE plpgsql;


-- ======================================================
-- Sub-function: populate uploads - empty weight
-- ======================================================
CREATE OR REPLACE FUNCTION fn_populate_uploads_empty_weight(p_move_id UUID)
RETURNS void AS
$$
DECLARE v_count INTEGER;
BEGIN
  SELECT COUNT(*) INTO v_count
  FROM user_uploads
  JOIN documents ON user_uploads.document_id = documents.id
  JOIN weight_tickets ON weight_tickets.empty_document_id = documents.id
  JOIN ppm_shipments ON ppm_shipments.id = weight_tickets.ppm_shipment_id
  JOIN mto_shipments ON mto_shipments.id = ppm_shipments.shipment_id
  JOIN moves ON mto_shipments.move_id = moves.id
  JOIN uploads ON user_uploads.upload_id = uploads.id
  WHERE moves.id = p_move_id;

  IF v_count > 0 THEN
    INSERT INTO audit_hist_temp
    SELECT audit_history.*,
           json_agg(json_build_object(
             'filename', uploads.filename,
             'upload_type', 'emptyWeightTicket',
             'shipment_type', mto_shipments.shipment_type,
             'shipment_id_abbr', LEFT(mto_shipments.id::TEXT, 5),
             'shipment_locator', mto_shipments.shipment_locator
           ))::TEXT AS context,
           NULL AS context_id,
           moves.id AS move_id
    FROM audit_history
    JOIN user_uploads ON user_uploads.id = audit_history.object_id
    JOIN documents ON user_uploads.document_id = documents.id
    JOIN weight_tickets ON weight_tickets.empty_document_id = documents.id
    JOIN ppm_shipments ON ppm_shipments.id = weight_tickets.ppm_shipment_id
    JOIN mto_shipments ON mto_shipments.id = ppm_shipments.shipment_id
    JOIN moves ON mto_shipments.move_id = moves.id
    JOIN uploads ON user_uploads.upload_id = uploads.id
    WHERE audit_history.table_name = 'user_uploads'
      AND moves.id = p_move_id
    GROUP BY audit_history.id, moves.id;
  END IF;
END;
$$ LANGUAGE plpgsql;


-- ======================================================
-- Sub-function: populate uploads - full weight
-- ======================================================
CREATE OR REPLACE FUNCTION fn_populate_uploads_full_weight(p_move_id UUID)
RETURNS void AS
$$
DECLARE v_count INTEGER;
BEGIN
  SELECT COUNT(*) INTO v_count
  FROM user_uploads
  JOIN documents ON user_uploads.document_id = documents.id
  JOIN weight_tickets ON weight_tickets.full_document_id = documents.id
  JOIN ppm_shipments ON ppm_shipments.id = weight_tickets.ppm_shipment_id
  JOIN mto_shipments ON mto_shipments.id = ppm_shipments.shipment_id
  JOIN moves ON mto_shipments.move_id = moves.id
  JOIN uploads ON user_uploads.upload_id = uploads.id
  WHERE moves.id = p_move_id;

  IF v_count > 0 THEN
    INSERT INTO audit_hist_temp
    SELECT audit_history.*,
           json_agg(json_build_object(
             'filename', uploads.filename,
             'upload_type', 'fullWeightTicket',
             'shipment_type', mto_shipments.shipment_type,
             'shipment_id_abbr', LEFT(mto_shipments.id::TEXT, 5),
             'shipment_locator', mto_shipments.shipment_locator
           ))::TEXT AS context,
           NULL AS context_id,
           moves.id AS move_id
    FROM audit_history
    JOIN user_uploads ON user_uploads.id = audit_history.object_id
    JOIN documents ON user_uploads.document_id = documents.id
    JOIN weight_tickets ON weight_tickets.full_document_id = documents.id
    JOIN ppm_shipments ON ppm_shipments.id = weight_tickets.ppm_shipment_id
    JOIN mto_shipments ON mto_shipments.id = ppm_shipments.shipment_id
    JOIN moves ON mto_shipments.move_id = moves.id
    JOIN uploads ON user_uploads.upload_id = uploads.id
    WHERE audit_history.table_name = 'user_uploads'
      AND moves.id = p_move_id
    GROUP BY audit_history.id, moves.id;
  END IF;
END;
$$ LANGUAGE plpgsql;


-- ======================================================
-- Sub-function: populate uploads - trailer weight
-- ======================================================
CREATE OR REPLACE FUNCTION fn_populate_uploads_trailer_weight(p_move_id UUID)
RETURNS void AS
$$
DECLARE v_count INTEGER;
BEGIN
  SELECT COUNT(*) INTO v_count
  FROM user_uploads
  JOIN documents ON user_uploads.document_id = documents.id
  JOIN weight_tickets ON weight_tickets.proof_of_trailer_ownership_document_id = documents.id
  JOIN ppm_shipments ON ppm_shipments.id = weight_tickets.ppm_shipment_id
  JOIN mto_shipments ON mto_shipments.id = ppm_shipments.shipment_id
  JOIN moves ON mto_shipments.move_id = moves.id
  JOIN uploads ON user_uploads.upload_id = uploads.id
  WHERE moves.id = p_move_id;

  IF v_count > 0 THEN
    INSERT INTO audit_hist_temp
    SELECT audit_history.*,
           json_agg(json_build_object(
             'filename', uploads.filename,
             'upload_type', 'trailerWeightTicket',
             'shipment_type', mto_shipments.shipment_type,
             'shipment_id_abbr', LEFT(mto_shipments.id::TEXT, 5),
             'shipment_locator', mto_shipments.shipment_locator
           ))::TEXT AS context,
           NULL AS context_id,
           moves.id AS move_id
    FROM audit_history
    JOIN user_uploads ON user_uploads.id = audit_history.object_id
    JOIN documents ON user_uploads.document_id = documents.id
    JOIN weight_tickets ON weight_tickets.proof_of_trailer_ownership_document_id = documents.id
    JOIN ppm_shipments ON ppm_shipments.id = weight_tickets.ppm_shipment_id
    JOIN mto_shipments ON mto_shipments.id = ppm_shipments.shipment_id
    JOIN moves ON mto_shipments.move_id = moves.id
    JOIN uploads ON user_uploads.upload_id = uploads.id
    WHERE audit_history.table_name = 'user_uploads'
      AND moves.id = p_move_id
    GROUP BY audit_history.id, moves.id;
  END IF;
END;
$$ LANGUAGE plpgsql;


-- ======================================================
-- Sub-function: populate uploads - pro gear
-- ======================================================
CREATE OR REPLACE FUNCTION fn_populate_uploads_pro_gear(p_move_id UUID)
RETURNS void AS
$$
DECLARE v_count INTEGER;
BEGIN
  SELECT COUNT(*) INTO v_count
  FROM user_uploads
  JOIN documents ON user_uploads.document_id = documents.id
  JOIN progear_weight_tickets ON progear_weight_tickets.document_id = documents.id AND progear_weight_tickets.belongs_to_self = true
  JOIN ppm_shipments ON ppm_shipments.id = progear_weight_tickets.ppm_shipment_id
  JOIN mto_shipments ON mto_shipments.id = ppm_shipments.shipment_id
  JOIN moves ON mto_shipments.move_id = moves.id
  JOIN uploads ON user_uploads.upload_id = uploads.id
  WHERE moves.id = p_move_id;

  IF v_count > 0 THEN
    INSERT INTO audit_hist_temp
    SELECT audit_history.*,
           json_agg(json_build_object(
             'filename', uploads.filename,
             'upload_type', 'proGearWeightTicket',
             'shipment_type', mto_shipments.shipment_type,
             'shipment_id_abbr', LEFT(mto_shipments.id::TEXT, 5),
             'shipment_locator', mto_shipments.shipment_locator
           ))::TEXT AS context,
           NULL AS context_id,
           moves.id AS move_id
    FROM audit_history
    JOIN user_uploads ON user_uploads.id = audit_history.object_id
    JOIN documents ON user_uploads.document_id = documents.id
    JOIN progear_weight_tickets ON progear_weight_tickets.document_id = documents.id AND progear_weight_tickets.belongs_to_self = true
    JOIN ppm_shipments ON ppm_shipments.id = progear_weight_tickets.ppm_shipment_id
    JOIN mto_shipments ON mto_shipments.id = ppm_shipments.shipment_id
    JOIN moves ON mto_shipments.move_id = moves.id
    JOIN uploads ON user_uploads.upload_id = uploads.id
    WHERE audit_history.table_name = 'user_uploads'
      AND moves.id = p_move_id
    GROUP BY audit_history.id, moves.id;
  END IF;
END;
$$ LANGUAGE plpgsql;


-- ======================================================
-- Sub-function: populate uploads - spouse pro gear
-- ======================================================
CREATE OR REPLACE FUNCTION fn_populate_uploads_spouse_pro_gear(p_move_id UUID)
RETURNS void AS
$$
DECLARE v_count INTEGER;
BEGIN
  SELECT COUNT(*) INTO v_count
  FROM user_uploads
  JOIN documents ON user_uploads.document_id = documents.id
  JOIN progear_weight_tickets ON progear_weight_tickets.document_id = documents.id AND coalesce(progear_weight_tickets.belongs_to_self, false) = false
  JOIN ppm_shipments ON ppm_shipments.id = progear_weight_tickets.ppm_shipment_id
  JOIN mto_shipments ON mto_shipments.id = ppm_shipments.shipment_id
  JOIN moves ON mto_shipments.move_id = moves.id
  JOIN uploads ON user_uploads.upload_id = uploads.id
  WHERE moves.id = p_move_id;

  IF v_count > 0 THEN
    INSERT INTO audit_hist_temp
    SELECT audit_history.*,
           json_agg(json_build_object(
             'filename', uploads.filename,
             'upload_type', 'spouseProGearWeightTicket',
             'shipment_type', mto_shipments.shipment_type,
             'shipment_id_abbr', LEFT(mto_shipments.id::TEXT, 5),
             'shipment_locator', mto_shipments.shipment_locator
           ))::TEXT AS context,
           NULL AS context_id,
           moves.id AS move_id
    FROM audit_history
    JOIN user_uploads ON user_uploads.id = audit_history.object_id
    JOIN documents ON user_uploads.document_id = documents.id
    JOIN progear_weight_tickets ON progear_weight_tickets.document_id = documents.id AND coalesce(progear_weight_tickets.belongs_to_self, false) = false
    JOIN ppm_shipments ON ppm_shipments.id = progear_weight_tickets.ppm_shipment_id
    JOIN mto_shipments ON mto_shipments.id = ppm_shipments.shipment_id
    JOIN moves ON mto_shipments.move_id = moves.id
    JOIN uploads ON user_uploads.upload_id = uploads.id
    WHERE audit_history.table_name = 'user_uploads'
      AND moves.id = p_move_id
    GROUP BY audit_history.id, moves.id;
  END IF;
END;
$$ LANGUAGE plpgsql;


-- ======================================================
-- Sub-function: populate uploads - expense receipt
-- ======================================================
CREATE OR REPLACE FUNCTION fn_populate_uploads_expense_receipt(p_move_id UUID)
RETURNS void AS
$$
DECLARE v_count INTEGER;
BEGIN
  SELECT COUNT(*) INTO v_count
  FROM user_uploads
  JOIN documents ON user_uploads.document_id = documents.id
  JOIN moving_expenses ON moving_expenses.document_id = documents.id
  JOIN ppm_shipments ON ppm_shipments.id = moving_expenses.ppm_shipment_id
  JOIN mto_shipments ON mto_shipments.id = ppm_shipments.shipment_id
  JOIN moves ON mto_shipments.move_id = moves.id
  JOIN uploads ON user_uploads.upload_id = uploads.id
  WHERE moves.id = p_move_id;

  IF v_count > 0 THEN
    INSERT INTO audit_hist_temp
    SELECT audit_history.*,
           json_agg(json_build_object(
             'filename', uploads.filename,
             'upload_type', 'expenseReceipt',
             'shipment_type', mto_shipments.shipment_type,
             'shipment_id_abbr', LEFT(mto_shipments.id::TEXT, 5),
             'moving_expense_type', moving_expenses.moving_expense_type::TEXT,
             'shipment_locator', mto_shipments.shipment_locator
           ))::TEXT AS context,
           NULL AS context_id,
           moves.id AS move_id
    FROM audit_history
    JOIN user_uploads ON user_uploads.id = audit_history.object_id
    JOIN documents ON user_uploads.document_id = documents.id
    JOIN moving_expenses ON moving_expenses.document_id = documents.id
    JOIN ppm_shipments ON ppm_shipments.id = moving_expenses.ppm_shipment_id
    JOIN mto_shipments ON mto_shipments.id = ppm_shipments.shipment_id
    JOIN moves ON mto_shipments.move_id = moves.id
    JOIN uploads ON user_uploads.upload_id = uploads.id
    WHERE audit_history.table_name = 'user_uploads'
      AND moves.id = p_move_id
    GROUP BY audit_history.id, moves.id;
  END IF;
END;
$$ LANGUAGE plpgsql;


-- ======================================================
-- Sub-function: populate backup contacts
-- ======================================================
CREATE OR REPLACE FUNCTION fn_populate_backup_contacts(p_move_id UUID)
RETURNS void AS
$$
DECLARE v_count INTEGER;
BEGIN
  SELECT COUNT(*) INTO v_count
  FROM backup_contacts
  JOIN service_members ON service_members.id = backup_contacts.service_member_id
  JOIN orders ON orders.service_member_id = service_members.id
  JOIN moves ON moves.orders_id = orders.id
  WHERE moves.id = p_move_id;

  IF v_count > 0 THEN
    INSERT INTO audit_hist_temp
    SELECT audit_history.*,
           NULL AS context,
           NULL AS context_id,
           moves.id AS move_id,
           NULL AS shipment_id
    FROM audit_history
    JOIN backup_contacts ON backup_contacts.id = audit_history.object_id
    JOIN service_members ON service_members.id = backup_contacts.service_member_id
    JOIN orders ON orders.service_member_id = service_members.id
    JOIN moves ON moves.orders_id = orders.id
    WHERE audit_history.table_name = 'backup_contacts'
      AND moves.id = p_move_id
    GROUP BY audit_history.id, moves.id;
  END IF;
END;
$$ LANGUAGE plpgsql;


-- ======================================================
-- Sub-function: populate doc review - weights
-- ======================================================
CREATE OR REPLACE FUNCTION fn_populate_doc_review_weight(p_move_id UUID)
RETURNS void AS
$$
DECLARE v_count INTEGER;
BEGIN
  SELECT COUNT(*) INTO v_count
  FROM audit_history
  JOIN weight_tickets ON weight_tickets.id = audit_history.object_id
  JOIN ppm_shipments ON ppm_shipments.id = weight_tickets.ppm_shipment_id
  JOIN mto_shipments ON mto_shipments.id = ppm_shipments.shipment_id
  JOIN moves ON mto_shipments.move_id = moves.id
  WHERE moves.id = p_move_id
    AND audit_history.table_name = 'weight_tickets';

  IF v_count > 0 THEN
    INSERT INTO audit_hist_temp
    SELECT audit_history.*,
           jsonb_agg(jsonb_strip_nulls(jsonb_build_object(
             'shipment_type', mto_shipments.shipment_type,
             'shipment_id_abbr', LEFT(mto_shipments.id::TEXT, 5),
             'shipment_locator', mto_shipments.shipment_locator
           )))::TEXT AS context,
           moves.id AS move_id
    FROM audit_history
    JOIN weight_tickets ON weight_tickets.id = audit_history.object_id
    JOIN ppm_shipments ON ppm_shipments.id = weight_tickets.ppm_shipment_id
    JOIN mto_shipments ON mto_shipments.id = ppm_shipments.shipment_id
    JOIN moves ON mto_shipments.move_id = moves.id
    WHERE moves.id = p_move_id
      AND audit_history.table_name = 'weight_tickets'
    GROUP BY audit_history.id, moves.id;
  END IF;
END;
$$ LANGUAGE plpgsql;


-- ======================================================
-- Sub-function: populate doc review - pro gear
-- ======================================================
CREATE OR REPLACE FUNCTION fn_populate_doc_review_progear(p_move_id UUID)
RETURNS void AS
$$
DECLARE v_count INTEGER;
BEGIN
  SELECT COUNT(*) INTO v_count
  FROM audit_history
  JOIN progear_weight_tickets ON progear_weight_tickets.id = audit_history.object_id
  JOIN ppm_shipments ON ppm_shipments.id = progear_weight_tickets.ppm_shipment_id
  JOIN mto_shipments ON mto_shipments.id = ppm_shipments.shipment_id
  JOIN moves ON mto_shipments.move_id = moves.id
  WHERE moves.id = p_move_id
    AND audit_history.table_name = 'progear_weight_tickets';

  IF v_count > 0 THEN
    INSERT INTO audit_hist_temp
    SELECT audit_history.*,
           jsonb_agg(jsonb_strip_nulls(jsonb_build_object(
             'shipment_type', mto_shipments.shipment_type,
             'shipment_id_abbr', LEFT(mto_shipments.id::TEXT, 5),
             'shipment_locator', mto_shipments.shipment_locator
           )))::TEXT AS context,
           moves.id AS move_id
    FROM audit_history
    JOIN progear_weight_tickets ON progear_weight_tickets.id = audit_history.object_id
    JOIN ppm_shipments ON ppm_shipments.id = progear_weight_tickets.ppm_shipment_id
    JOIN mto_shipments ON mto_shipments.id = ppm_shipments.shipment_id
    JOIN moves ON mto_shipments.move_id = moves.id
    WHERE moves.id = p_move_id
      AND audit_history.table_name = 'progear_weight_tickets'
    GROUP BY audit_history.id, moves.id;
  END IF;
END;
$$ LANGUAGE plpgsql;


-- ======================================================
-- Sub-function: populate doc review - expenses
-- ======================================================
CREATE OR REPLACE FUNCTION fn_populate_doc_review_expenses(p_move_id UUID)
RETURNS void AS
$$
DECLARE v_count INTEGER;
BEGIN
  SELECT COUNT(*) INTO v_count
  FROM audit_history
  JOIN moving_expenses ON moving_expenses.id = audit_history.object_id
  JOIN ppm_shipments ON ppm_shipments.id = moving_expenses.ppm_shipment_id
  JOIN mto_shipments ON mto_shipments.id = ppm_shipments.shipment_id
  JOIN moves ON mto_shipments.move_id = moves.id
  WHERE moves.id = p_move_id
    AND audit_history.table_name = 'moving_expenses';

  IF v_count > 0 THEN
    INSERT INTO audit_hist_temp
    SELECT audit_history.*,
           jsonb_agg(jsonb_strip_nulls(jsonb_build_object(
             'shipment_type', mto_shipments.shipment_type,
             'shipment_id_abbr', LEFT(mto_shipments.id::TEXT, 5),
             'moving_expense_type', moving_expenses.moving_expense_type,
             'shipment_locator', mto_shipments.shipment_locator
           )))::TEXT AS context,
           moves.id AS move_id
    FROM audit_history
    JOIN moving_expenses ON moving_expenses.id = audit_history.object_id
    JOIN ppm_shipments ON ppm_shipments.id = moving_expenses.ppm_shipment_id
    JOIN mto_shipments ON mto_shipments.id = ppm_shipments.shipment_id
    JOIN moves ON mto_shipments.move_id = moves.id
    WHERE moves.id = p_move_id
      AND audit_history.table_name = 'moving_expenses'
    GROUP BY audit_history.id, moves.id;
  END IF;
END;
$$ LANGUAGE plpgsql;


-- ======================================================
-- Sub-function: populate gsr appeals
-- ======================================================
CREATE OR REPLACE FUNCTION fn_populate_gsr_appeals(p_move_id UUID)
RETURNS void AS
$$
DECLARE v_count INTEGER;
BEGIN
  SELECT COUNT(*) INTO v_count
  FROM gsr_appeals
  JOIN evaluation_reports ON gsr_appeals.evaluation_report_id = evaluation_reports.id
  LEFT JOIN report_violations ON gsr_appeals.report_violation_id = report_violations.id
  LEFT JOIN pws_violations ON report_violations.violation_id = pws_violations.id
  JOIN moves ON evaluation_reports.move_id = moves.id
  WHERE moves.id = p_move_id;

  IF v_count > 0 THEN
    INSERT INTO audit_hist_temp
    SELECT audit_history.*,
           jsonb_agg(jsonb_build_object(
             'evaluation_report_type', evaluation_reports.type,
             'violation_paragraph_number', pws_violations.paragraph_number,
             'violation_title', pws_violations.title,
             'violation_summary', pws_violations.requirement_summary
           ))::TEXT AS context,
           NULL AS context_id,
           moves.id AS move_id,
           NULL AS shipment_id
    FROM audit_history
    JOIN gsr_appeals ON gsr_appeals.id = audit_history.object_id
    JOIN evaluation_reports ON gsr_appeals.evaluation_report_id = evaluation_reports.id
    LEFT JOIN report_violations ON gsr_appeals.report_violation_id = report_violations.id
    LEFT JOIN pws_violations ON report_violations.violation_id = pws_violations.id
    JOIN moves ON evaluation_reports.move_id = moves.id
    WHERE audit_history.table_name = 'gsr_appeals'
      AND moves.id = p_move_id
    GROUP BY audit_history.id, moves.id;
  END IF;
END;
$$ LANGUAGE plpgsql;


-- ======================================================
-- Sub-function: populate shipment address updates
-- ======================================================
CREATE OR REPLACE FUNCTION fn_populate_shipment_address_updates(p_move_id UUID)
RETURNS void AS
$$
DECLARE v_count INTEGER;
BEGIN
  SELECT COUNT(*) INTO v_count
  FROM shipment_address_updates
  JOIN mto_shipments ON shipment_address_updates.shipment_id = mto_shipments.id
  JOIN moves ON mto_shipments.move_id = moves.id
  WHERE moves.id = p_move_id;

  IF v_count > 0 THEN
    INSERT INTO audit_hist_temp
    SELECT audit_history.*,
           jsonb_agg(jsonb_build_object(
             'status', shipment_address_updates.status
           ))::TEXT AS context,
           NULL AS context_id,
           moves.id AS move_id
    FROM audit_history
    JOIN shipment_address_updates ON shipment_address_updates.id = audit_history.object_id
    JOIN mto_shipments ON shipment_address_updates.shipment_id = mto_shipments.id
    JOIN moves ON mto_shipments.move_id = moves.id
    WHERE audit_history.table_name = 'shipment_address_updates'
      AND moves.id = p_move_id
    GROUP BY audit_history.id, moves.id;
  END IF;
END;
$$ LANGUAGE plpgsql;

-- ======================================================
-- Sub-function: populate sit extension updates
-- ======================================================
CREATE OR REPLACE FUNCTION fn_populate_sit_extensions(p_move_id UUID)
RETURNS void AS
$$
DECLARE v_count INTEGER;
BEGIN
  SELECT COUNT(*) INTO v_count
  FROM audit_history
  JOIN sit_extensions ON sit_extensions.id = audit_history.object_id
  JOIN mto_shipments ON mto_shipments.id = sit_extensions.mto_shipment_id
  JOIN moves ON mto_shipments.move_id = moves.id
  WHERE moves.id = p_move_id
    AND audit_history.table_name = 'sit_extensions';

  IF v_count > 0 THEN
    INSERT INTO audit_hist_temp
    SELECT audit_history.*,
           jsonb_agg(jsonb_strip_nulls(jsonb_build_object(
             'shipment_type', mto_shipments.shipment_type,
             'shipment_id_abbr', LEFT(mto_shipments.id::TEXT, 5),
             'shipment_locator', mto_shipments.shipment_locator
           )))::TEXT AS context,
           moves.id AS move_id
    FROM audit_history
    JOIN sit_extensions ON sit_extensions.id = audit_history.object_id
    JOIN mto_shipments ON mto_shipments.id = sit_extensions.mto_shipment_id
    JOIN moves ON mto_shipments.move_id = moves.id
    WHERE moves.id = p_move_id
      AND audit_history.table_name = 'sit_extensions'
    GROUP BY audit_history.id, moves.id;
  END IF;
END;
$$ LANGUAGE plpgsql;


-- ============================================
-- ============================================
-- Main Function: fetch_move_history
-- ============================================
-- ============================================
CREATE OR REPLACE FUNCTION public.fetch_move_history (
    move_code text,
    page integer DEFAULT 1,
    per_page integer DEFAULT 20,
    sort text DEFAULT NULL::text,
    sort_direction text DEFAULT NULL::text
)
RETURNS TABLE (
    id uuid,
    schema_name text,
    table_name text,
    relid oid,
    object_id uuid,
    session_userid uuid,
    event_name text,
    action_tstamp_tx timestamptz,
    action_tstamp_stm timestamptz,
    action_tstamp_clk timestamptz,
    transaction_id int8,
    client_query text,
    "action" text,
    old_data jsonb,
    changed_data jsonb,
    statement_only bool,
    context text,
    context_id text,
    move_id uuid,
    shipment_id uuid,
    session_user_first_name text,
    session_user_last_name text,
    session_user_email text,
    session_user_telephone text,
    seq_num int
)
AS $$
DECLARE
    v_move_id UUID;
    offset_value INT := (GREATEST(page, 1) - 1) * GREATEST(per_page, 1);
    v_count INT;
BEGIN
    -- Resolve move ID
    v_move_id := fn_get_move_id(move_code);

    -- Create temp table
    PERFORM fn_create_audit_temp_table();

    -- Populate each section
    PERFORM fn_populate_move_history_moves(v_move_id);
    PERFORM fn_populate_move_history_mto_shipments(v_move_id);
    PERFORM fn_populate_move_history_orders(v_move_id);
    PERFORM fn_populate_move_history_service_items(v_move_id);
    PERFORM fn_populate_mto_agents(v_move_id);
    PERFORM fn_populate_reweighs(v_move_id);
    PERFORM fn_populate_service_members(v_move_id);
    PERFORM fn_populate_ppm_shipments(v_move_id);
    PERFORM fn_populate_addresses_destination(v_move_id);
    PERFORM fn_populate_addresses_secondary_destination(v_move_id);
    PERFORM fn_populate_addresses_tertiary_destination(v_move_id);
    PERFORM fn_populate_addresses_pickup(v_move_id);
    PERFORM fn_populate_addresses_secondary_pickup(v_move_id);
    PERFORM fn_populate_addresses_tertiary_pickup(v_move_id);
    PERFORM fn_populate_addresses_ppm_pickup(v_move_id);
    PERFORM fn_populate_addresses_ppm_secondary_pickup(v_move_id);
    PERFORM fn_populate_addresses_ppm_tertiary_pickup(v_move_id);
    PERFORM fn_populate_addresses_ppm_destination(v_move_id);
    PERFORM fn_populate_addresses_ppm_secondary_destination(v_move_id);
    PERFORM fn_populate_addresses_ppm_tertiary_destination(v_move_id);
    PERFORM fn_populate_addresses_service_member_residential(v_move_id);
    PERFORM fn_populate_addresses_service_member_backup_mailing(v_move_id);
    PERFORM fn_populate_uploads_orders(v_move_id);
    PERFORM fn_populate_uploads_amended_orders(v_move_id);
    PERFORM fn_populate_uploads_empty_weight(v_move_id);
    PERFORM fn_populate_uploads_full_weight(v_move_id);
    PERFORM fn_populate_uploads_trailer_weight(v_move_id);
    PERFORM fn_populate_uploads_pro_gear(v_move_id);
    PERFORM fn_populate_uploads_spouse_pro_gear(v_move_id);
    PERFORM fn_populate_uploads_expense_receipt(v_move_id);
    PERFORM fn_populate_backup_contacts(v_move_id);
    PERFORM fn_populate_doc_review_weight(v_move_id);
    PERFORM fn_populate_doc_review_progear(v_move_id);
    PERFORM fn_populate_doc_review_expenses(v_move_id);
    PERFORM fn_populate_gsr_appeals(v_move_id);
    PERFORM fn_populate_shipment_address_updates(v_move_id);
    PERFORM fn_populate_move_history_entitlements(v_move_id);
    PERFORM fn_populate_move_history_proof_of_service_docs(v_move_id);
    PERFORM fn_populate_move_history_payment_service_items(v_move_id);
    PERFORM fn_populate_move_history_payment_requests(v_move_id);
    PERFORM fn_populate_move_history_service_item_dimensions(v_move_id);
    PERFORM fn_populate_move_history_service_item_customer_contacts(v_move_id);
    PERFORM fn_populate_sit_extensions(v_move_id);

    -- adding a CTE here to stop duplicate entries because of duplicate user_id values
    -- with this CTE we get one consolidated row of user details
    RETURN QUERY WITH user_info AS (
      SELECT
        ur.user_id,
        MAX(ou.first_name) AS first_name,
        MAX(ou.last_name) AS last_name,
        MAX(ou.email) AS email,
        MAX(ou.telephone) AS telephone
      FROM users_roles ur
      LEFT JOIN office_users ou ON ou.user_id = ur.user_id
      GROUP BY ur.user_id
    )
    SELECT
      x.id,
      x.schema_name,
      x.table_name,
      x.relid,
      x.object_id,
      x.session_userid,
      x.event_name,
      x.action_tstamp_tx,
      x.action_tstamp_stm,
      x.action_tstamp_clk,
      x.transaction_id,
      x.client_query,
      x."action",
      x.old_data,
      x.changed_data,
      x.statement_only,
      x.context,
      x.context_id,
      x.move_id,
      x.shipment_id,
      ui.first_name AS session_user_first_name,
      ui.last_name AS session_user_last_name,
      ui.email AS session_user_email,
      ui.telephone AS session_user_telephone,
      x.seq_num
    FROM audit_hist_temp x
    LEFT JOIN user_info ui ON ui.user_id = x.session_userid
    ORDER BY x.action_tstamp_tx DESC
    LIMIT per_page OFFSET offset_value;
END;
$$ LANGUAGE plpgsql;<|MERGE_RESOLUTION|>--- conflicted
+++ resolved
@@ -1,11 +1,8 @@
 -- B-22911 Beth introduced a move history sql refactor for us to swapnout with the pop query to be more efficient
 -- B-22924  Daniel Jordan  adding sit_extension table to history and updating main func
 -- B 22696 Jon Spight added too destination assignments to history / Audit log
-<<<<<<< HEAD
-=======
 -- B-23602  Beth Grohmann  fixed join in fn_populate_move_history_mto_shipments
 
->>>>>>> 158e90ec
 set client_min_messages = debug;
 set session statement_timeout = '10000s';
 
