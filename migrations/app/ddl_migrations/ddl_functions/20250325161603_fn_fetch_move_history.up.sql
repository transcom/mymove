-- B-22911 Beth introduced a move history sql refactor for us to swapnout with the pop query to be more efficient
-- B-22924  Daniel Jordan  adding sit_extension table to history and updating main func
-- B-23602  Beth Grohmann  fixed join in fn_populate_move_history_mto_shipments
-- B-23581 Paul Stonebraker updated assigned office user counselor columns
-- B 22696 Jon Spight added too destination assignments to history / Audit log
-- B-23623  Beth Grohmann  fetch_move_history - update final query to pull from all user tables

set client_min_messages = debug;
set session statement_timeout = '10000s';

-- ============================================
-- Sub-function: check and resolve move ID
-- ============================================
CREATE OR REPLACE FUNCTION fn_get_move_id(move_code TEXT)
RETURNS UUID AS $$
DECLARE
    v_move_id UUID;
BEGIN
    SELECT moves.id INTO v_move_id
    FROM moves
    WHERE moves.locator = move_code;

    IF v_move_id IS NULL THEN
        RAISE EXCEPTION 'Move record not found for %', move_code;
    END IF;

    RETURN v_move_id;
END;
$$ LANGUAGE plpgsql;

-- ============================================
-- Sub-function: create the temp table
-- ============================================
CREATE OR REPLACE FUNCTION fn_create_audit_temp_table()
RETURNS VOID AS $$
BEGIN
    DROP TABLE IF EXISTS audit_hist_temp;

    CREATE TEMP TABLE audit_hist_temp (
        id uuid PRIMARY KEY, -- Prevent grouping duplicates
        schema_name text,
        table_name text,
        relid oid,
        object_id uuid,
        session_userid uuid,
        event_name text,
        action_tstamp_tx timestamptz,
        action_tstamp_stm timestamptz,
        action_tstamp_clk timestamptz,
        transaction_id int8,
        client_query text,
        "action" text,
        old_data jsonb,
        changed_data jsonb,
        statement_only bool,
        seq_num int,
        context text,
        context_id text,
        move_id uuid,
        shipment_id uuid
    );

    CREATE INDEX audit_hist_temp_session_userid ON audit_hist_temp (session_userid);
END;
$$ LANGUAGE plpgsql;

-- ============================================
-- Sub-function: populate move data
-- ============================================
CREATE OR REPLACE FUNCTION fn_populate_move_history_moves(v_move_id UUID)
RETURNS VOID AS '
DECLARE
    v_count INT;
BEGIN
    INSERT INTO audit_hist_temp
    SELECT
        audit_history.*,
        jsonb_agg(jsonb_strip_nulls(
            jsonb_build_object(
                ''closeout_office_name'',
                (SELECT transportation_offices.name FROM transportation_offices WHERE transportation_offices.id = uuid(c.closeout_office_id)),
                ''counseling_office_name'',
                (SELECT transportation_offices.name FROM transportation_offices WHERE transportation_offices.id = uuid(c.counseling_transportation_office_id)),
                ''assigned_office_user_first_name'',
<<<<<<< HEAD
                (SELECT office_users.first_name FROM office_users WHERE office_users.id IN (uuid(c.sc_counseling_assigned_id), uuid(c.sc_closeout_assigned_id), uuid(c.too_task_order_assigned_id), uuid(c.tio_assigned_id), uuid(c.too_destination_assigned_id))),
                ''assigned_office_user_last_name'',
                (SELECT office_users.last_name FROM office_users WHERE office_users.id IN (uuid(c.sc_counseling_assigned_id), uuid(c.sc_closeout_assigned_id), uuid(c.too_task_order_assigned_id), uuid(c.tio_assigned_id), uuid(c.too_destination_assigned_id)))
=======
                (SELECT office_users.first_name FROM office_users WHERE office_users.id IN (uuid(c.sc_counseling_assigned_id), uuid(c.sc_closeout_assigned_id), uuid(c.too_assigned_id), uuid(c.tio_payment_request_assigned_id), uuid(c.too_destination_assigned_id))),
                ''assigned_office_user_last_name'',
                (SELECT office_users.last_name FROM office_users WHERE office_users.id IN (uuid(c.sc_counseling_assigned_id), uuid(c.sc_closeout_assigned_id), uuid(c.too_assigned_id), uuid(c.tio_payment_request_assigned_id), uuid(c.too_destination_assigned_id)))
>>>>>>> 05844be6
            ))
        )::TEXT AS context,
        NULL AS context_id,
        audit_history.object_id::uuid AS move_id,
        NULL AS shipment_id
    FROM
        audit_history
    JOIN jsonb_to_record(audit_history.changed_data) AS c(
        closeout_office_id TEXT,
        counseling_transportation_office_id TEXT,
        sc_counseling_assigned_id TEXT,
        sc_closeout_assigned_id TEXT,
<<<<<<< HEAD
        too_task_order_assigned_id TEXT,
        too_destination_assigned_id TEXT,
        tio_assigned_id TEXT
=======
        too_assigned_id TEXT,
        too_destination_assigned_id TEXT,
        tio_payment_request_assigned_id TEXT
>>>>>>> 05844be6
    ) ON TRUE
    WHERE audit_history.table_name = ''moves''
        AND NOT (audit_history.event_name IS NULL AND audit_history.changed_data::TEXT LIKE ''%shipment_seq_num%'' AND LENGTH(audit_history.changed_data::TEXT) < 25)
        AND audit_history.object_id = v_move_id
    GROUP BY audit_history.id;
END;
'
LANGUAGE plpgsql;

-- ============================================
-- Sub-function: populate mto_shipments
-- ============================================
CREATE OR REPLACE FUNCTION fn_populate_move_history_mto_shipments(v_move_id UUID)
RETURNS VOID AS $$
DECLARE
    v_count INT;
BEGIN
    SELECT COUNT(*) INTO v_count
    FROM mto_shipments a
    JOIN moves b ON a.move_id = b.id
    WHERE b.id = v_move_id;

    IF v_count > 0 THEN
        INSERT INTO audit_hist_temp
        SELECT
            audit_history.*,
            NULLIF(
                jsonb_agg(jsonb_strip_nulls(
                    jsonb_build_object(
                        'shipment_type', mto_shipments.shipment_type,
                        'shipment_id_abbr', LEFT(mto_shipments.id::TEXT, 5),
                        'shipment_locator', mto_shipments.shipment_locator
                    )
                ))::TEXT, '[{}]'::TEXT
            ) AS context,
            NULL AS context_id,
            mto_shipments.move_id
        FROM
            audit_history
        JOIN mto_shipments ON mto_shipments.id = audit_history.object_id
        JOIN moves ON mto_shipments.move_id = moves.id
        WHERE audit_history.table_name = 'mto_shipments'
            AND moves.id = v_move_id
            AND NOT (audit_history.event_name = 'updateMTOStatusServiceCounselingCompleted' AND audit_history.changed_data = '{"status": "APPROVED"}')
            AND NOT (audit_history.event_name = 'submitMoveForApproval' AND audit_history.changed_data = '{"status": "SUBMITTED"}')
            AND NOT (audit_history.event_name IS NULL AND audit_history.changed_data::TEXT LIKE '%shipment_locator%' AND LENGTH(audit_history.changed_data::TEXT) < 35)
        GROUP BY audit_history.id, mto_shipments.move_id;
    END IF;
END;
$$ LANGUAGE plpgsql;

-- ============================================
-- Sub-function: populate orders
-- ============================================
CREATE OR REPLACE FUNCTION fn_populate_move_history_orders(v_move_id UUID)
RETURNS VOID AS $$
DECLARE
    v_count INT;
BEGIN
    SELECT COUNT(*) INTO v_count
    FROM orders a
    JOIN moves b ON a.id = b.orders_id
    WHERE b.id = v_move_id;

    IF v_count > 0 THEN
        INSERT INTO audit_hist_temp
        SELECT
            audit_history.*,
            NULLIF(
                jsonb_agg(jsonb_strip_nulls(
                    jsonb_build_object(
                        'origin_duty_location_name',
                        (SELECT duty_locations.name FROM duty_locations WHERE duty_locations.id = uuid(c.origin_duty_location_id)),
                        'new_duty_location_name',
                        (SELECT duty_locations.name FROM duty_locations WHERE duty_locations.id = uuid(c.new_duty_location_id))
                    )
                ))::TEXT, '[{}]'::TEXT
            ) AS context,
            NULL AS context_id,
            v_move_id AS move_id,
            NULL AS shipment_id
        FROM
            audit_history
        JOIN orders ON orders.id = audit_history.object_id
        JOIN moves ON orders.id = moves.orders_id
        JOIN jsonb_to_record(audit_history.changed_data) AS c(
            origin_duty_location_id TEXT,
            new_duty_location_id TEXT
        ) ON TRUE
        WHERE audit_history.table_name = 'orders'
            AND moves.id = v_move_id
        GROUP BY audit_history.id;
    END IF;
END;
$$ LANGUAGE plpgsql;

-- ============================================
-- Sub-function: populate service items
-- ============================================
CREATE OR REPLACE FUNCTION fn_populate_move_history_service_items(v_move_id UUID)
RETURNS VOID AS $$
DECLARE
    v_count INT;
BEGIN
    SELECT COUNT(*) INTO v_count
    FROM mto_service_items a
    JOIN moves b ON a.move_id = b.id
    WHERE b.id = v_move_id;

    IF v_count > 0 THEN
        INSERT INTO audit_hist_temp
        SELECT
            audit_history.*,
            jsonb_agg(jsonb_build_object(
                'name', re_services.name,
                'shipment_type', mto_shipments.shipment_type,
                'shipment_id_abbr', LEFT(mto_shipments.id::TEXT, 5),
                'shipment_locator', mto_shipments.shipment_locator
            ))::TEXT AS context,
            NULL AS context_id,
            moves.id AS move_id
        FROM
            audit_history
        JOIN mto_service_items ON mto_service_items.id = audit_history.object_id
        JOIN re_services ON mto_service_items.re_service_id = re_services.id
        LEFT JOIN mto_shipments ON mto_service_items.mto_shipment_id = mto_shipments.id
        JOIN moves ON moves.id = mto_service_items.move_id
        WHERE audit_history.table_name = 'mto_service_items'
            AND moves.id = v_move_id
        GROUP BY audit_history.id, mto_service_items.id, moves.id;
    END IF;
END;
$$ LANGUAGE plpgsql;

-- ======================================================
-- Sub-function: populate service item customer contacts
-- ======================================================
CREATE OR REPLACE FUNCTION fn_populate_move_history_service_item_customer_contacts(p_move_id UUID)
RETURNS VOID AS $$
DECLARE v_count INT;
BEGIN
	SELECT count(*) INTO v_count
	FROM mto_service_item_customer_contacts
	JOIN service_items_customer_contacts ON service_items_customer_contacts.mtoservice_item_customer_contact_id = mto_service_item_customer_contacts.id
	JOIN mto_service_items ON mto_service_items.id = service_items_customer_contacts.mtoservice_item_id
	JOIN moves ON moves.id = mto_service_items.move_id
	WHERE moves.id = p_move_id;

	IF v_count > 0 THEN
		INSERT INTO audit_hist_temp
		SELECT
			audit_history.*,
			jsonb_agg(jsonb_build_object(
				'name', re_services.name,
				'shipment_type', mto_shipments.shipment_type,
				'shipment_id_abbr', LEFT(mto_shipments.id::TEXT, 5),
				'shipment_locator', mto_shipments.shipment_locator
			))::TEXT AS context,
			NULL AS context_id,
			moves.id AS move_id
		FROM audit_history
		JOIN mto_service_item_customer_contacts ON mto_service_item_customer_contacts.id = audit_history.object_id
		JOIN service_items_customer_contacts ON service_items_customer_contacts.mtoservice_item_customer_contact_id = mto_service_item_customer_contacts.id
		JOIN mto_service_items ON mto_service_items.id = service_items_customer_contacts.mtoservice_item_id
		JOIN re_services ON mto_service_items.re_service_id = re_services.id
		LEFT JOIN mto_shipments ON mto_service_items.mto_shipment_id = mto_shipments.id
		JOIN moves ON moves.id = mto_service_items.move_id
		WHERE audit_history.table_name = 'mto_service_item_customer_contacts'
		  AND moves.id = p_move_id
		GROUP BY audit_history.id, mto_service_item_customer_contacts.id, moves.id;
	END IF;
END;
$$ LANGUAGE plpgsql;

-- ======================================================
-- Sub-function: populate service item dimensions
-- ======================================================
CREATE OR REPLACE FUNCTION fn_populate_move_history_service_item_dimensions(p_move_id UUID)
RETURNS VOID AS $$
DECLARE v_count INT;
BEGIN
	SELECT count(*) INTO v_count
	FROM mto_service_item_dimensions
	JOIN mto_service_items ON mto_service_items.id = mto_service_item_dimensions.mto_service_item_id
	LEFT JOIN mto_shipments ON mto_service_items.mto_shipment_id = mto_shipments.id
	LEFT JOIN moves ON moves.id = mto_shipments.move_id
	WHERE moves.id = p_move_id;

	IF v_count > 0 THEN
		INSERT INTO audit_hist_temp
		SELECT
			audit_history.*,
			jsonb_agg(jsonb_build_object(
				'name', re_services.name,
				'shipment_type', mto_shipments.shipment_type,
				'shipment_id_abbr', LEFT(mto_shipments.id::TEXT, 5),
				'shipment_locator', mto_shipments.shipment_locator
			))::TEXT AS context,
			NULL AS context_id,
			moves.id AS move_id
		FROM audit_history
		JOIN mto_service_item_dimensions ON mto_service_item_dimensions.id = audit_history.object_id
		JOIN mto_service_items ON mto_service_items.id = mto_service_item_dimensions.mto_service_item_id
		JOIN re_services ON mto_service_items.re_service_id = re_services.id
		LEFT JOIN mto_shipments ON mto_service_items.mto_shipment_id = mto_shipments.id
		JOIN moves ON mto_shipments.move_id = moves.id
		WHERE audit_history.table_name = 'mto_service_item_dimensions'
		  AND moves.id = p_move_id
		GROUP BY audit_history.id, mto_service_item_dimensions.id, moves.id;
	END IF;
END;
$$ LANGUAGE plpgsql;

-- ======================================================
-- Sub-function: populate entitlements
-- ======================================================
CREATE OR REPLACE FUNCTION fn_populate_move_history_entitlements(p_move_id UUID)
RETURNS VOID AS $$
DECLARE v_count INT;
BEGIN
	SELECT count(*) INTO v_count
	FROM entitlements
	JOIN orders ON entitlements.id = orders.entitlement_id
	JOIN moves ON orders.id = moves.orders_id
	WHERE moves.id = p_move_id;

	IF v_count > 0 THEN
		INSERT INTO audit_hist_temp
		SELECT
			audit_history.*,
			NULL AS context,
			NULL AS context_id,
			moves.id AS move_id,
			NULL AS shipment_id
		FROM audit_history
		JOIN entitlements ON entitlements.id = audit_history.object_id
		JOIN orders ON entitlements.id = orders.entitlement_id
		JOIN moves ON orders.id = moves.orders_id
		WHERE audit_history.table_name = 'entitlements'
		  AND moves.id = p_move_id
		GROUP BY audit_history.id, entitlements.id, moves.id;
	END IF;
END;
$$ LANGUAGE plpgsql;

-- ======================================================
-- Sub-function: populate payment requests
-- ======================================================
CREATE OR REPLACE FUNCTION fn_populate_move_history_payment_requests(p_move_id UUID)
RETURNS VOID AS $$
DECLARE v_count INT;
BEGIN
	SELECT count(*) INTO v_count
	FROM payment_requests
	WHERE payment_requests.move_id = p_move_id;

	IF v_count > 0 THEN
		INSERT INTO audit_hist_temp
		SELECT
			audit_history.*,
			jsonb_agg(jsonb_build_object(
				'name', re_services.name,
				'price', payment_service_items.price_cents::TEXT,
				'status', payment_service_items.status,
				'shipment_id', mto_shipments.id::TEXT,
				'shipment_id_abbr', LEFT(mto_shipments.id::TEXT, 5),
				'shipment_type', mto_shipments.shipment_type,
				'shipment_locator', mto_shipments.shipment_locator,
				'rejection_reason', payment_service_items.rejection_reason
			))::TEXT AS context,
			NULL AS context_id,
			payment_requests.move_id AS move_id
		FROM audit_history
		JOIN payment_requests ON payment_requests.id = audit_history.object_id
		JOIN payment_service_items ON payment_service_items.payment_request_id = payment_requests.id
		JOIN mto_service_items ON mto_service_items.id = payment_service_items.mto_service_item_id
		LEFT JOIN mto_shipments ON mto_shipments.id = mto_service_items.mto_shipment_id
		JOIN re_services ON mto_service_items.re_service_id = re_services.id
		WHERE audit_history.table_name = 'payment_requests'
		  AND payment_requests.move_id = p_move_id
		GROUP BY audit_history.id, payment_requests.id, payment_requests.move_id;
	END IF;
END;
$$ LANGUAGE plpgsql;

-- ======================================================
-- Sub-function: populate payment service items
-- ======================================================
CREATE OR REPLACE FUNCTION fn_populate_move_history_payment_service_items(p_move_id UUID)
RETURNS VOID AS $$
DECLARE v_count INT;
BEGIN
	SELECT count(*) INTO v_count
	FROM payment_requests
	JOIN payment_service_items ON payment_service_items.payment_request_id = payment_requests.id
	WHERE payment_requests.move_id = p_move_id;

	IF v_count > 0 THEN
		INSERT INTO audit_hist_temp
		SELECT
			audit_history.*,
			jsonb_agg(jsonb_build_object(
				'name', re_services.name,
				'price', payment_service_items.price_cents::TEXT,
				'status', payment_service_items.status,
				'rejection_reason', payment_service_items.rejection_reason,
				'paid_at', payment_service_items.paid_at,
				'shipment_id', mto_shipments.id::TEXT,
				'shipment_id_abbr', LEFT(mto_shipments.id::TEXT, 5),
				'shipment_type', mto_shipments.shipment_type,
				'shipment_locator', mto_shipments.shipment_locator
			))::TEXT AS context,
			NULL AS context_id,
			payment_requests.move_id AS move_id
		FROM audit_history
		JOIN payment_service_items ON payment_service_items.id = audit_history.object_id
		JOIN payment_requests ON payment_service_items.payment_request_id = payment_requests.id
		JOIN mto_service_items ON mto_service_items.id = payment_service_items.mto_service_item_id
		LEFT JOIN mto_shipments ON mto_shipments.id = mto_service_items.mto_shipment_id
		JOIN re_services ON mto_service_items.re_service_id = re_services.id
		WHERE audit_history.table_name = 'payment_service_items'
		  AND payment_requests.move_id = p_move_id
		GROUP BY audit_history.id, payment_requests.id, payment_requests.move_id;
	END IF;
END;
$$ LANGUAGE plpgsql;

-- ======================================================
-- Sub-function: populate proof of service docs
-- ======================================================
CREATE OR REPLACE FUNCTION fn_populate_move_history_proof_of_service_docs(p_move_id UUID)
RETURNS VOID AS $$
DECLARE v_count INT;
BEGIN
	SELECT count(*) INTO v_count
	FROM proof_of_service_docs
	JOIN payment_requests ON proof_of_service_docs.payment_request_id = payment_requests.id
	WHERE payment_requests.move_id = p_move_id;

	IF v_count > 0 THEN
		INSERT INTO audit_hist_temp
		SELECT
			audit_history.*,
			jsonb_agg(jsonb_build_object(
				'payment_request_number', payment_requests.payment_request_number::TEXT
			))::TEXT AS context,
			NULL AS context_id,
			payment_requests.move_id AS move_id,
			NULL AS shipment_id
		FROM audit_history
		JOIN proof_of_service_docs ON proof_of_service_docs.id = audit_history.object_id
		JOIN payment_requests ON proof_of_service_docs.payment_request_id = payment_requests.id
		WHERE audit_history.table_name = 'proof_of_service_docs'
		  AND payment_requests.move_id = p_move_id
		GROUP BY audit_history.id, proof_of_service_docs.id, payment_requests.move_id;
	END IF;
END;
$$ LANGUAGE plpgsql;

-- ======================================================
-- Sub-function: populate mto agents
-- ======================================================
CREATE OR REPLACE FUNCTION fn_populate_mto_agents(p_move_id UUID)
RETURNS void AS
$$
DECLARE
  v_count INTEGER;
BEGIN
  SELECT COUNT(*)
    INTO v_count
    FROM mto_agents
    JOIN mto_shipments ON mto_agents.mto_shipment_id = mto_shipments.id
    JOIN moves ON mto_shipments.move_id = moves.id
   WHERE mto_shipments.move_id = p_move_id;

  IF v_count > 0 THEN
    INSERT INTO audit_hist_temp
    SELECT
      audit_history.*,
      jsonb_agg(jsonb_build_object(
        'shipment_type', mto_shipments.shipment_type,
        'shipment_id_abbr', LEFT(mto_shipments.id::TEXT, 5),
        'shipment_locator', mto_shipments.shipment_locator
      ))::TEXT AS context,
      NULL AS context_id,
      mto_shipments.move_id AS move_id
    FROM audit_history
    JOIN mto_agents ON mto_agents.id = audit_history.object_id
    JOIN mto_shipments ON mto_agents.mto_shipment_id = mto_shipments.id
    JOIN moves ON mto_shipments.move_id = moves.id
    WHERE audit_history.table_name = 'mto_agents'
      AND mto_shipments.move_id = p_move_id
      AND (audit_history.event_name <> 'deleteShipment' OR audit_history.event_name IS NULL)
    GROUP BY audit_history.id, mto_agents.id, mto_shipments.move_id;
  END IF;
END;
$$ LANGUAGE plpgsql;


-- ======================================================
-- Sub-function: populate reweighs
-- ======================================================
CREATE OR REPLACE FUNCTION fn_populate_reweighs(p_move_id UUID)
RETURNS void AS
$$
DECLARE
  v_count INTEGER;
BEGIN
  SELECT COUNT(*)
    INTO v_count
    FROM reweighs
    JOIN mto_shipments ON reweighs.shipment_id = mto_shipments.id
    JOIN moves ON mto_shipments.move_id = moves.id
   WHERE mto_shipments.move_id = p_move_id;

  IF v_count > 0 THEN
    INSERT INTO audit_hist_temp
    SELECT
      audit_history.*,
      jsonb_agg(jsonb_build_object(
        'shipment_type', mto_shipments.shipment_type,
        'shipment_id_abbr', LEFT(mto_shipments.id::TEXT, 5),
        'payment_request_number', payment_requests.payment_request_number,
        'shipment_locator', mto_shipments.shipment_locator
      ))::TEXT AS context,
      NULL AS context_id,
      mto_shipments.move_id AS move_id
    FROM audit_history
    JOIN reweighs ON reweighs.id = audit_history.object_id
    JOIN mto_shipments ON reweighs.shipment_id = mto_shipments.id
    JOIN moves ON mto_shipments.move_id = moves.id
    LEFT JOIN payment_requests ON mto_shipments.move_id = payment_requests.move_id
    WHERE audit_history.table_name = 'reweighs'
      AND mto_shipments.move_id = p_move_id
    GROUP BY audit_history.id, reweighs.id, mto_shipments.move_id;
  END IF;
END;
$$ LANGUAGE plpgsql;


-- ======================================================
-- Sub-function: populate service members
-- ======================================================
CREATE OR REPLACE FUNCTION fn_populate_service_members(p_move_id UUID)
RETURNS void AS
$$
DECLARE
  v_count INTEGER;
BEGIN
  SELECT COUNT(*)
    INTO v_count
    FROM service_members
    JOIN orders ON service_members.id = orders.service_member_id
    JOIN moves ON orders.id = moves.orders_id
   WHERE moves.id = p_move_id;

  IF v_count > 0 THEN
    INSERT INTO audit_hist_temp
    SELECT
      audit_history.*,
      NULLIF(
        jsonb_agg(jsonb_strip_nulls(
          jsonb_build_object(
            'current_duty_location_name',
            (SELECT duty_locations.name FROM duty_locations WHERE duty_locations.id = uuid(c.duty_location_id))
          )
        ))::TEXT,
        '[{}]'::TEXT
      ) AS context,
      NULL AS context_id,
      moves.id AS move_id,
      NULL AS shipment_id
    FROM audit_history
    JOIN service_members ON service_members.id = audit_history.object_id
    JOIN jsonb_to_record(audit_history.changed_data) AS c(duty_location_id TEXT) ON TRUE
    JOIN orders ON service_members.id = orders.service_member_id
    JOIN moves ON orders.id = moves.orders_id
    WHERE audit_history.table_name = 'service_members'
      AND moves.id = p_move_id
    GROUP BY audit_history.id, service_members.id, moves.id;
  END IF;
END;
$$ LANGUAGE plpgsql;


-- ======================================================
-- Sub-function: populate ppm shipments
-- ======================================================
CREATE OR REPLACE FUNCTION fn_populate_ppm_shipments(p_move_id UUID)
RETURNS void AS
$$
DECLARE
  v_count INTEGER;
BEGIN
  SELECT COUNT(*)
    INTO v_count
    FROM ppm_shipments
    JOIN mto_shipments ON ppm_shipments.shipment_id = mto_shipments.id
    JOIN moves ON mto_shipments.move_id = moves.id
   WHERE moves.id = p_move_id;

  IF v_count > 0 THEN
    INSERT INTO audit_hist_temp
    SELECT
      audit_history.*,
      jsonb_agg(
        jsonb_strip_nulls(
          jsonb_build_object(
            'shipment_type', mto_shipments.shipment_type,
            'shipment_id_abbr', LEFT(ppm_shipments.shipment_id::TEXT, 5),
            'w2_address', (
              SELECT row_to_json(x)
              FROM (SELECT * FROM addresses WHERE addresses.id = CAST(ppm_shipments.w2_address_id AS UUID)) x
            )::TEXT,
            'shipment_locator', mto_shipments.shipment_locator,
            'pickup_postal_address_id', ppm_shipments.pickup_postal_address_id,
            'secondary_pickup_postal_address_id', ppm_shipments.secondary_pickup_postal_address_id
          )
        )
      )::TEXT AS context,
      COALESCE(ppm_shipments.shipment_id::TEXT, NULL)::TEXT AS context_id,
      moves.id AS move_id
    FROM audit_history
    JOIN ppm_shipments ON audit_history.object_id = ppm_shipments.id
    JOIN mto_shipments ON ppm_shipments.shipment_id = mto_shipments.id
    JOIN moves ON mto_shipments.move_id = moves.id
    WHERE audit_history.table_name = 'ppm_shipments'
      AND moves.id = p_move_id
    GROUP BY ppm_shipments.id, audit_history.id, moves.id;
  END IF;
END;
$$ LANGUAGE plpgsql;


-- ======================================================
-- Sub-function: populate addresses - dest
-- ======================================================
CREATE OR REPLACE FUNCTION fn_populate_addresses_destination(p_move_id UUID)
RETURNS void AS
$$
DECLARE
  v_count INTEGER;
BEGIN
  SELECT COUNT(*)
    INTO v_count
    FROM audit_history a1
    JOIN audit_hist_temp a2 ON (a2.changed_data->>'destination_address_id')::uuid = a1.object_id AND a1.table_name = 'addresses'
    JOIN mto_shipments ON a2.object_id = mto_shipments.id
    JOIN moves ON mto_shipments.move_id = moves.id
   WHERE moves.id = p_move_id;

  IF v_count > 0 THEN
    INSERT INTO audit_hist_temp
    SELECT
      a1.*,
      jsonb_agg(
        jsonb_strip_nulls(
          jsonb_build_object(
            'address_type', 'destinationAddress',
            'shipment_type', mto_shipments.shipment_type,
            'shipment_id_abbr', LEFT(mto_shipments.id::TEXT, 5),
            'shipment_locator', mto_shipments.shipment_locator
          )
        )
      )::TEXT AS context,
      moves.id AS move_id
    FROM audit_history a1
    JOIN audit_hist_temp a2 ON (a2.changed_data->>'destination_address_id')::uuid = a1.object_id AND a1.table_name = 'addresses'
    JOIN mto_shipments ON a2.object_id = mto_shipments.id
    JOIN moves ON mto_shipments.move_id = moves.id
    WHERE a1.table_name = 'addresses'
      AND moves.id = p_move_id
    GROUP BY a1.id, moves.id;
  END IF;
END;
$$ LANGUAGE plpgsql;


-- ======================================================
-- Sub-function: populate addresses - secondary dest
-- ======================================================
CREATE OR REPLACE FUNCTION fn_populate_addresses_secondary_destination(p_move_id UUID)
RETURNS void AS
$$
DECLARE
  v_count INTEGER;
BEGIN
  SELECT COUNT(*)
    INTO v_count
    FROM audit_history a1
    JOIN audit_hist_temp a2 ON (a2.changed_data->>'secondary_delivery_address_id')::uuid = a1.object_id AND a1.table_name = 'addresses'
    JOIN mto_shipments ON a2.object_id = mto_shipments.id
    JOIN moves ON mto_shipments.move_id = moves.id
   WHERE moves.id = p_move_id;

  IF v_count > 0 THEN
    INSERT INTO audit_hist_temp
    SELECT
      a1.*,
      jsonb_agg(
        jsonb_strip_nulls(
          jsonb_build_object(
            'address_type', 'secondaryDestinationAddress',
            'shipment_type', mto_shipments.shipment_type,
            'shipment_id_abbr', LEFT(mto_shipments.id::TEXT, 5),
            'shipment_locator', mto_shipments.shipment_locator
          )
        )
      )::TEXT AS context,
      moves.id AS move_id
    FROM audit_history a1
    JOIN audit_hist_temp a2 ON (a2.changed_data->>'secondary_delivery_address_id')::uuid = a1.object_id AND a1.table_name = 'addresses'
    JOIN mto_shipments ON a2.object_id = mto_shipments.id
    JOIN moves ON mto_shipments.move_id = moves.id
    WHERE a1.table_name = 'addresses'
      AND moves.id = p_move_id
    GROUP BY a1.id, moves.id;
  END IF;
END;
$$ LANGUAGE plpgsql;


-- ======================================================
-- Sub-function: populate addresses - tertiary dest
-- ======================================================
CREATE OR REPLACE FUNCTION fn_populate_addresses_tertiary_destination(p_move_id UUID)
RETURNS void AS
$$
DECLARE
  v_count INTEGER;
BEGIN
  SELECT COUNT(*)
    INTO v_count
    FROM audit_history a1
    JOIN audit_hist_temp a2 ON (a2.changed_data->>'tertiary_delivery_address_id')::uuid = a1.object_id AND a1.table_name = 'addresses'
    JOIN mto_shipments ON a2.object_id = mto_shipments.id
    JOIN moves ON mto_shipments.move_id = moves.id
   WHERE moves.id = p_move_id;

  IF v_count > 0 THEN
    INSERT INTO audit_hist_temp
    SELECT
      a1.*,
      jsonb_agg(
        jsonb_strip_nulls(
          jsonb_build_object(
            'address_type', 'tertiaryDestinationAddress',
            'shipment_type', mto_shipments.shipment_type,
            'shipment_id_abbr', LEFT(mto_shipments.id::TEXT, 5),
            'shipment_locator', mto_shipments.shipment_locator
          )
        )
      )::TEXT AS context,
      moves.id AS move_id
    FROM audit_history a1
    JOIN audit_hist_temp a2 ON (a2.changed_data->>'tertiary_delivery_address_id')::uuid = a1.object_id AND a1.table_name = 'addresses'
    JOIN mto_shipments ON a2.object_id = mto_shipments.id
    JOIN moves ON mto_shipments.move_id = moves.id
    WHERE a1.table_name = 'addresses'
      AND moves.id = p_move_id
    GROUP BY a1.id, moves.id;
  END IF;
END;
$$ LANGUAGE plpgsql;


-- ======================================================
-- Sub-function: populate addresses - pickup
-- ======================================================
CREATE OR REPLACE FUNCTION fn_populate_addresses_pickup(p_move_id UUID)
RETURNS void AS
$$
DECLARE
  v_count INTEGER;
BEGIN
  SELECT COUNT(*)
    INTO v_count
    FROM audit_history a1
    JOIN audit_hist_temp a2 ON (a2.changed_data->>'pickup_address_id')::uuid = a1.object_id AND a1.table_name = 'addresses'
    JOIN mto_shipments ON a2.object_id = mto_shipments.id
    JOIN moves ON mto_shipments.move_id = moves.id
   WHERE moves.id = p_move_id;

  IF v_count > 0 THEN
    INSERT INTO audit_hist_temp
    SELECT
      a1.*,
      jsonb_agg(
        jsonb_strip_nulls(
          jsonb_build_object(
            'address_type', 'pickupAddress',
            'shipment_type', mto_shipments.shipment_type,
            'shipment_id_abbr', LEFT(mto_shipments.id::TEXT, 5),
            'shipment_locator', mto_shipments.shipment_locator
          )
        )
      )::TEXT AS context,
      moves.id AS move_id
    FROM audit_history a1
    JOIN audit_hist_temp a2 ON (a2.changed_data->>'pickup_address_id')::uuid = a1.object_id AND a1.table_name = 'addresses'
    JOIN mto_shipments ON a2.object_id = mto_shipments.id
    JOIN moves ON mto_shipments.move_id = moves.id
    WHERE a1.table_name = 'addresses'
      AND moves.id = p_move_id
    GROUP BY a1.id, moves.id;
  END IF;
END;
$$ LANGUAGE plpgsql;


-- ======================================================
-- Sub-function: populate addresses - secondary pickup
-- ======================================================
CREATE OR REPLACE FUNCTION fn_populate_addresses_secondary_pickup(p_move_id UUID)
RETURNS void AS
$$
DECLARE
  v_count INTEGER;
BEGIN
  SELECT COUNT(*)
    INTO v_count
    FROM audit_history a1
    JOIN audit_hist_temp a2 ON (a2.changed_data->>'secondary_pickup_address_id')::uuid = a1.object_id AND a1.table_name = 'addresses'
    JOIN mto_shipments ON a2.object_id = mto_shipments.id
    JOIN moves ON mto_shipments.move_id = moves.id
   WHERE moves.id = p_move_id;

  IF v_count > 0 THEN
    INSERT INTO audit_hist_temp
    SELECT
      a1.*,
      jsonb_agg(
        jsonb_strip_nulls(
          jsonb_build_object(
            'address_type', 'secondaryPickupAddress',
            'shipment_type', mto_shipments.shipment_type,
            'shipment_id_abbr', LEFT(mto_shipments.id::TEXT, 5),
            'shipment_locator', mto_shipments.shipment_locator
          )
        )
      )::TEXT AS context,
      moves.id AS move_id
    FROM audit_history a1
    JOIN audit_hist_temp a2 ON (a2.changed_data->>'secondary_pickup_address_id')::uuid = a1.object_id AND a1.table_name = 'addresses'
    JOIN mto_shipments ON a2.object_id = mto_shipments.id
    JOIN moves ON mto_shipments.move_id = moves.id
    WHERE a1.table_name = 'addresses'
      AND moves.id = p_move_id
    GROUP BY a1.id, moves.id;
  END IF;
END;
$$ LANGUAGE plpgsql;


-- ======================================================
-- Sub-function: populate addresses - tertiary pickup
-- ======================================================
CREATE OR REPLACE FUNCTION fn_populate_addresses_tertiary_pickup(p_move_id UUID)
RETURNS void AS
$$
DECLARE
  v_count INTEGER;
BEGIN
  SELECT COUNT(*)
    INTO v_count
    FROM audit_history a1
    JOIN audit_hist_temp a2 ON (a2.changed_data->>'tertiary_pickup_address_id')::uuid = a1.object_id AND a1.table_name = 'addresses'
    JOIN mto_shipments ON a2.object_id = mto_shipments.id
    JOIN moves ON mto_shipments.move_id = moves.id
   WHERE moves.id = p_move_id;

  IF v_count > 0 THEN
    INSERT INTO audit_hist_temp
    SELECT
      a1.*,
      jsonb_agg(
        jsonb_strip_nulls(
          jsonb_build_object(
            'address_type', 'tertiaryPickupAddress',
            'shipment_type', mto_shipments.shipment_type,
            'shipment_id_abbr', LEFT(mto_shipments.id::TEXT, 5),
            'shipment_locator', mto_shipments.shipment_locator
          )
        )
      )::TEXT AS context,
      moves.id AS move_id
    FROM audit_history a1
    JOIN audit_hist_temp a2 ON (a2.changed_data->>'tertiary_pickup_address_id')::uuid = a1.object_id AND a1.table_name = 'addresses'
    JOIN mto_shipments ON a2.object_id = mto_shipments.id
    JOIN moves ON mto_shipments.move_id = moves.id
    WHERE a1.table_name = 'addresses'
      AND moves.id = p_move_id
    GROUP BY a1.id, moves.id;
  END IF;
END;
$$ LANGUAGE plpgsql;


-- ======================================================
-- Sub-function: populate addresses - ppm pickup
-- ======================================================
CREATE OR REPLACE FUNCTION fn_populate_addresses_ppm_pickup(p_move_id UUID)
RETURNS void AS
$$
DECLARE
  v_count INTEGER;
BEGIN
  SELECT COUNT(*)
    INTO v_count
    FROM audit_history a1
    JOIN audit_hist_temp a2 ON (a2.changed_data->>'pickup_postal_address_id')::uuid = a1.object_id AND a1.table_name = 'addresses'
    JOIN ppm_shipments ON a2.object_id = ppm_shipments.id
    JOIN mto_shipments ON ppm_shipments.shipment_id = mto_shipments.id
    JOIN moves ON mto_shipments.move_id = moves.id
   WHERE moves.id = p_move_id;

  IF v_count > 0 THEN
    INSERT INTO audit_hist_temp
    SELECT
      a1.*,
      jsonb_agg(
        jsonb_strip_nulls(
          jsonb_build_object(
            'address_type', 'pickupAddress',
            'shipment_type', mto_shipments.shipment_type,
            'shipment_id_abbr', LEFT(mto_shipments.id::TEXT, 5),
            'shipment_locator', mto_shipments.shipment_locator
          )
        )
      )::TEXT AS context,
      moves.id AS move_id
    FROM audit_history a1
    JOIN audit_hist_temp a2 ON (a2.changed_data->>'pickup_postal_address_id')::uuid = a1.object_id AND a1.table_name = 'addresses'
    JOIN ppm_shipments ON a2.object_id = ppm_shipments.id
    JOIN mto_shipments ON ppm_shipments.shipment_id = mto_shipments.id
    JOIN moves ON mto_shipments.move_id = moves.id
    WHERE a1.table_name = 'addresses'
      AND moves.id = p_move_id
    GROUP BY a1.id, moves.id;
  END IF;
END;
$$ LANGUAGE plpgsql;


-- ======================================================
-- Sub-function: populate addresses - ppm sec pickup
-- ======================================================
CREATE OR REPLACE FUNCTION fn_populate_addresses_ppm_secondary_pickup(p_move_id UUID)
RETURNS void AS
$$
DECLARE
  v_count INTEGER;
BEGIN
  SELECT COUNT(*)
    INTO v_count
    FROM audit_history a1
    JOIN audit_hist_temp a2 ON (a2.changed_data->>'secondary_pickup_postal_address_id')::uuid = a1.object_id AND a1.table_name = 'addresses'
    JOIN ppm_shipments ON a2.object_id = ppm_shipments.id
    JOIN mto_shipments ON ppm_shipments.shipment_id = mto_shipments.id
    JOIN moves ON mto_shipments.move_id = moves.id
   WHERE moves.id = p_move_id;

  IF v_count > 0 THEN
    INSERT INTO audit_hist_temp
    SELECT
      a1.*,
      jsonb_agg(
        jsonb_strip_nulls(
          jsonb_build_object(
            'address_type', 'secondaryPickupAddress',
            'shipment_type', mto_shipments.shipment_type,
            'shipment_id_abbr', LEFT(mto_shipments.id::TEXT, 5),
            'shipment_locator', mto_shipments.shipment_locator
          )
        )
      )::TEXT AS context,
      moves.id AS move_id
    FROM audit_history a1
    JOIN audit_hist_temp a2 ON (a2.changed_data->>'secondary_pickup_postal_address_id')::uuid = a1.object_id AND a1.table_name = 'addresses'
    JOIN ppm_shipments ON a2.object_id = ppm_shipments.id
    JOIN mto_shipments ON ppm_shipments.shipment_id = mto_shipments.id
    JOIN moves ON mto_shipments.move_id = moves.id
    WHERE a1.table_name = 'addresses'
      AND moves.id = p_move_id
    GROUP BY a1.id, moves.id;
  END IF;
END;
$$ LANGUAGE plpgsql;


-- ======================================================
-- Sub-function: populate addresses - ppm tert pickup
-- ======================================================
CREATE OR REPLACE FUNCTION fn_populate_addresses_ppm_tertiary_pickup(p_move_id UUID)
RETURNS void AS
$$
DECLARE
  v_count INTEGER;
BEGIN
  SELECT COUNT(*)
    INTO v_count
    FROM audit_history a1
    JOIN audit_hist_temp a2 ON (a2.changed_data->>'tertiary_pickup_postal_address_id')::uuid = a1.object_id AND a1.table_name = 'addresses'
    JOIN ppm_shipments ON a2.object_id = ppm_shipments.id
    JOIN mto_shipments ON ppm_shipments.shipment_id = mto_shipments.id
    JOIN moves ON mto_shipments.move_id = moves.id
   WHERE moves.id = p_move_id;

  IF v_count > 0 THEN
    INSERT INTO audit_hist_temp
    SELECT
      a1.*,
      jsonb_agg(
        jsonb_strip_nulls(
          jsonb_build_object(
            'address_type', 'tertiaryPickupAddress',
            'shipment_type', mto_shipments.shipment_type,
            'shipment_id_abbr', LEFT(mto_shipments.id::TEXT, 5),
            'shipment_locator', mto_shipments.shipment_locator
          )
        )
      )::TEXT AS context,
      moves.id AS move_id
    FROM audit_history a1
    JOIN audit_hist_temp a2 ON (a2.changed_data->>'tertiary_pickup_postal_address_id')::uuid = a1.object_id AND a1.table_name = 'addresses'
    JOIN ppm_shipments ON a2.object_id = ppm_shipments.id
    JOIN mto_shipments ON ppm_shipments.shipment_id = mto_shipments.id
    JOIN moves ON mto_shipments.move_id = moves.id
    WHERE a1.table_name = 'addresses'
      AND moves.id = p_move_id
    GROUP BY a1.id, moves.id;
  END IF;
END;
$$ LANGUAGE plpgsql;


-- ======================================================
-- Sub-function: populate addresses - ppm dest
-- ======================================================
CREATE OR REPLACE FUNCTION fn_populate_addresses_ppm_destination(p_move_id UUID)
RETURNS void AS
$$
DECLARE
  v_count INTEGER;
BEGIN
  SELECT COUNT(*) INTO v_count
    FROM audit_history a1
    JOIN audit_hist_temp a2 ON (a2.changed_data->>'destination_postal_address_id')::uuid = a1.object_id AND a1.table_name = 'addresses'
    JOIN ppm_shipments ON a2.object_id = ppm_shipments.id
    JOIN mto_shipments ON ppm_shipments.shipment_id = mto_shipments.id
    JOIN moves ON mto_shipments.move_id = moves.id
   WHERE moves.id = p_move_id;

  IF v_count > 0 THEN
    INSERT INTO audit_hist_temp
    SELECT
      a1.*,
      jsonb_agg(jsonb_strip_nulls(jsonb_build_object(
        'address_type', 'destinationAddress',
        'shipment_type', mto_shipments.shipment_type,
        'shipment_id_abbr', LEFT(mto_shipments.id::TEXT, 5),
        'shipment_locator', mto_shipments.shipment_locator
      )))::TEXT AS context,
      moves.id AS move_id
    FROM audit_history a1
    JOIN audit_hist_temp a2 ON (a2.changed_data->>'destination_postal_address_id')::uuid = a1.object_id AND a1.table_name = 'addresses'
    JOIN ppm_shipments ON a2.object_id = ppm_shipments.id
    JOIN mto_shipments ON ppm_shipments.shipment_id = mto_shipments.id
    JOIN moves ON mto_shipments.move_id = moves.id
    WHERE moves.id = p_move_id
    GROUP BY a1.id, moves.id;
  END IF;
END;
$$ LANGUAGE plpgsql;


-- ======================================================
-- Sub-function: populate addresses - ppm secondary dest
-- ======================================================
CREATE OR REPLACE FUNCTION fn_populate_addresses_ppm_secondary_destination(p_move_id UUID)
RETURNS void AS
$$
DECLARE
  v_count INTEGER;
BEGIN
  SELECT COUNT(*) INTO v_count
    FROM audit_history a1
    JOIN audit_hist_temp a2 ON (a2.changed_data->>'secondary_destination_postal_address_id')::uuid = a1.object_id
                             AND a1.table_name = 'addresses'
    JOIN ppm_shipments ON a2.object_id = ppm_shipments.id
    JOIN mto_shipments ON ppm_shipments.shipment_id = mto_shipments.id
    JOIN moves ON mto_shipments.move_id = moves.id
   WHERE moves.id = p_move_id;

  IF v_count > 0 THEN
    INSERT INTO audit_hist_temp
    SELECT
      a1.*,
      jsonb_agg(jsonb_strip_nulls(jsonb_build_object(
        'address_type', 'secondaryDestinationAddress',
        'shipment_type', mto_shipments.shipment_type,
        'shipment_id_abbr', LEFT(mto_shipments.id::TEXT, 5),
        'shipment_locator', mto_shipments.shipment_locator
      )))::TEXT AS context,
      moves.id AS move_id
    FROM audit_history a1
    JOIN audit_hist_temp a2 ON (a2.changed_data->>'secondary_destination_postal_address_id')::uuid = a1.object_id
                             AND a1.table_name = 'addresses'
    JOIN ppm_shipments ON a2.object_id = ppm_shipments.id
    JOIN mto_shipments ON ppm_shipments.shipment_id = mto_shipments.id
    JOIN moves ON mto_shipments.move_id = moves.id
    WHERE moves.id = p_move_id
    GROUP BY a1.id, moves.id;
  END IF;
END;
$$ LANGUAGE plpgsql;


-- ======================================================
-- Sub-function: populate addresses - ppm tertiary dest
-- ======================================================
CREATE OR REPLACE FUNCTION fn_populate_addresses_ppm_tertiary_destination(p_move_id UUID)
RETURNS void AS
$$
DECLARE
  v_count INTEGER;
BEGIN
  SELECT COUNT(*) INTO v_count
    FROM audit_history a1
    JOIN audit_hist_temp a2 ON (a2.changed_data->>'tertiary_destination_postal_address_id')::uuid = a1.object_id
                             AND a1.table_name = 'addresses'
    JOIN ppm_shipments ON a2.object_id = ppm_shipments.id
    JOIN mto_shipments ON ppm_shipments.shipment_id = mto_shipments.id
    JOIN moves ON mto_shipments.move_id = moves.id
   WHERE moves.id = p_move_id;

  IF v_count > 0 THEN
    INSERT INTO audit_hist_temp
    SELECT
      a1.*,
      jsonb_agg(jsonb_strip_nulls(jsonb_build_object(
        'address_type', 'tertiaryDestinationAddress',
        'shipment_type', mto_shipments.shipment_type,
        'shipment_id_abbr', LEFT(mto_shipments.id::TEXT, 5),
        'shipment_locator', mto_shipments.shipment_locator
      )))::TEXT AS context,
      moves.id AS move_id
    FROM audit_history a1
    JOIN audit_hist_temp a2 ON (a2.changed_data->>'tertiary_destination_postal_address_id')::uuid = a1.object_id
                             AND a1.table_name = 'addresses'
    JOIN ppm_shipments ON a2.object_id = ppm_shipments.id
    JOIN mto_shipments ON ppm_shipments.shipment_id = mto_shipments.id
    JOIN moves ON mto_shipments.move_id = moves.id
    WHERE moves.id = p_move_id
    GROUP BY a1.id, moves.id;
  END IF;
END;
$$ LANGUAGE plpgsql;


-- ======================================================
-- Sub-function: populate addresses - service member res
-- ======================================================
CREATE OR REPLACE FUNCTION fn_populate_addresses_service_member_residential(p_move_id UUID)
RETURNS void AS
$$
DECLARE
  v_count INTEGER;
BEGIN
  SELECT COUNT(*) INTO v_count
    FROM addresses
    JOIN service_members ON service_members.residential_address_id = addresses.id
    JOIN orders ON service_members.id = orders.service_member_id
    JOIN moves ON orders.id = moves.orders_id
   WHERE moves.id = p_move_id;

  IF v_count > 0 THEN
    INSERT INTO audit_hist_temp
    SELECT audit_history.*,
      jsonb_agg(jsonb_strip_nulls(jsonb_build_object(
        'address_type', 'residentialAddress'
      )))::TEXT AS context,
      service_members.id::TEXT AS context_id,
      moves.id AS move_id,
      NULL AS shipment_id
    FROM audit_history
    JOIN service_members ON service_members.residential_address_id = audit_history.object_id AND audit_history.table_name = 'addresses'
    JOIN orders ON service_members.id = orders.service_member_id
    JOIN moves ON orders.id = moves.orders_id
    WHERE moves.id = p_move_id
    GROUP BY audit_history.id, moves.id, service_members.id;
  END IF;
END;
$$ LANGUAGE plpgsql;


-- ======================================================
-- Sub-function: populate addresses - service member backup
-- ======================================================
CREATE OR REPLACE FUNCTION fn_populate_addresses_service_member_backup_mailing(p_move_id UUID)
RETURNS void AS
$$
DECLARE
  v_count INTEGER;
BEGIN
  SELECT COUNT(*) INTO v_count
    FROM addresses
    JOIN service_members ON service_members.backup_mailing_address_id = addresses.id
    JOIN orders ON service_members.id = orders.service_member_id
    JOIN moves ON orders.id = moves.orders_id
   WHERE moves.id = p_move_id;

  IF v_count > 0 THEN
    INSERT INTO audit_hist_temp
    SELECT audit_history.*,
      jsonb_agg(jsonb_strip_nulls(jsonb_build_object(
        'address_type', 'backupMailingAddress'
      )))::TEXT AS context,
      service_members.id::TEXT AS context_id,
      moves.id AS move_id,
      NULL AS shipment_id
    FROM audit_history
    JOIN service_members ON service_members.backup_mailing_address_id = audit_history.object_id AND audit_history.table_name = 'addresses'
    JOIN orders ON service_members.id = orders.service_member_id
    JOIN moves ON orders.id = moves.orders_id
    WHERE moves.id = p_move_id
    GROUP BY audit_history.id, moves.id, service_members.id;
  END IF;
END;
$$ LANGUAGE plpgsql;


-- ======================================================
-- Sub-function: populate uploads - orders
-- ======================================================
CREATE OR REPLACE FUNCTION fn_populate_uploads_orders(p_move_id UUID)
RETURNS void AS
$$
DECLARE v_count INTEGER;
BEGIN
  SELECT COUNT(*) INTO v_count
  FROM user_uploads
  JOIN documents ON user_uploads.document_id = documents.id
  JOIN orders ON orders.uploaded_orders_id = documents.id
              AND documents.service_member_id = orders.service_member_id
  JOIN moves ON orders.id = moves.orders_id
  JOIN uploads ON user_uploads.upload_id = uploads.id
  WHERE moves.id = p_move_id;

  IF v_count > 0 THEN
    INSERT INTO audit_hist_temp
    SELECT audit_history.*,
           json_agg(json_build_object(
             'filename', uploads.filename,
             'upload_type', 'orders'
           ))::TEXT AS context,
           NULL AS context_id,
           moves.id AS move_id,
           NULL AS shipment_id
    FROM audit_history
    JOIN user_uploads ON user_uploads.id = audit_history.object_id
    JOIN documents ON user_uploads.document_id = documents.id
    JOIN orders ON orders.uploaded_orders_id = documents.id
               AND documents.service_member_id = orders.service_member_id
    JOIN moves ON orders.id = moves.orders_id
    JOIN uploads ON user_uploads.upload_id = uploads.id
    WHERE audit_history.table_name = 'user_uploads'
      AND moves.id = p_move_id
    GROUP BY audit_history.id, moves.id;
  END IF;
END;
$$ LANGUAGE plpgsql;


-- ======================================================
-- Sub-function: populate uploads - amended orders
-- ======================================================
CREATE OR REPLACE FUNCTION fn_populate_uploads_amended_orders(p_move_id UUID)
RETURNS void AS
$$
DECLARE v_count INTEGER;
BEGIN
  SELECT COUNT(*) INTO v_count
  FROM user_uploads
  JOIN documents ON user_uploads.document_id = documents.id
  JOIN orders ON orders.uploaded_amended_orders_id = documents.id
              AND documents.service_member_id = orders.service_member_id
  JOIN moves ON orders.id = moves.orders_id
  JOIN uploads ON user_uploads.upload_id = uploads.id
  WHERE moves.id = p_move_id;

  IF v_count > 0 THEN
    INSERT INTO audit_hist_temp
    SELECT audit_history.*,
           json_agg(json_build_object(
             'filename', uploads.filename,
             'upload_type', 'amendedOrders'
           ))::TEXT AS context,
           NULL AS context_id,
           moves.id AS move_id,
           NULL AS shipment_id
    FROM audit_history
    JOIN user_uploads ON user_uploads.id = audit_history.object_id
    JOIN documents ON user_uploads.document_id = documents.id
    JOIN orders ON orders.uploaded_amended_orders_id = documents.id
               AND documents.service_member_id = orders.service_member_id
    JOIN moves ON orders.id = moves.orders_id
    JOIN uploads ON user_uploads.upload_id = uploads.id
    WHERE audit_history.table_name = 'user_uploads'
      AND moves.id = p_move_id
    GROUP BY audit_history.id, moves.id;
  END IF;
END;
$$ LANGUAGE plpgsql;


-- ======================================================
-- Sub-function: populate uploads - empty weight
-- ======================================================
CREATE OR REPLACE FUNCTION fn_populate_uploads_empty_weight(p_move_id UUID)
RETURNS void AS
$$
DECLARE v_count INTEGER;
BEGIN
  SELECT COUNT(*) INTO v_count
  FROM user_uploads
  JOIN documents ON user_uploads.document_id = documents.id
  JOIN weight_tickets ON weight_tickets.empty_document_id = documents.id
  JOIN ppm_shipments ON ppm_shipments.id = weight_tickets.ppm_shipment_id
  JOIN mto_shipments ON mto_shipments.id = ppm_shipments.shipment_id
  JOIN moves ON mto_shipments.move_id = moves.id
  JOIN uploads ON user_uploads.upload_id = uploads.id
  WHERE moves.id = p_move_id;

  IF v_count > 0 THEN
    INSERT INTO audit_hist_temp
    SELECT audit_history.*,
           json_agg(json_build_object(
             'filename', uploads.filename,
             'upload_type', 'emptyWeightTicket',
             'shipment_type', mto_shipments.shipment_type,
             'shipment_id_abbr', LEFT(mto_shipments.id::TEXT, 5),
             'shipment_locator', mto_shipments.shipment_locator
           ))::TEXT AS context,
           NULL AS context_id,
           moves.id AS move_id
    FROM audit_history
    JOIN user_uploads ON user_uploads.id = audit_history.object_id
    JOIN documents ON user_uploads.document_id = documents.id
    JOIN weight_tickets ON weight_tickets.empty_document_id = documents.id
    JOIN ppm_shipments ON ppm_shipments.id = weight_tickets.ppm_shipment_id
    JOIN mto_shipments ON mto_shipments.id = ppm_shipments.shipment_id
    JOIN moves ON mto_shipments.move_id = moves.id
    JOIN uploads ON user_uploads.upload_id = uploads.id
    WHERE audit_history.table_name = 'user_uploads'
      AND moves.id = p_move_id
    GROUP BY audit_history.id, moves.id;
  END IF;
END;
$$ LANGUAGE plpgsql;


-- ======================================================
-- Sub-function: populate uploads - full weight
-- ======================================================
CREATE OR REPLACE FUNCTION fn_populate_uploads_full_weight(p_move_id UUID)
RETURNS void AS
$$
DECLARE v_count INTEGER;
BEGIN
  SELECT COUNT(*) INTO v_count
  FROM user_uploads
  JOIN documents ON user_uploads.document_id = documents.id
  JOIN weight_tickets ON weight_tickets.full_document_id = documents.id
  JOIN ppm_shipments ON ppm_shipments.id = weight_tickets.ppm_shipment_id
  JOIN mto_shipments ON mto_shipments.id = ppm_shipments.shipment_id
  JOIN moves ON mto_shipments.move_id = moves.id
  JOIN uploads ON user_uploads.upload_id = uploads.id
  WHERE moves.id = p_move_id;

  IF v_count > 0 THEN
    INSERT INTO audit_hist_temp
    SELECT audit_history.*,
           json_agg(json_build_object(
             'filename', uploads.filename,
             'upload_type', 'fullWeightTicket',
             'shipment_type', mto_shipments.shipment_type,
             'shipment_id_abbr', LEFT(mto_shipments.id::TEXT, 5),
             'shipment_locator', mto_shipments.shipment_locator
           ))::TEXT AS context,
           NULL AS context_id,
           moves.id AS move_id
    FROM audit_history
    JOIN user_uploads ON user_uploads.id = audit_history.object_id
    JOIN documents ON user_uploads.document_id = documents.id
    JOIN weight_tickets ON weight_tickets.full_document_id = documents.id
    JOIN ppm_shipments ON ppm_shipments.id = weight_tickets.ppm_shipment_id
    JOIN mto_shipments ON mto_shipments.id = ppm_shipments.shipment_id
    JOIN moves ON mto_shipments.move_id = moves.id
    JOIN uploads ON user_uploads.upload_id = uploads.id
    WHERE audit_history.table_name = 'user_uploads'
      AND moves.id = p_move_id
    GROUP BY audit_history.id, moves.id;
  END IF;
END;
$$ LANGUAGE plpgsql;


-- ======================================================
-- Sub-function: populate uploads - trailer weight
-- ======================================================
CREATE OR REPLACE FUNCTION fn_populate_uploads_trailer_weight(p_move_id UUID)
RETURNS void AS
$$
DECLARE v_count INTEGER;
BEGIN
  SELECT COUNT(*) INTO v_count
  FROM user_uploads
  JOIN documents ON user_uploads.document_id = documents.id
  JOIN weight_tickets ON weight_tickets.proof_of_trailer_ownership_document_id = documents.id
  JOIN ppm_shipments ON ppm_shipments.id = weight_tickets.ppm_shipment_id
  JOIN mto_shipments ON mto_shipments.id = ppm_shipments.shipment_id
  JOIN moves ON mto_shipments.move_id = moves.id
  JOIN uploads ON user_uploads.upload_id = uploads.id
  WHERE moves.id = p_move_id;

  IF v_count > 0 THEN
    INSERT INTO audit_hist_temp
    SELECT audit_history.*,
           json_agg(json_build_object(
             'filename', uploads.filename,
             'upload_type', 'trailerWeightTicket',
             'shipment_type', mto_shipments.shipment_type,
             'shipment_id_abbr', LEFT(mto_shipments.id::TEXT, 5),
             'shipment_locator', mto_shipments.shipment_locator
           ))::TEXT AS context,
           NULL AS context_id,
           moves.id AS move_id
    FROM audit_history
    JOIN user_uploads ON user_uploads.id = audit_history.object_id
    JOIN documents ON user_uploads.document_id = documents.id
    JOIN weight_tickets ON weight_tickets.proof_of_trailer_ownership_document_id = documents.id
    JOIN ppm_shipments ON ppm_shipments.id = weight_tickets.ppm_shipment_id
    JOIN mto_shipments ON mto_shipments.id = ppm_shipments.shipment_id
    JOIN moves ON mto_shipments.move_id = moves.id
    JOIN uploads ON user_uploads.upload_id = uploads.id
    WHERE audit_history.table_name = 'user_uploads'
      AND moves.id = p_move_id
    GROUP BY audit_history.id, moves.id;
  END IF;
END;
$$ LANGUAGE plpgsql;


-- ======================================================
-- Sub-function: populate uploads - pro gear
-- ======================================================
CREATE OR REPLACE FUNCTION fn_populate_uploads_pro_gear(p_move_id UUID)
RETURNS void AS
$$
DECLARE v_count INTEGER;
BEGIN
  SELECT COUNT(*) INTO v_count
  FROM user_uploads
  JOIN documents ON user_uploads.document_id = documents.id
  JOIN progear_weight_tickets ON progear_weight_tickets.document_id = documents.id AND progear_weight_tickets.belongs_to_self = true
  JOIN ppm_shipments ON ppm_shipments.id = progear_weight_tickets.ppm_shipment_id
  JOIN mto_shipments ON mto_shipments.id = ppm_shipments.shipment_id
  JOIN moves ON mto_shipments.move_id = moves.id
  JOIN uploads ON user_uploads.upload_id = uploads.id
  WHERE moves.id = p_move_id;

  IF v_count > 0 THEN
    INSERT INTO audit_hist_temp
    SELECT audit_history.*,
           json_agg(json_build_object(
             'filename', uploads.filename,
             'upload_type', 'proGearWeightTicket',
             'shipment_type', mto_shipments.shipment_type,
             'shipment_id_abbr', LEFT(mto_shipments.id::TEXT, 5),
             'shipment_locator', mto_shipments.shipment_locator
           ))::TEXT AS context,
           NULL AS context_id,
           moves.id AS move_id
    FROM audit_history
    JOIN user_uploads ON user_uploads.id = audit_history.object_id
    JOIN documents ON user_uploads.document_id = documents.id
    JOIN progear_weight_tickets ON progear_weight_tickets.document_id = documents.id AND progear_weight_tickets.belongs_to_self = true
    JOIN ppm_shipments ON ppm_shipments.id = progear_weight_tickets.ppm_shipment_id
    JOIN mto_shipments ON mto_shipments.id = ppm_shipments.shipment_id
    JOIN moves ON mto_shipments.move_id = moves.id
    JOIN uploads ON user_uploads.upload_id = uploads.id
    WHERE audit_history.table_name = 'user_uploads'
      AND moves.id = p_move_id
    GROUP BY audit_history.id, moves.id;
  END IF;
END;
$$ LANGUAGE plpgsql;


-- ======================================================
-- Sub-function: populate uploads - spouse pro gear
-- ======================================================
CREATE OR REPLACE FUNCTION fn_populate_uploads_spouse_pro_gear(p_move_id UUID)
RETURNS void AS
$$
DECLARE v_count INTEGER;
BEGIN
  SELECT COUNT(*) INTO v_count
  FROM user_uploads
  JOIN documents ON user_uploads.document_id = documents.id
  JOIN progear_weight_tickets ON progear_weight_tickets.document_id = documents.id AND coalesce(progear_weight_tickets.belongs_to_self, false) = false
  JOIN ppm_shipments ON ppm_shipments.id = progear_weight_tickets.ppm_shipment_id
  JOIN mto_shipments ON mto_shipments.id = ppm_shipments.shipment_id
  JOIN moves ON mto_shipments.move_id = moves.id
  JOIN uploads ON user_uploads.upload_id = uploads.id
  WHERE moves.id = p_move_id;

  IF v_count > 0 THEN
    INSERT INTO audit_hist_temp
    SELECT audit_history.*,
           json_agg(json_build_object(
             'filename', uploads.filename,
             'upload_type', 'spouseProGearWeightTicket',
             'shipment_type', mto_shipments.shipment_type,
             'shipment_id_abbr', LEFT(mto_shipments.id::TEXT, 5),
             'shipment_locator', mto_shipments.shipment_locator
           ))::TEXT AS context,
           NULL AS context_id,
           moves.id AS move_id
    FROM audit_history
    JOIN user_uploads ON user_uploads.id = audit_history.object_id
    JOIN documents ON user_uploads.document_id = documents.id
    JOIN progear_weight_tickets ON progear_weight_tickets.document_id = documents.id AND coalesce(progear_weight_tickets.belongs_to_self, false) = false
    JOIN ppm_shipments ON ppm_shipments.id = progear_weight_tickets.ppm_shipment_id
    JOIN mto_shipments ON mto_shipments.id = ppm_shipments.shipment_id
    JOIN moves ON mto_shipments.move_id = moves.id
    JOIN uploads ON user_uploads.upload_id = uploads.id
    WHERE audit_history.table_name = 'user_uploads'
      AND moves.id = p_move_id
    GROUP BY audit_history.id, moves.id;
  END IF;
END;
$$ LANGUAGE plpgsql;


-- ======================================================
-- Sub-function: populate uploads - expense receipt
-- ======================================================
CREATE OR REPLACE FUNCTION fn_populate_uploads_expense_receipt(p_move_id UUID)
RETURNS void AS
$$
DECLARE v_count INTEGER;
BEGIN
  SELECT COUNT(*) INTO v_count
  FROM user_uploads
  JOIN documents ON user_uploads.document_id = documents.id
  JOIN moving_expenses ON moving_expenses.document_id = documents.id
  JOIN ppm_shipments ON ppm_shipments.id = moving_expenses.ppm_shipment_id
  JOIN mto_shipments ON mto_shipments.id = ppm_shipments.shipment_id
  JOIN moves ON mto_shipments.move_id = moves.id
  JOIN uploads ON user_uploads.upload_id = uploads.id
  WHERE moves.id = p_move_id;

  IF v_count > 0 THEN
    INSERT INTO audit_hist_temp
    SELECT audit_history.*,
           json_agg(json_build_object(
             'filename', uploads.filename,
             'upload_type', 'expenseReceipt',
             'shipment_type', mto_shipments.shipment_type,
             'shipment_id_abbr', LEFT(mto_shipments.id::TEXT, 5),
             'moving_expense_type', moving_expenses.moving_expense_type::TEXT,
             'shipment_locator', mto_shipments.shipment_locator
           ))::TEXT AS context,
           NULL AS context_id,
           moves.id AS move_id
    FROM audit_history
    JOIN user_uploads ON user_uploads.id = audit_history.object_id
    JOIN documents ON user_uploads.document_id = documents.id
    JOIN moving_expenses ON moving_expenses.document_id = documents.id
    JOIN ppm_shipments ON ppm_shipments.id = moving_expenses.ppm_shipment_id
    JOIN mto_shipments ON mto_shipments.id = ppm_shipments.shipment_id
    JOIN moves ON mto_shipments.move_id = moves.id
    JOIN uploads ON user_uploads.upload_id = uploads.id
    WHERE audit_history.table_name = 'user_uploads'
      AND moves.id = p_move_id
    GROUP BY audit_history.id, moves.id;
  END IF;
END;
$$ LANGUAGE plpgsql;


-- ======================================================
-- Sub-function: populate backup contacts
-- ======================================================
CREATE OR REPLACE FUNCTION fn_populate_backup_contacts(p_move_id UUID)
RETURNS void AS
$$
DECLARE v_count INTEGER;
BEGIN
  SELECT COUNT(*) INTO v_count
  FROM backup_contacts
  JOIN service_members ON service_members.id = backup_contacts.service_member_id
  JOIN orders ON orders.service_member_id = service_members.id
  JOIN moves ON moves.orders_id = orders.id
  WHERE moves.id = p_move_id;

  IF v_count > 0 THEN
    INSERT INTO audit_hist_temp
    SELECT audit_history.*,
           NULL AS context,
           NULL AS context_id,
           moves.id AS move_id,
           NULL AS shipment_id
    FROM audit_history
    JOIN backup_contacts ON backup_contacts.id = audit_history.object_id
    JOIN service_members ON service_members.id = backup_contacts.service_member_id
    JOIN orders ON orders.service_member_id = service_members.id
    JOIN moves ON moves.orders_id = orders.id
    WHERE audit_history.table_name = 'backup_contacts'
      AND moves.id = p_move_id
    GROUP BY audit_history.id, moves.id;
  END IF;
END;
$$ LANGUAGE plpgsql;


-- ======================================================
-- Sub-function: populate doc review - weights
-- ======================================================
CREATE OR REPLACE FUNCTION fn_populate_doc_review_weight(p_move_id UUID)
RETURNS void AS
$$
DECLARE v_count INTEGER;
BEGIN
  SELECT COUNT(*) INTO v_count
  FROM audit_history
  JOIN weight_tickets ON weight_tickets.id = audit_history.object_id
  JOIN ppm_shipments ON ppm_shipments.id = weight_tickets.ppm_shipment_id
  JOIN mto_shipments ON mto_shipments.id = ppm_shipments.shipment_id
  JOIN moves ON mto_shipments.move_id = moves.id
  WHERE moves.id = p_move_id
    AND audit_history.table_name = 'weight_tickets';

  IF v_count > 0 THEN
    INSERT INTO audit_hist_temp
    SELECT audit_history.*,
           jsonb_agg(jsonb_strip_nulls(jsonb_build_object(
             'shipment_type', mto_shipments.shipment_type,
             'shipment_id_abbr', LEFT(mto_shipments.id::TEXT, 5),
             'shipment_locator', mto_shipments.shipment_locator
           )))::TEXT AS context,
           moves.id AS move_id
    FROM audit_history
    JOIN weight_tickets ON weight_tickets.id = audit_history.object_id
    JOIN ppm_shipments ON ppm_shipments.id = weight_tickets.ppm_shipment_id
    JOIN mto_shipments ON mto_shipments.id = ppm_shipments.shipment_id
    JOIN moves ON mto_shipments.move_id = moves.id
    WHERE moves.id = p_move_id
      AND audit_history.table_name = 'weight_tickets'
    GROUP BY audit_history.id, moves.id;
  END IF;
END;
$$ LANGUAGE plpgsql;


-- ======================================================
-- Sub-function: populate doc review - pro gear
-- ======================================================
CREATE OR REPLACE FUNCTION fn_populate_doc_review_progear(p_move_id UUID)
RETURNS void AS
$$
DECLARE v_count INTEGER;
BEGIN
  SELECT COUNT(*) INTO v_count
  FROM audit_history
  JOIN progear_weight_tickets ON progear_weight_tickets.id = audit_history.object_id
  JOIN ppm_shipments ON ppm_shipments.id = progear_weight_tickets.ppm_shipment_id
  JOIN mto_shipments ON mto_shipments.id = ppm_shipments.shipment_id
  JOIN moves ON mto_shipments.move_id = moves.id
  WHERE moves.id = p_move_id
    AND audit_history.table_name = 'progear_weight_tickets';

  IF v_count > 0 THEN
    INSERT INTO audit_hist_temp
    SELECT audit_history.*,
           jsonb_agg(jsonb_strip_nulls(jsonb_build_object(
             'shipment_type', mto_shipments.shipment_type,
             'shipment_id_abbr', LEFT(mto_shipments.id::TEXT, 5),
             'shipment_locator', mto_shipments.shipment_locator
           )))::TEXT AS context,
           moves.id AS move_id
    FROM audit_history
    JOIN progear_weight_tickets ON progear_weight_tickets.id = audit_history.object_id
    JOIN ppm_shipments ON ppm_shipments.id = progear_weight_tickets.ppm_shipment_id
    JOIN mto_shipments ON mto_shipments.id = ppm_shipments.shipment_id
    JOIN moves ON mto_shipments.move_id = moves.id
    WHERE moves.id = p_move_id
      AND audit_history.table_name = 'progear_weight_tickets'
    GROUP BY audit_history.id, moves.id;
  END IF;
END;
$$ LANGUAGE plpgsql;


-- ======================================================
-- Sub-function: populate doc review - expenses
-- ======================================================
CREATE OR REPLACE FUNCTION fn_populate_doc_review_expenses(p_move_id UUID)
RETURNS void AS
$$
DECLARE v_count INTEGER;
BEGIN
  SELECT COUNT(*) INTO v_count
  FROM audit_history
  JOIN moving_expenses ON moving_expenses.id = audit_history.object_id
  JOIN ppm_shipments ON ppm_shipments.id = moving_expenses.ppm_shipment_id
  JOIN mto_shipments ON mto_shipments.id = ppm_shipments.shipment_id
  JOIN moves ON mto_shipments.move_id = moves.id
  WHERE moves.id = p_move_id
    AND audit_history.table_name = 'moving_expenses';

  IF v_count > 0 THEN
    INSERT INTO audit_hist_temp
    SELECT audit_history.*,
           jsonb_agg(jsonb_strip_nulls(jsonb_build_object(
             'shipment_type', mto_shipments.shipment_type,
             'shipment_id_abbr', LEFT(mto_shipments.id::TEXT, 5),
             'moving_expense_type', moving_expenses.moving_expense_type,
             'shipment_locator', mto_shipments.shipment_locator
           )))::TEXT AS context,
           moves.id AS move_id
    FROM audit_history
    JOIN moving_expenses ON moving_expenses.id = audit_history.object_id
    JOIN ppm_shipments ON ppm_shipments.id = moving_expenses.ppm_shipment_id
    JOIN mto_shipments ON mto_shipments.id = ppm_shipments.shipment_id
    JOIN moves ON mto_shipments.move_id = moves.id
    WHERE moves.id = p_move_id
      AND audit_history.table_name = 'moving_expenses'
    GROUP BY audit_history.id, moves.id;
  END IF;
END;
$$ LANGUAGE plpgsql;


-- ======================================================
-- Sub-function: populate gsr appeals
-- ======================================================
CREATE OR REPLACE FUNCTION fn_populate_gsr_appeals(p_move_id UUID)
RETURNS void AS
$$
DECLARE v_count INTEGER;
BEGIN
  SELECT COUNT(*) INTO v_count
  FROM gsr_appeals
  JOIN evaluation_reports ON gsr_appeals.evaluation_report_id = evaluation_reports.id
  LEFT JOIN report_violations ON gsr_appeals.report_violation_id = report_violations.id
  LEFT JOIN pws_violations ON report_violations.violation_id = pws_violations.id
  JOIN moves ON evaluation_reports.move_id = moves.id
  WHERE moves.id = p_move_id;

  IF v_count > 0 THEN
    INSERT INTO audit_hist_temp
    SELECT audit_history.*,
           jsonb_agg(jsonb_build_object(
             'evaluation_report_type', evaluation_reports.type,
             'violation_paragraph_number', pws_violations.paragraph_number,
             'violation_title', pws_violations.title,
             'violation_summary', pws_violations.requirement_summary
           ))::TEXT AS context,
           NULL AS context_id,
           moves.id AS move_id,
           NULL AS shipment_id
    FROM audit_history
    JOIN gsr_appeals ON gsr_appeals.id = audit_history.object_id
    JOIN evaluation_reports ON gsr_appeals.evaluation_report_id = evaluation_reports.id
    LEFT JOIN report_violations ON gsr_appeals.report_violation_id = report_violations.id
    LEFT JOIN pws_violations ON report_violations.violation_id = pws_violations.id
    JOIN moves ON evaluation_reports.move_id = moves.id
    WHERE audit_history.table_name = 'gsr_appeals'
      AND moves.id = p_move_id
    GROUP BY audit_history.id, moves.id;
  END IF;
END;
$$ LANGUAGE plpgsql;


-- ======================================================
-- Sub-function: populate shipment address updates
-- ======================================================
CREATE OR REPLACE FUNCTION fn_populate_shipment_address_updates(p_move_id UUID)
RETURNS void AS
$$
DECLARE v_count INTEGER;
BEGIN
  SELECT COUNT(*) INTO v_count
  FROM shipment_address_updates
  JOIN mto_shipments ON shipment_address_updates.shipment_id = mto_shipments.id
  JOIN moves ON mto_shipments.move_id = moves.id
  WHERE moves.id = p_move_id;

  IF v_count > 0 THEN
    INSERT INTO audit_hist_temp
    SELECT audit_history.*,
           jsonb_agg(jsonb_build_object(
             'status', shipment_address_updates.status
           ))::TEXT AS context,
           NULL AS context_id,
           moves.id AS move_id
    FROM audit_history
    JOIN shipment_address_updates ON shipment_address_updates.id = audit_history.object_id
    JOIN mto_shipments ON shipment_address_updates.shipment_id = mto_shipments.id
    JOIN moves ON mto_shipments.move_id = moves.id
    WHERE audit_history.table_name = 'shipment_address_updates'
      AND moves.id = p_move_id
    GROUP BY audit_history.id, moves.id;
  END IF;
END;
$$ LANGUAGE plpgsql;

-- ======================================================
-- Sub-function: populate sit extension updates
-- ======================================================
CREATE OR REPLACE FUNCTION fn_populate_sit_extensions(p_move_id UUID)
RETURNS void AS
$$
DECLARE v_count INTEGER;
BEGIN
  SELECT COUNT(*) INTO v_count
  FROM audit_history
  JOIN sit_extensions ON sit_extensions.id = audit_history.object_id
  JOIN mto_shipments ON mto_shipments.id = sit_extensions.mto_shipment_id
  JOIN moves ON mto_shipments.move_id = moves.id
  WHERE moves.id = p_move_id
    AND audit_history.table_name = 'sit_extensions';

  IF v_count > 0 THEN
    INSERT INTO audit_hist_temp
    SELECT audit_history.*,
           jsonb_agg(jsonb_strip_nulls(jsonb_build_object(
             'shipment_type', mto_shipments.shipment_type,
             'shipment_id_abbr', LEFT(mto_shipments.id::TEXT, 5),
             'shipment_locator', mto_shipments.shipment_locator
           )))::TEXT AS context,
           moves.id AS move_id
    FROM audit_history
    JOIN sit_extensions ON sit_extensions.id = audit_history.object_id
    JOIN mto_shipments ON mto_shipments.id = sit_extensions.mto_shipment_id
    JOIN moves ON mto_shipments.move_id = moves.id
    WHERE moves.id = p_move_id
      AND audit_history.table_name = 'sit_extensions'
    GROUP BY audit_history.id, moves.id;
  END IF;
END;
$$ LANGUAGE plpgsql;


-- ============================================
-- ============================================
-- Main Function: fetch_move_history
-- ============================================
-- ============================================
CREATE OR REPLACE FUNCTION public.fetch_move_history (
    move_code text,
    page integer DEFAULT 1,
    per_page integer DEFAULT 20,
    sort text DEFAULT NULL::text,
    sort_direction text DEFAULT NULL::text
)
RETURNS TABLE (
    id uuid,
    schema_name text,
    table_name text,
    relid oid,
    object_id uuid,
    session_userid uuid,
    event_name text,
    action_tstamp_tx timestamptz,
    action_tstamp_stm timestamptz,
    action_tstamp_clk timestamptz,
    transaction_id int8,
    client_query text,
    "action" text,
    old_data jsonb,
    changed_data jsonb,
    statement_only bool,
    context text,
    context_id text,
    move_id uuid,
    shipment_id uuid,
    session_user_first_name text,
    session_user_last_name text,
    session_user_email text,
    session_user_telephone text,
    seq_num int
)
AS $$
DECLARE
    v_move_id UUID;
    offset_value INT := (GREATEST(page, 1) - 1) * GREATEST(per_page, 1);
    v_count INT;
BEGIN
    -- Resolve move ID
    v_move_id := fn_get_move_id(move_code);

    -- Create temp table
    PERFORM fn_create_audit_temp_table();

    -- Populate each section
    PERFORM fn_populate_move_history_moves(v_move_id);
    PERFORM fn_populate_move_history_mto_shipments(v_move_id);
    PERFORM fn_populate_move_history_orders(v_move_id);
    PERFORM fn_populate_move_history_service_items(v_move_id);
    PERFORM fn_populate_mto_agents(v_move_id);
    PERFORM fn_populate_reweighs(v_move_id);
    PERFORM fn_populate_service_members(v_move_id);
    PERFORM fn_populate_ppm_shipments(v_move_id);
    PERFORM fn_populate_addresses_destination(v_move_id);
    PERFORM fn_populate_addresses_secondary_destination(v_move_id);
    PERFORM fn_populate_addresses_tertiary_destination(v_move_id);
    PERFORM fn_populate_addresses_pickup(v_move_id);
    PERFORM fn_populate_addresses_secondary_pickup(v_move_id);
    PERFORM fn_populate_addresses_tertiary_pickup(v_move_id);
    PERFORM fn_populate_addresses_ppm_pickup(v_move_id);
    PERFORM fn_populate_addresses_ppm_secondary_pickup(v_move_id);
    PERFORM fn_populate_addresses_ppm_tertiary_pickup(v_move_id);
    PERFORM fn_populate_addresses_ppm_destination(v_move_id);
    PERFORM fn_populate_addresses_ppm_secondary_destination(v_move_id);
    PERFORM fn_populate_addresses_ppm_tertiary_destination(v_move_id);
    PERFORM fn_populate_addresses_service_member_residential(v_move_id);
    PERFORM fn_populate_addresses_service_member_backup_mailing(v_move_id);
    PERFORM fn_populate_uploads_orders(v_move_id);
    PERFORM fn_populate_uploads_amended_orders(v_move_id);
    PERFORM fn_populate_uploads_empty_weight(v_move_id);
    PERFORM fn_populate_uploads_full_weight(v_move_id);
    PERFORM fn_populate_uploads_trailer_weight(v_move_id);
    PERFORM fn_populate_uploads_pro_gear(v_move_id);
    PERFORM fn_populate_uploads_spouse_pro_gear(v_move_id);
    PERFORM fn_populate_uploads_expense_receipt(v_move_id);
    PERFORM fn_populate_backup_contacts(v_move_id);
    PERFORM fn_populate_doc_review_weight(v_move_id);
    PERFORM fn_populate_doc_review_progear(v_move_id);
    PERFORM fn_populate_doc_review_expenses(v_move_id);
    PERFORM fn_populate_gsr_appeals(v_move_id);
    PERFORM fn_populate_shipment_address_updates(v_move_id);
    PERFORM fn_populate_move_history_entitlements(v_move_id);
    PERFORM fn_populate_move_history_proof_of_service_docs(v_move_id);
    PERFORM fn_populate_move_history_payment_service_items(v_move_id);
    PERFORM fn_populate_move_history_payment_requests(v_move_id);
    PERFORM fn_populate_move_history_service_item_dimensions(v_move_id);
    PERFORM fn_populate_move_history_service_item_customer_contacts(v_move_id);
    PERFORM fn_populate_sit_extensions(v_move_id);

    -- adding a CTE here to stop duplicate entries because of duplicate user_id values
    -- with this CTE we get one consolidated row of user details
    RETURN QUERY WITH user_info AS (
      SELECT
        ur.user_id,
        MAX(COALESCE(ou.first_name, prime_user_first_name)) AS first_name,
		MAX(ou.last_name) AS last_name,
		MAX(ou.email) AS email,
		MAX(ou.telephone) AS telephone
      FROM users_roles ur
	  LEFT JOIN roles r ON ur.role_id = r.id
      LEFT JOIN office_users ou ON ou.user_id = ur.user_id
	  LEFT JOIN (
			SELECT 'Prime' AS prime_user_first_name
			) prime_users ON r.role_type = 'prime'
      GROUP BY ur.user_id
    )
    SELECT
      x.id,
      x.schema_name,
      x.table_name,
      x.relid,
      x.object_id,
      x.session_userid,
      x.event_name,
      x.action_tstamp_tx,
      x.action_tstamp_stm,
      x.action_tstamp_clk,
      x.transaction_id,
      x.client_query,
      x."action",
      x.old_data,
      x.changed_data,
      x.statement_only,
      x.context,
      x.context_id,
      x.move_id,
      x.shipment_id,
      COALESCE(ui.first_name, sm.first_name) AS session_user_first_name,
      COALESCE(ui.last_name, sm.last_name) AS session_user_last_name,
      COALESCE(ui.email, sm.personal_email) AS session_user_email,
      COALESCE(ui.telephone, sm.telephone) AS session_user_telephone,
      x.seq_num
    FROM audit_hist_temp x
    LEFT JOIN user_info ui ON ui.user_id = x.session_userid
	LEFT JOIN service_members sm ON sm.user_id = x.session_userid
    ORDER BY x.action_tstamp_tx DESC
    LIMIT per_page OFFSET offset_value;
END;
$$ LANGUAGE plpgsql;<|MERGE_RESOLUTION|>--- conflicted
+++ resolved
@@ -82,15 +82,9 @@
                 ''counseling_office_name'',
                 (SELECT transportation_offices.name FROM transportation_offices WHERE transportation_offices.id = uuid(c.counseling_transportation_office_id)),
                 ''assigned_office_user_first_name'',
-<<<<<<< HEAD
                 (SELECT office_users.first_name FROM office_users WHERE office_users.id IN (uuid(c.sc_counseling_assigned_id), uuid(c.sc_closeout_assigned_id), uuid(c.too_task_order_assigned_id), uuid(c.tio_assigned_id), uuid(c.too_destination_assigned_id))),
                 ''assigned_office_user_last_name'',
                 (SELECT office_users.last_name FROM office_users WHERE office_users.id IN (uuid(c.sc_counseling_assigned_id), uuid(c.sc_closeout_assigned_id), uuid(c.too_task_order_assigned_id), uuid(c.tio_assigned_id), uuid(c.too_destination_assigned_id)))
-=======
-                (SELECT office_users.first_name FROM office_users WHERE office_users.id IN (uuid(c.sc_counseling_assigned_id), uuid(c.sc_closeout_assigned_id), uuid(c.too_assigned_id), uuid(c.tio_payment_request_assigned_id), uuid(c.too_destination_assigned_id))),
-                ''assigned_office_user_last_name'',
-                (SELECT office_users.last_name FROM office_users WHERE office_users.id IN (uuid(c.sc_counseling_assigned_id), uuid(c.sc_closeout_assigned_id), uuid(c.too_assigned_id), uuid(c.tio_payment_request_assigned_id), uuid(c.too_destination_assigned_id)))
->>>>>>> 05844be6
             ))
         )::TEXT AS context,
         NULL AS context_id,
@@ -103,15 +97,9 @@
         counseling_transportation_office_id TEXT,
         sc_counseling_assigned_id TEXT,
         sc_closeout_assigned_id TEXT,
-<<<<<<< HEAD
         too_task_order_assigned_id TEXT,
         too_destination_assigned_id TEXT,
-        tio_assigned_id TEXT
-=======
-        too_assigned_id TEXT,
-        too_destination_assigned_id TEXT,
         tio_payment_request_assigned_id TEXT
->>>>>>> 05844be6
     ) ON TRUE
     WHERE audit_history.table_name = ''moves''
         AND NOT (audit_history.event_name IS NULL AND audit_history.changed_data::TEXT LIKE ''%shipment_seq_num%'' AND LENGTH(audit_history.changed_data::TEXT) < 25)
