--- conflicted
+++ resolved
@@ -2,10 +2,7 @@
 -- B-22924  Daniel Jordan  adding sit_extension table to history and updating main func
 -- B 22696 Jon Spight added too destination assignments to history / Audit log
 -- B-23602  Beth Grohmann  fixed join in fn_populate_move_history_mto_shipments
-<<<<<<< HEAD
-=======
 -- B 22696 Jon Spight added too destination assignments to history / Audit log
->>>>>>> a7ee9967
 -- B-23623  Beth Grohmann  fetch_move_history - update final query to pull from all user tables
 
 set client_min_messages = debug;
