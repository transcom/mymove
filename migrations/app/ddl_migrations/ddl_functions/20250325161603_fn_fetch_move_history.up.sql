--- conflicted
+++ resolved
@@ -83,15 +83,9 @@
                 ''counseling_office_name'',
                 (SELECT transportation_offices.name FROM transportation_offices WHERE transportation_offices.id = uuid(c.counseling_transportation_office_id)),
                 ''assigned_office_user_first_name'',
-<<<<<<< HEAD
-                (SELECT office_users.first_name FROM office_users WHERE office_users.id IN (uuid(c.sc_counseling_assigned_id), uuid(c.sc_closeout_assigned_id), uuid(c.too_assigned_id), uuid(c.tio_payment_request_assigned_id), uuid(c.too_destination_assigned_id))),
+                (SELECT office_users.first_name FROM office_users WHERE office_users.id IN (uuid(c.sc_counseling_assigned_id), uuid(c.sc_closeout_assigned_id), uuid(c.too_task_order_assigned_id), uuid(c.tio_payment_request_assigned_id), uuid(c.too_destination_assigned_id))),
                 ''assigned_office_user_last_name'',
-                (SELECT office_users.last_name FROM office_users WHERE office_users.id IN (uuid(c.sc_counseling_assigned_id), uuid(c.sc_closeout_assigned_id), uuid(c.too_assigned_id), uuid(c.tio_payment_request_assigned_id), uuid(c.too_destination_assigned_id)))
-=======
-                (SELECT office_users.first_name FROM office_users WHERE office_users.id IN (uuid(c.sc_counseling_assigned_id), uuid(c.sc_closeout_assigned_id), uuid(c.too_task_order_assigned_id), uuid(c.tio_assigned_id), uuid(c.too_destination_assigned_id))),
-                ''assigned_office_user_last_name'',
-                (SELECT office_users.last_name FROM office_users WHERE office_users.id IN (uuid(c.sc_counseling_assigned_id), uuid(c.sc_closeout_assigned_id), uuid(c.too_task_order_assigned_id), uuid(c.tio_assigned_id), uuid(c.too_destination_assigned_id)))
->>>>>>> 75b6ab9b
+                (SELECT office_users.last_name FROM office_users WHERE office_users.id IN (uuid(c.sc_counseling_assigned_id), uuid(c.sc_closeout_assigned_id), uuid(c.too_task_order_assigned_id), uuid(c.tio_payment_request_assigned_id), uuid(c.too_destination_assigned_id)))
             ))
         )::TEXT AS context,
         NULL AS context_id,
