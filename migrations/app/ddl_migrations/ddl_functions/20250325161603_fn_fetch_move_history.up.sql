--- conflicted
+++ resolved
@@ -1,12 +1,6 @@
-<<<<<<< HEAD
 -- B-22911 Beth introduced a move history sql refactor for us to swapnout with the pop query to be more efficient
 -- B-22924  Daniel Jordan  adding sit_extension table to history and updating main func
-
-=======
--- B-22911 Beth introduced a move history sql refactor for us to swap
--- out with the pop query to be more efficient
 -- B 22696 Jon added too destination assignments to history / Audit log
->>>>>>> d8051628
 set client_min_messages = debug;
 set session statement_timeout = '10000s';
 
