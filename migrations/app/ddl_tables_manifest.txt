# This is the tables migrations manifest.
# If a migration is not recorded here, then it will error.
# Naming convention: tbl_some_table.up.sql  running <generate-ddl-migration some_table tables> will create this file.
<<<<<<< HEAD
20250228174901_tbl_ppm_closeouts.up.sql
=======
20250224200700_tbl_ppm_shipments.up.sql
>>>>>>> 8ea5f454
<|MERGE_RESOLUTION|>--- conflicted
+++ resolved
@@ -1,8 +1,5 @@
 # This is the tables migrations manifest.
 # If a migration is not recorded here, then it will error.
 # Naming convention: tbl_some_table.up.sql  running <generate-ddl-migration some_table tables> will create this file.
-<<<<<<< HEAD
-20250228174901_tbl_ppm_closeouts.up.sql
-=======
 20250224200700_tbl_ppm_shipments.up.sql
->>>>>>> 8ea5f454
+20250228174901_tbl_ppm_closeouts.up.sql