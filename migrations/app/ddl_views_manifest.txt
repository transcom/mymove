--- conflicted
+++ resolved
@@ -1,9 +1,6 @@
 # This is the views migrations manifest.
 # If a migration is not recorded here, then it will error.
 # Naming convention: vw_some_view.up.sql  running <generate-ddl-migration some_view views> will create this file.
-<<<<<<< HEAD
-=======
 20250506213002_vw_v_intl_locations.up.sql
->>>>>>> 447f1add
 20250515143927_vw_move_to_gbloc.up.sql
 20250515145229_vw_move_to_dest_gbloc.up.sql