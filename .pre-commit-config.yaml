--- conflicted
+++ resolved
@@ -129,7 +129,7 @@
     hooks:
       - id: gomod
         name: gomod
-        entry: bin/pre-commit-go-mod
+        entry: scripts/pre-commit-go-mod
         language: script
         files: go.mod
         pass_filenames: false
@@ -155,23 +155,4 @@
         entry: scripts/gen-docs-index
         language: script
         files: \.md$
-<<<<<<< HEAD
-=======
-        pass_filenames: false
-
-  - repo: local
-    hooks:
-      - id: dep-version
-        name: dep version
-        entry: scripts/check-dep-version
-        language: script
-
-  - repo: local
-    hooks:
-      - id: dep-check
-        name: dep check
-        entry: scripts/pre-commit-dep-check
-        language: script
-        files: (\.go|Gopkg\.toml|Gopkg\.lock)$
->>>>>>> 5b5e3eca
         pass_filenames: false