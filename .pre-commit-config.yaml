repos:
  - repo: git://github.com/pre-commit/pre-commit-hooks
<<<<<<< HEAD
    rev: v1.2.3
=======
    rev: v1.4.0
>>>>>>> fc5913bf
    hooks:
      - id: check-json
      - id: check-merge-conflict
      - id: check-yaml
        exclude: config/database.yml # database.yml is not a valid yaml file, it contains go templating
      - id: detect-private-key
        exclude: ^config/devlocal-.+\.key$
      - id: trailing-whitespace
        exclude: public/swagger-ui/*

  - repo: git://github.com/igorshubovych/markdownlint-cli
    rev: v0.9.0
    hooks:
      - id: markdownlint
        entry: markdownlint --ignore .github/*.md

  - repo: git://github.com/detailyang/pre-commit-shell
    rev: 1.0.2
    hooks:
      - id: shell-lint

  - repo: git://github.com/kintoandar/pre-commit.git
    rev: v2.1.0
    hooks:
      - id: terraform_fmt
      - id: terraform_validate

  - repo: local
    hooks:
      - id: prettier
        name: prettier
        entry: node_modules/.bin/prettier --write
        language: node
        files: \.(js|jsx)$

  - repo: local
    hooks:
      - id: swagger
        name: API Swagger
        entry: bin/swagger validate swagger/api.yaml
        language: script

  - repo: local
    hooks:
      - id: swagger
        name: Internal Swagger
        entry: bin/swagger validate swagger/internal.yaml
        language: script

  - repo: local
    hooks:
      - id: swagger
        name: Orders Swagger
        entry: bin/swagger validate swagger/orders.yaml
        language: script

  # Ensure markdown files have updated table of contents
  - repo: local
    hooks:
      - id: markdown-toc
        name: markdown-toc
        entry: bin/generate-md-toc.sh
        language: script
        files: \.md$

  - repo: git://github.com/dnephin/pre-commit-golang
    rev: v0.3.2
    hooks:
    -   id: go-fmt
    -   id: go-vet
    -   id: go-lint

  - repo: local
    hooks:
      - id: gosec
        name: gosec scanner
        entry: bin/gosec -exclude=G104 -fmt text -quiet ./...
        language: script
        description: Inspects source code for security problems by scanning the Go AST.
        files: \.go$

  - repo: local
    hooks:
      - id: mdspell
        name: mdspell
        entry: bin/pre-commit-spellcheck
        language: script
        files: \.md$
        exclude: >
          (?x)^(
            node_modules/|
            vendor/|
            docs/adr/index.md
          )$

  - repo: local
    hooks:
      - id: dep-status
        name: dep status
        entry: dep status -v
        language: system
        description: If this hook fails, try running `dep ensure`
        files: \.go$<|MERGE_RESOLUTION|>--- conflicted
+++ resolved
@@ -1,10 +1,6 @@
 repos:
   - repo: git://github.com/pre-commit/pre-commit-hooks
-<<<<<<< HEAD
-    rev: v1.2.3
-=======
     rev: v1.4.0
->>>>>>> fc5913bf
     hooks:
       - id: check-json
       - id: check-merge-conflict
@@ -16,7 +12,7 @@
         exclude: public/swagger-ui/*
 
   - repo: git://github.com/igorshubovych/markdownlint-cli
-    rev: v0.9.0
+    rev: v0.11.0
     hooks:
       - id: markdownlint
         entry: markdownlint --ignore .github/*.md
