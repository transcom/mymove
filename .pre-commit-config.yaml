repos:
  - repo: local
    hooks:
      - id: go-version
        name: go version
        entry: bin/check_go_version
        language: script
        types: [go]

  - repo: git://github.com/pre-commit/pre-commit-hooks
    rev: v2.1.0
    hooks:
      - id: check-json
      - id: check-merge-conflict
      - id: check-yaml
        exclude: config/database.yml # database.yml is not a valid yaml file, it contains go templating
      - id: detect-private-key
        exclude: >
          (?x)^(
            config/tls/devlocal-.+\.key$|
            pkg/server/testdata/localhost.key$|
            pkg/server/testdata/officelocal.key$|
          )$
      - id: trailing-whitespace
        exclude: public/swagger-ui/*

  - repo: git://github.com/igorshubovych/markdownlint-cli
    rev: v0.13.0
    hooks:
      - id: markdownlint
        entry: markdownlint --ignore .github/*.md

  - repo: git://github.com/detailyang/pre-commit-shell
    rev: 1.0.4
    hooks:
      - id: shell-lint

  - repo: local
    hooks:
      - id: prettier
        name: prettier
        entry: node_modules/.bin/prettier --write
        language: node
        files: \.(js|jsx)$

  - repo: local
    hooks:
      - id: eslint
        name: eslint
        entry: node_modules/.bin/eslint --ext .js --ext .jsx --max-warnings=0
        language: node
        files: \.(js|jsx)$

  - repo: local
    hooks:
      - id: swagger
        name: API Swagger
        entry: bin/swagger validate swagger/api.yaml
        language: script

  - repo: local
    hooks:
      - id: swagger
        name: Internal Swagger
        entry: bin/swagger validate swagger/internal.yaml
        language: script

  - repo: local
    hooks:
      - id: swagger
        name: Orders Swagger
        entry: bin/swagger validate swagger/orders.yaml
        language: script

  # Ensure markdown files have updated table of contents
  - repo: local
    hooks:
      - id: markdown-toc
        name: markdown-toc
        entry: bin/generate-md-toc.sh
        language: script
        files: \.md$

  - repo: git://github.com/dnephin/pre-commit-golang
    rev: v0.3.2
    hooks:
      - id: go-fmt
      - id: go-vet
      - id: go-lint

  - repo: local
    hooks:
      - id: gosec
        name: gosec scanner
        entry: bin/gosec -exclude=G104 -fmt text -quiet ./...
        language: script
        description: Inspects source code for security problems by scanning the Go AST.
        files: \.go$
<<<<<<< HEAD
        # Allowing parallel execution of this hook resulted in the CircleCI
        # container exploding. Serial execution did not appercialby increase
        # runtime (44s to 50s, in my experiment.) -akostibas
        # See the following run for a failure example:
        # https://circleci.com/gh/transcom/mymove/62449
        require_serial: true
=======
        pass_filenames: false
>>>>>>> d2957706

  - repo: local
    hooks:
      - id: mdspell
        name: mdspell
        entry: bin/pre-commit-spellcheck
        language: script
        files: \.md$
        exclude: >
          (?x)^(
            node_modules/|
            vendor/|
            docs/adr/index.md
          )$

  - repo: local
    hooks:
      - id: gen-docs
        name: regenerate docs index
        entry: bin/gen-docs-index
        language: script
        files: \.md$
        pass_filenames: false

  - repo: local
    hooks:
      - id: dep-version
        name: dep version
        entry: bin/check_dep_version
        language: script<|MERGE_RESOLUTION|>--- conflicted
+++ resolved
@@ -96,16 +96,13 @@
         language: script
         description: Inspects source code for security problems by scanning the Go AST.
         files: \.go$
-<<<<<<< HEAD
         # Allowing parallel execution of this hook resulted in the CircleCI
         # container exploding. Serial execution did not appercialby increase
         # runtime (44s to 50s, in my experiment.) -akostibas
         # See the following run for a failure example:
         # https://circleci.com/gh/transcom/mymove/62449
         require_serial: true
-=======
         pass_filenames: false
->>>>>>> d2957706
 
   - repo: local
     hooks:
