--- conflicted
+++ resolved
@@ -15,11 +15,7 @@
       - POSTGRES_DB=test_db
 
   redis:
-<<<<<<< HEAD
-    image: redis
-=======
     image: redis:5.0.6
->>>>>>> 8466d0fa
 
   server_test:
     depends_on:
