swagger: '2.0'
info:
  title: MilMove Prime API
  version: 0.0.1
  license:
    name: MIT
    url: https://opensource.org/licenses/MIT
  contact:
    email: milmove-developers@caci.com
  description: >
    The Prime API is a RESTful API that enables the Prime contractor to request

    information about upcoming moves, update the details and status of those
    moves,

    and make payment requests. It uses Mutual TLS for authentication procedures.


    All endpoints are located at `/prime/v1/`.
basePath: /prime/v1
schemes:
  - http
tags:
  - name: moveTaskOrder
    description: >
      The **moveTaskOrder** represents a military move that has been sent to a
      contractor. It contains all the information about shipments, including
      service items, estimated weights, actual weights, requested and scheduled
      move dates, etc.
  - name: mtoShipment
    description: >
      A shipment is some (or all) of a customer's belongings picked up in one
      location and delivered to another location.

      All of the items in a shipment are weighed and transported as a discrete
      unit. One move may include multiple shipments.

      An **mtoShipment**, in particular, is a shipment that belongs to a
      [moveTaskOrder](#tag/moveTaskOrder).


      The weights for all of the shipments in a move are combined and compared
      to the customer's weight allowance.

      If the sum of the shipments is greater, the customer is liable for paying
      excess weight cost. Both the customer and

      the contractor should keep this potential cost in mind when planning a
      move and the shipments within it.
  - name: mtoServiceItem
    description: >
      A service item is a service that the contractor can bill for. For example,
      if the movers pack and/or unpack a

      customer's belongings, those are billable services (packing and
      unpacking). All **mtoServiceItems** must be

      approved by the TOO before payment can be requested.


      There are three types of service items: accessorial, MTO-level, and
      standard.


      **WIP:** Add an external link to an article that explains the different
      types of service items in more detail.
  - name: paymentRequest
    description: >
      The contractor submits a **paymentRequest** to the TIO for approval in
      order to be reimbursed for 1 or more

      **mtoServiceItems** on a **moveTaskOrder**. A service item can be on
      multiple payment requests if necessary.


      Proof of service documentation may be uploaded for each **mtoServiceItem**
      in a **paymentRequest** after the payment

      request is created via the endpoint
      [createUpload](#operation/createUpload).


      All weight entered should be in *pounds* and no other unit of measurement.
x-tagGroups:
  - name: Endpoints
    tags:
      - moveTaskOrder
      - mtoShipment
      - mtoServiceItem
      - paymentRequest
paths:
  /moves:
    get:
      summary: listMoves
      description: >
        Gets all moves that have been reviewed and approved by the TOO. The
        `since` parameter can be used to filter this

        list down to only the moves that have been updated since the provided
        timestamp. A move will be considered

        updated if the `updatedAt` timestamp on the move or on its orders,
        shipments, service items, or payment

        requests, is later than the provided date and time.


        **WIP**: Include what causes moves to leave this list. Currently, once
        the `availableToPrimeAt` timestamp has

        been set, that move will always appear in this list.
      operationId: listMoves
      tags:
        - moveTaskOrder
      produces:
        - application/json
      parameters:
        - in: query
          name: since
          type: string
          format: date-time
          description: >-
            Only return moves updated since this time. Formatted like
            "2021-07-23T18:30:47.116Z"
      responses:
        '200':
          description: >-
            Successfully retrieved moves. A successful fetch might still return
            zero moves.
          schema:
            $ref: '#/definitions/ListMoves'
        '401':
          $ref: '#/responses/PermissionDenied'
        '403':
          $ref: '#/responses/PermissionDenied'
        '500':
          $ref: '#/responses/ServerError'
  /move-task-orders/{moveID}:
    get:
      summary: getMoveTaskOrder
      description: >
        ### Functionality

        This endpoint gets an individual MoveTaskOrder by ID.


        It will provide information about the Customer and any associated
        MTOShipments, MTOServiceItems and PaymentRequests.
      operationId: getMoveTaskOrder
      tags:
        - moveTaskOrder
      produces:
        - application/json
      parameters:
        - description: UUID or MoveCode of move task order to use.
          in: path
          name: moveID
          required: true
          type: string
      responses:
        '200':
          description: Successfully retrieve an individual move task order.
          schema:
            $ref: '#/definitions/MoveTaskOrder'
        '401':
          $ref: '#/responses/PermissionDenied'
        '403':
          $ref: '#/responses/PermissionDenied'
        '404':
          $ref: '#/responses/NotFound'
        '500':
          $ref: '#/responses/ServerError'
  /move-task-orders/{moveTaskOrderID}/excess-weight-record:
    post:
      summary: createExcessWeightRecord
      description: >
        Uploads an excess weight record, which is a document that proves that
        the movers or contractors have counseled the customer about their excess
        weight. Excess weight counseling should occur after the sum of the
        shipments for the customer's move crosses the excess weight alert
        threshold.
      operationId: createExcessWeightRecord
      tags:
        - moveTaskOrder
      consumes:
        - multipart/form-data
      produces:
        - application/json
      parameters:
        - in: path
          name: moveTaskOrderID
          description: UUID of the move being updated.
          required: true
          format: uuid
          type: string
        - in: formData
          name: file
          type: file
          description: The file to upload.
          required: true
      responses:
        '201':
          description: Successfully uploaded the excess weight record file.
          schema:
            $ref: '#/definitions/ExcessWeightRecord'
        '401':
          $ref: '#/responses/PermissionDenied'
        '403':
          $ref: '#/responses/PermissionDenied'
        '404':
          $ref: '#/responses/NotFound'
        '422':
          $ref: '#/responses/UnprocessableEntity'
        '500':
          $ref: '#/responses/ServerError'
  /move-task-orders/{moveTaskOrderID}/post-counseling-info:
    parameters:
      - description: ID of move task order to use.
        in: path
        name: moveTaskOrderID
        required: true
        type: string
    patch:
      summary: updateMTOPostCounselingInformation
      description: >
        ### Functionality

        This endpoint **updates** the MoveTaskOrder to indicate that the Prime
        has completed Counseling.

        This update uses the moveTaskOrderID provided in the path, updates the
        move status and marks child elements of the move to indicate the update.

        No body object is expected for this request.


        **For Full/Partial PPMs**: This action is required so that the customer
        can start uploading their proof of service docs.


        **For other move types**: This action is required for auditing reasons
        so that we have a record of when the Prime counseled the customer.
      operationId: updateMTOPostCounselingInformation
      consumes:
        - application/json
      produces:
        - application/json
      tags:
        - moveTaskOrder
      parameters:
        - $ref: '#/parameters/ifMatch'
      responses:
        '200':
          description: >-
            Successfully updated move task order with post counseling
            information.
          schema:
            $ref: '#/definitions/MoveTaskOrder'
        '401':
          $ref: '#/responses/PermissionDenied'
        '403':
          $ref: '#/responses/PermissionDenied'
        '404':
          $ref: '#/responses/NotFound'
        '409':
          $ref: '#/responses/Conflict'
        '412':
          $ref: '#/responses/PreconditionFailed'
        '422':
          $ref: '#/responses/UnprocessableEntity'
        '500':
          $ref: '#/responses/ServerError'
  /mto-shipments:
    post:
      summary: createMTOShipment
      description: |
        _[Deprecated: this endpoint was deprecated on August 5th, 2024]_
        Please use the new endpoint at `/prime/v3/createMTOShipment` instead.
      operationId: createMTOShipment
      tags:
        - mtoShipment
      deprecated: true
      responses:
        '410':
          description: >-
            This endpoint is deprecated. Please use
            `/prime/v3/createMTOShipment` instead.
  /mto-shipments/{mtoShipmentID}:
    patch:
      summary: updateMTOShipment
      description: |
        _[Deprecated: this endpoint was deprecated on August 5th, 2024]_
        Please use the new endpoint at `/prime/v3/updateMTOShipment` instead.
      operationId: updateMTOShipment
      tags:
        - mtoShipment
      deprecated: true
      parameters:
        - in: path
          name: mtoShipmentID
          description: UUID of the shipment being updated.
          required: true
          type: string
          format: uuid
      responses:
        '410':
          description: >-
            This endpoint is deprecated. Please use
            `/prime/v3/updateMTOShipment` instead.
    delete:
      summary: deleteMTOShipment
      description: >
        ### Functionality

        This endpoint deletes an individual shipment by ID.


        ### Errors

        * The mtoShipment should be associated with an MTO that is available to
        prime.

        * The mtoShipment must be a PPM shipment.

        * Counseling should not have already been completed for the associated
        MTO.
      operationId: deleteMTOShipment
      tags:
        - mtoShipment
      produces:
        - application/json
      parameters:
        - description: UUID of the shipment to be deleted
          in: path
          name: mtoShipmentID
          required: true
          format: uuid
          type: string
      responses:
        '204':
          description: Successfully deleted the MTO shipment.
        '400':
          $ref: '#/responses/InvalidRequest'
        '403':
          $ref: '#/responses/PermissionDenied'
        '404':
          $ref: '#/responses/NotFound'
        '409':
          $ref: '#/responses/Conflict'
        '422':
          $ref: '#/responses/UnprocessableEntity'
        '500':
          $ref: '#/responses/ServerError'
  /mto-shipments/{mtoShipmentID}/addresses/{addressID}:
    put:
      summary: updateMTOShipmentAddress
      description: >
        ### Functionality

        This endpoint is used to **update** the pickup, secondary, and delivery
        addresses on an MTO Shipment.
        mto-shipments/{mtoShipmentID}/shipment-address-updates is for updating a
        delivery address. The address details completely replace the original,
        except for the UUID.

        Therefore a complete address should be sent in the request.

        When a delivery address on a shipment is updated, the destination SIT
        service items address ID will also be updated so that shipment and
        service item final destinations match.


        This endpoint **cannot create** an address.

        To create an address on an MTO shipment, the caller must use
        [updateMTOShipment](#operation/updateMTOShipment) as the parent shipment
        has to be updated with the appropriate link to the address.


        ### Errors

        The address must be associated with the mtoShipment passed in the url.

        In other words, it should be listed as pickupAddress,
        destinationAddress, secondaryPickupAddress or secondaryDeliveryAddress
        on the mtoShipment provided.

        If it is not, caller will receive a **Conflict** Error.


        The mtoShipment should be associated with an MTO that is available to
        prime.

        If the caller requests an update to an address, and the shipment is not
        on an available MTO, the caller will receive a **NotFound** Error.
      operationId: updateMTOShipmentAddress
      tags:
        - mtoShipment
      consumes:
        - application/json
      produces:
        - application/json
      parameters:
        - in: path
          name: mtoShipmentID
          description: UUID of the shipment associated with the address
          required: true
          format: uuid
          type: string
        - in: path
          name: addressID
          description: UUID of the address being updated
          required: true
          format: uuid
          type: string
        - in: body
          required: true
          name: body
          schema:
            $ref: '#/definitions/Address'
        - $ref: '#/parameters/ifMatch'
      responses:
        '200':
          description: Successfully updated the address.
          schema:
            $ref: '#/definitions/Address'
        '400':
          $ref: '#/responses/InvalidRequest'
        '401':
          $ref: '#/responses/PermissionDenied'
        '403':
          $ref: '#/responses/PermissionDenied'
        '404':
          $ref: '#/responses/NotFound'
        '409':
          $ref: '#/responses/Conflict'
        '412':
          $ref: '#/responses/PreconditionFailed'
        '422':
          $ref: '#/responses/UnprocessableEntity'
        '500':
          $ref: '#/responses/ServerError'
  /mto-shipments/{mtoShipmentID}/shipment-address-updates:
    post:
      summary: updateShipmentDestinationAddress
      description: >
        ### Functionality

        This endpoint is used so the Prime can request an **update** for the
        delivery address on an MTO Shipment,

        after the delivery address has already been approved.


        This endpoint and operation only supports the following shipment types:

        - HHG

        - NTSR


        For HHG shipments, if automatically approved or TOO approves, this will
        update the final delivery address values for destination SIT service
        items to be the same as the changed delivery address that was approved.


        Address updates will be automatically approved unless they change:
          - The service area
          - Mileage bracket for direct delivery
          - the address and the distance between the old and new address is > 50
          - Domestic Short Haul to Domestic Line Haul or vice versa
              - Shipments that start and end in one ZIP3 use Short Haul pricing
              - Shipments that start and end in different ZIP3s use Line Haul pricing

        For those, changes will require TOO approval.
      operationId: updateShipmentDestinationAddress
      tags:
        - mtoShipment
      consumes:
        - application/json
      produces:
        - application/json
      parameters:
        - in: path
          name: mtoShipmentID
          description: UUID of the shipment associated with the address
          required: true
          format: uuid
          type: string
        - in: body
          required: true
          name: body
          schema:
            $ref: '#/definitions/UpdateShipmentDestinationAddress'
        - in: header
          name: If-Match
          type: string
          required: true
          description: >
            Needs to be the eTag of the mtoShipment. Optimistic locking is
            implemented via the `If-Match` header. If the ETag header does not
            match the value of the resource on the server, the server rejects
            the change with a `412 Precondition Failed` error.
      responses:
        '201':
          description: Successfully created the address update request.
          schema:
            $ref: '#/definitions/ShipmentAddressUpdate'
        '400':
          $ref: '#/responses/InvalidRequest'
        '401':
          $ref: '#/responses/PermissionDenied'
        '403':
          $ref: '#/responses/PermissionDenied'
        '404':
          $ref: '#/responses/NotFound'
        '409':
          $ref: '#/responses/Conflict'
        '412':
          $ref: '#/responses/PreconditionFailed'
        '422':
          $ref: '#/responses/UnprocessableEntity'
        '500':
          $ref: '#/responses/ServerError'
  /mto-shipments/{mtoShipmentID}/agents:
    post:
      summary: createMTOAgent
      description: >
        ### Functionality

        This endpoint is used to **create** and add agents for an existing MTO
        Shipment. Only the fields being modified need to be sent in the request
        body.


        ### Errors

        The agent must always have a name and at least one method of contact
        (either `email` or `phone`).


        The agent must be associated with the MTO shipment passed in the url.


        The shipment should be associated with an MTO that is available to the
        Pime.

        If the caller requests a new agent, and the shipment is not on an
        available MTO, the caller will receive a **NotFound** response.
      operationId: createMTOAgent
      tags:
        - mtoShipment
      consumes:
        - application/json
      produces:
        - application/json
      parameters:
        - in: path
          name: mtoShipmentID
          description: UUID of the shipment associated with the agent
          required: true
          format: uuid
          type: string
        - in: body
          required: true
          name: body
          schema:
            $ref: '#/definitions/MTOAgent'
      responses:
        '200':
          description: Successfully added the agent.
          schema:
            $ref: '#/definitions/MTOAgent'
        '400':
          $ref: '#/responses/InvalidRequest'
        '401':
          $ref: '#/responses/PermissionDenied'
        '403':
          $ref: '#/responses/PermissionDenied'
        '404':
          $ref: '#/responses/NotFound'
        '409':
          $ref: '#/responses/Conflict'
        '422':
          $ref: '#/responses/UnprocessableEntity'
        '500':
          $ref: '#/responses/ServerError'
  /mto-shipments/{mtoShipmentID}/agents/{agentID}:
    put:
      summary: updateMTOAgent
      description: >
        ### Functionality

        This endpoint is used to **update** the agents for an MTO Shipment. Only
        the fields being modified need to be sent in the request body.


        ### Errors:

        The agent must always have a name and at least one method of contact
        (either `email` or `phone`).


        The agent must be associated with the MTO shipment passed in the url.


        The shipment should be associated with an MTO that is available to the
        Prime.

        If the caller requests an update to an agent, and the shipment is not on
        an available MTO, the caller will receive a **NotFound** response.
      operationId: updateMTOAgent
      tags:
        - mtoShipment
      consumes:
        - application/json
      produces:
        - application/json
      parameters:
        - in: path
          name: mtoShipmentID
          description: UUID of the shipment associated with the agent
          required: true
          format: uuid
          type: string
        - in: path
          name: agentID
          description: UUID of the agent being updated
          required: true
          format: uuid
          type: string
        - in: body
          required: true
          name: body
          schema:
            $ref: '#/definitions/MTOAgent'
        - $ref: '#/parameters/ifMatch'
      responses:
        '200':
          description: Successfully updated the agent.
          schema:
            $ref: '#/definitions/MTOAgent'
        '400':
          $ref: '#/responses/InvalidRequest'
        '401':
          $ref: '#/responses/PermissionDenied'
        '403':
          $ref: '#/responses/PermissionDenied'
        '404':
          $ref: '#/responses/NotFound'
        '412':
          $ref: '#/responses/PreconditionFailed'
        '422':
          $ref: '#/responses/UnprocessableEntity'
        '500':
          $ref: '#/responses/ServerError'
  /mto-shipments/{mtoShipmentID}/reweighs/{reweighID}:
    patch:
      summary: updateReweigh
      description: >
        ### Functionality

        This endpoint can be used to update a reweigh with a new weight or to
        provide the reason why a reweigh did not occur.

        Only one of weight or verificationReason should be sent in the request
        body.


        A reweigh is the second recorded weight for a shipment, as validated by
        certified weight tickets. Applies to one shipment.

        A reweigh can be triggered automatically, or requested by the customer
        or transportation office. Not all shipments are reweighed,

        so not all shipments will have a reweigh weight.
      operationId: updateReweigh
      tags:
        - mtoShipment
      consumes:
        - application/json
      produces:
        - application/json
      parameters:
        - in: path
          name: mtoShipmentID
          description: UUID of the shipment associated with the reweigh
          required: true
          format: uuid
          type: string
        - in: path
          name: reweighID
          description: UUID of the reweigh being updated
          required: true
          format: uuid
          type: string
        - in: body
          required: true
          name: body
          schema:
            $ref: '#/definitions/UpdateReweigh'
        - $ref: '#/parameters/ifMatch'
      responses:
        '200':
          description: Successfully updated the reweigh.
          schema:
            $ref: '#/definitions/Reweigh'
        '400':
          $ref: '#/responses/InvalidRequest'
        '401':
          $ref: '#/responses/PermissionDenied'
        '403':
          $ref: '#/responses/PermissionDenied'
        '404':
          $ref: '#/responses/NotFound'
        '409':
          $ref: '#/responses/Conflict'
        '412':
          $ref: '#/responses/PreconditionFailed'
        '422':
          $ref: '#/responses/UnprocessableEntity'
        '500':
          $ref: '#/responses/ServerError'
  /mto-shipments/{mtoShipmentID}/sit-extensions:
    post:
      summary: createSITExtension
      description: >
        ### Functionality

        This endpoint creates a storage in transit (SIT) extension request for a
        shipment. A SIT extension request is a request an

        increase in the shipment day allowance for the number of days a shipment
        is allowed to be in SIT. The total SIT day allowance

        includes time spent in both origin and destination SIT.
      operationId: createSITExtension
      tags:
        - mtoShipment
      consumes:
        - application/json
      produces:
        - application/json
      parameters:
        - in: path
          name: mtoShipmentID
          description: UUID of the shipment associated with the agent
          required: true
          format: uuid
          type: string
        - in: body
          required: true
          name: body
          schema:
            $ref: '#/definitions/CreateSITExtension'
      responses:
        '201':
          description: Successfully created the sit extension request.
          schema:
            $ref: '#/definitions/SITExtension'
        '400':
          $ref: '#/responses/InvalidRequest'
        '401':
          $ref: '#/responses/PermissionDenied'
        '403':
          $ref: '#/responses/PermissionDenied'
        '404':
          $ref: '#/responses/NotFound'
        '409':
          $ref: '#/responses/Conflict'
        '422':
          $ref: '#/responses/UnprocessableEntity'
        '500':
          $ref: '#/responses/ServerError'
  /mto-shipments/{mtoShipmentID}/status:
    patch:
      summary: updateMTOShipmentStatus
      description: >
        ### Functionality

        This endpoint should be used by the Prime to confirm the cancellation of
        a shipment. It allows the shipment

        status to be changed to "CANCELED." Currently, the Prime cannot update
        the shipment to any other status.
      operationId: updateMTOShipmentStatus
      tags:
        - mtoShipment
      consumes:
        - application/json
      produces:
        - application/json
      parameters:
        - in: path
          name: mtoShipmentID
          description: UUID of the shipment associated with the agent
          required: true
          format: uuid
          type: string
        - $ref: '#/parameters/ifMatch'
        - in: body
          name: body
          required: true
          schema:
            $ref: '#/definitions/UpdateMTOShipmentStatus'
      responses:
        '200':
          description: Successfully updated the shipment's status.
          schema:
            $ref: '#/definitions/MTOShipment'
        '400':
          $ref: '#/responses/InvalidRequest'
        '401':
          $ref: '#/responses/PermissionDenied'
        '403':
          $ref: '#/responses/PermissionDenied'
        '404':
          $ref: '#/responses/NotFound'
        '409':
          $ref: '#/responses/Conflict'
        '412':
          $ref: '#/responses/PreconditionFailed'
        '422':
          $ref: '#/responses/UnprocessableEntity'
        '500':
          $ref: '#/responses/ServerError'
  /mto-service-items:
    post:
      summary: createMTOServiceItem
      description: >
        Creates one or more MTOServiceItems. Not all service items may be
        created, please see details below.


        This endpoint supports different body definitions. In the modelType
        field below, select the modelType corresponding
         to the service item you wish to create and the documentation will update with the new definition.

        Upon creation these items are associated with a Move Task Order and an
        MTO Shipment.

        The request must include UUIDs for the MTO and MTO Shipment connected to
        this service item. Some service item types require

        additional service items to be autogenerated when added - all created
        service items, autogenerated included,

        will be returned in the response.


        To update a service item, please use
        [updateMTOServiceItem](#operation/updateMTOServiceItem) endpoint.


        ---


        **`MTOServiceItemOriginSIT`**


        MTOServiceItemOriginSIT is a subtype of MTOServiceItem.


        This model type describes a domestic origin SIT service item. Items can
        be created using this

        model type with the following codes:


        **DOFSIT**


        **1st day origin SIT service item**. When a DOFSIT is requested, the API
        will auto-create the following group of service items:
          * DOFSIT - Domestic origin 1st day SIT
          * DOASIT - Domestic origin Additional day SIT
          * DOPSIT - Domestic origin SIT pickup
          * DOSFSC - Domestic origin SIT fuel surcharge

        **DOASIT**


        **Addt'l days origin SIT service item**. This represents an additional
        day of storage for the same item.

        Additional DOASIT service items can be created and added to an existing
        shipment that **includes a DOFSIT service item**.


        ---


        **`MTOServiceItemDestSIT`**


        MTOServiceItemDestSIT is a subtype of MTOServiceItem.


        This model type describes a domestic destination SIT service item. Items
        can be created using this

        model type with the following codes:


        **DDFSIT**


        **1st day destination SIT service item**.


        These additional fields are optional for creating a DDFSIT:
          * `firstAvailableDeliveryDate1`
            * string <date>
            * First available date that Prime can deliver SIT service item.
            * firstAvailableDeliveryDate1, dateOfContact1, and timeMilitary1 are required together
          * `dateOfContact1`
            * string <date>
            * Date of attempted contact by the prime corresponding to `timeMilitary1`
            * dateOfContact1, timeMilitary1, and firstAvailableDeliveryDate1 are required together
          * `timeMilitary1`
            * string\d{4}Z
            * Time of attempted contact corresponding to `dateOfContact1`, in military format.
            * timeMilitary1, dateOfContact1, and firstAvailableDeliveryDate1 are required together
          * `firstAvailableDeliveryDate2`
            * string <date>
            * Second available date that Prime can deliver SIT service item.
            * firstAvailableDeliveryDate2, dateOfContact2, and timeMilitary2 are required together
          * `dateOfContact2`
            * string <date>
            * Date of attempted contact delivery by the prime corresponding to `timeMilitary2`
            * dateOfContact2, timeMilitary2, and firstAvailableDeliveryDate2 are required together
          * `timeMilitary2`
            * string\d{4}Z
            * Time of attempted contact corresponding to `dateOfContact2`, in military format.
            * timeMilitary2, dateOfContact2, and firstAvailableDeliveryDate2 are required together

        When a DDFSIT is requested, the API will auto-create the following group
        of service items:
          * DDFSIT - Domestic destination 1st day SIT
          * DDASIT - Domestic destination Additional day SIT
          * DDDSIT - Domestic destination SIT delivery
          * DDSFSC - Domestic destination SIT fuel surcharge

        **NOTE** When providing the `sitEntryDate` value in the payload, please
        ensure that the date is not BEFORE

        `firstAvailableDeliveryDate1` or `firstAvailableDeliveryDate2`. If it
        is, you will receive an error response.


        **DDASIT**


        **Addt'l days destination SIT service item**. This represents an
        additional day of storage for the same item.

        Additional DDASIT service items can be created and added to an existing
        shipment that **includes a DDFSIT service item**.
      operationId: createMTOServiceItem
      tags:
        - mtoServiceItem
      consumes:
        - application/json
      produces:
        - application/json
      parameters:
        - in: body
          name: body
          schema:
            $ref: '#/definitions/MTOServiceItem'
      responses:
        '200':
          description: Successfully created an MTO service item.
          schema:
            type: array
            items:
              $ref: '#/definitions/MTOServiceItem'
        '400':
          $ref: '#/responses/InvalidRequest'
        '401':
          $ref: '#/responses/PermissionDenied'
        '403':
          $ref: '#/responses/PermissionDenied'
        '404':
          $ref: '#/responses/NotFound'
        '409':
          $ref: '#/responses/Conflict'
        '422':
          $ref: '#/responses/UnprocessableEntity'
        '500':
          $ref: '#/responses/ServerError'
  /mto-service-items/{mtoServiceItemID}:
    patch:
      summary: updateMTOServiceItem
      description: >
        Updates MTOServiceItems after creation. Not all service items or fields
        may be updated, please see details below.


        This endpoint supports different body definitions. In the modelType
        field below, select the modelType corresponding
         to the service item you wish to update and the documentation will update with the new definition.

        * Addresses: To update a destination service item's SIT destination
        final address, update the shipment delivery address.

        For approved shipments, please use
        [updateShipmentDestinationAddress](#mtoShipment/updateShipmentDestinationAddress).

        For shipments not yet approved, please use
        [updateMTOShipmentAddress](#mtoShipment/updateMTOShipmentAddress).


        * SIT Service Items: Take note that when updating
        `sitCustomerContacted`, `sitDepartureDate`, or `sitRequestedDelivery`,
        we want

        those to be updated on `DOASIT` (for origin SIT) and `DDASIT` (for
        destination SIT). If updating those values in other service

        items, the office users will not have as much attention to those values.


        To create a service item, please use
        [createMTOServiceItem](#mtoServiceItem/createMTOServiceItem)) endpoint.


        * Resubmitting rejected SIT/Accessorial service items: This endpoint
        will handle the logic of changing the status of rejected SIT/Accessorial
        service items from

        REJECTED to SUBMITTED. Please provide the
        `requestedApprovalsRequestedStatus: true` when resubmitting as this will
        give attention to the TOO to

        review the resubmitted SIT/Accessorial service item. Another note,
        `updateReason` must have a different value than the current `reason`
        value on the service item.

        If this value is not updated, then an error will be sent back.


        The following SIT service items can be resubmitted following a
        rejection:

        - DDASIT

        - DDDSIT

        - DDFSIT

        - DOASIT

        - DOPSIT

        - DOFSIT

        - DDSFSC

        - DOSFSC


        The following Accessorial service items can be resubmitted following a
        rejection:

        - IOSHUT

        - IDSHUT


        At a MINIMUM, the payload for resubmitting a rejected SIT/Accessorial
        service item must look like this:

        ```json

        {
          "reServiceCode": "DDFSIT",
          "updateReason": "A reason that differs from the previous reason",
          "modelType": "UpdateMTOServiceItemSIT",
          "requestApprovalsRequestedStatus": true
        }

        ```


        The following service items allow you to update the Port that the
        shipment will use:

        - PODFSC (Port of Debarkation can be updated)

        - POEFSC (Port of Embarkation can be updated)


        At a MINIMUM, the payload for updating the port should contain the
        reServiceCode (PODFSC or POEFSC), modelType
        (UpdateMTOServiceItemInternationalPortFSC), portCode, and id for the
        service item.

        Please see the example payload below:

        ```json

        {
          "id": "1ed224b6-c65e-4616-b88e-8304d26c9562",
          "modelType": "UpdateMTOServiceItemInternationalPortFSC",
          "portCode": "SEA",
          "reServiceCode": "POEFSC"
        }

        ```
      operationId: updateMTOServiceItem
      tags:
        - mtoServiceItem
      consumes:
        - application/json
      produces:
        - application/json
      parameters:
        - in: body
          name: body
          schema:
            $ref: '#/definitions/UpdateMTOServiceItem'
          required: true
        - in: path
          name: mtoServiceItemID
          type: string
          description: UUID of service item to update.
          required: true
        - $ref: '#/parameters/ifMatch'
      responses:
        '200':
          description: Successfully updated the MTO service item.
          schema:
            $ref: '#/definitions/MTOServiceItem'
        '400':
          $ref: '#/responses/InvalidRequest'
        '401':
          $ref: '#/responses/PermissionDenied'
        '403':
          $ref: '#/responses/PermissionDenied'
        '404':
          $ref: '#/responses/NotFound'
        '409':
          $ref: '#/responses/Conflict'
        '412':
          $ref: '#/responses/PreconditionFailed'
        '422':
          $ref: '#/responses/UnprocessableEntity'
        '500':
          $ref: '#/responses/ServerError'
  /mto-service-items/{mtoServiceItemID}/uploads:
    post:
      summary: createServiceRequestDocumentUpload
      description: |
        ### Functionality

        This endpoint **uploads** a Service Request document for a
        ServiceItem.

        The ServiceItem should already exist.

        ServiceItems are created with the
        [createMTOServiceItem](#operation/createMTOServiceItem)
        endpoint.
      operationId: createServiceRequestDocumentUpload
      tags:
        - mtoServiceItem
      consumes:
        - multipart/form-data
      produces:
        - application/json
      parameters:
        - in: path
          name: mtoServiceItemID
          type: string
          description: UUID of the service item to use.
          required: true
        - in: formData
          name: file
          type: file
          description: The file to upload.
          required: true
      responses:
        '201':
          description: Successfully created upload of digital file.
          schema:
            $ref: '#/definitions/UploadWithOmissions'
        '400':
          $ref: '#/responses/InvalidRequest'
        '401':
          $ref: '#/responses/PermissionDenied'
        '403':
          $ref: '#/responses/PermissionDenied'
        '404':
          $ref: '#/responses/NotFound'
        '422':
          $ref: '#/responses/UnprocessableEntity'
        '500':
          $ref: '#/responses/ServerError'
  /payment-requests:
    post:
      summary: createPaymentRequest
      description: >
        Creates a new instance of a paymentRequest and is assigned the status
        `PENDING`.

        A move task order can have multiple payment requests, and

        a final payment request can be marked using boolean `isFinal`.


        If a `PENDING` payment request is recalculated,

        a new payment request is created and the original request is

        marked with the status `DEPRECATED`.


        **NOTE**: In order to create a payment request for most service items,
        the shipment *must*

        be updated with the `PrimeActualWeight` value via
        [updateMTOShipment](#operation/updateMTOShipment).


        If `WeightBilled` is not provided then the full shipment weight
        (`PrimeActualWeight`) will be considered in the calculation.


        **NOTE**: Diversions have a unique calcuation for payment requests
        without a `WeightBilled` parameter.


        If you created a payment request for a diversion and `WeightBilled` is
        not provided, then the following will be used in the calculation:

        - The lowest shipment weight (`PrimeActualWeight`) found in the diverted
        shipment chain.

        - The lowest reweigh weight found in the diverted shipment chain.


        The diverted shipment chain is created by referencing the `diversion`
        boolean, `divertedFromShipmentId` UUID, and matching destination to
        pickup addresses.

        If the chain cannot be established it will fall back to the
        `PrimeActualWeight` of the current shipment. This is utilized because
        diverted shipments are all one single shipment, but going to different
        locations.

        The lowest weight found is the true shipment weight, and thus we search
        the chain of shipments for the lowest weight found.


        A service item can be on several payment requests in the case of partial
        payment requests and payments.


        In the request, if no params are necessary, then just the `serviceItem`
        `id` is required. For example:

        ```json

        {
          "isFinal": false,
          "moveTaskOrderID": "uuid",
          "serviceItems": [
            {
              "id": "uuid",
            },
            {
              "id": "uuid",
              "params": [
                {
                  "key": "Service Item Parameter Name",
                  "value": "Service Item Parameter Value"
                }
              ]
            }
          ],
          "pointOfContact": "string"
        }

        ```


        Domestic Basic Service Items & Accepted Payment Request Parameters:

        ---


        **DLH - Domestic Linehaul**

        ```json
          "params": [
            {
              "key": "WeightBilled",
              "value": "integer"
            }
          ]
        ```


        **DSH - Domestic Shorthaul**

        ```json
          "params": [
            {
              "key": "WeightBilled",
              "value": "integer"
            }
          ]
        ```


        **FSC - Fuel Surcharge**

        **NOTE**: FSC requires `ActualPickupDate` to be updated on the shipment.

        ```json
          "params": [
            {
              "key": "WeightBilled",
              "value": "integer"
            }
          ]
        ```
<<<<<<< HEAD


        **DUPK - Domestic Unpacking**

        ```json
          "params": [
            {
              "key": "WeightBilled",
              "value": "integer"
            }
          ]
        ```


=======


        **DUPK - Domestic Unpacking**

        ```json
          "params": [
            {
              "key": "WeightBilled",
              "value": "integer"
            }
          ]
        ```


>>>>>>> 3722cad0
        **DPK - Domestic Packing**

        ```json
          "params": [
            {
              "key": "WeightBilled",
              "value": "integer"
            }
          ]
        ```


        **DNPK - Domestic NTS Packing**

        ```json
          "params": [
            {
              "key": "WeightBilled",
              "value": "integer"
            }
          ]
        ```


        **DPK - Domestic Packing**

        ```json
          "params": [
            {
              "key": "WeightBilled",
              "value": "integer"
            }
          ]
        ```


        **DOP - Domestic Origin Price**

        ```json
          "params": [
            {
              "key": "WeightBilled",
              "value": "integer"
            }
          ]
        ```


        **DDP - Domestic Destination Price**

        ```json
          "params": [
            {
              "key": "WeightBilled",
              "value": "integer"
            }
          ]
        ```


        Domestic SIT Service Items & Accepted Payment Request Parameters:

        ---


        **DOFSIT - Domestic origin 1st day SIT**

        ```json
          "params": [
            {
              "key": "WeightBilled",
              "value": "integer"
            }
          ]
        ```


        **DOASIT - Domestic origin add'l SIT** *(SITPaymentRequestStart &
        SITPaymentRequestEnd are **REQUIRED**)*

        *To create a paymentRequest for this service item, the
        `SITPaymentRequestStart` and `SITPaymentRequestEnd` dates must not
        overlap previously requested SIT dates.*

        ```json
          "params": [
            {
              "key": "WeightBilled",
              "value": "integer"
            },
            {
              "key": "SITPaymentRequestStart",
              "value": "date"
            },
            {
              "key": "SITPaymentRequestEnd",
              "value": "date"
            }
          ]
        ```


        **DOPSIT - Domestic origin SIT pickup**

        ```json
          "params": [
            {
              "key": "WeightBilled",
              "value": "integer"
            }
          ]
        ```


        **DOSHUT - Domestic origin shuttle service**

        ```json
          "params": [
            {
              "key": "WeightBilled",
              "value": "integer"
            }
          ]
        ```


        **DDFSIT - Domestic destination 1st day SIT**

        ```json
          "params": [
            {
              "key": "WeightBilled",
              "value": "integer"
            }
          ]
        ```


        **DDASIT - Domestic destination add'l SIT** *(SITPaymentRequestStart &
        SITPaymentRequestEnd are **REQUIRED**)*

        *To create a paymentRequest for this service item, the
        `SITPaymentRequestStart` and `SITPaymentRequestEnd` dates must not
        overlap previously requested SIT dates.*

        ```json
          "params": [
            {
              "key": "WeightBilled",
              "value": "integer"
            },
            {
              "key": "SITPaymentRequestStart",
              "value": "date"
            },
            {
              "key": "SITPaymentRequestEnd",
              "value": "date"
            }
          ]
        ```


        **DDDSIT - Domestic destination SIT delivery**

        *To create a paymentRequest for this service item, it must first have a
        final address set via
        [updateMTOServiceItem](#operation/updateMTOServiceItem).*

        ```json
          "params": [
            {
              "key": "WeightBilled",
              "value": "integer"
            }
          ]
        ```


        **DDSHUT - Domestic destination shuttle service**

        ```json
          "params": [
            {
              "key": "WeightBilled",
              "value": "integer"
            }
          ]
        ```

        ---


        International Basic Service Items & Accepted Payment Request Parameters:

        ---

        Just like domestic shipments & service items, if `WeightBilled` is not
        provided then the full shipment weight (`PrimeActualWeight`) will be
        considered in the calculation.

        **NOTE**: `POEFSC` & `PODFSC` service items must have a port associated
        on the service item in order to successfully add it to a payment
        request. To update the port of a service item, you must use the
        (#operation/updateMTOServiceItem) endpoint.


        **ISLH - International Shipping & Linehaul**

        ```json
          "params": [
            {
              "key": "WeightBilled",
              "value": "integer"
            }
          ]
        ```


        **IHPK - International HHG Pack**

        ```json
          "params": [
            {
              "key": "WeightBilled",
              "value": "integer"
            }
          ]
        ```


        **IHUPK - International HHG Unpack**

        ```json
          "params": [
            {
              "key": "WeightBilled",
              "value": "integer"
            }
          ]
        ```


        **POEFSC - International Port of Embarkation Fuel Surcharge**
         **NOTE**: POEFSC requires `ActualPickupDate` to be updated on the shipment & `POELocation` on the service item.
        ```json
          "params": [
            {
              "key": "WeightBilled",
              "value": "integer"
            }
          ]
        ```


        **PODFSC - International Port of Debarkation Fuel Surcharge**

        **NOTE**: PODFSC requires `ActualPickupDate` to be updated on the
        shipment & `PODLocation` on the service item.

        ```json
          "params": [
            {
              "key": "WeightBilled",
              "value": "integer"
            }
          ]
        ```

        ---
<<<<<<< HEAD
=======


        International Basic Service Items & Accepted Payment Request Parameters:

        ---

        **IOSHUT - International origin shuttle service**

        ```json
          "params": [
            {
              "key": "WeightBilled",
              "value": "integer"
            }
          ]
        ```


        **IDSHUT - International destination shuttle service**

        ```json
          "params": [
            {
              "key": "WeightBilled",
              "value": "integer"
            }
          ]
        ```

        ---
>>>>>>> 3722cad0
      operationId: createPaymentRequest
      tags:
        - paymentRequest
      consumes:
        - application/json
      produces:
        - application/json
      parameters:
        - in: body
          name: body
          schema:
            $ref: '#/definitions/CreatePaymentRequest'
      responses:
        '201':
          description: Successfully created a paymentRequest object.
          schema:
            $ref: '#/definitions/PaymentRequest'
        '400':
          description: Request payload is invalid.
          schema:
            $ref: '#/definitions/ClientError'
        '401':
          $ref: '#/responses/PermissionDenied'
        '403':
          $ref: '#/responses/PermissionDenied'
        '404':
          $ref: '#/responses/NotFound'
        '409':
          $ref: '#/responses/Conflict'
        '422':
          $ref: '#/responses/UnprocessableEntity'
        '500':
          $ref: '#/responses/ServerError'
  /payment-requests/{paymentRequestID}/uploads:
    post:
      summary: createUpload
      description: >
        ### Functionality

        This endpoint **uploads** a Proof of Service document for a
        PaymentRequest.


        The PaymentRequest should already exist.


        Optional key of **isWeightTicket** indicates if the document is a weight
        ticket or not.

        This will be used for partial and full deliveries and makes it easier
        for the Task Invoicing Officers to locate and review service item
        documents.

        If left empty, it will assume it is NOT a weight ticket.


        The formdata in the body of the POST request that is sent should look
        like this if it IS a weight ticket being attached to an existing payment
        request:
          ```json
          {
            "file": "filePath",
            "isWeightTicket": true
          }
          ```
          If the proof of service doc is NOT a weight ticket, it will look like this - or you can leave it empty:
          ```json
          {
            "file": "filePath",
            "isWeightTicket": false
          }
          ```
          ```json
          {
            "file": "filePath",
          }
          ```

        PaymentRequests are created with the
        [createPaymentRequest](#operation/createPaymentRequest) endpoint.
      operationId: createUpload
      tags:
        - paymentRequest
      consumes:
        - multipart/form-data
      produces:
        - application/json
      parameters:
        - in: path
          name: paymentRequestID
          type: string
          description: UUID of payment request to use.
          required: true
        - in: formData
          name: file
          type: file
          description: The file to upload.
          required: true
        - in: formData
          name: isWeightTicket
          type: boolean
          description: Indicates whether the file is a weight ticket.
      responses:
        '201':
          description: Successfully created upload of digital file.
          schema:
            $ref: '#/definitions/UploadWithOmissions'
        '400':
          $ref: '#/responses/InvalidRequest'
        '401':
          $ref: '#/responses/PermissionDenied'
        '403':
          $ref: '#/responses/PermissionDenied'
        '404':
          $ref: '#/responses/NotFound'
        '422':
          $ref: '#/responses/UnprocessableEntity'
        '500':
          $ref: '#/responses/ServerError'
  /moves/{locator}/documents:
    get:
      summary: Downloads move order as a PDF
      description: >
        ### Functionality

        This endpoint downloads all uploaded move order documentations into one
        download file by locator.


        ### Errors

        * The move must be in need counseling state.

        * The move client's origin duty location must not currently have gov
        counseling.
      operationId: downloadMoveOrder
      tags:
        - moveTaskOrder
      produces:
        - application/pdf
      parameters:
        - in: path
          type: string
          name: locator
          description: the locator code for move order to be downloaded
          required: true
        - in: query
          name: type
          type: string
          description: upload type
          required: false
          default: ALL
          enum:
            - ALL
            - ORDERS
            - AMENDMENTS
      responses:
        '200':
          headers:
            Content-Disposition:
              type: string
              description: File name to download
          description: Move Order PDF
          schema:
            format: binary
            type: file
        '400':
          $ref: '#/responses/InvalidRequest'
        '403':
          $ref: '#/responses/PermissionDenied'
        '404':
          $ref: '#/responses/NotFound'
        '422':
          $ref: '#/responses/UnprocessableEntity'
        '500':
          $ref: '#/responses/ServerError'
definitions:
  Amendments:
    description: |
      Metadata outlining number of amendments for given order.
    type: object
    properties:
      total:
        description: The total count of amendments.
        type: integer
      availableSince:
        description: The total count of amendments available since specified time.
        type: integer
    required:
      - total
      - availableSince
  CreateMTOShipment:
    type: object
    properties:
      moveTaskOrderID:
        description: The ID of the move this new shipment is for.
        example: 1f2270c7-7166-40ae-981e-b200ebdf3054
        format: uuid
        type: string
      requestedPickupDate:
        description: >
          The customer's preferred pickup date. Other dates, such as required
          delivery date and (outside MilMove) the pack date, are derived from
          this date.
        format: date
        type: string
        x-nullable: true
      primeEstimatedWeight:
        description: >
          The estimated weight of this shipment, determined by the movers during
          the pre-move survey. This value **can only be updated once.** If there
          was an issue with estimating the weight and a mistake was made, the
          Prime contractor will need to contact the TOO to change it.
        type: integer
        example: 4500
        minimum: 1
        x-nullable: true
      customerRemarks:
        description: >
          The customer can use the customer remarks field to inform the services
          counselor and the movers about any

          special circumstances for this shipment. Typical examples:
            * bulky or fragile items,
            * weapons,
            * access info for their address.

          Customer enters this information during onboarding. Optional field.
        type: string
        example: handle with care
        x-nullable: true
      agents:
        $ref: '#/definitions/MTOAgents'
      mtoServiceItems:
        description: A list of service items connected to this shipment.
        type: array
        items:
          $ref: '#/definitions/MTOServiceItem'
      pickupAddress:
        description: The address where the movers should pick up this shipment.
        allOf:
          - $ref: '#/definitions/Address'
      destinationAddress:
        description: Where the movers should deliver this shipment.
        allOf:
          - $ref: '#/definitions/Address'
      shipmentType:
        $ref: '#/definitions/MTOShipmentType'
      diversion:
        description: >
          This value indicates whether or not this shipment is part of a
          diversion. If yes, the shipment can be either the starting or ending
          segment of the diversion.
        type: boolean
      pointOfContact:
        type: string
        description: >
          Email or ID of the person who will be contacted in the event of
          questions or concerns about this update. May be the person performing
          the update, or someone else working with the Prime contractor.
      counselorRemarks:
        type: string
        example: counselor approved
        x-nullable: true
      ppmShipment:
        $ref: '#/definitions/CreatePPMShipment'
    required:
      - moveTaskOrderID
      - shipmentType
  CreatePPMShipment:
    description: >-
      Creation object containing the `PPM` shipmentType specific data, not used
      for other shipment types.
    type: object
    properties:
      expectedDepartureDate:
        description: |
          Date the customer expects to begin moving from their origin.
        format: date
        type: string
      pickupAddress:
        description: The address of the origin location where goods are being moved from.
        allOf:
          - $ref: '#/definitions/Address'
      destinationAddress:
        description: >-
          The address of the destination location where goods are being
          delivered to.
        allOf:
          - $ref: '#/definitions/Address'
      sitExpected:
        description: >
          Captures whether some or all of the PPM shipment will require
          temporary storage at the origin or destination.


          Must be set to `true` when providing `sitLocation`,
          `sitEstimatedWeight`, `sitEstimatedEntryDate`, and
          `sitEstimatedDepartureDate` values to calculate the
          `sitEstimatedCost`.
        type: boolean
      sitLocation:
        allOf:
          - $ref: '#/definitions/SITLocationType'
          - x-nullable: true
      sitEstimatedWeight:
        description: The estimated weight of the goods being put into storage in pounds.
        type: integer
        example: 2000
        x-nullable: true
      sitEstimatedEntryDate:
        description: The date that goods will first enter the storage location.
        format: date
        type: string
        x-nullable: true
      sitEstimatedDepartureDate:
        description: The date that goods will exit the storage location.
        format: date
        type: string
        x-nullable: true
      estimatedWeight:
        description: The estimated weight of the PPM shipment goods being moved in pounds.
        type: integer
        example: 4200
      hasProGear:
        description: >
          Indicates whether PPM shipment has pro gear for themselves or their
          spouse.
        type: boolean
      proGearWeight:
        description: >-
          The estimated weight of the pro-gear being moved belonging to the
          service member in pounds.
        type: integer
        x-nullable: true
      spouseProGearWeight:
        description: >-
          The estimated weight of the pro-gear being moved belonging to a spouse
          in pounds.
        type: integer
        x-nullable: true
      isActualExpenseReimbursement:
        description: >-
          Used for PPM shipments only. Denotes if this shipment uses the Actual
          Expense Reimbursement method.
        type: boolean
        example: false
        x-omitempty: false
        x-nullable: true
    required:
      - expectedDepartureDate
      - sitExpected
      - estimatedWeight
      - hasProGear
  CreatePaymentRequest:
    type: object
    properties:
      isFinal:
        default: false
        type: boolean
      moveTaskOrderID:
        example: c56a4180-65aa-42ec-a945-5fd21dec0538
        format: uuid
        type: string
      serviceItems:
        type: array
        minItems: 1
        items:
          $ref: '#/definitions/ServiceItem'
      pointOfContact:
        type: string
        description: Email or id of a contact person for this update.
    required:
      - moveTaskOrderID
      - serviceItems
  CreateSITExtension:
    description: >-
      CreateSITExtension contains the fields required for the prime to create a
      SIT Extension request.
    type: object
    properties:
      requestReason:
        type: string
        enum:
          - SERIOUS_ILLNESS_MEMBER
          - SERIOUS_ILLNESS_DEPENDENT
          - IMPENDING_ASSIGNEMENT
          - DIRECTED_TEMPORARY_DUTY
          - NONAVAILABILITY_OF_CIVILIAN_HOUSING
          - AWAITING_COMPLETION_OF_RESIDENCE
          - OTHER
      contractorRemarks:
        type: string
        example: We need SIT additional days. The customer has not found a house yet.
      requestedDays:
        type: integer
        example: 30
        minimum: 1
    required:
      - requestReason
      - contractorRemarks
      - requestedDays
  Error:
    properties:
      title:
        type: string
      detail:
        type: string
      instance:
        type: string
        format: uuid
    required:
      - title
      - detail
    type: object
  ListMove:
    description: >
      An abbreviated definition for a move, without all the nested information
      (shipments, service items, etc). Used to fetch a list of moves more
      efficiently.
    type: object
    properties:
      id:
        example: 1f2270c7-7166-40ae-981e-b200ebdf3054
        format: uuid
        type: string
      moveCode:
        type: string
        example: HYXFJF
        readOnly: true
      createdAt:
        format: date-time
        type: string
        readOnly: true
      destinationGBLOC:
        type: string
        example: JFK
        readOnly: true
      destinationPostalCode:
        type: string
        example: '90210'
        readOnly: true
      orderID:
        example: c56a4180-65aa-42ec-a945-5fd21dec0538
        format: uuid
        type: string
      referenceId:
        example: 1001-3456
        type: string
      availableToPrimeAt:
        format: date-time
        type: string
        x-nullable: true
        readOnly: true
      approvedAt:
        format: date-time
        type: string
        x-nullable: true
        readOnly: true
      updatedAt:
        format: date-time
        type: string
        readOnly: true
      ppmType:
        type: string
        enum:
          - FULL
          - PARTIAL
      eTag:
        type: string
        readOnly: true
      amendments:
        $ref: '#/definitions/Amendments'
  ListMoves:
    type: array
    items:
      $ref: '#/definitions/ListMove'
  MoveTaskOrder:
    type: object
    required:
      - mtoShipments
      - mtoServiceItems
      - paymentRequests
    properties:
      id:
        example: a502b4f1-b9c4-4faf-8bdd-68292501bf26
        format: uuid
        type: string
      moveCode:
        type: string
        example: HYXFJF
        readOnly: true
      createdAt:
        format: date-time
        type: string
        readOnly: true
      orderID:
        example: c56a4180-65aa-42ec-a945-5fd21dec0538
        format: uuid
        type: string
      order:
        $ref: '#/definitions/Order'
      destinationGBLOC:
        type: string
        example: KKFA
        readOnly: true
      destinationPostalCode:
        type: string
        example: '90210'
        readOnly: true
      referenceId:
        example: 1001-3456
        type: string
      availableToPrimeAt:
        format: date-time
        type: string
        x-nullable: true
        readOnly: true
      approvedAt:
        format: date-time
        type: string
        x-nullable: true
        readOnly: true
      updatedAt:
        format: date-time
        type: string
        readOnly: true
      primeCounselingCompletedAt:
        format: date-time
        type: string
        x-nullable: true
        readOnly: true
      paymentRequests:
        $ref: '#/definitions/PaymentRequests'
      mtoServiceItems:
        type: array
        items:
          $ref: '#/definitions/MTOServiceItem'
      mtoShipments:
        $ref: '#/definitions/MTOShipmentsWithoutServiceObjects'
      ppmType:
        type: string
        enum:
          - PARTIAL
          - FULL
      ppmEstimatedWeight:
        type: integer
      excessWeightQualifiedAt:
        type: string
        format: date-time
        readOnly: true
        x-omitempty: false
        x-nullable: true
      excessWeightAcknowledgedAt:
        type: string
        format: date-time
        readOnly: true
        x-omitempty: false
        x-nullable: true
      excessUnaccompaniedBaggageWeightQualifiedAt:
        type: string
        format: date-time
        readOnly: true
        x-omitempty: false
        x-nullable: true
      excessUnaccompaniedBaggageWeightAcknowledgedAt:
        type: string
        format: date-time
        readOnly: true
        x-omitempty: false
        x-nullable: true
      excessWeightUploadId:
        type: string
        format: uuid
        readOnly: true
        x-omitempty: false
        x-nullable: true
      eTag:
        type: string
        readOnly: true
  MTOServiceItemBasic:
    description: Describes a basic service item subtype of a MTOServiceItem.
    allOf:
      - $ref: '#/definitions/MTOServiceItem'
      - type: object
        properties:
          reServiceCode:
            $ref: '#/definitions/ReServiceCode'
        required:
          - reServiceCode
  MTOServiceItemDestSIT:
    description: >-
      Describes a domestic destination SIT service item. Subtype of a
      MTOServiceItem.
    allOf:
      - $ref: '#/definitions/MTOServiceItem'
      - type: object
        properties:
          reServiceCode:
            type: string
            description: Service code allowed for this model type.
            enum:
              - DDFSIT
              - DDASIT
          dateOfContact1:
            format: date
            type: string
            description: >-
              Date of attempted contact by the prime corresponding to
              `timeMilitary1`.
            x-nullable: true
          dateOfContact2:
            format: date
            type: string
            description: >-
              Date of attempted contact by the prime corresponding to
              `timeMilitary2`.
            x-nullable: true
          timeMilitary1:
            type: string
            example: 1400Z
            description: >-
              Time of attempted contact corresponding to `dateOfContact1`, in
              military format.
            pattern: \d{4}Z
            x-nullable: true
          timeMilitary2:
            type: string
            example: 1400Z
            description: >-
              Time of attempted contact corresponding to `dateOfContact2`, in
              military format.
            pattern: \d{4}Z
            x-nullable: true
          firstAvailableDeliveryDate1:
            format: date
            type: string
            description: First available date that Prime can deliver SIT service item.
            x-nullable: true
          firstAvailableDeliveryDate2:
            format: date
            type: string
            description: Second available date that Prime can deliver SIT service item.
            x-nullable: true
          sitEntryDate:
            format: date
            type: string
            description: Entry date for the SIT
          sitDepartureDate:
            format: date
            type: string
            description: >-
              Departure date for SIT. This is the end date of the SIT at either
              origin or destination. This is optional as it can be updated using
              the UpdateMTOServiceItemSIT modelType at a later date.
            x-nullable: true
          sitDestinationFinalAddress:
            $ref: '#/definitions/Address'
          reason:
            type: string
            description: |
              The reason item has been placed in SIT.
            x-nullable: true
            x-omitempty: false
          sitRequestedDelivery:
            format: date
            type: string
            description: Date when the customer has requested delivery out of SIT.
            x-nullable: true
          sitCustomerContacted:
            format: date
            type: string
            description: >-
              Date when the customer contacted the prime for a delivery out of
              SIT.
            x-nullable: true
        required:
          - reServiceCode
          - sitEntryDate
          - reason
  MTOServiceItemDomesticCrating:
    description: >-
      Describes a domestic crating/uncrating service item subtype of a
      MTOServiceItem.
    allOf:
      - $ref: '#/definitions/MTOServiceItem'
      - type: object
        properties:
          reServiceCode:
            type: string
            description: >-
              A unique code for the service item. Indicates if the service is
              for crating (DCRT) or uncrating (DUCRT).
            enum:
              - DCRT
              - DUCRT
          item:
            description: The dimensions of the item being crated.
            allOf:
              - $ref: '#/definitions/MTOServiceItemDimension'
          crate:
            description: The dimensions for the crate the item will be shipped in.
            allOf:
              - $ref: '#/definitions/MTOServiceItemDimension'
          description:
            type: string
            example: Decorated horse head to be crated.
            description: A description of the item being crated.
          reason:
            type: string
            example: Storage items need to be picked up
            description: >
              The contractor's explanation for why an item needed to be crated
              or uncrated. Used by the TOO while deciding to approve or reject
              the service item.
            x-nullable: true
            x-omitempty: false
          standaloneCrate:
            type: boolean
            x-nullable: true
        required:
          - reServiceCode
          - item
          - crate
          - description
  MTOServiceItemInternationalCrating:
    description: >-
      Describes a international crating/uncrating service item subtype of a
      MTOServiceItem.
    allOf:
      - $ref: '#/definitions/MTOServiceItem'
      - type: object
        properties:
          reServiceCode:
            type: string
            description: >-
              A unique code for the service item. Indicates if the service is
              for crating (ICRT) or uncrating (IUCRT).
            enum:
              - ICRT
              - IUCRT
          item:
            description: The dimensions of the item being crated.
            allOf:
              - $ref: '#/definitions/MTOServiceItemDimension'
          crate:
            description: The dimensions for the crate the item will be shipped in.
            allOf:
              - $ref: '#/definitions/MTOServiceItemDimension'
          description:
            type: string
            example: Decorated horse head to be crated.
            description: A description of the item being crated.
          reason:
            type: string
            example: Storage items need to be picked up
            description: >
              The contractor's explanation for why an item needed to be crated
              or uncrated. Used by the TOO while deciding to approve or reject
              the service item.
            x-nullable: true
            x-omitempty: false
          standaloneCrate:
            type: boolean
            x-nullable: true
          externalCrate:
            type: boolean
            x-nullable: true
          market:
            type: string
            enum:
              - CONUS
              - OCONUS
            example: CONUS
            description: >-
              To identify whether the service was provided within (CONUS) or
              (OCONUS)
        required:
          - reServiceCode
          - item
          - crate
          - description
  MTOServiceItemOriginSIT:
    description: Describes a domestic origin SIT service item. Subtype of a MTOServiceItem.
    allOf:
      - $ref: '#/definitions/MTOServiceItem'
      - type: object
        properties:
          reServiceCode:
            type: string
            description: Service code allowed for this model type.
            enum:
              - DOFSIT
              - DOASIT
          reason:
            type: string
            example: Storage items need to be picked up
            description: Explanation of why Prime is picking up SIT item.
          sitPostalCode:
            type: string
            format: zip
            example: '90210'
            pattern: ^(\d{5}([\-]\d{4})?)$
          sitEntryDate:
            format: date
            type: string
            description: Entry date for the SIT
          sitDepartureDate:
            format: date
            type: string
            x-nullable: true
            description: >-
              Departure date for SIT. This is the end date of the SIT at either
              origin or destination. This is optional as it can be updated using
              the UpdateMTOServiceItemSIT modelType at a later date.
          sitHHGActualOrigin:
            $ref: '#/definitions/Address'
          sitHHGOriginalOrigin:
            $ref: '#/definitions/Address'
          requestApprovalsRequestedStatus:
            type: boolean
          sitRequestedDelivery:
            format: date
            type: string
            description: Date when the customer has requested delivery out of SIT.
            x-nullable: true
          sitCustomerContacted:
            format: date
            type: string
            description: >-
              Date when the customer contacted the prime for a delivery out of
              SIT.
            x-nullable: true
        required:
          - reServiceCode
          - reason
          - sitPostalCode
          - sitEntryDate
  MTOServiceItemShuttle:
    description: Describes a shuttle service item.
    allOf:
      - $ref: '#/definitions/MTOServiceItem'
      - type: object
        properties:
          reServiceCode:
            type: string
            description: >
              A unique code for the service item. Indicates if shuttling is
              requested for the shipment origin (`DOSHUT`) or destination
              (`DDSHUT`).
            enum:
              - DOSHUT
              - DDSHUT
          reason:
            type: string
            example: Storage items need to be picked up.
            description: >
              The contractor's explanation for why a shuttle service is
              requested. Used by the TOO while deciding to approve or reject the
              service item.
          estimatedWeight:
            type: integer
            example: 4200
            description: >-
              An estimate of how much weight from a shipment will be included in
              the shuttling service.
            x-nullable: true
            x-omitempty: false
          actualWeight:
            type: integer
            example: 4000
            description: >-
              A record of the actual weight that was shuttled. Provided by the
              movers, based on weight tickets.
            x-nullable: true
            x-omitempty: false
        required:
          - reason
          - reServiceCode
  MTOServiceItemInternationalFuelSurcharge:
    description: >-
      Describes a international Port of Embarkation/Debarkation fuel surcharge
      service item subtype of a MTOServiceItem.
    allOf:
      - $ref: '#/definitions/MTOServiceItem'
      - type: object
        properties:
          reServiceCode:
            type: string
            description: >-
              A unique code for the service item. Indicates if the service is
              for Port of Embarkation (POEFSC) or Port of Debarkation (PODFSC).
            enum:
              - PODFSC
              - POEFSC
          portCode:
            description: A unique code for a Port
            type: string
  MTOServiceItemInternationalShuttle:
    description: Describes an international shuttle service item.
    allOf:
      - $ref: '#/definitions/MTOServiceItem'
      - type: object
        properties:
          reServiceCode:
            type: string
            description: >
              A unique code for the service item. Indicates if shuttling is
              requested for the international shipment origin (`IOSHUT`) or
              destination (`IDSHUT`).
            enum:
              - IOSHUT
              - IDSHUT
          reason:
            type: string
            example: Storage items need to be picked up.
            description: >
              The contractor's explanation for why a shuttle service is
              requested. Used by the TOO while deciding to approve or reject the
              service item.
          estimatedWeight:
            type: integer
            example: 4200
            description: >-
              An estimate of how much weight from a shipment will be included in
              the shuttling service.
            x-nullable: true
            x-omitempty: false
          actualWeight:
            type: integer
            example: 4000
            description: >-
              A record of the actual weight that was shuttled. Provided by the
              movers, based on weight tickets.
            x-nullable: true
            x-omitempty: false
          requestApprovalsRequestedStatus:
            description: Indicates if "Approvals Requested" status is being requested.
            type: boolean
            x-nullable: true
          market:
            type: string
            enum:
              - CONUS
              - OCONUS
            example: CONUS
            description: >-
              To identify whether the service was provided within (CONUS) or
              (OCONUS)
        required:
          - reason
          - reServiceCode
  MTOShipment:
    type: object
    properties:
      mtoServiceItems:
        description: A list of service items connected to this shipment.
        items:
          $ref: '#/definitions/MTOServiceItem'
        type: array
        readOnly: true
    allOf:
      - $ref: '#/definitions/MTOShipmentWithoutServiceItems'
  UpdateShipmentDestinationAddress:
    description: >-
      UpdateShipmentDestinationAddress contains the fields required for the
      prime to request an update for the delivery address on an MTO Shipment.
    type: object
    properties:
      newAddress:
        $ref: '#/definitions/Address'
      contractorRemarks:
        type: string
        example: >-
          Customer reached out to me this week and let me know they want to move
          somewhere else.
        description: >-
          This is the remark the Prime has entered, which would be the reason
          there is an address change.
    required:
      - contractorRemarks
      - newAddress
  ServiceItem:
    properties:
      id:
        type: string
        format: uuid
        example: c56a4180-65aa-42ec-a945-5fd21dec0538
      params:
        type: array
        description: >
          This should be populated for the following service items:
            * DOASIT(Domestic origin Additional day SIT)
            * DDASIT(Domestic destination Additional day SIT)

          Both take in the following param keys:
            * `SITPaymentRequestStart`
            * `SITPaymentRequestEnd`

          The value of each is a date string in the format "YYYY-MM-DD" (e.g.
          "2023-01-15")
        items:
          properties:
            key:
              type: string
              example: Service Item Parameter Name
            value:
              type: string
              example: Service Item Parameter Value
          type: object
      eTag:
        type: string
        readOnly: true
    type: object
  UpdateMTOServiceItem:
    description: >-
      UpdateMTOServiceItem describes a base type of a service item. Polymorphic
      type. Both Move Task Orders and MTO Shipments will have MTO Service Items.
    type: object
    discriminator: modelType
    properties:
      id:
        example: 1f2270c7-7166-40ae-981e-b200ebdf3054
        format: uuid
        type: string
        description: ID of the service item. Must match path.
      modelType:
        $ref: '#/definitions/UpdateMTOServiceItemModelType'
    required:
      - modelType
  UpdateMTOServiceItemModelType:
    description: >
      Using this list, choose the correct modelType in the dropdown,
      corresponding to the service item type.
        * DDDSIT - UpdateMTOServiceItemSIT
        * DDFSIT - UpdateMTOServiceItemSIT
        * DDASIT - UpdateMTOServiceItemSIT
        * DOPSIT - UpdateMTOServiceItemSIT
        * DOASIT - UpdateMTOServiceItemSIT
        * DOFSIT - UpdateMTOServiceItemSIT
        * DOSFSC - UpdateMTOServiceItemSIT
        * DDSFSC - UpdateMTOServiceItemSIT
        * DDSHUT - UpdateMTOServiceItemShuttle
        * DOSHUT - UpdateMTOServiceItemShuttle
        * PODFSC - UpdateMTOServiceItemInternationalPortFSC
        * POEFSC - UpdateMTOServiceItemInternationalPortFSC
        * IDSHUT - UpdateMTOServiceItemInternationalShuttle
        * IOSHUT - UpdateMTOServiceItemInternationalShuttle
        * PODFSC - UpdateMTOServiceItemInternationalPortFSC
        * POEFSC - UpdateMTOServiceItemInternationalPortFSC

      The documentation will then update with the supported fields.
    type: string
    enum:
      - UpdateMTOServiceItemSIT
      - UpdateMTOServiceItemShuttle
      - UpdateMTOServiceItemInternationalPortFSC
      - UpdateMTOServiceItemInternationalShuttle
  UpdateMTOServiceItemShuttle:
    description: >
      Subtype used to provide the estimated weight and actual weight for
      shuttle. This is not creating a new service item but rather updating an
      existing service item.
    allOf:
      - $ref: '#/definitions/UpdateMTOServiceItem'
      - type: object
        properties:
          actualWeight:
            type: integer
            example: 4000
            description: >-
              Provided by the movers, based on weight tickets. Relevant for
              shuttling (DDSHUT & DOSHUT) service items.
            x-nullable: true
            x-omitempty: false
          estimatedWeight:
            type: integer
            example: 4200
            description: >-
              An estimate of how much weight from a shipment will be included in
              a shuttling (DDSHUT & DOSHUT) service item.
            x-nullable: true
            x-omitempty: false
          reServiceCode:
            type: string
            description: Service code allowed for this model type.
            enum:
              - DDSHUT
              - DOSHUT
  UpdateMTOServiceItemInternationalShuttle:
    description: >
      Subtype used to provide the estimated weight and actual weight for
      shuttle. This is not creating a new service item but rather updating an
      existing service item.
    allOf:
      - $ref: '#/definitions/UpdateMTOServiceItem'
      - type: object
        properties:
          actualWeight:
            type: integer
            example: 4000
            description: >-
              Provided by the movers, based on weight tickets. Relevant for
              shuttling (IDSHUT & IOSHUT) service items.
            x-nullable: true
            x-omitempty: false
          estimatedWeight:
            type: integer
            example: 4200
            description: >-
              An estimate of how much weight from a shipment will be included in
              a shuttling (IDSHUT & IOSHUT) service item.
            x-nullable: true
            x-omitempty: false
          requestApprovalsRequestedStatus:
            description: Indicates if "Approvals Requested" status is being requested.
            type: boolean
            x-nullable: true
          reServiceCode:
            type: string
            description: Service code allowed for this model type.
            enum:
              - IDSHUT
              - IOSHUT
  UpdateMTOServiceItemSIT:
    description: >
      Subtype used to provide the departure date for origin or destination SIT.
      This is not creating a new service item but rather updating an existing
      service item.
    allOf:
      - $ref: '#/definitions/UpdateMTOServiceItem'
      - type: object
        properties:
          reServiceCode:
            type: string
            description: Service code allowed for this model type.
            enum:
              - DDDSIT
              - DDASIT
              - DDFSIT
              - DDSFSC
              - DOPSIT
              - DOASIT
              - DOFSIT
              - DOSFSC
          sitDepartureDate:
            format: date
            type: string
            description: >-
              Departure date for SIT. This is the end date of the SIT at either
              origin or destination.
          sitDestinationFinalAddress:
            $ref: '#/definitions/Address'
          dateOfContact1:
            format: date
            type: string
            description: >-
              Date of attempted contact by the prime corresponding to
              'timeMilitary1'.
            x-nullable: true
          timeMilitary1:
            type: string
            example: 1400Z
            description: >-
              Time of attempted contact by the prime corresponding to
              'dateOfContact1', in military format.
            pattern: \d{4}Z
            x-nullable: true
          firstAvailableDeliveryDate1:
            format: date
            type: string
            description: First available date that Prime can deliver SIT service item.
            x-nullable: true
          dateOfContact2:
            format: date
            type: string
            description: >-
              Date of attempted contact by the prime corresponding to
              'timeMilitary2'.
            x-nullable: true
          timeMilitary2:
            type: string
            example: 1400Z
            description: >-
              Time of attempted contact by the prime corresponding to
              'dateOfContact2', in military format.
            pattern: \d{4}Z
            x-nullable: true
          firstAvailableDeliveryDate2:
            format: date
            type: string
            description: Second available date that Prime can deliver SIT service item.
            x-nullable: true
          sitRequestedDelivery:
            format: date
            type: string
            description: Date when the customer has requested delivery out of SIT.
            x-nullable: true
          sitCustomerContacted:
            format: date
            type: string
            description: >-
              Date when the customer contacted the prime for a delivery out of
              SIT.
            x-nullable: true
          updateReason:
            type: string
            description: Reason for updating service item.
            x-nullable: true
          sitPostalCode:
            type: string
            format: zip
            example: '90210'
            pattern: ^(\d{5}([\-]\d{4})?)$
            x-nullable: true
          sitEntryDate:
            format: date
            type: string
            description: Entry date for the SIT.
            x-nullable: true
          requestApprovalsRequestedStatus:
            description: Indicates if "Approvals Requested" status is being requested.
            type: boolean
            x-nullable: true
  UpdateMTOServiceItemInternationalPortFSC:
    description: >
      Subtype used to provide the port for fuel surcharge. This is not creating
      a new service item but rather updating an existing service item.
    allOf:
      - $ref: '#/definitions/UpdateMTOServiceItem'
      - type: object
        properties:
          portCode:
            type: string
            example: PDX
            description: >-
              Port used for the shipment. Relevant for moving (PODFSC & POEFSC)
              service items.
            x-nullable: true
            x-omitempty: false
          reServiceCode:
            type: string
            description: Service code allowed for this model type.
            enum:
              - PODFSC
              - POEFSC
  UpdateMTOShipment:
    properties:
      actualProGearWeight:
        description: The actual weight of any pro gear shipped during a move.
        type: integer
        example: 4500
        minimum: 1
        x-nullable: true
      actualSpouseProGearWeight:
        description: The actual weight of any pro gear shipped during a move.
        type: integer
        example: 4500
        minimum: 1
        x-nullable: true
      scheduledPickupDate:
        description: >-
          The date the Prime contractor scheduled to pick up this shipment after
          consultation with the customer.
        format: date
        type: string
        x-omitempty: false
        x-nullable: true
      actualPickupDate:
        description: >-
          The date when the Prime contractor actually picked up the shipment.
          Updated after-the-fact.
        format: date
        type: string
        x-omitempty: false
        x-nullable: true
      firstAvailableDeliveryDate:
        description: >
          The date the Prime provides to the customer as the first possible
          delivery date so that they can plan their travel accordingly.
        format: date
        type: string
        x-omitempty: false
        x-nullable: true
      scheduledDeliveryDate:
        description: >-
          The date the Prime contractor scheduled to deliver this shipment after
          consultation with the customer.
        format: date
        type: string
        x-omitempty: false
        x-nullable: true
      actualDeliveryDate:
        description: >-
          The date when the Prime contractor actually delivered the shipment.
          Updated after-the-fact.
        format: date
        type: string
        x-omitempty: false
        x-nullable: true
      primeEstimatedWeight:
        description: >
          The estimated weight of this shipment, determined by the movers during
          the pre-move survey. This value **can only be updated once.** If there
          was an issue with estimating the weight and a mistake was made, the
          Prime contracter will need to contact the TOO to change it.
        type: integer
        example: 4500
        minimum: 1
        x-nullable: true
      primeActualWeight:
        description: >-
          The actual weight of the shipment, provided after the Prime packs,
          picks up, and weighs a customer's shipment.
        type: integer
        example: 4500
        minimum: 1
        x-nullable: true
      ntsRecordedWeight:
        description: >-
          The previously recorded weight for the NTS Shipment. Used for NTS
          Release to know what the previous primeActualWeight or billable weight
          was.
        type: integer
        example: 4500
        x-nullable: true
        x-formatting: weight
      pickupAddress:
        description: >
          The address where the movers should pick up this shipment, entered by
          the customer during onboarding when they enter shipment details.
        allOf:
          - $ref: '#/definitions/Address'
      destinationAddress:
        description: >
          Where the movers should deliver this shipment. Often provided by the
          customer when they enter shipment details

          during onboarding, if they know their new address already.


          May be blank when entered by the customer, required when entered by
          the Prime. May not represent the true

          final destination due to the shipment being diverted or placed in SIT.
        allOf:
          - $ref: '#/definitions/Address'
      destinationType:
        $ref: '#/definitions/DestinationType'
      secondaryPickupAddress:
        description: >-
          A second pickup address for this shipment, if the customer entered
          one. An optional field.
        allOf:
          - $ref: '#/definitions/Address'
      secondaryDeliveryAddress:
        description: >-
          A second delivery address for this shipment, if the customer entered
          one. An optional field.
        allOf:
          - $ref: '#/definitions/Address'
      storageFacility:
        allOf:
          - x-nullable: true
          - $ref: '#/definitions/StorageFacility'
      shipmentType:
        $ref: '#/definitions/MTOShipmentType'
      diversion:
        description: >
          This value indicates whether or not this shipment is part of a
          diversion. If yes, the shipment can be either the starting or ending
          segment of the diversion.
        type: boolean
      pointOfContact:
        type: string
        description: >
          Email or ID of the person who will be contacted in the event of
          questions or concerns about this update. May be the person performing
          the update, or someone else working with the Prime contractor.
      counselorRemarks:
        type: string
        example: counselor approved
        x-nullable: true
      ppmShipment:
        $ref: '#/definitions/UpdatePPMShipment'
  UpdatePPMShipment:
    description: The PPM specific fields of the shipment with values being changed
    type: object
    properties:
      expectedDepartureDate:
        description: |
          Date the customer expects to begin moving from their origin.
        format: date
        type: string
        x-nullable: true
      sitExpected:
        description: >
          Captures whether some or all of the PPM shipment will require
          temporary storage at the origin or destination.


          Must be set to `true` when providing `sitLocation`,
          `sitEstimatedWeight`, `sitEstimatedEntryDate`, and
          `sitEstimatedDepartureDate` values to calculate the
          `sitEstimatedCost`.
        type: boolean
        x-nullable: true
      sitLocation:
        allOf:
          - $ref: '#/definitions/SITLocationType'
          - x-nullable: true
      sitEstimatedWeight:
        description: The estimated weight of the goods being put into storage.
        type: integer
        example: 2000
        x-nullable: true
      sitEstimatedEntryDate:
        description: The date that goods will first enter the storage location.
        format: date
        type: string
        x-nullable: true
      sitEstimatedDepartureDate:
        description: The date that goods will exit the storage location.
        format: date
        type: string
        x-nullable: true
      estimatedWeight:
        description: The estimated weight of the PPM shipment goods being moved.
        type: integer
        example: 4200
        x-nullable: true
      hasProGear:
        description: >
          Indicates whether PPM shipment has pro gear for themselves or their
          spouse.
        type: boolean
        x-nullable: true
      proGearWeight:
        description: >-
          The estimated weight of the pro-gear being moved belonging to the
          service member.
        type: integer
        x-nullable: true
      spouseProGearWeight:
        description: >-
          The estimated weight of the pro-gear being moved belonging to a
          spouse.
        type: integer
        x-nullable: true
      isActualExpenseReimbursement:
        description: >-
          Used for PPM shipments only. Denotes if this shipment uses the Actual
          Expense Reimbursement method.
        type: boolean
        example: false
        x-omitempty: false
        x-nullable: true
  UpdateMTOShipmentStatus:
    description: >-
      Contains the statuses available to the Prime when updating the state of a
      shipment.
    type: object
    properties:
      status:
        type: string
        enum:
          - CANCELED
  UpdateReweigh:
    description: Contains the fields available to the Prime when updating a reweigh record.
    type: object
    properties:
      weight:
        description: The total reweighed weight for the shipment in pounds.
        example: 2000
        minimum: 1
        type: integer
        x-formatting: weight
        x-nullable: true
        x-omitempty: false
      verificationReason:
        description: >-
          In lieu of a document being uploaded indicating why a reweigh did not
          occur.
        example: >-
          The reweigh was not performed because the shipment was already
          delivered
        type: string
        x-nullable: true
        x-omitempty: false
  ClientError:
    type: object
    properties:
      title:
        type: string
      detail:
        type: string
      instance:
        type: string
        format: uuid
    required:
      - title
      - detail
      - instance
  Address:
    description: A postal address
    type: object
    properties:
      id:
        type: string
        format: uuid
        example: c56a4180-65aa-42ec-a945-5fd21dec0538
      streetAddress1:
        type: string
        example: 123 Main Ave
        title: Street address 1
      streetAddress2:
        type: string
        example: Apartment 9000
        x-nullable: true
        title: Street address 2
      streetAddress3:
        type: string
        example: Montmârtre
        x-nullable: true
        title: Address Line 3
      city:
        type: string
        example: Anytown
        title: City
      eTag:
        type: string
        readOnly: true
      state:
        title: State
        type: string
        x-display-value:
          AL: AL
          AK: AK
          AR: AR
          AZ: AZ
          CA: CA
          CO: CO
          CT: CT
          DC: DC
          DE: DE
          FL: FL
          GA: GA
          HI: HI
          IA: IA
          ID: ID
          IL: IL
          IN: IN
          KS: KS
          KY: KY
          LA: LA
          MA: MA
          MD: MD
          ME: ME
          MI: MI
          MN: MN
          MO: MO
          MS: MS
          MT: MT
          NC: NC
          ND: ND
          NE: NE
          NH: NH
          NJ: NJ
          NM: NM
          NV: NV
          NY: NY
          OH: OH
          OK: OK
          OR: OR
          PA: PA
          RI: RI
          SC: SC
          SD: SD
          TN: TN
          TX: TX
          UT: UT
          VA: VA
          VT: VT
          WA: WA
          WI: WI
          WV: WV
          WY: WY
        enum:
          - AL
          - AK
          - AR
          - AZ
          - CA
          - CO
          - CT
          - DC
          - DE
          - FL
          - GA
          - HI
          - IA
          - ID
          - IL
          - IN
          - KS
          - KY
          - LA
          - MA
          - MD
          - ME
          - MI
          - MN
          - MO
          - MS
          - MT
          - NC
          - ND
          - NE
          - NH
          - NJ
          - NM
          - NV
          - NY
          - OH
          - OK
          - OR
          - PA
          - RI
          - SC
          - SD
          - TN
          - TX
          - UT
          - VA
          - VT
          - WA
          - WI
          - WV
          - WY
      postalCode:
        type: string
        format: zip
        title: ZIP
        example: '90210'
        pattern: ^(\d{5}([\-]\d{4})?)$
      country:
        type: string
        title: Country
        x-nullable: true
        example: US
        default: US
        pattern: ^[A-Z]{2}$
        description: Two-letter country code
      county:
        type: string
        title: County
        x-nullable: true
        example: LOS ANGELES
      isOconus:
        type: boolean
        title: isOconus
        x-nullable: true
        example: false
      usPostRegionCitiesID:
        type: string
        format: uuid
        example: c56a4180-65aa-42ec-a945-5fd21dec0538
      destinationGbloc:
        type: string
        pattern: ^[A-Z]{4}$
        x-nullable: true
    required:
      - streetAddress1
      - city
      - state
      - postalCode
  Customer:
    type: object
    properties:
      id:
        type: string
        format: uuid
        example: c56a4180-65aa-42ec-a945-5fd21dec0538
      dodID:
        type: string
      emplid:
        type: string
      userID:
        type: string
        format: uuid
        example: c56a4180-65aa-42ec-a945-5fd21dec0538
      currentAddress:
        $ref: '#/definitions/Address'
      firstName:
        type: string
        example: Vanya
      lastName:
        type: string
        example: Petrovna
      branch:
        type: string
        example: COAST_GUARD
      phone:
        type: string
        format: telephone
      email:
        type: string
        format: x-email
        pattern: ^[a-zA-Z0-9._%+-]+@[a-zA-Z0-9.-]+\.[a-zA-Z]{2,}$
        example: fake@example.com
      eTag:
        type: string
        readOnly: true
  Entitlements:
    type: object
    properties:
      id:
        example: 571008b1-b0de-454d-b843-d71be9f02c04
        format: uuid
        type: string
      authorizedWeight:
        example: 2000
        type: integer
        x-formatting: weight
        x-nullable: true
      unaccompaniedBaggageAllowance:
        type: integer
        example: 3
        x-nullable: true
        description: >-
          The amount of weight in pounds that the move is entitled for shipment
          types of Unaccompanied Baggage.
      dependentsAuthorized:
        example: true
        type: boolean
        x-nullable: true
      gunSafe:
        type: boolean
        example: false
      nonTemporaryStorage:
        example: false
        type: boolean
        x-nullable: true
      privatelyOwnedVehicle:
        example: false
        type: boolean
        x-nullable: true
      proGearWeight:
        example: 2000
        type: integer
        x-formatting: weight
      proGearWeightSpouse:
        example: 500
        type: integer
        x-formatting: weight
      requiredMedicalEquipmentWeight:
        example: 500
        type: integer
        x-formatting: weight
      organizationalClothingAndIndividualEquipment:
        type: boolean
        example: false
      storageInTransit:
        example: 90
        type: integer
      totalWeight:
        example: 500
        type: integer
        x-formatting: weight
      totalDependents:
        example: 2
        type: integer
      eTag:
        type: string
        readOnly: true
  DutyLocation:
    type: object
    properties:
      id:
        type: string
        format: uuid
        example: c56a4180-65aa-42ec-a945-5fd21dec0538
      name:
        type: string
        example: Fort Bragg North Station
      addressID:
        type: string
        format: uuid
        example: c56a4180-65aa-42ec-a945-5fd21dec0538
      address:
        $ref: '#/definitions/Address'
      eTag:
        type: string
        readOnly: true
  OrdersType:
    type: string
    title: Orders type
    enum:
      - PERMANENT_CHANGE_OF_STATION
      - LOCAL_MOVE
      - RETIREMENT
      - SEPARATION
      - WOUNDED_WARRIOR
      - BLUEBARK
      - SAFETY
      - TEMPORARY_DUTY
      - EARLY_RETURN_OF_DEPENDENTS
      - STUDENT_TRAVEL
    x-display-value:
      PERMANENT_CHANGE_OF_STATION: Permanent Change Of Station
      LOCAL_MOVE: Local Move
      RETIREMENT: Retirement
      SEPARATION: Separation
      WOUNDED_WARRIOR: Wounded Warrior
      BLUEBARK: BLUEBARK
      SAFETY: Safety
      TEMPORARY_DUTY: Temporary Duty (TDY)
      EARLY_RETURN_OF_DEPENDENTS: Early Return of Dependents
      STUDENT_TRAVEL: Student Travel
  Order:
    type: object
    required:
      - orderNumber
      - rank
      - linesOfAccounting
    properties:
      id:
        example: c56a4180-65aa-42ec-a945-5fd21dec0538
        format: uuid
        type: string
      customer:
        $ref: '#/definitions/Customer'
      customerID:
        example: c56a4180-65aa-42ec-a945-5fd21dec0538
        format: uuid
        type: string
      entitlement:
        $ref: '#/definitions/Entitlements'
      destinationDutyLocation:
        $ref: '#/definitions/DutyLocation'
      destinationDutyLocationGBLOC:
        type: string
        example: KKFA
      originDutyLocation:
        $ref: '#/definitions/DutyLocation'
      originDutyLocationGBLOC:
        type: string
        example: KKFA
      rank:
        type: string
        example: E_5
      reportByDate:
        type: string
        format: date
      ordersType:
        $ref: '#/definitions/OrdersType'
      orderNumber:
        type: string
      linesOfAccounting:
        type: string
      eTag:
        type: string
        readOnly: true
  PaymentRequestStatus:
    type: string
    enum:
      - PENDING
      - REVIEWED
      - REVIEWED_AND_ALL_SERVICE_ITEMS_REJECTED
      - SENT_TO_GEX
      - TPPS_RECEIVED
      - PAID
      - EDI_ERROR
      - DEPRECATED
    title: Payment Request Status
  UploadWithOmissions:
    description: An uploaded file.
    type: object
    properties:
      id:
        type: string
        format: uuid
        example: c56a4180-65aa-42ec-a945-5fd21dec0538
      url:
        type: string
        format: uri
        example: https://uploads.domain.test/dir/c56a4180-65aa-42ec-a945-5fd21dec0538
      filename:
        type: string
        example: filename.pdf
      contentType:
        type: string
        format: mime-type
        example: application/pdf
      bytes:
        type: integer
      rotation:
        type: integer
      status:
        type: string
        enum:
          - INFECTED
          - CLEAN
          - PROCESSING
      createdAt:
        type: string
        format: date-time
        readOnly: true
      updatedAt:
        type: string
        format: date-time
        readOnly: true
    required:
      - filename
      - contentType
      - bytes
  ProofOfServiceDoc:
    type: object
    properties:
      uploads:
        type: array
        items:
          $ref: '#/definitions/UploadWithOmissions'
  ProofOfServiceDocs:
    type: array
    items:
      $ref: '#/definitions/ProofOfServiceDoc'
  PaymentServiceItemStatus:
    type: string
    enum:
      - REQUESTED
      - APPROVED
      - DENIED
      - SENT_TO_GEX
      - PAID
      - EDI_ERROR
    title: Payment Service Item Status
  ServiceItemParamName:
    type: string
    enum:
      - ActualPickupDate
      - ContractCode
      - ContractYearName
      - CubicFeetBilled
      - CubicFeetCrating
      - DimensionHeight
      - DimensionLength
      - DimensionWidth
      - DistanceZip
      - DistanceZipSITDest
      - DistanceZipSITOrigin
      - EIAFuelPrice
      - EscalationCompounded
      - FSCMultiplier
      - FSCPriceDifferenceInCents
      - FSCWeightBasedDistanceMultiplier
      - IsPeak
      - MarketDest
      - MarketOrigin
      - MTOAvailableToPrimeAt
      - NTSPackingFactor
      - NumberDaysSIT
      - PriceAreaDest
      - PriceAreaIntlDest
      - PriceAreaIntlOrigin
      - PriceAreaOrigin
      - PriceRateOrFactor
      - PSI_LinehaulDom
      - PSI_LinehaulDomPrice
      - PSI_LinehaulShort
      - PSI_LinehaulShortPrice
      - PSI_PriceDomDest
      - PSI_PriceDomDestPrice
      - PSI_PriceDomOrigin
      - PSI_PriceDomOriginPrice
      - PSI_ShippingLinehaulIntlCO
      - PSI_ShippingLinehaulIntlCOPrice
      - PSI_ShippingLinehaulIntlOC
      - PSI_ShippingLinehaulIntlOCPrice
      - PSI_ShippingLinehaulIntlOO
      - PSI_ShippingLinehaulIntlOOPrice
      - RateAreaNonStdDest
      - RateAreaNonStdOrigin
      - ReferenceDate
      - RequestedPickupDate
      - ServiceAreaDest
      - ServiceAreaOrigin
      - ServicesScheduleDest
      - ServicesScheduleOrigin
      - SITPaymentRequestEnd
      - SITPaymentRequestStart
      - SITScheduleDest
      - SITScheduleOrigin
      - SITServiceAreaDest
      - SITServiceAreaOrigin
      - WeightAdjusted
      - WeightBilled
      - WeightEstimated
      - WeightOriginal
      - WeightReweigh
      - ZipDestAddress
      - ZipPickupAddress
      - ZipSITDestHHGFinalAddress
      - ZipSITDestHHGOriginalAddress
      - ZipSITOriginHHGActualAddress
      - ZipSITOriginHHGOriginalAddress
      - StandaloneCrate
      - StandaloneCrateCap
      - UncappedRequestTotal
      - LockedPriceCents
  ServiceItemParamType:
    type: string
    enum:
      - STRING
      - DATE
      - INTEGER
      - DECIMAL
      - TIMESTAMP
      - PaymentServiceItemUUID
      - BOOLEAN
  ServiceItemParamOrigin:
    type: string
    enum:
      - PRIME
      - SYSTEM
      - PRICER
      - PAYMENT_REQUEST
  PaymentServiceItemParam:
    type: object
    properties:
      id:
        example: c56a4180-65aa-42ec-a945-5fd21dec0538
        format: uuid
        readOnly: true
        type: string
      paymentServiceItemID:
        example: c56a4180-65aa-42ec-a945-5fd21dec0538
        format: uuid
        type: string
      key:
        $ref: '#/definitions/ServiceItemParamName'
      value:
        example: '3025'
        type: string
      type:
        $ref: '#/definitions/ServiceItemParamType'
      origin:
        $ref: '#/definitions/ServiceItemParamOrigin'
      eTag:
        type: string
        readOnly: true
  PaymentServiceItemParams:
    type: array
    items:
      $ref: '#/definitions/PaymentServiceItemParam'
  PaymentServiceItem:
    type: object
    properties:
      id:
        example: c56a4180-65aa-42ec-a945-5fd21dec0538
        format: uuid
        readOnly: true
        type: string
      paymentRequestID:
        example: c56a4180-65aa-42ec-a945-5fd21dec0538
        format: uuid
        type: string
      mtoServiceItemID:
        example: c56a4180-65aa-42ec-a945-5fd21dec0538
        format: uuid
        type: string
      status:
        $ref: '#/definitions/PaymentServiceItemStatus'
      priceCents:
        type: integer
        format: cents
        title: Price of the service item in cents
        x-nullable: true
      rejectionReason:
        example: documentation was incomplete
        type: string
        x-nullable: true
      referenceID:
        example: 1234-5678-c56a4180
        readOnly: true
        format: string
      paymentServiceItemParams:
        $ref: '#/definitions/PaymentServiceItemParams'
      eTag:
        type: string
        readOnly: true
  PaymentServiceItems:
    type: array
    items:
      $ref: '#/definitions/PaymentServiceItem'
  PaymentRequest:
    type: object
    properties:
      id:
        example: c56a4180-65aa-42ec-a945-5fd21dec0538
        format: uuid
        readOnly: true
        type: string
      isFinal:
        default: false
        type: boolean
      moveTaskOrderID:
        example: c56a4180-65aa-42ec-a945-5fd21dec0538
        format: uuid
        type: string
      rejectionReason:
        example: documentation was incomplete
        type: string
        x-nullable: true
      status:
        $ref: '#/definitions/PaymentRequestStatus'
      paymentRequestNumber:
        example: 1234-5678-1
        readOnly: true
        type: string
      recalculationOfPaymentRequestID:
        example: c56a4180-65aa-42ec-a945-5fd21dec0538
        format: uuid
        type: string
        readOnly: true
        x-nullable: true
      proofOfServiceDocs:
        $ref: '#/definitions/ProofOfServiceDocs'
      paymentServiceItems:
        $ref: '#/definitions/PaymentServiceItems'
      eTag:
        type: string
        readOnly: true
  PaymentRequests:
    type: array
    items:
      $ref: '#/definitions/PaymentRequest'
  MTOServiceItemStatus:
    description: >-
      The status of a service item, indicating where it is in the TOO's approval
      process.
    type: string
    readOnly: true
    enum:
      - SUBMITTED
      - APPROVED
      - REJECTED
  MTOServiceItemModelType:
    description: >
      Describes all model sub-types for a MTOServiceItem model.


      Using this list, choose the correct modelType in the dropdown,
      corresponding to the service item type.
        * DOFSIT, DOASIT - MTOServiceItemOriginSIT
        * DDFSIT, DDASIT - MTOServiceItemDestSIT
        * DOSHUT, DDSHUT - MTOServiceItemShuttle
        * IOSHUT, IDSHUT - MTOServiceItemInternationalShuttle
        * DCRT, DUCRT - MTOServiceItemDomesticCrating
        * ICRT, IUCRT - MTOServiceItemInternationalCrating
        * PODFSC, POEFSC - MTOSerivceItemInternationalFuelSurcharge

      The documentation will then update with the supported fields.
    type: string
    enum:
      - MTOServiceItemBasic
      - MTOServiceItemOriginSIT
      - MTOServiceItemDestSIT
      - MTOServiceItemShuttle
      - MTOServiceItemInternationalShuttle
      - MTOServiceItemDomesticCrating
      - MTOServiceItemInternationalCrating
      - MTOSerivceItemInternationalFuelSurcharge
  ServiceRequestDocument:
    properties:
      uploads:
        items:
          $ref: '#/definitions/UploadWithOmissions'
        type: array
    type: object
  ServiceRequestDocuments:
    items:
      $ref: '#/definitions/ServiceRequestDocument'
    type: array
  MTOServiceItem:
    description: MTOServiceItem describes a base type of a service item. Polymorphic type.
    type: object
    discriminator: modelType
    properties:
      id:
        example: 1f2270c7-7166-40ae-981e-b200ebdf3054
        format: uuid
        type: string
        description: The ID of the service item.
        readOnly: true
      moveTaskOrderID:
        example: 1f2270c7-7166-40ae-981e-b200ebdf3054
        format: uuid
        type: string
        description: The ID of the move for this service item.
      mtoShipmentID:
        example: 1f2270c7-7166-40ae-981e-b200ebdf3054
        format: uuid
        type: string
        description: The ID of the shipment this service is for, if any. Optional.
      reServiceName:
        type: string
        readOnly: true
        description: The full descriptive name of the service.
      status:
        $ref: '#/definitions/MTOServiceItemStatus'
      rejectionReason:
        example: item was too heavy
        type: string
        x-nullable: true
        readOnly: true
        description: The reason why this service item was rejected by the TOO.
      modelType:
        $ref: '#/definitions/MTOServiceItemModelType'
      serviceRequestDocuments:
        $ref: '#/definitions/ServiceRequestDocuments'
      eTag:
        type: string
        readOnly: true
        description: >-
          A hash unique to this service item that should be used as the
          "If-Match" header for any updates.
      lockedPriceCents:
        type: integer
        format: cents
        x-nullable: true
    required:
      - modelType
      - moveTaskOrderID
  MTOAgentType:
    title: Agent Type
    description: >
      The type for this agent. `RELEASING` means they have authority on pickup,
      `RECEIVING` means they can receive the shipment on delivery.
    type: string
    example: RELEASING_AGENT
    enum:
      - RELEASING_AGENT
      - RECEIVING_AGENT
  MTOAgent:
    properties:
      id:
        description: The ID of the agent.
        example: 1f2270c7-7166-40ae-981e-b200ebdf3054
        format: uuid
        readOnly: true
        type: string
      mtoShipmentID:
        description: The ID of the shipment this agent is permitted to release/receive.
        example: 1f2270c7-7166-40ae-981e-b200ebdf3054
        format: uuid
        type: string
        readOnly: true
      createdAt:
        format: date-time
        type: string
        readOnly: true
      updatedAt:
        format: date-time
        type: string
        readOnly: true
      firstName:
        type: string
        x-nullable: true
      lastName:
        type: string
        x-nullable: true
      email:
        type: string
        format: x-email
        pattern: ^([a-zA-Z0-9._%+-]+@[a-zA-Z0-9.-]+\.[a-zA-Z]{2,})?$
        x-nullable: true
      phone:
        type: string
        format: telephone
        pattern: ^([2-9]\d{2}-\d{3}-\d{4})?$
        x-nullable: true
      agentType:
        $ref: '#/definitions/MTOAgentType'
      eTag:
        type: string
        readOnly: true
    type: object
  MTOAgents:
    description: >
      A list of the agents for a shipment. Agents are the people who the Prime
      contractor recognize as permitted to release (in the case of pickup) or
      receive (on delivery) a shipment.
    items:
      $ref: '#/definitions/MTOAgent'
    type: array
    maxItems: 2
  SITExtension:
    type: object
    description: >-
      A storage in transit (SIT) Extension is a request for an increase in the
      billable number of days a shipment is allowed to be in SIT.
    properties:
      id:
        example: 1f2270c7-7166-40ae-981e-b200ebdf3054
        format: uuid
        type: string
      mtoShipmentID:
        example: 1f2270c7-7166-40ae-981e-b200ebdf3054
        format: uuid
        type: string
      requestReason:
        type: string
        enum:
          - SERIOUS_ILLNESS_MEMBER
          - SERIOUS_ILLNESS_DEPENDENT
          - IMPENDING_ASSIGNEMENT
          - DIRECTED_TEMPORARY_DUTY
          - NONAVAILABILITY_OF_CIVILIAN_HOUSING
          - AWAITING_COMPLETION_OF_RESIDENCE
          - OTHER
      contractorRemarks:
        example: We need SIT additional days. The customer has not found a house yet.
        type: string
        x-nullable: true
        x-omitempty: false
      requestedDays:
        type: integer
        example: 30
      status:
        enum:
          - PENDING
          - APPROVED
          - DENIED
      approvedDays:
        type: integer
        example: 30
        x-nullable: true
        x-omitempty: false
      decisionDate:
        format: date-time
        type: string
        x-nullable: true
        x-omitempty: false
      officeRemarks:
        type: string
        x-nullable: true
        x-omitempty: false
      createdAt:
        format: date-time
        type: string
        readOnly: true
      updatedAt:
        format: date-time
        type: string
        readOnly: true
      eTag:
        type: string
        readOnly: true
  SITExtensions:
    type: array
    items:
      $ref: '#/definitions/SITExtension'
  ReweighRequester:
    type: string
    enum:
      - CUSTOMER
      - PRIME
      - SYSTEM
      - TOO
  Reweigh:
    description: >-
      A reweigh  is when a shipment is weighed for a second time due to the
      request of a customer, the contractor, system or TOO.
    properties:
      id:
        example: 1f2270c7-7166-40ae-981e-b200ebdf3054
        format: uuid
        type: string
      requestedAt:
        format: date-time
        type: string
      requestedBy:
        $ref: '#/definitions/ReweighRequester'
      verificationProvidedAt:
        format: date-time
        type: string
        x-nullable: true
        x-omitempty: false
      verificationReason:
        example: >-
          The reweigh was not performed due to some justification provided by
          the Prime
        type: string
        x-nullable: true
        x-omitempty: false
      weight:
        example: 2000
        type: integer
        x-formatting: weight
        x-nullable: true
        x-omitempty: false
      shipmentID:
        example: 1f2270c7-7166-40ae-981e-b200ebdf3054
        format: uuid
        type: string
      createdAt:
        format: date-time
        type: string
        readOnly: true
      updatedAt:
        format: date-time
        type: string
        readOnly: true
      eTag:
        type: string
        readOnly: true
  DestinationType:
    type: string
    title: Destination Type
    example: OTHER_THAN_AUTHORIZED
    x-nullable: true
    enum:
      - HOME_OF_RECORD
      - HOME_OF_SELECTION
      - PLACE_ENTERED_ACTIVE_DUTY
      - OTHER_THAN_AUTHORIZED
  StorageFacility:
    description: The Storage Facility information for the shipment
    type: object
    properties:
      id:
        type: string
        format: uuid
        example: c56a4180-65aa-42ec-a945-5fd21dec0538
      facilityName:
        type: string
      address:
        $ref: '#/definitions/Address'
      lotNumber:
        type: string
        x-nullable: true
      phone:
        type: string
        format: telephone
        pattern: ^[2-9]\d{2}-\d{3}-\d{4}$
        x-nullable: true
      email:
        type: string
        format: x-email
        pattern: ^[a-zA-Z0-9._%+-]+@[a-zA-Z0-9.-]+\.[a-zA-Z]{2,}$
        x-nullable: true
      eTag:
        type: string
        readOnly: true
  MTOShipmentType:
    title: Shipment Type
    description: |
      The type of shipment.
        * `HHG` = Household goods move
        * `HHG_INTO_NTS` = HHG into Non-temporary storage (NTS)
        * `HHG_OUTOF_NTS_DOMESTIC` = HHG out of Non-temporary storage (NTS Release)
        * `PPM` = Personally Procured Move also known as Do It Yourself (DITY)
        * `BOAT_HAUL_AWAY` = Boat shipment that requires additional equipment to haul it to it's destination
        * `BOAT_TOW_AWAY` = Boat shipment that has a road-worthy trailer
        * `MOBILE_HOME` = Mobile Home shipment that a customer may move.
    type: string
    example: HHG
    enum:
      - BOAT_HAUL_AWAY
      - BOAT_TOW_AWAY
      - HHG
      - HHG_INTO_NTS
      - HHG_OUTOF_NTS_DOMESTIC
      - MOBILE_HOME
      - PPM
      - UNACCOMPANIED_BAGGAGE
    x-display-value:
      HHG: Household goods move (HHG)
      HHG_INTO_NTS: HHG into Non-temporary storage (NTS)
      HHG_OUTOF_NTS_DOMESTIC: HHG out of Non-temporary storage (NTS Release)
      PPM: Personally Procured Move also known as Do It Yourself (DITY)
      BOAT_HAUL_AWAY: >-
        Boat shipment that requires additional equipment to haul it to it's
        destination
      BOAT_TOW_AWAY: Boat shipment that has a road-worthy trailer
      UNACCOMPANIED_BAGGAGE: Unaccompanied Baggage
  PPMShipmentStatus:
    description: |
      Status of the PPM Shipment:
        * **DRAFT**: The customer has created the PPM shipment but has not yet submitted their move for counseling.
        * **SUBMITTED**: The shipment belongs to a move that has been submitted by the customer or has been created by a Service Counselor or Prime Contractor for a submitted move.
        * **WAITING_ON_CUSTOMER**: The PPM shipment has been approved and the customer may now provide their actual move closeout information and documentation required to get paid.
        * **NEEDS_ADVANCE_APPROVAL**: The shipment was counseled by the Prime Contractor and approved but an advance was requested so will need further financial approval from the government.
        * **NEEDS_CLOSEOUT**: The customer has provided their closeout weight tickets, receipts, and expenses and certified it for the Service Counselor to approve, exclude or reject.
        * **CLOSEOUT_COMPLETE**: The Service Counselor has reviewed all of the customer's PPM closeout documentation and authorizes the customer can download and submit their finalized SSW packet.
    type: string
    readOnly: true
    enum:
      - DRAFT
      - SUBMITTED
      - WAITING_ON_CUSTOMER
      - NEEDS_ADVANCE_APPROVAL
      - NEEDS_CLOSEOUT
      - CLOSEOUT_COMPLETE
      - CANCELED
  SITLocationType:
    description: The list of SIT location types.
    type: string
    enum:
      - ORIGIN
      - DESTINATION
  PPMShipment:
    description: >-
      A personally procured move is a type of shipment that a service member
      moves themselves.
    x-nullable: true
    properties:
      id:
        description: The primary unique identifier of this PPM shipment
        example: 1f2270c7-7166-40ae-981e-b200ebdf3054
        format: uuid
        type: string
        readOnly: true
      shipmentId:
        description: The id of the parent MTOShipment record
        example: 1f2270c7-7166-40ae-981e-b200ebdf3054
        format: uuid
        type: string
        readOnly: true
      createdAt:
        description: The timestamp of when the PPM shipment was created (UTC)
        format: date-time
        type: string
        readOnly: true
      updatedAt:
        description: The timestamp of when a property of this object was last updated (UTC)
        format: date-time
        type: string
        readOnly: true
      status:
        $ref: '#/definitions/PPMShipmentStatus'
      expectedDepartureDate:
        description: |
          Date the customer expects to begin moving from their origin.
        format: date
        type: string
      actualMoveDate:
        description: The actual start date of when the PPM shipment left the origin.
        format: date
        type: string
        x-nullable: true
        x-omitempty: false
      submittedAt:
        description: >-
          The timestamp of when the customer submitted their PPM documentation
          to the counselor for review.
        format: date-time
        type: string
        x-nullable: true
        x-omitempty: false
      reviewedAt:
        description: >-
          The timestamp of when the Service Counselor has reviewed all of the
          closeout documents.
        format: date-time
        type: string
        x-nullable: true
        x-omitempty: false
      approvedAt:
        description: >-
          The timestamp of when the shipment was approved and the service member
          can begin their move.
        format: date-time
        type: string
        x-nullable: true
        x-omitempty: false
      actualPickupPostalCode:
        description: >
          The actual postal code where the PPM shipment started. To be filled
          once the customer has moved the shipment.
        format: zip
        type: string
        title: ZIP
        example: '90210'
        pattern: ^(\d{5})$
        x-nullable: true
        x-omitempty: false
      actualDestinationPostalCode:
        description: >
          The actual postal code where the PPM shipment ended. To be filled once
          the customer has moved the shipment.
        format: zip
        type: string
        title: ZIP
        example: '90210'
        pattern: ^(\d{5})$
        x-nullable: true
        x-omitempty: false
      sitExpected:
        description: >
          Captures whether some or all of the PPM shipment will require
          temporary storage at the origin or destination.


          Must be set to `true` when providing `sitLocation`,
          `sitEstimatedWeight`, `sitEstimatedEntryDate`, and
          `sitEstimatedDepartureDate` values to calculate the
          `sitEstimatedCost`.
        type: boolean
      estimatedWeight:
        description: The estimated weight of the PPM shipment goods being moved in pounds.
        type: integer
        example: 4200
        x-nullable: true
        x-omitempty: false
      hasProGear:
        description: >
          Indicates whether PPM shipment has pro gear for themselves or their
          spouse.
        type: boolean
        x-nullable: true
        x-omitempty: false
      proGearWeight:
        description: >-
          The estimated weight of the pro-gear being moved belonging to the
          service member in pounds.
        type: integer
        x-nullable: true
        x-omitempty: false
      spouseProGearWeight:
        description: >-
          The estimated weight of the pro-gear being moved belonging to a spouse
          in pounds.
        type: integer
        x-nullable: true
        x-omitempty: false
      estimatedIncentive:
        description: >-
          The estimated amount the government will pay the service member to
          move their belongings based on the moving date, locations, and
          shipment weight.
        type: integer
        format: cents
        x-nullable: true
        x-omitempty: false
      maxIncentive:
        description: >-
          The max amount the government will pay the service member to move
          their belongings based on the moving date, locations, and shipment
          weight.
        type: integer
        format: cents
        x-nullable: true
        x-omitempty: false
      hasRequestedAdvance:
        description: |
          Indicates whether an advance has been requested for the PPM shipment.
        type: boolean
        x-nullable: true
        x-omitempty: false
      advanceAmountRequested:
        description: >
          The amount requested as an advance by the service member, up to a
          maximum percentage of the estimated incentive.
        type: integer
        format: cents
        x-nullable: true
        x-omitempty: false
      hasReceivedAdvance:
        description: |
          Indicates whether an advance was received for the PPM shipment.
        type: boolean
        x-nullable: true
        x-omitempty: false
      advanceAmountReceived:
        description: |
          The amount received for an advance, or null if no advance is received.
        type: integer
        format: cents
        x-nullable: true
        x-omitempty: false
      sitLocation:
        allOf:
          - $ref: '#/definitions/SITLocationType'
          - x-nullable: true
          - x-omitempty: false
      sitEstimatedWeight:
        description: The estimated weight of the goods being put into storage in pounds.
        type: integer
        example: 2000
        x-nullable: true
        x-omitempty: false
      sitEstimatedEntryDate:
        description: The date that goods will first enter the storage location.
        format: date
        type: string
        x-nullable: true
        x-omitempty: false
      sitEstimatedDepartureDate:
        description: The date that goods will exit the storage location.
        format: date
        type: string
        x-nullable: true
        x-omitempty: false
      sitEstimatedCost:
        description: >-
          The estimated amount that the government will pay the service member
          to put their goods into storage. This estimated storage cost is
          separate from the estimated incentive.
        type: integer
        format: cents
        x-nullable: true
        x-omitempty: false
      isActualExpenseReimbursement:
        description: >-
          Used for PPM shipments only. Denotes if this shipment uses the Actual
          Expense Reimbursement method.
        type: boolean
        example: false
        x-omitempty: false
        x-nullable: true
      eTag:
        description: >-
          A hash unique to this shipment that should be used as the "If-Match"
          header for any updates.
        type: string
        readOnly: true
    required:
      - id
      - shipmentId
      - createdAt
      - status
      - expectedDepartureDate
      - sitExpected
      - eTag
  ShipmentAddressUpdateStatus:
    type: string
    title: Status
    readOnly: true
    x-display-value:
      REQUESTED: REQUESTED
      REJECTED: REJECTED
      APPROVED: APPROVED
    enum:
      - REQUESTED
      - REJECTED
      - APPROVED
  ShipmentAddressUpdate:
    description: >
      This represents a delivery address change request made by the Prime that
      is either auto-approved or requires review if the pricing criteria has
      changed. If criteria has changed, then it must be approved or rejected by
      a TOO.
    type: object
    properties:
      id:
        type: string
        format: uuid
        example: c56a4180-65aa-42ec-a945-5fd21dec0538
        readOnly: true
      contractorRemarks:
        type: string
        example: This is a contractor remark
        title: Contractor Remarks
        description: The reason there is an address change.
        readOnly: true
      officeRemarks:
        type: string
        example: This is an office remark
        title: Office Remarks
        x-nullable: true
        description: The TOO comment on approval or rejection.
      status:
        $ref: '#/definitions/ShipmentAddressUpdateStatus'
      shipmentID:
        type: string
        format: uuid
        example: c56a4180-65aa-42ec-a945-5fd21dec0538
        readOnly: true
      originalAddress:
        $ref: '#/definitions/Address'
      newAddress:
        $ref: '#/definitions/Address'
      sitOriginalAddress:
        $ref: '#/definitions/Address'
      oldSitDistanceBetween:
        description: >-
          The distance between the original SIT address and the previous/old
          delivery address of shipment
        example: 50
        minimum: 0
        type: integer
      newSitDistanceBetween:
        description: >-
          The distance between the original SIT address and requested new
          delivery address of shipment
        example: 88
        minimum: 0
        type: integer
    required:
      - id
      - status
      - shipmentID
      - originalAddress
      - newAddress
      - contractorRemarks
  MTOShipmentWithoutServiceItems:
    type: object
    properties:
      id:
        description: The ID of the shipment.
        example: 1f2270c7-7166-40ae-981e-b200ebdf3054
        format: uuid
        type: string
        readOnly: true
      moveTaskOrderID:
        description: The ID of the move for this shipment.
        example: 1f2270c7-7166-40ae-981e-b200ebdf3054
        format: uuid
        type: string
        readOnly: true
      approvedDate:
        description: >-
          The date when the Task Ordering Officer first approved this shipment
          for the move.
        format: date
        type: string
        readOnly: true
        x-omitempty: false
        x-nullable: true
      requestedPickupDate:
        description: >
          The date the customer selects during onboarding as their preferred
          pickup date. Other dates, such as required delivery date and (outside
          MilMove) the pack date, are derived from this date.
        format: date
        type: string
        readOnly: true
        x-omitempty: false
        x-nullable: true
      requestedDeliveryDate:
        description: The customer's preferred delivery date.
        format: date
        type: string
        readOnly: true
        x-omitempty: false
        x-nullable: true
      scheduledPickupDate:
        description: >-
          The date the Prime contractor scheduled to pick up this shipment after
          consultation with the customer.
        format: date
        type: string
        x-omitempty: false
        x-nullable: true
      actualPickupDate:
        description: >-
          The date when the Prime contractor actually picked up the shipment.
          Updated after-the-fact.
        format: date
        type: string
        x-omitempty: false
        x-nullable: true
      firstAvailableDeliveryDate:
        description: >
          The date the Prime provides to the customer as the first possible
          delivery date so that they can plan their travel accordingly.
        format: date
        type: string
        x-omitempty: false
        x-nullable: true
      requiredDeliveryDate:
        description: >
          The latest date by which the Prime can deliver a customer's shipment
          without violating the contract. This is calculated based on weight,
          distance, and the scheduled pickup date. It cannot be modified.
        format: date
        type: string
        readOnly: true
        x-omitempty: false
        x-nullable: true
      scheduledDeliveryDate:
        description: >-
          The date the Prime contractor scheduled to deliver this shipment after
          consultation with the customer.
        format: date
        type: string
        x-omitempty: false
        x-nullable: true
      actualDeliveryDate:
        description: >-
          The date when the Prime contractor actually delivered the shipment.
          Updated after-the-fact.
        format: date
        type: string
        x-omitempty: false
        x-nullable: true
      primeEstimatedWeight:
        description: >
          The estimated weight of this shipment, determined by the movers during
          the pre-move survey. This value **can only be updated once.** If there
          was an issue with estimating the weight and a mistake was made, the
          Prime contracter will need to contact the TOO to change it.
        type: integer
        example: 4500
        minimum: 1
        x-nullable: true
      primeEstimatedWeightRecordedDate:
        description: >-
          The date when the Prime contractor recorded the shipment's estimated
          weight.
        format: date
        type: string
        readOnly: true
        x-omitempty: false
        x-nullable: true
      primeActualWeight:
        description: >-
          The actual weight of the shipment, provided after the Prime packs,
          picks up, and weighs a customer's shipment.
        type: integer
        example: 4500
        minimum: 1
        x-nullable: true
      ntsRecordedWeight:
        description: >-
          The previously recorded weight for the NTS Shipment. Used for NTS
          Release to know what the previous primeActualWeight or billable weight
          was.
        type: integer
        example: 4500
        x-nullable: true
        x-formatting: weight
      customerRemarks:
        description: >
          The customer can use the customer remarks field to inform the services
          counselor and the movers about any

          special circumstances for this shipment. Typical examples:
            * bulky or fragile items,
            * weapons,
            * access info for their address.

          Customer enters this information during onboarding. Optional field.
        type: string
        example: handle with care
        x-nullable: true
        readOnly: true
      counselorRemarks:
        description: >
          The counselor can use the counselor remarks field to inform the movers
          about any

          special circumstances for this shipment. Typical examples:
            * bulky or fragile items,
            * weapons,
            * access info for their address.

          Counselors enters this information when creating or editing an MTO
          Shipment. Optional field.
        type: string
        example: handle with care
        x-nullable: true
        readOnly: true
      actualProGearWeight:
        description: |
          The actual weight of any pro gear being shipped.
        type: integer
        x-nullable: true
        x-omitempty: false
      actualSpouseProGearWeight:
        description: |
          The actual weight of any spouse pro gear being shipped.
        type: integer
        x-nullable: true
        x-omitempty: false
      agents:
        $ref: '#/definitions/MTOAgents'
      sitExtensions:
        $ref: '#/definitions/SITExtensions'
      reweigh:
        $ref: '#/definitions/Reweigh'
      pickupAddress:
        description: >
          The address where the movers should pick up this shipment, entered by
          the customer during onboarding when they enter shipment details.
        allOf:
          - $ref: '#/definitions/Address'
      destinationAddress:
        description: >
          Where the movers should deliver this shipment. Often provided by the
          customer when they enter shipment details

          during onboarding, if they know their new address already.


          May be blank when entered by the customer, required when entered by
          the Prime. May not represent the true

          final destination due to the shipment being diverted or placed in SIT.
        allOf:
          - $ref: '#/definitions/Address'
      destinationType:
        $ref: '#/definitions/DestinationType'
      secondaryPickupAddress:
        description: >-
          A second pickup address for this shipment, if the customer entered
          one. An optional field.
        allOf:
          - $ref: '#/definitions/Address'
      secondaryDeliveryAddress:
        description: >-
          A second delivery address for this shipment, if the customer entered
          one. An optional field.
        allOf:
          - $ref: '#/definitions/Address'
      storageFacility:
        allOf:
          - x-nullable: true
          - $ref: '#/definitions/StorageFacility'
      shipmentType:
        $ref: '#/definitions/MTOShipmentType'
      diversion:
        description: >
          This value indicates whether or not this shipment is part of a
          diversion. If yes, the shipment can be either the starting or ending
          segment of the diversion.
        type: boolean
      diversionReason:
        description: >
          The reason the TOO provided when requesting a diversion for this
          shipment.
        type: string
        x-nullable: true
        readOnly: true
      status:
        description: >
          The status of a shipment, indicating where it is in the TOO's approval
          process. Can only be updated by the contractor in special
          circumstances.
        type: string
        readOnly: true
        enum:
          - SUBMITTED
          - APPROVED
          - REJECTED
          - CANCELLATION_REQUESTED
          - CANCELED
          - DIVERSION_REQUESTED
      ppmShipment:
        $ref: '#/definitions/PPMShipment'
      deliveryAddressUpdate:
        $ref: '#/definitions/ShipmentAddressUpdate'
      eTag:
        description: >-
          A hash unique to this shipment that should be used as the "If-Match"
          header for any updates.
        type: string
        readOnly: true
      createdAt:
        format: date-time
        type: string
        readOnly: true
      updatedAt:
        format: date-time
        type: string
        readOnly: true
      pointOfContact:
        type: string
        description: >
          Email or ID of the person who will be contacted in the event of
          questions or concerns about this update. May be the person performing
          the update, or someone else working with the Prime contractor.
      originSitAuthEndDate:
        format: date
        type: string
        description: The SIT authorized end date for origin SIT.
        x-nullable: true
      destinationSitAuthEndDate:
        format: date
        type: string
        description: The SIT authorized end date for destination SIT.
        x-nullable: true
      marketCode:
        type: string
        enum:
          - d
          - i
        example: d
        description: >-
          Single-letter designator for domestic (d) or international (i)
          shipments
  MTOShipmentsWithoutServiceObjects:
    description: A list of shipments without their associated service items.
    items:
      $ref: '#/definitions/MTOShipmentWithoutServiceItems'
    type: array
  ExcessWeightRecord:
    description: >-
      A document uploaded by the movers proving that the customer has been
      counseled about excess weight.
    allOf:
      - $ref: '#/definitions/UploadWithOmissions'
      - type: object
        properties:
          moveId:
            description: The UUID of the move this excess weight record belongs to.
            type: string
            format: uuid
            example: 1f2270c7-7166-40ae-981e-b200ebdf3054
          moveExcessWeightQualifiedAt:
            description: >
              The date and time when the sum of all the move's shipments met the
              excess weight qualification threshold. The system monitors these
              weights and will update this field automatically.
            type: string
            format: date-time
            readOnly: true
            x-nullable: true
            x-omitempty: false
          moveExcessWeightAcknowledgedAt:
            description: >
              The date and time when the TOO acknowledged the excess weight
              alert, either by dismissing the risk or updating the max billable
              weight. This will occur after the excess weight record has been
              uploaded.
            type: string
            format: date-time
            readOnly: true
            x-nullable: true
            x-omitempty: false
          moveExcessUnaccompaniedBaggageWeightQualifiedAt:
            description: >
              The date and time when the sum of all the move's unaccompanied
              baggage shipments met the excess weight qualification threshold.
              The system monitors these weights and will update this field
              automatically.
            type: string
            format: date-time
            readOnly: true
            x-nullable: true
            x-omitempty: false
          moveExcessUnaccompaniedBaggageWeightAcknowledgedAt:
            description: >
              The date and time when the TOO acknowledged the excess
              unaccompanied baggage weight alert, either by dismissing the risk
              or updating the max billable weight. This will occur after the
              excess weight record has been uploaded.
            type: string
            format: date-time
            readOnly: true
            x-nullable: true
            x-omitempty: false
        required:
          - moveId
  ValidationError:
    allOf:
      - $ref: '#/definitions/ClientError'
      - type: object
        properties:
          invalidFields:
            type: object
            additionalProperties:
              description: List of errors for the field
              type: array
              items:
                type: string
        required:
          - invalidFields
  ReServiceCode:
    type: string
    description: >
      This is the full list of service items that can be found on a shipment.
      Not all service items

      may be requested by the Prime, but may be returned in a response.


      Documentation of all the service items will be provided.
    enum:
      - CS
      - DBHF
      - DBTF
      - DCRT
      - DDASIT
      - DDDSIT
      - DDFSIT
      - DDP
      - DDSHUT
      - DLH
      - DMHF
      - DNPK
      - DOASIT
      - DOFSIT
      - DOP
      - DOPSIT
      - DOSHUT
      - DPK
      - DSH
      - DUCRT
      - DUPK
      - FSC
      - IBHF
      - IBTF
      - ICOLH
      - ICOUB
      - ICRT
      - IDASIT
      - IDDSIT
      - IDFSIT
      - IDSHUT
      - IHPK
      - IHUPK
      - INPK
      - IOASIT
      - IOCLH
      - IOCUB
      - IOFSIT
      - IOOLH
      - IOOUB
      - IOPSIT
      - IOSHUT
      - IUBPK
      - IUBUPK
      - IUCRT
      - MS
      - NSTH
      - NSTUB
  MTOServiceItemDimension:
    description: >-
      The dimensions for either the item or the crate associated with a crating
      service item.
    type: object
    properties:
      id:
        example: 1f2270c7-7166-40ae-981e-b200ebdf3054
        format: uuid
        type: string
      length:
        description: Length in thousandth inches. 1000 thou = 1 inch.
        example: 1000
        type: integer
        format: int32
      width:
        description: Width in thousandth inches. 1000 thou = 1 inch.
        example: 1000
        type: integer
        format: int32
      height:
        description: Height in thousandth inches. 1000 thou = 1 inch.
        example: 1000
        type: integer
        format: int32
    required:
      - length
      - width
      - height
responses:
  InvalidRequest:
    description: The request payload is invalid.
    schema:
      $ref: '#/definitions/ClientError'
  ServerError:
    description: A server error occurred.
    schema:
      $ref: '#/definitions/Error'
  NotImplemented:
    description: The requested feature is still in development.
    schema:
      $ref: '#/definitions/Error'
  PreconditionFailed:
    description: >-
      Precondition failed, likely due to a stale eTag (If-Match). Fetch the
      request again to get the updated eTag value.
    schema:
      $ref: '#/definitions/ClientError'
  PermissionDenied:
    description: The request was denied.
    schema:
      $ref: '#/definitions/ClientError'
  NotFound:
    description: The requested resource wasn't found.
    schema:
      $ref: '#/definitions/ClientError'
  UnprocessableEntity:
    description: The request was unprocessable, likely due to bad input from the requester.
    schema:
      $ref: '#/definitions/ValidationError'
  Conflict:
    description: >-
      The request could not be processed because of conflict in the current
      state of the resource.
    schema:
      $ref: '#/definitions/ClientError'
parameters:
  ifMatch:
    in: header
    name: If-Match
    type: string
    required: true
    description: >
      Optimistic locking is implemented via the `If-Match` header. If the ETag
      header does not match the value of the resource on the server, the server
      rejects the change with a `412 Precondition Failed` error.<|MERGE_RESOLUTION|>--- conflicted
+++ resolved
@@ -1326,7 +1326,6 @@
             }
           ]
         ```
-<<<<<<< HEAD
 
 
         **DUPK - Domestic Unpacking**
@@ -1341,22 +1340,6 @@
         ```
 
 
-=======
-
-
-        **DUPK - Domestic Unpacking**
-
-        ```json
-          "params": [
-            {
-              "key": "WeightBilled",
-              "value": "integer"
-            }
-          ]
-        ```
-
-
->>>>>>> 3722cad0
         **DPK - Domestic Packing**
 
         ```json
@@ -1627,8 +1610,6 @@
         ```
 
         ---
-<<<<<<< HEAD
-=======
 
 
         International Basic Service Items & Accepted Payment Request Parameters:
@@ -1659,7 +1640,6 @@
         ```
 
         ---
->>>>>>> 3722cad0
       operationId: createPaymentRequest
       tags:
         - paymentRequest
