--- conflicted
+++ resolved
@@ -104,18 +104,55 @@
       description: Updates a move order's estimated weight by ID
       operationId: updateMoveTaskOrderEstimatedWeight
       summary: Updates a move order's estimated weight by ID
-<<<<<<< HEAD
-  '/move-task-orders/{moveTaskOrderID}/post-counseling-info':
-=======
   '/move-task-orders/{moveTaskOrderID}/customer':
->>>>>>> 4154669b
     parameters:
       - description: ID of move order to use
         in: path
         name: moveTaskOrderID
         required: true
         type: string
-<<<<<<< HEAD
+    get:
+      produces:
+        - application/json
+      parameters: []
+      responses:
+        '200':
+          description: Successfully retrieved customer assocaited with move task order
+          schema:
+            $ref: '#/definitions/Customer'
+        '401':
+          description: The request was denied
+          schema:
+            $ref: '#/responses/PermissionDenied'
+        '403':
+          description: The request was denied
+          schema:
+            $ref: '#/responses/PermissionDenied'
+        '404':
+          description: The requested resource wasn't found
+          schema:
+            $ref: '#/responses/NotFound'
+        '422':
+          description: The request payload is invalid
+          schema:
+            $ref: '#/definitions/ValidationError'
+        '500':
+          description: A server error occurred
+          schema:
+            $ref: '#/responses/ServerError'
+      tags:
+        - moveTaskOrder
+        - prime
+      description: Gets a the customer associated with a move task order ID
+      operationId: getMoveTaskOrderCustomer
+      summary: Gets a the customer associated with a move task order ID
+  '/move-task-orders/{moveTaskOrderID}/post-counseling-info':
+    parameters:
+      - description: ID of move order to use
+        in: path
+        name: moveTaskOrderID
+        required: true
+        type: string
     patch:
       consumes:
         - application/json
@@ -192,17 +229,6 @@
           description: Successfully updated move task order destination address
           schema:
             $ref: '#/definitions/MoveTaskOrder'
-=======
-    get:
-      produces:
-        - application/json
-      parameters: []
-      responses:
-        '200':
-          description: Successfully retrieved customer assocaited with move task order
-          schema:
-            $ref: '#/definitions/Customer'
->>>>>>> 4154669b
         '401':
           description: The request was denied
           schema:
@@ -226,15 +252,9 @@
       tags:
         - moveTaskOrder
         - prime
-<<<<<<< HEAD
       description: Updates move task order's destination address
       operationId: updateMoveTaskOrderDestinationAddress
       summary: Updates move task order's destination address
-=======
-      description: Gets a the customer associated with a move task order ID
-      operationId: getMoveTaskOrderCustomer
-      summary: Gets a the customer associated with a move task order ID
->>>>>>> 4154669b
 definitions:
   Address:
     type: object
