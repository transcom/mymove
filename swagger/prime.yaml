--- conflicted
+++ resolved
@@ -3409,10 +3409,7 @@
       - ZipSITOriginHHGOriginalAddress
       - StandaloneCrate
       - StandaloneCrateCap
-<<<<<<< HEAD
-=======
       - UncappedRequestTotal
->>>>>>> 87aae06a
   ServiceItemParamType:
     type: string
     enum:
