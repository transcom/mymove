--- conflicted
+++ resolved
@@ -2108,31 +2108,6 @@
           $ref: '#/responses/NotFound'
         '500':
           $ref: '#/responses/ServerError'
-<<<<<<< HEAD
-  /addresses/countries:
-    get:
-      summary: Returns the countries matching the search query
-      description: >
-        Search API using search string that returns list of countries containing
-        its code and name. Will return all if 'search' query string parameter is
-        not available/empty. If 2 chars are provided search will do an exact
-        match on country code and also do a starts with match on country name.
-        If not 2 characters search will do a starts with match on country name.
-      operationId: searchCountries
-      tags:
-        - addresses
-      parameters:
-        - in: query
-          name: search
-          type: string
-          required: false
-          description: Search string for countries
-      responses:
-        '200':
-          description: countries matching the search query
-          schema:
-            $ref: '#/definitions/Countries'
-=======
   /addresses/oconus-lookup/{country}/{search}:
     get:
       summary: >-
@@ -2159,7 +2134,37 @@
           description: the requested list of Oconus city and principal division match
           schema:
             $ref: '#/definitions/VIntlLocations'
->>>>>>> 85f3ba72
+        '400':
+          $ref: '#/responses/InvalidRequest'
+        '403':
+          $ref: '#/responses/PermissionDenied'
+        '404':
+          $ref: '#/responses/NotFound'
+        '500':
+          $ref: '#/responses/ServerError'
+  /addresses/countries:
+    get:
+      summary: Returns the countries matching the search query
+      description: >
+        Search API using search string that returns list of countries containing
+        its code and name. Will return all if 'search' query string parameter is
+        not available/empty. If 2 chars are provided search will do an exact
+        match on country code and also do a starts with match on country name.
+        If not 2 characters search will do a starts with match on country name.
+      operationId: searchCountries
+      tags:
+        - addresses
+      parameters:
+        - in: query
+          name: search
+          type: string
+          required: false
+          description: Search string for countries
+      responses:
+        '200':
+          description: countries matching the search query
+          schema:
+            $ref: '#/definitions/Countries'
         '400':
           $ref: '#/responses/InvalidRequest'
         '403':
@@ -3752,17 +3757,14 @@
     type: array
     items:
       $ref: '#/definitions/VLocation'
-<<<<<<< HEAD
+  VIntlLocations:
+    type: array
+    items:
+      $ref: '#/definitions/VIntlLocation'
   Countries:
     type: array
     items:
       $ref: '#/definitions/Country'
-=======
-  VIntlLocations:
-    type: array
-    items:
-      $ref: '#/definitions/VIntlLocation'
->>>>>>> 85f3ba72
   ClientError:
     type: object
     properties:
@@ -5638,7 +5640,22 @@
         type: string
         format: uuid
         example: c56a4180-65aa-42ec-a945-5fd21dec0538
-<<<<<<< HEAD
+  VIntlLocation:
+    description: An Oconus city and principal division lookup
+    type: object
+    properties:
+      city:
+        type: string
+        example: London
+        title: City
+      principalDivision:
+        type: string
+        example: Cardiff
+        title: Principal Division
+      intlCityCountriesID:
+        type: string
+        format: uuid
+        example: c56a4180-65aa-42ec-a945-5fd21dec0538
   Country:
     description: Country code and name
     type: object
@@ -6200,24 +6217,6 @@
         type: string
         example: UNITED STATES
         title: Country Name
-=======
-  VIntlLocation:
-    description: An Oconus city and principal division lookup
-    type: object
-    properties:
-      city:
-        type: string
-        example: London
-        title: City
-      principalDivision:
-        type: string
-        example: Cardiff
-        title: Principal Division
-      intlCityCountriesID:
-        type: string
-        format: uuid
-        example: c56a4180-65aa-42ec-a945-5fd21dec0538
->>>>>>> 85f3ba72
   ReServiceCode:
     type: string
     description: >
