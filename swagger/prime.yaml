--- conflicted
+++ resolved
@@ -3857,10 +3857,7 @@
         * DOFSIT, DOASIT - MTOServiceItemOriginSIT
         * DDFSIT, DDASIT - MTOServiceItemDestSIT
         * DOSHUT, DDSHUT - MTOServiceItemShuttle
-<<<<<<< HEAD
         * DOSHUT, DDSHUT - MTOServiceItemDomesticShuttle
-=======
->>>>>>> 8633f874
         * IOSHUT, IDSHUT - MTOServiceItemInternationalShuttle
         * DCRT, DUCRT - MTOServiceItemDomesticCrating
         * ICRT, IUCRT - MTOServiceItemInternationalCrating
@@ -3873,10 +3870,7 @@
       - MTOServiceItemOriginSIT
       - MTOServiceItemDestSIT
       - MTOServiceItemShuttle
-<<<<<<< HEAD
       - MTOServiceItemDomesticShuttle
-=======
->>>>>>> 8633f874
       - MTOServiceItemInternationalShuttle
       - MTOServiceItemDomesticCrating
       - MTOServiceItemInternationalCrating
