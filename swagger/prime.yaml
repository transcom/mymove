--- conflicted
+++ resolved
@@ -3286,10 +3286,7 @@
         example: 1500
         type: integer
         x-formatting: weight
-<<<<<<< HEAD
-=======
-        x-nullable: true
->>>>>>> 13764bce
+        x-nullable: true
       eTag:
         type: string
         readOnly: true
