swagger: '2.0'
info:
  contact:
    email: dp3@truss.works
  description: The Prime API for move.mil
  license:
    name: MIT
    url: 'https://opensource.org/licenses/MIT'
  title: move.mil API
  version: 0.0.1
basePath: /prime/v1
schemes:
  - http
paths:
  /move-task-orders:
    get:
      summary: Gets all move task orders where `isAvailableToPrime` is TRUE
      description: >
        Gets all move task orders where `isAvailableToPrime` is TRUE.
        This prevents viewing any move task orders that have not been made available to the Prime.
      operationId: fetchMTOUpdates
      tags:
        - moveTaskOrder
      produces:
        - application/json
      parameters:
        - in: query
          name: since
          type: integer
          format: timestamp
          description: Only return move task orders updated since this time.
      responses:
        '200':
          description: Successfully retrieved move task orders where `isAvailableToPrime` is TRUE.
          schema:
            $ref: '#/definitions/MoveTaskOrders'
        '400':
          $ref: '#/responses/InvalidRequest'
        '401':
          description: The request was unauthorized.
          schema:
            $ref: '#/responses/PermissionDenied'
        '403':
          description: The client doesn't have permissions to perform the request.
          schema:
            $ref: '#/responses/PermissionDenied'
        '404':
          $ref: '#/responses/NotFound'
        '500':
          $ref: '#/responses/ServerError'
  '/move-task-orders/{moveTaskOrderID}/post-counseling-info':
    parameters:
      - description: ID of move task order to use.
        in: path
        name: moveTaskOrderID
        required: true
        type: string
    patch:
      summary: Updates move task order's post counseling information
      description: Updates move task order fields ppmType, ppmEstimatedWeight, and pointOfContact.
      operationId: updateMTOPostCounselingInformation
      consumes:
        - application/json
      produces:
        - application/json
      tags:
        - moveTaskOrder
      parameters:
        - in: body
          name: body
          required: true
          schema:
            type: object
            properties:
              moveTaskOrderID:
                description: UUID for the move task order to use.
                type: string
              ppmType:
                description: Sets a ppmType to an allowed value.
                type: string
                enum:
                  - FULL
                  - PARTIAL
              ppmEstimatedWeight:
                description: The estimated weight determined post counseling.
                type: integer
              pointOfContact:
                description: Email or id of a contact person for this update.
                type: string
        - in: header
          name: If-Match
          type: string
          required: true
          description: >
            Optimistic locking is implemented via the `If-Match` header. If the ETag header does not match
            the value of the resource on the server, the server rejects the change with a `412 Precondition Failed` error.
      responses:
        '200':
          description: Successfully updated move task order with post counseling information.
          schema:
            $ref: '#/definitions/MoveTaskOrder'
        '401':
          description: The request was unauthorized.
          schema:
            $ref: '#/responses/PermissionDenied'
        '403':
          description: The client doesn't have permissions to perform the request.
          schema:
            $ref: '#/responses/PermissionDenied'
        '404':
          $ref: '#/responses/NotFound'
        '412':
          $ref: '#/responses/PreconditionFailed'
        '422':
          $ref: '#/responses/UnprocessableEntity'
        '500':
          $ref: '#/responses/ServerError'
  '/move-task-orders/{moveTaskOrderID}/customer':
    parameters:
      - description: ID of move order to use.
        in: path
        name: moveTaskOrderID
        required: true
        type: string
    get:
      summary: Gets the customer associated with a move task order ID
      description: Gets the customer associated with a move task order ID.
      operationId: getMoveTaskOrderCustomer
      tags:
        - moveTaskOrder
      produces:
        - application/json
      parameters: []
      responses:
        '200':
          description: Successfully retrieved customer associated with move task order.
          schema:
            $ref: '#/definitions/Customer'
        '401':
          description: The request was unauthorized.
          schema:
            $ref: '#/responses/PermissionDenied'
        '403':
          description: The client doesn't have permissions to perform the request.
          schema:
            $ref: '#/responses/PermissionDenied'
        '404':
          $ref: '#/responses/NotFound'
        '422':
          $ref: '#/responses/UnprocessableEntity'
        '500':
          $ref: '#/responses/ServerError'
  '/move-task-orders/{moveTaskOrderID}/mto-shipments/{mtoShipmentID}':
    put:
      summary: Updates MTO shipment
      description: Updates MTO shipment.
      operationId: updateMTOShipment
      tags:
        - mtoShipment
      consumes:
        - application/json
      produces:
        - application/json
      parameters:
        - in: path
          name: moveTaskOrderID
          required: true
          format: uuid
          type: string
          description: UUID of the move task order being used.
        - in: path
          name: mtoShipmentID
          required: true
          format: uuid
          type: string
          description: UUID of the move task order shipment being updated.
        - in: body
          name: body
          required: true
          schema:
            $ref: '#/definitions/MTOShipment'
        - in: header
          name: If-Match
          type: string
          required: true
          description: >
            Optimistic locking is implemented via the `If-Match` header. If the ETag header does not match
            the value of the resource on the server, the server rejects the change with a `412 Precondition Failed` error.
      responses:
        '200':
          description: Successfully updated MTO shipment.
          schema:
            $ref: '#/definitions/MTOShipment'
        '400':
          $ref: '#/responses/InvalidRequest'
        '401':
          description: The request was unauthorized.
          schema:
            $ref: '#/responses/PermissionDenied'
        '403':
          description: The client doesn't have permissions to perform the request.
          schema:
            $ref: '#/responses/PermissionDenied'
        '404':
          $ref: '#/responses/NotFound'
        '412':
          $ref: '#/responses/PreconditionFailed'
        '500':
<<<<<<< HEAD
          description: internal server error
          schema:
            $ref: '#/responses/ServerError'
  '/move-task-orders/{moveTaskOrderID}/mto-shipments':
    post:
      consumes:
        - application/json
      produces:
        - application/json
      summary: Creates a mto shipment
      operationId: createMTOShipment
      tags:
        - mtoShipment
      parameters:
        - in: path
          name: moveTaskOrderID
          required: true
          format: uuid
          type: string
        - in: body
          name: body
          schema:
            description: This is an MTOShipment.
            $ref: '#/definitions/CreateShipmentPayload'
      responses:
        '200':
          description: created instance of a mto shipment
          schema:
            $ref: '#/definitions/MTOShipment'
        '400':
          description: invalid request
          schema:
            $ref: '#/responses/InvalidRequest'
        '404':
          description: The requested resource wasn't found
          schema:
            $ref: '#/responses/NotFound'
        '422':
          description: The request payload is invalid
          schema:
            $ref: '#/definitions/ValidationError'
        '500':
          description: internal server error
          schema:
            $ref: '#/responses/ServerError'
=======
          $ref: '#/responses/ServerError'
>>>>>>> 1f3e8abe
  '/move-task-orders/{moveTaskOrderID}/mto-shipments/{mtoShipmentID}/mto-service-items':
    post:
      summary: Creates MTO service items that is added to a Move Task Order and MTO Shipment
      description: >
        Creates a new instance of mtoServiceItem, which come from the list of services that can be provided.
        Upon creation these items are associated with a Move Task Order and an MTO Shipment.
      operationId: createMTOServiceItem
      tags:
        - mtoServiceItem
      consumes:
        - application/json
      produces:
        - application/json
      parameters:
        - in: path
          name: moveTaskOrderID
          required: true
          format: uuid
          type: string
          description: UUID of Move Task Order to use.
        - in: path
          name: mtoShipmentID
          required: true
          format: uuid
          type: string
          description: UUID of MTO Shipment to use.
        - in: body
          name: body
          schema:
            description: This may be a MTOServiceItemBasic, MTOServiceItemDOFSIT or etc.
            $ref: '#/definitions/MTOServiceItem'
      responses:
        '200':
          description: Successfully created an MTO service item.
          schema:
            $ref: '#/definitions/MTOServiceItem'
        '400':
          $ref: '#/responses/InvalidRequest'
        '401':
          description: The request was unauthorized.
          schema:
            $ref: '#/responses/PermissionDenied'
        '403':
          description: The client doesn't have permissions to perform the request.
          schema:
            $ref: '#/responses/PermissionDenied'
        '404':
          $ref: '#/responses/NotFound'
        '422':
          $ref: '#/responses/UnprocessableEntity'
        '500':
          $ref: '#/responses/ServerError'
  /payment-requests:
    post:
      summary: Creates a payment request
      description: |
        Creates a new instance of a paymentRequest.
        A newly created payment request is assigned the status `PENDING`.
        A move task order can have multiple payment requests, and
        a final payment request can be marked using boolean `isFinal`.
      operationId: createPaymentRequest
      tags:
        - paymentRequests
      consumes:
        - application/json
      produces:
        - application/json
      parameters:
        - in: body
          name: body
          schema:
            $ref: '#/definitions/CreatePaymentRequestPayload'
      responses:
        '201':
          description: Successfully created a paymentRequest object.
          schema:
            $ref: '#/definitions/PaymentRequest'
        '400':
          description: Request payload is invalid.
          schema:
            $ref: '#/definitions/ClientError'
        '401':
          description: The request was unauthorized.
          schema:
            $ref: '#/responses/PermissionDenied'
        '403':
          description: The client doesn't have permissions to perform the request.
          schema:
            $ref: '#/responses/PermissionDenied'
        '404':
          description: The requested resource wasn't found.
          schema:
            $ref: '#/definitions/ClientError'
        '422':
          $ref: '#/responses/UnprocessableEntity'
        '500':
          $ref: '#/responses/ServerError'
  /payment-requests/{paymentRequestID}/uploads:
    post:
      summary: Create a new upload for a payment request
      description: Uploads represent a single digital file, such as a JPEG, PNG, or PDF.
      operationId: createUpload
      tags:
        - uploads
      consumes:
        - multipart/form-data
      produces:
        - application/json
      parameters:
        - in: path
          name: paymentRequestID
          type: string
          description: UUID of payment request to use.
          required: true
        - in: formData
          name: file
          type: file
          description: The file to upload.
          required: true
      responses:
        '201':
          description: Successfully created upload of digital file.
          schema:
            $ref: '#/definitions/Upload'
        '400':
          $ref: '#/responses/InvalidRequest'
        '401':
          description: The request was unauthorized.
          schema:
            $ref: '#/responses/PermissionDenied'
        '403':
          description: The client doesn't have permissions to perform the request.
          schema:
            $ref: '#/responses/PermissionDenied'
        '404':
          $ref: '#/responses/NotFound'
        '500':
          $ref: '#/responses/ServerError'
definitions:
  Address:
    type: object
    properties:
      id:
        type: string
        format: uuid
        example: c56a4180-65aa-42ec-a945-5fd21dec0538
      streetAddress1:
        type: string
        example: 123 Main Ave
        title: Street address 1
      streetAddress2:
        type: string
        example: Apartment 9000
        x-nullable: true
        title: Street address 2
      streetAddress3:
        type: string
        example: Montmârtre
        x-nullable: true
        title: Address Line 3
      city:
        type: string
        example: Anytown
        title: City
      state:
        title: State
        type: string
        x-display-value:
          AL: AL
          AK: AK
          AR: AR
          AZ: AZ
          CA: CA
          CO: CO
          CT: CT
          DC: DC
          DE: DE
          FL: FL
          GA: GA
          HI: HI
          IA: IA
          ID: ID
          IL: IL
          IN: IN
          KS: KS
          KY: KY
          LA: LA
          MA: MA
          MD: MD
          ME: ME
          MI: MI
          MN: MN
          MO: MO
          MS: MS
          MT: MT
          NC: NC
          ND: ND
          NE: NE
          NH: NH
          NJ: NJ
          NM: NM
          NV: NV
          NY: NY
          OH: OH
          OK: OK
          OR: OR
          PA: PA
          RI: RI
          SC: SC
          SD: SD
          TN: TN
          TX: TX
          UT: UT
          VA: VA
          VT: VT
          WA: WA
          WI: WI
          WV: WV
          WY: WY
        enum:
          - AL
          - AK
          - AR
          - AZ
          - CA
          - CO
          - CT
          - DC
          - DE
          - FL
          - GA
          - HI
          - IA
          - ID
          - IL
          - IN
          - KS
          - KY
          - LA
          - MA
          - MD
          - ME
          - MI
          - MN
          - MO
          - MS
          - MT
          - NC
          - ND
          - NE
          - NH
          - NJ
          - NM
          - NV
          - NY
          - OH
          - OK
          - OR
          - PA
          - RI
          - SC
          - SD
          - TN
          - TX
          - UT
          - VA
          - VT
          - WA
          - WI
          - WV
          - WY
      postalCode:
        type: string
        format: zip
        title: ZIP
        example: '90210'
        pattern: '^(\d{5}([\-]\d{4})?)$'
      country:
        type: string
        title: Country
        x-nullable: true
        example: 'USA'
        default: USA
      eTag:
        type: string
    required:
      - streetAddress1
      - city
      - state
      - postalCode
  ClientError:
    type: object
    properties:
      title:
        type: string
      detail:
        type: string
      instance:
        type: string
        format: uuid
    required:
      - title
      - detail
      - instance
  CreatePaymentRequestPayload:
    type: object
    properties:
      isFinal:
        default: false
        type: boolean
      moveTaskOrderID:
        example: c56a4180-65aa-42ec-a945-5fd21dec0538
        format: uuid
        type: string
      serviceItems:
        items:
          $ref: '#/definitions/ServiceItem'
        type: array
      pointOfContact:
        type: string
<<<<<<< HEAD
        description: Email or id of a contact person for this update
  CreateShipmentPayload:
    type: object
    properties:
      shipmentType:
        $ref: '#/definitions/MTOShipmentType'
      requestedPickupDate:
        format: date
        type: string
      customerRemarks:
        type: string
        example: handle with care
        x-nullable: true
      pickupAddress:
        $ref: '#/definitions/Address'
      destinationAddress:
        $ref: '#/definitions/Address'
      agents:
        $ref: '#/definitions/MTOAgents'
      pointOfContact:
        type: string
        description: Email or id of a contact person for this update
      mtoServiceItems:
        type: array
        items:
          $ref: '#/definitions/MTOServiceItem'
=======
        description: Email or id of a contact person for this update.
    required:
      - moveTaskOrderID
      - serviceItems
>>>>>>> 1f3e8abe
  Customer:
    type: object
    properties:
      id:
        type: string
        format: uuid
        example: c56a4180-65aa-42ec-a945-5fd21dec0538
      dodID:
        type: string
      userID:
        type: string
        format: uuid
        example: c56a4180-65aa-42ec-a945-5fd21dec0538
      currentAddress:
        $ref: '#/definitions/Address'
      destinationAddress:
        $ref: '#/definitions/Address'
      firstName:
        type: string
        example: Vanya
      lastName:
        type: string
        example: Petrovna
      branch:
        type: string
        example: 'COAST_GUARD'
      phone:
        type: string
        format: telephone
      email:
        type: string
        format: x-email
        pattern: '^[a-zA-Z0-9._%+-]+@[a-zA-Z0-9.-]+\.[a-zA-Z]{2,}$'
        example: fake@example.com
      eTag:
        type: string
  DutyStation:
    type: object
    properties:
      id:
        type: string
        format: uuid
        example: c56a4180-65aa-42ec-a945-5fd21dec0538
      name:
        type: string
        example: Fort Bragg North Station
      addressId:
        type: string
        format: uuid
        example: c56a4180-65aa-42ec-a945-5fd21dec0538
      address:
        $ref: '#/definitions/Address'
      eTag:
        type: string
  Entitlements:
    properties:
      id:
        example: 571008b1-b0de-454d-b843-d71be9f02c04
        format: uuid
        type: string
      authorizedWeight:
        example: 2000
        type: integer
        x-formatting: weight
        x-nullable: true
      dependentsAuthorized:
        example: true
        type: boolean
        x-nullable: true
      nonTemporaryStorage:
        example: false
        type: boolean
        x-nullable: true
      privatelyOwnedVehicle:
        example: false
        type: boolean
        x-nullable: true
      proGearWeight:
        example: 2000
        type: integer
        x-formatting: weight
      proGearWeightSpouse:
        example: 500
        type: integer
        x-formatting: weight
      storageInTransit:
        example: 90
        type: integer
      totalWeight:
        example: 500
        type: integer
        x-formatting: weight
      totalDependents:
        example: 2
        type: integer
      eTag:
        type: string
    type: object
  Error:
    properties:
      message:
        type: string
    required:
      - message
    type: object
  MoveOrder:
    required:
      - orderNumber
      - rank
      - linesOfAccounting
    properties:
      id:
        example: 1f2270c7-7166-40ae-981e-b200ebdf3054
        format: uuid
        type: string
      customer:
        $ref: '#/definitions/Customer'
      customerID:
        example: c56a4180-65aa-42ec-a945-5fd21dec0538
        format: uuid
        type: string
      entitlement:
        $ref: '#/definitions/Entitlements'
      destinationDutyStation:
        $ref: '#/definitions/DutyStation'
      originDutyStation:
        $ref: '#/definitions/DutyStation'
      rank:
        type: string
        example: 'E_5'
      reportByDate:
        type: string
        format: date
      confirmationNumber:
        type: string
        example: 'HYXFJF'
        x-nullable: true
      orderNumber:
        type: string
      linesOfAccounting:
        type: string
      eTag:
        type: string
    type: object
  MoveTaskOrder:
    type: object
    required:
      - mtoShipments
      - mtoServiceItems
      - paymentRequests
    properties:
      id:
        example: 1f2270c7-7166-40ae-981e-b200ebdf3054
        format: uuid
        type: string
      createdAt:
        format: date
        type: string
      moveOrderID:
        example: c56a4180-65aa-42ec-a945-5fd21dec0538
        format: uuid
        type: string
      moveOrder:
        $ref: '#/definitions/MoveOrder'
      referenceId:
        example: 1001-3456
        type: string
      isAvailableToPrime:
        type: boolean
        x-nullable: true
      isCanceled:
        type: boolean
        x-nullable: true
      updatedAt:
        format: date
        type: string
      paymentRequests:
        $ref: '#/definitions/PaymentRequests'
      mtoServiceItems:
        type: array
        items:
          $ref: "#/definitions/MTOServiceItem"
      mtoShipments:
        $ref: '#/definitions/MTOShipments'
      ppmType:
        type: string
        enum:
          - FULL
          - PARTIAL
      ppmEstimatedWeight:
        type: integer
      eTag:
        type: string
  MoveTaskOrders:
    items:
      $ref: '#/definitions/MoveTaskOrder'
    type: array
  MTOAgents:
    items:
      $ref: '#/definitions/MTOAgent'
    type: array
  MTOAgent:
    properties:
      id:
        example: 1f2270c7-7166-40ae-981e-b200ebdf3054
        format: uuid
        readOnly: true
        type: string
      mtoShipmentID:
        example: 1f2270c7-7166-40ae-981e-b200ebdf3054
        format: uuid
        type: string
      createdAt:
        format: date
        type: string
      updatedAt:
        format: date
        type: string
      firstName:
        type: string
        x-nullable: true
      lastName:
        type: string
        x-nullable: true
      email:
        type: string
        format: x-email
        pattern: '^[a-zA-Z0-9._%+-]+@[a-zA-Z0-9.-]+\.[a-zA-Z]{2,}$'
        x-nullable: true
      phone:
        type: string
        format: telephone
        pattern: '^[2-9]\d{2}-\d{3}-\d{4}$'
        x-nullable: true
      agentType:
        $ref: '#/definitions/MTOAgentType'
    type: object
  MTOShipment:
    properties:
      moveTaskOrderID:
        example: 1f2270c7-7166-40ae-981e-b200ebdf3054
        format: uuid
        type: string
      id:
        example: 1f2270c7-7166-40ae-981e-b200ebdf3054
        format: uuid
        type: string
      createdAt:
        format: datetime
        type: string
      updatedAt:
        format: datetime
        type: string
      approvedDate:
        format: date
        type: string
      scheduledPickupDate:
        format: date
        type: string
      requestedPickupDate:
        format: date
        type: string
      firstAvailableDeliveryDate:
        format: date
        type: string
      primeActualWeight:
        type: integer
        example: 4500
      primeEstimatedWeight:
        type: integer
        example: 4500
      primeEstimatedWeightRecordedDate:
        format: date
        type: string
      actualPickupDate:
        format: date
        type: string
      requiredDeliveryDate:
        format: date
        type: string
      agents:
        $ref: '#/definitions/MTOAgents'
      customerRemarks:
        type: string
        example: handle with care
        x-nullable: true
      shipmentType:
        $ref: '#/definitions/MTOShipmentType'
      pickupAddress:
        $ref: '#/definitions/Address'
      destinationAddress:
        $ref: '#/definitions/Address'
      secondaryPickupAddress:
        $ref: '#/definitions/Address'
      secondaryDeliveryAddress:
        $ref: '#/definitions/Address'
      eTag:
        type: string
      status:
        type: string
        enum:
          - APPROVED
          - SUBMITTED
          - REJECTED
      pointOfContact:
        type: string
        description: Email or id of a contact person for this update.
  MTOShipments:
    items:
      $ref: '#/definitions/MTOShipment'
    type: array
  MTOShipmentType:
    type: string
    title: Shipment Type
    example: HHG
    enum: &MTOSHIPMENTTYPE
      - HHG
      - INTERNATIONAL_HHG
      - INTERNATIONAL_UB
    x-display-value:
      HHG: HHG
      INTERNATIONAL_HHG: International HHG
      INTERNATIONAL_UB: International UB
  DimensionType:
    description: Describes a dimension type for a MTOServiceItemDimension.
    type: string
    enum:
      - ITEM
      - CRATE
  CustomerContactType:
    description: Describes a customer contact type for a MTOServiceItemDomesticDestSIT.
    type: string
    enum:
      - FIRST
      - SECOND
  MTOServiceItemDimension:
    description: Describes a dimension object for the MTOServiceItem.
    type: object
    properties:
      id:
        example: 1f2270c7-7166-40ae-981e-b200ebdf3054
        format: uuid
        type: string
      type:
        $ref: '#/definitions/DimensionType'
      length:
        description: Length in thousandth inches. 1000 thou = 1 inch.
        example: 1000
        type: integer
        format: int32
      width:
        description: Width in thousandth inches. 1000 thou = 1 inch.
        example: 1000
        type: integer
        format: int32
      height:
        description: Height in thousandth inches. 1000 thou = 1 inch.
        example: 1000
        type: integer
        format: int32
    required:
      - length
      - width
      - height
  MTOServiceItemStatus:
    description: Describes all statuses for a MTOServiceItem.
    type: string
    enum:
      - SUBMITTED
      - APPROVED
      - REJECTED
  MTOServiceItemModelType:
    description: Describes all model sub-types for a MTOServiceItem model.
    type: string
    enum:
      - MTOServiceItemBasic
      - MTOServiceItemDOFSIT
      - MTOServiceItemDDFSIT
      - MTOServiceItemShuttle
      - MTOServiceItemDomesticCrating
  MTOAgentType:
    type: string
    title: MTO Agent Type
    example: RELEASING_AGENT
    enum: &MTOAGENTTYPE
      - RELEASING_AGENT
      - RECEIVING_AGENT
  MTOServiceItem:
    description: MTOServiceItem describes a base type of a service item. Polymorphic type. Both Move Task Orders and MTO Shipments will have MTO Service Items.
    type: object
    discriminator: modelType
    properties:
      id:
        example: 1f2270c7-7166-40ae-981e-b200ebdf3054
        format: uuid
        type: string
      moveTaskOrderID:
        example: 1f2270c7-7166-40ae-981e-b200ebdf3054
        format: uuid
        type: string
      mtoShipmentID:
        example: 1f2270c7-7166-40ae-981e-b200ebdf3054
        format: uuid
        type: string
      reServiceID:
        example: 1f2270c7-7166-40ae-981e-b200ebdf3054
        format: uuid
        type: string
      reServiceName:
        type: string
      status:
        $ref: '#/definitions/MTOServiceItemStatus'
      rejectionReason:
        example: item was too heavy
        type: string
        x-nullable: true
      modelType: # Base type and sub-types of MTOServiceItem
        $ref: '#/definitions/MTOServiceItemModelType'
      eTag:
        type: string
    required:
      - modelType
  MTOServiceItemBasic:
    description: Describes a basic service item subtype of a MTOServiceItem.
    allOf:
      - $ref: '#/definitions/MTOServiceItem'
      - type: object
        properties:
          reServiceCode:
            $ref: '#/definitions/ReServiceCode'
        required:
          - reServiceCode
  MTOServiceItemDOFSIT:
    description: Describes a domestic origin 1st day SIT service item subtype of a MTOServiceItem.
    allOf:
      - $ref: '#/definitions/MTOServiceItem'
      - type: object
        properties:
          reServiceCode:
            $ref: '#/definitions/ReServiceCode'
          reason:
            type: string
            example: Storage items need to be picked up
          pickupPostalCode:
            type: string
            format: zip
            example: 90210
            pattern: '^(\d{5}([\-]\d{4})?)$'
        required:
          - reason
          - pickupPostalCode
  MTOServiceItemDDFSIT:
    description: Describes a domestic destination 1st day SIT service item subtype of a MTOServiceItem.
    allOf:
      - $ref: '#/definitions/MTOServiceItem'
      - type: object
        properties:
          reServiceCode:
            $ref: '#/definitions/ReServiceCode'
          type:
            $ref: '#/definitions/CustomerContactType'
          timeMilitary1:
            type: string
            example: 0400Z
          firstAvailableDeliveryDate1:
            format: date
            type: string
            example: 2020-01-20
          timeMilitary2:
            type: string
            example: 0400Z
          firstAvailableDeliveryDate2:
            format: date
            type: string
            example: 2020-01-20
        required:
          - timeMilitary1
          - firstAvailableDeliveryDate1
          - timeMilitary2
          - firstAvailableDeliveryDate2
  MTOServiceItemShuttle:
    description: Describes a shuttle service item.
    allOf:
      - $ref: '#/definitions/MTOServiceItem'
      - type: object
        properties:
          reServiceCode:
            type: string
            enum:
              - DOSHUT # Domestic Origin Shuttle Service
              - DDSHUT # Domestic Destination Shuttle Service
          reason:
            type: string
            example: Storage items need to be picked up.
          description:
            type: string
            example: Things to be moved to the place by shuttle.
        required:
          - reason
          - reServiceCode
          - description
  MTOServiceItemDomesticCrating:
    description: Describes a domestic crating/uncrating service item subtype of a MTOServiceItem.
    allOf:
      - $ref: '#/definitions/MTOServiceItem'
      - type: object
        properties:
          reServiceCode:
            type: string
            enum:
              - DCRT # Domestic Crating
              - DCRTSA # Domestic Crating - Standalone
              - DUCRT # Domestic Uncrating
          item:
            $ref: '#/definitions/MTOServiceItemDimension'
          crate:
            $ref: '#/definitions/MTOServiceItemDimension'
          description:
            type: string
            example: Decorated horse head to be crated.
        required:
          - reServiceCode
          - item
          - crate
          - description
  ProofOfServiceDocs:
    properties:
      uploads:
        items:
          $ref: '#/definitions/Upload'
        type: array
    type: object
  PaymentRequest:
    properties:
      proofOfServiceDocs:
        $ref: '#/definitions/ProofOfServiceDocs'
      id:
        example: c56a4180-65aa-42ec-a945-5fd21dec0538
        format: uuid
        readOnly: true
        type: string
      isFinal:
        default: false
        type: boolean
      moveTaskOrderID:
        example: c56a4180-65aa-42ec-a945-5fd21dec0538
        format: uuid
        type: string
      rejectionReason:
        example: documentation was incomplete
        type: string
        x-nullable: true
      status:
        $ref: '#/definitions/PaymentRequestStatus'
      paymentRequestNumber:
        example: 1234-5678-1
        readOnly: true
        type: string
      eTag:
        type: string
    type: object
  PaymentRequestStatus:
    enum:
      - PENDING
      - REVIEWED
      - SENT_TO_GEX
      - RECEIVED_BY_GEX
      - PAID
    title: Payment Request Status
    type: string
  PaymentRequests:
    type: array
    items:
      $ref: '#/definitions/PaymentRequest'
  ServiceItem:
    properties:
      id:
        type: string
        format: uuid
        example: c56a4180-65aa-42ec-a945-5fd21dec0538
      params:
        type: array
        items:
          properties:
            key:
              type: string
              example: Service Item Parameter Name
            value:
              type: string
              example: Service Item Parameter Value
          type: object
      eTag:
        type: string
    type: object
  ReServiceCode:
    type: string
    enum:
      - CS
      - DBHF
      - DBTF
      - DCRT
      - DCRTSA
      - DDASIT
      - DDDSIT
      - DDFSIT
      - DDP
      - DDSHUT
      - DLH
      - DMHF
      - DNPKF
      - DOASIT
      - DOFSIT
      - DOP
      - DOPSIT
      - DOSHUT
      - DPK
      - DSH
      - DUCRT
      - DUPK
      - FSC
      - IBHF
      - IBTF
      - ICOLH
      - ICOUB
      - ICRT
      - ICRTSA
      - IDASIT
      - IDDSIT
      - IDFSIT
      - IDSHUT
      - IHPK
      - IHUPK
      - INPKF
      - IOASIT
      - IOCLH
      - IOCUB
      - IOFSIT
      - IOOLH
      - IOOUB
      - IOPSIT
      - IOSHUT
      - IUBPK
      - IUBUPK
      - IUCRT
      - MS
      - NSTH
      - NSTUB
  Upload:
    type: object
    properties:
      bytes:
        type: integer
      contentType:
        type: string
        format: mime-type
        example: application/pdf
      filename:
        example: filename.pdf
        type: string
      createdAt:
        format: date-time
        type: string
      updatedAt:
        format: date-time
        type: string
    required:
      - filename
      - contentType
      - bytes
      - createdAt
      - updatedAt
  UpdatePaymentRequestStatus:
    properties:
      rejectionReason:
        example: documentation was incomplete
        type: string
        x-nullable: true
      status:
        $ref: '#/definitions/PaymentRequestStatus'
      eTag:
        type: string
    type: object
  ValidationError:
    allOf:
      - $ref: '#/definitions/ClientError'
      - type: object
    properties:
      invalidFields:
        type: object
        additionalProperties:
          type: string
    required:
      - invalidFields
responses:
  InvalidRequest:
    description: The request payload is invalid.
    schema:
      $ref: '#/definitions/Error'
  NotFound:
    description: The requested resource wasn't found.
    schema:
      $ref: '#/definitions/Error'
  PermissionDenied:
    description: The request was denied.
    schema:
      $ref: '#/definitions/Error'
  ServerError:
    description: A server error occurred.
    schema:
      $ref: '#/definitions/Error'
  PreconditionFailed:
    description: Precondition failed, likely due to a stale eTag (If-Match). Fetch the request again to get the updated eTag value.
    schema:
      $ref: '#/definitions/Error'
  UnprocessableEntity:
    description: The payload was unprocessable.
    schema:
      $ref: '#/definitions/ValidationError'<|MERGE_RESOLUTION|>--- conflicted
+++ resolved
@@ -206,7 +206,6 @@
         '412':
           $ref: '#/responses/PreconditionFailed'
         '500':
-<<<<<<< HEAD
           description: internal server error
           schema:
             $ref: '#/responses/ServerError'
@@ -252,9 +251,6 @@
           description: internal server error
           schema:
             $ref: '#/responses/ServerError'
-=======
-          $ref: '#/responses/ServerError'
->>>>>>> 1f3e8abe
   '/move-task-orders/{moveTaskOrderID}/mto-shipments/{mtoShipmentID}/mto-service-items':
     post:
       summary: Creates MTO service items that is added to a Move Task Order and MTO Shipment
@@ -575,8 +571,10 @@
         type: array
       pointOfContact:
         type: string
-<<<<<<< HEAD
         description: Email or id of a contact person for this update
+        required:
+          - moveTaskOrderID
+          - serviceItems
   CreateShipmentPayload:
     type: object
     properties:
@@ -602,12 +600,6 @@
         type: array
         items:
           $ref: '#/definitions/MTOServiceItem'
-=======
-        description: Email or id of a contact person for this update.
-    required:
-      - moveTaskOrderID
-      - serviceItems
->>>>>>> 1f3e8abe
   Customer:
     type: object
     properties:
