swagger: '2.0'
info:
  contact:
    email: dp3@truss.works
  description: The Prime API for move.mil
  license:
    name: MIT
    url: 'https://opensource.org/licenses/MIT'
  title: move.mil API
  version: 0.0.1
basePath: /prime/v1
schemes:
  - http
paths:
  /move-task-orders:
    get:
      produces:
        - application/json
      parameters:
        - in: query
          name: since
          type: integer
          format: timestamp
          description: Only return MTOs updated since this time
      responses:
        '200':
          description: Successfully retrieved all move task orders
          schema:
            $ref: '#/definitions/MoveTaskOrders'
        '400':
          description: The request payload is invalid
          schema:
            $ref: '#/responses/InvalidRequest'
        '401':
          description: The request was denied
          schema:
            $ref: '#/responses/PermissionDenied'
        '403':
          description: The request was denied
          schema:
            $ref: '#/responses/PermissionDenied'
        '404':
          description: The requested resource wasn't found
          schema:
            $ref: '#/responses/NotFound'
        '500':
          description: A server error occurred
          schema:
            $ref: '#/responses/ServerError'
      tags:
        - moveTaskOrder
      description: Gets all move task orders
      operationId: fetchMTOUpdates
      summary: Gets all move task orders
  '/move-task-orders/{moveTaskOrderID}/post-counseling-info':
    parameters:
      - description: ID of move task order to use
        in: path
        name: moveTaskOrderID
        required: true
        type: string
    patch:
      consumes:
        - application/json
      produces:
        - application/json
      parameters:
        - in: body
          name: body
          required: true
          schema:
            type: object
            properties:
              ppmType:
                type: string
                enum:
                  - FULL
                  - PARTIAL
              ppmEstimatedWeight:
                type: integer
              pointOfContact:
                type: string
                description: Email or id of a contact person for this update
        - in: header
          name: If-Match
          type: string
          required: true
      responses:
        '200':
          description: Successfully updated move task order post counseling information
          schema:
            $ref: '#/definitions/MoveTaskOrder'
        '401':
          description: The request was denied
          schema:
            $ref: '#/responses/PermissionDenied'
        '403':
          description: The request was denied
          schema:
            $ref: '#/responses/PermissionDenied'
        '404':
          description: The requested resource wasn't found
          schema:
            $ref: '#/responses/NotFound'
        '412':
          description: precondition failed
          schema:
            $ref: '#/responses/PreconditionFailed'
        '422':
          description: The request payload is invalid
          schema:
            $ref: '#/definitions/ValidationError'
        '500':
          description: A server error occurred
          schema:
            $ref: '#/responses/ServerError'
      tags:
        - moveTaskOrder
      description: Updates move task order's post counseling information
      operationId: updateMTOPostCounselingInformation
      summary: Updates move task order's post counseling information
  '/move-task-orders/{moveTaskOrderID}/customer':
    parameters:
      - description: ID of move order to use
        in: path
        name: moveTaskOrderID
        required: true
        type: string
    get:
      produces:
        - application/json
      parameters: []
      responses:
        '200':
          description: Successfully retrieved customer associated with move task order
          schema:
            $ref: '#/definitions/Customer'
        '401':
          description: The request was denied
          schema:
            $ref: '#/responses/PermissionDenied'
        '403':
          description: The request was denied
          schema:
            $ref: '#/responses/PermissionDenied'
        '404':
          description: The requested resource wasn't found
          schema:
            $ref: '#/responses/NotFound'
        '422':
          description: The request payload is invalid
          schema:
            $ref: '#/definitions/ValidationError'
        '500':
          description: A server error occurred
          schema:
            $ref: '#/responses/ServerError'
      tags:
        - moveTaskOrder
      description: Gets a the customer associated with a move task order ID
      operationId: getMoveTaskOrderCustomer
      summary: Gets a the customer associated with a move task order ID
  '/move-task-orders/{moveTaskOrderID}/mto-shipments/{mtoShipmentID}':
    put:
      consumes:
        - application/json
      produces:
        - application/json
      summary: Updates mto shipment
      operationId: updateMTOShipment
      tags:
        - mtoShipment
      parameters:
        - in: path
          name: moveTaskOrderID
          required: true
          format: uuid
          type: string
        - in: path
          name: mtoShipmentID
          required: true
          format: uuid
          type: string
        - in: body
          name: body
          required: true
          schema:
            $ref: '#/definitions/MTOShipment'
        - in: header
          name: If-Match
          type: string
          required: true
      responses:
        '200':
          description: updated instance of mto shipment
          schema:
            $ref: '#/definitions/MTOShipment'
        '400':
          description: invalid request
          schema:
            $ref: '#/responses/InvalidRequest'
        '401':
          description: The request was denied
          schema:
            $ref: '#/responses/PermissionDenied'
        '403':
          description: The request was denied
          schema:
            $ref: '#/responses/PermissionDenied'
        '404':
          description: The requested resource wasn't found
          schema:
            $ref: '#/responses/NotFound'
        '412':
          description: precondition failed
          schema:
            $ref: '#/responses/PreconditionFailed'
        '500':
          description: internal server error
          schema:
            $ref: '#/responses/ServerError'
  '/move-task-orders/{moveTaskOrderID}/mto-shipments/{mtoShipmentID}/mto-service-items':
    post:
      consumes:
        - application/json
      produces:
        - application/json
      summary: Creates mto service items
      operationId: createMTOServiceItem
      tags:
        - mtoServiceItem
      parameters:
        - in: path
          name: moveTaskOrderID
          required: true
          format: uuid
          type: string
        - in: path
          name: mtoShipmentID
          required: true
          format: uuid
          type: string
        - in: body
          name: body
          schema:
            description: This may be a MTOServiceItemBasic, MTOServiceItemDOFSIT or etc.
            $ref: '#/definitions/MTOServiceItem'
      responses:
        '200':
          description: created instance of a mto service item
          schema:
            $ref: '#/definitions/MTOServiceItem'
        '400':
          description: invalid request
          schema:
            $ref: '#/responses/InvalidRequest'
        '404':
          description: The requested resource wasn't found
          schema:
            $ref: '#/responses/NotFound'
        '422':
          description: The request payload is invalid
          schema:
            $ref: '#/definitions/ValidationError'
        '500':
          description: internal server error
          schema:
            $ref: '#/responses/ServerError'
  /payment-requests:
    post:
      consumes:
        # Change until ProofOfService documents are ready to be passed in
        # - multipart/form-data
        - application/json
      produces:
        - application/json
      parameters:
        - in: body
          name: body
          schema:
            $ref: '#/definitions/CreatePaymentRequestPayload'
      responses:
        '201':
          description: created instance of payment request
          schema:
            $ref: '#/definitions/PaymentRequest'
        '400':
          description: The request payload is invalid
          schema:
            $ref: '#/responses/InvalidRequest'
        '401':
          description: The request was denied
          schema:
            $ref: '#/responses/PermissionDenied'
        '403':
          description: The request was denied
          schema:
            $ref: '#/responses/PermissionDenied'
        '404':
          description: The requested resource wasn't found
          schema:
            $ref: '#/responses/NotFound'
        '500':
          description: A server error occurred
          schema:
            $ref: '#/responses/ServerError'
      tags:
        - paymentRequests
      description: Creates a payment request
      operationId: createPaymentRequest
      summary: Creates a payment request
  /payment-requests/{paymentRequestID}/uploads:
    post:
      summary: Create a new upload for a payment request
      description: Uploads represent a single digital file, such as a JPEG, PNG, or PDF.
      operationId: createUpload
      tags:
        - uploads
      consumes:
        - multipart/form-data
      parameters:
        - in: path
          name: paymentRequestID
          type: string
          description: ID of payment request to use
          required: true
        - in: formData
          name: file
          type: file
          description: The file to upload
          required: true
      responses:
        '201':
          description: Created upload
          schema:
            $ref: '#/definitions/Upload'
        '400':
          description: Invalid request
          schema:
            $ref: '#/responses/InvalidRequest'
        '401':
          description: The request was denied
          schema:
            $ref: '#/responses/PermissionDenied'
        '403':
          description: The request was denied
          schema:
            $ref: '#/responses/PermissionDenied'
        '404':
          description: The requested resource wasn't found
          schema:
            $ref: '#/responses/NotFound'
        '500':
          description: A server error occurred
          schema:
            $ref: '#/responses/ServerError'
definitions:
  Address:
    type: object
    properties:
      id:
        type: string
        format: uuid
        example: c56a4180-65aa-42ec-a945-5fd21dec0538
      streetAddress1:
        type: string
        example: 123 Main Ave
        title: Street address 1
      streetAddress2:
        type: string
        example: Apartment 9000
        x-nullable: true
        title: Street address 2
      streetAddress3:
        type: string
        example: Montmârtre
        x-nullable: true
        title: Address Line 3
      city:
        type: string
        example: Anytown
        title: City
      state:
        title: State
        type: string
        x-display-value:
          AL: AL
          AK: AK
          AR: AR
          AZ: AZ
          CA: CA
          CO: CO
          CT: CT
          DC: DC
          DE: DE
          FL: FL
          GA: GA
          HI: HI
          IA: IA
          ID: ID
          IL: IL
          IN: IN
          KS: KS
          KY: KY
          LA: LA
          MA: MA
          MD: MD
          ME: ME
          MI: MI
          MN: MN
          MO: MO
          MS: MS
          MT: MT
          NC: NC
          ND: ND
          NE: NE
          NH: NH
          NJ: NJ
          NM: NM
          NV: NV
          NY: NY
          OH: OH
          OK: OK
          OR: OR
          PA: PA
          RI: RI
          SC: SC
          SD: SD
          TN: TN
          TX: TX
          UT: UT
          VA: VA
          VT: VT
          WA: WA
          WI: WI
          WV: WV
          WY: WY
        enum:
          - AL
          - AK
          - AR
          - AZ
          - CA
          - CO
          - CT
          - DC
          - DE
          - FL
          - GA
          - HI
          - IA
          - ID
          - IL
          - IN
          - KS
          - KY
          - LA
          - MA
          - MD
          - ME
          - MI
          - MN
          - MO
          - MS
          - MT
          - NC
          - ND
          - NE
          - NH
          - NJ
          - NM
          - NV
          - NY
          - OH
          - OK
          - OR
          - PA
          - RI
          - SC
          - SD
          - TN
          - TX
          - UT
          - VA
          - VT
          - WA
          - WI
          - WV
          - WY
      postalCode:
        type: string
        format: zip
        title: ZIP
        example: '90210'
        pattern: '^(\d{5}([\-]\d{4})?)$'
      country:
        type: string
        title: Country
        x-nullable: true
        example: 'USA'
        default: USA
      eTag:
        type: string
    required:
      - streetAddress1
      - city
      - state
      - postalCode
  ClientError:
    type: object
    properties:
      title:
        type: string
      detail:
        type: string
      instance:
        type: string
        format: uuid
    required:
      - title
      - detail
      - instance
  CreatePaymentRequestPayload:
    type: object
    properties:
      isFinal:
        default: false
        type: boolean
      moveTaskOrderID:
        example: c56a4180-65aa-42ec-a945-5fd21dec0538
        format: uuid
        type: string
      serviceItems:
        items:
          $ref: '#/definitions/ServiceItem'
        type: array
      pointOfContact:
        type: string
        description: Email or id of a contact person for this update
  Customer:
    type: object
    properties:
      id:
        type: string
        format: uuid
        example: c56a4180-65aa-42ec-a945-5fd21dec0538
      dodID:
        type: string
      userID:
        type: string
        format: uuid
        example: c56a4180-65aa-42ec-a945-5fd21dec0538
      currentAddress:
        $ref: '#/definitions/Address'
      destinationAddress:
        $ref: '#/definitions/Address'
      firstName:
        type: string
        example: Vanya
      lastName:
        type: string
        example: Petrovna
      branch:
        type: string
        example: 'COAST_GUARD'
      phone:
        type: string
        format: telephone
      email:
        type: string
        format: x-email
        pattern: '^[a-zA-Z0-9._%+-]+@[a-zA-Z0-9.-]+\.[a-zA-Z]{2,}$'
        example: fake@example.com
      eTag:
        type: string
  DutyStation:
    type: object
    properties:
      id:
        type: string
        format: uuid
        example: c56a4180-65aa-42ec-a945-5fd21dec0538
      name:
        type: string
        example: Fort Bragg North Station
      addressId:
        type: string
        format: uuid
        example: c56a4180-65aa-42ec-a945-5fd21dec0538
      address:
        $ref: '#/definitions/Address'
      eTag:
        type: string
  Entitlements:
    properties:
      id:
        example: 571008b1-b0de-454d-b843-d71be9f02c04
        format: uuid
        type: string
      authorizedWeight:
        example: 2000
        type: integer
        x-formatting: weight
        x-nullable: true
      dependentsAuthorized:
        example: true
        type: boolean
        x-nullable: true
      nonTemporaryStorage:
        example: false
        type: boolean
        x-nullable: true
      privatelyOwnedVehicle:
        example: false
        type: boolean
        x-nullable: true
      proGearWeight:
        example: 2000
        type: integer
        x-formatting: weight
      proGearWeightSpouse:
        example: 500
        type: integer
        x-formatting: weight
      storageInTransit:
        example: 90
        type: integer
      totalWeight:
        example: 500
        type: integer
        x-formatting: weight
      totalDependents:
        example: 2
        type: integer
      eTag:
        type: string
    type: object
  Error:
    properties:
      message:
        type: string
    required:
      - message
    type: object
  MoveOrder:
    required:
      - orderNumber
      - rank
      - linesOfAccounting
    properties:
      id:
        example: 1f2270c7-7166-40ae-981e-b200ebdf3054
        format: uuid
        type: string
      customer:
        $ref: '#/definitions/Customer'
      customerID:
        example: c56a4180-65aa-42ec-a945-5fd21dec0538
        format: uuid
        type: string
      entitlement:
        $ref: '#/definitions/Entitlements'
      destinationDutyStation:
        $ref: '#/definitions/DutyStation'
      originDutyStation:
        $ref: '#/definitions/DutyStation'
      rank:
        type: string
        example: 'E_5'
      reportByDate:
        type: string
        format: date
      confirmationNumber:
        type: string
        example: 'HYXFJF'
      orderNumber:
        type: string
      linesOfAccounting:
        type: string
      eTag:
        type: string
    type: object
  MoveTaskOrder:
    type: object
    required:
      - mtoShipments
      - mtoServiceItems
      - paymentRequests
    properties:
      id:
        example: 1f2270c7-7166-40ae-981e-b200ebdf3054
        format: uuid
        type: string
      createdAt:
        format: date
        type: string
      moveOrderID:
        example: c56a4180-65aa-42ec-a945-5fd21dec0538
        format: uuid
        type: string
      moveOrder:
        $ref: '#/definitions/MoveOrder'
      referenceId:
        example: 1001-3456
        type: string
      isAvailableToPrime:
        type: boolean
        x-nullable: true
      isCanceled:
        type: boolean
        x-nullable: true
      updatedAt:
        format: date
        type: string
      paymentRequests:
        $ref: '#/definitions/PaymentRequests'
      mtoServiceItems:
        type: array
        items:
          $ref: "#/definitions/MTOServiceItem"
      mtoShipments:
        $ref: '#/definitions/MTOShipments'
      ppmType:
        type: string
        enum:
          - FULL
          - PARTIAL
      ppmEstimatedWeight:
        type: integer
      eTag:
        type: string
  MoveTaskOrders:
    items:
      $ref: '#/definitions/MoveTaskOrder'
    type: array
<<<<<<< HEAD
  MTOAgents:
    items:
      $ref: '#/definitions/MTOAgent'
    type: array
  MTOAgent:
    properties:
      id:
        example: 1f2270c7-7166-40ae-981e-b200ebdf3054
        format: uuid
        readOnly: true
        type: string
      mtoShipmentID:
        example: 1f2270c7-7166-40ae-981e-b200ebdf3054
        format: uuid
        type: string
      createdAt:
        format: date
        type: string
      updatedAt:
        format: date
        type: string
      firstName:
        type: string
        x-nullable: true
      lastName:
        type: string
        x-nullable: true
      email:
        type: string
        format: x-email
        pattern: '^[a-zA-Z0-9._%+-]+@[a-zA-Z0-9.-]+\.[a-zA-Z]{2,}$'
        x-nullable: true
      phone:
        type: string
        format: telephone
        pattern: '^[2-9]\d{2}-\d{3}-\d{4}$'
        x-nullable: true
      agentType:
        $ref: '#/definitions/MTOAgentType'
    type: object
  MoveTaskOrderWithEtag:
    allOf:
      - $ref: '#/definitions/MoveTaskOrder'
      - type: object
    properties:
      eTag:
        type: string
=======
>>>>>>> 036df40f
  MTOShipment:
    properties:
      moveTaskOrderID:
        example: 1f2270c7-7166-40ae-981e-b200ebdf3054
        format: uuid
        type: string
      id:
        example: 1f2270c7-7166-40ae-981e-b200ebdf3054
        format: uuid
        type: string
      createdAt:
        format: datetime
        type: string
      updatedAt:
        format: datetime
        type: string
      approvedDate:
        format: date
        type: string
        x-nullable: true
      scheduledPickupDate:
        format: date
        type: string
      requestedPickupDate:
        format: date
        type: string
      firstAvailableDeliveryDate:
        format: date
        type: string
      primeActualWeight:
        type: integer
        example: 4500
      primeEstimatedWeight:
        type: integer
        example: 4500
      primeEstimatedWeightRecordedDate:
        format: date
        type: string
      actualPickupDate:
        format: date
        type: string
      agents:
        $ref: '#/definitions/MTOAgents'
      customerRemarks:
        type: string
        example: handle with care
      shipmentType:
        $ref: '#/definitions/MTOShipmentType'
      pickupAddress:
        $ref: '#/definitions/Address'
      destinationAddress:
        $ref: '#/definitions/Address'
      secondaryPickupAddress:
        $ref: '#/definitions/Address'
      secondaryDeliveryAddress:
        $ref: '#/definitions/Address'
      eTag:
        type: string
      status:
        type: string
        enum:
          - APPROVED
          - SUBMITTED
          - REJECTED
      pointOfContact:
        type: string
        description: Email or id of a contact person for this update
  MTOShipments:
    items:
      $ref: '#/definitions/MTOShipment'
    type: array
  MTOShipmentType:
    type: string
    title: Shipment Type
    example: HHG
    enum: &MTOSHIPMENTTYPE
      - HHG
      - INTERNATIONAL_HHG
      - INTERNATIONAL_UB
    x-display-value:
      HHG: HHG
      INTERNATIONAL_HHG: International HHG
      INTERNATIONAL_UB: International UB
  MTOServiceItemStatus:
    properties:
      status:
        enum:
          - APPROVED
          - SUBMITTED
          - REJECTED
        type: string
    type: object
  MTOServiceItemModelType:
    description: Describes all model sub-types for a MTOServiceItem model
    type: string
    enum:
      - MTOServiceItemBasic
      - MTOServiceItemDOFSIT
  MTOAgentType:
    type: string
    title: MTO Agent Type
    example: RELEASING_AGENT
    enum: &MTOAGENTTYPE
      - RELEASING_AGENT
      - RECEIVING_AGENT
  MTOServiceItem:
    description: Polymorphic type. MTOServiceItem describes a base type of a service item
    type: object
    discriminator: modelType
    properties:
      id:
        example: 1f2270c7-7166-40ae-981e-b200ebdf3054
        format: uuid
        type: string
      moveTaskOrderID:
        example: 1f2270c7-7166-40ae-981e-b200ebdf3054
        format: uuid
        type: string
      mtoShipmentID:
        example: 1f2270c7-7166-40ae-981e-b200ebdf3054
        format: uuid
        type: string
      reServiceID:
        example: 1f2270c7-7166-40ae-981e-b200ebdf3054
        format: uuid
        type: string
      reServiceName:
        type: string
      modelType: # Base type and sub-types of MTOServiceItem
        $ref: '#/definitions/MTOServiceItemModelType'
      eTag:
        type: string
    required:
      - modelType
  MTOServiceItemBasic:
    description: Describes a basic service item subtype of a MTOServiceItem
    allOf:
      - $ref: '#/definitions/MTOServiceItem'
      - type: object
        properties:
          reServiceCode:
            $ref: '#/definitions/ReServiceCode'
        required:
          - reServiceCode
  MTOServiceItemDOFSIT:
    description: Describes a domestic origin 1st day SIT service item subtype of a MTOServiceItem
    allOf:
      - $ref: '#/definitions/MTOServiceItem'
      - type: object
        properties:
          reServiceCode:
            $ref: '#/definitions/ReServiceCode'
          reason:
            type: string
            example: Storage items need to be picked up
          pickupPostalCode:
            type: string
            format: zip
            example: 90210
            pattern: '^(\d{5}([\-]\d{4})?)$'
        required:
          - reason
          - pickupPostalCode
  ProofOfServiceDocs:
    properties:
      uploads:
        items:
          $ref: '#/definitions/Upload'
        type: array
    type: object
  PaymentRequest:
    properties:
      proofOfServiceDocs:
        $ref: '#/definitions/ProofOfServiceDocs'
      id:
        example: c56a4180-65aa-42ec-a945-5fd21dec0538
        format: uuid
        readOnly: true
        type: string
      isFinal:
        default: false
        type: boolean
      moveTaskOrderID:
        example: c56a4180-65aa-42ec-a945-5fd21dec0538
        format: uuid
        type: string
      rejectionReason:
        example: documentation was incomplete
        type: string
        x-nullable: true
      status:
        $ref: '#/definitions/PaymentRequestStatus'
      paymentRequestNumber:
        example: 1234-5678-1
        readOnly: true
        type: string
      eTag:
        type: string
    type: object
  PaymentRequestStatus:
    enum:
      - PENDING
      - REVIEWED
      - SENT_TO_GEX
      - RECEIVED_BY_GEX
      - PAID
    title: Payment Request Status
    type: string
  PaymentRequests:
    type: array
    items:
      $ref: '#/definitions/PaymentRequest'
  ServiceItem:
    properties:
      id:
        type: string
        format: uuid
        example: c56a4180-65aa-42ec-a945-5fd21dec0538
      params:
        type: array
        items:
          properties:
            key:
              type: string
              example: Service Item Parameter Name
            value:
              type: string
              example: Service Item Parameter Value
          type: object
      eTag:
        type: string
    type: object
  ReServiceCode:
    type: string
    enum:
      - CS
      - DBHF
      - DBTF
      - DCRT
      - DDASIT
      - DDDSIT
      - DDFSIT
      - DDP
      - DDSHUT
      - DLH
      - DMHF
      - DNPKF
      - DOASIT
      - DOFSIT
      - DOP
      - DOPSIT
      - DOSHUT
      - DPK
      - DSH
      - DUCRT
      - DUPK
      - FSC
      - IBHF
      - IBTF
      - ICOLH
      - ICOUB
      - ICRT
      - IDASIT
      - IDDSIT
      - IDFSIT
      - IDSHUT
      - IHPK
      - IHUPK
      - INPKF
      - IOASIT
      - IOCLH
      - IOCUB
      - IOFSIT
      - IOOLH
      - IOOUB
      - IOPSIT
      - IOSHUT
      - IUBPK
      - IUBUPK
      - IUCRT
      - MS
      - NSTH
      - NSTUB
  Upload:
    type: object
    properties:
      bytes:
        type: integer
      contentType:
        type: string
        format: mime-type
        example: application/pdf
      filename:
        example: filename.pdf
        type: string
      createdAt:
        format: date-time
        type: string
      updatedAt:
        format: date-time
        type: string
    required:
      - filename
      - contentType
      - bytes
      - createdAt
      - updatedAt
  ValidationError:
    allOf:
      - $ref: '#/definitions/ClientError'
      - type: object
    properties:
      invalidFields:
        type: object
        additionalProperties:
          type: string
    required:
      - invalidFields
responses:
  InvalidRequest:
    description: The request payload is invalid
    schema:
      $ref: '#/definitions/Error'
  NotFound:
    description: The requested resource wasn't found
    schema:
      $ref: '#/definitions/Error'
  PermissionDenied:
    description: The request was denied
    schema:
      $ref: '#/definitions/Error'
  ServerError:
    description: A server error occurred
    schema:
      $ref: '#/definitions/Error'
  PreconditionFailed:
    description: Precondition failed
    schema:
      $ref: '#/definitions/Error'<|MERGE_RESOLUTION|>--- conflicted
+++ resolved
@@ -733,7 +733,6 @@
     items:
       $ref: '#/definitions/MoveTaskOrder'
     type: array
-<<<<<<< HEAD
   MTOAgents:
     items:
       $ref: '#/definitions/MTOAgent'
@@ -774,15 +773,6 @@
       agentType:
         $ref: '#/definitions/MTOAgentType'
     type: object
-  MoveTaskOrderWithEtag:
-    allOf:
-      - $ref: '#/definitions/MoveTaskOrder'
-      - type: object
-    properties:
-      eTag:
-        type: string
-=======
->>>>>>> 036df40f
   MTOShipment:
     properties:
       moveTaskOrderID:
