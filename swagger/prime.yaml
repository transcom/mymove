--- conflicted
+++ resolved
@@ -747,9 +747,6 @@
     items:
       $ref: '#/definitions/MoveTaskOrder'
     type: array
-<<<<<<< HEAD
-  ProofOfServiceDocs:
-=======
   MTOServiceItem:
     properties:
       id:
@@ -783,8 +780,7 @@
           - REJECTED
         type: string
     type: object
-  ProofOfServicePackage:
->>>>>>> b70b6aea
+  ProofOfServiceDocs:
     properties:
       uploads:
         items:
