--- conflicted
+++ resolved
@@ -2454,13 +2454,8 @@
         * DDSFSC - UpdateMTOServiceItemSIT
         * DDSHUT - UpdateMTOServiceItemShuttle
         * DOSHUT - UpdateMTOServiceItemShuttle
-<<<<<<< HEAD
-        * IDSHUT - UpdateMTOServiceItemShuttle
-        * IOSHUT - UpdateMTOServiceItemShuttle
-=======
         * IDSHUT - UpdateMTOServiceItemInternationalShuttle
         * IOSHUT - UpdateMTOServiceItemInternationalShuttle
->>>>>>> 03ad37e4
         * PODFSC - UpdateMTOServiceItemInternationalPortFSC
         * POEFSC - UpdateMTOServiceItemInternationalPortFSC
 
@@ -2469,11 +2464,8 @@
     enum:
       - UpdateMTOServiceItemSIT
       - UpdateMTOServiceItemShuttle
-<<<<<<< HEAD
+      - UpdateMTOServiceItemInternationalShuttle
       - UpdateMTOServiceItemInternationalPortFSC
-=======
-      - UpdateMTOServiceItemInternationalShuttle
->>>>>>> 03ad37e4
   UpdateMTOServiceItemShuttle:
     description: >
       Subtype used to provide the estimated weight and actual weight for
