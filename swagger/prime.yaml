--- conflicted
+++ resolved
@@ -650,10 +650,7 @@
 
         after the destination address has already been approved.
 
-<<<<<<< HEAD
         This does change addresses on SIT service items.
-=======
->>>>>>> 304cac89
 
         Address updates will be automatically approved unless they change:
           - The service area
