swagger: '2.0'
info:
  title: MilMove Prime API
  version: 0.0.1
  license:
    name: MIT
    url: https://opensource.org/licenses/MIT
  contact:
    email: milmove-developers@caci.com
  description: >
    The Prime API is a RESTful API that enables the Prime contractor to request

    information about upcoming moves, update the details and status of those
    moves,

    and make payment requests. It uses Mutual TLS for authentication procedures.


    All endpoints are located at `/prime/v1/`.
basePath: /prime/v1
schemes:
  - http
tags:
  - name: moveTaskOrder
    description: >
      The **moveTaskOrder** represents a military move that has been sent to a
      contractor. It contains all the information about shipments, including
      service items, estimated weights, actual weights, requested and scheduled
      move dates, etc.
  - name: mtoShipment
    description: >
      A shipment is some (or all) of a customer's belongings picked up in one
      location and delivered to another location.

      All of the items in a shipment are weighed and transported as a discrete
      unit. One move may include multiple shipments.

      An **mtoShipment**, in particular, is a shipment that belongs to a
      [moveTaskOrder](#tag/moveTaskOrder).


      The weights for all of the shipments in a move are combined and compared
      to the customer's weight allowance.

      If the sum of the shipments is greater, the customer is liable for paying
      excess weight cost. Both the customer and

      the contractor should keep this potential cost in mind when planning a
      move and the shipments within it.
  - name: mtoServiceItem
    description: >
      A service item is a service that the contractor can bill for. For example,
      if the movers pack and/or unpack a

      customer's belongings, those are billable services (packing and
      unpacking). All **mtoServiceItems** must be

      approved by the TOO before payment can be requested.


      There are three types of service items: accessorial, MTO-level, and
      standard.


      **WIP:** Add an external link to an article that explains the different
      types of service items in more detail.
  - name: paymentRequest
    description: >
      The contractor submits a **paymentRequest** to the TIO for approval in
      order to be reimbursed for 1 or more

      **mtoServiceItems** on a **moveTaskOrder**. A service item can be on
      multiple payment requests if necessary.


      Proof of service documentation may be uploaded for each **mtoServiceItem**
      in a **paymentRequest** after the payment

      request is created via the endpoint
      [createUpload](#operation/createUpload).


      All weight entered should be in *pounds* and no other unit of measurement.
x-tagGroups:
  - name: Endpoints
    tags:
      - moveTaskOrder
      - mtoShipment
      - mtoServiceItem
      - paymentRequest
paths:
  /moves:
    get:
      summary: listMoves
      description: >
        Gets all moves that have been reviewed and approved by the TOO. The
        `since` parameter can be used to filter this

        list down to only the moves that have been updated since the provided
        timestamp. A move will be considered

        updated if the `updatedAt` timestamp on the move or on its orders,
        shipments, service items, or payment

        requests, is later than the provided date and time.


        **WIP**: Include what causes moves to leave this list. Currently, once
        the `availableToPrimeAt` timestamp has

        been set, that move will always appear in this list.
      operationId: listMoves
      tags:
        - moveTaskOrder
      produces:
        - application/json
      parameters:
        - in: query
          name: since
          type: string
          format: date-time
          description: >-
            Only return moves updated since this time. Formatted like
            "2021-07-23T18:30:47.116Z"
        - in: query
          name: acknowledged
          type: boolean
          x-nullable: true
          description: >-
            When set to true, only moves where both the move and all its
            shipments are acknowledged will be included in the results. When set
            to false, only moves where either the move or any one (or more) of
            its shipments are NOT acknowledged will be included in the results.
        - in: query
          name: acknowledgedAfter
          type: string
          format: date-time
          description: >-
            Only return moves where the move or any one (or more) of its
            shipments was acknowledged after this time. Formatted like
            "2021-07-23T18:30:47.116Z"
        - in: query
          name: acknowledgedBefore
          type: string
          format: date-time
          description: >-
            Only return moves where the move or any one (or more) of its
            shipments was acknowledged before this time. Formatted like
            "2021-07-23T18:30:47.116Z"
      responses:
        '200':
          description: >-
            Successfully retrieved moves. A successful fetch might still return
            zero moves.
          schema:
            $ref: '#/definitions/ListMoves'
        '401':
          $ref: '#/responses/PermissionDenied'
        '403':
          $ref: '#/responses/PermissionDenied'
        '500':
          $ref: '#/responses/ServerError'
  /move-task-orders/{moveID}:
    get:
      summary: getMoveTaskOrder
      description: >
        ### Functionality

        This endpoint gets an individual MoveTaskOrder by ID.


        It will provide information about the Customer and any associated
        MTOShipments, MTOServiceItems and PaymentRequests.
      operationId: getMoveTaskOrder
      tags:
        - moveTaskOrder
      produces:
        - application/json
      parameters:
        - description: UUID or MoveCode of move task order to use.
          in: path
          name: moveID
          required: true
          type: string
      responses:
        '200':
          description: Successfully retrieve an individual move task order.
          schema:
            $ref: '#/definitions/MoveTaskOrder'
        '401':
          $ref: '#/responses/PermissionDenied'
        '403':
          $ref: '#/responses/PermissionDenied'
        '404':
          $ref: '#/responses/NotFound'
        '500':
          $ref: '#/responses/ServerError'
  /move-task-orders/{moveTaskOrderID}/excess-weight-record:
    post:
      summary: createExcessWeightRecord
      description: >
        Uploads an excess weight record, which is a document that proves that
        the movers or contractors have counseled the customer about their excess
        weight. Excess weight counseling should occur after the sum of the
        shipments for the customer's move crosses the excess weight alert
        threshold.
      operationId: createExcessWeightRecord
      tags:
        - moveTaskOrder
      consumes:
        - multipart/form-data
      produces:
        - application/json
      parameters:
        - in: path
          name: moveTaskOrderID
          description: UUID of the move being updated.
          required: true
          format: uuid
          type: string
        - in: formData
          name: file
          type: file
          description: The file to upload.
          required: true
      responses:
        '201':
          description: Successfully uploaded the excess weight record file.
          schema:
            $ref: '#/definitions/ExcessWeightRecord'
        '401':
          $ref: '#/responses/PermissionDenied'
        '403':
          $ref: '#/responses/PermissionDenied'
        '404':
          $ref: '#/responses/NotFound'
        '422':
          $ref: '#/responses/UnprocessableEntity'
        '500':
          $ref: '#/responses/ServerError'
  /move-task-orders/{moveTaskOrderID}/post-counseling-info:
    parameters:
      - description: ID of move task order to use.
        in: path
        name: moveTaskOrderID
        required: true
        type: string
    patch:
      summary: updateMTOPostCounselingInformation
      description: >
        ### Functionality

        This endpoint **updates** the MoveTaskOrder to indicate that the Prime
        has completed Counseling.

        This update uses the moveTaskOrderID provided in the path, updates the
        move status and marks child elements of the move to indicate the update.

        No body object is expected for this request.


        **For Full/Partial PPMs**: This action is required so that the customer
        can start uploading their proof of service docs.


        **For other move types**: This action is required for auditing reasons
        so that we have a record of when the Prime counseled the customer.
      operationId: updateMTOPostCounselingInformation
      consumes:
        - application/json
      produces:
        - application/json
      tags:
        - moveTaskOrder
      parameters:
        - $ref: '#/parameters/ifMatch'
      responses:
        '200':
          description: >-
            Successfully updated move task order with post counseling
            information.
          schema:
            $ref: '#/definitions/MoveTaskOrder'
        '401':
          $ref: '#/responses/PermissionDenied'
        '403':
          $ref: '#/responses/PermissionDenied'
        '404':
          $ref: '#/responses/NotFound'
        '409':
          $ref: '#/responses/Conflict'
        '412':
          $ref: '#/responses/PreconditionFailed'
        '422':
          $ref: '#/responses/UnprocessableEntity'
        '500':
          $ref: '#/responses/ServerError'
  /move-task-orders/acknowledge:
    patch:
      summary: acknowledgeMovesAndShipments
      description: >
        ### Functionality

        This endpoint **updates** the Moves and Shipments to indicate that the
        Prime has acknowledged the Moves and Shipments have been received.

        The Move and Shipment data is expected to be sent in the request body.
      operationId: acknowledgeMovesAndShipments
      consumes:
        - application/json
      produces:
        - application/json
      parameters:
        - in: body
          name: body
          required: true
          schema:
            $ref: '#/definitions/AcknowledgeMoves'
      tags:
        - moveTaskOrder
      responses:
        '200':
          description: Successfully updated Move and Shipment Acknowledgements.
          schema:
            $ref: '#/definitions/AcknowledgeMovesShipmentsSuccessResponse'
        '422':
          $ref: '#/responses/UnprocessableEntity'
        '500':
          $ref: '#/responses/ServerError'
  /mto-shipments:
    post:
      summary: createMTOShipment
      description: |
        _[Deprecated: this endpoint was deprecated on August 5th, 2024]_
        Please use the new endpoint at `/prime/v3/createMTOShipment` instead.
      operationId: createMTOShipment
      tags:
        - mtoShipment
      deprecated: true
      responses:
        '410':
          description: >-
            This endpoint is deprecated. Please use
            `/prime/v3/createMTOShipment` instead.
  /mto-shipments/{mtoShipmentID}:
    patch:
      summary: updateMTOShipment
      description: |
        _[Deprecated: this endpoint was deprecated on August 5th, 2024]_
        Please use the new endpoint at `/prime/v3/updateMTOShipment` instead.
      operationId: updateMTOShipment
      tags:
        - mtoShipment
      deprecated: true
      parameters:
        - in: path
          name: mtoShipmentID
          description: UUID of the shipment being updated.
          required: true
          type: string
          format: uuid
      responses:
        '410':
          description: >-
            This endpoint is deprecated. Please use
            `/prime/v3/updateMTOShipment` instead.
    delete:
      summary: deleteMTOShipment
      description: >
        ### Functionality

        This endpoint deletes an individual shipment by ID.


        ### Errors

        * The mtoShipment should be associated with an MTO that is available to
        prime.

        * The mtoShipment must be a PPM shipment.

        * Counseling should not have already been completed for the associated
        MTO.
      operationId: deleteMTOShipment
      tags:
        - mtoShipment
      produces:
        - application/json
      parameters:
        - description: UUID of the shipment to be deleted
          in: path
          name: mtoShipmentID
          required: true
          format: uuid
          type: string
      responses:
        '204':
          description: Successfully deleted the MTO shipment.
        '400':
          $ref: '#/responses/InvalidRequest'
        '403':
          $ref: '#/responses/PermissionDenied'
        '404':
          $ref: '#/responses/NotFound'
        '409':
          $ref: '#/responses/Conflict'
        '422':
          $ref: '#/responses/UnprocessableEntity'
        '500':
          $ref: '#/responses/ServerError'
  /mto-shipments/{mtoShipmentID}/addresses/{addressID}:
    put:
      summary: updateMTOShipmentAddress
      description: >
        ### Functionality

        This endpoint is used to **update** the pickup, secondary, and delivery
        addresses on an MTO Shipment.
        mto-shipments/{mtoShipmentID}/shipment-address-updates is for updating a
        delivery address. The address details completely replace the original,
        except for the UUID.

        Therefore a complete address should be sent in the request.

        When a delivery address on a shipment is updated, the destination SIT
        service items address ID will also be updated so that shipment and
        service item final destinations match.


        This endpoint **cannot create** an address.

        To create an address on an MTO shipment, the caller must use
        [updateMTOShipment](#operation/updateMTOShipment) as the parent shipment
        has to be updated with the appropriate link to the address.


        ### Errors

        The address must be associated with the mtoShipment passed in the url.

        In other words, it should be listed as pickupAddress,
        destinationAddress, secondaryPickupAddress or secondaryDeliveryAddress
        on the mtoShipment provided.

        If it is not, caller will receive a **Conflict** Error.


        The mtoShipment should be associated with an MTO that is available to
        prime.

        If the caller requests an update to an address, and the shipment is not
        on an available MTO, the caller will receive a **NotFound** Error.
      operationId: updateMTOShipmentAddress
      tags:
        - mtoShipment
      consumes:
        - application/json
      produces:
        - application/json
      parameters:
        - in: path
          name: mtoShipmentID
          description: UUID of the shipment associated with the address
          required: true
          format: uuid
          type: string
        - in: path
          name: addressID
          description: UUID of the address being updated
          required: true
          format: uuid
          type: string
        - in: body
          required: true
          name: body
          schema:
            $ref: '#/definitions/Address'
        - $ref: '#/parameters/ifMatch'
      responses:
        '200':
          description: Successfully updated the address.
          schema:
            $ref: '#/definitions/Address'
        '400':
          $ref: '#/responses/InvalidRequest'
        '401':
          $ref: '#/responses/PermissionDenied'
        '403':
          $ref: '#/responses/PermissionDenied'
        '404':
          $ref: '#/responses/NotFound'
        '409':
          $ref: '#/responses/Conflict'
        '412':
          $ref: '#/responses/PreconditionFailed'
        '422':
          $ref: '#/responses/UnprocessableEntity'
        '500':
          $ref: '#/responses/ServerError'
  /mto-shipments/{mtoShipmentID}/shipment-address-updates:
    post:
      summary: updateShipmentDestinationAddress
      description: >
        ### Functionality

        This endpoint is used so the Prime can request an **update** for the
        delivery address on an MTO Shipment,

        after the delivery address has already been approved.


        This endpoint and operation only supports the following shipment types:

        - HHG

        - NTSR


        For HHG shipments, if automatically approved or TOO approves, this will
        update the final delivery address values for destination SIT service
        items to be the same as the changed delivery address that was approved.


        Address updates will be automatically approved unless they change:
          - The service area
          - Mileage bracket for direct delivery
          - the address and the distance between the old and new address is > 50
          - Domestic Short Haul to Domestic Line Haul or vice versa
              - Shipments that start and end in one ZIP3 use Short Haul pricing
              - Shipments that start and end in different ZIP3s use Line Haul pricing

        For those, changes will require TOO approval.
      operationId: updateShipmentDestinationAddress
      tags:
        - mtoShipment
      consumes:
        - application/json
      produces:
        - application/json
      parameters:
        - in: path
          name: mtoShipmentID
          description: UUID of the shipment associated with the address
          required: true
          format: uuid
          type: string
        - in: body
          required: true
          name: body
          schema:
            $ref: '#/definitions/UpdateShipmentDestinationAddress'
        - in: header
          name: If-Match
          type: string
          required: true
          description: >
            Needs to be the eTag of the mtoShipment. Optimistic locking is
            implemented via the `If-Match` header. If the ETag header does not
            match the value of the resource on the server, the server rejects
            the change with a `412 Precondition Failed` error.
      responses:
        '201':
          description: Successfully created the address update request.
          schema:
            $ref: '#/definitions/ShipmentAddressUpdate'
        '400':
          $ref: '#/responses/InvalidRequest'
        '401':
          $ref: '#/responses/PermissionDenied'
        '403':
          $ref: '#/responses/PermissionDenied'
        '404':
          $ref: '#/responses/NotFound'
        '409':
          $ref: '#/responses/Conflict'
        '412':
          $ref: '#/responses/PreconditionFailed'
        '422':
          $ref: '#/responses/UnprocessableEntity'
        '500':
          $ref: '#/responses/ServerError'
  /mto-shipments/{mtoShipmentID}/agents:
    post:
      summary: createMTOAgent
      description: >
        ### Functionality

        This endpoint is used to **create** and add agents for an existing MTO
        Shipment. Only the fields being modified need to be sent in the request
        body.


        ### Errors

        The agent must always have a name and at least one method of contact
        (either `email` or `phone`).


        The agent must be associated with the MTO shipment passed in the url.


        The shipment should be associated with an MTO that is available to the
        Pime.

        If the caller requests a new agent, and the shipment is not on an
        available MTO, the caller will receive a **NotFound** response.
      operationId: createMTOAgent
      tags:
        - mtoShipment
      consumes:
        - application/json
      produces:
        - application/json
      parameters:
        - in: path
          name: mtoShipmentID
          description: UUID of the shipment associated with the agent
          required: true
          format: uuid
          type: string
        - in: body
          required: true
          name: body
          schema:
            $ref: '#/definitions/MTOAgent'
      responses:
        '200':
          description: Successfully added the agent.
          schema:
            $ref: '#/definitions/MTOAgent'
        '400':
          $ref: '#/responses/InvalidRequest'
        '401':
          $ref: '#/responses/PermissionDenied'
        '403':
          $ref: '#/responses/PermissionDenied'
        '404':
          $ref: '#/responses/NotFound'
        '409':
          $ref: '#/responses/Conflict'
        '422':
          $ref: '#/responses/UnprocessableEntity'
        '500':
          $ref: '#/responses/ServerError'
  /mto-shipments/{mtoShipmentID}/agents/{agentID}:
    put:
      summary: updateMTOAgent
      description: >
        ### Functionality

        This endpoint is used to **update** the agents for an MTO Shipment. Only
        the fields being modified need to be sent in the request body.


        ### Errors:

        The agent must always have a name and at least one method of contact
        (either `email` or `phone`).


        The agent must be associated with the MTO shipment passed in the url.


        The shipment should be associated with an MTO that is available to the
        Prime.

        If the caller requests an update to an agent, and the shipment is not on
        an available MTO, the caller will receive a **NotFound** response.
      operationId: updateMTOAgent
      tags:
        - mtoShipment
      consumes:
        - application/json
      produces:
        - application/json
      parameters:
        - in: path
          name: mtoShipmentID
          description: UUID of the shipment associated with the agent
          required: true
          format: uuid
          type: string
        - in: path
          name: agentID
          description: UUID of the agent being updated
          required: true
          format: uuid
          type: string
        - in: body
          required: true
          name: body
          schema:
            $ref: '#/definitions/MTOAgent'
        - $ref: '#/parameters/ifMatch'
      responses:
        '200':
          description: Successfully updated the agent.
          schema:
            $ref: '#/definitions/MTOAgent'
        '400':
          $ref: '#/responses/InvalidRequest'
        '401':
          $ref: '#/responses/PermissionDenied'
        '403':
          $ref: '#/responses/PermissionDenied'
        '404':
          $ref: '#/responses/NotFound'
        '412':
          $ref: '#/responses/PreconditionFailed'
        '422':
          $ref: '#/responses/UnprocessableEntity'
        '500':
          $ref: '#/responses/ServerError'
  /mto-shipments/{mtoShipmentID}/reweighs/{reweighID}:
    patch:
      summary: updateReweigh
      description: >
        ### Functionality

        This endpoint can be used to update a reweigh with a new weight or to
        provide the reason why a reweigh did not occur.

        Only one of weight or verificationReason should be sent in the request
        body.


        A reweigh is the second recorded weight for a shipment, as validated by
        certified weight tickets. Applies to one shipment.

        A reweigh can be triggered automatically, or requested by the customer
        or transportation office. Not all shipments are reweighed,

        so not all shipments will have a reweigh weight.
      operationId: updateReweigh
      tags:
        - mtoShipment
      consumes:
        - application/json
      produces:
        - application/json
      parameters:
        - in: path
          name: mtoShipmentID
          description: UUID of the shipment associated with the reweigh
          required: true
          format: uuid
          type: string
        - in: path
          name: reweighID
          description: UUID of the reweigh being updated
          required: true
          format: uuid
          type: string
        - in: body
          required: true
          name: body
          schema:
            $ref: '#/definitions/UpdateReweigh'
        - $ref: '#/parameters/ifMatch'
      responses:
        '200':
          description: Successfully updated the reweigh.
          schema:
            $ref: '#/definitions/Reweigh'
        '400':
          $ref: '#/responses/InvalidRequest'
        '401':
          $ref: '#/responses/PermissionDenied'
        '403':
          $ref: '#/responses/PermissionDenied'
        '404':
          $ref: '#/responses/NotFound'
        '409':
          $ref: '#/responses/Conflict'
        '412':
          $ref: '#/responses/PreconditionFailed'
        '422':
          $ref: '#/responses/UnprocessableEntity'
        '500':
          $ref: '#/responses/ServerError'
  /mto-shipments/{mtoShipmentID}/sit-extensions:
    post:
      summary: createSITExtension
      description: >
        ### Functionality

        This endpoint creates a storage in transit (SIT) extension request for a
        shipment. A SIT extension request is a request an

        increase in the shipment day allowance for the number of days a shipment
        is allowed to be in SIT. The total SIT day allowance

        includes time spent in both origin and destination SIT.
      operationId: createSITExtension
      tags:
        - mtoShipment
      consumes:
        - application/json
      produces:
        - application/json
      parameters:
        - in: path
          name: mtoShipmentID
          description: UUID of the shipment associated with the agent
          required: true
          format: uuid
          type: string
        - in: body
          required: true
          name: body
          schema:
            $ref: '#/definitions/CreateSITExtension'
      responses:
        '201':
          description: Successfully created the sit extension request.
          schema:
            $ref: '#/definitions/SITExtension'
        '400':
          $ref: '#/responses/InvalidRequest'
        '401':
          $ref: '#/responses/PermissionDenied'
        '403':
          $ref: '#/responses/PermissionDenied'
        '404':
          $ref: '#/responses/NotFound'
        '409':
          $ref: '#/responses/Conflict'
        '422':
          $ref: '#/responses/UnprocessableEntity'
        '500':
          $ref: '#/responses/ServerError'
  /mto-shipments/{mtoShipmentID}/status:
    patch:
      summary: updateMTOShipmentStatus
      description: >
        ### Functionality

        This endpoint should be used by the Prime to confirm the cancellation of
        a shipment. It allows the shipment

        status to be changed to "CANCELED." Currently, the Prime cannot update
        the shipment to any other status.
      operationId: updateMTOShipmentStatus
      tags:
        - mtoShipment
      consumes:
        - application/json
      produces:
        - application/json
      parameters:
        - in: path
          name: mtoShipmentID
          description: UUID of the shipment associated with the agent
          required: true
          format: uuid
          type: string
        - $ref: '#/parameters/ifMatch'
        - in: body
          name: body
          required: true
          schema:
            $ref: '#/definitions/UpdateMTOShipmentStatus'
      responses:
        '200':
          description: Successfully updated the shipment's status.
          schema:
            $ref: '#/definitions/MTOShipment'
        '400':
          $ref: '#/responses/InvalidRequest'
        '401':
          $ref: '#/responses/PermissionDenied'
        '403':
          $ref: '#/responses/PermissionDenied'
        '404':
          $ref: '#/responses/NotFound'
        '409':
          $ref: '#/responses/Conflict'
        '412':
          $ref: '#/responses/PreconditionFailed'
        '422':
          $ref: '#/responses/UnprocessableEntity'
        '500':
          $ref: '#/responses/ServerError'
  /mto-service-items:
    post:
      summary: createMTOServiceItem
      description: >
        Creates one or more MTOServiceItems. Not all service items may be
        created, please see details below.


        This endpoint supports different body definitions. In the modelType
        field below, select the modelType corresponding
         to the service item you wish to create and the documentation will update with the new definition.

        Upon creation these items are associated with a Move Task Order and an
        MTO Shipment.

        The request must include UUIDs for the MTO and MTO Shipment connected to
        this service item. Some service item types require

        additional service items to be autogenerated when added - all created
        service items, autogenerated included,

        will be returned in the response.


        To update a service item, please use
        [updateMTOServiceItem](#operation/updateMTOServiceItem) endpoint.


        ---


        **`MTOServiceItemOriginSIT`**


        MTOServiceItemOriginSIT is a subtype of MTOServiceItem.


        This model type describes a domestic origin SIT service item. Items can
        be created using this

        model type with the following codes:


        **DOFSIT**


        **1st day origin SIT service item**. When a DOFSIT is requested, the API
        will auto-create the following group of service items:
          * DOFSIT - Domestic origin 1st day SIT
          * DOASIT - Domestic origin Additional day SIT
          * DOPSIT - Domestic origin SIT pickup
          * DOSFSC - Domestic origin SIT fuel surcharge

        **DOASIT**


        **Addt'l days origin SIT service item**. This represents an additional
        day of storage for the same item.

        Additional DOASIT service items can be created and added to an existing
        shipment that **includes a DOFSIT service item**.


        ---


        **`MTOServiceItemDestSIT`**


        MTOServiceItemDestSIT is a subtype of MTOServiceItem.


        This model type describes a domestic destination SIT service item. Items
        can be created using this

        model type with the following codes:


        **DDFSIT**


        **1st day destination SIT service item**.


        These additional fields are optional for creating a DDFSIT:
          * `firstAvailableDeliveryDate1`
            * string <date>
            * First available date that Prime can deliver SIT service item.
            * firstAvailableDeliveryDate1, dateOfContact1, and timeMilitary1 are required together
          * `dateOfContact1`
            * string <date>
            * Date of attempted contact by the prime corresponding to `timeMilitary1`
            * dateOfContact1, timeMilitary1, and firstAvailableDeliveryDate1 are required together
          * `timeMilitary1`
            * string\d{4}Z
            * Time of attempted contact corresponding to `dateOfContact1`, in military format.
            * timeMilitary1, dateOfContact1, and firstAvailableDeliveryDate1 are required together
          * `firstAvailableDeliveryDate2`
            * string <date>
            * Second available date that Prime can deliver SIT service item.
            * firstAvailableDeliveryDate2, dateOfContact2, and timeMilitary2 are required together
          * `dateOfContact2`
            * string <date>
            * Date of attempted contact delivery by the prime corresponding to `timeMilitary2`
            * dateOfContact2, timeMilitary2, and firstAvailableDeliveryDate2 are required together
          * `timeMilitary2`
            * string\d{4}Z
            * Time of attempted contact corresponding to `dateOfContact2`, in military format.
            * timeMilitary2, dateOfContact2, and firstAvailableDeliveryDate2 are required together

        When a DDFSIT is requested, the API will auto-create the following group
        of service items:
          * DDFSIT - Domestic destination 1st day SIT
          * DDASIT - Domestic destination Additional day SIT
          * DDDSIT - Domestic destination SIT delivery
          * DDSFSC - Domestic destination SIT fuel surcharge

        **NOTE** When providing the `sitEntryDate` value in the payload, please
        ensure that the date is not BEFORE

        `firstAvailableDeliveryDate1` or `firstAvailableDeliveryDate2`. If it
        is, you will receive an error response.


        **DDASIT**


        **Addt'l days destination SIT service item**. This represents an
        additional day of storage for the same item.

        Additional DDASIT service items can be created and added to an existing
        shipment that **includes a DDFSIT service item**.


        ---


        **`MTOServiceItemInternationalOriginSIT`**


        MTOServiceItemInternationalOriginSIT is a subtype of MTOServiceItem.


        This model type describes a international origin SIT service item. Items
        can be created using this

        model type with the following codes:


        **IOFSIT**


        **1st day origin SIT service item**. When a IOFSIT is requested, the API
        will auto-create the following group of service items:
          * IOFSIT - International origin 1st day SIT
          * IOASIT - International origin Additional day SIT
          * IOPSIT - International origin SIT pickup
          * IOSFSC - International origin SIT fuel surcharge

        **IOASIT**


        **Addt'l days origin SIT service item**. This represents an additional
        day of storage for the same item.

        Additional IOASIT service items can be created and added to an existing
        shipment that **includes a IOFSIT service item**.


        ---


        **`MTOServiceItemInternationalDestSIT`**


        MTOServiceItemInternationalDestSIT is a subtype of MTOServiceItem.


        This model type describes a international destination SIT service item.
        Items can be created using this

        model type with the following codes:


        **IDFSIT**


        **1st day destination SIT service item**.


        These additional fields are optional for creating a IDFSIT:
          * `firstAvailableDeliveryDate1`
            * string <date>
            * First available date that Prime can deliver SIT service item.
            * firstAvailableDeliveryDate1, dateOfContact1, and timeMilitary1 are required together
          * `dateOfContact1`
            * string <date>
            * Date of attempted contact by the prime corresponding to `timeMilitary1`
            * dateOfContact1, timeMilitary1, and firstAvailableDeliveryDate1 are required together
          * `timeMilitary1`
            * string\d{4}Z
            * Time of attempted contact corresponding to `dateOfContact1`, in military format.
            * timeMilitary1, dateOfContact1, and firstAvailableDeliveryDate1 are required together
          * `firstAvailableDeliveryDate2`
            * string <date>
            * Second available date that Prime can deliver SIT service item.
            * firstAvailableDeliveryDate2, dateOfContact2, and timeMilitary2 are required together
          * `dateOfContact2`
            * string <date>
            * Date of attempted contact delivery by the prime corresponding to `timeMilitary2`
            * dateOfContact2, timeMilitary2, and firstAvailableDeliveryDate2 are required together
          * `timeMilitary2`
            * string\d{4}Z
            * Time of attempted contact corresponding to `dateOfContact2`, in military format.
            * timeMilitary2, dateOfContact2, and firstAvailableDeliveryDate2 are required together

        When a IDFSIT is requested, the API will auto-create the following group
        of service items:
          * IDFSIT - International destination 1st day SIT
          * IDASIT - International destination Additional day SIT
          * IDDSIT - International destination SIT delivery
          * IDSFSC - International destination SIT fuel surcharge

        **NOTE** When providing the `sitEntryDate` value in the payload, please
        ensure that the date is not BEFORE

        `firstAvailableDeliveryDate1` or `firstAvailableDeliveryDate2`. If it
        is, you will receive an error response.


        **IDASIT**


        **Addt'l days destination SIT service item**. This represents an
        additional day of storage for the same item.

        Additional IDASIT service items can be created and added to an existing
        shipment that **includes a IDFSIT service item**.
      operationId: createMTOServiceItem
      tags:
        - mtoServiceItem
      consumes:
        - application/json
      produces:
        - application/json
      parameters:
        - in: body
          name: body
          schema:
            $ref: '#/definitions/MTOServiceItem'
      responses:
        '200':
          description: Successfully created an MTO service item.
          schema:
            type: array
            items:
              $ref: '#/definitions/MTOServiceItem'
        '400':
          $ref: '#/responses/InvalidRequest'
        '401':
          $ref: '#/responses/PermissionDenied'
        '403':
          $ref: '#/responses/PermissionDenied'
        '404':
          $ref: '#/responses/NotFound'
        '409':
          $ref: '#/responses/Conflict'
        '422':
          $ref: '#/responses/UnprocessableEntity'
        '500':
          $ref: '#/responses/ServerError'
  /mto-service-items/{mtoServiceItemID}:
    patch:
      summary: updateMTOServiceItem
      description: >
        Updates MTOServiceItems after creation. Not all service items or fields
        may be updated, please see details below.


        This endpoint supports different body definitions. In the modelType
        field below, select the modelType corresponding
         to the service item you wish to update and the documentation will update with the new definition.

        * Addresses: To update a destination service item's SIT destination
        final address, update the shipment delivery address.

        For approved shipments, please use
        [updateShipmentDestinationAddress](#mtoShipment/updateShipmentDestinationAddress).

        For shipments not yet approved, please use
        [updateMTOShipmentAddress](#mtoShipment/updateMTOShipmentAddress).


        * SIT Service Items: Take note that when updating
        `sitCustomerContacted`, `sitDepartureDate`, or `sitRequestedDelivery`,
        we want

        those to be updated on `DOASIT` (for origin SIT) and `DDASIT` (for
        destination SIT). If updating those values in other service

        items, the office users will not have as much attention to those values.


        To create a service item, please use
        [createMTOServiceItem](#mtoServiceItem/createMTOServiceItem)) endpoint.


        * Resubmitting rejected SIT/Accessorial service items: This endpoint
        will handle the logic of changing the status of rejected SIT/Accessorial
        service items from

        REJECTED to SUBMITTED. Please provide the
        `requestedApprovalsRequestedStatus: true` when resubmitting as this will
        give attention to the TOO to

        review the resubmitted SIT/Accessorial service item. Another note,
        `updateReason` must have a different value than the current `reason`
        value on the service item.

        If this value is not updated, then an error will be sent back.


        The following SIT service items can be resubmitted following a
        rejection:

        - DDASIT

        - DDDSIT

        - DDFSIT

        - DOASIT

        - DOPSIT

        - DOFSIT

        - DDSFSC

        - DOSFSC

        - IDASIT

        - IDDSIT

        - IDFSIT

        - IOASIT

        - IOPSIT

        - IOFSIT

        - IDSFSC

        - IOSFSC


        The following Accessorial service items can be resubmitted following a
        rejection:

        - IOSHUT

        - IDSHUT


        At a MINIMUM, the payload for resubmitting a rejected SIT/Accessorial
        service item must look like this:

        ```json

        {
          "reServiceCode": "DDFSIT",
          "updateReason": "A reason that differs from the previous reason",
          "modelType": "UpdateMTOServiceItemSIT",
          "requestApprovalsRequestedStatus": true
        }

        ```


        The following service items allow you to update the Port that the
        shipment will use:

        - PODFSC (Port of Debarkation can be updated)

        - POEFSC (Port of Embarkation can be updated)


        At a MINIMUM, the payload for updating the port should contain the
        reServiceCode (PODFSC or POEFSC), modelType
        (UpdateMTOServiceItemInternationalPortFSC), portCode, and id for the
        service item.

        Please see the example payload below:

        ```json

        {
          "id": "1ed224b6-c65e-4616-b88e-8304d26c9562",
          "modelType": "UpdateMTOServiceItemInternationalPortFSC",
          "portCode": "SEA",
          "reServiceCode": "POEFSC"
        }

        ```


        The following crating/uncrating service items can be resubmitted
        following a rejection:

        - ICRT

        - IUCRT


        At a MINIMUM, the payload for resubmitting a rejected crating/uncrating
        service item must look like this:

        ```json

        {
          "item": {
            "length": 10000,
            "width": 10000,
            "height": 10000
          },
          "crate": {
            "length": 20000,
            "width": 20000,
            "height": 20000
          },
          "updateReason": "A reason that differs from the previous reason",
          "modelType": "UpdateMTOServiceItemCrating",
          "requestApprovalsRequestedStatus": true
        }

        ```
      operationId: updateMTOServiceItem
      tags:
        - mtoServiceItem
      consumes:
        - application/json
      produces:
        - application/json
      parameters:
        - in: body
          name: body
          schema:
            $ref: '#/definitions/UpdateMTOServiceItem'
          required: true
        - in: path
          name: mtoServiceItemID
          type: string
          description: UUID of service item to update.
          required: true
        - $ref: '#/parameters/ifMatch'
      responses:
        '200':
          description: Successfully updated the MTO service item.
          schema:
            $ref: '#/definitions/MTOServiceItem'
        '400':
          $ref: '#/responses/InvalidRequest'
        '401':
          $ref: '#/responses/PermissionDenied'
        '403':
          $ref: '#/responses/PermissionDenied'
        '404':
          $ref: '#/responses/NotFound'
        '409':
          $ref: '#/responses/Conflict'
        '412':
          $ref: '#/responses/PreconditionFailed'
        '422':
          $ref: '#/responses/UnprocessableEntity'
        '500':
          $ref: '#/responses/ServerError'
  /mto-service-items/{mtoServiceItemID}/uploads:
    post:
      summary: createServiceRequestDocumentUpload
      description: |
        ### Functionality

        This endpoint **uploads** a Service Request document for a
        ServiceItem.

        The ServiceItem should already exist.

        ServiceItems are created with the
        [createMTOServiceItem](#operation/createMTOServiceItem)
        endpoint.
      operationId: createServiceRequestDocumentUpload
      tags:
        - mtoServiceItem
      consumes:
        - multipart/form-data
      produces:
        - application/json
      parameters:
        - in: path
          name: mtoServiceItemID
          type: string
          description: UUID of the service item to use.
          required: true
        - in: formData
          name: file
          type: file
          description: The file to upload.
          required: true
      responses:
        '201':
          description: Successfully created upload of digital file.
          schema:
            $ref: '#/definitions/UploadWithOmissions'
        '400':
          $ref: '#/responses/InvalidRequest'
        '401':
          $ref: '#/responses/PermissionDenied'
        '403':
          $ref: '#/responses/PermissionDenied'
        '404':
          $ref: '#/responses/NotFound'
        '422':
          $ref: '#/responses/UnprocessableEntity'
        '500':
          $ref: '#/responses/ServerError'
  /payment-requests:
    post:
      summary: createPaymentRequest
      description: >
        Creates a new instance of a paymentRequest and is assigned the status
        `PENDING`.

        A move task order can have multiple payment requests, and

        a final payment request can be marked using boolean `isFinal`.


        If a `PENDING` payment request is recalculated,

        a new payment request is created and the original request is

        marked with the status `DEPRECATED`.


        **NOTE**: In order to create a payment request for most service items,
        the shipment *must*

        be updated with the `PrimeActualWeight` value via
        [updateMTOShipment](#operation/updateMTOShipment).


        If `WeightBilled` is not provided then the full shipment weight
        (`PrimeActualWeight`) will be considered in the calculation.


        **NOTE**: Diversions have a unique calcuation for payment requests
        without a `WeightBilled` parameter.


        If you created a payment request for a diversion and `WeightBilled` is
        not provided, then the following will be used in the calculation:

        - The lowest shipment weight (`PrimeActualWeight`) found in the diverted
        shipment chain.

        - The lowest reweigh weight found in the diverted shipment chain.


        The diverted shipment chain is created by referencing the `diversion`
        boolean, `divertedFromShipmentId` UUID, and matching destination to
        pickup addresses.

        If the chain cannot be established it will fall back to the
        `PrimeActualWeight` of the current shipment. This is utilized because
        diverted shipments are all one single shipment, but going to different
        locations.

        The lowest weight found is the true shipment weight, and thus we search
        the chain of shipments for the lowest weight found.


        A service item can be on several payment requests in the case of partial
        payment requests and payments.


        In the request, if no params are necessary, then just the `serviceItem`
        `id` is required. For example:

        ```json

        {
          "isFinal": false,
          "moveTaskOrderID": "uuid",
          "serviceItems": [
            {
              "id": "uuid",
            },
            {
              "id": "uuid",
              "params": [
                {
                  "key": "Service Item Parameter Name",
                  "value": "Service Item Parameter Value"
                }
              ]
            }
          ],
          "pointOfContact": "string"
        }

        ```


        Domestic Basic Service Items & Accepted Payment Request Parameters:

        ---


        **DLH - Domestic Linehaul**

        ```json
          "params": [
            {
              "key": "WeightBilled",
              "value": "integer"
            }
          ]
        ```


        **DSH - Domestic Shorthaul**

        ```json
          "params": [
            {
              "key": "WeightBilled",
              "value": "integer"
            }
          ]
        ```


        **FSC - Fuel Surcharge**

        **NOTE**: FSC requires `ActualPickupDate` to be updated on the shipment.

        ```json
          "params": [
            {
              "key": "WeightBilled",
              "value": "integer"
            }
          ]
        ```


        **DUPK - Domestic Unpacking**

        ```json
          "params": [
            {
              "key": "WeightBilled",
              "value": "integer"
            }
          ]
        ```


        **DPK - Domestic Packing**

        ```json
          "params": [
            {
              "key": "WeightBilled",
              "value": "integer"
            }
          ]
        ```


        **DNPK - Domestic NTS Packing**

        ```json
          "params": [
            {
              "key": "WeightBilled",
              "value": "integer"
            }
          ]
        ```


        **DPK - Domestic Packing**

        ```json
          "params": [
            {
              "key": "WeightBilled",
              "value": "integer"
            }
          ]
        ```


        **DOP - Domestic Origin Price**

        ```json
          "params": [
            {
              "key": "WeightBilled",
              "value": "integer"
            }
          ]
        ```


        **DDP - Domestic Destination Price**

        ```json
          "params": [
            {
              "key": "WeightBilled",
              "value": "integer"
            }
          ]
        ```


        Domestic SIT Service Items & Accepted Payment Request Parameters:

        ---


        **DOFSIT - Domestic origin 1st day SIT**

        ```json
          "params": [
            {
              "key": "WeightBilled",
              "value": "integer"
            }
          ]
        ```


        **DOASIT - Domestic origin add'l SIT** *(SITPaymentRequestStart &
        SITPaymentRequestEnd are **REQUIRED**)*

        *To create a paymentRequest for this service item, the
        `SITPaymentRequestStart` and `SITPaymentRequestEnd` dates must not
        overlap previously requested SIT dates.*

        ```json
          "params": [
            {
              "key": "WeightBilled",
              "value": "integer"
            },
            {
              "key": "SITPaymentRequestStart",
              "value": "date"
            },
            {
              "key": "SITPaymentRequestEnd",
              "value": "date"
            }
          ]
        ```


        **DOPSIT - Domestic origin SIT pickup**

        ```json
          "params": [
            {
              "key": "WeightBilled",
              "value": "integer"
            }
          ]
        ```


        **DOSHUT - Domestic origin shuttle service**

        ```json
          "params": [
            {
              "key": "WeightBilled",
              "value": "integer"
            }
          ]
        ```


        **DDFSIT - Domestic destination 1st day SIT**

        ```json
          "params": [
            {
              "key": "WeightBilled",
              "value": "integer"
            }
          ]
        ```


        **DDASIT - Domestic destination add'l SIT** *(SITPaymentRequestStart &
        SITPaymentRequestEnd are **REQUIRED**)*

        *To create a paymentRequest for this service item, the
        `SITPaymentRequestStart` and `SITPaymentRequestEnd` dates must not
        overlap previously requested SIT dates.*

        ```json
          "params": [
            {
              "key": "WeightBilled",
              "value": "integer"
            },
            {
              "key": "SITPaymentRequestStart",
              "value": "date"
            },
            {
              "key": "SITPaymentRequestEnd",
              "value": "date"
            }
          ]
        ```


        **DDDSIT - Domestic destination SIT delivery**

        *To create a paymentRequest for this service item, it must first have a
        final address set via
        [updateMTOServiceItem](#operation/updateMTOServiceItem).*

        ```json
          "params": [
            {
              "key": "WeightBilled",
              "value": "integer"
            }
          ]
        ```


        **DDSHUT - Domestic destination shuttle service**

        ```json
          "params": [
            {
              "key": "WeightBilled",
              "value": "integer"
            }
          ]
        ```

        ---


        International Basic Service Items & Accepted Payment Request Parameters:

        ---

        Just like domestic shipments & service items, if `WeightBilled` is not
        provided then the full shipment weight (`PrimeActualWeight`) will be
        considered in the calculation.

        **NOTE**: `POEFSC` & `PODFSC` service items must have a port associated
        on the service item in order to successfully add it to a payment
        request. To update the port of a service item, you must use the
        (#operation/updateMTOServiceItem) endpoint.


        **ISLH - International Shipping & Linehaul**

        ```json
          "params": [
            {
              "key": "WeightBilled",
              "value": "integer"
            }
          ]
        ```


        **IHPK - International HHG Pack**

        ```json
          "params": [
            {
              "key": "WeightBilled",
              "value": "integer"
            }
          ]
        ```


        **IHUPK - International HHG Unpack**

        ```json
          "params": [
            {
              "key": "WeightBilled",
              "value": "integer"
            }
          ]
        ```


        **POEFSC - International Port of Embarkation Fuel Surcharge**
         **NOTE**: POEFSC requires `ActualPickupDate` to be updated on the shipment & `POELocation` on the service item.
        ```json
          "params": [
            {
              "key": "WeightBilled",
              "value": "integer"
            }
          ]
        ```


        **PODFSC - International Port of Debarkation Fuel Surcharge**

        **NOTE**: PODFSC requires `ActualPickupDate` to be updated on the
        shipment & `PODLocation` on the service item.

        ```json
          "params": [
            {
              "key": "WeightBilled",
              "value": "integer"
            }
          ]
        ```


        **IUBPK - International UB Pack**

        ```json
          "params": [
            {
              "key": "WeightBilled",
              "value": "integer"
            }
          ]
        ```


        **IUBUPK - International UB Unpack**

        ```json
          "params": [
            {
              "key": "WeightBilled",
              "value": "integer"
            }
          ]
        ```


        **UBP - International UB**

        ```json
          "params": [
            {
              "key": "WeightBilled",
              "value": "integer"
            }
          ]
        ```


        ---


        International Basic Service Items & Accepted Payment Request Parameters:

        ---

        **IOSHUT - International origin shuttle service**

        ```json
          "params": [
            {
              "key": "WeightBilled",
              "value": "integer"
            }
          ]
        ```


        **IDSHUT - International destination shuttle service**

        ```json
          "params": [
            {
              "key": "WeightBilled",
              "value": "integer"
            }
          ]
        ```

        ---
      operationId: createPaymentRequest
      tags:
        - paymentRequest
      consumes:
        - application/json
      produces:
        - application/json
      parameters:
        - in: body
          name: body
          schema:
            $ref: '#/definitions/CreatePaymentRequest'
      responses:
        '201':
          description: Successfully created a paymentRequest object.
          schema:
            $ref: '#/definitions/PaymentRequest'
        '400':
          description: Request payload is invalid.
          schema:
            $ref: '#/definitions/ClientError'
        '401':
          $ref: '#/responses/PermissionDenied'
        '403':
          $ref: '#/responses/PermissionDenied'
        '404':
          $ref: '#/responses/NotFound'
        '409':
          $ref: '#/responses/Conflict'
        '422':
          $ref: '#/responses/UnprocessableEntity'
        '500':
          $ref: '#/responses/ServerError'
  /payment-requests/{paymentRequestID}/uploads:
    post:
      summary: createUpload
      description: >
        ### Functionality

        This endpoint **uploads** a Proof of Service document for a
        PaymentRequest.


        The PaymentRequest should already exist.


        Optional key of **isWeightTicket** indicates if the document is a weight
        ticket or not.

        This will be used for partial and full deliveries and makes it easier
        for the Task Invoicing Officers to locate and review service item
        documents.

        If left empty, it will assume it is NOT a weight ticket.


        The formdata in the body of the POST request that is sent should look
        like this if it IS a weight ticket being attached to an existing payment
        request:
          ```json
          {
            "file": "filePath",
            "isWeightTicket": true
          }
          ```
          If the proof of service doc is NOT a weight ticket, it will look like this - or you can leave it empty:
          ```json
          {
            "file": "filePath",
            "isWeightTicket": false
          }
          ```
          ```json
          {
            "file": "filePath",
          }
          ```

        PaymentRequests are created with the
        [createPaymentRequest](#operation/createPaymentRequest) endpoint.
      operationId: createUpload
      tags:
        - paymentRequest
      consumes:
        - multipart/form-data
      produces:
        - application/json
      parameters:
        - in: path
          name: paymentRequestID
          type: string
          description: UUID of payment request to use.
          required: true
        - in: formData
          name: file
          type: file
          description: The file to upload.
          required: true
        - in: formData
          name: isWeightTicket
          type: boolean
          description: Indicates whether the file is a weight ticket.
      responses:
        '201':
          description: Successfully created upload of digital file.
          schema:
            $ref: '#/definitions/UploadWithOmissions'
        '400':
          $ref: '#/responses/InvalidRequest'
        '401':
          $ref: '#/responses/PermissionDenied'
        '403':
          $ref: '#/responses/PermissionDenied'
        '404':
          $ref: '#/responses/NotFound'
        '422':
          $ref: '#/responses/UnprocessableEntity'
        '500':
          $ref: '#/responses/ServerError'
  /moves/{locator}/documents:
    get:
      summary: Downloads move order as a PDF
      description: >
        ### Functionality

        This endpoint downloads all uploaded move order documentations into one
        download file by locator.


        ### Errors

        * The move must be in need counseling state.

        * The move client's origin duty location must not currently have gov
        counseling.
      operationId: downloadMoveOrder
      tags:
        - moveTaskOrder
      produces:
        - application/pdf
      parameters:
        - in: path
          type: string
          name: locator
          description: the locator code for move order to be downloaded
          required: true
        - in: query
          name: type
          type: string
          description: upload type
          required: false
          default: ALL
          enum:
            - ALL
            - ORDERS
            - AMENDMENTS
      responses:
        '200':
          headers:
            Content-Disposition:
              type: string
              description: File name to download
          description: Move Order PDF
          schema:
            format: binary
            type: file
        '400':
          $ref: '#/responses/InvalidRequest'
        '403':
          $ref: '#/responses/PermissionDenied'
        '404':
          $ref: '#/responses/NotFound'
        '422':
          $ref: '#/responses/UnprocessableEntity'
        '500':
          $ref: '#/responses/ServerError'
  /addresses/zip-city-lookup/{search}:
    get:
      summary: >-
        Returns city, state, postal code, and county associated with the
        specified full/partial postal code or city state string
      description: >-
        Find by API using full/partial postal code or city name that returns an
        us_post_region_cities json object containing city, state, county and
        postal code.
      operationId: getLocationByZipCityState
      tags:
        - addresses
      parameters:
        - in: path
          name: search
          type: string
          required: true
      responses:
        '200':
          description: the requested list of city, state, county, and postal code matches
          schema:
            $ref: '#/definitions/VLocations'
        '400':
          $ref: '#/responses/InvalidRequest'
        '403':
          $ref: '#/responses/PermissionDenied'
        '404':
          $ref: '#/responses/NotFound'
        '500':
          $ref: '#/responses/ServerError'
definitions:
  Amendments:
    description: |
      Metadata outlining number of amendments for given order.
    type: object
    properties:
      total:
        description: The total count of amendments.
        type: integer
      availableSince:
        description: The total count of amendments available since specified time.
        type: integer
    required:
      - total
      - availableSince
  CreateMTOShipment:
    type: object
    properties:
      moveTaskOrderID:
        description: The ID of the move this new shipment is for.
        example: 1f2270c7-7166-40ae-981e-b200ebdf3054
        format: uuid
        type: string
      requestedPickupDate:
        description: >
          The customer's preferred pickup date. Other dates, such as required
          delivery date and (outside MilMove) the pack date, are derived from
          this date.
        format: date
        type: string
        x-nullable: true
      primeEstimatedWeight:
        description: >
          The estimated weight of this shipment, determined by the movers during
          the pre-move survey. This value **can only be updated once.** If there
          was an issue with estimating the weight and a mistake was made, the
          Prime contractor will need to contact the TOO to change it.
        type: integer
        example: 4500
        minimum: 1
        x-nullable: true
      customerRemarks:
        description: >
          The customer can use the customer remarks field to inform the services
          counselor and the movers about any

          special circumstances for this shipment. Typical examples:
            * bulky or fragile items,
            * weapons,
            * access info for their address.

          Customer enters this information during onboarding. Optional field.
        type: string
        example: handle with care
        x-nullable: true
      agents:
        $ref: '#/definitions/MTOAgents'
      mtoServiceItems:
        description: A list of service items connected to this shipment.
        type: array
        items:
          $ref: '#/definitions/MTOServiceItem'
      pickupAddress:
        description: The address where the movers should pick up this shipment.
        allOf:
          - $ref: '#/definitions/Address'
      destinationAddress:
        description: Where the movers should deliver this shipment.
        allOf:
          - $ref: '#/definitions/Address'
      shipmentType:
        $ref: '#/definitions/MTOShipmentType'
      diversion:
        description: >
          This value indicates whether or not this shipment is part of a
          diversion. If yes, the shipment can be either the starting or ending
          segment of the diversion.
        type: boolean
      pointOfContact:
        type: string
        description: >
          Email or ID of the person who will be contacted in the event of
          questions or concerns about this update. May be the person performing
          the update, or someone else working with the Prime contractor.
      counselorRemarks:
        type: string
        example: counselor approved
        x-nullable: true
      ppmShipment:
        $ref: '#/definitions/CreatePPMShipment'
    required:
      - moveTaskOrderID
      - shipmentType
  CreatePPMShipment:
    description: >-
      Creation object containing the `PPM` shipmentType specific data, not used
      for other shipment types.
    type: object
    properties:
      expectedDepartureDate:
        description: |
          Date the customer expects to begin moving from their origin.
        format: date
        type: string
      pickupAddress:
        description: The address of the origin location where goods are being moved from.
        allOf:
          - $ref: '#/definitions/Address'
      destinationAddress:
        description: >-
          The address of the destination location where goods are being
          delivered to.
        allOf:
          - $ref: '#/definitions/Address'
      sitExpected:
        description: >
          Captures whether some or all of the PPM shipment will require
          temporary storage at the origin or destination.


          Must be set to `true` when providing `sitLocation`,
          `sitEstimatedWeight`, `sitEstimatedEntryDate`, and
          `sitEstimatedDepartureDate` values to calculate the
          `sitEstimatedCost`.
        type: boolean
      sitLocation:
        allOf:
          - $ref: '#/definitions/SITLocationType'
          - x-nullable: true
      sitEstimatedWeight:
        description: The estimated weight of the goods being put into storage in pounds.
        type: integer
        example: 2000
        x-nullable: true
      sitEstimatedEntryDate:
        description: The date that goods will first enter the storage location.
        format: date
        type: string
        x-nullable: true
      sitEstimatedDepartureDate:
        description: The date that goods will exit the storage location.
        format: date
        type: string
        x-nullable: true
      estimatedWeight:
        description: The estimated weight of the PPM shipment goods being moved in pounds.
        type: integer
        example: 4200
      hasProGear:
        description: >
          Indicates whether PPM shipment has pro gear for themselves or their
          spouse.
        type: boolean
      proGearWeight:
        description: >-
          The estimated weight of the pro-gear being moved belonging to the
          service member in pounds.
        type: integer
        x-nullable: true
      spouseProGearWeight:
        description: >-
          The estimated weight of the pro-gear being moved belonging to a spouse
          in pounds.
        type: integer
        x-nullable: true
      isActualExpenseReimbursement:
        description: >-
          Used for PPM shipments only. Denotes if this shipment uses the Actual
          Expense Reimbursement method.
        type: boolean
        example: false
        x-omitempty: false
        x-nullable: true
    required:
      - expectedDepartureDate
      - sitExpected
      - estimatedWeight
      - hasProGear
  CreatePaymentRequest:
    type: object
    properties:
      isFinal:
        default: false
        type: boolean
      moveTaskOrderID:
        example: c56a4180-65aa-42ec-a945-5fd21dec0538
        format: uuid
        type: string
      serviceItems:
        type: array
        minItems: 1
        items:
          $ref: '#/definitions/ServiceItem'
      pointOfContact:
        type: string
        description: Email or id of a contact person for this update.
    required:
      - moveTaskOrderID
      - serviceItems
  CreateSITExtension:
    description: >-
      CreateSITExtension contains the fields required for the prime to create a
      SIT Extension request.
    type: object
    properties:
      requestReason:
        type: string
        enum:
          - SERIOUS_ILLNESS_MEMBER
          - SERIOUS_ILLNESS_DEPENDENT
          - IMPENDING_ASSIGNEMENT
          - DIRECTED_TEMPORARY_DUTY
          - NONAVAILABILITY_OF_CIVILIAN_HOUSING
          - AWAITING_COMPLETION_OF_RESIDENCE
          - OTHER
      contractorRemarks:
        type: string
        example: We need SIT additional days. The customer has not found a house yet.
      requestedDays:
        type: integer
        example: 30
        minimum: 1
    required:
      - requestReason
      - contractorRemarks
      - requestedDays
  Error:
    properties:
      title:
        type: string
      detail:
        type: string
      instance:
        type: string
        format: uuid
    required:
      - title
      - detail
    type: object
  ListMove:
    description: >
      An abbreviated definition for a move, without all the nested information
      (shipments, service items, etc). Used to fetch a list of moves more
      efficiently.
    type: object
    properties:
      id:
        example: 1f2270c7-7166-40ae-981e-b200ebdf3054
        format: uuid
        type: string
      moveCode:
        type: string
        example: HYXFJF
        readOnly: true
      createdAt:
        format: date-time
        type: string
        readOnly: true
      destinationGBLOC:
        type: string
        example: JFK
        readOnly: true
      destinationPostalCode:
        type: string
        example: '90210'
        readOnly: true
      orderID:
        example: c56a4180-65aa-42ec-a945-5fd21dec0538
        format: uuid
        type: string
      referenceId:
        example: 1001-3456
        type: string
      availableToPrimeAt:
        format: date-time
        type: string
        x-nullable: true
        readOnly: true
      approvedAt:
        format: date-time
        type: string
        x-nullable: true
        readOnly: true
      updatedAt:
        format: date-time
        type: string
        readOnly: true
      primeAcknowledgedAt:
        format: date-time
        type: string
        x-nullable: true
        readOnly: true
      ppmType:
        type: string
        enum:
          - FULL
          - PARTIAL
      eTag:
        type: string
        readOnly: true
      amendments:
        $ref: '#/definitions/Amendments'
  ListMoves:
    type: array
    items:
      $ref: '#/definitions/ListMove'
  MoveTaskOrder:
    type: object
    required:
      - mtoShipments
      - mtoServiceItems
      - paymentRequests
    properties:
      id:
        example: a502b4f1-b9c4-4faf-8bdd-68292501bf26
        format: uuid
        type: string
      moveCode:
        type: string
        example: HYXFJF
        readOnly: true
      createdAt:
        format: date-time
        type: string
        readOnly: true
      orderID:
        example: c56a4180-65aa-42ec-a945-5fd21dec0538
        format: uuid
        type: string
      order:
        $ref: '#/definitions/Order'
      destinationGBLOC:
        type: string
        example: KKFA
        readOnly: true
      destinationPostalCode:
        type: string
        example: '90210'
        readOnly: true
      referenceId:
        example: 1001-3456
        type: string
      availableToPrimeAt:
        format: date-time
        type: string
        x-nullable: true
        readOnly: true
      approvedAt:
        format: date-time
        type: string
        x-nullable: true
        readOnly: true
      updatedAt:
        format: date-time
        type: string
        readOnly: true
      primeCounselingCompletedAt:
        format: date-time
        type: string
        x-nullable: true
        readOnly: true
      paymentRequests:
        $ref: '#/definitions/PaymentRequests'
      mtoServiceItems:
        type: array
        items:
          $ref: '#/definitions/MTOServiceItem'
      mtoShipments:
        $ref: '#/definitions/MTOShipmentsWithoutServiceObjects'
      ppmType:
        type: string
        enum:
          - PARTIAL
          - FULL
      ppmEstimatedWeight:
        type: integer
      excessWeightQualifiedAt:
        type: string
        format: date-time
        readOnly: true
        x-omitempty: false
        x-nullable: true
      excessWeightAcknowledgedAt:
        type: string
        format: date-time
        readOnly: true
        x-omitempty: false
        x-nullable: true
      excessUnaccompaniedBaggageWeightQualifiedAt:
        type: string
        format: date-time
        readOnly: true
        x-omitempty: false
        x-nullable: true
      excessUnaccompaniedBaggageWeightAcknowledgedAt:
        type: string
        format: date-time
        readOnly: true
        x-omitempty: false
        x-nullable: true
      excessWeightUploadId:
        type: string
        format: uuid
        readOnly: true
        x-omitempty: false
        x-nullable: true
      eTag:
        type: string
        readOnly: true
      primeAcknowledgedAt:
        format: date-time
        type: string
        x-nullable: true
        readOnly: true
  MTOServiceItemBasic:
    description: Describes a basic service item subtype of a MTOServiceItem.
    allOf:
      - $ref: '#/definitions/MTOServiceItem'
      - type: object
        properties:
          reServiceCode:
            $ref: '#/definitions/ReServiceCode'
        required:
          - reServiceCode
  MTOServiceItemDestSIT:
    description: >-
      Describes a domestic destination SIT service item. Subtype of a
      MTOServiceItem.
    allOf:
      - $ref: '#/definitions/MTOServiceItem'
      - type: object
        properties:
          reServiceCode:
            type: string
            description: Service code allowed for this model type.
            enum:
              - DDFSIT
              - DDASIT
          dateOfContact1:
            format: date
            type: string
            description: >-
              Date of attempted contact by the prime corresponding to
              `timeMilitary1`.
            x-nullable: true
          dateOfContact2:
            format: date
            type: string
            description: >-
              Date of attempted contact by the prime corresponding to
              `timeMilitary2`.
            x-nullable: true
          timeMilitary1:
            type: string
            example: 1400Z
            description: >-
              Time of attempted contact corresponding to `dateOfContact1`, in
              military format.
            pattern: \d{4}Z
            x-nullable: true
          timeMilitary2:
            type: string
            example: 1400Z
            description: >-
              Time of attempted contact corresponding to `dateOfContact2`, in
              military format.
            pattern: \d{4}Z
            x-nullable: true
          firstAvailableDeliveryDate1:
            format: date
            type: string
            description: First available date that Prime can deliver SIT service item.
            x-nullable: true
          firstAvailableDeliveryDate2:
            format: date
            type: string
            description: Second available date that Prime can deliver SIT service item.
            x-nullable: true
          sitEntryDate:
            format: date
            type: string
            description: Entry date for the SIT
          sitDepartureDate:
            format: date
            type: string
            description: >-
              Departure date for SIT. This is the end date of the SIT at either
              origin or destination. This is optional as it can be updated using
              the UpdateMTOServiceItemSIT modelType at a later date.
            x-nullable: true
          sitDestinationFinalAddress:
            $ref: '#/definitions/Address'
          reason:
            type: string
            description: |
              The reason item has been placed in SIT.
            x-nullable: true
            x-omitempty: false
          sitRequestedDelivery:
            format: date
            type: string
            description: Date when the customer has requested delivery out of SIT.
            x-nullable: true
          sitCustomerContacted:
            format: date
            type: string
            description: >-
              Date when the customer contacted the prime for a delivery out of
              SIT.
            x-nullable: true
        required:
          - reServiceCode
          - sitEntryDate
          - reason
  MTOServiceItemInternationalDestSIT:
    description: >-
      Describes a international destination SIT service item. Subtype of a
      MTOServiceItem.
    allOf:
      - $ref: '#/definitions/MTOServiceItem'
      - type: object
        properties:
          reServiceCode:
            type: string
            description: Service code allowed for this model type.
            enum:
              - IDFSIT
              - IDASIT
          dateOfContact1:
            format: date
            type: string
            description: >-
              Date of attempted contact by the prime corresponding to
              `timeMilitary1`.
            x-nullable: true
          dateOfContact2:
            format: date
            type: string
            description: >-
              Date of attempted contact by the prime corresponding to
              `timeMilitary2`.
            x-nullable: true
          timeMilitary1:
            type: string
            example: 1400Z
            description: >-
              Time of attempted contact corresponding to `dateOfContact1`, in
              military format.
            pattern: \d{4}Z
            x-nullable: true
          timeMilitary2:
            type: string
            example: 1400Z
            description: >-
              Time of attempted contact corresponding to `dateOfContact2`, in
              military format.
            pattern: \d{4}Z
            x-nullable: true
          firstAvailableDeliveryDate1:
            format: date
            type: string
            description: First available date that Prime can deliver SIT service item.
            x-nullable: true
          firstAvailableDeliveryDate2:
            format: date
            type: string
            description: Second available date that Prime can deliver SIT service item.
            x-nullable: true
          sitEntryDate:
            format: date
            type: string
            description: Entry date for the SIT
          sitDepartureDate:
            format: date
            type: string
            description: >-
              Departure date for SIT. This is the end date of the SIT at either
              origin or destination. This is optional as it can be updated using
              the UpdateMTOServiceItemSIT modelType at a later date.
            x-nullable: true
          sitDestinationFinalAddress:
            $ref: '#/definitions/Address'
          reason:
            type: string
            description: |
              The reason item has been placed in SIT.
            x-nullable: true
            x-omitempty: false
          sitRequestedDelivery:
            format: date
            type: string
            description: Date when the customer has requested delivery out of SIT.
            x-nullable: true
          sitCustomerContacted:
            format: date
            type: string
            description: >-
              Date when the customer contacted the prime for a delivery out of
              SIT.
            x-nullable: true
        required:
          - reServiceCode
          - sitEntryDate
          - reason
  MTOServiceItemDomesticCrating:
    description: >-
      Describes a domestic crating/uncrating service item subtype of a
      MTOServiceItem.
    allOf:
      - $ref: '#/definitions/MTOServiceItem'
      - type: object
        properties:
          reServiceCode:
            type: string
            description: >-
              A unique code for the service item. Indicates if the service is
              for crating (DCRT) or uncrating (DUCRT).
            enum:
              - DCRT
              - DUCRT
          item:
            description: The dimensions of the item being crated.
            allOf:
              - $ref: '#/definitions/MTOServiceItemDimension'
          crate:
            description: The dimensions for the crate the item will be shipped in.
            allOf:
              - $ref: '#/definitions/MTOServiceItemDimension'
          description:
            type: string
            example: Decorated horse head to be crated.
            description: A description of the item being crated.
          reason:
            type: string
            example: Storage items need to be picked up
            description: >
              The contractor's explanation for why an item needed to be crated
              or uncrated. Used by the TOO while deciding to approve or reject
              the service item.
            x-nullable: true
            x-omitempty: false
          standaloneCrate:
            type: boolean
            x-nullable: true
        required:
          - reServiceCode
          - item
          - crate
          - description
  MTOServiceItemInternationalCrating:
    description: >-
      Describes a international crating/uncrating service item subtype of a
      MTOServiceItem.
    allOf:
      - $ref: '#/definitions/MTOServiceItem'
      - type: object
        properties:
          reServiceCode:
            type: string
            description: >-
              A unique code for the service item. Indicates if the service is
              for crating (ICRT) or uncrating (IUCRT).
            enum:
              - ICRT
              - IUCRT
          item:
            description: The dimensions of the item being crated.
            allOf:
              - $ref: '#/definitions/MTOServiceItemDimension'
          crate:
            description: The dimensions for the crate the item will be shipped in.
            allOf:
              - $ref: '#/definitions/MTOServiceItemDimension'
          description:
            type: string
            example: Decorated horse head to be crated.
            description: A description of the item being crated.
          reason:
            type: string
            example: Storage items need to be picked up
            description: >
              The contractor's explanation for why an item needed to be crated
              or uncrated. Used by the TOO while deciding to approve or reject
              the service item.
            x-nullable: true
            x-omitempty: false
          standaloneCrate:
            type: boolean
            x-nullable: true
          externalCrate:
            type: boolean
            x-nullable: true
          market:
            type: string
            enum:
              - CONUS
              - OCONUS
            example: CONUS
            description: >-
              To identify whether the service was provided within (CONUS) or
              (OCONUS)
        required:
          - reServiceCode
          - item
          - crate
          - description
  MTOServiceItemOriginSIT:
    description: Describes a domestic origin SIT service item. Subtype of a MTOServiceItem.
    allOf:
      - $ref: '#/definitions/MTOServiceItem'
      - type: object
        properties:
          reServiceCode:
            type: string
            description: Service code allowed for this model type.
            enum:
              - DOFSIT
              - DOASIT
          reason:
            type: string
            example: Storage items need to be picked up
            description: Explanation of why Prime is picking up SIT item.
          sitPostalCode:
            type: string
            format: zip
            example: '90210'
            pattern: ^(\d{5}([\-]\d{4})?)$
          sitEntryDate:
            format: date
            type: string
            description: Entry date for the SIT
          sitDepartureDate:
            format: date
            type: string
            x-nullable: true
            description: >-
              Departure date for SIT. This is the end date of the SIT at either
              origin or destination. This is optional as it can be updated using
              the UpdateMTOServiceItemSIT modelType at a later date.
          sitHHGActualOrigin:
            $ref: '#/definitions/Address'
          sitHHGOriginalOrigin:
            $ref: '#/definitions/Address'
          requestApprovalsRequestedStatus:
            type: boolean
          sitRequestedDelivery:
            format: date
            type: string
            description: Date when the customer has requested delivery out of SIT.
            x-nullable: true
          sitCustomerContacted:
            format: date
            type: string
            description: >-
              Date when the customer contacted the prime for a delivery out of
              SIT.
            x-nullable: true
        required:
          - reServiceCode
          - reason
          - sitPostalCode
          - sitEntryDate
  MTOServiceItemInternationalOriginSIT:
    description: >-
      Describes a international origin SIT service item. Subtype of a
      MTOServiceItem.
    allOf:
      - $ref: '#/definitions/MTOServiceItem'
      - type: object
        properties:
          reServiceCode:
            type: string
            description: Service code allowed for this model type.
            enum:
              - IOFSIT
              - IOASIT
          reason:
            type: string
            example: Storage items need to be picked up
            description: Explanation of why Prime is picking up SIT item.
          sitPostalCode:
            type: string
            format: zip
            example: '90210'
            pattern: ^(\d{5}([\-]\d{4})?)$
          sitEntryDate:
            format: date
            type: string
            description: Entry date for the SIT
          sitDepartureDate:
            format: date
            type: string
            x-nullable: true
            description: >-
              Departure date for SIT. This is the end date of the SIT at either
              origin or destination. This is optional as it can be updated using
              the UpdateMTOServiceItemSIT modelType at a later date.
          sitHHGActualOrigin:
            $ref: '#/definitions/Address'
          sitHHGOriginalOrigin:
            $ref: '#/definitions/Address'
          requestApprovalsRequestedStatus:
            type: boolean
          sitRequestedDelivery:
            format: date
            type: string
            description: Date when the customer has requested delivery out of SIT.
            x-nullable: true
          sitCustomerContacted:
            format: date
            type: string
            description: >-
              Date when the customer contacted the prime for a delivery out of
              SIT.
            x-nullable: true
        required:
          - reServiceCode
          - reason
          - sitPostalCode
          - sitEntryDate
  MTOServiceItemShuttle:
    description: Describes a shuttle service item.
    allOf:
      - $ref: '#/definitions/MTOServiceItem'
      - type: object
        properties:
          reServiceCode:
            type: string
            description: >
              A unique code for the service item. Indicates if shuttling is
              requested for the shipment origin (`DOSHUT`) or destination
              (`DDSHUT`).
            enum:
              - DOSHUT
              - DDSHUT
          reason:
            type: string
            example: Storage items need to be picked up.
            description: >
              The contractor's explanation for why a shuttle service is
              requested. Used by the TOO while deciding to approve or reject the
              service item.
          estimatedWeight:
            type: integer
            example: 4200
            description: >-
              An estimate of how much weight from a shipment will be included in
              the shuttling service.
            x-nullable: true
            x-omitempty: false
          actualWeight:
            type: integer
            example: 4000
            description: >-
              A record of the actual weight that was shuttled. Provided by the
              movers, based on weight tickets.
            x-nullable: true
            x-omitempty: false
        required:
          - reason
          - reServiceCode
  MTOServiceItemDomesticShuttle:
    description: Describes a domestic shuttle service item.
    allOf:
      - $ref: '#/definitions/MTOServiceItem'
      - type: object
        properties:
          reServiceCode:
            type: string
            description: >
              A unique code for the service item. Indicates if shuttling is
              requested for the shipment origin (`DOSHUT`) or destination
              (`DDSHUT`).
            enum:
              - DOSHUT
              - DDSHUT
          reason:
            type: string
            example: Storage items need to be picked up.
            description: >
              The contractor's explanation for why a shuttle service is
              requested. Used by the TOO while deciding to approve or reject the
              service item.
          estimatedWeight:
            type: integer
            example: 4200
            description: >-
              An estimate of how much weight from a shipment will be included in
              the shuttling service.
            x-nullable: true
            x-omitempty: false
          actualWeight:
            type: integer
            example: 4000
            description: >-
              A record of the actual weight that was shuttled. Provided by the
              movers, based on weight tickets.
            x-nullable: true
            x-omitempty: false
          requestApprovalsRequestedStatus:
            description: Indicates if "Approvals Requested" status is being requested.
            type: boolean
            x-nullable: true
        required:
          - reason
          - reServiceCode
  MTOServiceItemInternationalFuelSurcharge:
    description: >-
      Describes a international Port of Embarkation/Debarkation fuel surcharge
      service item subtype of a MTOServiceItem.
    allOf:
      - $ref: '#/definitions/MTOServiceItem'
      - type: object
        properties:
          reServiceCode:
            type: string
            description: >-
              A unique code for the service item. Indicates if the service is
              for Port of Embarkation (POEFSC) or Port of Debarkation (PODFSC).
            enum:
              - PODFSC
              - POEFSC
          portCode:
            description: A unique code for a Port
            type: string
  MTOServiceItemInternationalShuttle:
    description: Describes an international shuttle service item.
    allOf:
      - $ref: '#/definitions/MTOServiceItem'
      - type: object
        properties:
          reServiceCode:
            type: string
            description: >
              A unique code for the service item. Indicates if shuttling is
              requested for the international shipment origin (`IOSHUT`) or
              destination (`IDSHUT`).
            enum:
              - IOSHUT
              - IDSHUT
          reason:
            type: string
            example: Storage items need to be picked up.
            description: >
              The contractor's explanation for why a shuttle service is
              requested. Used by the TOO while deciding to approve or reject the
              service item.
          estimatedWeight:
            type: integer
            example: 4200
            description: >-
              An estimate of how much weight from a shipment will be included in
              the shuttling service.
            x-nullable: true
            x-omitempty: false
          actualWeight:
            type: integer
            example: 4000
            description: >-
              A record of the actual weight that was shuttled. Provided by the
              movers, based on weight tickets.
            x-nullable: true
            x-omitempty: false
          requestApprovalsRequestedStatus:
            description: Indicates if "Approvals Requested" status is being requested.
            type: boolean
            x-nullable: true
          market:
            type: string
            enum:
              - CONUS
              - OCONUS
            example: CONUS
            description: >-
              To identify whether the service was provided within (CONUS) or
              (OCONUS)
        required:
          - reason
          - reServiceCode
  MTOShipment:
    type: object
    properties:
      mtoServiceItems:
        description: A list of service items connected to this shipment.
        items:
          $ref: '#/definitions/MTOServiceItem'
        type: array
        readOnly: true
    allOf:
      - $ref: '#/definitions/MTOShipmentWithoutServiceItems'
  UpdateShipmentDestinationAddress:
    description: >-
      UpdateShipmentDestinationAddress contains the fields required for the
      prime to request an update for the delivery address on an MTO Shipment.
    type: object
    properties:
      newAddress:
        $ref: '#/definitions/Address'
      contractorRemarks:
        type: string
        example: >-
          Customer reached out to me this week and let me know they want to move
          somewhere else.
        description: >-
          This is the remark the Prime has entered, which would be the reason
          there is an address change.
    required:
      - contractorRemarks
      - newAddress
  ServiceItem:
    properties:
      id:
        type: string
        format: uuid
        example: c56a4180-65aa-42ec-a945-5fd21dec0538
      params:
        type: array
        description: >
          This should be populated for the following service items:
            * DOASIT(Domestic origin Additional day SIT)
            * DDASIT(Domestic destination Additional day SIT)
            * IOASIT(International origin Additional day SIT)
            * IDASIT(International destination Additional day SIT)

          Both take in the following param keys:
            * `SITPaymentRequestStart`
            * `SITPaymentRequestEnd`

          The value of each is a date string in the format "YYYY-MM-DD" (e.g.
          "2023-01-15")
        items:
          properties:
            key:
              type: string
              example: Service Item Parameter Name
            value:
              type: string
              example: Service Item Parameter Value
          type: object
      eTag:
        type: string
        readOnly: true
    type: object
  UpdateMTOServiceItem:
    description: >-
      UpdateMTOServiceItem describes a base type of a service item. Polymorphic
      type. Both Move Task Orders and MTO Shipments will have MTO Service Items.
    type: object
    discriminator: modelType
    properties:
      id:
        example: 1f2270c7-7166-40ae-981e-b200ebdf3054
        format: uuid
        type: string
        description: ID of the service item. Must match path.
      modelType:
        $ref: '#/definitions/UpdateMTOServiceItemModelType'
    required:
      - modelType
  UpdateMTOServiceItemModelType:
    description: >
      Using this list, choose the correct modelType in the dropdown,
      corresponding to the service item type.
        * DDDSIT - UpdateMTOServiceItemSIT
        * DDFSIT - UpdateMTOServiceItemSIT
        * DDASIT - UpdateMTOServiceItemSIT
        * DOPSIT - UpdateMTOServiceItemSIT
        * DOASIT - UpdateMTOServiceItemSIT
        * DOFSIT - UpdateMTOServiceItemSIT
        * DOSFSC - UpdateMTOServiceItemSIT
        * DDSFSC - UpdateMTOServiceItemSIT
        * IDDSIT - UpdateMTOServiceItemSIT
        * IDFSIT - UpdateMTOServiceItemSIT
        * IDASIT - UpdateMTOServiceItemSIT
        * IOPSIT - UpdateMTOServiceItemSIT
        * IOASIT - UpdateMTOServiceItemSIT
        * IOFSIT - UpdateMTOServiceItemSIT
        * IOSFSC - UpdateMTOServiceItemSIT
        * IDSFSC - UpdateMTOServiceItemSIT
        * DDSHUT - UpdateMTOServiceItemShuttle
        * DOSHUT - UpdateMTOServiceItemShuttle
        * PODFSC - UpdateMTOServiceItemInternationalPortFSC
        * POEFSC - UpdateMTOServiceItemInternationalPortFSC
        * IDSHUT - UpdateMTOServiceItemInternationalShuttle
        * IOSHUT - UpdateMTOServiceItemInternationalShuttle
        * ICRT - UpdateMTOServiceItemCrating
        * IUCRT - UpdateMTOServiceItemCrating

      The documentation will then update with the supported fields.
    type: string
    enum:
      - UpdateMTOServiceItemSIT
      - UpdateMTOServiceItemShuttle
      - UpdateMTOServiceItemInternationalPortFSC
      - UpdateMTOServiceItemInternationalShuttle
      - UpdateMTOServiceItemCrating
  UpdateMTOServiceItemShuttle:
    description: >
      Subtype used to provide the estimated weight and actual weight for
      shuttle. This is not creating a new service item but rather updating an
      existing service item.
    allOf:
      - $ref: '#/definitions/UpdateMTOServiceItem'
      - type: object
        properties:
          actualWeight:
            type: integer
            example: 4000
            description: >-
              Provided by the movers, based on weight tickets. Relevant for
              shuttling (DDSHUT & DOSHUT) service items.
            x-nullable: true
            x-omitempty: false
          estimatedWeight:
            type: integer
            example: 4200
            description: >-
              An estimate of how much weight from a shipment will be included in
              a shuttling (DDSHUT & DOSHUT) service item.
            x-nullable: true
            x-omitempty: false
          reServiceCode:
            type: string
            description: Service code allowed for this model type.
            enum:
              - DDSHUT
              - DOSHUT
          requestApprovalsRequestedStatus:
            description: Indicates if "Approvals Requested" status is being requested.
            type: boolean
            x-nullable: true
  UpdateMTOServiceItemInternationalShuttle:
    description: >
      Subtype used to provide the estimated weight and actual weight for
      shuttle. This is not creating a new service item but rather updating an
      existing service item.
    allOf:
      - $ref: '#/definitions/UpdateMTOServiceItem'
      - type: object
        properties:
          actualWeight:
            type: integer
            example: 4000
            description: >-
              Provided by the movers, based on weight tickets. Relevant for
              shuttling (IDSHUT & IOSHUT) service items.
            x-nullable: true
            x-omitempty: false
          estimatedWeight:
            type: integer
            example: 4200
            description: >-
              An estimate of how much weight from a shipment will be included in
              a shuttling (IDSHUT & IOSHUT) service item.
            x-nullable: true
            x-omitempty: false
          requestApprovalsRequestedStatus:
            description: Indicates if "Approvals Requested" status is being requested.
            type: boolean
            x-nullable: true
          reServiceCode:
            type: string
            description: Service code allowed for this model type.
            enum:
              - IDSHUT
              - IOSHUT
  UpdateMTOServiceItemSIT:
    description: >
      Subtype used to provide the departure date for origin or destination SIT.
      This is not creating a new service item but rather updating an existing
      service item.
    allOf:
      - $ref: '#/definitions/UpdateMTOServiceItem'
      - type: object
        properties:
          reServiceCode:
            type: string
            description: Service code allowed for this model type.
            enum:
              - DDDSIT
              - DDASIT
              - DDFSIT
              - DDSFSC
              - DOPSIT
              - DOASIT
              - DOFSIT
              - DOSFSC
              - IDDSIT
              - IDASIT
              - IDFSIT
              - IDSFSC
              - IOPSIT
              - IOASIT
              - IOFSIT
              - IOSFSC
          sitDepartureDate:
            format: date
            type: string
            description: >-
              Departure date for SIT. This is the end date of the SIT at either
              origin or destination.
          sitDestinationFinalAddress:
            $ref: '#/definitions/Address'
          dateOfContact1:
            format: date
            type: string
            description: >-
              Date of attempted contact by the prime corresponding to
              'timeMilitary1'.
            x-nullable: true
          timeMilitary1:
            type: string
            example: 1400Z
            description: >-
              Time of attempted contact by the prime corresponding to
              'dateOfContact1', in military format.
            pattern: \d{4}Z
            x-nullable: true
          firstAvailableDeliveryDate1:
            format: date
            type: string
            description: First available date that Prime can deliver SIT service item.
            x-nullable: true
          dateOfContact2:
            format: date
            type: string
            description: >-
              Date of attempted contact by the prime corresponding to
              'timeMilitary2'.
            x-nullable: true
          timeMilitary2:
            type: string
            example: 1400Z
            description: >-
              Time of attempted contact by the prime corresponding to
              'dateOfContact2', in military format.
            pattern: \d{4}Z
            x-nullable: true
          firstAvailableDeliveryDate2:
            format: date
            type: string
            description: Second available date that Prime can deliver SIT service item.
            x-nullable: true
          sitRequestedDelivery:
            format: date
            type: string
            description: Date when the customer has requested delivery out of SIT.
            x-nullable: true
          sitCustomerContacted:
            format: date
            type: string
            description: >-
              Date when the customer contacted the prime for a delivery out of
              SIT.
            x-nullable: true
          updateReason:
            type: string
            description: Reason for updating service item.
            x-nullable: true
          sitPostalCode:
            type: string
            format: zip
            example: '90210'
            pattern: ^(\d{5}([\-]\d{4})?)$
            x-nullable: true
          sitEntryDate:
            format: date
            type: string
            description: Entry date for the SIT.
            x-nullable: true
          requestApprovalsRequestedStatus:
            description: Indicates if "Approvals Requested" status is being requested.
            type: boolean
            x-nullable: true
  UpdateMTOServiceItemInternationalPortFSC:
    description: >
      Subtype used to provide the port for fuel surcharge. This is not creating
      a new service item but rather updating an existing service item.
    allOf:
      - $ref: '#/definitions/UpdateMTOServiceItem'
      - type: object
        properties:
          portCode:
            type: string
            example: PDX
            description: >-
              Port used for the shipment. Relevant for moving (PODFSC & POEFSC)
              service items.
            x-nullable: true
            x-omitempty: false
          reServiceCode:
            type: string
            description: Service code allowed for this model type.
            enum:
              - PODFSC
              - POEFSC
  UpdateMTOServiceItemCrating:
    description: >
      Subtype used to provide the size and types for crating. This is not
      creating a new service item but rather updating an existing service item.
    allOf:
      - $ref: '#/definitions/UpdateMTOServiceItem'
      - type: object
        properties:
          item:
            description: The dimensions of the item being crated.
            allOf:
              - $ref: '#/definitions/MTOServiceItemDimension'
          crate:
            description: The dimensions for the crate the item will be shipped in.
            allOf:
              - $ref: '#/definitions/MTOServiceItemDimension'
          description:
            type: string
            example: Decorated horse head to be crated.
            description: A description of the item being crated.
            x-nullable: true
          updateReason:
            type: string
            description: Reason for updating service item.
            x-nullable: true
          standaloneCrate:
            type: boolean
            x-nullable: true
          externalCrate:
            type: boolean
            x-nullable: true
          requestApprovalsRequestedStatus:
            description: Indicates if "Approvals Requested" status is being requested.
            type: boolean
            x-nullable: true
          reServiceCode:
            type: string
            description: Service code allowed for this model type.
            enum:
              - ICRT
              - IUCRT
  UpdateMTOShipment:
    properties:
      actualProGearWeight:
        description: The actual weight of any pro gear shipped during a move.
        type: integer
        example: 4500
        minimum: 1
        x-nullable: true
      actualSpouseProGearWeight:
        description: The actual weight of any pro gear shipped during a move.
        type: integer
        example: 4500
        minimum: 1
        x-nullable: true
      scheduledPickupDate:
        description: >-
          The date the Prime contractor scheduled to pick up this shipment after
          consultation with the customer.
        format: date
        type: string
        x-omitempty: false
        x-nullable: true
      actualPickupDate:
        description: >-
          The date when the Prime contractor actually picked up the shipment.
          Updated after-the-fact.
        format: date
        type: string
        x-omitempty: false
        x-nullable: true
      firstAvailableDeliveryDate:
        description: >
          The date the Prime provides to the customer as the first possible
          delivery date so that they can plan their travel accordingly.
        format: date
        type: string
        x-omitempty: false
        x-nullable: true
      scheduledDeliveryDate:
        description: >-
          The date the Prime contractor scheduled to deliver this shipment after
          consultation with the customer.
        format: date
        type: string
        x-omitempty: false
        x-nullable: true
      actualDeliveryDate:
        description: >-
          The date when the Prime contractor actually delivered the shipment.
          Updated after-the-fact.
        format: date
        type: string
        x-omitempty: false
        x-nullable: true
      primeEstimatedWeight:
        description: >
          The estimated weight of this shipment, determined by the movers during
          the pre-move survey. This value **can only be updated once.** If there
          was an issue with estimating the weight and a mistake was made, the
          Prime contracter will need to contact the TOO to change it.
        type: integer
        example: 4500
        minimum: 1
        x-nullable: true
      primeActualWeight:
        description: >-
          The actual weight of the shipment, provided after the Prime packs,
          picks up, and weighs a customer's shipment.
        type: integer
        example: 4500
        minimum: 1
        x-nullable: true
      ntsRecordedWeight:
        description: >-
          The previously recorded weight for the NTS Shipment. Used for NTS
          Release to know what the previous primeActualWeight or billable weight
          was.
        type: integer
        example: 4500
        x-nullable: true
        x-formatting: weight
      pickupAddress:
        description: >
          The address where the movers should pick up this shipment, entered by
          the customer during onboarding when they enter shipment details.
        allOf:
          - $ref: '#/definitions/Address'
      destinationAddress:
        description: >
          Where the movers should deliver this shipment. Often provided by the
          customer when they enter shipment details

          during onboarding, if they know their new address already.


          May be blank when entered by the customer, required when entered by
          the Prime. May not represent the true

          final destination due to the shipment being diverted or placed in SIT.
        allOf:
          - $ref: '#/definitions/Address'
      destinationType:
        $ref: '#/definitions/DestinationType'
      secondaryPickupAddress:
        description: >-
          A second pickup address for this shipment, if the customer entered
          one. An optional field.
        allOf:
          - $ref: '#/definitions/Address'
      secondaryDeliveryAddress:
        description: >-
          A second delivery address for this shipment, if the customer entered
          one. An optional field.
        allOf:
          - $ref: '#/definitions/Address'
      storageFacility:
        allOf:
          - x-nullable: true
          - $ref: '#/definitions/StorageFacility'
      shipmentType:
        $ref: '#/definitions/MTOShipmentType'
      diversion:
        description: >
          This value indicates whether or not this shipment is part of a
          diversion. If yes, the shipment can be either the starting or ending
          segment of the diversion.
        type: boolean
      pointOfContact:
        type: string
        description: >
          Email or ID of the person who will be contacted in the event of
          questions or concerns about this update. May be the person performing
          the update, or someone else working with the Prime contractor.
      counselorRemarks:
        type: string
        example: counselor approved
        x-nullable: true
      ppmShipment:
        $ref: '#/definitions/UpdatePPMShipment'
  UpdatePPMShipment:
    description: The PPM specific fields of the shipment with values being changed
    type: object
    properties:
      expectedDepartureDate:
        description: |
          Date the customer expects to begin moving from their origin.
        format: date
        type: string
        x-nullable: true
      sitExpected:
        description: >
          Captures whether some or all of the PPM shipment will require
          temporary storage at the origin or destination.


          Must be set to `true` when providing `sitLocation`,
          `sitEstimatedWeight`, `sitEstimatedEntryDate`, and
          `sitEstimatedDepartureDate` values to calculate the
          `sitEstimatedCost`.
        type: boolean
        x-nullable: true
      sitLocation:
        allOf:
          - $ref: '#/definitions/SITLocationType'
          - x-nullable: true
      sitEstimatedWeight:
        description: The estimated weight of the goods being put into storage.
        type: integer
        example: 2000
        x-nullable: true
      sitEstimatedEntryDate:
        description: The date that goods will first enter the storage location.
        format: date
        type: string
        x-nullable: true
      sitEstimatedDepartureDate:
        description: The date that goods will exit the storage location.
        format: date
        type: string
        x-nullable: true
      estimatedWeight:
        description: The estimated weight of the PPM shipment goods being moved.
        type: integer
        example: 4200
        x-nullable: true
      hasProGear:
        description: >
          Indicates whether PPM shipment has pro gear for themselves or their
          spouse.
        type: boolean
        x-nullable: true
      proGearWeight:
        description: >-
          The estimated weight of the pro-gear being moved belonging to the
          service member.
        type: integer
        x-nullable: true
      spouseProGearWeight:
        description: >-
          The estimated weight of the pro-gear being moved belonging to a
          spouse.
        type: integer
        x-nullable: true
      isActualExpenseReimbursement:
        description: >-
          Used for PPM shipments only. Denotes if this shipment uses the Actual
          Expense Reimbursement method.
        type: boolean
        example: false
        x-omitempty: false
        x-nullable: true
  UpdateMTOShipmentStatus:
    description: >-
      Contains the statuses available to the Prime when updating the state of a
      shipment.
    type: object
    properties:
      status:
        type: string
        enum:
          - CANCELED
  UpdateReweigh:
    description: Contains the fields available to the Prime when updating a reweigh record.
    type: object
    properties:
      weight:
        description: The total reweighed weight for the shipment in pounds.
        example: 2000
        minimum: 1
        type: integer
        x-formatting: weight
        x-nullable: true
        x-omitempty: false
      verificationReason:
        description: >-
          In lieu of a document being uploaded indicating why a reweigh did not
          occur.
        example: >-
          The reweigh was not performed because the shipment was already
          delivered
        type: string
        x-nullable: true
        x-omitempty: false
  VLocations:
    type: array
    items:
      $ref: '#/definitions/VLocation'
  ClientError:
    type: object
    properties:
      title:
        type: string
      detail:
        type: string
      instance:
        type: string
        format: uuid
    required:
      - title
      - detail
      - instance
  Address:
    description: A postal address
    type: object
    properties:
      id:
        type: string
        format: uuid
        example: c56a4180-65aa-42ec-a945-5fd21dec0538
      streetAddress1:
        type: string
        example: 123 Main Ave
        title: Street address 1
      streetAddress2:
        type: string
        example: Apartment 9000
        x-nullable: true
        title: Street address 2
      streetAddress3:
        type: string
        example: Montmârtre
        x-nullable: true
        title: Address Line 3
      city:
        type: string
        example: Anytown
        title: City
      eTag:
        type: string
        readOnly: true
      state:
        title: State
        type: string
        x-display-value:
          AL: AL
          AK: AK
          AR: AR
          AZ: AZ
          CA: CA
          CO: CO
          CT: CT
          DC: DC
          DE: DE
          FL: FL
          GA: GA
          HI: HI
          IA: IA
          ID: ID
          IL: IL
          IN: IN
          KS: KS
          KY: KY
          LA: LA
          MA: MA
          MD: MD
          ME: ME
          MI: MI
          MN: MN
          MO: MO
          MS: MS
          MT: MT
          NC: NC
          ND: ND
          NE: NE
          NH: NH
          NJ: NJ
          NM: NM
          NV: NV
          NY: NY
          OH: OH
          OK: OK
          OR: OR
          PA: PA
          RI: RI
          SC: SC
          SD: SD
          TN: TN
          TX: TX
          UT: UT
          VA: VA
          VT: VT
          WA: WA
          WI: WI
          WV: WV
          WY: WY
        enum:
          - AL
          - AK
          - AR
          - AZ
          - CA
          - CO
          - CT
          - DC
          - DE
          - FL
          - GA
          - HI
          - IA
          - ID
          - IL
          - IN
          - KS
          - KY
          - LA
          - MA
          - MD
          - ME
          - MI
          - MN
          - MO
          - MS
          - MT
          - NC
          - ND
          - NE
          - NH
          - NJ
          - NM
          - NV
          - NY
          - OH
          - OK
          - OR
          - PA
          - RI
          - SC
          - SD
          - TN
          - TX
          - UT
          - VA
          - VT
          - WA
          - WI
          - WV
          - WY
      postalCode:
        type: string
        format: zip
        title: ZIP
        example: '90210'
        pattern: ^(\d{5}([\-]\d{4})?)$
      country:
        type: string
        title: Country
        x-nullable: true
        example: US
        default: US
        pattern: ^[A-Z]{2}$
        description: Two-letter country code
      county:
        type: string
        title: County
        x-nullable: true
        example: LOS ANGELES
      isOconus:
        type: boolean
        title: isOconus
        x-nullable: true
        example: false
      usPostRegionCitiesID:
        type: string
        format: uuid
        example: c56a4180-65aa-42ec-a945-5fd21dec0538
      destinationGbloc:
        type: string
        pattern: ^[A-Z]{4}$
        x-nullable: true
    required:
      - streetAddress1
      - city
      - state
      - postalCode
  BackupContact:
    type: object
    properties:
      name:
        type: string
        example: Bob Smith
      phone:
        type: string
        format: telephone
      email:
        type: string
        format: x-email
        pattern: ^[a-zA-Z0-9._%+-]+@[a-zA-Z0-9.-]+\.[a-zA-Z]{2,}$
        example: fake@example.com
  Customer:
    type: object
    properties:
      id:
        type: string
        format: uuid
        example: c56a4180-65aa-42ec-a945-5fd21dec0538
      dodID:
        type: string
      emplid:
        type: string
      userID:
        type: string
        format: uuid
        example: c56a4180-65aa-42ec-a945-5fd21dec0538
      currentAddress:
        $ref: '#/definitions/Address'
      firstName:
        type: string
        example: Vanya
      lastName:
        type: string
        example: Petrovna
      branch:
        type: string
        example: COAST_GUARD
      phone:
        type: string
        format: telephone
      email:
        type: string
        format: x-email
        pattern: ^[a-zA-Z0-9._%+-]+@[a-zA-Z0-9.-]+\.[a-zA-Z]{2,}$
        example: fake@example.com
      eTag:
        type: string
        readOnly: true
      backupContact:
        $ref: '#/definitions/BackupContact'
  Entitlements:
    type: object
    properties:
      id:
        example: 571008b1-b0de-454d-b843-d71be9f02c04
        format: uuid
        type: string
      authorizedWeight:
        example: 2000
        type: integer
        x-formatting: weight
        x-nullable: true
      unaccompaniedBaggageAllowance:
        type: integer
        example: 3
        x-nullable: true
        description: >-
          The amount of weight in pounds that the move is entitled for shipment
          types of Unaccompanied Baggage.
      dependentsAuthorized:
        example: true
        type: boolean
        x-nullable: true
      gunSafe:
        type: boolean
        example: false
      nonTemporaryStorage:
        example: false
        type: boolean
        x-nullable: true
      privatelyOwnedVehicle:
        example: false
        type: boolean
        x-nullable: true
      proGearWeight:
        example: 2000
        type: integer
        x-formatting: weight
      proGearWeightSpouse:
        example: 500
        type: integer
        x-formatting: weight
      requiredMedicalEquipmentWeight:
        example: 500
        type: integer
        x-formatting: weight
      organizationalClothingAndIndividualEquipment:
        type: boolean
        example: false
      storageInTransit:
        example: 90
        type: integer
      totalWeight:
        example: 500
        type: integer
        x-formatting: weight
      totalDependents:
        example: 2
        type: integer
      weightRestriction:
        example: 1500
        type: integer
        x-formatting: weight
        x-nullable: true
      ubWeightRestriction:
        example: 1200
        type: integer
        x-formatting: weight
        x-nullable: true
      eTag:
        type: string
        readOnly: true
  DutyLocation:
    type: object
    properties:
      id:
        type: string
        format: uuid
        example: c56a4180-65aa-42ec-a945-5fd21dec0538
      name:
        type: string
        example: Fort Bragg North Station
      addressID:
        type: string
        format: uuid
        example: c56a4180-65aa-42ec-a945-5fd21dec0538
      address:
        $ref: '#/definitions/Address'
      eTag:
        type: string
        readOnly: true
  OrdersType:
    type: string
    title: Orders type
    enum:
      - PERMANENT_CHANGE_OF_STATION
      - LOCAL_MOVE
      - RETIREMENT
      - SEPARATION
      - WOUNDED_WARRIOR
      - BLUEBARK
      - SAFETY
      - TEMPORARY_DUTY
      - EARLY_RETURN_OF_DEPENDENTS
      - STUDENT_TRAVEL
    x-display-value:
      PERMANENT_CHANGE_OF_STATION: Permanent Change Of Station
      LOCAL_MOVE: Local Move
      RETIREMENT: Retirement
      SEPARATION: Separation
      WOUNDED_WARRIOR: Wounded Warrior
      BLUEBARK: BLUEBARK
      SAFETY: Safety
      TEMPORARY_DUTY: Temporary Duty (TDY)
      EARLY_RETURN_OF_DEPENDENTS: Early Return of Dependents
      STUDENT_TRAVEL: Student Travel
  Order:
    type: object
    required:
      - orderNumber
      - rank
      - linesOfAccounting
    properties:
      id:
        example: c56a4180-65aa-42ec-a945-5fd21dec0538
        format: uuid
        type: string
      customer:
        $ref: '#/definitions/Customer'
      customerID:
        example: c56a4180-65aa-42ec-a945-5fd21dec0538
        format: uuid
        type: string
      entitlement:
        $ref: '#/definitions/Entitlements'
      destinationDutyLocation:
        $ref: '#/definitions/DutyLocation'
      destinationDutyLocationGBLOC:
        type: string
        example: KKFA
      originDutyLocation:
        $ref: '#/definitions/DutyLocation'
      originDutyLocationGBLOC:
        type: string
        example: KKFA
      rank:
        type: string
        example: E_5
      reportByDate:
        type: string
        format: date
      ordersType:
        $ref: '#/definitions/OrdersType'
      orderNumber:
        type: string
      linesOfAccounting:
        type: string
      eTag:
        type: string
        readOnly: true
  PaymentRequestStatus:
    type: string
    enum:
      - PENDING
      - REVIEWED
      - REVIEWED_AND_ALL_SERVICE_ITEMS_REJECTED
      - SENT_TO_GEX
      - TPPS_RECEIVED
      - PAID
      - EDI_ERROR
      - DEPRECATED
    title: Payment Request Status
  UploadWithOmissions:
    description: An uploaded file.
    type: object
    properties:
      id:
        type: string
        format: uuid
        example: c56a4180-65aa-42ec-a945-5fd21dec0538
      url:
        type: string
        format: uri
        example: https://uploads.domain.test/dir/c56a4180-65aa-42ec-a945-5fd21dec0538
      filename:
        type: string
        example: filename.pdf
      contentType:
        type: string
        format: mime-type
        example: application/pdf
      bytes:
        type: integer
      rotation:
        type: integer
      status:
        type: string
        enum:
          - INFECTED
          - CLEAN
          - PROCESSING
      createdAt:
        type: string
        format: date-time
        readOnly: true
      updatedAt:
        type: string
        format: date-time
        readOnly: true
    required:
      - filename
      - contentType
      - bytes
  ProofOfServiceDoc:
    type: object
    properties:
      uploads:
        type: array
        items:
          $ref: '#/definitions/UploadWithOmissions'
  ProofOfServiceDocs:
    type: array
    items:
      $ref: '#/definitions/ProofOfServiceDoc'
  PaymentServiceItemStatus:
    type: string
    enum:
      - REQUESTED
      - APPROVED
      - DENIED
      - SENT_TO_GEX
      - PAID
      - EDI_ERROR
    title: Payment Service Item Status
  ServiceItemParamName:
    type: string
    enum:
      - ActualPickupDate
      - ContractCode
      - ContractYearName
      - CubicFeetBilled
      - CubicFeetCrating
      - DimensionHeight
      - DimensionLength
      - DimensionWidth
      - DistanceZip
      - DistanceZipSITDest
      - DistanceZipSITOrigin
      - EIAFuelPrice
      - EscalationCompounded
      - FSCMultiplier
      - FSCPriceDifferenceInCents
      - FSCWeightBasedDistanceMultiplier
      - IsPeak
      - MarketDest
      - MarketOrigin
      - MTOAvailableToPrimeAt
      - NTSPackingFactor
      - NumberDaysSIT
      - PriceAreaDest
      - PriceAreaIntlDest
      - PriceAreaIntlOrigin
      - PriceAreaOrigin
      - PriceRateOrFactor
      - PSI_LinehaulDom
      - PSI_LinehaulDomPrice
      - PSI_LinehaulShort
      - PSI_LinehaulShortPrice
      - PSI_PriceDomDest
      - PSI_PriceDomDestPrice
      - PSI_PriceDomOrigin
      - PSI_PriceDomOriginPrice
      - PSI_ShippingLinehaulIntlCO
      - PSI_ShippingLinehaulIntlCOPrice
      - PSI_ShippingLinehaulIntlOC
      - PSI_ShippingLinehaulIntlOCPrice
      - PSI_ShippingLinehaulIntlOO
      - PSI_ShippingLinehaulIntlOOPrice
      - RateAreaNonStdDest
      - RateAreaNonStdOrigin
      - ReferenceDate
      - RequestedPickupDate
      - ServiceAreaDest
      - ServiceAreaOrigin
      - ServicesScheduleDest
      - ServicesScheduleOrigin
      - SITPaymentRequestEnd
      - SITPaymentRequestStart
      - SITScheduleDest
      - SITScheduleOrigin
      - SITServiceAreaDest
      - SITServiceAreaOrigin
      - WeightAdjusted
      - WeightBilled
      - WeightEstimated
      - WeightOriginal
      - WeightReweigh
      - ZipDestAddress
      - ZipPickupAddress
      - ZipSITDestHHGFinalAddress
      - ZipSITDestHHGOriginalAddress
      - ZipSITOriginHHGActualAddress
      - ZipSITOriginHHGOriginalAddress
      - StandaloneCrate
      - StandaloneCrateCap
      - UncappedRequestTotal
      - LockedPriceCents
  ServiceItemParamType:
    type: string
    enum:
      - STRING
      - DATE
      - INTEGER
      - DECIMAL
      - TIMESTAMP
      - PaymentServiceItemUUID
      - BOOLEAN
  ServiceItemParamOrigin:
    type: string
    enum:
      - PRIME
      - SYSTEM
      - PRICER
      - PAYMENT_REQUEST
  PaymentServiceItemParam:
    type: object
    properties:
      id:
        example: c56a4180-65aa-42ec-a945-5fd21dec0538
        format: uuid
        readOnly: true
        type: string
      paymentServiceItemID:
        example: c56a4180-65aa-42ec-a945-5fd21dec0538
        format: uuid
        type: string
      key:
        $ref: '#/definitions/ServiceItemParamName'
      value:
        example: '3025'
        type: string
      type:
        $ref: '#/definitions/ServiceItemParamType'
      origin:
        $ref: '#/definitions/ServiceItemParamOrigin'
      eTag:
        type: string
        readOnly: true
  PaymentServiceItemParams:
    type: array
    items:
      $ref: '#/definitions/PaymentServiceItemParam'
  PaymentServiceItem:
    type: object
    properties:
      id:
        example: c56a4180-65aa-42ec-a945-5fd21dec0538
        format: uuid
        readOnly: true
        type: string
      paymentRequestID:
        example: c56a4180-65aa-42ec-a945-5fd21dec0538
        format: uuid
        type: string
      mtoServiceItemID:
        example: c56a4180-65aa-42ec-a945-5fd21dec0538
        format: uuid
        type: string
      status:
        $ref: '#/definitions/PaymentServiceItemStatus'
      priceCents:
        type: integer
        format: cents
        title: Price of the service item in cents
        x-nullable: true
      rejectionReason:
        example: documentation was incomplete
        type: string
        x-nullable: true
      referenceID:
        example: 1234-5678-c56a4180
        readOnly: true
        format: string
      paymentServiceItemParams:
        $ref: '#/definitions/PaymentServiceItemParams'
      eTag:
        type: string
        readOnly: true
  PaymentServiceItems:
    type: array
    items:
      $ref: '#/definitions/PaymentServiceItem'
  PaymentRequest:
    type: object
    properties:
      id:
        example: c56a4180-65aa-42ec-a945-5fd21dec0538
        format: uuid
        readOnly: true
        type: string
      isFinal:
        default: false
        type: boolean
      moveTaskOrderID:
        example: c56a4180-65aa-42ec-a945-5fd21dec0538
        format: uuid
        type: string
      rejectionReason:
        example: documentation was incomplete
        type: string
        x-nullable: true
      status:
        $ref: '#/definitions/PaymentRequestStatus'
      paymentRequestNumber:
        example: 1234-5678-1
        readOnly: true
        type: string
      recalculationOfPaymentRequestID:
        example: c56a4180-65aa-42ec-a945-5fd21dec0538
        format: uuid
        type: string
        readOnly: true
        x-nullable: true
      proofOfServiceDocs:
        $ref: '#/definitions/ProofOfServiceDocs'
      paymentServiceItems:
        $ref: '#/definitions/PaymentServiceItems'
      eTag:
        type: string
        readOnly: true
  PaymentRequests:
    type: array
    items:
      $ref: '#/definitions/PaymentRequest'
  MTOServiceItemStatus:
    description: >-
      The status of a service item, indicating where it is in the TOO's approval
      process.
    type: string
    readOnly: true
    enum:
      - SUBMITTED
      - APPROVED
      - REJECTED
  MTOServiceItemModelType:
    description: >
      Describes all model sub-types for a MTOServiceItem model.


      Using this list, choose the correct modelType in the dropdown,
      corresponding to the service item type.
        * DOFSIT, DOASIT - MTOServiceItemOriginSIT
        * DDFSIT, DDASIT - MTOServiceItemDestSIT
        * IOFSIT, IOASIT - MTOServiceItemInternationalOriginSIT
        * IDFSIT, IDASIT - MTOServiceItemInternationalDestSIT
        * DOSHUT, DDSHUT - MTOServiceItemShuttle
        * DOSHUT, DDSHUT - MTOServiceItemDomesticShuttle
        * IOSHUT, IDSHUT - MTOServiceItemInternationalShuttle
        * DCRT, DUCRT - MTOServiceItemDomesticCrating
        * ICRT, IUCRT - MTOServiceItemInternationalCrating
        * PODFSC, POEFSC - MTOSerivceItemInternationalFuelSurcharge

      The documentation will then update with the supported fields.
    type: string
    enum:
      - MTOServiceItemBasic
      - MTOServiceItemOriginSIT
      - MTOServiceItemDestSIT
      - MTOServiceItemInternationalOriginSIT
      - MTOServiceItemInternationalDestSIT
      - MTOServiceItemShuttle
      - MTOServiceItemDomesticShuttle
      - MTOServiceItemInternationalShuttle
      - MTOServiceItemDomesticCrating
      - MTOServiceItemInternationalCrating
      - MTOSerivceItemInternationalFuelSurcharge
  ServiceRequestDocument:
    properties:
      uploads:
        items:
          $ref: '#/definitions/UploadWithOmissions'
        type: array
    type: object
  ServiceRequestDocuments:
    items:
      $ref: '#/definitions/ServiceRequestDocument'
    type: array
  MTOServiceItem:
    description: MTOServiceItem describes a base type of a service item. Polymorphic type.
    type: object
    discriminator: modelType
    properties:
      id:
        example: 1f2270c7-7166-40ae-981e-b200ebdf3054
        format: uuid
        type: string
        description: The ID of the service item.
        readOnly: true
      moveTaskOrderID:
        example: 1f2270c7-7166-40ae-981e-b200ebdf3054
        format: uuid
        type: string
        description: The ID of the move for this service item.
      mtoShipmentID:
        example: 1f2270c7-7166-40ae-981e-b200ebdf3054
        format: uuid
        type: string
        description: The ID of the shipment this service is for, if any. Optional.
      reServiceName:
        type: string
        readOnly: true
        description: The full descriptive name of the service.
      status:
        $ref: '#/definitions/MTOServiceItemStatus'
      rejectionReason:
        example: item was too heavy
        type: string
        x-nullable: true
        readOnly: true
        description: The reason why this service item was rejected by the TOO.
      modelType:
        $ref: '#/definitions/MTOServiceItemModelType'
      serviceRequestDocuments:
        $ref: '#/definitions/ServiceRequestDocuments'
      eTag:
        type: string
        readOnly: true
        description: >-
          A hash unique to this service item that should be used as the
          "If-Match" header for any updates.
      lockedPriceCents:
        type: integer
        format: cents
        x-nullable: true
    required:
      - modelType
      - moveTaskOrderID
  MTOAgentType:
    title: Agent Type
    description: >
      The type for this agent. `RELEASING` means they have authority on pickup,
      `RECEIVING` means they can receive the shipment on delivery.
    type: string
    example: RELEASING_AGENT
    enum:
      - RELEASING_AGENT
      - RECEIVING_AGENT
  MTOAgent:
    properties:
      id:
        description: The ID of the agent.
        example: 1f2270c7-7166-40ae-981e-b200ebdf3054
        format: uuid
        readOnly: true
        type: string
      mtoShipmentID:
        description: The ID of the shipment this agent is permitted to release/receive.
        example: 1f2270c7-7166-40ae-981e-b200ebdf3054
        format: uuid
        type: string
        readOnly: true
      createdAt:
        format: date-time
        type: string
        readOnly: true
      updatedAt:
        format: date-time
        type: string
        readOnly: true
      firstName:
        type: string
        x-nullable: true
      lastName:
        type: string
        x-nullable: true
      email:
        type: string
        format: x-email
        pattern: ^([a-zA-Z0-9._%+-]+@[a-zA-Z0-9.-]+\.[a-zA-Z]{2,})?$
        x-nullable: true
      phone:
        type: string
        format: telephone
        pattern: ^([2-9]\d{2}-\d{3}-\d{4})?$
        x-nullable: true
      agentType:
        $ref: '#/definitions/MTOAgentType'
      eTag:
        type: string
        readOnly: true
    type: object
  MTOAgents:
    description: >
      A list of the agents for a shipment. Agents are the people who the Prime
      contractor recognize as permitted to release (in the case of pickup) or
      receive (on delivery) a shipment.
    items:
      $ref: '#/definitions/MTOAgent'
    type: array
    maxItems: 2
  SITExtension:
    type: object
    description: >-
      A storage in transit (SIT) Extension is a request for an increase in the
      billable number of days a shipment is allowed to be in SIT.
    properties:
      id:
        example: 1f2270c7-7166-40ae-981e-b200ebdf3054
        format: uuid
        type: string
      mtoShipmentID:
        example: 1f2270c7-7166-40ae-981e-b200ebdf3054
        format: uuid
        type: string
      requestReason:
        type: string
        enum:
          - SERIOUS_ILLNESS_MEMBER
          - SERIOUS_ILLNESS_DEPENDENT
          - IMPENDING_ASSIGNEMENT
          - DIRECTED_TEMPORARY_DUTY
          - NONAVAILABILITY_OF_CIVILIAN_HOUSING
          - AWAITING_COMPLETION_OF_RESIDENCE
          - OTHER
      contractorRemarks:
        example: We need SIT additional days. The customer has not found a house yet.
        type: string
        x-nullable: true
        x-omitempty: false
      requestedDays:
        type: integer
        example: 30
      status:
        enum:
          - PENDING
          - APPROVED
          - DENIED
      approvedDays:
        type: integer
        example: 30
        x-nullable: true
        x-omitempty: false
      decisionDate:
        format: date-time
        type: string
        x-nullable: true
        x-omitempty: false
      officeRemarks:
        type: string
        x-nullable: true
        x-omitempty: false
      createdAt:
        format: date-time
        type: string
        readOnly: true
      updatedAt:
        format: date-time
        type: string
        readOnly: true
      eTag:
        type: string
        readOnly: true
  SITExtensions:
    type: array
    items:
      $ref: '#/definitions/SITExtension'
  ReweighRequester:
    type: string
    enum:
      - CUSTOMER
      - PRIME
      - SYSTEM
      - TOO
  Reweigh:
    description: >-
      A reweigh  is when a shipment is weighed for a second time due to the
      request of a customer, the contractor, system or TOO.
    properties:
      id:
        example: 1f2270c7-7166-40ae-981e-b200ebdf3054
        format: uuid
        type: string
      requestedAt:
        format: date-time
        type: string
      requestedBy:
        $ref: '#/definitions/ReweighRequester'
      verificationProvidedAt:
        format: date-time
        type: string
        x-nullable: true
        x-omitempty: false
      verificationReason:
        example: >-
          The reweigh was not performed due to some justification provided by
          the Prime
        type: string
        x-nullable: true
        x-omitempty: false
      weight:
        example: 2000
        type: integer
        x-formatting: weight
        x-nullable: true
        x-omitempty: false
      shipmentID:
        example: 1f2270c7-7166-40ae-981e-b200ebdf3054
        format: uuid
        type: string
      createdAt:
        format: date-time
        type: string
        readOnly: true
      updatedAt:
        format: date-time
        type: string
        readOnly: true
      eTag:
        type: string
        readOnly: true
  DestinationType:
    type: string
    title: Destination Type
    example: OTHER_THAN_AUTHORIZED
    x-nullable: true
    enum:
      - HOME_OF_RECORD
      - HOME_OF_SELECTION
      - PLACE_ENTERED_ACTIVE_DUTY
      - OTHER_THAN_AUTHORIZED
  StorageFacility:
    description: The Storage Facility information for the shipment
    type: object
    properties:
      id:
        type: string
        format: uuid
        example: c56a4180-65aa-42ec-a945-5fd21dec0538
      facilityName:
        type: string
      address:
        $ref: '#/definitions/Address'
      lotNumber:
        type: string
        x-nullable: true
      phone:
        type: string
        format: telephone
        pattern: ^[2-9]\d{2}-\d{3}-\d{4}$
        x-nullable: true
      email:
        type: string
        format: x-email
        pattern: ^[a-zA-Z0-9._%+-]+@[a-zA-Z0-9.-]+\.[a-zA-Z]{2,}$
        x-nullable: true
      eTag:
        type: string
        readOnly: true
  MTOShipmentType:
    title: Shipment Type
    description: |
      The type of shipment.
        * `HHG` = Household goods move
        * `HHG_INTO_NTS` = HHG into Non-temporary storage (NTS)
        * `HHG_OUTOF_NTS` = HHG out of Non-temporary storage (NTS Release)
        * `PPM` = Personally Procured Move also known as Do It Yourself (DITY)
        * `BOAT_HAUL_AWAY` = Boat shipment that requires additional equipment to haul it to it's destination
        * `BOAT_TOW_AWAY` = Boat shipment that has a road-worthy trailer
        * `MOBILE_HOME` = Mobile Home shipment that a customer may move.
    type: string
    example: HHG
    enum:
      - BOAT_HAUL_AWAY
      - BOAT_TOW_AWAY
      - HHG
      - HHG_INTO_NTS
      - HHG_OUTOF_NTS
      - MOBILE_HOME
      - PPM
      - UNACCOMPANIED_BAGGAGE
    x-display-value:
      HHG: Household goods move (HHG)
      HHG_INTO_NTS: HHG into Non-temporary storage (NTS)
      HHG_OUTOF_NTS: HHG out of Non-temporary storage (NTS Release)
      PPM: Personally Procured Move also known as Do It Yourself (DITY)
      BOAT_HAUL_AWAY: >-
        Boat shipment that requires additional equipment to haul it to it's
        destination
      BOAT_TOW_AWAY: Boat shipment that has a road-worthy trailer
      UNACCOMPANIED_BAGGAGE: Unaccompanied Baggage
  PPMShipmentStatus:
    description: |
      Status of the PPM Shipment:
        * **DRAFT**: The customer has created the PPM shipment but has not yet submitted their move for counseling.
        * **SUBMITTED**: The shipment belongs to a move that has been submitted by the customer or has been created by a Service Counselor or Prime Contractor for a submitted move.
        * **WAITING_ON_CUSTOMER**: The PPM shipment has been approved and the customer may now provide their actual move closeout information and documentation required to get paid.
        * **NEEDS_ADVANCE_APPROVAL**: The shipment was counseled by the Prime Contractor and approved but an advance was requested so will need further financial approval from the government.
        * **NEEDS_CLOSEOUT**: The customer has provided their closeout weight tickets, receipts, and expenses and certified it for the Service Counselor to approve, exclude or reject.
        * **CLOSEOUT_COMPLETE**: The Service Counselor has reviewed all of the customer's PPM closeout documentation and authorizes the customer can download and submit their finalized SSW packet.
    type: string
    readOnly: true
    enum:
      - DRAFT
      - SUBMITTED
      - WAITING_ON_CUSTOMER
      - NEEDS_ADVANCE_APPROVAL
      - NEEDS_CLOSEOUT
      - CLOSEOUT_COMPLETE
      - CANCELED
  SITLocationType:
    description: The list of SIT location types.
    type: string
    enum:
      - ORIGIN
      - DESTINATION
  PPMShipment:
    description: >-
      A personally procured move is a type of shipment that a service member
      moves themselves.
    x-nullable: true
    properties:
      id:
        description: The primary unique identifier of this PPM shipment
        example: 1f2270c7-7166-40ae-981e-b200ebdf3054
        format: uuid
        type: string
        readOnly: true
      shipmentId:
        description: The id of the parent MTOShipment record
        example: 1f2270c7-7166-40ae-981e-b200ebdf3054
        format: uuid
        type: string
        readOnly: true
      createdAt:
        description: The timestamp of when the PPM shipment was created (UTC)
        format: date-time
        type: string
        readOnly: true
      updatedAt:
        description: The timestamp of when a property of this object was last updated (UTC)
        format: date-time
        type: string
        readOnly: true
      status:
        $ref: '#/definitions/PPMShipmentStatus'
      expectedDepartureDate:
        description: |
          Date the customer expects to begin moving from their origin.
        format: date
        type: string
      actualMoveDate:
        description: The actual start date of when the PPM shipment left the origin.
        format: date
        type: string
        x-nullable: true
        x-omitempty: false
      submittedAt:
        description: >-
          The timestamp of when the customer submitted their PPM documentation
          to the counselor for review.
        format: date-time
        type: string
        x-nullable: true
        x-omitempty: false
      reviewedAt:
        description: >-
          The timestamp of when the Service Counselor has reviewed all of the
          closeout documents.
        format: date-time
        type: string
        x-nullable: true
        x-omitempty: false
      approvedAt:
        description: >-
          The timestamp of when the shipment was approved and the service member
          can begin their move.
        format: date-time
        type: string
        x-nullable: true
        x-omitempty: false
      actualPickupPostalCode:
        description: >
          The actual postal code where the PPM shipment started. To be filled
          once the customer has moved the shipment.
        format: zip
        type: string
        title: ZIP
        example: '90210'
        pattern: ^(\d{5})$
        x-nullable: true
        x-omitempty: false
      actualDestinationPostalCode:
        description: >
          The actual postal code where the PPM shipment ended. To be filled once
          the customer has moved the shipment.
        format: zip
        type: string
        title: ZIP
        example: '90210'
        pattern: ^(\d{5})$
        x-nullable: true
        x-omitempty: false
      sitExpected:
        description: >
          Captures whether some or all of the PPM shipment will require
          temporary storage at the origin or destination.


          Must be set to `true` when providing `sitLocation`,
          `sitEstimatedWeight`, `sitEstimatedEntryDate`, and
          `sitEstimatedDepartureDate` values to calculate the
          `sitEstimatedCost`.
        type: boolean
      estimatedWeight:
        description: The estimated weight of the PPM shipment goods being moved in pounds.
        type: integer
        example: 4200
        x-nullable: true
        x-omitempty: false
      hasProGear:
        description: >
          Indicates whether PPM shipment has pro gear for themselves or their
          spouse.
        type: boolean
        x-nullable: true
        x-omitempty: false
      proGearWeight:
        description: >-
          The estimated weight of the pro-gear being moved belonging to the
          service member in pounds.
        type: integer
        x-nullable: true
        x-omitempty: false
      spouseProGearWeight:
        description: >-
          The estimated weight of the pro-gear being moved belonging to a spouse
          in pounds.
        type: integer
        x-nullable: true
        x-omitempty: false
      estimatedIncentive:
        description: >-
          The estimated amount the government will pay the service member to
          move their belongings based on the moving date, locations, and
          shipment weight.
        type: integer
        format: cents
        x-nullable: true
        x-omitempty: false
      maxIncentive:
        description: >-
          The max amount the government will pay the service member to move
          their belongings based on the moving date, locations, and shipment
          weight.
        type: integer
        format: cents
        x-nullable: true
        x-omitempty: false
      hasRequestedAdvance:
        description: |
          Indicates whether an advance has been requested for the PPM shipment.
        type: boolean
        x-nullable: true
        x-omitempty: false
      advanceAmountRequested:
        description: >
          The amount requested as an advance by the service member, up to a
          maximum percentage of the estimated incentive.
        type: integer
        format: cents
        x-nullable: true
        x-omitempty: false
      hasReceivedAdvance:
        description: |
          Indicates whether an advance was received for the PPM shipment.
        type: boolean
        x-nullable: true
        x-omitempty: false
      advanceAmountReceived:
        description: |
          The amount received for an advance, or null if no advance is received.
        type: integer
        format: cents
        x-nullable: true
        x-omitempty: false
      sitLocation:
        allOf:
          - $ref: '#/definitions/SITLocationType'
          - x-nullable: true
          - x-omitempty: false
      sitEstimatedWeight:
        description: The estimated weight of the goods being put into storage in pounds.
        type: integer
        example: 2000
        x-nullable: true
        x-omitempty: false
      sitEstimatedEntryDate:
        description: The date that goods will first enter the storage location.
        format: date
        type: string
        x-nullable: true
        x-omitempty: false
      sitEstimatedDepartureDate:
        description: The date that goods will exit the storage location.
        format: date
        type: string
        x-nullable: true
        x-omitempty: false
      sitEstimatedCost:
        description: >-
          The estimated amount that the government will pay the service member
          to put their goods into storage. This estimated storage cost is
          separate from the estimated incentive.
        type: integer
        format: cents
        x-nullable: true
        x-omitempty: false
      isActualExpenseReimbursement:
        description: >-
          Used for PPM shipments only. Denotes if this shipment uses the Actual
          Expense Reimbursement method.
        type: boolean
        example: false
        x-omitempty: false
        x-nullable: true
      eTag:
        description: >-
          A hash unique to this shipment that should be used as the "If-Match"
          header for any updates.
        type: string
        readOnly: true
    required:
      - id
      - shipmentId
      - createdAt
      - status
      - expectedDepartureDate
      - sitExpected
      - eTag
  ShipmentAddressUpdateStatus:
    type: string
    title: Status
    readOnly: true
    x-display-value:
      REQUESTED: REQUESTED
      REJECTED: REJECTED
      APPROVED: APPROVED
    enum:
      - REQUESTED
      - REJECTED
      - APPROVED
  ShipmentAddressUpdate:
    description: >
      This represents a delivery address change request made by the Prime that
      is either auto-approved or requires review if the pricing criteria has
      changed. If criteria has changed, then it must be approved or rejected by
      a TOO.
    type: object
    properties:
      id:
        type: string
        format: uuid
        example: c56a4180-65aa-42ec-a945-5fd21dec0538
        readOnly: true
      contractorRemarks:
        type: string
        example: This is a contractor remark
        title: Contractor Remarks
        description: The reason there is an address change.
        readOnly: true
      officeRemarks:
        type: string
        example: This is an office remark
        title: Office Remarks
        x-nullable: true
        description: The TOO comment on approval or rejection.
      status:
        $ref: '#/definitions/ShipmentAddressUpdateStatus'
      shipmentID:
        type: string
        format: uuid
        example: c56a4180-65aa-42ec-a945-5fd21dec0538
        readOnly: true
      originalAddress:
        $ref: '#/definitions/Address'
      newAddress:
        $ref: '#/definitions/Address'
      sitOriginalAddress:
        $ref: '#/definitions/Address'
      oldSitDistanceBetween:
        description: >-
          The distance between the original SIT address and the previous/old
          delivery address of shipment
        example: 50
        minimum: 0
        type: integer
      newSitDistanceBetween:
        description: >-
          The distance between the original SIT address and requested new
          delivery address of shipment
        example: 88
        minimum: 0
        type: integer
    required:
      - id
      - status
      - shipmentID
      - originalAddress
      - newAddress
      - contractorRemarks
  MTOShipmentWithoutServiceItems:
    type: object
    properties:
      id:
        description: The ID of the shipment.
        example: 1f2270c7-7166-40ae-981e-b200ebdf3054
        format: uuid
        type: string
        readOnly: true
      moveTaskOrderID:
        description: The ID of the move for this shipment.
        example: 1f2270c7-7166-40ae-981e-b200ebdf3054
        format: uuid
        type: string
        readOnly: true
      approvedDate:
        description: >-
          The date when the Task Ordering Officer first approved this shipment
          for the move.
        format: date
        type: string
        readOnly: true
        x-omitempty: false
        x-nullable: true
      requestedPickupDate:
        description: >
          The date the customer selects during onboarding as their preferred
          pickup date. Other dates, such as required delivery date and (outside
          MilMove) the pack date, are derived from this date.
        format: date
        type: string
        readOnly: true
        x-omitempty: false
        x-nullable: true
      requestedDeliveryDate:
        description: The customer's preferred delivery date.
        format: date
        type: string
        readOnly: true
        x-omitempty: false
        x-nullable: true
      scheduledPickupDate:
        description: >-
          The date the Prime contractor scheduled to pick up this shipment after
          consultation with the customer.
        format: date
        type: string
        x-omitempty: false
        x-nullable: true
      actualPickupDate:
        description: >-
          The date when the Prime contractor actually picked up the shipment.
          Updated after-the-fact.
        format: date
        type: string
        x-omitempty: false
        x-nullable: true
      firstAvailableDeliveryDate:
        description: >
          The date the Prime provides to the customer as the first possible
          delivery date so that they can plan their travel accordingly.
        format: date
        type: string
        x-omitempty: false
        x-nullable: true
      requiredDeliveryDate:
        description: >
          The latest date by which the Prime can deliver a customer's shipment
          without violating the contract. This is calculated based on weight,
          distance, and the scheduled pickup date. It cannot be modified.
        format: date
        type: string
        readOnly: true
        x-omitempty: false
        x-nullable: true
      scheduledDeliveryDate:
        description: >-
          The date the Prime contractor scheduled to deliver this shipment after
          consultation with the customer.
        format: date
        type: string
        x-omitempty: false
        x-nullable: true
      actualDeliveryDate:
        description: >-
          The date when the Prime contractor actually delivered the shipment.
          Updated after-the-fact.
        format: date
        type: string
        x-omitempty: false
        x-nullable: true
      primeEstimatedWeight:
        description: >
          The estimated weight of this shipment, determined by the movers during
          the pre-move survey. This value **can only be updated once.** If there
          was an issue with estimating the weight and a mistake was made, the
          Prime contracter will need to contact the TOO to change it.
        type: integer
        example: 4500
        minimum: 1
        x-nullable: true
      primeEstimatedWeightRecordedDate:
        description: >-
          The date when the Prime contractor recorded the shipment's estimated
          weight.
        format: date
        type: string
        readOnly: true
        x-omitempty: false
        x-nullable: true
      primeActualWeight:
        description: >-
          The actual weight of the shipment, provided after the Prime packs,
          picks up, and weighs a customer's shipment.
        type: integer
        example: 4500
        minimum: 1
        x-nullable: true
      ntsRecordedWeight:
        description: >-
          The previously recorded weight for the NTS Shipment. Used for NTS
          Release to know what the previous primeActualWeight or billable weight
          was.
        type: integer
        example: 4500
        x-nullable: true
        x-formatting: weight
      customerRemarks:
        description: >
          The customer can use the customer remarks field to inform the services
          counselor and the movers about any

          special circumstances for this shipment. Typical examples:
            * bulky or fragile items,
            * weapons,
            * access info for their address.

          Customer enters this information during onboarding. Optional field.
        type: string
        example: handle with care
        x-nullable: true
        readOnly: true
      counselorRemarks:
        description: >
          The counselor can use the counselor remarks field to inform the movers
          about any

          special circumstances for this shipment. Typical examples:
            * bulky or fragile items,
            * weapons,
            * access info for their address.

          Counselors enters this information when creating or editing an MTO
          Shipment. Optional field.
        type: string
        example: handle with care
        x-nullable: true
        readOnly: true
      actualProGearWeight:
        description: |
          The actual weight of any pro gear being shipped.
        type: integer
        x-nullable: true
        x-omitempty: false
      actualSpouseProGearWeight:
        description: |
          The actual weight of any spouse pro gear being shipped.
        type: integer
        x-nullable: true
        x-omitempty: false
      agents:
        $ref: '#/definitions/MTOAgents'
      sitExtensions:
        $ref: '#/definitions/SITExtensions'
      reweigh:
        $ref: '#/definitions/Reweigh'
      pickupAddress:
        description: >
          The address where the movers should pick up this shipment, entered by
          the customer during onboarding when they enter shipment details.
        allOf:
          - $ref: '#/definitions/Address'
      destinationAddress:
        description: >
          Where the movers should deliver this shipment. Often provided by the
          customer when they enter shipment details

          during onboarding, if they know their new address already.


          May be blank when entered by the customer, required when entered by
          the Prime. May not represent the true

          final destination due to the shipment being diverted or placed in SIT.
        allOf:
          - $ref: '#/definitions/Address'
      destinationType:
        $ref: '#/definitions/DestinationType'
      secondaryPickupAddress:
        description: >-
          A second pickup address for this shipment, if the customer entered
          one. An optional field.
        allOf:
          - $ref: '#/definitions/Address'
      secondaryDeliveryAddress:
        description: >-
          A second delivery address for this shipment, if the customer entered
          one. An optional field.
        allOf:
          - $ref: '#/definitions/Address'
      storageFacility:
        allOf:
          - x-nullable: true
          - $ref: '#/definitions/StorageFacility'
      shipmentType:
        $ref: '#/definitions/MTOShipmentType'
      diversion:
        description: >
          This value indicates whether or not this shipment is part of a
          diversion. If yes, the shipment can be either the starting or ending
          segment of the diversion.
        type: boolean
      diversionReason:
        description: >
          The reason the TOO provided when requesting a diversion for this
          shipment.
        type: string
        x-nullable: true
        readOnly: true
      status:
        description: >
          The status of a shipment, indicating where it is in the TOO's approval
          process. Can only be updated by the contractor in special
          circumstances.
        type: string
        readOnly: true
        enum:
          - SUBMITTED
          - APPROVED
          - REJECTED
          - CANCELLATION_REQUESTED
          - CANCELED
          - DIVERSION_REQUESTED
          - TERMINATION_FOR_CAUSE
      ppmShipment:
        $ref: '#/definitions/PPMShipment'
      deliveryAddressUpdate:
        $ref: '#/definitions/ShipmentAddressUpdate'
      eTag:
        description: >-
          A hash unique to this shipment that should be used as the "If-Match"
          header for any updates.
        type: string
        readOnly: true
      createdAt:
        format: date-time
        type: string
        readOnly: true
      updatedAt:
        format: date-time
        type: string
        readOnly: true
      pointOfContact:
        type: string
        description: >
          Email or ID of the person who will be contacted in the event of
          questions or concerns about this update. May be the person performing
          the update, or someone else working with the Prime contractor.
      originSitAuthEndDate:
        format: date
        type: string
        description: The SIT authorized end date for origin SIT.
        x-nullable: true
      destinationSitAuthEndDate:
        format: date
        type: string
        description: The SIT authorized end date for destination SIT.
        x-nullable: true
      marketCode:
        type: string
        enum:
          - d
          - i
        example: d
        description: >-
          Single-letter designator for domestic (d) or international (i)
          shipments
      primeAcknowledgedAt:
        format: date-time
        type: string
        x-nullable: true
        readOnly: true
<<<<<<< HEAD
      terminationComments:
        type: string
        x-nullable: true
        readOnly: true
      terminatedAt:
        format: date-time
        type: string
        x-nullable: true
=======
>>>>>>> 66cb909c
  MTOShipmentsWithoutServiceObjects:
    description: A list of shipments without their associated service items.
    items:
      $ref: '#/definitions/MTOShipmentWithoutServiceItems'
    type: array
  ExcessWeightRecord:
    description: >-
      A document uploaded by the movers proving that the customer has been
      counseled about excess weight.
    allOf:
      - $ref: '#/definitions/UploadWithOmissions'
      - type: object
        properties:
          moveId:
            description: The UUID of the move this excess weight record belongs to.
            type: string
            format: uuid
            example: 1f2270c7-7166-40ae-981e-b200ebdf3054
          moveExcessWeightQualifiedAt:
            description: >
              The date and time when the sum of all the move's shipments met the
              excess weight qualification threshold. The system monitors these
              weights and will update this field automatically.
            type: string
            format: date-time
            readOnly: true
            x-nullable: true
            x-omitempty: false
          moveExcessWeightAcknowledgedAt:
            description: >
              The date and time when the TOO acknowledged the excess weight
              alert, either by dismissing the risk or updating the max billable
              weight. This will occur after the excess weight record has been
              uploaded.
            type: string
            format: date-time
            readOnly: true
            x-nullable: true
            x-omitempty: false
          moveExcessUnaccompaniedBaggageWeightQualifiedAt:
            description: >
              The date and time when the sum of all the move's unaccompanied
              baggage shipments met the excess weight qualification threshold.
              The system monitors these weights and will update this field
              automatically.
            type: string
            format: date-time
            readOnly: true
            x-nullable: true
            x-omitempty: false
          moveExcessUnaccompaniedBaggageWeightAcknowledgedAt:
            description: >
              The date and time when the TOO acknowledged the excess
              unaccompanied baggage weight alert, either by dismissing the risk
              or updating the max billable weight. This will occur after the
              excess weight record has been uploaded.
            type: string
            format: date-time
            readOnly: true
            x-nullable: true
            x-omitempty: false
        required:
          - moveId
  ValidationError:
    allOf:
      - $ref: '#/definitions/ClientError'
      - type: object
        properties:
          invalidFields:
            type: object
            additionalProperties:
              description: List of errors for the field
              type: array
              items:
                type: string
        required:
          - invalidFields
  AcknowledgeShipment:
    type: object
    properties:
      id:
        type: string
        format: uuid
        example: 1f2270c7-7166-40ae-981e-b200ebdf3054
      primeAcknowledgedAt:
        type: string
        format: date-time
        example: '2025-04-13T14:15:33Z'
  AcknowledgeMove:
    type: object
    properties:
      id:
        type: string
        format: uuid
        example: a502b4f1-b9c4-4faf-8bdd-68292501bf26
      primeAcknowledgedAt:
        type: string
        format: date-time
        example: '2025-04-13T14:15:22Z'
      mtoShipments:
        type: array
        items:
          $ref: '#/definitions/AcknowledgeShipment'
  AcknowledgeMoves:
    type: array
    items:
      $ref: '#/definitions/AcknowledgeMove'
  AcknowledgeMovesShipmentsSuccessResponse:
    type: object
    properties:
      message:
        type: string
        example: Moves/Shipments acknowledgement successfully completed
  VLocation:
    description: A postal code, city, and state lookup
    type: object
    properties:
      city:
        type: string
        example: Anytown
        title: City
      state:
        title: State
        type: string
        x-display-value:
          AL: AL
          AK: AK
          AR: AR
          AZ: AZ
          CA: CA
          CO: CO
          CT: CT
          DC: DC
          DE: DE
          FL: FL
          GA: GA
          HI: HI
          IA: IA
          ID: ID
          IL: IL
          IN: IN
          KS: KS
          KY: KY
          LA: LA
          MA: MA
          MD: MD
          ME: ME
          MI: MI
          MN: MN
          MO: MO
          MS: MS
          MT: MT
          NC: NC
          ND: ND
          NE: NE
          NH: NH
          NJ: NJ
          NM: NM
          NV: NV
          NY: NY
          OH: OH
          OK: OK
          OR: OR
          PA: PA
          RI: RI
          SC: SC
          SD: SD
          TN: TN
          TX: TX
          UT: UT
          VA: VA
          VT: VT
          WA: WA
          WI: WI
          WV: WV
          WY: WY
        enum:
          - AL
          - AK
          - AR
          - AZ
          - CA
          - CO
          - CT
          - DC
          - DE
          - FL
          - GA
          - HI
          - IA
          - ID
          - IL
          - IN
          - KS
          - KY
          - LA
          - MA
          - MD
          - ME
          - MI
          - MN
          - MO
          - MS
          - MT
          - NC
          - ND
          - NE
          - NH
          - NJ
          - NM
          - NV
          - NY
          - OH
          - OK
          - OR
          - PA
          - RI
          - SC
          - SD
          - TN
          - TX
          - UT
          - VA
          - VT
          - WA
          - WI
          - WV
          - WY
      postalCode:
        type: string
        format: zip
        title: ZIP
        example: '90210'
        pattern: ^(\d{5}?)$
      county:
        type: string
        title: County
        x-nullable: true
        example: LOS ANGELES
      usPostRegionCitiesID:
        type: string
        format: uuid
        example: c56a4180-65aa-42ec-a945-5fd21dec0538
  ReServiceCode:
    type: string
    description: >
      This is the full list of service items that can be found on a shipment.
      Not all service items

      may be requested by the Prime, but may be returned in a response.


      Documentation of all the service items will be provided.
    enum:
      - CS
      - DBHF
      - DBTF
      - DCRT
      - DDASIT
      - DDDSIT
      - DDFSIT
      - DDP
      - DDSHUT
      - DLH
      - DMHF
      - DNPK
      - DOASIT
      - DOFSIT
      - DOP
      - DOPSIT
      - DOSHUT
      - DPK
      - DSH
      - DUCRT
      - DUPK
      - FSC
      - IBHF
      - IBTF
      - ICOLH
      - ICOUB
      - ICRT
      - IDASIT
      - IDDSIT
      - IDFSIT
      - IDSHUT
      - IHPK
      - IHUPK
      - INPK
      - IOASIT
      - IOCLH
      - IOCUB
      - IOFSIT
      - IOOLH
      - IOOUB
      - IOPSIT
      - IOSHUT
      - IUBPK
      - IUBUPK
      - IUCRT
      - MS
      - NSTH
      - NSTUB
  MTOServiceItemDimension:
    description: >-
      The dimensions for either the item or the crate associated with a crating
      service item.
    type: object
    properties:
      id:
        example: 1f2270c7-7166-40ae-981e-b200ebdf3054
        format: uuid
        type: string
      length:
        description: Length in thousandth inches. 1000 thou = 1 inch.
        example: 1000
        type: integer
        format: int32
      width:
        description: Width in thousandth inches. 1000 thou = 1 inch.
        example: 1000
        type: integer
        format: int32
      height:
        description: Height in thousandth inches. 1000 thou = 1 inch.
        example: 1000
        type: integer
        format: int32
    required:
      - length
      - width
      - height
responses:
  InvalidRequest:
    description: The request payload is invalid.
    schema:
      $ref: '#/definitions/ClientError'
  ServerError:
    description: A server error occurred.
    schema:
      $ref: '#/definitions/Error'
  NotImplemented:
    description: The requested feature is still in development.
    schema:
      $ref: '#/definitions/Error'
  PreconditionFailed:
    description: >-
      Precondition failed, likely due to a stale eTag (If-Match). Fetch the
      request again to get the updated eTag value.
    schema:
      $ref: '#/definitions/ClientError'
  PermissionDenied:
    description: The request was denied.
    schema:
      $ref: '#/definitions/ClientError'
  NotFound:
    description: The requested resource wasn't found.
    schema:
      $ref: '#/definitions/ClientError'
  UnprocessableEntity:
    description: The request was unprocessable, likely due to bad input from the requester.
    schema:
      $ref: '#/definitions/ValidationError'
  Conflict:
    description: >-
      The request could not be processed because of conflict in the current
      state of the resource.
    schema:
      $ref: '#/definitions/ClientError'
parameters:
  ifMatch:
    in: header
    name: If-Match
    type: string
    required: true
    description: >
      Optimistic locking is implemented via the `If-Match` header. If the ETag
      header does not match the value of the resource on the server, the server
      rejects the change with a `412 Precondition Failed` error.<|MERGE_RESOLUTION|>--- conflicted
+++ resolved
@@ -5320,7 +5320,6 @@
         type: string
         x-nullable: true
         readOnly: true
-<<<<<<< HEAD
       terminationComments:
         type: string
         x-nullable: true
@@ -5329,8 +5328,6 @@
         format: date-time
         type: string
         x-nullable: true
-=======
->>>>>>> 66cb909c
   MTOShipmentsWithoutServiceObjects:
     description: A list of shipments without their associated service items.
     items:
