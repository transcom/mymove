swagger: '2.0'
info:
  title: MilMove Prime API
  version: 0.0.1
  license:
    name: MIT
    url: https://opensource.org/licenses/MIT
  contact:
    email: milmove-developers@caci.com
  description: >
    The Prime API is a RESTful API that enables the Prime contractor to request

    information about upcoming moves, update the details and status of those
    moves,

    and make payment requests. It uses Mutual TLS for authentication procedures.


    All endpoints are located at `/prime/v1/`.
basePath: /prime/v1
schemes:
  - http
tags:
  - name: moveTaskOrder
    description: >
      The **moveTaskOrder** represents a military move that has been sent to a
      contractor. It contains all the information about shipments, including
      service items, estimated weights, actual weights, requested and scheduled
      move dates, etc.
  - name: mtoShipment
    description: >
      A shipment is some (or all) of a customer's belongings picked up in one
      location and delivered to another location.

      All of the items in a shipment are weighed and transported as a discrete
      unit. One move may include multiple shipments.

      An **mtoShipment**, in particular, is a shipment that belongs to a
      [moveTaskOrder](#tag/moveTaskOrder).


      The weights for all of the shipments in a move are combined and compared
      to the customer's weight allowance.

      If the sum of the shipments is greater, the customer is liable for paying
      excess weight cost. Both the customer and

      the contractor should keep this potential cost in mind when planning a
      move and the shipments within it.
  - name: mtoServiceItem
    description: >
      A service item is a service that the contractor can bill for. For example,
      if the movers pack and/or unpack a

      customer's belongings, those are billable services (packing and
      unpacking). All **mtoServiceItems** must be

      approved by the TOO before payment can be requested.


      There are three types of service items: accessorial, MTO-level, and
      standard.


      **WIP:** Add an external link to an article that explains the different
      types of service items in more detail.
  - name: paymentRequest
    description: >
      The contractor submits a **paymentRequest** to the TIO for approval in
      order to be reimbursed for 1 or more

      **mtoServiceItems** on a **moveTaskOrder**. A service item can be on
      multiple payment requests if necessary.


      Proof of service documentation may be uploaded for each **mtoServiceItem**
      in a **paymentRequest** after the payment

      request is created via the endpoint
      [createUpload](#operation/createUpload).


      All weight entered should be in *pounds* and no other unit of measurement.
x-tagGroups:
  - name: Endpoints
    tags:
      - moveTaskOrder
      - mtoShipment
      - mtoServiceItem
      - paymentRequest
paths:
  /moves:
    get:
      summary: listMoves
      description: >
        Gets all moves that have been reviewed and approved by the TOO. The
        `since` parameter can be used to filter this

        list down to only the moves that have been updated since the provided
        timestamp. A move will be considered

        updated if the `updatedAt` timestamp on the move or on its orders,
        shipments, service items, or payment

        requests, is later than the provided date and time.


        **WIP**: Include what causes moves to leave this list. Currently, once
        the `availableToPrimeAt` timestamp has

        been set, that move will always appear in this list.
      operationId: listMoves
      tags:
        - moveTaskOrder
      produces:
        - application/json
      parameters:
        - in: query
          name: since
          type: string
          format: date-time
          description: >-
            Only return moves updated since this time. Formatted like
            "2021-07-23T18:30:47.116Z"
      responses:
        '200':
          description: >-
            Successfully retrieved moves. A successful fetch might still return
            zero moves.
          schema:
            $ref: '#/definitions/ListMoves'
        '401':
          $ref: '#/responses/PermissionDenied'
        '403':
          $ref: '#/responses/PermissionDenied'
        '500':
          $ref: '#/responses/ServerError'
  /move-task-orders/{moveID}:
    get:
      summary: getMoveTaskOrder
      description: >
        ### Functionality

        This endpoint gets an individual MoveTaskOrder by ID.


        It will provide information about the Customer and any associated
        MTOShipments, MTOServiceItems and PaymentRequests.
      operationId: getMoveTaskOrder
      tags:
        - moveTaskOrder
      produces:
        - application/json
      parameters:
        - description: UUID or MoveCode of move task order to use.
          in: path
          name: moveID
          required: true
          type: string
      responses:
        '200':
          description: Successfully retrieve an individual move task order.
          schema:
            $ref: '#/definitions/MoveTaskOrder'
        '401':
          $ref: '#/responses/PermissionDenied'
        '403':
          $ref: '#/responses/PermissionDenied'
        '404':
          $ref: '#/responses/NotFound'
        '500':
          $ref: '#/responses/ServerError'
  /move-task-orders/{moveTaskOrderID}/excess-weight-record:
    post:
      summary: createExcessWeightRecord
      description: >
        Uploads an excess weight record, which is a document that proves that
        the movers or contractors have counseled the customer about their excess
        weight. Excess weight counseling should occur after the sum of the
        shipments for the customer's move crosses the excess weight alert
        threshold.
      operationId: createExcessWeightRecord
      tags:
        - moveTaskOrder
      consumes:
        - multipart/form-data
      produces:
        - application/json
      parameters:
        - in: path
          name: moveTaskOrderID
          description: UUID of the move being updated.
          required: true
          format: uuid
          type: string
        - in: formData
          name: file
          type: file
          description: The file to upload.
          required: true
      responses:
        '201':
          description: Successfully uploaded the excess weight record file.
          schema:
            $ref: '#/definitions/ExcessWeightRecord'
        '401':
          $ref: '#/responses/PermissionDenied'
        '403':
          $ref: '#/responses/PermissionDenied'
        '404':
          $ref: '#/responses/NotFound'
        '422':
          $ref: '#/responses/UnprocessableEntity'
        '500':
          $ref: '#/responses/ServerError'
  /move-task-orders/{moveTaskOrderID}/post-counseling-info:
    parameters:
      - description: ID of move task order to use.
        in: path
        name: moveTaskOrderID
        required: true
        type: string
    patch:
      summary: updateMTOPostCounselingInformation
      description: >
        ### Functionality

        This endpoint **updates** the MoveTaskOrder to indicate that the Prime
        has completed Counseling.

        This update uses the moveTaskOrderID provided in the path, updates the
        move status and marks child elements of the move to indicate the update.

        No body object is expected for this request.


        **For Full/Partial PPMs**: This action is required so that the customer
        can start uploading their proof of service docs.


        **For other move types**: This action is required for auditing reasons
        so that we have a record of when the Prime counseled the customer.
      operationId: updateMTOPostCounselingInformation
      consumes:
        - application/json
      produces:
        - application/json
      tags:
        - moveTaskOrder
      parameters:
        - $ref: '#/parameters/ifMatch'
      responses:
        '200':
          description: >-
            Successfully updated move task order with post counseling
            information.
          schema:
            $ref: '#/definitions/MoveTaskOrder'
        '401':
          $ref: '#/responses/PermissionDenied'
        '403':
          $ref: '#/responses/PermissionDenied'
        '404':
          $ref: '#/responses/NotFound'
        '409':
          $ref: '#/responses/Conflict'
        '412':
          $ref: '#/responses/PreconditionFailed'
        '422':
          $ref: '#/responses/UnprocessableEntity'
        '500':
          $ref: '#/responses/ServerError'
  /move-task-orders/acknowledge:
    patch:
      summary: acknowledgeMovesAndShipments
      description: >
        ### Functionality

        This endpoint **updates** the Moves and Shipments to indicate that the
        Prime has acknowledged the Moves and Shipments have been received.

        The Move and Shipment data is expected to be sent in the request body.
      operationId: acknowledgeMovesAndShipments
      consumes:
        - application/json
      produces:
        - application/json
      parameters:
        - in: body
          name: body
          required: true
          schema:
            $ref: '#/definitions/AcknowledgeMoves'
      tags:
        - moveTaskOrder
      responses:
        '200':
          description: Successfully updated Move and Shipment Acknowledgements.
          schema:
            $ref: '#/definitions/AcknowledgeMovesShipmentsSuccessResponse'
        '422':
          $ref: '#/responses/UnprocessableEntity'
        '500':
          $ref: '#/responses/ServerError'
  /mto-shipments:
    post:
      summary: createMTOShipment
      description: |
        _[Deprecated: this endpoint was deprecated on August 5th, 2024]_
        Please use the new endpoint at `/prime/v3/createMTOShipment` instead.
      operationId: createMTOShipment
      tags:
        - mtoShipment
      deprecated: true
      responses:
        '410':
          description: >-
            This endpoint is deprecated. Please use
            `/prime/v3/createMTOShipment` instead.
  /mto-shipments/{mtoShipmentID}:
    patch:
      summary: updateMTOShipment
      description: |
        _[Deprecated: this endpoint was deprecated on August 5th, 2024]_
        Please use the new endpoint at `/prime/v3/updateMTOShipment` instead.
      operationId: updateMTOShipment
      tags:
        - mtoShipment
      deprecated: true
      parameters:
        - in: path
          name: mtoShipmentID
          description: UUID of the shipment being updated.
          required: true
          type: string
          format: uuid
      responses:
        '410':
          description: >-
            This endpoint is deprecated. Please use
            `/prime/v3/updateMTOShipment` instead.
    delete:
      summary: deleteMTOShipment
      description: >
        ### Functionality

        This endpoint deletes an individual shipment by ID.


        ### Errors

        * The mtoShipment should be associated with an MTO that is available to
        prime.

        * The mtoShipment must be a PPM shipment.

        * Counseling should not have already been completed for the associated
        MTO.
      operationId: deleteMTOShipment
      tags:
        - mtoShipment
      produces:
        - application/json
      parameters:
        - description: UUID of the shipment to be deleted
          in: path
          name: mtoShipmentID
          required: true
          format: uuid
          type: string
      responses:
        '204':
          description: Successfully deleted the MTO shipment.
        '400':
          $ref: '#/responses/InvalidRequest'
        '403':
          $ref: '#/responses/PermissionDenied'
        '404':
          $ref: '#/responses/NotFound'
        '409':
          $ref: '#/responses/Conflict'
        '422':
          $ref: '#/responses/UnprocessableEntity'
        '500':
          $ref: '#/responses/ServerError'
  /mto-shipments/{mtoShipmentID}/addresses/{addressID}:
    put:
      summary: updateMTOShipmentAddress
      description: >
        ### Functionality

        This endpoint is used to **update** the pickup, secondary, and delivery
        addresses on an MTO Shipment.
        mto-shipments/{mtoShipmentID}/shipment-address-updates is for updating a
        delivery address. The address details completely replace the original,
        except for the UUID.

        Therefore a complete address should be sent in the request.

        When a delivery address on a shipment is updated, the destination SIT
        service items address ID will also be updated so that shipment and
        service item final destinations match.


        This endpoint **cannot create** an address.

        To create an address on an MTO shipment, the caller must use
        [updateMTOShipment](#operation/updateMTOShipment) as the parent shipment
        has to be updated with the appropriate link to the address.


        ### Errors

        The address must be associated with the mtoShipment passed in the url.

        In other words, it should be listed as pickupAddress,
        destinationAddress, secondaryPickupAddress or secondaryDeliveryAddress
        on the mtoShipment provided.

        If it is not, caller will receive a **Conflict** Error.


        The mtoShipment should be associated with an MTO that is available to
        prime.

        If the caller requests an update to an address, and the shipment is not
        on an available MTO, the caller will receive a **NotFound** Error.
      operationId: updateMTOShipmentAddress
      tags:
        - mtoShipment
      consumes:
        - application/json
      produces:
        - application/json
      parameters:
        - in: path
          name: mtoShipmentID
          description: UUID of the shipment associated with the address
          required: true
          format: uuid
          type: string
        - in: path
          name: addressID
          description: UUID of the address being updated
          required: true
          format: uuid
          type: string
        - in: body
          required: true
          name: body
          schema:
            $ref: '#/definitions/Address'
        - $ref: '#/parameters/ifMatch'
      responses:
        '200':
          description: Successfully updated the address.
          schema:
            $ref: '#/definitions/Address'
        '400':
          $ref: '#/responses/InvalidRequest'
        '401':
          $ref: '#/responses/PermissionDenied'
        '403':
          $ref: '#/responses/PermissionDenied'
        '404':
          $ref: '#/responses/NotFound'
        '409':
          $ref: '#/responses/Conflict'
        '412':
          $ref: '#/responses/PreconditionFailed'
        '422':
          $ref: '#/responses/UnprocessableEntity'
        '500':
          $ref: '#/responses/ServerError'
  /mto-shipments/{mtoShipmentID}/shipment-address-updates:
    post:
      summary: updateShipmentDestinationAddress
      description: >
        ### Functionality

        This endpoint is used so the Prime can request an **update** for the
        delivery address on an MTO Shipment,

        after the delivery address has already been approved.


        This endpoint and operation only supports the following shipment types:

        - HHG

        - NTSR


        For HHG shipments, if automatically approved or TOO approves, this will
        update the final delivery address values for destination SIT service
        items to be the same as the changed delivery address that was approved.


        Address updates will be automatically approved unless they change:
          - The service area
          - Mileage bracket for direct delivery
          - the address and the distance between the old and new address is > 50
          - Domestic Short Haul to Domestic Line Haul or vice versa
              - Shipments that start and end in one ZIP3 use Short Haul pricing
              - Shipments that start and end in different ZIP3s use Line Haul pricing

        For those, changes will require TOO approval.
      operationId: updateShipmentDestinationAddress
      tags:
        - mtoShipment
      consumes:
        - application/json
      produces:
        - application/json
      parameters:
        - in: path
          name: mtoShipmentID
          description: UUID of the shipment associated with the address
          required: true
          format: uuid
          type: string
        - in: body
          required: true
          name: body
          schema:
            $ref: '#/definitions/UpdateShipmentDestinationAddress'
        - in: header
          name: If-Match
          type: string
          required: true
          description: >
            Needs to be the eTag of the mtoShipment. Optimistic locking is
            implemented via the `If-Match` header. If the ETag header does not
            match the value of the resource on the server, the server rejects
            the change with a `412 Precondition Failed` error.
      responses:
        '201':
          description: Successfully created the address update request.
          schema:
            $ref: '#/definitions/ShipmentAddressUpdate'
        '400':
          $ref: '#/responses/InvalidRequest'
        '401':
          $ref: '#/responses/PermissionDenied'
        '403':
          $ref: '#/responses/PermissionDenied'
        '404':
          $ref: '#/responses/NotFound'
        '409':
          $ref: '#/responses/Conflict'
        '412':
          $ref: '#/responses/PreconditionFailed'
        '422':
          $ref: '#/responses/UnprocessableEntity'
        '500':
          $ref: '#/responses/ServerError'
  /mto-shipments/{mtoShipmentID}/agents:
    post:
      summary: createMTOAgent
      description: >
        ### Functionality

        This endpoint is used to **create** and add agents for an existing MTO
        Shipment. Only the fields being modified need to be sent in the request
        body.


        ### Errors

        The agent must always have a name and at least one method of contact
        (either `email` or `phone`).


        The agent must be associated with the MTO shipment passed in the url.


        The shipment should be associated with an MTO that is available to the
        Pime.

        If the caller requests a new agent, and the shipment is not on an
        available MTO, the caller will receive a **NotFound** response.
      operationId: createMTOAgent
      tags:
        - mtoShipment
      consumes:
        - application/json
      produces:
        - application/json
      parameters:
        - in: path
          name: mtoShipmentID
          description: UUID of the shipment associated with the agent
          required: true
          format: uuid
          type: string
        - in: body
          required: true
          name: body
          schema:
            $ref: '#/definitions/MTOAgent'
      responses:
        '200':
          description: Successfully added the agent.
          schema:
            $ref: '#/definitions/MTOAgent'
        '400':
          $ref: '#/responses/InvalidRequest'
        '401':
          $ref: '#/responses/PermissionDenied'
        '403':
          $ref: '#/responses/PermissionDenied'
        '404':
          $ref: '#/responses/NotFound'
        '409':
          $ref: '#/responses/Conflict'
        '422':
          $ref: '#/responses/UnprocessableEntity'
        '500':
          $ref: '#/responses/ServerError'
  /mto-shipments/{mtoShipmentID}/agents/{agentID}:
    put:
      summary: updateMTOAgent
      description: >
        ### Functionality

        This endpoint is used to **update** the agents for an MTO Shipment. Only
        the fields being modified need to be sent in the request body.


        ### Errors:

        The agent must always have a name and at least one method of contact
        (either `email` or `phone`).


        The agent must be associated with the MTO shipment passed in the url.


        The shipment should be associated with an MTO that is available to the
        Prime.

        If the caller requests an update to an agent, and the shipment is not on
        an available MTO, the caller will receive a **NotFound** response.
      operationId: updateMTOAgent
      tags:
        - mtoShipment
      consumes:
        - application/json
      produces:
        - application/json
      parameters:
        - in: path
          name: mtoShipmentID
          description: UUID of the shipment associated with the agent
          required: true
          format: uuid
          type: string
        - in: path
          name: agentID
          description: UUID of the agent being updated
          required: true
          format: uuid
          type: string
        - in: body
          required: true
          name: body
          schema:
            $ref: '#/definitions/MTOAgent'
        - $ref: '#/parameters/ifMatch'
      responses:
        '200':
          description: Successfully updated the agent.
          schema:
            $ref: '#/definitions/MTOAgent'
        '400':
          $ref: '#/responses/InvalidRequest'
        '401':
          $ref: '#/responses/PermissionDenied'
        '403':
          $ref: '#/responses/PermissionDenied'
        '404':
          $ref: '#/responses/NotFound'
        '412':
          $ref: '#/responses/PreconditionFailed'
        '422':
          $ref: '#/responses/UnprocessableEntity'
        '500':
          $ref: '#/responses/ServerError'
  /mto-shipments/{mtoShipmentID}/reweighs/{reweighID}:
    patch:
      summary: updateReweigh
      description: >
        ### Functionality

        This endpoint can be used to update a reweigh with a new weight or to
        provide the reason why a reweigh did not occur.

        Only one of weight or verificationReason should be sent in the request
        body.


        A reweigh is the second recorded weight for a shipment, as validated by
        certified weight tickets. Applies to one shipment.

        A reweigh can be triggered automatically, or requested by the customer
        or transportation office. Not all shipments are reweighed,

        so not all shipments will have a reweigh weight.
      operationId: updateReweigh
      tags:
        - mtoShipment
      consumes:
        - application/json
      produces:
        - application/json
      parameters:
        - in: path
          name: mtoShipmentID
          description: UUID of the shipment associated with the reweigh
          required: true
          format: uuid
          type: string
        - in: path
          name: reweighID
          description: UUID of the reweigh being updated
          required: true
          format: uuid
          type: string
        - in: body
          required: true
          name: body
          schema:
            $ref: '#/definitions/UpdateReweigh'
        - $ref: '#/parameters/ifMatch'
      responses:
        '200':
          description: Successfully updated the reweigh.
          schema:
            $ref: '#/definitions/Reweigh'
        '400':
          $ref: '#/responses/InvalidRequest'
        '401':
          $ref: '#/responses/PermissionDenied'
        '403':
          $ref: '#/responses/PermissionDenied'
        '404':
          $ref: '#/responses/NotFound'
        '409':
          $ref: '#/responses/Conflict'
        '412':
          $ref: '#/responses/PreconditionFailed'
        '422':
          $ref: '#/responses/UnprocessableEntity'
        '500':
          $ref: '#/responses/ServerError'
  /mto-shipments/{mtoShipmentID}/sit-extensions:
    post:
      summary: createSITExtension
      description: >
        ### Functionality

        This endpoint creates a storage in transit (SIT) extension request for a
        shipment. A SIT extension request is a request an

        increase in the shipment day allowance for the number of days a shipment
        is allowed to be in SIT. The total SIT day allowance

        includes time spent in both origin and destination SIT.
      operationId: createSITExtension
      tags:
        - mtoShipment
      consumes:
        - application/json
      produces:
        - application/json
      parameters:
        - in: path
          name: mtoShipmentID
          description: UUID of the shipment associated with the agent
          required: true
          format: uuid
          type: string
        - in: body
          required: true
          name: body
          schema:
            $ref: '#/definitions/CreateSITExtension'
      responses:
        '201':
          description: Successfully created the sit extension request.
          schema:
            $ref: '#/definitions/SITExtension'
        '400':
          $ref: '#/responses/InvalidRequest'
        '401':
          $ref: '#/responses/PermissionDenied'
        '403':
          $ref: '#/responses/PermissionDenied'
        '404':
          $ref: '#/responses/NotFound'
        '409':
          $ref: '#/responses/Conflict'
        '422':
          $ref: '#/responses/UnprocessableEntity'
        '500':
          $ref: '#/responses/ServerError'
  /mto-shipments/{mtoShipmentID}/status:
    patch:
      summary: updateMTOShipmentStatus
      description: >
        ### Functionality

        This endpoint should be used by the Prime to confirm the cancellation of
        a shipment. It allows the shipment

        status to be changed to "CANCELED." Currently, the Prime cannot update
        the shipment to any other status.
      operationId: updateMTOShipmentStatus
      tags:
        - mtoShipment
      consumes:
        - application/json
      produces:
        - application/json
      parameters:
        - in: path
          name: mtoShipmentID
          description: UUID of the shipment associated with the agent
          required: true
          format: uuid
          type: string
        - $ref: '#/parameters/ifMatch'
        - in: body
          name: body
          required: true
          schema:
            $ref: '#/definitions/UpdateMTOShipmentStatus'
      responses:
        '200':
          description: Successfully updated the shipment's status.
          schema:
            $ref: '#/definitions/MTOShipment'
        '400':
          $ref: '#/responses/InvalidRequest'
        '401':
          $ref: '#/responses/PermissionDenied'
        '403':
          $ref: '#/responses/PermissionDenied'
        '404':
          $ref: '#/responses/NotFound'
        '409':
          $ref: '#/responses/Conflict'
        '412':
          $ref: '#/responses/PreconditionFailed'
        '422':
          $ref: '#/responses/UnprocessableEntity'
        '500':
          $ref: '#/responses/ServerError'
  /mto-service-items:
    post:
      summary: createMTOServiceItem
      description: >
        Creates one or more MTOServiceItems. Not all service items may be
        created, please see details below.


        This endpoint supports different body definitions. In the modelType
        field below, select the modelType corresponding
         to the service item you wish to create and the documentation will update with the new definition.

        Upon creation these items are associated with a Move Task Order and an
        MTO Shipment.

        The request must include UUIDs for the MTO and MTO Shipment connected to
        this service item. Some service item types require

        additional service items to be autogenerated when added - all created
        service items, autogenerated included,

        will be returned in the response.


        To update a service item, please use
        [updateMTOServiceItem](#operation/updateMTOServiceItem) endpoint.


        ---


        **`MTOServiceItemOriginSIT`**


        MTOServiceItemOriginSIT is a subtype of MTOServiceItem.


        This model type describes a domestic origin SIT service item. Items can
        be created using this

        model type with the following codes:


        **DOFSIT**


        **1st day origin SIT service item**. When a DOFSIT is requested, the API
        will auto-create the following group of service items:
          * DOFSIT - Domestic origin 1st day SIT
          * DOASIT - Domestic origin Additional day SIT
          * DOPSIT - Domestic origin SIT pickup
          * DOSFSC - Domestic origin SIT fuel surcharge

        **DOASIT**


        **Addt'l days origin SIT service item**. This represents an additional
        day of storage for the same item.

        Additional DOASIT service items can be created and added to an existing
        shipment that **includes a DOFSIT service item**.


        ---


        **`MTOServiceItemDestSIT`**


        MTOServiceItemDestSIT is a subtype of MTOServiceItem.


        This model type describes a domestic destination SIT service item. Items
        can be created using this

        model type with the following codes:


        **DDFSIT**


        **1st day destination SIT service item**.


        These additional fields are optional for creating a DDFSIT:
          * `firstAvailableDeliveryDate1`
            * string <date>
            * First available date that Prime can deliver SIT service item.
            * firstAvailableDeliveryDate1, dateOfContact1, and timeMilitary1 are required together
          * `dateOfContact1`
            * string <date>
            * Date of attempted contact by the prime corresponding to `timeMilitary1`
            * dateOfContact1, timeMilitary1, and firstAvailableDeliveryDate1 are required together
          * `timeMilitary1`
            * string\d{4}Z
            * Time of attempted contact corresponding to `dateOfContact1`, in military format.
            * timeMilitary1, dateOfContact1, and firstAvailableDeliveryDate1 are required together
          * `firstAvailableDeliveryDate2`
            * string <date>
            * Second available date that Prime can deliver SIT service item.
            * firstAvailableDeliveryDate2, dateOfContact2, and timeMilitary2 are required together
          * `dateOfContact2`
            * string <date>
            * Date of attempted contact delivery by the prime corresponding to `timeMilitary2`
            * dateOfContact2, timeMilitary2, and firstAvailableDeliveryDate2 are required together
          * `timeMilitary2`
            * string\d{4}Z
            * Time of attempted contact corresponding to `dateOfContact2`, in military format.
            * timeMilitary2, dateOfContact2, and firstAvailableDeliveryDate2 are required together

        When a DDFSIT is requested, the API will auto-create the following group
        of service items:
          * DDFSIT - Domestic destination 1st day SIT
          * DDASIT - Domestic destination Additional day SIT
          * DDDSIT - Domestic destination SIT delivery
          * DDSFSC - Domestic destination SIT fuel surcharge

        **NOTE** When providing the `sitEntryDate` value in the payload, please
        ensure that the date is not BEFORE

        `firstAvailableDeliveryDate1` or `firstAvailableDeliveryDate2`. If it
        is, you will receive an error response.


        **DDASIT**


        **Addt'l days destination SIT service item**. This represents an
        additional day of storage for the same item.

        Additional DDASIT service items can be created and added to an existing
        shipment that **includes a DDFSIT service item**.


        ---


        **`MTOServiceItemInternationalOriginSIT`**


        MTOServiceItemInternationalOriginSIT is a subtype of MTOServiceItem.


        This model type describes a international origin SIT service item. Items
        can be created using this

        model type with the following codes:


        **IOFSIT**


        **1st day origin SIT service item**. When a IOFSIT is requested, the API
        will auto-create the following group of service items:
          * IOFSIT - International origin 1st day SIT
          * IOASIT - International origin Additional day SIT
          * IOPSIT - International origin SIT pickup
          * IOSFSC - International origin SIT fuel surcharge

        **IOASIT**


        **Addt'l days origin SIT service item**. This represents an additional
        day of storage for the same item.

        Additional IOASIT service items can be created and added to an existing
        shipment that **includes a IOFSIT service item**.


        ---


        **`MTOServiceItemInternationalDestSIT`**


        MTOServiceItemInternationalDestSIT is a subtype of MTOServiceItem.


        This model type describes a international destination SIT service item.
        Items can be created using this

        model type with the following codes:


        **IDFSIT**


        **1st day destination SIT service item**.


        These additional fields are optional for creating a IDFSIT:
          * `firstAvailableDeliveryDate1`
            * string <date>
            * First available date that Prime can deliver SIT service item.
            * firstAvailableDeliveryDate1, dateOfContact1, and timeMilitary1 are required together
          * `dateOfContact1`
            * string <date>
            * Date of attempted contact by the prime corresponding to `timeMilitary1`
            * dateOfContact1, timeMilitary1, and firstAvailableDeliveryDate1 are required together
          * `timeMilitary1`
            * string\d{4}Z
            * Time of attempted contact corresponding to `dateOfContact1`, in military format.
            * timeMilitary1, dateOfContact1, and firstAvailableDeliveryDate1 are required together
          * `firstAvailableDeliveryDate2`
            * string <date>
            * Second available date that Prime can deliver SIT service item.
            * firstAvailableDeliveryDate2, dateOfContact2, and timeMilitary2 are required together
          * `dateOfContact2`
            * string <date>
            * Date of attempted contact delivery by the prime corresponding to `timeMilitary2`
            * dateOfContact2, timeMilitary2, and firstAvailableDeliveryDate2 are required together
          * `timeMilitary2`
            * string\d{4}Z
            * Time of attempted contact corresponding to `dateOfContact2`, in military format.
            * timeMilitary2, dateOfContact2, and firstAvailableDeliveryDate2 are required together

        When a IDFSIT is requested, the API will auto-create the following group
        of service items:
          * IDFSIT - International destination 1st day SIT
          * IDASIT - International destination Additional day SIT
          * IDDSIT - International destination SIT delivery
          * IDSFSC - International destination SIT fuel surcharge

        **NOTE** When providing the `sitEntryDate` value in the payload, please
        ensure that the date is not BEFORE

        `firstAvailableDeliveryDate1` or `firstAvailableDeliveryDate2`. If it
        is, you will receive an error response.


        **IDASIT**


        **Addt'l days destination SIT service item**. This represents an
        additional day of storage for the same item.

        Additional IDASIT service items can be created and added to an existing
        shipment that **includes a IDFSIT service item**.
      operationId: createMTOServiceItem
      tags:
        - mtoServiceItem
      consumes:
        - application/json
      produces:
        - application/json
      parameters:
        - in: body
          name: body
          schema:
            $ref: '#/definitions/MTOServiceItem'
      responses:
        '200':
          description: Successfully created an MTO service item.
          schema:
            type: array
            items:
              $ref: '#/definitions/MTOServiceItem'
        '400':
          $ref: '#/responses/InvalidRequest'
        '401':
          $ref: '#/responses/PermissionDenied'
        '403':
          $ref: '#/responses/PermissionDenied'
        '404':
          $ref: '#/responses/NotFound'
        '409':
          $ref: '#/responses/Conflict'
        '422':
          $ref: '#/responses/UnprocessableEntity'
        '500':
          $ref: '#/responses/ServerError'
  /mto-service-items/{mtoServiceItemID}:
    patch:
      summary: updateMTOServiceItem
      description: >
        Updates MTOServiceItems after creation. Not all service items or fields
        may be updated, please see details below.


        This endpoint supports different body definitions. In the modelType
        field below, select the modelType corresponding
         to the service item you wish to update and the documentation will update with the new definition.

        * Addresses: To update a destination service item's SIT destination
        final address, update the shipment delivery address.

        For approved shipments, please use
        [updateShipmentDestinationAddress](#mtoShipment/updateShipmentDestinationAddress).

        For shipments not yet approved, please use
        [updateMTOShipmentAddress](#mtoShipment/updateMTOShipmentAddress).


        * SIT Service Items: Take note that when updating
        `sitCustomerContacted`, `sitDepartureDate`, or `sitRequestedDelivery`,
        we want

        those to be updated on `DOASIT` (for origin SIT) and `DDASIT` (for
        destination SIT). If updating those values in other service

        items, the office users will not have as much attention to those values.


        To create a service item, please use
        [createMTOServiceItem](#mtoServiceItem/createMTOServiceItem)) endpoint.


        * Resubmitting rejected SIT/Accessorial service items: This endpoint
        will handle the logic of changing the status of rejected SIT/Accessorial
        service items from

        REJECTED to SUBMITTED. Please provide the
        `requestedApprovalsRequestedStatus: true` when resubmitting as this will
        give attention to the TOO to

        review the resubmitted SIT/Accessorial service item. Another note,
        `updateReason` must have a different value than the current `reason`
        value on the service item.

        If this value is not updated, then an error will be sent back.


        The following SIT service items can be resubmitted following a
        rejection:

        - DDASIT

        - DDDSIT

        - DDFSIT

        - DOASIT

        - DOPSIT

        - DOFSIT

        - DDSFSC

        - DOSFSC

        - IDASIT

        - IDDSIT

        - IDFSIT

        - IOASIT

        - IOPSIT

        - IOFSIT

        - IDSFSC

        - IOSFSC


        The following Accessorial service items can be resubmitted following a
        rejection:

        - IOSHUT

        - IDSHUT


        At a MINIMUM, the payload for resubmitting a rejected SIT/Accessorial
        service item must look like this:

        ```json

        {
          "reServiceCode": "DDFSIT",
          "updateReason": "A reason that differs from the previous reason",
          "modelType": "UpdateMTOServiceItemSIT",
          "requestApprovalsRequestedStatus": true
        }

        ```


        The following service items allow you to update the Port that the
        shipment will use:

        - PODFSC (Port of Debarkation can be updated)

        - POEFSC (Port of Embarkation can be updated)


        At a MINIMUM, the payload for updating the port should contain the
        reServiceCode (PODFSC or POEFSC), modelType
        (UpdateMTOServiceItemInternationalPortFSC), portCode, and id for the
        service item.

        Please see the example payload below:

        ```json

        {
          "id": "1ed224b6-c65e-4616-b88e-8304d26c9562",
          "modelType": "UpdateMTOServiceItemInternationalPortFSC",
          "portCode": "SEA",
          "reServiceCode": "POEFSC"
        }

        ```


        The following crating/uncrating service items can be resubmitted
        following a rejection:

        - ICRT

        - IUCRT


        At a MINIMUM, the payload for resubmitting a rejected crating/uncrating
        service item must look like this:

        ```json

        {
          "item": {
            "length": 10000,
            "width": 10000,
            "height": 10000
          },
          "crate": {
            "length": 20000,
            "width": 20000,
            "height": 20000
          },
          "updateReason": "A reason that differs from the previous reason",
          "modelType": "UpdateMTOServiceItemCrating",
          "requestApprovalsRequestedStatus": true
        }

        ```
      operationId: updateMTOServiceItem
      tags:
        - mtoServiceItem
      consumes:
        - application/json
      produces:
        - application/json
      parameters:
        - in: body
          name: body
          schema:
            $ref: '#/definitions/UpdateMTOServiceItem'
          required: true
        - in: path
          name: mtoServiceItemID
          type: string
          description: UUID of service item to update.
          required: true
        - $ref: '#/parameters/ifMatch'
      responses:
        '200':
          description: Successfully updated the MTO service item.
          schema:
            $ref: '#/definitions/MTOServiceItem'
        '400':
          $ref: '#/responses/InvalidRequest'
        '401':
          $ref: '#/responses/PermissionDenied'
        '403':
          $ref: '#/responses/PermissionDenied'
        '404':
          $ref: '#/responses/NotFound'
        '409':
          $ref: '#/responses/Conflict'
        '412':
          $ref: '#/responses/PreconditionFailed'
        '422':
          $ref: '#/responses/UnprocessableEntity'
        '500':
          $ref: '#/responses/ServerError'
  /mto-service-items/{mtoServiceItemID}/uploads:
    post:
      summary: createServiceRequestDocumentUpload
      description: |
        ### Functionality

        This endpoint **uploads** a Service Request document for a
        ServiceItem.

        The ServiceItem should already exist.

        ServiceItems are created with the
        [createMTOServiceItem](#operation/createMTOServiceItem)
        endpoint.
      operationId: createServiceRequestDocumentUpload
      tags:
        - mtoServiceItem
      consumes:
        - multipart/form-data
      produces:
        - application/json
      parameters:
        - in: path
          name: mtoServiceItemID
          type: string
          description: UUID of the service item to use.
          required: true
        - in: formData
          name: file
          type: file
          description: The file to upload.
          required: true
      responses:
        '201':
          description: Successfully created upload of digital file.
          schema:
            $ref: '#/definitions/UploadWithOmissions'
        '400':
          $ref: '#/responses/InvalidRequest'
        '401':
          $ref: '#/responses/PermissionDenied'
        '403':
          $ref: '#/responses/PermissionDenied'
        '404':
          $ref: '#/responses/NotFound'
        '422':
          $ref: '#/responses/UnprocessableEntity'
        '500':
          $ref: '#/responses/ServerError'
  /payment-requests:
    post:
      summary: createPaymentRequest
      description: >
        Creates a new instance of a paymentRequest and is assigned the status
        `PENDING`.

        A move task order can have multiple payment requests, and

        a final payment request can be marked using boolean `isFinal`.


        If a `PENDING` payment request is recalculated,

        a new payment request is created and the original request is

        marked with the status `DEPRECATED`.


        **NOTE**: In order to create a payment request for most service items,
        the shipment *must*

        be updated with the `PrimeActualWeight` value via
        [updateMTOShipment](#operation/updateMTOShipment).


        If `WeightBilled` is not provided then the full shipment weight
        (`PrimeActualWeight`) will be considered in the calculation.


        **NOTE**: Diversions have a unique calcuation for payment requests
        without a `WeightBilled` parameter.


        If you created a payment request for a diversion and `WeightBilled` is
        not provided, then the following will be used in the calculation:

        - The lowest shipment weight (`PrimeActualWeight`) found in the diverted
        shipment chain.

        - The lowest reweigh weight found in the diverted shipment chain.


        The diverted shipment chain is created by referencing the `diversion`
        boolean, `divertedFromShipmentId` UUID, and matching destination to
        pickup addresses.

        If the chain cannot be established it will fall back to the
        `PrimeActualWeight` of the current shipment. This is utilized because
        diverted shipments are all one single shipment, but going to different
        locations.

        The lowest weight found is the true shipment weight, and thus we search
        the chain of shipments for the lowest weight found.


        A service item can be on several payment requests in the case of partial
        payment requests and payments.


        In the request, if no params are necessary, then just the `serviceItem`
        `id` is required. For example:

        ```json

        {
          "isFinal": false,
          "moveTaskOrderID": "uuid",
          "serviceItems": [
            {
              "id": "uuid",
            },
            {
              "id": "uuid",
              "params": [
                {
                  "key": "Service Item Parameter Name",
                  "value": "Service Item Parameter Value"
                }
              ]
            }
          ],
          "pointOfContact": "string"
        }

        ```


        Domestic Basic Service Items & Accepted Payment Request Parameters:

        ---


        **DLH - Domestic Linehaul**

        ```json
          "params": [
            {
              "key": "WeightBilled",
              "value": "integer"
            }
          ]
        ```


        **DSH - Domestic Shorthaul**

        ```json
          "params": [
            {
              "key": "WeightBilled",
              "value": "integer"
            }
          ]
        ```


        **FSC - Fuel Surcharge**

        **NOTE**: FSC requires `ActualPickupDate` to be updated on the shipment.

        ```json
          "params": [
            {
              "key": "WeightBilled",
              "value": "integer"
            }
          ]
        ```


        **DUPK - Domestic Unpacking**

        ```json
          "params": [
            {
              "key": "WeightBilled",
              "value": "integer"
            }
          ]
        ```


        **DPK - Domestic Packing**

        ```json
          "params": [
            {
              "key": "WeightBilled",
              "value": "integer"
            }
          ]
        ```


        **DNPK - Domestic NTS Packing**

        ```json
          "params": [
            {
              "key": "WeightBilled",
              "value": "integer"
            }
          ]
        ```


        **DPK - Domestic Packing**

        ```json
          "params": [
            {
              "key": "WeightBilled",
              "value": "integer"
            }
          ]
        ```


        **DOP - Domestic Origin Price**

        ```json
          "params": [
            {
              "key": "WeightBilled",
              "value": "integer"
            }
          ]
        ```


        **DDP - Domestic Destination Price**

        ```json
          "params": [
            {
              "key": "WeightBilled",
              "value": "integer"
            }
          ]
        ```


        Domestic SIT Service Items & Accepted Payment Request Parameters:

        ---


        **DOFSIT - Domestic origin 1st day SIT**

        ```json
          "params": [
            {
              "key": "WeightBilled",
              "value": "integer"
            }
          ]
        ```


        **DOASIT - Domestic origin add'l SIT** *(SITPaymentRequestStart &
        SITPaymentRequestEnd are **REQUIRED**)*

        *To create a paymentRequest for this service item, the
        `SITPaymentRequestStart` and `SITPaymentRequestEnd` dates must not
        overlap previously requested SIT dates.*

        ```json
          "params": [
            {
              "key": "WeightBilled",
              "value": "integer"
            },
            {
              "key": "SITPaymentRequestStart",
              "value": "date"
            },
            {
              "key": "SITPaymentRequestEnd",
              "value": "date"
            }
          ]
        ```


        **DOPSIT - Domestic origin SIT pickup**

        ```json
          "params": [
            {
              "key": "WeightBilled",
              "value": "integer"
            }
          ]
        ```


        **DOSHUT - Domestic origin shuttle service**

        ```json
          "params": [
            {
              "key": "WeightBilled",
              "value": "integer"
            }
          ]
        ```


        **DDFSIT - Domestic destination 1st day SIT**

        ```json
          "params": [
            {
              "key": "WeightBilled",
              "value": "integer"
            }
          ]
        ```


        **DDASIT - Domestic destination add'l SIT** *(SITPaymentRequestStart &
        SITPaymentRequestEnd are **REQUIRED**)*

        *To create a paymentRequest for this service item, the
        `SITPaymentRequestStart` and `SITPaymentRequestEnd` dates must not
        overlap previously requested SIT dates.*

        ```json
          "params": [
            {
              "key": "WeightBilled",
              "value": "integer"
            },
            {
              "key": "SITPaymentRequestStart",
              "value": "date"
            },
            {
              "key": "SITPaymentRequestEnd",
              "value": "date"
            }
          ]
        ```


        **DDDSIT - Domestic destination SIT delivery**

        *To create a paymentRequest for this service item, it must first have a
        final address set via
        [updateMTOServiceItem](#operation/updateMTOServiceItem).*

        ```json
          "params": [
            {
              "key": "WeightBilled",
              "value": "integer"
            }
          ]
        ```


        **DDSHUT - Domestic destination shuttle service**

        ```json
          "params": [
            {
              "key": "WeightBilled",
              "value": "integer"
            }
          ]
        ```

        ---


        International Basic Service Items & Accepted Payment Request Parameters:

        ---

        Just like domestic shipments & service items, if `WeightBilled` is not
        provided then the full shipment weight (`PrimeActualWeight`) will be
        considered in the calculation.

        **NOTE**: `POEFSC` & `PODFSC` service items must have a port associated
        on the service item in order to successfully add it to a payment
        request. To update the port of a service item, you must use the
        (#operation/updateMTOServiceItem) endpoint.


        **ISLH - International Shipping & Linehaul**

        ```json
          "params": [
            {
              "key": "WeightBilled",
              "value": "integer"
            }
          ]
        ```


        **IHPK - International HHG Pack**

        ```json
          "params": [
            {
              "key": "WeightBilled",
              "value": "integer"
            }
          ]
        ```


        **IHUPK - International HHG Unpack**

        ```json
          "params": [
            {
              "key": "WeightBilled",
              "value": "integer"
            }
          ]
        ```


        **POEFSC - International Port of Embarkation Fuel Surcharge**
         **NOTE**: POEFSC requires `ActualPickupDate` to be updated on the shipment & `POELocation` on the service item.
        ```json
          "params": [
            {
              "key": "WeightBilled",
              "value": "integer"
            }
          ]
        ```


        **PODFSC - International Port of Debarkation Fuel Surcharge**

        **NOTE**: PODFSC requires `ActualPickupDate` to be updated on the
        shipment & `PODLocation` on the service item.

        ```json
          "params": [
            {
              "key": "WeightBilled",
              "value": "integer"
            }
          ]
        ```

        ---


        International Basic Service Items & Accepted Payment Request Parameters:

        ---

        **IOSHUT - International origin shuttle service**

        ```json
          "params": [
            {
              "key": "WeightBilled",
              "value": "integer"
            }
          ]
        ```


        **IDSHUT - International destination shuttle service**

        ```json
          "params": [
            {
              "key": "WeightBilled",
              "value": "integer"
            }
          ]
        ```

        ---
      operationId: createPaymentRequest
      tags:
        - paymentRequest
      consumes:
        - application/json
      produces:
        - application/json
      parameters:
        - in: body
          name: body
          schema:
            $ref: '#/definitions/CreatePaymentRequest'
      responses:
        '201':
          description: Successfully created a paymentRequest object.
          schema:
            $ref: '#/definitions/PaymentRequest'
        '400':
          description: Request payload is invalid.
          schema:
            $ref: '#/definitions/ClientError'
        '401':
          $ref: '#/responses/PermissionDenied'
        '403':
          $ref: '#/responses/PermissionDenied'
        '404':
          $ref: '#/responses/NotFound'
        '409':
          $ref: '#/responses/Conflict'
        '422':
          $ref: '#/responses/UnprocessableEntity'
        '500':
          $ref: '#/responses/ServerError'
  /payment-requests/{paymentRequestID}/uploads:
    post:
      summary: createUpload
      description: >
        ### Functionality

        This endpoint **uploads** a Proof of Service document for a
        PaymentRequest.


        The PaymentRequest should already exist.


        Optional key of **isWeightTicket** indicates if the document is a weight
        ticket or not.

        This will be used for partial and full deliveries and makes it easier
        for the Task Invoicing Officers to locate and review service item
        documents.

        If left empty, it will assume it is NOT a weight ticket.


        The formdata in the body of the POST request that is sent should look
        like this if it IS a weight ticket being attached to an existing payment
        request:
          ```json
          {
            "file": "filePath",
            "isWeightTicket": true
          }
          ```
          If the proof of service doc is NOT a weight ticket, it will look like this - or you can leave it empty:
          ```json
          {
            "file": "filePath",
            "isWeightTicket": false
          }
          ```
          ```json
          {
            "file": "filePath",
          }
          ```

        PaymentRequests are created with the
        [createPaymentRequest](#operation/createPaymentRequest) endpoint.
      operationId: createUpload
      tags:
        - paymentRequest
      consumes:
        - multipart/form-data
      produces:
        - application/json
      parameters:
        - in: path
          name: paymentRequestID
          type: string
          description: UUID of payment request to use.
          required: true
        - in: formData
          name: file
          type: file
          description: The file to upload.
          required: true
        - in: formData
          name: isWeightTicket
          type: boolean
          description: Indicates whether the file is a weight ticket.
      responses:
        '201':
          description: Successfully created upload of digital file.
          schema:
            $ref: '#/definitions/UploadWithOmissions'
        '400':
          $ref: '#/responses/InvalidRequest'
        '401':
          $ref: '#/responses/PermissionDenied'
        '403':
          $ref: '#/responses/PermissionDenied'
        '404':
          $ref: '#/responses/NotFound'
        '422':
          $ref: '#/responses/UnprocessableEntity'
        '500':
          $ref: '#/responses/ServerError'
  /moves/{locator}/documents:
    get:
      summary: Downloads move order as a PDF
      description: >
        ### Functionality

        This endpoint downloads all uploaded move order documentations into one
        download file by locator.


        ### Errors

        * The move must be in need counseling state.

        * The move client's origin duty location must not currently have gov
        counseling.
      operationId: downloadMoveOrder
      tags:
        - moveTaskOrder
      produces:
        - application/pdf
      parameters:
        - in: path
          type: string
          name: locator
          description: the locator code for move order to be downloaded
          required: true
        - in: query
          name: type
          type: string
          description: upload type
          required: false
          default: ALL
          enum:
            - ALL
            - ORDERS
            - AMENDMENTS
      responses:
        '200':
          headers:
            Content-Disposition:
              type: string
              description: File name to download
          description: Move Order PDF
          schema:
            format: binary
            type: file
        '400':
          $ref: '#/responses/InvalidRequest'
        '403':
          $ref: '#/responses/PermissionDenied'
        '404':
          $ref: '#/responses/NotFound'
        '422':
          $ref: '#/responses/UnprocessableEntity'
        '500':
          $ref: '#/responses/ServerError'
  /addresses/zip-city-lookup/{search}:
    get:
      summary: >-
        Returns city, state, postal code, and county associated with the
        specified full/partial postal code or city state string
      description: >-
        Find by API using full/partial postal code or city name that returns an
        us_post_region_cities json object containing city, state, county and
        postal code.
      operationId: getLocationByZipCityState
      tags:
        - addresses
      parameters:
        - in: path
          name: search
          type: string
          required: true
      responses:
        '200':
          description: the requested list of city, state, county, and postal code matches
          schema:
            $ref: '#/definitions/VLocations'
        '400':
          $ref: '#/responses/InvalidRequest'
        '403':
          $ref: '#/responses/PermissionDenied'
        '404':
          $ref: '#/responses/NotFound'
        '500':
          $ref: '#/responses/ServerError'
definitions:
  Amendments:
    description: |
      Metadata outlining number of amendments for given order.
    type: object
    properties:
      total:
        description: The total count of amendments.
        type: integer
      availableSince:
        description: The total count of amendments available since specified time.
        type: integer
    required:
      - total
      - availableSince
  CreateMTOShipment:
    type: object
    properties:
      moveTaskOrderID:
        description: The ID of the move this new shipment is for.
        example: 1f2270c7-7166-40ae-981e-b200ebdf3054
        format: uuid
        type: string
      requestedPickupDate:
        description: >
          The customer's preferred pickup date. Other dates, such as required
          delivery date and (outside MilMove) the pack date, are derived from
          this date.
        format: date
        type: string
        x-nullable: true
      primeEstimatedWeight:
        description: >
          The estimated weight of this shipment, determined by the movers during
          the pre-move survey. This value **can only be updated once.** If there
          was an issue with estimating the weight and a mistake was made, the
          Prime contractor will need to contact the TOO to change it.
        type: integer
        example: 4500
        minimum: 1
        x-nullable: true
      customerRemarks:
        description: >
          The customer can use the customer remarks field to inform the services
          counselor and the movers about any

          special circumstances for this shipment. Typical examples:
            * bulky or fragile items,
            * weapons,
            * access info for their address.

          Customer enters this information during onboarding. Optional field.
        type: string
        example: handle with care
        x-nullable: true
      agents:
        $ref: '#/definitions/MTOAgents'
      mtoServiceItems:
        description: A list of service items connected to this shipment.
        type: array
        items:
          $ref: '#/definitions/MTOServiceItem'
      pickupAddress:
        description: The address where the movers should pick up this shipment.
        allOf:
          - $ref: '#/definitions/Address'
      destinationAddress:
        description: Where the movers should deliver this shipment.
        allOf:
          - $ref: '#/definitions/Address'
      shipmentType:
        $ref: '#/definitions/MTOShipmentType'
      diversion:
        description: >
          This value indicates whether or not this shipment is part of a
          diversion. If yes, the shipment can be either the starting or ending
          segment of the diversion.
        type: boolean
      pointOfContact:
        type: string
        description: >
          Email or ID of the person who will be contacted in the event of
          questions or concerns about this update. May be the person performing
          the update, or someone else working with the Prime contractor.
      counselorRemarks:
        type: string
        example: counselor approved
        x-nullable: true
      ppmShipment:
        $ref: '#/definitions/CreatePPMShipment'
    required:
      - moveTaskOrderID
      - shipmentType
  CreatePPMShipment:
    description: >-
      Creation object containing the `PPM` shipmentType specific data, not used
      for other shipment types.
    type: object
    properties:
      expectedDepartureDate:
        description: |
          Date the customer expects to begin moving from their origin.
        format: date
        type: string
      pickupAddress:
        description: The address of the origin location where goods are being moved from.
        allOf:
          - $ref: '#/definitions/Address'
      destinationAddress:
        description: >-
          The address of the destination location where goods are being
          delivered to.
        allOf:
          - $ref: '#/definitions/Address'
      sitExpected:
        description: >
          Captures whether some or all of the PPM shipment will require
          temporary storage at the origin or destination.


          Must be set to `true` when providing `sitLocation`,
          `sitEstimatedWeight`, `sitEstimatedEntryDate`, and
          `sitEstimatedDepartureDate` values to calculate the
          `sitEstimatedCost`.
        type: boolean
      sitLocation:
        allOf:
          - $ref: '#/definitions/SITLocationType'
          - x-nullable: true
      sitEstimatedWeight:
        description: The estimated weight of the goods being put into storage in pounds.
        type: integer
        example: 2000
        x-nullable: true
      sitEstimatedEntryDate:
        description: The date that goods will first enter the storage location.
        format: date
        type: string
        x-nullable: true
      sitEstimatedDepartureDate:
        description: The date that goods will exit the storage location.
        format: date
        type: string
        x-nullable: true
      estimatedWeight:
        description: The estimated weight of the PPM shipment goods being moved in pounds.
        type: integer
        example: 4200
      hasProGear:
        description: >
          Indicates whether PPM shipment has pro gear for themselves or their
          spouse.
        type: boolean
      proGearWeight:
        description: >-
          The estimated weight of the pro-gear being moved belonging to the
          service member in pounds.
        type: integer
        x-nullable: true
      spouseProGearWeight:
        description: >-
          The estimated weight of the pro-gear being moved belonging to a spouse
          in pounds.
        type: integer
        x-nullable: true
      isActualExpenseReimbursement:
        description: >-
          Used for PPM shipments only. Denotes if this shipment uses the Actual
          Expense Reimbursement method.
        type: boolean
        example: false
        x-omitempty: false
        x-nullable: true
    required:
      - expectedDepartureDate
      - sitExpected
      - estimatedWeight
      - hasProGear
  CreatePaymentRequest:
    type: object
    properties:
      isFinal:
        default: false
        type: boolean
      moveTaskOrderID:
        example: c56a4180-65aa-42ec-a945-5fd21dec0538
        format: uuid
        type: string
      serviceItems:
        type: array
        minItems: 1
        items:
          $ref: '#/definitions/ServiceItem'
      pointOfContact:
        type: string
        description: Email or id of a contact person for this update.
    required:
      - moveTaskOrderID
      - serviceItems
  CreateSITExtension:
    description: >-
      CreateSITExtension contains the fields required for the prime to create a
      SIT Extension request.
    type: object
    properties:
      requestReason:
        type: string
        enum:
          - SERIOUS_ILLNESS_MEMBER
          - SERIOUS_ILLNESS_DEPENDENT
          - IMPENDING_ASSIGNEMENT
          - DIRECTED_TEMPORARY_DUTY
          - NONAVAILABILITY_OF_CIVILIAN_HOUSING
          - AWAITING_COMPLETION_OF_RESIDENCE
          - OTHER
      contractorRemarks:
        type: string
        example: We need SIT additional days. The customer has not found a house yet.
      requestedDays:
        type: integer
        example: 30
        minimum: 1
    required:
      - requestReason
      - contractorRemarks
      - requestedDays
  Error:
    properties:
      title:
        type: string
      detail:
        type: string
      instance:
        type: string
        format: uuid
    required:
      - title
      - detail
    type: object
  ListMove:
    description: >
      An abbreviated definition for a move, without all the nested information
      (shipments, service items, etc). Used to fetch a list of moves more
      efficiently.
    type: object
    properties:
      id:
        example: 1f2270c7-7166-40ae-981e-b200ebdf3054
        format: uuid
        type: string
      moveCode:
        type: string
        example: HYXFJF
        readOnly: true
      createdAt:
        format: date-time
        type: string
        readOnly: true
      destinationGBLOC:
        type: string
        example: JFK
        readOnly: true
      destinationPostalCode:
        type: string
        example: '90210'
        readOnly: true
      orderID:
        example: c56a4180-65aa-42ec-a945-5fd21dec0538
        format: uuid
        type: string
      referenceId:
        example: 1001-3456
        type: string
      availableToPrimeAt:
        format: date-time
        type: string
        x-nullable: true
        readOnly: true
      approvedAt:
        format: date-time
        type: string
        x-nullable: true
        readOnly: true
      updatedAt:
        format: date-time
        type: string
        readOnly: true
      primeAcknowledgedAt:
        format: date-time
        type: string
        x-nullable: true
        readOnly: true
      ppmType:
        type: string
        enum:
          - FULL
          - PARTIAL
      eTag:
        type: string
        readOnly: true
      amendments:
        $ref: '#/definitions/Amendments'
  ListMoves:
    type: array
    items:
      $ref: '#/definitions/ListMove'
  MoveTaskOrder:
    type: object
    required:
      - mtoShipments
      - mtoServiceItems
      - paymentRequests
    properties:
      id:
        example: a502b4f1-b9c4-4faf-8bdd-68292501bf26
        format: uuid
        type: string
      moveCode:
        type: string
        example: HYXFJF
        readOnly: true
      createdAt:
        format: date-time
        type: string
        readOnly: true
      orderID:
        example: c56a4180-65aa-42ec-a945-5fd21dec0538
        format: uuid
        type: string
      order:
        $ref: '#/definitions/Order'
      destinationGBLOC:
        type: string
        example: KKFA
        readOnly: true
      destinationPostalCode:
        type: string
        example: '90210'
        readOnly: true
      referenceId:
        example: 1001-3456
        type: string
      availableToPrimeAt:
        format: date-time
        type: string
        x-nullable: true
        readOnly: true
      approvedAt:
        format: date-time
        type: string
        x-nullable: true
        readOnly: true
      updatedAt:
        format: date-time
        type: string
        readOnly: true
      primeCounselingCompletedAt:
        format: date-time
        type: string
        x-nullable: true
        readOnly: true
      paymentRequests:
        $ref: '#/definitions/PaymentRequests'
      mtoServiceItems:
        type: array
        items:
          $ref: '#/definitions/MTOServiceItem'
      mtoShipments:
        $ref: '#/definitions/MTOShipmentsWithoutServiceObjects'
      ppmType:
        type: string
        enum:
          - PARTIAL
          - FULL
      ppmEstimatedWeight:
        type: integer
      excessWeightQualifiedAt:
        type: string
        format: date-time
        readOnly: true
        x-omitempty: false
        x-nullable: true
      excessWeightAcknowledgedAt:
        type: string
        format: date-time
        readOnly: true
        x-omitempty: false
        x-nullable: true
      excessUnaccompaniedBaggageWeightQualifiedAt:
        type: string
        format: date-time
        readOnly: true
        x-omitempty: false
        x-nullable: true
      excessUnaccompaniedBaggageWeightAcknowledgedAt:
        type: string
        format: date-time
        readOnly: true
        x-omitempty: false
        x-nullable: true
      excessWeightUploadId:
        type: string
        format: uuid
        readOnly: true
        x-omitempty: false
        x-nullable: true
      eTag:
        type: string
        readOnly: true
      primeAcknowledgedAt:
        format: date-time
        type: string
        x-nullable: true
        readOnly: true
  MTOServiceItemBasic:
    description: Describes a basic service item subtype of a MTOServiceItem.
    allOf:
      - $ref: '#/definitions/MTOServiceItem'
      - type: object
        properties:
          reServiceCode:
            $ref: '#/definitions/ReServiceCode'
        required:
          - reServiceCode
  MTOServiceItemDestSIT:
    description: >-
      Describes a domestic destination SIT service item. Subtype of a
      MTOServiceItem.
    allOf:
      - $ref: '#/definitions/MTOServiceItem'
      - type: object
        properties:
          reServiceCode:
            type: string
            description: Service code allowed for this model type.
            enum:
              - DDFSIT
              - DDASIT
          dateOfContact1:
            format: date
            type: string
            description: >-
              Date of attempted contact by the prime corresponding to
              `timeMilitary1`.
            x-nullable: true
          dateOfContact2:
            format: date
            type: string
            description: >-
              Date of attempted contact by the prime corresponding to
              `timeMilitary2`.
            x-nullable: true
          timeMilitary1:
            type: string
            example: 1400Z
            description: >-
              Time of attempted contact corresponding to `dateOfContact1`, in
              military format.
            pattern: \d{4}Z
            x-nullable: true
          timeMilitary2:
            type: string
            example: 1400Z
            description: >-
              Time of attempted contact corresponding to `dateOfContact2`, in
              military format.
            pattern: \d{4}Z
            x-nullable: true
          firstAvailableDeliveryDate1:
            format: date
            type: string
            description: First available date that Prime can deliver SIT service item.
            x-nullable: true
          firstAvailableDeliveryDate2:
            format: date
            type: string
            description: Second available date that Prime can deliver SIT service item.
            x-nullable: true
          sitEntryDate:
            format: date
            type: string
            description: Entry date for the SIT
          sitDepartureDate:
            format: date
            type: string
            description: >-
              Departure date for SIT. This is the end date of the SIT at either
              origin or destination. This is optional as it can be updated using
              the UpdateMTOServiceItemSIT modelType at a later date.
            x-nullable: true
          sitDestinationFinalAddress:
            $ref: '#/definitions/Address'
          reason:
            type: string
            description: |
              The reason item has been placed in SIT.
            x-nullable: true
            x-omitempty: false
          sitRequestedDelivery:
            format: date
            type: string
            description: Date when the customer has requested delivery out of SIT.
            x-nullable: true
          sitCustomerContacted:
            format: date
            type: string
            description: >-
              Date when the customer contacted the prime for a delivery out of
              SIT.
            x-nullable: true
        required:
          - reServiceCode
          - sitEntryDate
          - reason
  MTOServiceItemInternationalDestSIT:
    description: >-
      Describes a international destination SIT service item. Subtype of a
      MTOServiceItem.
    allOf:
      - $ref: '#/definitions/MTOServiceItem'
      - type: object
        properties:
          reServiceCode:
            type: string
            description: Service code allowed for this model type.
            enum:
              - IDFSIT
              - IDASIT
          dateOfContact1:
            format: date
            type: string
            description: >-
              Date of attempted contact by the prime corresponding to
              `timeMilitary1`.
            x-nullable: true
          dateOfContact2:
            format: date
            type: string
            description: >-
              Date of attempted contact by the prime corresponding to
              `timeMilitary2`.
            x-nullable: true
          timeMilitary1:
            type: string
            example: 1400Z
            description: >-
              Time of attempted contact corresponding to `dateOfContact1`, in
              military format.
            pattern: \d{4}Z
            x-nullable: true
          timeMilitary2:
            type: string
            example: 1400Z
            description: >-
              Time of attempted contact corresponding to `dateOfContact2`, in
              military format.
            pattern: \d{4}Z
            x-nullable: true
          firstAvailableDeliveryDate1:
            format: date
            type: string
            description: First available date that Prime can deliver SIT service item.
            x-nullable: true
          firstAvailableDeliveryDate2:
            format: date
            type: string
            description: Second available date that Prime can deliver SIT service item.
            x-nullable: true
          sitEntryDate:
            format: date
            type: string
            description: Entry date for the SIT
          sitDepartureDate:
            format: date
            type: string
            description: >-
              Departure date for SIT. This is the end date of the SIT at either
              origin or destination. This is optional as it can be updated using
              the UpdateMTOServiceItemSIT modelType at a later date.
            x-nullable: true
          sitDestinationFinalAddress:
            $ref: '#/definitions/Address'
          reason:
            type: string
            description: |
              The reason item has been placed in SIT.
            x-nullable: true
            x-omitempty: false
          sitRequestedDelivery:
            format: date
            type: string
            description: Date when the customer has requested delivery out of SIT.
            x-nullable: true
          sitCustomerContacted:
            format: date
            type: string
            description: >-
              Date when the customer contacted the prime for a delivery out of
              SIT.
            x-nullable: true
        required:
          - reServiceCode
          - sitEntryDate
          - reason
  MTOServiceItemDomesticCrating:
    description: >-
      Describes a domestic crating/uncrating service item subtype of a
      MTOServiceItem.
    allOf:
      - $ref: '#/definitions/MTOServiceItem'
      - type: object
        properties:
          reServiceCode:
            type: string
            description: >-
              A unique code for the service item. Indicates if the service is
              for crating (DCRT) or uncrating (DUCRT).
            enum:
              - DCRT
              - DUCRT
          item:
            description: The dimensions of the item being crated.
            allOf:
              - $ref: '#/definitions/MTOServiceItemDimension'
          crate:
            description: The dimensions for the crate the item will be shipped in.
            allOf:
              - $ref: '#/definitions/MTOServiceItemDimension'
          description:
            type: string
            example: Decorated horse head to be crated.
            description: A description of the item being crated.
          reason:
            type: string
            example: Storage items need to be picked up
            description: >
              The contractor's explanation for why an item needed to be crated
              or uncrated. Used by the TOO while deciding to approve or reject
              the service item.
            x-nullable: true
            x-omitempty: false
          standaloneCrate:
            type: boolean
            x-nullable: true
        required:
          - reServiceCode
          - item
          - crate
          - description
  MTOServiceItemInternationalCrating:
    description: >-
      Describes a international crating/uncrating service item subtype of a
      MTOServiceItem.
    allOf:
      - $ref: '#/definitions/MTOServiceItem'
      - type: object
        properties:
          reServiceCode:
            type: string
            description: >-
              A unique code for the service item. Indicates if the service is
              for crating (ICRT) or uncrating (IUCRT).
            enum:
              - ICRT
              - IUCRT
          item:
            description: The dimensions of the item being crated.
            allOf:
              - $ref: '#/definitions/MTOServiceItemDimension'
          crate:
            description: The dimensions for the crate the item will be shipped in.
            allOf:
              - $ref: '#/definitions/MTOServiceItemDimension'
          description:
            type: string
            example: Decorated horse head to be crated.
            description: A description of the item being crated.
          reason:
            type: string
            example: Storage items need to be picked up
            description: >
              The contractor's explanation for why an item needed to be crated
              or uncrated. Used by the TOO while deciding to approve or reject
              the service item.
            x-nullable: true
            x-omitempty: false
          standaloneCrate:
            type: boolean
            x-nullable: true
          externalCrate:
            type: boolean
            x-nullable: true
          market:
            type: string
            enum:
              - CONUS
              - OCONUS
            example: CONUS
            description: >-
              To identify whether the service was provided within (CONUS) or
              (OCONUS)
        required:
          - reServiceCode
          - item
          - crate
          - description
  MTOServiceItemOriginSIT:
    description: Describes a domestic origin SIT service item. Subtype of a MTOServiceItem.
    allOf:
      - $ref: '#/definitions/MTOServiceItem'
      - type: object
        properties:
          reServiceCode:
            type: string
            description: Service code allowed for this model type.
            enum:
              - DOFSIT
              - DOASIT
          reason:
            type: string
            example: Storage items need to be picked up
            description: Explanation of why Prime is picking up SIT item.
          sitPostalCode:
            type: string
            format: zip
            example: '90210'
            pattern: ^(\d{5}([\-]\d{4})?)$
          sitEntryDate:
            format: date
            type: string
            description: Entry date for the SIT
          sitDepartureDate:
            format: date
            type: string
            x-nullable: true
            description: >-
              Departure date for SIT. This is the end date of the SIT at either
              origin or destination. This is optional as it can be updated using
              the UpdateMTOServiceItemSIT modelType at a later date.
          sitHHGActualOrigin:
            $ref: '#/definitions/Address'
          sitHHGOriginalOrigin:
            $ref: '#/definitions/Address'
          requestApprovalsRequestedStatus:
            type: boolean
          sitRequestedDelivery:
            format: date
            type: string
            description: Date when the customer has requested delivery out of SIT.
            x-nullable: true
          sitCustomerContacted:
            format: date
            type: string
            description: >-
              Date when the customer contacted the prime for a delivery out of
              SIT.
            x-nullable: true
        required:
          - reServiceCode
          - reason
          - sitPostalCode
          - sitEntryDate
  MTOServiceItemInternationalOriginSIT:
    description: >-
      Describes a international origin SIT service item. Subtype of a
      MTOServiceItem.
    allOf:
      - $ref: '#/definitions/MTOServiceItem'
      - type: object
        properties:
          reServiceCode:
            type: string
            description: Service code allowed for this model type.
            enum:
              - IOFSIT
              - IOASIT
          reason:
            type: string
            example: Storage items need to be picked up
            description: Explanation of why Prime is picking up SIT item.
          sitPostalCode:
            type: string
            format: zip
            example: '90210'
            pattern: ^(\d{5}([\-]\d{4})?)$
          sitEntryDate:
            format: date
            type: string
            description: Entry date for the SIT
          sitDepartureDate:
            format: date
            type: string
            x-nullable: true
            description: >-
              Departure date for SIT. This is the end date of the SIT at either
              origin or destination. This is optional as it can be updated using
              the UpdateMTOServiceItemSIT modelType at a later date.
          sitHHGActualOrigin:
            $ref: '#/definitions/Address'
          sitHHGOriginalOrigin:
            $ref: '#/definitions/Address'
          requestApprovalsRequestedStatus:
            type: boolean
          sitRequestedDelivery:
            format: date
            type: string
            description: Date when the customer has requested delivery out of SIT.
            x-nullable: true
          sitCustomerContacted:
            format: date
            type: string
            description: >-
              Date when the customer contacted the prime for a delivery out of
              SIT.
            x-nullable: true
        required:
          - reServiceCode
          - reason
          - sitPostalCode
          - sitEntryDate
  MTOServiceItemShuttle:
    description: Describes a shuttle service item.
    allOf:
      - $ref: '#/definitions/MTOServiceItem'
      - type: object
        properties:
          reServiceCode:
            type: string
            description: >
              A unique code for the service item. Indicates if shuttling is
              requested for the shipment origin (`DOSHUT`) or destination
              (`DDSHUT`).
            enum:
              - DOSHUT
              - DDSHUT
          reason:
            type: string
            example: Storage items need to be picked up.
            description: >
              The contractor's explanation for why a shuttle service is
              requested. Used by the TOO while deciding to approve or reject the
              service item.
          estimatedWeight:
            type: integer
            example: 4200
            description: >-
              An estimate of how much weight from a shipment will be included in
              the shuttling service.
            x-nullable: true
            x-omitempty: false
          actualWeight:
            type: integer
            example: 4000
            description: >-
              A record of the actual weight that was shuttled. Provided by the
              movers, based on weight tickets.
            x-nullable: true
            x-omitempty: false
        required:
          - reason
          - reServiceCode
  MTOServiceItemDomesticShuttle:
    description: Describes a domestic shuttle service item.
    allOf:
      - $ref: '#/definitions/MTOServiceItem'
      - type: object
        properties:
          reServiceCode:
            type: string
            description: >
              A unique code for the service item. Indicates if shuttling is
              requested for the shipment origin (`DOSHUT`) or destination
              (`DDSHUT`).
            enum:
              - DOSHUT
              - DDSHUT
          reason:
            type: string
            example: Storage items need to be picked up.
            description: >
              The contractor's explanation for why a shuttle service is
              requested. Used by the TOO while deciding to approve or reject the
              service item.
          estimatedWeight:
            type: integer
            example: 4200
            description: >-
              An estimate of how much weight from a shipment will be included in
              the shuttling service.
            x-nullable: true
            x-omitempty: false
          actualWeight:
            type: integer
            example: 4000
            description: >-
              A record of the actual weight that was shuttled. Provided by the
              movers, based on weight tickets.
            x-nullable: true
            x-omitempty: false
        required:
          - reason
          - reServiceCode
  MTOServiceItemInternationalFuelSurcharge:
    description: >-
      Describes a international Port of Embarkation/Debarkation fuel surcharge
      service item subtype of a MTOServiceItem.
    allOf:
      - $ref: '#/definitions/MTOServiceItem'
      - type: object
        properties:
          reServiceCode:
            type: string
            description: >-
              A unique code for the service item. Indicates if the service is
              for Port of Embarkation (POEFSC) or Port of Debarkation (PODFSC).
            enum:
              - PODFSC
              - POEFSC
          portCode:
            description: A unique code for a Port
            type: string
  MTOServiceItemInternationalShuttle:
    description: Describes an international shuttle service item.
    allOf:
      - $ref: '#/definitions/MTOServiceItem'
      - type: object
        properties:
          reServiceCode:
            type: string
            description: >
              A unique code for the service item. Indicates if shuttling is
              requested for the international shipment origin (`IOSHUT`) or
              destination (`IDSHUT`).
            enum:
              - IOSHUT
              - IDSHUT
          reason:
            type: string
            example: Storage items need to be picked up.
            description: >
              The contractor's explanation for why a shuttle service is
              requested. Used by the TOO while deciding to approve or reject the
              service item.
          estimatedWeight:
            type: integer
            example: 4200
            description: >-
              An estimate of how much weight from a shipment will be included in
              the shuttling service.
            x-nullable: true
            x-omitempty: false
          actualWeight:
            type: integer
            example: 4000
            description: >-
              A record of the actual weight that was shuttled. Provided by the
              movers, based on weight tickets.
            x-nullable: true
            x-omitempty: false
          requestApprovalsRequestedStatus:
            description: Indicates if "Approvals Requested" status is being requested.
            type: boolean
            x-nullable: true
          market:
            type: string
            enum:
              - CONUS
              - OCONUS
            example: CONUS
            description: >-
              To identify whether the service was provided within (CONUS) or
              (OCONUS)
        required:
          - reason
          - reServiceCode
  MTOShipment:
    type: object
    properties:
      mtoServiceItems:
        description: A list of service items connected to this shipment.
        items:
          $ref: '#/definitions/MTOServiceItem'
        type: array
        readOnly: true
    allOf:
      - $ref: '#/definitions/MTOShipmentWithoutServiceItems'
  UpdateShipmentDestinationAddress:
    description: >-
      UpdateShipmentDestinationAddress contains the fields required for the
      prime to request an update for the delivery address on an MTO Shipment.
    type: object
    properties:
      newAddress:
        $ref: '#/definitions/Address'
      contractorRemarks:
        type: string
        example: >-
          Customer reached out to me this week and let me know they want to move
          somewhere else.
        description: >-
          This is the remark the Prime has entered, which would be the reason
          there is an address change.
    required:
      - contractorRemarks
      - newAddress
  ServiceItem:
    properties:
      id:
        type: string
        format: uuid
        example: c56a4180-65aa-42ec-a945-5fd21dec0538
      params:
        type: array
        description: >
          This should be populated for the following service items:
            * DOASIT(Domestic origin Additional day SIT)
            * DDASIT(Domestic destination Additional day SIT)
            * IOASIT(International origin Additional day SIT)
            * IDASIT(International destination Additional day SIT)

          Both take in the following param keys:
            * `SITPaymentRequestStart`
            * `SITPaymentRequestEnd`

          The value of each is a date string in the format "YYYY-MM-DD" (e.g.
          "2023-01-15")
        items:
          properties:
            key:
              type: string
              example: Service Item Parameter Name
            value:
              type: string
              example: Service Item Parameter Value
          type: object
      eTag:
        type: string
        readOnly: true
    type: object
  UpdateMTOServiceItem:
    description: >-
      UpdateMTOServiceItem describes a base type of a service item. Polymorphic
      type. Both Move Task Orders and MTO Shipments will have MTO Service Items.
    type: object
    discriminator: modelType
    properties:
      id:
        example: 1f2270c7-7166-40ae-981e-b200ebdf3054
        format: uuid
        type: string
        description: ID of the service item. Must match path.
      modelType:
        $ref: '#/definitions/UpdateMTOServiceItemModelType'
    required:
      - modelType
  UpdateMTOServiceItemModelType:
    description: >
      Using this list, choose the correct modelType in the dropdown,
      corresponding to the service item type.
        * DDDSIT - UpdateMTOServiceItemSIT
        * DDFSIT - UpdateMTOServiceItemSIT
        * DDASIT - UpdateMTOServiceItemSIT
        * DOPSIT - UpdateMTOServiceItemSIT
        * DOASIT - UpdateMTOServiceItemSIT
        * DOFSIT - UpdateMTOServiceItemSIT
        * DOSFSC - UpdateMTOServiceItemSIT
        * DDSFSC - UpdateMTOServiceItemSIT
        * IDDSIT - UpdateMTOServiceItemSIT
        * IDFSIT - UpdateMTOServiceItemSIT
        * IDASIT - UpdateMTOServiceItemSIT
        * IOPSIT - UpdateMTOServiceItemSIT
        * IOASIT - UpdateMTOServiceItemSIT
        * IOFSIT - UpdateMTOServiceItemSIT
        * IOSFSC - UpdateMTOServiceItemSIT
        * IDSFSC - UpdateMTOServiceItemSIT
        * DDSHUT - UpdateMTOServiceItemShuttle
        * DOSHUT - UpdateMTOServiceItemShuttle
        * PODFSC - UpdateMTOServiceItemInternationalPortFSC
        * POEFSC - UpdateMTOServiceItemInternationalPortFSC
        * IDSHUT - UpdateMTOServiceItemInternationalShuttle
        * IOSHUT - UpdateMTOServiceItemInternationalShuttle
        * ICRT - UpdateMTOServiceItemCrating
        * IUCRT - UpdateMTOServiceItemCrating

      The documentation will then update with the supported fields.
    type: string
    enum:
      - UpdateMTOServiceItemSIT
      - UpdateMTOServiceItemShuttle
      - UpdateMTOServiceItemInternationalPortFSC
      - UpdateMTOServiceItemInternationalShuttle
      - UpdateMTOServiceItemCrating
  UpdateMTOServiceItemShuttle:
    description: >
      Subtype used to provide the estimated weight and actual weight for
      shuttle. This is not creating a new service item but rather updating an
      existing service item.
    allOf:
      - $ref: '#/definitions/UpdateMTOServiceItem'
      - type: object
        properties:
          actualWeight:
            type: integer
            example: 4000
            description: >-
              Provided by the movers, based on weight tickets. Relevant for
              shuttling (DDSHUT & DOSHUT) service items.
            x-nullable: true
            x-omitempty: false
          estimatedWeight:
            type: integer
            example: 4200
            description: >-
              An estimate of how much weight from a shipment will be included in
              a shuttling (DDSHUT & DOSHUT) service item.
            x-nullable: true
            x-omitempty: false
          reServiceCode:
            type: string
            description: Service code allowed for this model type.
            enum:
              - DDSHUT
              - DOSHUT
  UpdateMTOServiceItemInternationalShuttle:
    description: >
      Subtype used to provide the estimated weight and actual weight for
      shuttle. This is not creating a new service item but rather updating an
      existing service item.
    allOf:
      - $ref: '#/definitions/UpdateMTOServiceItem'
      - type: object
        properties:
          actualWeight:
            type: integer
            example: 4000
            description: >-
              Provided by the movers, based on weight tickets. Relevant for
              shuttling (IDSHUT & IOSHUT) service items.
            x-nullable: true
            x-omitempty: false
          estimatedWeight:
            type: integer
            example: 4200
            description: >-
              An estimate of how much weight from a shipment will be included in
              a shuttling (IDSHUT & IOSHUT) service item.
            x-nullable: true
            x-omitempty: false
          requestApprovalsRequestedStatus:
            description: Indicates if "Approvals Requested" status is being requested.
            type: boolean
            x-nullable: true
          reServiceCode:
            type: string
            description: Service code allowed for this model type.
            enum:
              - IDSHUT
              - IOSHUT
  UpdateMTOServiceItemSIT:
    description: >
      Subtype used to provide the departure date for origin or destination SIT.
      This is not creating a new service item but rather updating an existing
      service item.
    allOf:
      - $ref: '#/definitions/UpdateMTOServiceItem'
      - type: object
        properties:
          reServiceCode:
            type: string
            description: Service code allowed for this model type.
            enum:
              - DDDSIT
              - DDASIT
              - DDFSIT
              - DDSFSC
              - DOPSIT
              - DOASIT
              - DOFSIT
              - DOSFSC
              - IDDSIT
              - IDASIT
              - IDFSIT
              - IDSFSC
              - IOPSIT
              - IOASIT
              - IOFSIT
              - IOSFSC
          sitDepartureDate:
            format: date
            type: string
            description: >-
              Departure date for SIT. This is the end date of the SIT at either
              origin or destination.
          sitDestinationFinalAddress:
            $ref: '#/definitions/Address'
          dateOfContact1:
            format: date
            type: string
            description: >-
              Date of attempted contact by the prime corresponding to
              'timeMilitary1'.
            x-nullable: true
          timeMilitary1:
            type: string
            example: 1400Z
            description: >-
              Time of attempted contact by the prime corresponding to
              'dateOfContact1', in military format.
            pattern: \d{4}Z
            x-nullable: true
          firstAvailableDeliveryDate1:
            format: date
            type: string
            description: First available date that Prime can deliver SIT service item.
            x-nullable: true
          dateOfContact2:
            format: date
            type: string
            description: >-
              Date of attempted contact by the prime corresponding to
              'timeMilitary2'.
            x-nullable: true
          timeMilitary2:
            type: string
            example: 1400Z
            description: >-
              Time of attempted contact by the prime corresponding to
              'dateOfContact2', in military format.
            pattern: \d{4}Z
            x-nullable: true
          firstAvailableDeliveryDate2:
            format: date
            type: string
            description: Second available date that Prime can deliver SIT service item.
            x-nullable: true
          sitRequestedDelivery:
            format: date
            type: string
            description: Date when the customer has requested delivery out of SIT.
            x-nullable: true
          sitCustomerContacted:
            format: date
            type: string
            description: >-
              Date when the customer contacted the prime for a delivery out of
              SIT.
            x-nullable: true
          updateReason:
            type: string
            description: Reason for updating service item.
            x-nullable: true
          sitPostalCode:
            type: string
            format: zip
            example: '90210'
            pattern: ^(\d{5}([\-]\d{4})?)$
            x-nullable: true
          sitEntryDate:
            format: date
            type: string
            description: Entry date for the SIT.
            x-nullable: true
          requestApprovalsRequestedStatus:
            description: Indicates if "Approvals Requested" status is being requested.
            type: boolean
            x-nullable: true
  UpdateMTOServiceItemInternationalPortFSC:
    description: >
      Subtype used to provide the port for fuel surcharge. This is not creating
      a new service item but rather updating an existing service item.
    allOf:
      - $ref: '#/definitions/UpdateMTOServiceItem'
      - type: object
        properties:
          portCode:
            type: string
            example: PDX
            description: >-
              Port used for the shipment. Relevant for moving (PODFSC & POEFSC)
              service items.
            x-nullable: true
            x-omitempty: false
          reServiceCode:
            type: string
            description: Service code allowed for this model type.
            enum:
              - PODFSC
              - POEFSC
  UpdateMTOServiceItemCrating:
    description: >
      Subtype used to provide the size and types for crating. This is not
      creating a new service item but rather updating an existing service item.
    allOf:
      - $ref: '#/definitions/UpdateMTOServiceItem'
      - type: object
        properties:
          item:
            description: The dimensions of the item being crated.
            allOf:
              - $ref: '#/definitions/MTOServiceItemDimension'
          crate:
            description: The dimensions for the crate the item will be shipped in.
            allOf:
              - $ref: '#/definitions/MTOServiceItemDimension'
          description:
            type: string
            example: Decorated horse head to be crated.
            description: A description of the item being crated.
            x-nullable: true
          updateReason:
            type: string
            description: Reason for updating service item.
            x-nullable: true
          standaloneCrate:
            type: boolean
            x-nullable: true
          externalCrate:
            type: boolean
            x-nullable: true
          requestApprovalsRequestedStatus:
            description: Indicates if "Approvals Requested" status is being requested.
            type: boolean
            x-nullable: true
          reServiceCode:
            type: string
            description: Service code allowed for this model type.
            enum:
              - ICRT
              - IUCRT
  UpdateMTOShipment:
    properties:
      actualProGearWeight:
        description: The actual weight of any pro gear shipped during a move.
        type: integer
        example: 4500
        minimum: 1
        x-nullable: true
      actualSpouseProGearWeight:
        description: The actual weight of any pro gear shipped during a move.
        type: integer
        example: 4500
        minimum: 1
        x-nullable: true
      scheduledPickupDate:
        description: >-
          The date the Prime contractor scheduled to pick up this shipment after
          consultation with the customer.
        format: date
        type: string
        x-omitempty: false
        x-nullable: true
      actualPickupDate:
        description: >-
          The date when the Prime contractor actually picked up the shipment.
          Updated after-the-fact.
        format: date
        type: string
        x-omitempty: false
        x-nullable: true
      firstAvailableDeliveryDate:
        description: >
          The date the Prime provides to the customer as the first possible
          delivery date so that they can plan their travel accordingly.
        format: date
        type: string
        x-omitempty: false
        x-nullable: true
      scheduledDeliveryDate:
        description: >-
          The date the Prime contractor scheduled to deliver this shipment after
          consultation with the customer.
        format: date
        type: string
        x-omitempty: false
        x-nullable: true
      actualDeliveryDate:
        description: >-
          The date when the Prime contractor actually delivered the shipment.
          Updated after-the-fact.
        format: date
        type: string
        x-omitempty: false
        x-nullable: true
      primeEstimatedWeight:
        description: >
          The estimated weight of this shipment, determined by the movers during
          the pre-move survey. This value **can only be updated once.** If there
          was an issue with estimating the weight and a mistake was made, the
          Prime contracter will need to contact the TOO to change it.
        type: integer
        example: 4500
        minimum: 1
        x-nullable: true
      primeActualWeight:
        description: >-
          The actual weight of the shipment, provided after the Prime packs,
          picks up, and weighs a customer's shipment.
        type: integer
        example: 4500
        minimum: 1
        x-nullable: true
      ntsRecordedWeight:
        description: >-
          The previously recorded weight for the NTS Shipment. Used for NTS
          Release to know what the previous primeActualWeight or billable weight
          was.
        type: integer
        example: 4500
        x-nullable: true
        x-formatting: weight
      pickupAddress:
        description: >
          The address where the movers should pick up this shipment, entered by
          the customer during onboarding when they enter shipment details.
        allOf:
          - $ref: '#/definitions/Address'
      destinationAddress:
        description: >
          Where the movers should deliver this shipment. Often provided by the
          customer when they enter shipment details

          during onboarding, if they know their new address already.


          May be blank when entered by the customer, required when entered by
          the Prime. May not represent the true

          final destination due to the shipment being diverted or placed in SIT.
        allOf:
          - $ref: '#/definitions/Address'
      destinationType:
        $ref: '#/definitions/DestinationType'
      secondaryPickupAddress:
        description: >-
          A second pickup address for this shipment, if the customer entered
          one. An optional field.
        allOf:
          - $ref: '#/definitions/Address'
      secondaryDeliveryAddress:
        description: >-
          A second delivery address for this shipment, if the customer entered
          one. An optional field.
        allOf:
          - $ref: '#/definitions/Address'
      storageFacility:
        allOf:
          - x-nullable: true
          - $ref: '#/definitions/StorageFacility'
      shipmentType:
        $ref: '#/definitions/MTOShipmentType'
      diversion:
        description: >
          This value indicates whether or not this shipment is part of a
          diversion. If yes, the shipment can be either the starting or ending
          segment of the diversion.
        type: boolean
      pointOfContact:
        type: string
        description: >
          Email or ID of the person who will be contacted in the event of
          questions or concerns about this update. May be the person performing
          the update, or someone else working with the Prime contractor.
      counselorRemarks:
        type: string
        example: counselor approved
        x-nullable: true
      ppmShipment:
        $ref: '#/definitions/UpdatePPMShipment'
  UpdatePPMShipment:
    description: The PPM specific fields of the shipment with values being changed
    type: object
    properties:
      expectedDepartureDate:
        description: |
          Date the customer expects to begin moving from their origin.
        format: date
        type: string
        x-nullable: true
      sitExpected:
        description: >
          Captures whether some or all of the PPM shipment will require
          temporary storage at the origin or destination.


          Must be set to `true` when providing `sitLocation`,
          `sitEstimatedWeight`, `sitEstimatedEntryDate`, and
          `sitEstimatedDepartureDate` values to calculate the
          `sitEstimatedCost`.
        type: boolean
        x-nullable: true
      sitLocation:
        allOf:
          - $ref: '#/definitions/SITLocationType'
          - x-nullable: true
      sitEstimatedWeight:
        description: The estimated weight of the goods being put into storage.
        type: integer
        example: 2000
        x-nullable: true
      sitEstimatedEntryDate:
        description: The date that goods will first enter the storage location.
        format: date
        type: string
        x-nullable: true
      sitEstimatedDepartureDate:
        description: The date that goods will exit the storage location.
        format: date
        type: string
        x-nullable: true
      estimatedWeight:
        description: The estimated weight of the PPM shipment goods being moved.
        type: integer
        example: 4200
        x-nullable: true
      hasProGear:
        description: >
          Indicates whether PPM shipment has pro gear for themselves or their
          spouse.
        type: boolean
        x-nullable: true
      proGearWeight:
        description: >-
          The estimated weight of the pro-gear being moved belonging to the
          service member.
        type: integer
        x-nullable: true
      spouseProGearWeight:
        description: >-
          The estimated weight of the pro-gear being moved belonging to a
          spouse.
        type: integer
        x-nullable: true
      isActualExpenseReimbursement:
        description: >-
          Used for PPM shipments only. Denotes if this shipment uses the Actual
          Expense Reimbursement method.
        type: boolean
        example: false
        x-omitempty: false
        x-nullable: true
  UpdateMTOShipmentStatus:
    description: >-
      Contains the statuses available to the Prime when updating the state of a
      shipment.
    type: object
    properties:
      status:
        type: string
        enum:
          - CANCELED
  UpdateReweigh:
    description: Contains the fields available to the Prime when updating a reweigh record.
    type: object
    properties:
      weight:
        description: The total reweighed weight for the shipment in pounds.
        example: 2000
        minimum: 1
        type: integer
        x-formatting: weight
        x-nullable: true
        x-omitempty: false
      verificationReason:
        description: >-
          In lieu of a document being uploaded indicating why a reweigh did not
          occur.
        example: >-
          The reweigh was not performed because the shipment was already
          delivered
        type: string
        x-nullable: true
        x-omitempty: false
  VLocations:
    type: array
    items:
      $ref: '#/definitions/VLocation'
  ClientError:
    type: object
    properties:
      title:
        type: string
      detail:
        type: string
      instance:
        type: string
        format: uuid
    required:
      - title
      - detail
      - instance
  Address:
    description: A postal address
    type: object
    properties:
      id:
        type: string
        format: uuid
        example: c56a4180-65aa-42ec-a945-5fd21dec0538
      streetAddress1:
        type: string
        example: 123 Main Ave
        title: Street address 1
      streetAddress2:
        type: string
        example: Apartment 9000
        x-nullable: true
        title: Street address 2
      streetAddress3:
        type: string
        example: Montmârtre
        x-nullable: true
        title: Address Line 3
      city:
        type: string
        example: Anytown
        title: City
      eTag:
        type: string
        readOnly: true
      state:
        title: State
        type: string
        x-display-value:
          AL: AL
          AK: AK
          AR: AR
          AZ: AZ
          CA: CA
          CO: CO
          CT: CT
          DC: DC
          DE: DE
          FL: FL
          GA: GA
          HI: HI
          IA: IA
          ID: ID
          IL: IL
          IN: IN
          KS: KS
          KY: KY
          LA: LA
          MA: MA
          MD: MD
          ME: ME
          MI: MI
          MN: MN
          MO: MO
          MS: MS
          MT: MT
          NC: NC
          ND: ND
          NE: NE
          NH: NH
          NJ: NJ
          NM: NM
          NV: NV
          NY: NY
          OH: OH
          OK: OK
          OR: OR
          PA: PA
          RI: RI
          SC: SC
          SD: SD
          TN: TN
          TX: TX
          UT: UT
          VA: VA
          VT: VT
          WA: WA
          WI: WI
          WV: WV
          WY: WY
        enum:
          - AL
          - AK
          - AR
          - AZ
          - CA
          - CO
          - CT
          - DC
          - DE
          - FL
          - GA
          - HI
          - IA
          - ID
          - IL
          - IN
          - KS
          - KY
          - LA
          - MA
          - MD
          - ME
          - MI
          - MN
          - MO
          - MS
          - MT
          - NC
          - ND
          - NE
          - NH
          - NJ
          - NM
          - NV
          - NY
          - OH
          - OK
          - OR
          - PA
          - RI
          - SC
          - SD
          - TN
          - TX
          - UT
          - VA
          - VT
          - WA
          - WI
          - WV
          - WY
      postalCode:
        type: string
        format: zip
        title: ZIP
        example: '90210'
        pattern: ^(\d{5}([\-]\d{4})?)$
      country:
        type: string
        title: Country
        x-nullable: true
        example: US
        default: US
        pattern: ^[A-Z]{2}$
        description: Two-letter country code
      county:
        type: string
        title: County
        x-nullable: true
        example: LOS ANGELES
      isOconus:
        type: boolean
        title: isOconus
        x-nullable: true
        example: false
      usPostRegionCitiesID:
        type: string
        format: uuid
        example: c56a4180-65aa-42ec-a945-5fd21dec0538
      destinationGbloc:
        type: string
        pattern: ^[A-Z]{4}$
        x-nullable: true
    required:
      - streetAddress1
      - city
      - state
      - postalCode
  BackupContact:
    type: object
    properties:
      name:
        type: string
        example: Bob Smith
      phone:
        type: string
        format: telephone
      email:
        type: string
        format: x-email
        pattern: ^[a-zA-Z0-9._%+-]+@[a-zA-Z0-9.-]+\.[a-zA-Z]{2,}$
        example: fake@example.com
  Customer:
    type: object
    properties:
      id:
        type: string
        format: uuid
        example: c56a4180-65aa-42ec-a945-5fd21dec0538
      dodID:
        type: string
      emplid:
        type: string
      userID:
        type: string
        format: uuid
        example: c56a4180-65aa-42ec-a945-5fd21dec0538
      currentAddress:
        $ref: '#/definitions/Address'
      firstName:
        type: string
        example: Vanya
      lastName:
        type: string
        example: Petrovna
      branch:
        type: string
        example: COAST_GUARD
      phone:
        type: string
        format: telephone
      email:
        type: string
        format: x-email
        pattern: ^[a-zA-Z0-9._%+-]+@[a-zA-Z0-9.-]+\.[a-zA-Z]{2,}$
        example: fake@example.com
      eTag:
        type: string
        readOnly: true
      backupContact:
        $ref: '#/definitions/BackupContact'
  Entitlements:
    type: object
    properties:
      id:
        example: 571008b1-b0de-454d-b843-d71be9f02c04
        format: uuid
        type: string
      authorizedWeight:
        example: 2000
        type: integer
        x-formatting: weight
        x-nullable: true
      unaccompaniedBaggageAllowance:
        type: integer
        example: 3
        x-nullable: true
        description: >-
          The amount of weight in pounds that the move is entitled for shipment
          types of Unaccompanied Baggage.
      dependentsAuthorized:
        example: true
        type: boolean
        x-nullable: true
      gunSafe:
        type: boolean
        example: false
      nonTemporaryStorage:
        example: false
        type: boolean
        x-nullable: true
      privatelyOwnedVehicle:
        example: false
        type: boolean
        x-nullable: true
      proGearWeight:
        example: 2000
        type: integer
        x-formatting: weight
      proGearWeightSpouse:
        example: 500
        type: integer
        x-formatting: weight
      requiredMedicalEquipmentWeight:
        example: 500
        type: integer
        x-formatting: weight
      organizationalClothingAndIndividualEquipment:
        type: boolean
        example: false
      storageInTransit:
        example: 90
        type: integer
      totalWeight:
        example: 500
        type: integer
        x-formatting: weight
      totalDependents:
        example: 2
        type: integer
      weightRestriction:
        example: 1500
        type: integer
        x-formatting: weight
        x-nullable: true
      ubWeightRestriction:
        example: 1200
        type: integer
        x-formatting: weight
        x-nullable: true
      eTag:
        type: string
        readOnly: true
  DutyLocation:
    type: object
    properties:
      id:
        type: string
        format: uuid
        example: c56a4180-65aa-42ec-a945-5fd21dec0538
      name:
        type: string
        example: Fort Bragg North Station
      addressID:
        type: string
        format: uuid
        example: c56a4180-65aa-42ec-a945-5fd21dec0538
      address:
        $ref: '#/definitions/Address'
      eTag:
        type: string
        readOnly: true
  OrdersType:
    type: string
    title: Orders type
    enum:
      - PERMANENT_CHANGE_OF_STATION
      - LOCAL_MOVE
      - RETIREMENT
      - SEPARATION
      - WOUNDED_WARRIOR
      - BLUEBARK
      - SAFETY
      - TEMPORARY_DUTY
      - EARLY_RETURN_OF_DEPENDENTS
      - STUDENT_TRAVEL
    x-display-value:
      PERMANENT_CHANGE_OF_STATION: Permanent Change Of Station
      LOCAL_MOVE: Local Move
      RETIREMENT: Retirement
      SEPARATION: Separation
      WOUNDED_WARRIOR: Wounded Warrior
      BLUEBARK: BLUEBARK
      SAFETY: Safety
      TEMPORARY_DUTY: Temporary Duty (TDY)
      EARLY_RETURN_OF_DEPENDENTS: Early Return of Dependents
      STUDENT_TRAVEL: Student Travel
  Order:
    type: object
    required:
      - orderNumber
      - rank
      - linesOfAccounting
    properties:
      id:
        example: c56a4180-65aa-42ec-a945-5fd21dec0538
        format: uuid
        type: string
      customer:
        $ref: '#/definitions/Customer'
      customerID:
        example: c56a4180-65aa-42ec-a945-5fd21dec0538
        format: uuid
        type: string
      entitlement:
        $ref: '#/definitions/Entitlements'
      destinationDutyLocation:
        $ref: '#/definitions/DutyLocation'
      destinationDutyLocationGBLOC:
        type: string
        example: KKFA
      originDutyLocation:
        $ref: '#/definitions/DutyLocation'
      originDutyLocationGBLOC:
        type: string
        example: KKFA
      rank:
        type: string
        example: E_5
      reportByDate:
        type: string
        format: date
      ordersType:
        $ref: '#/definitions/OrdersType'
      orderNumber:
        type: string
      linesOfAccounting:
        type: string
      eTag:
        type: string
        readOnly: true
  PaymentRequestStatus:
    type: string
    enum:
      - PENDING
      - REVIEWED
      - REVIEWED_AND_ALL_SERVICE_ITEMS_REJECTED
      - SENT_TO_GEX
      - TPPS_RECEIVED
      - PAID
      - EDI_ERROR
      - DEPRECATED
    title: Payment Request Status
  UploadWithOmissions:
    description: An uploaded file.
    type: object
    properties:
      id:
        type: string
        format: uuid
        example: c56a4180-65aa-42ec-a945-5fd21dec0538
      url:
        type: string
        format: uri
        example: https://uploads.domain.test/dir/c56a4180-65aa-42ec-a945-5fd21dec0538
      filename:
        type: string
        example: filename.pdf
      contentType:
        type: string
        format: mime-type
        example: application/pdf
      bytes:
        type: integer
      rotation:
        type: integer
      status:
        type: string
        enum:
          - INFECTED
          - CLEAN
          - PROCESSING
      createdAt:
        type: string
        format: date-time
        readOnly: true
      updatedAt:
        type: string
        format: date-time
        readOnly: true
    required:
      - filename
      - contentType
      - bytes
  ProofOfServiceDoc:
    type: object
    properties:
      uploads:
        type: array
        items:
          $ref: '#/definitions/UploadWithOmissions'
  ProofOfServiceDocs:
    type: array
    items:
      $ref: '#/definitions/ProofOfServiceDoc'
  PaymentServiceItemStatus:
    type: string
    enum:
      - REQUESTED
      - APPROVED
      - DENIED
      - SENT_TO_GEX
      - PAID
      - EDI_ERROR
    title: Payment Service Item Status
  ServiceItemParamName:
    type: string
    enum:
      - ActualPickupDate
      - ContractCode
      - ContractYearName
      - CubicFeetBilled
      - CubicFeetCrating
      - DimensionHeight
      - DimensionLength
      - DimensionWidth
      - DistanceZip
      - DistanceZipSITDest
      - DistanceZipSITOrigin
      - EIAFuelPrice
      - EscalationCompounded
      - FSCMultiplier
      - FSCPriceDifferenceInCents
      - FSCWeightBasedDistanceMultiplier
      - IsPeak
      - MarketDest
      - MarketOrigin
      - MTOAvailableToPrimeAt
      - NTSPackingFactor
      - NumberDaysSIT
      - PriceAreaDest
      - PriceAreaIntlDest
      - PriceAreaIntlOrigin
      - PriceAreaOrigin
      - PriceRateOrFactor
      - PSI_LinehaulDom
      - PSI_LinehaulDomPrice
      - PSI_LinehaulShort
      - PSI_LinehaulShortPrice
      - PSI_PriceDomDest
      - PSI_PriceDomDestPrice
      - PSI_PriceDomOrigin
      - PSI_PriceDomOriginPrice
      - PSI_ShippingLinehaulIntlCO
      - PSI_ShippingLinehaulIntlCOPrice
      - PSI_ShippingLinehaulIntlOC
      - PSI_ShippingLinehaulIntlOCPrice
      - PSI_ShippingLinehaulIntlOO
      - PSI_ShippingLinehaulIntlOOPrice
      - RateAreaNonStdDest
      - RateAreaNonStdOrigin
      - ReferenceDate
      - RequestedPickupDate
      - ServiceAreaDest
      - ServiceAreaOrigin
      - ServicesScheduleDest
      - ServicesScheduleOrigin
      - SITPaymentRequestEnd
      - SITPaymentRequestStart
      - SITScheduleDest
      - SITScheduleOrigin
      - SITServiceAreaDest
      - SITServiceAreaOrigin
      - WeightAdjusted
      - WeightBilled
      - WeightEstimated
      - WeightOriginal
      - WeightReweigh
      - ZipDestAddress
      - ZipPickupAddress
      - ZipSITDestHHGFinalAddress
      - ZipSITDestHHGOriginalAddress
      - ZipSITOriginHHGActualAddress
      - ZipSITOriginHHGOriginalAddress
      - StandaloneCrate
      - StandaloneCrateCap
      - UncappedRequestTotal
      - LockedPriceCents
  ServiceItemParamType:
    type: string
    enum:
      - STRING
      - DATE
      - INTEGER
      - DECIMAL
      - TIMESTAMP
      - PaymentServiceItemUUID
      - BOOLEAN
  ServiceItemParamOrigin:
    type: string
    enum:
      - PRIME
      - SYSTEM
      - PRICER
      - PAYMENT_REQUEST
  PaymentServiceItemParam:
    type: object
    properties:
      id:
        example: c56a4180-65aa-42ec-a945-5fd21dec0538
        format: uuid
        readOnly: true
        type: string
      paymentServiceItemID:
        example: c56a4180-65aa-42ec-a945-5fd21dec0538
        format: uuid
        type: string
      key:
        $ref: '#/definitions/ServiceItemParamName'
      value:
        example: '3025'
        type: string
      type:
        $ref: '#/definitions/ServiceItemParamType'
      origin:
        $ref: '#/definitions/ServiceItemParamOrigin'
      eTag:
        type: string
        readOnly: true
  PaymentServiceItemParams:
    type: array
    items:
      $ref: '#/definitions/PaymentServiceItemParam'
  PaymentServiceItem:
    type: object
    properties:
      id:
        example: c56a4180-65aa-42ec-a945-5fd21dec0538
        format: uuid
        readOnly: true
        type: string
      paymentRequestID:
        example: c56a4180-65aa-42ec-a945-5fd21dec0538
        format: uuid
        type: string
      mtoServiceItemID:
        example: c56a4180-65aa-42ec-a945-5fd21dec0538
        format: uuid
        type: string
      status:
        $ref: '#/definitions/PaymentServiceItemStatus'
      priceCents:
        type: integer
        format: cents
        title: Price of the service item in cents
        x-nullable: true
      rejectionReason:
        example: documentation was incomplete
        type: string
        x-nullable: true
      referenceID:
        example: 1234-5678-c56a4180
        readOnly: true
        format: string
      paymentServiceItemParams:
        $ref: '#/definitions/PaymentServiceItemParams'
      eTag:
        type: string
        readOnly: true
  PaymentServiceItems:
    type: array
    items:
      $ref: '#/definitions/PaymentServiceItem'
  PaymentRequest:
    type: object
    properties:
      id:
        example: c56a4180-65aa-42ec-a945-5fd21dec0538
        format: uuid
        readOnly: true
        type: string
      isFinal:
        default: false
        type: boolean
      moveTaskOrderID:
        example: c56a4180-65aa-42ec-a945-5fd21dec0538
        format: uuid
        type: string
      rejectionReason:
        example: documentation was incomplete
        type: string
        x-nullable: true
      status:
        $ref: '#/definitions/PaymentRequestStatus'
      paymentRequestNumber:
        example: 1234-5678-1
        readOnly: true
        type: string
      recalculationOfPaymentRequestID:
        example: c56a4180-65aa-42ec-a945-5fd21dec0538
        format: uuid
        type: string
        readOnly: true
        x-nullable: true
      proofOfServiceDocs:
        $ref: '#/definitions/ProofOfServiceDocs'
      paymentServiceItems:
        $ref: '#/definitions/PaymentServiceItems'
      eTag:
        type: string
        readOnly: true
  PaymentRequests:
    type: array
    items:
      $ref: '#/definitions/PaymentRequest'
  MTOServiceItemStatus:
    description: >-
      The status of a service item, indicating where it is in the TOO's approval
      process.
    type: string
    readOnly: true
    enum:
      - SUBMITTED
      - APPROVED
      - REJECTED
  MTOServiceItemModelType:
    description: >
      Describes all model sub-types for a MTOServiceItem model.


      Using this list, choose the correct modelType in the dropdown,
      corresponding to the service item type.
        * DOFSIT, DOASIT - MTOServiceItemOriginSIT
        * DDFSIT, DDASIT - MTOServiceItemDestSIT
        * IOFSIT, IOASIT - MTOServiceItemInternationalOriginSIT
        * IDFSIT, IDASIT - MTOServiceItemInternationalDestSIT
        * DOSHUT, DDSHUT - MTOServiceItemShuttle
        * DOSHUT, DDSHUT - MTOServiceItemDomesticShuttle
        * IOSHUT, IDSHUT - MTOServiceItemInternationalShuttle
        * DCRT, DUCRT - MTOServiceItemDomesticCrating
        * ICRT, IUCRT - MTOServiceItemInternationalCrating
        * PODFSC, POEFSC - MTOSerivceItemInternationalFuelSurcharge

      The documentation will then update with the supported fields.
    type: string
    enum:
      - MTOServiceItemBasic
      - MTOServiceItemOriginSIT
      - MTOServiceItemDestSIT
      - MTOServiceItemInternationalOriginSIT
      - MTOServiceItemInternationalDestSIT
      - MTOServiceItemShuttle
      - MTOServiceItemDomesticShuttle
      - MTOServiceItemInternationalShuttle
      - MTOServiceItemDomesticCrating
      - MTOServiceItemInternationalCrating
      - MTOSerivceItemInternationalFuelSurcharge
  ServiceRequestDocument:
    properties:
      uploads:
        items:
          $ref: '#/definitions/UploadWithOmissions'
        type: array
    type: object
  ServiceRequestDocuments:
    items:
      $ref: '#/definitions/ServiceRequestDocument'
    type: array
  MTOServiceItem:
    description: MTOServiceItem describes a base type of a service item. Polymorphic type.
    type: object
    discriminator: modelType
    properties:
      id:
        example: 1f2270c7-7166-40ae-981e-b200ebdf3054
        format: uuid
        type: string
        description: The ID of the service item.
        readOnly: true
      moveTaskOrderID:
        example: 1f2270c7-7166-40ae-981e-b200ebdf3054
        format: uuid
        type: string
        description: The ID of the move for this service item.
      mtoShipmentID:
        example: 1f2270c7-7166-40ae-981e-b200ebdf3054
        format: uuid
        type: string
        description: The ID of the shipment this service is for, if any. Optional.
      reServiceName:
        type: string
        readOnly: true
        description: The full descriptive name of the service.
      status:
        $ref: '#/definitions/MTOServiceItemStatus'
      rejectionReason:
        example: item was too heavy
        type: string
        x-nullable: true
        readOnly: true
        description: The reason why this service item was rejected by the TOO.
      modelType:
        $ref: '#/definitions/MTOServiceItemModelType'
      serviceRequestDocuments:
        $ref: '#/definitions/ServiceRequestDocuments'
      eTag:
        type: string
        readOnly: true
        description: >-
          A hash unique to this service item that should be used as the
          "If-Match" header for any updates.
      lockedPriceCents:
        type: integer
        format: cents
        x-nullable: true
    required:
      - modelType
      - moveTaskOrderID
  MTOAgentType:
    title: Agent Type
    description: >
      The type for this agent. `RELEASING` means they have authority on pickup,
      `RECEIVING` means they can receive the shipment on delivery.
    type: string
    example: RELEASING_AGENT
    enum:
      - RELEASING_AGENT
      - RECEIVING_AGENT
  MTOAgent:
    properties:
      id:
        description: The ID of the agent.
        example: 1f2270c7-7166-40ae-981e-b200ebdf3054
        format: uuid
        readOnly: true
        type: string
      mtoShipmentID:
        description: The ID of the shipment this agent is permitted to release/receive.
        example: 1f2270c7-7166-40ae-981e-b200ebdf3054
        format: uuid
        type: string
        readOnly: true
      createdAt:
        format: date-time
        type: string
        readOnly: true
      updatedAt:
        format: date-time
        type: string
        readOnly: true
      firstName:
        type: string
        x-nullable: true
      lastName:
        type: string
        x-nullable: true
      email:
        type: string
        format: x-email
        pattern: ^([a-zA-Z0-9._%+-]+@[a-zA-Z0-9.-]+\.[a-zA-Z]{2,})?$
        x-nullable: true
      phone:
        type: string
        format: telephone
        pattern: ^([2-9]\d{2}-\d{3}-\d{4})?$
        x-nullable: true
      agentType:
        $ref: '#/definitions/MTOAgentType'
      eTag:
        type: string
        readOnly: true
    type: object
  MTOAgents:
    description: >
      A list of the agents for a shipment. Agents are the people who the Prime
      contractor recognize as permitted to release (in the case of pickup) or
      receive (on delivery) a shipment.
    items:
      $ref: '#/definitions/MTOAgent'
    type: array
    maxItems: 2
  SITExtension:
    type: object
    description: >-
      A storage in transit (SIT) Extension is a request for an increase in the
      billable number of days a shipment is allowed to be in SIT.
    properties:
      id:
        example: 1f2270c7-7166-40ae-981e-b200ebdf3054
        format: uuid
        type: string
      mtoShipmentID:
        example: 1f2270c7-7166-40ae-981e-b200ebdf3054
        format: uuid
        type: string
      requestReason:
        type: string
        enum:
          - SERIOUS_ILLNESS_MEMBER
          - SERIOUS_ILLNESS_DEPENDENT
          - IMPENDING_ASSIGNEMENT
          - DIRECTED_TEMPORARY_DUTY
          - NONAVAILABILITY_OF_CIVILIAN_HOUSING
          - AWAITING_COMPLETION_OF_RESIDENCE
          - OTHER
      contractorRemarks:
        example: We need SIT additional days. The customer has not found a house yet.
        type: string
        x-nullable: true
        x-omitempty: false
      requestedDays:
        type: integer
        example: 30
      status:
        enum:
          - PENDING
          - APPROVED
          - DENIED
      approvedDays:
        type: integer
        example: 30
        x-nullable: true
        x-omitempty: false
      decisionDate:
        format: date-time
        type: string
        x-nullable: true
        x-omitempty: false
      officeRemarks:
        type: string
        x-nullable: true
        x-omitempty: false
      createdAt:
        format: date-time
        type: string
        readOnly: true
      updatedAt:
        format: date-time
        type: string
        readOnly: true
      eTag:
        type: string
        readOnly: true
  SITExtensions:
    type: array
    items:
      $ref: '#/definitions/SITExtension'
  ReweighRequester:
    type: string
    enum:
      - CUSTOMER
      - PRIME
      - SYSTEM
      - TOO
  Reweigh:
    description: >-
      A reweigh  is when a shipment is weighed for a second time due to the
      request of a customer, the contractor, system or TOO.
    properties:
      id:
        example: 1f2270c7-7166-40ae-981e-b200ebdf3054
        format: uuid
        type: string
      requestedAt:
        format: date-time
        type: string
      requestedBy:
        $ref: '#/definitions/ReweighRequester'
      verificationProvidedAt:
        format: date-time
        type: string
        x-nullable: true
        x-omitempty: false
      verificationReason:
        example: >-
          The reweigh was not performed due to some justification provided by
          the Prime
        type: string
        x-nullable: true
        x-omitempty: false
      weight:
        example: 2000
        type: integer
        x-formatting: weight
        x-nullable: true
        x-omitempty: false
      shipmentID:
        example: 1f2270c7-7166-40ae-981e-b200ebdf3054
        format: uuid
        type: string
      createdAt:
        format: date-time
        type: string
        readOnly: true
      updatedAt:
        format: date-time
        type: string
        readOnly: true
      eTag:
        type: string
        readOnly: true
  DestinationType:
    type: string
    title: Destination Type
    example: OTHER_THAN_AUTHORIZED
    x-nullable: true
    enum:
      - HOME_OF_RECORD
      - HOME_OF_SELECTION
      - PLACE_ENTERED_ACTIVE_DUTY
      - OTHER_THAN_AUTHORIZED
  StorageFacility:
    description: The Storage Facility information for the shipment
    type: object
    properties:
      id:
        type: string
        format: uuid
        example: c56a4180-65aa-42ec-a945-5fd21dec0538
      facilityName:
        type: string
      address:
        $ref: '#/definitions/Address'
      lotNumber:
        type: string
        x-nullable: true
      phone:
        type: string
        format: telephone
        pattern: ^[2-9]\d{2}-\d{3}-\d{4}$
        x-nullable: true
      email:
        type: string
        format: x-email
        pattern: ^[a-zA-Z0-9._%+-]+@[a-zA-Z0-9.-]+\.[a-zA-Z]{2,}$
        x-nullable: true
      eTag:
        type: string
        readOnly: true
  MTOShipmentType:
    title: Shipment Type
    description: |
      The type of shipment.
        * `HHG` = Household goods move
        * `HHG_INTO_NTS` = HHG into Non-temporary storage (NTS)
        * `HHG_OUTOF_NTS` = HHG out of Non-temporary storage (NTS Release)
        * `PPM` = Personally Procured Move also known as Do It Yourself (DITY)
        * `BOAT_HAUL_AWAY` = Boat shipment that requires additional equipment to haul it to it's destination
        * `BOAT_TOW_AWAY` = Boat shipment that has a road-worthy trailer
        * `MOBILE_HOME` = Mobile Home shipment that a customer may move.
    type: string
    example: HHG
    enum:
      - BOAT_HAUL_AWAY
      - BOAT_TOW_AWAY
      - HHG
      - HHG_INTO_NTS
      - HHG_OUTOF_NTS
      - MOBILE_HOME
      - PPM
      - UNACCOMPANIED_BAGGAGE
    x-display-value:
      HHG: Household goods move (HHG)
      HHG_INTO_NTS: HHG into Non-temporary storage (NTS)
      HHG_OUTOF_NTS: HHG out of Non-temporary storage (NTS Release)
      PPM: Personally Procured Move also known as Do It Yourself (DITY)
      BOAT_HAUL_AWAY: >-
        Boat shipment that requires additional equipment to haul it to it's
        destination
      BOAT_TOW_AWAY: Boat shipment that has a road-worthy trailer
      UNACCOMPANIED_BAGGAGE: Unaccompanied Baggage
  PPMShipmentStatus:
    description: |
      Status of the PPM Shipment:
        * **DRAFT**: The customer has created the PPM shipment but has not yet submitted their move for counseling.
        * **SUBMITTED**: The shipment belongs to a move that has been submitted by the customer or has been created by a Service Counselor or Prime Contractor for a submitted move.
        * **WAITING_ON_CUSTOMER**: The PPM shipment has been approved and the customer may now provide their actual move closeout information and documentation required to get paid.
        * **NEEDS_ADVANCE_APPROVAL**: The shipment was counseled by the Prime Contractor and approved but an advance was requested so will need further financial approval from the government.
        * **NEEDS_CLOSEOUT**: The customer has provided their closeout weight tickets, receipts, and expenses and certified it for the Service Counselor to approve, exclude or reject.
        * **CLOSEOUT_COMPLETE**: The Service Counselor has reviewed all of the customer's PPM closeout documentation and authorizes the customer can download and submit their finalized SSW packet.
    type: string
    readOnly: true
    enum:
      - DRAFT
      - SUBMITTED
      - WAITING_ON_CUSTOMER
      - NEEDS_ADVANCE_APPROVAL
      - NEEDS_CLOSEOUT
      - CLOSEOUT_COMPLETE
      - CANCELED
  SITLocationType:
    description: The list of SIT location types.
    type: string
    enum:
      - ORIGIN
      - DESTINATION
  PPMShipment:
    description: >-
      A personally procured move is a type of shipment that a service member
      moves themselves.
    x-nullable: true
    properties:
      id:
        description: The primary unique identifier of this PPM shipment
        example: 1f2270c7-7166-40ae-981e-b200ebdf3054
        format: uuid
        type: string
        readOnly: true
      shipmentId:
        description: The id of the parent MTOShipment record
        example: 1f2270c7-7166-40ae-981e-b200ebdf3054
        format: uuid
        type: string
        readOnly: true
      createdAt:
        description: The timestamp of when the PPM shipment was created (UTC)
        format: date-time
        type: string
        readOnly: true
      updatedAt:
        description: The timestamp of when a property of this object was last updated (UTC)
        format: date-time
        type: string
        readOnly: true
      status:
        $ref: '#/definitions/PPMShipmentStatus'
      expectedDepartureDate:
        description: |
          Date the customer expects to begin moving from their origin.
        format: date
        type: string
      actualMoveDate:
        description: The actual start date of when the PPM shipment left the origin.
        format: date
        type: string
        x-nullable: true
        x-omitempty: false
      submittedAt:
        description: >-
          The timestamp of when the customer submitted their PPM documentation
          to the counselor for review.
        format: date-time
        type: string
        x-nullable: true
        x-omitempty: false
      reviewedAt:
        description: >-
          The timestamp of when the Service Counselor has reviewed all of the
          closeout documents.
        format: date-time
        type: string
        x-nullable: true
        x-omitempty: false
      approvedAt:
        description: >-
          The timestamp of when the shipment was approved and the service member
          can begin their move.
        format: date-time
        type: string
        x-nullable: true
        x-omitempty: false
      actualPickupPostalCode:
        description: >
          The actual postal code where the PPM shipment started. To be filled
          once the customer has moved the shipment.
        format: zip
        type: string
        title: ZIP
        example: '90210'
        pattern: ^(\d{5})$
        x-nullable: true
        x-omitempty: false
      actualDestinationPostalCode:
        description: >
          The actual postal code where the PPM shipment ended. To be filled once
          the customer has moved the shipment.
        format: zip
        type: string
        title: ZIP
        example: '90210'
        pattern: ^(\d{5})$
        x-nullable: true
        x-omitempty: false
      sitExpected:
        description: >
          Captures whether some or all of the PPM shipment will require
          temporary storage at the origin or destination.


          Must be set to `true` when providing `sitLocation`,
          `sitEstimatedWeight`, `sitEstimatedEntryDate`, and
          `sitEstimatedDepartureDate` values to calculate the
          `sitEstimatedCost`.
        type: boolean
      estimatedWeight:
        description: The estimated weight of the PPM shipment goods being moved in pounds.
        type: integer
        example: 4200
        x-nullable: true
        x-omitempty: false
      hasProGear:
        description: >
          Indicates whether PPM shipment has pro gear for themselves or their
          spouse.
        type: boolean
        x-nullable: true
        x-omitempty: false
      proGearWeight:
        description: >-
          The estimated weight of the pro-gear being moved belonging to the
          service member in pounds.
        type: integer
        x-nullable: true
        x-omitempty: false
      spouseProGearWeight:
        description: >-
          The estimated weight of the pro-gear being moved belonging to a spouse
          in pounds.
        type: integer
        x-nullable: true
        x-omitempty: false
      estimatedIncentive:
        description: >-
          The estimated amount the government will pay the service member to
          move their belongings based on the moving date, locations, and
          shipment weight.
        type: integer
        format: cents
        x-nullable: true
        x-omitempty: false
      maxIncentive:
        description: >-
          The max amount the government will pay the service member to move
          their belongings based on the moving date, locations, and shipment
          weight.
        type: integer
        format: cents
        x-nullable: true
        x-omitempty: false
      hasRequestedAdvance:
        description: |
          Indicates whether an advance has been requested for the PPM shipment.
        type: boolean
        x-nullable: true
        x-omitempty: false
      advanceAmountRequested:
        description: >
          The amount requested as an advance by the service member, up to a
          maximum percentage of the estimated incentive.
        type: integer
        format: cents
        x-nullable: true
        x-omitempty: false
      hasReceivedAdvance:
        description: |
          Indicates whether an advance was received for the PPM shipment.
        type: boolean
        x-nullable: true
        x-omitempty: false
      advanceAmountReceived:
        description: |
          The amount received for an advance, or null if no advance is received.
        type: integer
        format: cents
        x-nullable: true
        x-omitempty: false
      sitLocation:
        allOf:
          - $ref: '#/definitions/SITLocationType'
          - x-nullable: true
          - x-omitempty: false
      sitEstimatedWeight:
        description: The estimated weight of the goods being put into storage in pounds.
        type: integer
        example: 2000
        x-nullable: true
        x-omitempty: false
      sitEstimatedEntryDate:
        description: The date that goods will first enter the storage location.
        format: date
        type: string
        x-nullable: true
        x-omitempty: false
      sitEstimatedDepartureDate:
        description: The date that goods will exit the storage location.
        format: date
        type: string
        x-nullable: true
        x-omitempty: false
      sitEstimatedCost:
        description: >-
          The estimated amount that the government will pay the service member
          to put their goods into storage. This estimated storage cost is
          separate from the estimated incentive.
        type: integer
        format: cents
        x-nullable: true
        x-omitempty: false
      isActualExpenseReimbursement:
        description: >-
          Used for PPM shipments only. Denotes if this shipment uses the Actual
          Expense Reimbursement method.
        type: boolean
        example: false
        x-omitempty: false
        x-nullable: true
      eTag:
        description: >-
          A hash unique to this shipment that should be used as the "If-Match"
          header for any updates.
        type: string
        readOnly: true
    required:
      - id
      - shipmentId
      - createdAt
      - status
      - expectedDepartureDate
      - sitExpected
      - eTag
  ShipmentAddressUpdateStatus:
    type: string
    title: Status
    readOnly: true
    x-display-value:
      REQUESTED: REQUESTED
      REJECTED: REJECTED
      APPROVED: APPROVED
    enum:
      - REQUESTED
      - REJECTED
      - APPROVED
  ShipmentAddressUpdate:
    description: >
      This represents a delivery address change request made by the Prime that
      is either auto-approved or requires review if the pricing criteria has
      changed. If criteria has changed, then it must be approved or rejected by
      a TOO.
    type: object
    properties:
      id:
        type: string
        format: uuid
        example: c56a4180-65aa-42ec-a945-5fd21dec0538
        readOnly: true
      contractorRemarks:
        type: string
        example: This is a contractor remark
        title: Contractor Remarks
        description: The reason there is an address change.
        readOnly: true
      officeRemarks:
        type: string
        example: This is an office remark
        title: Office Remarks
        x-nullable: true
        description: The TOO comment on approval or rejection.
      status:
        $ref: '#/definitions/ShipmentAddressUpdateStatus'
      shipmentID:
        type: string
        format: uuid
        example: c56a4180-65aa-42ec-a945-5fd21dec0538
        readOnly: true
      originalAddress:
        $ref: '#/definitions/Address'
      newAddress:
        $ref: '#/definitions/Address'
      sitOriginalAddress:
        $ref: '#/definitions/Address'
      oldSitDistanceBetween:
        description: >-
          The distance between the original SIT address and the previous/old
          delivery address of shipment
        example: 50
        minimum: 0
        type: integer
      newSitDistanceBetween:
        description: >-
          The distance between the original SIT address and requested new
          delivery address of shipment
        example: 88
        minimum: 0
        type: integer
    required:
      - id
      - status
      - shipmentID
      - originalAddress
      - newAddress
      - contractorRemarks
  MTOShipmentWithoutServiceItems:
    type: object
    properties:
      id:
        description: The ID of the shipment.
        example: 1f2270c7-7166-40ae-981e-b200ebdf3054
        format: uuid
        type: string
        readOnly: true
      moveTaskOrderID:
        description: The ID of the move for this shipment.
        example: 1f2270c7-7166-40ae-981e-b200ebdf3054
        format: uuid
        type: string
        readOnly: true
      approvedDate:
        description: >-
          The date when the Task Ordering Officer first approved this shipment
          for the move.
        format: date
        type: string
        readOnly: true
        x-omitempty: false
        x-nullable: true
      requestedPickupDate:
        description: >
          The date the customer selects during onboarding as their preferred
          pickup date. Other dates, such as required delivery date and (outside
          MilMove) the pack date, are derived from this date.
        format: date
        type: string
        readOnly: true
        x-omitempty: false
        x-nullable: true
      requestedDeliveryDate:
        description: The customer's preferred delivery date.
        format: date
        type: string
        readOnly: true
        x-omitempty: false
        x-nullable: true
      scheduledPickupDate:
        description: >-
          The date the Prime contractor scheduled to pick up this shipment after
          consultation with the customer.
        format: date
        type: string
        x-omitempty: false
        x-nullable: true
      actualPickupDate:
        description: >-
          The date when the Prime contractor actually picked up the shipment.
          Updated after-the-fact.
        format: date
        type: string
        x-omitempty: false
        x-nullable: true
      firstAvailableDeliveryDate:
        description: >
          The date the Prime provides to the customer as the first possible
          delivery date so that they can plan their travel accordingly.
        format: date
        type: string
        x-omitempty: false
        x-nullable: true
      requiredDeliveryDate:
        description: >
          The latest date by which the Prime can deliver a customer's shipment
          without violating the contract. This is calculated based on weight,
          distance, and the scheduled pickup date. It cannot be modified.
        format: date
        type: string
        readOnly: true
        x-omitempty: false
        x-nullable: true
      scheduledDeliveryDate:
        description: >-
          The date the Prime contractor scheduled to deliver this shipment after
          consultation with the customer.
        format: date
        type: string
        x-omitempty: false
        x-nullable: true
      actualDeliveryDate:
        description: >-
          The date when the Prime contractor actually delivered the shipment.
          Updated after-the-fact.
        format: date
        type: string
        x-omitempty: false
        x-nullable: true
      primeEstimatedWeight:
        description: >
          The estimated weight of this shipment, determined by the movers during
          the pre-move survey. This value **can only be updated once.** If there
          was an issue with estimating the weight and a mistake was made, the
          Prime contracter will need to contact the TOO to change it.
        type: integer
        example: 4500
        minimum: 1
        x-nullable: true
      primeEstimatedWeightRecordedDate:
        description: >-
          The date when the Prime contractor recorded the shipment's estimated
          weight.
        format: date
        type: string
        readOnly: true
        x-omitempty: false
        x-nullable: true
      primeActualWeight:
        description: >-
          The actual weight of the shipment, provided after the Prime packs,
          picks up, and weighs a customer's shipment.
        type: integer
        example: 4500
        minimum: 1
        x-nullable: true
      ntsRecordedWeight:
        description: >-
          The previously recorded weight for the NTS Shipment. Used for NTS
          Release to know what the previous primeActualWeight or billable weight
          was.
        type: integer
        example: 4500
        x-nullable: true
        x-formatting: weight
      customerRemarks:
        description: >
          The customer can use the customer remarks field to inform the services
          counselor and the movers about any

          special circumstances for this shipment. Typical examples:
            * bulky or fragile items,
            * weapons,
            * access info for their address.

          Customer enters this information during onboarding. Optional field.
        type: string
        example: handle with care
        x-nullable: true
        readOnly: true
      counselorRemarks:
        description: >
          The counselor can use the counselor remarks field to inform the movers
          about any

          special circumstances for this shipment. Typical examples:
            * bulky or fragile items,
            * weapons,
            * access info for their address.

          Counselors enters this information when creating or editing an MTO
          Shipment. Optional field.
        type: string
        example: handle with care
        x-nullable: true
        readOnly: true
      actualProGearWeight:
        description: |
          The actual weight of any pro gear being shipped.
        type: integer
        x-nullable: true
        x-omitempty: false
      actualSpouseProGearWeight:
        description: |
          The actual weight of any spouse pro gear being shipped.
        type: integer
        x-nullable: true
        x-omitempty: false
      agents:
        $ref: '#/definitions/MTOAgents'
      sitExtensions:
        $ref: '#/definitions/SITExtensions'
      reweigh:
        $ref: '#/definitions/Reweigh'
      pickupAddress:
        description: >
          The address where the movers should pick up this shipment, entered by
          the customer during onboarding when they enter shipment details.
        allOf:
          - $ref: '#/definitions/Address'
      destinationAddress:
        description: >
          Where the movers should deliver this shipment. Often provided by the
          customer when they enter shipment details

          during onboarding, if they know their new address already.


          May be blank when entered by the customer, required when entered by
          the Prime. May not represent the true

          final destination due to the shipment being diverted or placed in SIT.
        allOf:
          - $ref: '#/definitions/Address'
      destinationType:
        $ref: '#/definitions/DestinationType'
      secondaryPickupAddress:
        description: >-
          A second pickup address for this shipment, if the customer entered
          one. An optional field.
        allOf:
          - $ref: '#/definitions/Address'
      secondaryDeliveryAddress:
        description: >-
          A second delivery address for this shipment, if the customer entered
          one. An optional field.
        allOf:
          - $ref: '#/definitions/Address'
      storageFacility:
        allOf:
          - x-nullable: true
          - $ref: '#/definitions/StorageFacility'
      shipmentType:
        $ref: '#/definitions/MTOShipmentType'
      diversion:
        description: >
          This value indicates whether or not this shipment is part of a
          diversion. If yes, the shipment can be either the starting or ending
          segment of the diversion.
        type: boolean
      diversionReason:
        description: >
          The reason the TOO provided when requesting a diversion for this
          shipment.
        type: string
        x-nullable: true
        readOnly: true
      status:
        description: >
          The status of a shipment, indicating where it is in the TOO's approval
          process. Can only be updated by the contractor in special
          circumstances.
        type: string
        readOnly: true
        enum:
          - SUBMITTED
          - APPROVED
          - REJECTED
          - CANCELLATION_REQUESTED
          - CANCELED
          - DIVERSION_REQUESTED
          - TERMINATION_FOR_CAUSE
      ppmShipment:
        $ref: '#/definitions/PPMShipment'
      deliveryAddressUpdate:
        $ref: '#/definitions/ShipmentAddressUpdate'
      eTag:
        description: >-
          A hash unique to this shipment that should be used as the "If-Match"
          header for any updates.
        type: string
        readOnly: true
      createdAt:
        format: date-time
        type: string
        readOnly: true
      updatedAt:
        format: date-time
        type: string
        readOnly: true
      pointOfContact:
        type: string
        description: >
          Email or ID of the person who will be contacted in the event of
          questions or concerns about this update. May be the person performing
          the update, or someone else working with the Prime contractor.
      originSitAuthEndDate:
        format: date
        type: string
        description: The SIT authorized end date for origin SIT.
        x-nullable: true
      destinationSitAuthEndDate:
        format: date
        type: string
        description: The SIT authorized end date for destination SIT.
        x-nullable: true
      marketCode:
        type: string
        enum:
          - d
          - i
        example: d
        description: >-
          Single-letter designator for domestic (d) or international (i)
          shipments
      terminationComments:
        type: string
        x-nullable: true
        readOnly: true
      terminatedAt:
        format: date-time
        type: string
        x-nullable: true
<<<<<<< HEAD
=======
      primeAcknowledgedAt:
        format: date-time
        type: string
        x-nullable: true
        readOnly: true
>>>>>>> 76b1af0f
  MTOShipmentsWithoutServiceObjects:
    description: A list of shipments without their associated service items.
    items:
      $ref: '#/definitions/MTOShipmentWithoutServiceItems'
    type: array
  ExcessWeightRecord:
    description: >-
      A document uploaded by the movers proving that the customer has been
      counseled about excess weight.
    allOf:
      - $ref: '#/definitions/UploadWithOmissions'
      - type: object
        properties:
          moveId:
            description: The UUID of the move this excess weight record belongs to.
            type: string
            format: uuid
            example: 1f2270c7-7166-40ae-981e-b200ebdf3054
          moveExcessWeightQualifiedAt:
            description: >
              The date and time when the sum of all the move's shipments met the
              excess weight qualification threshold. The system monitors these
              weights and will update this field automatically.
            type: string
            format: date-time
            readOnly: true
            x-nullable: true
            x-omitempty: false
          moveExcessWeightAcknowledgedAt:
            description: >
              The date and time when the TOO acknowledged the excess weight
              alert, either by dismissing the risk or updating the max billable
              weight. This will occur after the excess weight record has been
              uploaded.
            type: string
            format: date-time
            readOnly: true
            x-nullable: true
            x-omitempty: false
          moveExcessUnaccompaniedBaggageWeightQualifiedAt:
            description: >
              The date and time when the sum of all the move's unaccompanied
              baggage shipments met the excess weight qualification threshold.
              The system monitors these weights and will update this field
              automatically.
            type: string
            format: date-time
            readOnly: true
            x-nullable: true
            x-omitempty: false
          moveExcessUnaccompaniedBaggageWeightAcknowledgedAt:
            description: >
              The date and time when the TOO acknowledged the excess
              unaccompanied baggage weight alert, either by dismissing the risk
              or updating the max billable weight. This will occur after the
              excess weight record has been uploaded.
            type: string
            format: date-time
            readOnly: true
            x-nullable: true
            x-omitempty: false
        required:
          - moveId
  ValidationError:
    allOf:
      - $ref: '#/definitions/ClientError'
      - type: object
        properties:
          invalidFields:
            type: object
            additionalProperties:
              description: List of errors for the field
              type: array
              items:
                type: string
        required:
          - invalidFields
  AcknowledgeShipment:
    type: object
    properties:
      id:
        type: string
        format: uuid
        example: 1f2270c7-7166-40ae-981e-b200ebdf3054
      primeAcknowledgedAt:
        type: string
        format: date-time
        example: '2025-04-13T14:15:33Z'
  AcknowledgeMove:
    type: object
    properties:
      id:
        type: string
        format: uuid
        example: a502b4f1-b9c4-4faf-8bdd-68292501bf26
      primeAcknowledgedAt:
        type: string
        format: date-time
        example: '2025-04-13T14:15:22Z'
      mtoShipments:
        type: array
        items:
          $ref: '#/definitions/AcknowledgeShipment'
  AcknowledgeMoves:
    type: array
    items:
      $ref: '#/definitions/AcknowledgeMove'
  AcknowledgeMovesShipmentsSuccessResponse:
    type: object
    properties:
      message:
        type: string
        example: Moves/Shipments acknowledgement successfully completed
  VLocation:
    description: A postal code, city, and state lookup
    type: object
    properties:
      city:
        type: string
        example: Anytown
        title: City
      state:
        title: State
        type: string
        x-display-value:
          AL: AL
          AK: AK
          AR: AR
          AZ: AZ
          CA: CA
          CO: CO
          CT: CT
          DC: DC
          DE: DE
          FL: FL
          GA: GA
          HI: HI
          IA: IA
          ID: ID
          IL: IL
          IN: IN
          KS: KS
          KY: KY
          LA: LA
          MA: MA
          MD: MD
          ME: ME
          MI: MI
          MN: MN
          MO: MO
          MS: MS
          MT: MT
          NC: NC
          ND: ND
          NE: NE
          NH: NH
          NJ: NJ
          NM: NM
          NV: NV
          NY: NY
          OH: OH
          OK: OK
          OR: OR
          PA: PA
          RI: RI
          SC: SC
          SD: SD
          TN: TN
          TX: TX
          UT: UT
          VA: VA
          VT: VT
          WA: WA
          WI: WI
          WV: WV
          WY: WY
        enum:
          - AL
          - AK
          - AR
          - AZ
          - CA
          - CO
          - CT
          - DC
          - DE
          - FL
          - GA
          - HI
          - IA
          - ID
          - IL
          - IN
          - KS
          - KY
          - LA
          - MA
          - MD
          - ME
          - MI
          - MN
          - MO
          - MS
          - MT
          - NC
          - ND
          - NE
          - NH
          - NJ
          - NM
          - NV
          - NY
          - OH
          - OK
          - OR
          - PA
          - RI
          - SC
          - SD
          - TN
          - TX
          - UT
          - VA
          - VT
          - WA
          - WI
          - WV
          - WY
      postalCode:
        type: string
        format: zip
        title: ZIP
        example: '90210'
        pattern: ^(\d{5}?)$
      county:
        type: string
        title: County
        x-nullable: true
        example: LOS ANGELES
      usPostRegionCitiesID:
        type: string
        format: uuid
        example: c56a4180-65aa-42ec-a945-5fd21dec0538
  ReServiceCode:
    type: string
    description: >
      This is the full list of service items that can be found on a shipment.
      Not all service items

      may be requested by the Prime, but may be returned in a response.


      Documentation of all the service items will be provided.
    enum:
      - CS
      - DBHF
      - DBTF
      - DCRT
      - DDASIT
      - DDDSIT
      - DDFSIT
      - DDP
      - DDSHUT
      - DLH
      - DMHF
      - DNPK
      - DOASIT
      - DOFSIT
      - DOP
      - DOPSIT
      - DOSHUT
      - DPK
      - DSH
      - DUCRT
      - DUPK
      - FSC
      - IBHF
      - IBTF
      - ICOLH
      - ICOUB
      - ICRT
      - IDASIT
      - IDDSIT
      - IDFSIT
      - IDSHUT
      - IHPK
      - IHUPK
      - INPK
      - IOASIT
      - IOCLH
      - IOCUB
      - IOFSIT
      - IOOLH
      - IOOUB
      - IOPSIT
      - IOSHUT
      - IUBPK
      - IUBUPK
      - IUCRT
      - MS
      - NSTH
      - NSTUB
  MTOServiceItemDimension:
    description: >-
      The dimensions for either the item or the crate associated with a crating
      service item.
    type: object
    properties:
      id:
        example: 1f2270c7-7166-40ae-981e-b200ebdf3054
        format: uuid
        type: string
      length:
        description: Length in thousandth inches. 1000 thou = 1 inch.
        example: 1000
        type: integer
        format: int32
      width:
        description: Width in thousandth inches. 1000 thou = 1 inch.
        example: 1000
        type: integer
        format: int32
      height:
        description: Height in thousandth inches. 1000 thou = 1 inch.
        example: 1000
        type: integer
        format: int32
    required:
      - length
      - width
      - height
responses:
  InvalidRequest:
    description: The request payload is invalid.
    schema:
      $ref: '#/definitions/ClientError'
  ServerError:
    description: A server error occurred.
    schema:
      $ref: '#/definitions/Error'
  NotImplemented:
    description: The requested feature is still in development.
    schema:
      $ref: '#/definitions/Error'
  PreconditionFailed:
    description: >-
      Precondition failed, likely due to a stale eTag (If-Match). Fetch the
      request again to get the updated eTag value.
    schema:
      $ref: '#/definitions/ClientError'
  PermissionDenied:
    description: The request was denied.
    schema:
      $ref: '#/definitions/ClientError'
  NotFound:
    description: The requested resource wasn't found.
    schema:
      $ref: '#/definitions/ClientError'
  UnprocessableEntity:
    description: The request was unprocessable, likely due to bad input from the requester.
    schema:
      $ref: '#/definitions/ValidationError'
  Conflict:
    description: >-
      The request could not be processed because of conflict in the current
      state of the resource.
    schema:
      $ref: '#/definitions/ClientError'
parameters:
  ifMatch:
    in: header
    name: If-Match
    type: string
    required: true
    description: >
      Optimistic locking is implemented via the `If-Match` header. If the ETag
      header does not match the value of the resource on the server, the server
      rejects the change with a `412 Precondition Failed` error.<|MERGE_RESOLUTION|>--- conflicted
+++ resolved
@@ -5253,14 +5253,11 @@
         format: date-time
         type: string
         x-nullable: true
-<<<<<<< HEAD
-=======
       primeAcknowledgedAt:
         format: date-time
         type: string
         x-nullable: true
         readOnly: true
->>>>>>> 76b1af0f
   MTOShipmentsWithoutServiceObjects:
     description: A list of shipments without their associated service items.
     items:
