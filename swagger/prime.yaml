--- conflicted
+++ resolved
@@ -3239,212 +3239,6 @@
     enum:
       - ORIGIN
       - DESTINATION
-<<<<<<< HEAD
-=======
-  PPMShipment:
-    description: >-
-      A personally procured move is a type of shipment that a service members
-      moves themselves.
-    x-nullable: true
-    properties:
-      id:
-        example: 1f2270c7-7166-40ae-981e-b200ebdf3054
-        format: uuid
-        type: string
-        readOnly: true
-      shipmentId:
-        example: 1f2270c7-7166-40ae-981e-b200ebdf3054
-        format: uuid
-        type: string
-        readOnly: true
-      createdAt:
-        format: date-time
-        type: string
-        readOnly: true
-      updatedAt:
-        format: date-time
-        type: string
-        readOnly: true
-      status:
-        $ref: '#/definitions/PPMShipmentStatus'
-      expectedDepartureDate:
-        description: |
-          Date the customer expects to move.
-        format: date
-        type: string
-      actualMoveDate:
-        format: date
-        type: string
-        x-nullable: true
-        x-omitempty: false
-      submittedAt:
-        format: date-time
-        type: string
-        x-nullable: true
-        x-omitempty: false
-      reviewedAt:
-        format: date-time
-        type: string
-        x-nullable: true
-        x-omitempty: false
-      approvedAt:
-        format: date-time
-        type: string
-        x-nullable: true
-        x-omitempty: false
-      pickupPostalCode:
-        description: zip code
-        format: zip
-        type: string
-        title: ZIP
-        example: '90210'
-        pattern: ^(\d{5})$
-      secondaryPickupPostalCode:
-        format: zip
-        type: string
-        title: ZIP
-        example: '90210'
-        pattern: ^(\d{5})$
-        x-nullable: true
-        x-omitempty: false
-      actualPickupPostalCode:
-        description: >
-          The actual postal code where the PPM shipment started. To be filled
-          once the customer has moved the shipment.
-        format: zip
-        type: string
-        title: ZIP
-        example: '90210'
-        pattern: ^(\d{5})$
-        x-nullable: true
-        x-omitempty: false
-      destinationPostalCode:
-        format: zip
-        type: string
-        title: ZIP
-        example: '90210'
-        pattern: ^(\d{5})$
-      secondaryDestinationPostalCode:
-        format: zip
-        type: string
-        title: ZIP
-        example: '90210'
-        pattern: ^(\d{5})$
-        x-nullable: true
-        x-omitempty: false
-      actualDestinationPostalCode:
-        description: >
-          The actual postal code where the PPM shipment ended. To be filled once
-          the customer has moved the shipment.
-        format: zip
-        type: string
-        title: ZIP
-        example: '90210'
-        pattern: ^(\d{5})$
-        x-nullable: true
-        x-omitempty: false
-      sitExpected:
-        type: boolean
-      estimatedWeight:
-        type: integer
-        example: 4200
-        x-nullable: true
-        x-omitempty: false
-      netWeight:
-        description: |
-          The net weight of the shipment once it has been weight
-        type: integer
-        example: 4300
-        x-nullable: true
-        x-omitempty: false
-      hasProGear:
-        description: |
-          Indicates whether PPM shipment has pro gear.
-        type: boolean
-        x-nullable: true
-        x-omitempty: false
-      proGearWeight:
-        type: integer
-        x-nullable: true
-        x-omitempty: false
-      spouseProGearWeight:
-        type: integer
-        x-nullable: true
-        x-omitempty: false
-      estimatedIncentive:
-        type: integer
-        format: cents
-        x-nullable: true
-        x-omitempty: false
-      hasRequestedAdvance:
-        description: |
-          Indicates whether an advance has been requested for the PPM shipment.
-        type: boolean
-        x-nullable: true
-        x-omitempty: false
-      advanceAmountRequested:
-        description: >
-          The amount requested for an advance, or null if no advance is
-          requested
-        type: integer
-        format: cents
-        x-nullable: true
-        x-omitempty: false
-      hasReceivedAdvance:
-        description: |
-          Indicates whether an advance was received for the PPM shipment.
-        type: boolean
-        x-nullable: true
-        x-omitempty: false
-      advanceAmountReceived:
-        description: |
-          The amount received for an advance, or null if no advance is received.
-        type: integer
-        format: cents
-        x-nullable: true
-        x-omitempty: false
-      sitLocation:
-        allOf:
-          - $ref: '#/definitions/SITLocationType'
-          - x-nullable: true
-          - x-omitempty: false
-      sitEstimatedWeight:
-        type: integer
-        example: 2000
-        x-nullable: true
-        x-omitempty: false
-      sitEstimatedEntryDate:
-        format: date
-        type: string
-        x-nullable: true
-        x-omitempty: false
-      sitEstimatedDepartureDate:
-        format: date
-        type: string
-        x-nullable: true
-        x-omitempty: false
-      sitEstimatedCost:
-        type: integer
-        format: cents
-        x-nullable: true
-        x-omitempty: false
-      eTag:
-        description: >-
-          A hash unique to this shipment that should be used as the "If-Match"
-          header for any updates.
-        type: string
-        readOnly: true
-    required:
-      - id
-      - shipmentId
-      - createdAt
-      - status
-      - expectedDepartureDate
-      - pickupPostalCode
-      - destinationPostalCode
-      - sitExpected
-      - eTag
->>>>>>> 632a6429
   ExcessWeightRecord:
     description: >-
       A document uploaded by the movers proving that the customer has been
