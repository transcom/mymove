--- conflicted
+++ resolved
@@ -104,10 +104,6 @@
       description: Updates a move order's estimated weight by ID
       operationId: updateMoveTaskOrderEstimatedWeight
       summary: Updates a move order's estimated weight by ID
-<<<<<<< HEAD
-  /payment-requests:
-    post:
-=======
   '/move-task-orders/{moveTaskOrderID}/post-counseling-info':
     parameters:
       - description: ID of move order to use
@@ -116,7 +112,6 @@
         required: true
         type: string
     patch:
->>>>>>> 8341531e
       consumes:
         - application/json
       produces:
@@ -124,15 +119,6 @@
       parameters:
         - in: body
           name: body
-<<<<<<< HEAD
-          schema:
-            $ref: '#/definitions/CreatePaymentRequestPayload'
-      responses:
-        '201':
-          description: created instance of payment request
-          schema:
-            $ref: '#/definitions/PaymentRequest'
-=======
           required: true
           schema:
             type: object
@@ -251,7 +237,6 @@
           description: Successfully retrieved move task order
           schema:
             $ref: '#/definitions/MoveTaskOrder'
->>>>>>> 8341531e
         '400':
           description: The request payload is invalid
           schema:
@@ -273,14 +258,6 @@
           schema:
             $ref: '#/responses/ServerError'
       tags:
-<<<<<<< HEAD
-        - paymentRequests
-        - prime
-      description: Creates a payment request
-      operationId: createPaymentRequest
-      summary: Creates a payment request
-
-=======
         - moveTaskOrder
         - prime
       description: Updates a move order's actual weight by ID
@@ -370,7 +347,49 @@
       description: Gets entitlements
       operationId: getPrimeEntitlements
       summary: Gets entitlements for a move order by ID
->>>>>>> 8341531e
+  /payment-requests:
+    post:
+      consumes:
+        - application/json
+      produces:
+        - application/json
+      parameters:
+        - in: body
+          name: body
+          schema:
+            $ref: '#/definitions/CreatePaymentRequestPayload'
+      responses:
+        '201':
+          description: created instance of payment request
+          schema:
+            $ref: '#/definitions/PaymentRequest'
+        '400':
+          description: The request payload is invalid
+          schema:
+            $ref: '#/responses/InvalidRequest'
+        '401':
+          description: The request was denied
+          schema:
+            $ref: '#/responses/PermissionDenied'
+        '403':
+          description: The request was denied
+          schema:
+            $ref: '#/responses/PermissionDenied'
+        '404':
+          description: The requested resource wasn't found
+          schema:
+            $ref: '#/responses/NotFound'
+        '500':
+          description: A server error occurred
+          schema:
+            $ref: '#/responses/ServerError'
+      tags:
+        - paymentRequests
+        - prime
+      description: Creates a payment request
+      operationId: createPaymentRequest
+      summary: Creates a payment request
+
 definitions:
   Address:
     type: object
@@ -535,71 +554,6 @@
       - title
       - detail
       - instance
-  Customer:
-    type: object
-    properties:
-      id:
-        type: string
-        format: uuid
-        example: c56a4180-65aa-42ec-a945-5fd21dec0538
-      first_name:
-        type: string
-        example: John
-        x-nullable: true
-        title: First Name
-      middle_name:
-        type: string
-        example: L.
-        x-nullable: true
-        title: Middle Name
-      last_name:
-        type: string
-        example: Donut
-        x-nullable: true
-        title: Last Name
-      suffix:
-        type: string
-        example: Jr.
-        x-nullable: true
-        title: Suffix
-      agency:
-        type: string
-        example: Some Agency
-        x-nullable: true
-        title: Agency
-      grade:
-        type: string
-        example: Some Grade
-        x-nullable: true
-        title: Grade
-      email:
-        type: string
-        format: x-email
-        pattern: '^[a-zA-Z0-9._%+-]+@[a-zA-Z0-9.-]+\.[a-zA-Z]{2,}$'
-        example: john_bob@example.com
-        x-nullable: true
-        title: Email Address
-      telephone:
-        type: string
-        format: telephone
-        pattern: '^[2-9]\d{2}-\d{3}-\d{4}$'
-        example: 212-555-5555
-        x-nullable: true
-        title: Best Contact Phone
-      #TODO confirm that we actually want all items below repeated on response, since already on mto
-      originDutyStation:
-        type: string
-        example: Dover AFB
-        title: Origin
-        x-nullable: true
-      destinationDutyStation:
-        type: string
-        example: Dover AFB
-        title: Destination
-        x-nullable: true
-      pickup_address:
-        $ref: '#/definitions/Address'
-<<<<<<< HEAD
   CreatePaymentRequestPayload:
     properties:
       isFinal:
@@ -609,10 +563,72 @@
         example: c56a4180-65aa-42ec-a945-5fd21dec0538
         format: uuid
         type: string
-#      proofOfServicePackage:
-#        $ref: '#/definitions/ProofOfServicePackage'
+  #      proofOfServicePackage:
+  #        $ref: '#/definitions/ProofOfServicePackage'
+  Customer:
     type: object
-=======
+    properties:
+      id:
+        type: string
+        format: uuid
+        example: c56a4180-65aa-42ec-a945-5fd21dec0538
+      first_name:
+        type: string
+        example: John
+        x-nullable: true
+        title: First Name
+      middle_name:
+        type: string
+        example: L.
+        x-nullable: true
+        title: Middle Name
+      last_name:
+        type: string
+        example: Donut
+        x-nullable: true
+        title: Last Name
+      suffix:
+        type: string
+        example: Jr.
+        x-nullable: true
+        title: Suffix
+      agency:
+        type: string
+        example: Some Agency
+        x-nullable: true
+        title: Agency
+      grade:
+        type: string
+        example: Some Grade
+        x-nullable: true
+        title: Grade
+      email:
+        type: string
+        format: x-email
+        pattern: '^[a-zA-Z0-9._%+-]+@[a-zA-Z0-9.-]+\.[a-zA-Z]{2,}$'
+        example: john_bob@example.com
+        x-nullable: true
+        title: Email Address
+      telephone:
+        type: string
+        format: telephone
+        pattern: '^[2-9]\d{2}-\d{3}-\d{4}$'
+        example: 212-555-5555
+        x-nullable: true
+        title: Best Contact Phone
+      #TODO confirm that we actually want all items below repeated on response, since already on mto
+      originDutyStation:
+        type: string
+        example: Dover AFB
+        title: Origin
+        x-nullable: true
+      destinationDutyStation:
+        type: string
+        example: Dover AFB
+        title: Destination
+        x-nullable: true
+      pickup_address:
+        $ref: '#/definitions/Address'
       destination_address:
         $ref: '#/definitions/Address'
         x-nullable: true
@@ -626,7 +642,6 @@
       requestedPickupDate:
         format: date
         type: string
->>>>>>> 8341531e
   Entitlements:
     properties:
       id:
