swagger: '2.0'
info:
  title: Milmove Prime API
  version: 0.0.1
  license:
    name: MIT
    url: 'https://opensource.org/licenses/MIT'
  contact:
    email: dp3@truss.works
  description: >
    The Prime API is a RESTful API that enables the Prime contractor to request
    information about upcoming moves, update the

    details and status of those moves, and make payment requests. It uses Mutual
    TLS for authentication procedures.


    All endpoints are located at `primelocal/prime/v1/`.
basePath: /prime/v1
schemes:
  - http
tags:
  - name: moveTaskOrder
    description: >
      The **moveTaskOrder** represents a military move that has been sent to a
      contractor. It contains all the information about shipments, including
      service items, estimated weights, actual weights, requested and scheduled
      move dates, etc.
  - name: mtoShipment
    description: >
      A shipment is some (or all) of a customer's belongings picked up in one
      location and delivered to another location.

      All of the items in a shipment are weighed and transported as a discrete
      unit. One move may include multiple shipments.

      An **mtoShipment**, in particular, is a shipment that belongs to a
      [moveTaskOrder](#tag/moveTaskOrder).

<<<<<<< HEAD

      The weights for all of the shipments in a move are combined and compared
      to the customer's weight allowance.

      If the sum of the shipments is greater, the customer is liable for paying
      excess weight cost. Both the customer and

      the contractor should keep this potential cost in mind when planning a
      move and the shipments within it.
  - name: paymentRequest
=======
      The weights for all of the shipments in a move are combined and compared to the customer's weight allowance. If
      the sum of the shipments is greater, the customer is liable for paying excess weight cost. Both the customer and
      the contractor should keep this potential cost in mind when planning a move and the shipments within it.
>>>>>>> 8107a7e1
  - name: mtoServiceItem
    description: |
      A service item is a service that the contractor can bill for. For example, if the movers pack and/or unpack a
      customer's belongings, those are billable services (packing and unpacking). All **mtoServiceItems** must be
      approved by the TOO before payment can be requested.

      There are three types of service items: accessorial, MTO-level, and standard.

      **WIP:** Add an external link to an article that explains the different types of service items in more detail.
  - name: paymentRequest
x-tagGroups:
  - name: Endpoints
    tags:
<<<<<<< HEAD
      - moveTaskOrder
      - mtoShipment
      - paymentRequest
      - mtoServiceItem
=======
    - moveTaskOrder
    - mtoShipment
    - mtoServiceItem
    - paymentRequest
>>>>>>> 8107a7e1
paths:
  /moves:
    get:
      summary: listMoves
      description: |
        Gets all moves that have been reviewed and approved by the TOO. The `since` parameter can be used to filter this
        list down to only the moves that have been updated since the provided timestamp. A move will be considered
        updated if the `updatedAt` timestamp on the move or on its orders, shipments, service items, or payment requests,
        is later than the provided date and time.

        **WIP**: Include what causes moves to leave this list. Currently, once the `availableToPrimeAt` timestamp has
        been set, that move will always appear in this list.
      operationId: listMoves
      tags:
        - moveTaskOrder
      produces:
        - application/json
      parameters:
        - in: query
          name: since
          type: string
          format: date-time
          description: Only return moves updated since this time. Formatted like "2021-07-23T18:30:47.116Z"
      responses:
        '200':
          description: Successfully retrieved moves. A successful fetch might still return zero moves.
          schema:
            $ref: '#/definitions/ListMoves'
        '401':
          $ref: '#/responses/PermissionDenied'
        '403':
          $ref: '#/responses/PermissionDenied'
        '500':
          $ref: '#/responses/ServerError'
  /move-task-orders:
    get:
      summary: fetchMTOUpdates
<<<<<<< HEAD
      description: >
        Gets all moves that have been reviewed and approved by the TOO. The
        `since` parameter can be used to filter this

        list down to only the moves that have been updated since the provided
        timestamp. A move will be considered

        updated if the `updatedAt` timestamp on the move is later than the
        provided date and time.


        **WIP**: The original goal was to also look at the `updateAt` timestamps
        of the nested objects - such as the
=======
      deprecated: true
      description: |
        _[Deprecated: sunset on August 31, 2021]_ This endpoint is deprecated. Please use `listMoves`.

        Gets all moves that have been reviewed and approved by the TOO. The `since` parameter can be used to filter this
        list down to only the moves that have been updated since the provided timestamp. A move will be considered
        updated if the `updatedAt` timestamp on the move is later than the provided date and time.
>>>>>>> 8107a7e1

        shipments, service items, etc. This has not been implemented.


        **WIP**: Include what causes moves to leave this list. Currently, once
        the `availableToPrimeAt` timestamp has

        been set, that move will always appear in this list.
      operationId: fetchMTOUpdates
      tags:
        - moveTaskOrder
      produces:
        - application/json
      parameters:
        - in: query
          name: since
          type: integer
          format: timestamp
          description: Only return move task orders updated since this time.
      responses:
        '200':
          description: >-
            Successfully retrieved move task orders where `availableToPrimeAt`
            has been set.
          schema:
            $ref: '#/definitions/MoveTaskOrders'
        '400':
          $ref: '#/responses/InvalidRequest'
        '401':
          $ref: '#/responses/PermissionDenied'
        '403':
          $ref: '#/responses/PermissionDenied'
        '404':
          $ref: '#/responses/NotFound'
        '500':
          $ref: '#/responses/ServerError'
<<<<<<< HEAD
  '/move-task-orders/{moveTaskOrderID}':
=======
  /move-task-orders/{moveID}:
>>>>>>> 8107a7e1
    get:
      summary: getMoveTaskOrder
      description: >
        ### Functionality

        This endpoint gets an individual MoveTaskOrder by ID.


        It will provide information about the Customer and any associated
        MTOShipments, MTOServiceItems and PaymentRequests.
      operationId: getMoveTaskOrder
      tags:
        - moveTaskOrder
      produces:
        - application/json
      parameters:
        - description: UUID or MoveCode of move task order to use.
          in: path
          name: moveID
          required: true
          type: string
      responses:
        '200':
          description: Successfully retrieve an individual move task order.
          schema:
            $ref: '#/definitions/MoveTaskOrder'
        '401':
          $ref: '#/responses/PermissionDenied'
        '403':
          $ref: '#/responses/PermissionDenied'
        '404':
          $ref: '#/responses/NotFound'
        '500':
          $ref: '#/responses/ServerError'
  '/move-task-orders/{moveTaskOrderID}/post-counseling-info':
    parameters:
      - description: ID of move task order to use.
        in: path
        name: moveTaskOrderID
        required: true
        type: string
    patch:
      summary: updateMTOPostCounselingInformation
      description: >
        ### Functionality

        This endpoint **updates** the MoveTaskOrder after the Prime has
        completed Counseling.


        PPM related information is updated here. Most other fields will be found
        on the specific MTOShipment and updated using
        [updateMTOShipment](#operation/updateMTOShipment).
      operationId: updateMTOPostCounselingInformation
      consumes:
        - application/json
      produces:
        - application/json
      tags:
        - moveTaskOrder
      parameters:
        - in: body
          name: body
          required: true
          schema:
            type: object
            properties:
              moveTaskOrderID:
                description: UUID for the move task order to use.
                type: string
              ppmType:
                description: Sets a ppmType to an allowed value.
                type: string
                enum:
                  - FULL
                  - PARTIAL
              ppmEstimatedWeight:
                description: The estimated weight determined post counseling.
                type: integer
              pointOfContact:
                type: string
                description: Email or id of a contact person for this update.
        - $ref: '#/parameters/ifMatch'
      responses:
        '200':
          description: >-
            Successfully updated move task order with post counseling
            information.
          schema:
            $ref: '#/definitions/MoveTaskOrder'
        '401':
          $ref: '#/responses/PermissionDenied'
        '403':
          $ref: '#/responses/PermissionDenied'
        '404':
          $ref: '#/responses/NotFound'
        '412':
          $ref: '#/responses/PreconditionFailed'
        '422':
          $ref: '#/responses/UnprocessableEntity'
        '500':
          $ref: '#/responses/ServerError'
  /mto-shipments:
    post:
      summary: createMTOShipment
      description: >
        Creates a new shipment within the specified move. This endpoint should
        be used whenever the movers identify a

        need for an additional shipment. The new shipment will be submitted to
        the TOO for review, and the TOO must

        approve it before the contractor can proceed with billing.


        **WIP**: The Prime should be notified by a push notification whenever
        the TOO approves a shipment connected to

        one of their moves. Otherwise, the Prime can fetch the related move
        using the

        [getMoveTaskOrder](#operation/getMoveTaskOrder) endpoint and see if this
        shipment has the status `"APPROVED"`.
      consumes:
        - application/json
      produces:
        - application/json
      operationId: createMTOShipment
      tags:
        - mtoShipment
      parameters:
        - in: body
          name: body
          schema:
            $ref: '#/definitions/CreateMTOShipment'
      responses:
        '200':
          description: Successfully created a MTO shipment.
          schema:
            $ref: '#/definitions/MTOShipment'
        '400':
          $ref: '#/responses/InvalidRequest'
        '404':
          $ref: '#/responses/NotFound'
        '422':
          $ref: '#/responses/UnprocessableEntity'
        '500':
          $ref: '#/responses/ServerError'
  '/mto-shipments/{mtoShipmentID}':
    patch:
      summary: updateMTOShipment
      description: >
        Updates an existing shipment for a move.


        Note that there are some restrictions on nested objects:


        * Service items: You cannot add or update service items using this
        endpoint. Please use
        [createMTOServiceItem](#operation/createMTOServiceItem) and
        [updateMTOServiceItem](#operation/updateMTOServiceItem) instead.

        * Agents: You cannot add or update agents using this endpoint. Please
        use [createMTOAgent](#operation/createMTOAgent) and
        [updateMTOAgent](#operation/updateMTOAgent) instead.

        * Addresses: You can add new addresses using this endpoint (and must use
        this endpoint to do so), but you cannot update existing ones. Please use
        [updateMTOShipmentAddress](#operation/updateMTOShipmentAddress) instead.


        These restrictions are due to our [optimistic locking/concurrency
        control](https://github.com/transcom/mymove/wiki/use-optimistic-locking)
        mechanism.


        Note that some fields cannot be manually changed but will still be
        updated automatically, such as `primeEstimatedWeightRecordedDate` and
        `requiredDeliveryDate`.
      operationId: updateMTOShipment
      tags:
        - mtoShipment
      consumes:
        - application/json
      produces:
        - application/json
      parameters:
        - in: path
          name: mtoShipmentID
          description: UUID of the shipment being updated.
          required: true
          format: uuid
          type: string
        - in: body
          name: body
          required: true
          schema:
<<<<<<< HEAD
            $ref: '#/definitions/MTOShipment'
        - $ref: '#/parameters/ifMatch'
=======
            $ref: '#/definitions/UpdateMTOShipment'
        - in: header
          name: If-Match
          type: string
          required: true
          description: >
            Optimistic locking is implemented via the `If-Match` header. If the ETag header does not match
            the value of the resource on the server, the server rejects the change with a `412 Precondition Failed` error.
>>>>>>> 8107a7e1
      responses:
        '200':
          description: Successfully updated the MTO shipment.
          schema:
            $ref: '#/definitions/MTOShipment'
        '400':
          $ref: '#/responses/InvalidRequest'
        '401':
          $ref: '#/responses/PermissionDenied'
        '403':
          $ref: '#/responses/PermissionDenied'
        '404':
          $ref: '#/responses/NotFound'
        '412':
          $ref: '#/responses/PreconditionFailed'
        '422':
          $ref: '#/responses/UnprocessableEntity'
        '500':
          $ref: '#/responses/ServerError'
  '/mto-shipments/{mtoShipmentID}/addresses/{addressID}':
    put:
      summary: updateMTOShipmentAddress
      description: >
        ### Functionality

        This endpoint is used to **update** the addresses on an MTO Shipment.
        The address details completely replace the original, except for the
        UUID.

        Therefore a complete address should be sent in the request.


        This endpoint **cannot create** an address.

        To create an address on an MTO shipment, the caller must use
        [updateMTOShipment](#operation/updateMTOShipment) as the parent shipment
        has to be updated with the appropriate link to the address.


        ### Errors

        The address must be associated with the mtoShipment passed in the url.

        In other words, it should be listed as pickupAddress,
        destinationAddress, secondaryPickupAddress or secondaryDeliveryAddress
        on the mtoShipment provided.

        If it is not, caller will receive a **Conflict** Error.


        The mtoShipment should be associated with an MTO that is available to
        prime.

        If the caller requests an update to an address, and the shipment is not
        on an available MTO, the caller will receive a **NotFound** Error.
      operationId: updateMTOShipmentAddress
      tags:
        - mtoShipment
      consumes:
        - application/json
      produces:
        - application/json
      parameters:
        - in: path
          name: mtoShipmentID
          description: UUID of the shipment associated with the address
          required: true
          format: uuid
          type: string
        - in: path
          name: addressID
          description: UUID of the address being updated
          required: true
          format: uuid
          type: string
        - in: body
          required: true
          name: body
          schema:
            $ref: '#/definitions/Address'
        - $ref: '#/parameters/ifMatch'
      responses:
        '200':
          description: Successfully updated the address.
          schema:
            $ref: '#/definitions/Address'
        '400':
          $ref: '#/responses/InvalidRequest'
        '401':
          $ref: '#/responses/PermissionDenied'
        '403':
          $ref: '#/responses/PermissionDenied'
        '404':
          $ref: '#/responses/NotFound'
        '409':
          $ref: '#/responses/Conflict'
        '412':
          $ref: '#/responses/PreconditionFailed'
        '422':
          $ref: '#/responses/UnprocessableEntity'
        '500':
          $ref: '#/responses/ServerError'
  '/mto-shipments/{mtoShipmentID}/agents':
    post:
      summary: createMTOAgent
      description: >
        ### Functionality

        This endpoint is used to **create** and add agents for an existing MTO
        Shipment. Only the fields being modified need to be sent in the request
        body.


        ### Errors

        The agent must always have a name and at least one method of contact
        (either `email` or `phone`).


        The agent must be associated with the MTO shipment passed in the url.


        The shipment should be associated with an MTO that is available to the
        Pime.

        If the caller requests a new agent, and the shipment is not on an
        available MTO, the caller will receive a **NotFound** response.
      operationId: createMTOAgent
      tags:
        - mtoShipment
      consumes:
        - application/json
      produces:
        - application/json
      parameters:
        - in: path
          name: mtoShipmentID
          description: UUID of the shipment associated with the agent
          required: true
          format: uuid
          type: string
        - in: body
          required: true
          name: body
          schema:
            $ref: '#/definitions/MTOAgent'
      responses:
        '200':
          description: Successfully added the agent.
          schema:
            $ref: '#/definitions/MTOAgent'
        '400':
          $ref: '#/responses/InvalidRequest'
        '401':
          $ref: '#/responses/PermissionDenied'
        '403':
          $ref: '#/responses/PermissionDenied'
        '404':
          $ref: '#/responses/NotFound'
        '409':
          $ref: '#/responses/Conflict'
        '422':
          $ref: '#/responses/UnprocessableEntity'
        '500':
          $ref: '#/responses/ServerError'
  '/mto-shipments/{mtoShipmentID}/agents/{agentID}':
    put:
      summary: updateMTOAgent
      description: >
        ### Functionality

        This endpoint is used to **update** the agents for an MTO Shipment. Only
        the fields being modified need to be sent in the request body.


        ### Errors:

        The agent must always have a name and at least one method of contact
        (either `email` or `phone`).


        The agent must be associated with the MTO shipment passed in the url.


        The shipment should be associated with an MTO that is available to the
        Prime.

        If the caller requests an update to an agent, and the shipment is not on
        an available MTO, the caller will receive a **NotFound** response.
      operationId: updateMTOAgent
      tags:
        - mtoShipment
      consumes:
        - application/json
      produces:
        - application/json
      parameters:
        - in: path
          name: mtoShipmentID
          description: UUID of the shipment associated with the agent
          required: true
          format: uuid
          type: string
        - in: path
          name: agentID
          description: UUID of the agent being updated
          required: true
          format: uuid
          type: string
        - in: body
          required: true
          name: body
          schema:
            $ref: '#/definitions/MTOAgent'
        - $ref: '#/parameters/ifMatch'
      responses:
        '200':
          description: Successfully updated the agent.
          schema:
            $ref: '#/definitions/MTOAgent'
        '400':
          $ref: '#/responses/InvalidRequest'
        '401':
          $ref: '#/responses/PermissionDenied'
        '403':
          $ref: '#/responses/PermissionDenied'
        '404':
          $ref: '#/responses/NotFound'
        '412':
          $ref: '#/responses/PreconditionFailed'
        '422':
          $ref: '#/responses/UnprocessableEntity'
        '500':
          $ref: '#/responses/ServerError'
  '/mto-shipments/{mtoShipmentID}/status':
    patch:
      summary: updateMTOShipmentStatus
      description: >
        ### Functionality

        This endpoint should be used by the Prime to confirm the cancellation of
        a shipment. It allows the shipment

        status to be changed to "CANCELED." Currently, the Prime cannot update
        the shipment to any other status.
      operationId: updateMTOShipmentStatus
      tags:
        - mtoShipment
      consumes:
        - application/json
      produces:
        - application/json
      parameters:
        - in: path
          name: mtoShipmentID
          description: UUID of the shipment associated with the agent
          required: true
          format: uuid
          type: string
        - $ref: '#/parameters/ifMatch'
        - in: body
          name: body
          required: true
          schema:
            $ref: '#/definitions/UpdateMTOShipmentStatus'
      responses:
        '200':
          description: Successfully updated the shipment's status.
          schema:
            $ref: '#/definitions/MTOShipment'
        '400':
          $ref: '#/responses/InvalidRequest'
        '401':
          $ref: '#/responses/PermissionDenied'
        '403':
          $ref: '#/responses/PermissionDenied'
        '404':
          $ref: '#/responses/NotFound'
        '409':
          $ref: '#/responses/Conflict'
        '412':
          $ref: '#/responses/PreconditionFailed'
        '422':
          $ref: '#/responses/UnprocessableEntity'
        '500':
          $ref: '#/responses/ServerError'
  /mto-service-items:
    post:
      summary: createMTOServiceItem
      description: >
        Creates one or more MTOServiceItems. Not all service items may be
        created, please see details below.


        This endpoint supports different body definitions. In the modelType
        field below, select the modelType corresponding
         to the service item you wish to create and the documentation will update with the new definition.

        Upon creation these items are associated with a Move Task Order and an
        MTO Shipment.

        The request must include UUIDs for the MTO and MTO Shipment connected to
        this service item. Some service item types require

        additional service items to be autogenerated when added - all created
        service items, autogenerated included,

        will be returned in the response.


        To update a service item, please use
        [updateMTOServiceItem](#operation/updateMTOServiceItem) endpoint.


        ---


        **`MTOServiceItemOriginSIT`**


        MTOServiceItemOriginSIT is a subtype of MTOServiceItem.


        This model type describes a domestic origin SIT service item. Items can
        be created using this

        model type with the following codes:


        **DOFSIT**


        **1st day origin SIT service item**. When a DOFSIT is requested, the API
        will auto-create the following group of service items:
          * DOFSIT - Domestic origin 1st day SIT
          * DOASIT - Domestic origin Additional day SIT
          * DOPSIT - Domestic origin SIT pickup

        **DOASIT**


        **Addt'l days origin SIT service item**. This represents an additional
        day of storage for the same item.

        Additional DOASIT service items can be created and added to an existing
        shipment that **includes a DOFSIT service item**.


        ---


        **`MTOServiceItemDestSIT`**


        MTOServiceItemDestSIT is a subtype of MTOServiceItem.


        This model type describes a domestic destination SIT service item. Items
        can be created using this

        model type with the following codes:


        **DDFSIT**


        **1st day origin SIT service item**. The additional fields are required
        for creating a DDFSIT:
          * `firstAvailableDeliveryDate1`
            * string <date>
            * First available date that Prime can deliver SIT service item.
          * `firstAvailableDeliveryDate2`
            * string <date>
            * Second available date that Prime can deliver SIT service item.
          * `timeMilitary1`
            * string\d{4}Z
            * Time of delivery corresponding to `firstAvailableDeliveryDate1`, in military format.
          * `timeMilitary2`
            * string\d{4}Z
            * Time of delivery corresponding to `firstAvailableDeliveryDate2`, in military format.

        When a DDFSIT is requested, the API will auto-create the following group
        of service items:
          * DDFSIT - Domestic destination 1st day SIT
          * DDASIT - Domestic destination Additional day SIT
          * DDDSIT - Domestic destination SIT delivery

        **DDASIT**


        **Addt'l days destination SIT service item**. This represents an
        additional day of storage for the same item.

        Additional DDASIT service items can be created and added to an existing
        shipment that **includes a DDFSIT service item**.
      operationId: createMTOServiceItem
      tags:
        - mtoServiceItem
      consumes:
        - application/json
      produces:
        - application/json
      parameters:
        - in: body
          name: body
          schema:
            $ref: '#/definitions/MTOServiceItem'
      responses:
        '200':
          description: Successfully created an MTO service item.
          schema:
            type: array
            items:
              $ref: '#/definitions/MTOServiceItem'
        '400':
          $ref: '#/responses/InvalidRequest'
        '401':
          $ref: '#/responses/PermissionDenied'
        '403':
          $ref: '#/responses/PermissionDenied'
        '404':
          $ref: '#/responses/NotFound'
        '409':
          $ref: '#/responses/Conflict'
        '422':
          $ref: '#/responses/UnprocessableEntity'
        '500':
          $ref: '#/responses/ServerError'
  '/mto-service-items/{mtoServiceItemID}':
    patch:
      summary: updateMTOServiceItem
      description: >
        Updates MTOServiceItems after creation. Not all service items or fields
        may be updated, please see details below.


        This endpoint supports different body definitions. In the modelType
        field below, select the modelType corresponding
         to the service item you wish to update and the documentation will update with the new definition.

        To create a service item, please use
        [createMTOServiceItem](#operation/createMTOServiceItem)) endpoint.


        ### Errors


        Currently this is not implemented and will generated the NotImplemented
        error.
      operationId: updateMTOServiceItem
      tags:
        - mtoServiceItem
      consumes:
        - application/json
      produces:
        - application/json
      parameters:
        - in: body
          name: body
          schema:
            $ref: '#/definitions/UpdateMTOServiceItem'
          required: true
        - in: path
          name: mtoServiceItemID
          type: string
          description: UUID of service item to update.
          required: true
        - $ref: '#/parameters/ifMatch'
      responses:
        '200':
          description: Successfully updated the MTO service item.
          schema:
            $ref: '#/definitions/MTOServiceItem'
        '400':
          $ref: '#/responses/InvalidRequest'
        '401':
          $ref: '#/responses/PermissionDenied'
        '403':
          $ref: '#/responses/PermissionDenied'
        '404':
          $ref: '#/responses/NotFound'
        '409':
          $ref: '#/responses/Conflict'
        '412':
          $ref: '#/responses/PreconditionFailed'
        '422':
          $ref: '#/responses/UnprocessableEntity'
        '500':
          $ref: '#/responses/ServerError'
  /payment-requests:
    post:
      summary: createPaymentRequest
      description: |
        Creates a new instance of a paymentRequest.
        A newly created payment request is assigned the status `PENDING`.
        A move task order can have multiple payment requests, and
        a final payment request can be marked using boolean `isFinal`.
      operationId: createPaymentRequest
      tags:
        - paymentRequest
      consumes:
        - application/json
      produces:
        - application/json
      parameters:
        - in: body
          name: body
          schema:
            $ref: '#/definitions/CreatePaymentRequest'
      responses:
        '201':
          description: Successfully created a paymentRequest object.
          schema:
            $ref: '#/definitions/PaymentRequest'
        '400':
          description: Request payload is invalid.
          schema:
            $ref: '#/definitions/ClientError'
        '401':
          $ref: '#/responses/PermissionDenied'
        '403':
          $ref: '#/responses/PermissionDenied'
        '404':
          description: The requested resource wasn't found.
          schema:
            $ref: '#/definitions/ClientError'
        '409':
          $ref: '#/responses/Conflict'
        '422':
          $ref: '#/responses/UnprocessableEntity'
        '500':
          $ref: '#/responses/ServerError'
  '/payment-requests/{paymentRequestID}/uploads':
    post:
      summary: createUpload
      description: >
        ### Functionality

        This endpoint **uploads** a Proof of Service document for a
        PaymentRequest.


        The PaymentRequest should already exist.


        PaymentRequests are created with the
        [createPaymentRequest](#operation/createPaymentRequest) endpoint.
      operationId: createUpload
      tags:
        - paymentRequest
      consumes:
        - multipart/form-data
      produces:
        - application/json
      parameters:
        - in: path
          name: paymentRequestID
          type: string
          description: UUID of payment request to use.
          required: true
        - in: formData
          name: file
          type: file
          description: The file to upload.
          required: true
      responses:
        '201':
          description: Successfully created upload of digital file.
          schema:
            $ref: '#/definitions/Upload'
        '400':
          $ref: '#/responses/InvalidRequest'
        '401':
          $ref: '#/responses/PermissionDenied'
        '403':
          $ref: '#/responses/PermissionDenied'
        '404':
          $ref: '#/responses/NotFound'
        '422':
          $ref: '#/responses/UnprocessableEntity'
        '500':
          $ref: '#/responses/ServerError'
definitions:
  Address:
    description: A postal address.
    type: object
    properties:
      id:
        type: string
        format: uuid
        example: c56a4180-65aa-42ec-a945-5fd21dec0538
      streetAddress1:
        type: string
        example: 123 Main Ave
        title: Street address 1
      streetAddress2:
        type: string
        example: Apartment 9000
        x-nullable: true
        title: Street address 2
      streetAddress3:
        type: string
        example: Montmârtre
        x-nullable: true
        title: Address Line 3
      city:
        type: string
        example: Anytown
        title: City
      state:
        title: State
        type: string
        x-display-value:
          AL: AL
          AK: AK
          AR: AR
          AZ: AZ
          CA: CA
          CO: CO
          CT: CT
          DC: DC
          DE: DE
          FL: FL
          GA: GA
          HI: HI
          IA: IA
          ID: ID
          IL: IL
          IN: IN
          KS: KS
          KY: KY
          LA: LA
          MA: MA
          MD: MD
          ME: ME
          MI: MI
          MN: MN
          MO: MO
          MS: MS
          MT: MT
          NC: NC
          ND: ND
          NE: NE
          NH: NH
          NJ: NJ
          NM: NM
          NV: NV
          NY: NY
          OH: OH
          OK: OK
          OR: OR
          PA: PA
          RI: RI
          SC: SC
          SD: SD
          TN: TN
          TX: TX
          UT: UT
          VA: VA
          VT: VT
          WA: WA
          WI: WI
          WV: WV
          WY: WY
        enum:
          - AL
          - AK
          - AR
          - AZ
          - CA
          - CO
          - CT
          - DC
          - DE
          - FL
          - GA
          - HI
          - IA
          - ID
          - IL
          - IN
          - KS
          - KY
          - LA
          - MA
          - MD
          - ME
          - MI
          - MN
          - MO
          - MS
          - MT
          - NC
          - ND
          - NE
          - NH
          - NJ
          - NM
          - NV
          - NY
          - OH
          - OK
          - OR
          - PA
          - RI
          - SC
          - SD
          - TN
          - TX
          - UT
          - VA
          - VT
          - WA
          - WI
          - WV
          - WY
      postalCode:
        type: string
        format: zip
        title: ZIP
        example: '90210'
        pattern: '^(\d{5}([\-]\d{4})?)$'
      country:
        type: string
        title: Country
        x-nullable: true
        example: USA
        default: USA
      eTag:
        type: string
        readOnly: true
    required:
      - streetAddress1
      - city
      - state
      - postalCode
  ClientError:
    type: object
    properties:
      title:
        type: string
      detail:
        type: string
      instance:
        type: string
        format: uuid
    required:
      - title
      - detail
      - instance
  CreateMTOShipment:
    type: object
    properties:
      moveTaskOrderID:
        description: The ID of the move this new shipment is for.
        example: 1f2270c7-7166-40ae-981e-b200ebdf3054
        format: uuid
        type: string
      requestedPickupDate:
        description: >
          The customer's preferred pickup date. Other dates, such as required
          delivery date and (outside MilMove) the pack date, are derived from
          this date.
        format: date
        type: string
      primeEstimatedWeight:
        description: >
          The estimated weight of this shipment, determined by the movers during
          the pre-move survey. This value **can only be updated once.** If there
          was an issue with estimating the weight and a mistake was made, the
          Prime contracter will need to contact the TOO to change it.
        type: integer
        example: 4500
      customerRemarks:
        description: >
          The customer can use the customer remarks field to inform the services
          counselor and the movers about any

          special circumstances for this shipment. Typical examples:
            * bulky or fragile items,
            * weapons,
            * access info for their address.

          Customer enters this information during onboarding. Optional field.
        type: string
        example: handle with care
        x-nullable: true
      agents:
        $ref: '#/definitions/MTOAgents'
      mtoServiceItems:
        description: A list of service items connected to this shipment.
        type: array
        items:
          $ref: '#/definitions/MTOServiceItem'
      pickupAddress:
        description: The address where the movers should pick up this shipment.
        allOf:
          - $ref: '#/definitions/Address'
      destinationAddress:
        description: Where the movers should deliver this shipment.
        allOf:
          - $ref: '#/definitions/Address'
      shipmentType:
        $ref: '#/definitions/MTOShipmentType'
      diversion:
        description: >
          This value indicates whether or not this shipment is part of a
          diversion. If yes, the shipment can be either the starting or ending
          segment of the diversion.
        type: boolean
      pointOfContact:
        type: string
        description: >
          Email or ID of the person who will be contacted in the event of
          questions or concerns about this update. May be the person performing
          the update, or someone else working with the Prime contractor.
    required:
      - moveTaskOrderID
      - requestedPickupDate
      - pickupAddress
      - destinationAddress
      - shipmentType
  CreatePaymentRequest:
    type: object
    properties:
      isFinal:
        default: false
        type: boolean
      moveTaskOrderID:
        example: c56a4180-65aa-42ec-a945-5fd21dec0538
        format: uuid
        type: string
      serviceItems:
        type: array
        minItems: 1
        items:
          $ref: '#/definitions/ServiceItem'
      pointOfContact:
        type: string
        description: Email or id of a contact person for this update.
    required:
      - moveTaskOrderID
      - serviceItems
  Customer:
    type: object
    properties:
      id:
        type: string
        format: uuid
        example: c56a4180-65aa-42ec-a945-5fd21dec0538
      dodID:
        type: string
      userID:
        type: string
        format: uuid
        example: c56a4180-65aa-42ec-a945-5fd21dec0538
      currentAddress:
        $ref: '#/definitions/Address'
      firstName:
        type: string
        example: Vanya
      lastName:
        type: string
        example: Petrovna
      branch:
        type: string
        example: COAST_GUARD
      phone:
        type: string
        format: telephone
      email:
        type: string
        format: x-email
        pattern: '^[a-zA-Z0-9._%+-]+@[a-zA-Z0-9.-]+\.[a-zA-Z]{2,}$'
        example: fake@example.com
      eTag:
        type: string
        readOnly: true
  DimensionType:
    description: Describes a dimension type for a MTOServiceItemDimension.
    type: string
    enum:
      - ITEM
      - CRATE
  DutyStation:
    type: object
    properties:
      id:
        type: string
        format: uuid
        example: c56a4180-65aa-42ec-a945-5fd21dec0538
      name:
        type: string
        example: Fort Bragg North Station
      addressID:
        type: string
        format: uuid
        example: c56a4180-65aa-42ec-a945-5fd21dec0538
      address:
        $ref: '#/definitions/Address'
      eTag:
        type: string
        readOnly: true
  Entitlements:
    properties:
      id:
        example: 571008b1-b0de-454d-b843-d71be9f02c04
        format: uuid
        type: string
      authorizedWeight:
        example: 2000
        type: integer
        x-formatting: weight
        x-nullable: true
      dependentsAuthorized:
        example: true
        type: boolean
        x-nullable: true
      nonTemporaryStorage:
        example: false
        type: boolean
        x-nullable: true
      privatelyOwnedVehicle:
        example: false
        type: boolean
        x-nullable: true
      proGearWeight:
        example: 2000
        type: integer
        x-formatting: weight
      proGearWeightSpouse:
        example: 500
        type: integer
        x-formatting: weight
      requiredMedicalEquipmentWeight:
        example: 500
        type: integer
        x-formatting: weight
      organizationalClothingAndIndividualEquipment:
        type: boolean
        example: false
      storageInTransit:
        example: 90
        type: integer
      totalWeight:
        example: 500
        type: integer
        x-formatting: weight
      totalDependents:
        example: 2
        type: integer
      eTag:
        type: string
        readOnly: true
    type: object
  Error:
    properties:
      title:
        type: string
      detail:
        type: string
      instance:
        type: string
        format: uuid
    required:
      - title
      - detail
    type: object
  ListMove:
    description: >
      An abbreviated definition for a move, without all the nested information (shipments, service items, etc). Used to
      fetch a list of moves more efficiently.
    type: object
    properties:
      id:
        example: 1f2270c7-7166-40ae-981e-b200ebdf3054
        format: uuid
        type: string
      moveCode:
        type: string
        example: 'HYXFJF'
        readOnly: true
      createdAt:
        format: date-time
        type: string
        readOnly: true
      orderID:
        example: c56a4180-65aa-42ec-a945-5fd21dec0538
        format: uuid
        type: string
      referenceId:
        example: 1001-3456
        type: string
      availableToPrimeAt:
        format: date-time
        type: string
        x-nullable: true
        readOnly: true
      updatedAt:
        format: date-time
        type: string
        readOnly: true
      ppmType:
        type: string
        enum:
          - FULL
          - PARTIAL
      ppmEstimatedWeight:
        type: integer
      eTag:
        type: string
        readOnly: true
  ListMoves:
    items:
      $ref: '#/definitions/ListMove'
    type: array
  MoveTaskOrder:
    type: object
    required:
      - mtoShipments
      - mtoServiceItems
      - paymentRequests
    properties:
      id:
        example: 1f2270c7-7166-40ae-981e-b200ebdf3054
        format: uuid
        type: string
      moveCode:
        type: string
        example: HYXFJF
        readOnly: true
      createdAt:
        format: date-time
        type: string
        readOnly: true
      orderID:
        example: c56a4180-65aa-42ec-a945-5fd21dec0538
        format: uuid
        type: string
      order:
        $ref: '#/definitions/Order'
      referenceId:
        example: 1001-3456
        type: string
      availableToPrimeAt:
        format: date-time
        type: string
        x-nullable: true
        readOnly: true
      updatedAt:
        format: date-time
        type: string
        readOnly: true
      paymentRequests:
        $ref: '#/definitions/PaymentRequests'
      mtoServiceItems:
        type: array
        items:
          $ref: '#/definitions/MTOServiceItem'
      mtoShipments:
        $ref: '#/definitions/MTOShipments'
      ppmType:
        type: string
        enum:
          - FULL
          - PARTIAL
      ppmEstimatedWeight:
        type: integer
      eTag:
        type: string
        readOnly: true
  MoveTaskOrders:
    items:
      $ref: '#/definitions/MoveTaskOrder'
    type: array
  MTOAgent:
    properties:
      id:
        description: The ID of the agent.
        example: 1f2270c7-7166-40ae-981e-b200ebdf3054
        format: uuid
        readOnly: true
        type: string
      mtoShipmentID:
        description: The ID of the shipment this agent is permitted to release/receive.
        example: 1f2270c7-7166-40ae-981e-b200ebdf3054
        format: uuid
        type: string
        readOnly: true
      createdAt:
        format: date-time
        type: string
        readOnly: true
      updatedAt:
        format: date-time
        type: string
        readOnly: true
      firstName:
        type: string
        x-nullable: true
      lastName:
        type: string
        x-nullable: true
      email:
        type: string
        format: x-email
        pattern: '^([a-zA-Z0-9._%+-]+@[a-zA-Z0-9.-]+\.[a-zA-Z]{2,})?$'
        x-nullable: true
      phone:
        type: string
        format: telephone
        pattern: '^([2-9]\d{2}-\d{3}-\d{4})?$'
        x-nullable: true
      agentType:
        $ref: '#/definitions/MTOAgentType'
      eTag:
        type: string
        readOnly: true
    type: object
  MTOAgents:
    description: >
      A list of the agents for a shipment. Agents are the people who the Prime
      contractor recognize as permitted to release (in the case of pickup) or
      receive (on delivery) a shipment.
    items:
      $ref: '#/definitions/MTOAgent'
    type: array
    maxItems: 2
  MTOAgentType:
    title: Agent Type
    description: >
      The type for this agent. `RELEASING` means they have authority on pickup,
      `RECEIVING` means they can receive the shipment on delivery.
    type: string
    example: RELEASING_AGENT
    enum:
      - RELEASING_AGENT
      - RECEIVING_AGENT
  MTOServiceItem:
    description: >-
      MTOServiceItem describes a base type of a service item. Polymorphic type.
      Both Move Task Orders and MTO Shipments will have MTO Service Items.
    type: object
    discriminator: modelType
    properties:
      id:
        example: 1f2270c7-7166-40ae-981e-b200ebdf3054
        format: uuid
        type: string
        description: The ID of the service item.
        readOnly: true
      moveTaskOrderID:
        example: 1f2270c7-7166-40ae-981e-b200ebdf3054
        format: uuid
        type: string
        description: The ID of the move for this service item.
      mtoShipmentID:
        example: 1f2270c7-7166-40ae-981e-b200ebdf3054
        format: uuid
        type: string
        description: The ID of the shipment this service is for, if any. Optional.
      reServiceName:
        type: string
        readOnly: true
        description: The full descriptive name of the service.
      status:
        $ref: '#/definitions/MTOServiceItemStatus'
      rejectionReason:
        example: item was too heavy
        type: string
        x-nullable: true
        readOnly: true
<<<<<<< HEAD
        description: Reason the service item was rejected by the TOO
      modelType:
=======
        description: The reason why this service item was rejected by the TOO.
      modelType: # Base type and sub-types of MTOServiceItem
>>>>>>> 8107a7e1
        $ref: '#/definitions/MTOServiceItemModelType'
      eTag:
        type: string
        readOnly: true
        description: A hash unique to this service item that should be used as the "If-Match" header for any updates.
    required:
      - modelType
      - moveTaskOrderID
  MTOServiceItemBasic:
    description: Describes a basic service item subtype of a MTOServiceItem.
    allOf:
      - $ref: '#/definitions/MTOServiceItem'
      - type: object
        properties:
          reServiceCode:
            $ref: '#/definitions/ReServiceCode'
        required:
          - reServiceCode
  MTOServiceItemDestSIT:
    description: >-
      Describes a domestic destination SIT service item. Subtype of a
      MTOServiceItem.
    allOf:
      - $ref: '#/definitions/MTOServiceItem'
      - type: object
        properties:
          reServiceCode:
            type: string
            description: Service code allowed for this model type.
            enum:
              - DDFSIT
              - DDASIT
          timeMilitary1:
            type: string
            example: 1400Z
            description: >-
              Time of delivery corresponding to `firstAvailableDeliveryDate1`,
              in military format.
            pattern: '\d{4}Z'
            x-nullable: true
          firstAvailableDeliveryDate1:
            format: date
            type: string
            description: First available date that Prime can deliver SIT service item.
            x-nullable: true
          timeMilitary2:
            type: string
            example: 1400Z
            description: >-
              Time of delivery corresponding to `firstAvailableDeliveryDate2`,
              in military format.
            pattern: '\d{4}Z'
            x-nullable: true
          firstAvailableDeliveryDate2:
            format: date
            type: string
            description: Second available date that Prime can deliver SIT service item.
            x-nullable: true
          sitEntryDate:
            format: date
            type: string
            description: Entry date for the SIT
          sitDepartureDate:
            format: date
            type: string
            description: >-
              Departure date for SIT. This is the end date of the SIT at either
              origin or destination. This is optional as it can be updated using
              the UpdateMTOServiceItemSIT modelType at a later date.
            x-nullable: true
          sitDestinationFinalAddress:
            $ref: '#/definitions/Address'
        required:
          - reServiceCode
          - sitEntryDate
  MTOServiceItemDimension:
    description: The dimensions for either the item or the crate associated with a crating service item.
    type: object
    properties:
      id:
        example: 1f2270c7-7166-40ae-981e-b200ebdf3054
        format: uuid
        type: string
      type:
        $ref: '#/definitions/DimensionType'
      length:
        description: Length in thousandth inches. 1000 thou = 1 inch.
        example: 1000
        type: integer
        format: int32
      width:
        description: Width in thousandth inches. 1000 thou = 1 inch.
        example: 1000
        type: integer
        format: int32
      height:
        description: Height in thousandth inches. 1000 thou = 1 inch.
        example: 1000
        type: integer
        format: int32
    required:
      - length
      - width
      - height
  MTOServiceItemDomesticCrating:
    description: >-
      Describes a domestic crating/uncrating service item subtype of a
      MTOServiceItem.
    allOf:
      - $ref: '#/definitions/MTOServiceItem'
      - type: object
        properties:
          reServiceCode:
            type: string
            description: A unique code for the service item. Indicates if the service is for crating (DCRT) or uncrating (DUCRT).
            enum:
              - DCRT
              - DCRTSA
              - DUCRT
          item:
            description: The dimensions of the item being crated.
            allOf:
              - $ref: '#/definitions/MTOServiceItemDimension'
          crate:
            description: The dimensions for the crate the item will be shipped in.
            allOf:
              - $ref: '#/definitions/MTOServiceItemDimension'
          description:
            type: string
            example: Decorated horse head to be crated.
            description: A description of the item being crated.
          reason:
            type: string
            example: Storage items need to be picked up
            description: >
              The contractor's explanation for why an item needed to be crated or uncrated. Used by the TOO while
              deciding to approve or reject the service item.
            x-nullable: true
            x-omitempty: false
        required:
          - reServiceCode
          - item
          - crate
          - description
  MTOServiceItemModelType:
    description: >
      Describes all model sub-types for a MTOServiceItem model.


      Using this list, choose the correct modelType in the dropdown,
      corresponding to the service item type.
        * DOFSIT, DOASIT - MTOServiceItemOriginSIT
        * DDFSIT, DDASIT - MTOServiceItemDestSIT
        * DOSHUT, DDSHUT - MTOServiceItemShuttle
        * DCRT, DCRTSA, DUCRT - MTOServiceItemDomesticCrating

      The documentation will then update with the supported fields.
    type: string
    enum:
      - MTOServiceItemBasic
      - MTOServiceItemOriginSIT
      - MTOServiceItemDestSIT
      - MTOServiceItemShuttle
      - MTOServiceItemDomesticCrating
  MTOServiceItemOriginSIT:
    description: Describes a domestic origin SIT service item. Subtype of a MTOServiceItem.
    allOf:
      - $ref: '#/definitions/MTOServiceItem'
      - type: object
        properties:
          reServiceCode:
            type: string
            description: Service code allowed for this model type.
            enum:
              - DOFSIT
              - DOASIT
          reason:
            type: string
            example: Storage items need to be picked up
            description: Explanation of why Prime is picking up SIT item.
          sitPostalCode:
            type: string
            format: zip
            example: '90210'
            pattern: '^(\d{5}([\-]\d{4})?)$'
          sitEntryDate:
            format: date
            type: string
            description: Entry date for the SIT
          sitDepartureDate:
            format: date
            type: string
            x-nullable: true
            description: >-
              Departure date for SIT. This is the end date of the SIT at either
              origin or destination. This is optional as it can be updated using
              the UpdateMTOServiceItemSIT modelType at a later date.
          sitHHGActualOrigin:
            $ref: '#/definitions/Address'
        required:
          - reServiceCode
          - reason
          - sitPostalCode
          - sitEntryDate
  MTOServiceItemShuttle:
    description: Describes a shuttle service item.
    allOf:
      - $ref: '#/definitions/MTOServiceItem'
      - type: object
        properties:
          reServiceCode:
            type: string
            description: >
              A unique code for the service item. Indicates if shuttling is requested for the shipment origin (`DOSHUT`)
              or destination (`DDSHUT`).
            enum:
              - DOSHUT
              - DDSHUT
          reason:
            type: string
            example: Storage items need to be picked up.
            description: >
              The contractor's explanation for why a shuttle service is requested. Used by the TOO while deciding to
              approve or reject the service item.
          description:
            type: string
            example: Things to be moved to the place by shuttle.
            description: Details about the shuttle service.
          estimatedWeight:
            type: integer
            example: 4200
<<<<<<< HEAD
            description: >-
              An estimate of how much weight from a shipment will be included in
              a shuttling (DDSHUT & DOSHUT) service item.
=======
            description: An estimate of how much weight from a shipment will be included in the shuttling service.
>>>>>>> 8107a7e1
            x-nullable: true
            x-omitempty: false
          actualWeight:
            type: integer
            example: 4000
<<<<<<< HEAD
            description: >-
              Provided by the movers, based on weight tickets. Relevant for
              shuttling (DDSHUT & DOSHUT) service items.
=======
            description: A record of the actual weight that was shuttled. Provided by the movers, based on weight tickets.
>>>>>>> 8107a7e1
            x-nullable: true
            x-omitempty: false
        required:
          - reason
          - reServiceCode
          - description
  MTOServiceItemStatus:
    description: The status of a service item, indicating where it is in the TOO's approval process.
    type: string
    readOnly: true
    enum:
      - SUBMITTED
      - APPROVED
      - REJECTED
  MTOShipment:
    properties:
      id:
        description: The ID of the shipment.
        example: 1f2270c7-7166-40ae-981e-b200ebdf3054
        format: uuid
        type: string
        readOnly: true
      moveTaskOrderID:
        description: The ID of the move for this shipment.
        example: 1f2270c7-7166-40ae-981e-b200ebdf3054
        format: uuid
        type: string
        readOnly: true
      approvedDate:
        description: >-
          The date when the Transportation Ordering Officer first approved this
          shipment for the move.
        format: date
        type: string
        readOnly: true
        x-omitempty: false
        x-nullable: true
      requestedPickupDate:
        description: >
          The date the customer selects during onboarding as their preferred
          pickup date. Other dates, such as required delivery date and (outside
          MilMove) the pack date, are derived from this date.
        format: date
        type: string
        readOnly: true
        x-omitempty: false
        x-nullable: true
      scheduledPickupDate:
        description: >-
          The date the Prime contractor scheduled to pick up this shipment after
          consultation with the customer.
        format: date
        type: string
        x-omitempty: false
        x-nullable: true
      actualPickupDate:
        description: >-
          The date when the Prime contractor actually picked up the shipment.
          Updated after-the-fact.
        format: date
        type: string
        x-omitempty: false
        x-nullable: true
      firstAvailableDeliveryDate:
        description: >
          The date the Prime provides to the customer as the first possible
          delivery date so that they can plan their travel accordingly.
        format: date
        type: string
        x-omitempty: false
        x-nullable: true
      requiredDeliveryDate:
        description: >
          The latest date by which the Prime can deliver a customer's shipment
          without violating the contract. This is calculated based on weight,
          distance, and the scheduled pickup date. It cannot be modified.
        format: date
        type: string
        readOnly: true
        x-omitempty: false
        x-nullable: true
      primeEstimatedWeight:
        description: >
          The estimated weight of this shipment, determined by the movers during
          the pre-move survey. This value **can only be updated once.** If there
          was an issue with estimating the weight and a mistake was made, the
          Prime contracter will need to contact the TOO to change it.
        type: integer
        example: 4500
      primeEstimatedWeightRecordedDate:
        description: >-
          The date when the Prime contractor recorded the shipment's estimated
          weight.
        format: date
        type: string
        readOnly: true
        x-omitempty: false
        x-nullable: true
      primeActualWeight:
        description: >-
          The actual weight of the shipment, provided after the Prime packs,
          picks up, and weighs a customer's shipment.
        type: integer
        example: 4500
      customerRemarks:
        description: >
          The customer can use the customer remarks field to inform the services
          counselor and the movers about any

          special circumstances for this shipment. Typical examples:
            * bulky or fragile items,
            * weapons,
            * access info for their address.

          Customer enters this information during onboarding. Optional field.
        type: string
        example: handle with care
        x-nullable: true
        readOnly: true
      counselorRemarks:
        description: >
          The counselor can use the counselor remarks field to inform the movers
          about any

          special circumstances for this shipment. Typical examples:
            * bulky or fragile items,
            * weapons,
            * access info for their address.

          Counselors enters this information when creating or editing an MTO
          Shipment. Optional field.
        type: string
        example: handle with care
        x-nullable: true
        readOnly: true
      agents:
        $ref: '#/definitions/MTOAgents'
      mtoServiceItems:
        description: A list of service items connected to this shipment.
        items:
          $ref: '#/definitions/MTOServiceItem'
        type: array
        readOnly: true
      pickupAddress:
        description: >
          The address where the movers should pick up this shipment, entered by
          the customer during onboarding when they enter shipment details.
        allOf:
          - $ref: '#/definitions/Address'
      destinationAddress:
        description: >
          Where the movers should deliver this shipment. Often provided by the
          customer when they enter shipment details

          during onboarding, if they know their new address already.


          May be blank when entered by the customer, required when entered by
          the Prime. May not represent the true

          final destination due to the shipment being diverted or placed in SIT.
        allOf:
          - $ref: '#/definitions/Address'
      secondaryPickupAddress:
        description: >-
          A second pickup address for this shipment, if the customer entered
          one. An optional field.
        allOf:
          - $ref: '#/definitions/Address'
      secondaryDeliveryAddress:
        description: >-
          A second delivery address for this shipment, if the customer entered
          one. An optional field.
        allOf:
          - $ref: '#/definitions/Address'
      shipmentType:
        $ref: '#/definitions/MTOShipmentType'
      diversion:
        description: >
          This value indicates whether or not this shipment is part of a
          diversion. If yes, the shipment can be either the starting or ending
          segment of the diversion.
        type: boolean
      status:
        description: >
<<<<<<< HEAD
          The status of a shipment, indicating where it is in the TOO's approval
          process. Can only be updated by the Prime in special circumstances.
=======
          The status of a shipment, indicating where it is in the TOO's approval process.
          Can only be updated by the contractor in special circumstances.
>>>>>>> 8107a7e1
        type: string
        readOnly: true
        enum:
          - SUBMITTED
          - APPROVED
          - REJECTED
          - CANCELLATION_REQUESTED
          - CANCELED
          - DIVERSION_REQUESTED
      rejectionReason:
        description: The reason why this shipment was rejected by the TOO.
        type: string
        readOnly: true
        example: MTO Shipment not good enough
        x-nullable: true
      eTag:
        description: >-
          A hash unique to this shipment that should be used as the "If-Match"
          header for any updates.
        type: string
        readOnly: true
      createdAt:
        format: date-time
        type: string
        readOnly: true
      updatedAt:
        format: date-time
        type: string
        readOnly: true
      pointOfContact:
        type: string
        description: >
          Email or ID of the person who will be contacted in the event of
          questions or concerns about this update. May be the person performing
          the update, or someone else working with the Prime contractor.
  MTOShipments:
    description: A list of shipments.
    items:
      $ref: '#/definitions/MTOShipment'
    type: array
  MTOShipmentType:
    title: Shipment Type
    description: |
      The type of shipment.
        * `HHG` = Household goods move
        * `NTS` = Non-temporary storage
        * `UB` = Unaccompanied baggage
    type: string
    example: HHG
    enum:
      - HHG
      - HHG_LONGHAUL_DOMESTIC
      - HHG_SHORTHAUL_DOMESTIC
      - HHG_INTO_NTS_DOMESTIC
      - HHG_OUTOF_NTS_DOMESTIC
      - INTERNATIONAL_HHG
      - INTERNATIONAL_UB
      - MOTORHOME
      - BOAT_HAUL_AWAY
      - BOAT_TOW_AWAY
    x-display-value:
      HHG: Household goods move (HHG)
      HHG_LONGHAUL_DOMESTIC: Domestic Longhaul HHG
      HHG_SHORTHAUL_DOMESTIC: Domestic Shorthaul HHG
      HHG_INTO_NTS_DOMESTIC: HHG into Non-temporary storage (NTS)
      HHG_OUTOF_NTS_DOMESTIC: HHG out of Non-temporary storage (NTS)
  Order:
    required:
      - orderNumber
      - rank
      - linesOfAccounting
    properties:
      id:
        example: 1f2270c7-7166-40ae-981e-b200ebdf3054
        format: uuid
        type: string
      customer:
        $ref: '#/definitions/Customer'
      customerID:
        example: c56a4180-65aa-42ec-a945-5fd21dec0538
        format: uuid
        type: string
      entitlement:
        $ref: '#/definitions/Entitlements'
      destinationDutyStation:
        $ref: '#/definitions/DutyStation'
      originDutyStation:
        $ref: '#/definitions/DutyStation'
      rank:
        type: string
        example: E_5
      reportByDate:
        type: string
        format: date
      orderNumber:
        type: string
      linesOfAccounting:
        type: string
      eTag:
        type: string
        readOnly: true
    type: object
  PaymentRequest:
    properties:
      id:
        example: c56a4180-65aa-42ec-a945-5fd21dec0538
        format: uuid
        readOnly: true
        type: string
      isFinal:
        default: false
        type: boolean
      moveTaskOrderID:
        example: c56a4180-65aa-42ec-a945-5fd21dec0538
        format: uuid
        type: string
      rejectionReason:
        example: documentation was incomplete
        type: string
        x-nullable: true
      status:
        $ref: '#/definitions/PaymentRequestStatus'
      paymentRequestNumber:
        example: 1234-5678-1
        readOnly: true
        type: string
      proofOfServiceDocs:
        $ref: '#/definitions/ProofOfServiceDocs'
      paymentServiceItems:
        $ref: '#/definitions/PaymentServiceItems'
      eTag:
        type: string
        readOnly: true
    type: object
  PaymentRequests:
    type: array
    items:
      $ref: '#/definitions/PaymentRequest'
  PaymentRequestStatus:
    enum:
      - PENDING
      - REVIEWED
      - REVIEWED_AND_ALL_SERVICE_ITEMS_REJECTED
      - SENT_TO_GEX
      - RECEIVED_BY_GEX
      - PAID
      - EDI_ERROR
    title: Payment Request Status
    type: string
  PaymentServiceItem:
    properties:
      id:
        example: c56a4180-65aa-42ec-a945-5fd21dec0538
        format: uuid
        readOnly: true
        type: string
      paymentRequestID:
        example: c56a4180-65aa-42ec-a945-5fd21dec0538
        format: uuid
        type: string
      mtoServiceItemID:
        example: c56a4180-65aa-42ec-a945-5fd21dec0538
        format: uuid
        type: string
      status:
        $ref: '#/definitions/PaymentServiceItemStatus'
      priceCents:
        type: integer
        format: cents
        title: Price of the service item in cents
        x-nullable: true
      rejectionReason:
        example: documentation was incomplete
        type: string
        x-nullable: true
      referenceID:
        example: 1234-5678-c56a4180
        readOnly: true
        format: string
      paymentServiceItemParams:
        $ref: '#/definitions/PaymentServiceItemParams'
      eTag:
        type: string
        readOnly: true
    type: object
  PaymentServiceItemParam:
    properties:
      id:
        example: c56a4180-65aa-42ec-a945-5fd21dec0538
        format: uuid
        readOnly: true
        type: string
      paymentServiceItemID:
        example: c56a4180-65aa-42ec-a945-5fd21dec0538
        format: uuid
        type: string
      key:
        $ref: '#/definitions/ServiceItemParamName'
      value:
        example: '3025'
        type: string
      type:
        $ref: '#/definitions/ServiceItemParamType'
      origin:
        $ref: '#/definitions/ServiceItemParamOrigin'
      eTag:
        type: string
        readOnly: true
    type: object
  PaymentServiceItemParams:
    type: array
    items:
      $ref: '#/definitions/PaymentServiceItemParam'
  PaymentServiceItems:
    type: array
    items:
      $ref: '#/definitions/PaymentServiceItem'
  PaymentServiceItemStatus:
    enum:
      - REQUESTED
      - APPROVED
      - DENIED
      - SENT_TO_GEX
      - PAID
      - EDI_ERROR
    title: Payment Service Item Status
    type: string
  ProofOfServiceDocs:
    properties:
      uploads:
        items:
          $ref: '#/definitions/Upload'
        type: array
    type: object
  ReServiceCode:
    type: string
    description: >
      This is the full list of service items that can be found on a shipment.
      Not all service items

      may be requested by the Prime, but may be returned in a response.


      Documentation of all the service items will be provided.
    enum:
      - CS
      - DBHF
      - DBTF
      - DCRT
      - DCRTSA
      - DDASIT
      - DDDSIT
      - DDFSIT
      - DDP
      - DDSHUT
      - DLH
      - DMHF
      - DNPKF
      - DOASIT
      - DOFSIT
      - DOP
      - DOPSIT
      - DOSHUT
      - DPK
      - DSH
      - DUCRT
      - DUPK
      - FSC
      - IBHF
      - IBTF
      - ICOLH
      - ICOUB
      - ICRT
      - ICRTSA
      - IDASIT
      - IDDSIT
      - IDFSIT
      - IDSHUT
      - IHPK
      - IHUPK
      - INPKF
      - IOASIT
      - IOCLH
      - IOCUB
      - IOFSIT
      - IOOLH
      - IOOUB
      - IOPSIT
      - IOSHUT
      - IUBPK
      - IUBUPK
      - IUCRT
      - MS
      - NSTH
      - NSTUB
  ServiceItem:
    properties:
      id:
        type: string
        format: uuid
        example: c56a4180-65aa-42ec-a945-5fd21dec0538
      params:
        type: array
        readOnly: true
        items:
          properties:
            key:
              type: string
              example: Service Item Parameter Name
            value:
              type: string
              example: Service Item Parameter Value
          type: object
      eTag:
        type: string
        readOnly: true
    type: object
  ServiceItemParamName:
    type: string
    enum:
      - ActualPickupDate
      - ContractCode
      - ContractYearName
      - CubicFeetBilled
      - CubicFeetCrating
      - DistanceZip3
      - DistanceZip5
      - DistanceZipSITDest
      - DistanceZipSITOrigin
      - EIAFuelPrice
      - EscalationCompounded
      - FSCMultiplier
      - FSCPriceDifferenceInCents
      - FSCWeightBasedDistanceMultiplier
      - IsPeak
      - MarketDest
      - MarketOrigin
      - MTOAvailableToPrimeAt
      - NumberDaysSIT
      - PriceAreaDest
      - PriceAreaIntlDest
      - PriceAreaIntlOrigin
      - PriceAreaOrigin
      - PriceRateOrFactor
      - PSI_LinehaulDom
      - PSI_LinehaulDomPrice
      - PSI_LinehaulShort
      - PSI_LinehaulShortPrice
      - PSI_PackingDom
      - PSI_PackingDomPrice
      - PSI_PackingHHGIntl
      - PSI_PackingHHGIntlPrice
      - PSI_PriceDomDest
      - PSI_PriceDomDestPrice
      - PSI_PriceDomOrigin
      - PSI_PriceDomOriginPrice
      - PSI_ShippingLinehaulIntlCO
      - PSI_ShippingLinehaulIntlCOPrice
      - PSI_ShippingLinehaulIntlOC
      - PSI_ShippingLinehaulIntlOCPrice
      - PSI_ShippingLinehaulIntlOO
      - PSI_ShippingLinehaulIntlOOPrice
      - RateAreaNonStdDest
      - RateAreaNonStdOrigin
      - RequestedPickupDate
      - ServiceAreaDest
      - ServiceAreaOrigin
      - ServicesScheduleDest
      - ServicesScheduleOrigin
      - SITScheduleDest
      - SITScheduleOrigin
      - WeightActual
      - WeightBilledActual
      - WeightEstimated
      - ZipDestAddress
      - ZipPickupAddress
      - ZipSITDestHHGFinalAddress
      - ZipSITOriginHHGActualAddress
      - ZipSITOriginHHGOriginalAddress
  ServiceItemParamOrigin:
    type: string
    enum:
      - PRIME
      - SYSTEM
      - PRICER
  ServiceItemParamType:
    type: string
    enum:
      - STRING
      - DATE
      - INTEGER
      - DECIMAL
      - TIMESTAMP
      - PaymentServiceItemUUID
  UpdateMTOServiceItem:
    description: >-
      UpdateMTOServiceItem describes a base type of a service item. Polymorphic
      type. Both Move Task Orders and MTO Shipments will have MTO Service Items.
    type: object
    discriminator: modelType
    properties:
      id:
        example: 1f2270c7-7166-40ae-981e-b200ebdf3054
        format: uuid
        type: string
        description: ID of the service item. Must match path.
      modelType:
        $ref: '#/definitions/UpdateMTOServiceItemModelType'
    required:
      - modelType
  UpdateMTOServiceItemModelType:
    description: >
      Using this list, choose the correct modelType in the dropdown,
      corresponding to the service item type.
        * DDDSIT - UpdateMTOServiceItemSIT
        * DOPSIT - UpdateMTOServiceItemSIT
        * DDSHUT - UpdateMTOServiceItemShuttle
        * DOSHUT - UpdateMTOServiceItemShuttle

      The documentation will then update with the supported fields.
    type: string
    enum:
      - UpdateMTOServiceItemSIT
      - UpdateMTOServiceItemShuttle
  UpdateMTOServiceItemShuttle:
    description: >
      Subtype used to provide the estimated weight and actual weight for
      shuttle. This is not creating a new service item but rather updating an
      existing service item.
    allOf:
      - $ref: '#/definitions/UpdateMTOServiceItem'
      - type: object
        properties:
          actualWeight:
            type: integer
            example: 4000
            description: >-
              Provided by the movers, based on weight tickets. Relevant for
              shuttling (DDSHUT & DOSHUT) service items.
            x-nullable: true
            x-omitempty: false
          estimatedWeight:
            type: integer
            example: 4200
            description: >-
              An estimate of how much weight from a shipment will be included in
              a shuttling (DDSHUT & DOSHUT) service item.
            x-nullable: true
            x-omitempty: false
          reServiceCode:
            type: string
            description: Service code allowed for this model type.
            enum:
              - DDSHUT
              - DOSHUT
  UpdateMTOServiceItemSIT:
    description: >
      Subtype used to provide the departure date for origin or destination SIT.
      This is not creating a new service item but rather updating and existing
      service item.
    allOf:
      - $ref: '#/definitions/UpdateMTOServiceItem'
      - type: object
        properties:
          reServiceCode:
            type: string
            description: Service code allowed for this model type.
            enum:
              - DDDSIT
              - DOPSIT
          sitDepartureDate:
            format: date
            type: string
            description: >-
              Departure date for SIT. This is the end date of the SIT at either
              origin or destination.
          sitDestinationFinalAddress:
            $ref: '#/definitions/Address'
  UpdateMTOShipment:
    properties:
      scheduledPickupDate:
        description: The date the Prime contractor scheduled to pick up this shipment after consultation with the customer.
        format: date
        type: string
        x-omitempty: false
        x-nullable: true
      actualPickupDate:
        description: The date when the Prime contractor actually picked up the shipment. Updated after-the-fact.
        format: date
        type: string
        x-omitempty: false
        x-nullable: true
      firstAvailableDeliveryDate:
        description: >
          The date the Prime provides to the customer as the first possible delivery date so that they can plan their
          travel accordingly.
        format: date
        type: string
        x-omitempty: false
        x-nullable: true
      primeEstimatedWeight:
        description: >
          The estimated weight of this shipment, determined by the movers during the pre-move survey.
          This value **can only be updated once.** If there was an issue with estimating the weight and a mistake was made,
          the Prime contracter will need to contact the TOO to change it.
        type: integer
        example: 4500
      primeActualWeight:
        description: The actual weight of the shipment, provided after the Prime packs, picks up, and weighs a customer's shipment.
        type: integer
        example: 4500
      pickupAddress:
        description: >
          The address where the movers should pick up this shipment, entered by the customer during onboarding
          when they enter shipment details.
        allOf:
          - $ref: '#/definitions/Address'
      destinationAddress:
        description: |
          Where the movers should deliver this shipment. Often provided by the customer when they enter shipment details
          during onboarding, if they know their new address already.

          May be blank when entered by the customer, required when entered by the Prime. May not represent the true
          final destination due to the shipment being diverted or placed in SIT.
        allOf:
          - $ref: '#/definitions/Address'
      secondaryPickupAddress:
        description: A second pickup address for this shipment, if the customer entered one. An optional field.
        allOf:
          - $ref: '#/definitions/Address'
      secondaryDeliveryAddress:
        description: A second delivery address for this shipment, if the customer entered one. An optional field.
        allOf:
          - $ref: '#/definitions/Address'
      shipmentType:
        $ref: '#/definitions/MTOShipmentType'
      diversion:
        description: >
          This value indicates whether or not this shipment is part of a diversion.
          If yes, the shipment can be either the starting or ending segment of the diversion.
        type: boolean
      pointOfContact:
        type: string
        description: >
          Email or ID of the person who will be contacted in the event of questions or concerns about this update.
          May be the person performing the update, or someone else working with the Prime contractor.
  UpdateMTOShipmentStatus:
    description: >-
      Contains the statuses available to the Prime when updating the state of a
      shipment.
    type: object
    properties:
      status:
        type: string
        enum:
          - CANCELED
  Upload:
    type: object
    properties:
      id:
        type: string
        format: uuid
        example: c56a4180-65aa-42ec-a945-5fd21dec0538
      url:
        type: string
        format: uri
        example: 'https://uploads.domain.test/dir/c56a4180-65aa-42ec-a945-5fd21dec0538'
      filename:
        type: string
        example: filename.pdf
      contentType:
        type: string
        format: mime-type
        example: application/pdf
      bytes:
        type: integer
      status:
        type: string
        enum:
          - INFECTED
          - CLEAN
          - PROCESSING
      createdAt:
        type: string
        format: date-time
        readOnly: true
      updatedAt:
        type: string
        format: date-time
        readOnly: true
    required:
      - filename
      - contentType
      - bytes
  ValidationError:
    allOf:
      - $ref: '#/definitions/ClientError'
      - type: object
        properties:
          invalidFields:
            type: object
            additionalProperties:
              description: List of errors for the field
              type: array
              items:
                type: string
        required:
          - invalidFields
responses:
  InvalidRequest:
    description: The request payload is invalid.
    schema:
      $ref: '#/definitions/ClientError'
  NotFound:
    description: The requested resource wasn't found.
    schema:
      $ref: '#/definitions/ClientError'
  PermissionDenied:
    description: The request was denied.
    schema:
      $ref: '#/definitions/ClientError'
  ServerError:
    description: A server error occurred.
    schema:
      $ref: '#/definitions/Error'
  NotImplemented:
    description: The requested feature is still in development.
    schema:
      $ref: '#/definitions/Error'
  PreconditionFailed:
    description: >-
      Precondition failed, likely due to a stale eTag (If-Match). Fetch the
      request again to get the updated eTag value.
    schema:
      $ref: '#/definitions/ClientError'
  UnprocessableEntity:
    description: The payload was unprocessable.
    schema:
      $ref: '#/definitions/ValidationError'
  Conflict:
    description: >-
      The request could not be processed because of conflict in the current
      state of the resource.
    schema:
      $ref: '#/definitions/ClientError'
parameters:
  ifMatch:
    in: header
    name: If-Match
    type: string
    required: true
    description: >
      Optimistic locking is implemented via the `If-Match` header. If the ETag
      header does not match the value of the resource on the server, the server
      rejects the change with a `412 Precondition Failed` error.<|MERGE_RESOLUTION|>--- conflicted
+++ resolved
@@ -37,22 +37,9 @@
       An **mtoShipment**, in particular, is a shipment that belongs to a
       [moveTaskOrder](#tag/moveTaskOrder).
 
-<<<<<<< HEAD
-
-      The weights for all of the shipments in a move are combined and compared
-      to the customer's weight allowance.
-
-      If the sum of the shipments is greater, the customer is liable for paying
-      excess weight cost. Both the customer and
-
-      the contractor should keep this potential cost in mind when planning a
-      move and the shipments within it.
-  - name: paymentRequest
-=======
       The weights for all of the shipments in a move are combined and compared to the customer's weight allowance. If
       the sum of the shipments is greater, the customer is liable for paying excess weight cost. Both the customer and
       the contractor should keep this potential cost in mind when planning a move and the shipments within it.
->>>>>>> 8107a7e1
   - name: mtoServiceItem
     description: |
       A service item is a service that the contractor can bill for. For example, if the movers pack and/or unpack a
@@ -66,17 +53,10 @@
 x-tagGroups:
   - name: Endpoints
     tags:
-<<<<<<< HEAD
-      - moveTaskOrder
-      - mtoShipment
-      - paymentRequest
-      - mtoServiceItem
-=======
     - moveTaskOrder
     - mtoShipment
     - mtoServiceItem
     - paymentRequest
->>>>>>> 8107a7e1
 paths:
   /moves:
     get:
@@ -114,21 +94,6 @@
   /move-task-orders:
     get:
       summary: fetchMTOUpdates
-<<<<<<< HEAD
-      description: >
-        Gets all moves that have been reviewed and approved by the TOO. The
-        `since` parameter can be used to filter this
-
-        list down to only the moves that have been updated since the provided
-        timestamp. A move will be considered
-
-        updated if the `updatedAt` timestamp on the move is later than the
-        provided date and time.
-
-
-        **WIP**: The original goal was to also look at the `updateAt` timestamps
-        of the nested objects - such as the
-=======
       deprecated: true
       description: |
         _[Deprecated: sunset on August 31, 2021]_ This endpoint is deprecated. Please use `listMoves`.
@@ -136,7 +101,9 @@
         Gets all moves that have been reviewed and approved by the TOO. The `since` parameter can be used to filter this
         list down to only the moves that have been updated since the provided timestamp. A move will be considered
         updated if the `updatedAt` timestamp on the move is later than the provided date and time.
->>>>>>> 8107a7e1
+
+        **WIP**: The original goal was to also look at the `updateAt` timestamps
+        of the nested objects - such as the
 
         shipments, service items, etc. This has not been implemented.
 
@@ -173,11 +140,7 @@
           $ref: '#/responses/NotFound'
         '500':
           $ref: '#/responses/ServerError'
-<<<<<<< HEAD
-  '/move-task-orders/{moveTaskOrderID}':
-=======
   /move-task-orders/{moveID}:
->>>>>>> 8107a7e1
     get:
       summary: getMoveTaskOrder
       description: >
@@ -376,10 +339,6 @@
           name: body
           required: true
           schema:
-<<<<<<< HEAD
-            $ref: '#/definitions/MTOShipment'
-        - $ref: '#/parameters/ifMatch'
-=======
             $ref: '#/definitions/UpdateMTOShipment'
         - in: header
           name: If-Match
@@ -388,7 +347,6 @@
           description: >
             Optimistic locking is implemented via the `If-Match` header. If the ETag header does not match
             the value of the resource on the server, the server rejects the change with a `412 Precondition Failed` error.
->>>>>>> 8107a7e1
       responses:
         '200':
           description: Successfully updated the MTO shipment.
@@ -1561,13 +1519,8 @@
         type: string
         x-nullable: true
         readOnly: true
-<<<<<<< HEAD
-        description: Reason the service item was rejected by the TOO
-      modelType:
-=======
         description: The reason why this service item was rejected by the TOO.
       modelType: # Base type and sub-types of MTOServiceItem
->>>>>>> 8107a7e1
         $ref: '#/definitions/MTOServiceItemModelType'
       eTag:
         type: string
@@ -1799,25 +1752,13 @@
           estimatedWeight:
             type: integer
             example: 4200
-<<<<<<< HEAD
-            description: >-
-              An estimate of how much weight from a shipment will be included in
-              a shuttling (DDSHUT & DOSHUT) service item.
-=======
             description: An estimate of how much weight from a shipment will be included in the shuttling service.
->>>>>>> 8107a7e1
             x-nullable: true
             x-omitempty: false
           actualWeight:
             type: integer
             example: 4000
-<<<<<<< HEAD
-            description: >-
-              Provided by the movers, based on weight tickets. Relevant for
-              shuttling (DDSHUT & DOSHUT) service items.
-=======
             description: A record of the actual weight that was shuttled. Provided by the movers, based on weight tickets.
->>>>>>> 8107a7e1
             x-nullable: true
             x-omitempty: false
         required:
@@ -2003,13 +1944,8 @@
         type: boolean
       status:
         description: >
-<<<<<<< HEAD
-          The status of a shipment, indicating where it is in the TOO's approval
-          process. Can only be updated by the Prime in special circumstances.
-=======
           The status of a shipment, indicating where it is in the TOO's approval process.
           Can only be updated by the contractor in special circumstances.
->>>>>>> 8107a7e1
         type: string
         readOnly: true
         enum:
