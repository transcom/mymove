--- conflicted
+++ resolved
@@ -5245,7 +5245,6 @@
         description: >-
           Single-letter designator for domestic (d) or international (i)
           shipments
-<<<<<<< HEAD
       terminationComments:
         type: string
         x-nullable: true
@@ -5254,13 +5253,11 @@
         format: date-time
         type: string
         x-nullable: true
-=======
       primeAcknowledgedAt:
         format: date-time
         type: string
         x-nullable: true
         readOnly: true
->>>>>>> 81e97188
   MTOShipmentsWithoutServiceObjects:
     description: A list of shipments without their associated service items.
     items:
