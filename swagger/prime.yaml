swagger: '2.0'
info:
  contact:
    email: dp3@truss.works
  description: The Prime API for move.mil
  license:
    name: MIT
    url: 'https://opensource.org/licenses/MIT'
  title: move.mil API
  version: 0.0.1
basePath: /prime/v1
schemes:
  - http
paths:
  /move-task-orders:
    get:
      produces:
        - application/json
      parameters:
        - in: query
          name: since
          type: integer
          format: timestamp
          description: Only return MTOs updated since this time
      responses:
        '200':
          description: Successfully retrieved all move task orders
          schema:
            $ref: '#/definitions/MoveTaskOrders'
        '400':
          description: The request payload is invalid
          schema:
            $ref: '#/responses/InvalidRequest'
        '401':
          description: The request was denied
          schema:
            $ref: '#/responses/PermissionDenied'
        '403':
          description: The request was denied
          schema:
            $ref: '#/responses/PermissionDenied'
        '404':
          description: The requested resource wasn't found
          schema:
            $ref: '#/responses/NotFound'
        '500':
          description: A server error occurred
          schema:
            $ref: '#/responses/ServerError'
      tags:
        - moveTaskOrder
      description: Gets all move orders
      operationId: listMoveTaskOrders
      summary: Gets all move orders
  '/move-task-orders/{moveTaskOrderID}/prime-estimated-weight':
    parameters:
      - description: ID of move order to use
        in: path
        name: moveTaskOrderID
        required: true
        type: string
    patch:
      consumes:
        - application/json
      produces:
        - application/json
      parameters:
        - in: body
          name: body
          required: true
          schema:
            type: object
            properties:
              primeEstimatedWeight:
                type: integer
      responses:
        '200':
          description: Successfully retrieved move task order
          schema:
            $ref: '#/definitions/MoveTaskOrder'
        '401':
          description: The request was denied
          schema:
            $ref: '#/responses/PermissionDenied'
        '403':
          description: The request was denied
          schema:
            $ref: '#/responses/PermissionDenied'
        '404':
          description: The requested resource wasn't found
          schema:
            $ref: '#/responses/NotFound'
        '422':
          description: The request payload is invalid
          schema:
            $ref: '#/definitions/ValidationError'
        '500':
          description: A server error occurred
          schema:
            $ref: '#/responses/ServerError'
      tags:
        - moveTaskOrder
        - prime
      description: Updates a move order's estimated weight by ID
      operationId: updateMoveTaskOrderEstimatedWeight
      summary: Updates a move order's estimated weight by ID
<<<<<<< HEAD
  '/move-task-orders/{moveTaskOrderID}/prime-actual-weight':
=======
  '/move-task-orders/{moveTaskOrderID}/customer':
>>>>>>> 4154669b
    parameters:
      - description: ID of move order to use
        in: path
        name: moveTaskOrderID
        required: true
        type: string
<<<<<<< HEAD
    patch:
      consumes:
        - application/json
      produces:
        - application/json
      parameters:
        - in: body
          name: body
          required: true
          schema:
            type: object
            properties:
              actualWeight:
                type: integer
      responses:
        '200':
          description: Successfully retrieved move task order
          schema:
            $ref: '#/definitions/MoveTaskOrder'
        '400':
          description: The request payload is invalid
          schema:
            $ref: '#/responses/InvalidRequest'
=======
    get:
      produces:
        - application/json
      parameters: []
      responses:
        '200':
          description: Successfully retrieved customer assocaited with move task order
          schema:
            $ref: '#/definitions/Customer'
>>>>>>> 4154669b
        '401':
          description: The request was denied
          schema:
            $ref: '#/responses/PermissionDenied'
        '403':
          description: The request was denied
          schema:
            $ref: '#/responses/PermissionDenied'
        '404':
          description: The requested resource wasn't found
          schema:
            $ref: '#/responses/NotFound'
<<<<<<< HEAD
=======
        '422':
          description: The request payload is invalid
          schema:
            $ref: '#/definitions/ValidationError'
>>>>>>> 4154669b
        '500':
          description: A server error occurred
          schema:
            $ref: '#/responses/ServerError'
      tags:
        - moveTaskOrder
        - prime
<<<<<<< HEAD
      description: Updates a move order's actual weight by ID
      operationId: updateMoveTaskOrderActualWeight
      summary: Updates a move order's actual weight by ID
  '/move-task-orders/{moveTaskOrderID}/prime-entitlements':
    parameters:
      - description: ID of move order to use
        in: path
        name: moveTaskOrderID
        required: true
        type: string
    get:
      produces:
        - application/json
      parameters: []
      tags:
        - moveTaskOrder
        - prime
      responses:
        '200':
          description: Successfully retrieved entitlements
          schema:
            $ref: '#/definitions/Entitlements'
        '400':
          description: The request payload is invalid
          schema:
            $ref: '#/definitions/Error'
        '401':
          description: The request was denied
          schema:
            $ref: '#/definitions/Error'
        '403':
          description: The request was denied
          schema:
            $ref: '#/definitions/Error'
        '404':
          description: The requested resource wasn't found
          schema:
            $ref: '#/definitions/Error'
        '500':
          description: A server error occurred
          schema:
            $ref: '#/definitions/Error'
      description: Gets entitlements
      operationId: getPrimeEntitlements
      summary: Gets entitlements for a move order by ID
=======
      description: Gets a the customer associated with a move task order ID
      operationId: getMoveTaskOrderCustomer
      summary: Gets a the customer associated with a move task order ID
>>>>>>> 4154669b
definitions:
  Address:
    type: object
    properties:
      id:
        type: string
        format: uuid
        example: c56a4180-65aa-42ec-a945-5fd21dec0538
      streetAddress1:
        type: string
        example: 123 Main Ave
        title: Street address 1
      streetAddress2:
        type: string
        example: Apartment 9000
        x-nullable: true
        title: Street address 2
      streetAddress3:
        type: string
        example: Montmârtre
        x-nullable: true
        title: Address Line 3
      city:
        type: string
        example: Anytown
        title: City
      state:
        title: State
        type: string
        x-display-value:
          AL: AL
          AK: AK
          AR: AR
          AZ: AZ
          CA: CA
          CO: CO
          CT: CT
          DC: DC
          DE: DE
          FL: FL
          GA: GA
          HI: HI
          IA: IA
          ID: ID
          IL: IL
          IN: IN
          KS: KS
          KY: KY
          LA: LA
          MA: MA
          MD: MD
          ME: ME
          MI: MI
          MN: MN
          MO: MO
          MS: MS
          MT: MT
          NC: NC
          ND: ND
          NE: NE
          NH: NH
          NJ: NJ
          NM: NM
          NV: NV
          NY: NY
          OH: OH
          OK: OK
          OR: OR
          PA: PA
          RI: RI
          SC: SC
          SD: SD
          TN: TN
          TX: TX
          UT: UT
          VA: VA
          VT: VT
          WA: WA
          WI: WI
          WV: WV
          WY: WY
        enum:
          - AL
          - AK
          - AR
          - AZ
          - CA
          - CO
          - CT
          - DC
          - DE
          - FL
          - GA
          - HI
          - IA
          - ID
          - IL
          - IN
          - KS
          - KY
          - LA
          - MA
          - MD
          - ME
          - MI
          - MN
          - MO
          - MS
          - MT
          - NC
          - ND
          - NE
          - NH
          - NJ
          - NM
          - NV
          - NY
          - OH
          - OK
          - OR
          - PA
          - RI
          - SC
          - SD
          - TN
          - TX
          - UT
          - VA
          - VT
          - WA
          - WI
          - WV
          - WY
      postalCode:
        type: string
        format: zip
        title: ZIP
        example: '90210'
        pattern: '^(\d{5}([\-]\d{4})?)$'
      country:
        type: string
        title: Country
        x-nullable: true
        example: 'USA'
        default: USA
    required:
      - streetAddress1
      - city
      - state
      - postalCode
  ClientError:
    type: object
    properties:
      title:
        type: string
      detail:
        type: string
      instance:
        type: string
        format: uuid
    required:
      - title
      - detail
      - instance
  Customer:
    type: object
    properties:
      id:
        type: string
        format: uuid
        example: c56a4180-65aa-42ec-a945-5fd21dec0538
      first_name:
        type: string
        example: John
        x-nullable: true
        title: First Name
      middle_name:
        type: string
        example: L.
        x-nullable: true
        title: Middle Name
      last_name:
        type: string
        example: Donut
        x-nullable: true
        title: Last Name
      suffix:
        type: string
        example: Jr.
        x-nullable: true
        title: Suffix
      agency:
        type: string
        example: Some Agency
        x-nullable: true
        title: Agency
      grade:
        type: string
        example: Some Grade
        x-nullable: true
        title: Grade
      email:
        type: string
        format: x-email
        pattern: '^[a-zA-Z0-9._%+-]+@[a-zA-Z0-9.-]+\.[a-zA-Z]{2,}$'
        example: john_bob@example.com
        x-nullable: true
        title: Email Address
      telephone:
        type: string
        format: telephone
        pattern: '^[2-9]\d{2}-\d{3}-\d{4}$'
        example: 212-555-5555
        x-nullable: true
        title: Best Contact Phone
#TODO confirm that we actually want all items below repeated on response, since already on mto
      originDutyStation:
        type: string
        example: Dover AFB
        title: Origin
        x-nullable: true
      destinationDutyStation:
        type: string
        example: Dover AFB
        title: Destination
        x-nullable: true
      pickup_address:
        $ref: '#/definitions/Address'
      destination_address:
        $ref: '#/definitions/Address'
        x-nullable: true
      remarks:
        example: Requires more gentle care
        type: string
      requestedPickupDate:
        format: date
        type: string
  Entitlements:
    properties:
      id:
        example: 571008b1-b0de-454d-b843-d71be9f02c04
        format: uuid
        type: string
      dependentsAuthorized:
        example: true
        type: boolean
      nonTemporaryStorage:
        example: false
        type: boolean
        x-nullable: true
      privatelyOwnedVehicle:
        example: false
        type: boolean
        x-nullable: true
      proGearWeight:
        example: 2000
        type: integer
        x-formatting: weight
      proGearWeightSpouse:
        example: 500
        type: integer
        x-formatting: weight
      storageInTransit:
        example: 90
        type: integer
      totalDependents:
        example: 2
        type: integer
      totalWeightSelf:
        example: 18000
        type: integer
        x-formatting: weight
    type: object
  Error:
    properties:
      message:
        type: string
    required:
      - message
    type: object
  MoveTaskOrder:
    properties:
      code:
        example: USMC-0001
        type: string
      createdAt:
        format: date
        type: string
      customerId:
        example: 1f2270c7-7166-40ae-981e-b200ebdf3054
        format: uuid
        type: string
      deletedAt:
        format: date
        type: string
      destinationAddress:
        $ref: '#/definitions/Address'
      destinationDutyStation:
        example: 1f2270c7-7166-40ae-981e-b200ebdf3054
        format: uuid
        type: string
      destinationPPSO:
        example: 1f2270c7-7166-40ae-981e-b200ebdf3054
        format: uuid
        type: string
      entitlements:
        $ref: '#/definitions/Entitlements'
      id:
        example: 1f2270c7-7166-40ae-981e-b200ebdf3054
        format: uuid
        type: string
      moveDate:
        format: date
        type: string
      moveID:
        example: c56a4180-65aa-42ec-a945-5fd21dec0538
        format: uuid
        type: string
      moveTaskOrdersType:
        enum:
          - NON_TEMPORARY_STORAGE
          - PRIME
        type: string
      originDutyStation:
        example: 1f2270c7-7166-40ae-981e-b200ebdf3054
        format: uuid
        type: string
      originPPSO:
        example: 1f2270c7-7166-40ae-981e-b200ebdf3054
        format: uuid
        type: string
      primeActualWeight:
        type: integer
        example: 1000
        x-formatting: weight
        x-nullable: true
      primeEstimatedWeight:
        type: integer
        example: 1000
        x-formatting: weight
        x-nullable: true
      primeEstimatedWeightRecordedDate:
        format: date
        type: string
        x-nullable: true
      pickupAddress:
        $ref: '#/definitions/Address'
      remarks:
        example: Requires more gentle care
        type: string
      requestedPickupDate:
        format: date
        type: string
      status:
        enum:
          - DRAFT #TODO this is to represent visible to PRIME not sure if this is the right name for this?
          - APPROVED
          - REJECTED
          - SUBMITTED
        type: string
      updatedAt:
        format: date
        type: string
    type: object
  MoveTaskOrders:
    items:
      $ref: '#/definitions/MoveTaskOrder'
    type: array
  ValidationError:
    allOf:
      - $ref: '#/definitions/ClientError'
      - type: object
    properties:
      invalid_fields:
        type: object
        additionalProperties:
          type: string
    required:
      - invalid_fields
responses:
  InvalidRequest:
    description: The request payload is invalid
    schema:
      $ref: '#/definitions/Error'
  NotFound:
    description: The requested resource wasn't found
    schema:
      $ref: '#/definitions/Error'
  PermissionDenied:
    description: The request was denied
    schema:
      $ref: '#/definitions/Error'
  ServerError:
    description: A server error occurred
    schema:
      $ref: '#/definitions/Error'<|MERGE_RESOLUTION|>--- conflicted
+++ resolved
@@ -104,52 +104,22 @@
       description: Updates a move order's estimated weight by ID
       operationId: updateMoveTaskOrderEstimatedWeight
       summary: Updates a move order's estimated weight by ID
-<<<<<<< HEAD
-  '/move-task-orders/{moveTaskOrderID}/prime-actual-weight':
-=======
   '/move-task-orders/{moveTaskOrderID}/customer':
->>>>>>> 4154669b
     parameters:
       - description: ID of move order to use
         in: path
         name: moveTaskOrderID
         required: true
         type: string
-<<<<<<< HEAD
-    patch:
-      consumes:
-        - application/json
-      produces:
-        - application/json
-      parameters:
-        - in: body
-          name: body
-          required: true
-          schema:
-            type: object
-            properties:
-              actualWeight:
-                type: integer
-      responses:
-        '200':
-          description: Successfully retrieved move task order
-          schema:
-            $ref: '#/definitions/MoveTaskOrder'
-        '400':
-          description: The request payload is invalid
-          schema:
-            $ref: '#/responses/InvalidRequest'
-=======
     get:
       produces:
         - application/json
       parameters: []
       responses:
         '200':
-          description: Successfully retrieved customer assocaited with move task order
+          description: Successfully retrieved customer associated with move task order
           schema:
             $ref: '#/definitions/Customer'
->>>>>>> 4154669b
         '401':
           description: The request was denied
           schema:
@@ -162,13 +132,10 @@
           description: The requested resource wasn't found
           schema:
             $ref: '#/responses/NotFound'
-<<<<<<< HEAD
-=======
         '422':
           description: The request payload is invalid
           schema:
             $ref: '#/definitions/ValidationError'
->>>>>>> 4154669b
         '500':
           description: A server error occurred
           schema:
@@ -176,57 +143,9 @@
       tags:
         - moveTaskOrder
         - prime
-<<<<<<< HEAD
-      description: Updates a move order's actual weight by ID
-      operationId: updateMoveTaskOrderActualWeight
-      summary: Updates a move order's actual weight by ID
-  '/move-task-orders/{moveTaskOrderID}/prime-entitlements':
-    parameters:
-      - description: ID of move order to use
-        in: path
-        name: moveTaskOrderID
-        required: true
-        type: string
-    get:
-      produces:
-        - application/json
-      parameters: []
-      tags:
-        - moveTaskOrder
-        - prime
-      responses:
-        '200':
-          description: Successfully retrieved entitlements
-          schema:
-            $ref: '#/definitions/Entitlements'
-        '400':
-          description: The request payload is invalid
-          schema:
-            $ref: '#/definitions/Error'
-        '401':
-          description: The request was denied
-          schema:
-            $ref: '#/definitions/Error'
-        '403':
-          description: The request was denied
-          schema:
-            $ref: '#/definitions/Error'
-        '404':
-          description: The requested resource wasn't found
-          schema:
-            $ref: '#/definitions/Error'
-        '500':
-          description: A server error occurred
-          schema:
-            $ref: '#/definitions/Error'
-      description: Gets entitlements
-      operationId: getPrimeEntitlements
-      summary: Gets entitlements for a move order by ID
-=======
       description: Gets a the customer associated with a move task order ID
       operationId: getMoveTaskOrderCustomer
       summary: Gets a the customer associated with a move task order ID
->>>>>>> 4154669b
 definitions:
   Address:
     type: object
@@ -442,7 +361,7 @@
         example: 212-555-5555
         x-nullable: true
         title: Best Contact Phone
-#TODO confirm that we actually want all items below repeated on response, since already on mto
+      #TODO confirm that we actually want all items below repeated on response, since already on mto
       originDutyStation:
         type: string
         example: Dover AFB
