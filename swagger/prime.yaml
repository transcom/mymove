--- conflicted
+++ resolved
@@ -149,25 +149,10 @@
         '422':
           $ref: '#/responses/UnprocessableEntity'
         '500':
-<<<<<<< HEAD
-          description: A server error occurred
-          schema:
-            $ref: '#/responses/ServerError'
-      tags:
-        - moveTaskOrder
-      description: Gets a the customer associated with a move task order ID
-      operationId: getMoveTaskOrderCustomer
-      summary: Gets a the customer associated with a move task order ID
+          $ref: '#/responses/ServerError'
   '/mto-shipments/{mtoShipmentID}':
-    parameters:
-      - description: UUID of the shipment being updated.
-        in: path
-        name: mtoShipmentID
-        required: true
-        format: uuid
-        type: string
     put:
-      summary: Updates MTO shipment by ID
+      summary: Updates MTO shipment
       description: |
         Updates an existing shipment for a Move Task Order (MTO). Only the following fields can be updated using this endpoint:
 
@@ -184,13 +169,6 @@
         * `agents` - all subfields except `mtoShipmentID`, `createdAt`, `updatedAt`. You cannot add new agents to a shipment.
 
         Note that some fields cannot be manually changed but will still be updated automatically, such as `primeEstimatedWeightRecordedDate` and `requiredDeliveryDate`.
-=======
-          $ref: '#/responses/ServerError'
-  '/move-task-orders/{moveTaskOrderID}/mto-shipments/{mtoShipmentID}':
-    put:
-      summary: Updates MTO shipment
-      description: Updates MTO shipment.
->>>>>>> 26e493ec
       operationId: updateMTOShipment
       tags:
         - mtoShipment
@@ -199,21 +177,12 @@
       produces:
         - application/json
       parameters:
-<<<<<<< HEAD
-=======
         - in: path
-          name: moveTaskOrderID
+          name: mtoShipmentID
+          description: UUID of the shipment being updated.
           required: true
           format: uuid
           type: string
-          description: UUID of the move task order being used.
-        - in: path
-          name: mtoShipmentID
-          required: true
-          format: uuid
-          type: string
-          description: UUID of the move task order shipment being updated.
->>>>>>> 26e493ec
         - in: body
           name: body
           required: true
@@ -228,11 +197,7 @@
             the value of the resource on the server, the server rejects the change with a `412 Precondition Failed` error.
       responses:
         '200':
-<<<<<<< HEAD
           description: Successfully updated the MTO shipment.
-=======
-          description: Successfully updated MTO shipment.
->>>>>>> 26e493ec
           schema:
             $ref: '#/definitions/MTOShipment'
         '400':
@@ -247,23 +212,16 @@
             $ref: '#/responses/PermissionDenied'
         '404':
           $ref: '#/responses/NotFound'
-<<<<<<< HEAD
         '409':
           description: >
             Conflict error between the fields and values expected and the ones received.
             Please remove any fields that are not available for update from the request.
           schema:
-            $ref: '#/definitions/ValidationError'
+            $ref: '#/responses/Conflict'
         '412':
           $ref: '#/responses/PreconditionFailed'
         '422':
-          description: A validation error occurred.
-          schema:
-            $ref: '#/definitions/ValidationError'
-=======
-        '412':
-          $ref: '#/responses/PreconditionFailed'
->>>>>>> 26e493ec
+          $ref: '#/responses/UnprocessableEntity'
         '500':
           $ref: '#/responses/ServerError'
   '/move-task-orders/{moveTaskOrderID}/mto-shipments/{mtoShipmentID}/mto-service-items':
@@ -1329,4 +1287,8 @@
   UnprocessableEntity:
     description: The payload was unprocessable.
     schema:
+      $ref: '#/definitions/ValidationError'
+  Conflict:
+    description: There was a conflict with the request.
+    schema:
       $ref: '#/definitions/ValidationError'