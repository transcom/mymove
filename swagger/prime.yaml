--- conflicted
+++ resolved
@@ -2833,7 +2833,72 @@
       - filename
       - contentType
       - bytes
-<<<<<<< HEAD
+  SITExtension:
+    type: object
+    description: >-
+      A storage in transit (SIT) Extension is a request for an increase in the
+      billable number of days a shipment is allowed to be in SIT.
+    properties:
+      id:
+        example: 1f2270c7-7166-40ae-981e-b200ebdf3054
+        format: uuid
+        type: string
+      mtoShipmentID:
+        example: 1f2270c7-7166-40ae-981e-b200ebdf3054
+        format: uuid
+        type: string
+      requestReason:
+        type: string
+        enum:
+          - SERIOUS_ILLNESS_MEMBER
+          - SERIOUS_ILLNESS_DEPENDENT
+          - IMPENDING_ASSIGNEMENT
+          - DIRECTED_TEMPORARY_DUTY
+          - NONAVAILABILITY_OF_CIVILIAN_HOUSING
+          - AWAITING_COMPLETION_OF_RESIDENCE
+          - OTHER
+      contractorRemarks:
+        example: We need SIT additional days. The customer has not found a house yet.
+        type: string
+        x-nullable: true
+        x-omitempty: false
+      requestedDays:
+        type: integer
+        example: 30
+      status:
+        enum:
+          - PENDING
+          - APPROVED
+          - DENIED
+      approvedDays:
+        type: integer
+        example: 30
+        x-nullable: true
+        x-omitempty: false
+      decisionDate:
+        format: date-time
+        type: string
+        x-nullable: true
+        x-omitempty: false
+      officeRemarks:
+        type: string
+        x-nullable: true
+        x-omitempty: false
+      createdAt:
+        format: date-time
+        type: string
+        readOnly: true
+      updatedAt:
+        format: date-time
+        type: string
+        readOnly: true
+      eTag:
+        type: string
+        readOnly: true
+  SITExtensions:
+    type: array
+    items:
+      $ref: '#/definitions/SITExtension'
   ExcessWeightRecord:
     description: >-
       A document uploaded by the movers proving that the customer has been
@@ -2870,74 +2935,6 @@
             x-omitempty: false
         required:
           - moveId
-=======
-  SITExtension:
-    type: object
-    description: >-
-      A storage in transit (SIT) Extension is a request for an increase in the
-      billable number of days a shipment is allowed to be in SIT.
-    properties:
-      id:
-        example: 1f2270c7-7166-40ae-981e-b200ebdf3054
-        format: uuid
-        type: string
-      mtoShipmentID:
-        example: 1f2270c7-7166-40ae-981e-b200ebdf3054
-        format: uuid
-        type: string
-      requestReason:
-        type: string
-        enum:
-          - SERIOUS_ILLNESS_MEMBER
-          - SERIOUS_ILLNESS_DEPENDENT
-          - IMPENDING_ASSIGNEMENT
-          - DIRECTED_TEMPORARY_DUTY
-          - NONAVAILABILITY_OF_CIVILIAN_HOUSING
-          - AWAITING_COMPLETION_OF_RESIDENCE
-          - OTHER
-      contractorRemarks:
-        example: We need SIT additional days. The customer has not found a house yet.
-        type: string
-        x-nullable: true
-        x-omitempty: false
-      requestedDays:
-        type: integer
-        example: 30
-      status:
-        enum:
-          - PENDING
-          - APPROVED
-          - DENIED
-      approvedDays:
-        type: integer
-        example: 30
-        x-nullable: true
-        x-omitempty: false
-      decisionDate:
-        format: date-time
-        type: string
-        x-nullable: true
-        x-omitempty: false
-      officeRemarks:
-        type: string
-        x-nullable: true
-        x-omitempty: false
-      createdAt:
-        format: date-time
-        type: string
-        readOnly: true
-      updatedAt:
-        format: date-time
-        type: string
-        readOnly: true
-      eTag:
-        type: string
-        readOnly: true
-  SITExtensions:
-    type: array
-    items:
-      $ref: '#/definitions/SITExtension'
->>>>>>> 9ab3e58e
   ValidationError:
     allOf:
       - $ref: '#/definitions/ClientError'
