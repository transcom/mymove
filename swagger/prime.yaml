--- conflicted
+++ resolved
@@ -298,19 +298,6 @@
           description: Successfully updated Move and Shipment Acknowledgements.
           schema:
             $ref: '#/definitions/AcknowledgeMovesShipmentsSuccessResponse'
-<<<<<<< HEAD
-        '401':
-          $ref: '#/responses/PermissionDenied'
-        '403':
-          $ref: '#/responses/PermissionDenied'
-        '404':
-          $ref: '#/responses/NotFound'
-        '409':
-          $ref: '#/responses/Conflict'
-        '412':
-          $ref: '#/responses/PreconditionFailed'
-=======
->>>>>>> 592766f8
         '422':
           $ref: '#/responses/UnprocessableEntity'
         '500':
