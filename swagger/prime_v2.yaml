--- conflicted
+++ resolved
@@ -1547,21 +1547,15 @@
       - LOCAL_MOVE
       - RETIREMENT
       - SEPARATION
-<<<<<<< HEAD
+      - WOUNDED_WARRIOR
       - BLUEBARK
-=======
-      - WOUNDED_WARRIOR
->>>>>>> a4f1e7af
     x-display-value:
       PERMANENT_CHANGE_OF_STATION: Permanent Change Of Station
       LOCAL_MOVE: Local Move
       RETIREMENT: Retirement
       SEPARATION: Separation
-<<<<<<< HEAD
+      WOUNDED_WARRIOR: Wounded Warrior
       BLUEBARK: BLUEBARK
-=======
-      WOUNDED_WARRIOR: Wounded Warrior
->>>>>>> a4f1e7af
   Order:
     type: object
     required:
