--- conflicted
+++ resolved
@@ -686,8 +686,6 @@
         required:
           - reason
           - reServiceCode
-<<<<<<< HEAD
-=======
   MTOServiceItemDomesticShuttle:
     description: Describes a domestic shuttle service item.
     allOf:
@@ -729,7 +727,6 @@
         required:
           - reason
           - reServiceCode
->>>>>>> f0909abb
   MTOServiceItemInternationalShuttle:
     description: Describes an international shuttle service item.
     allOf:
@@ -2220,10 +2217,7 @@
         * DOFSIT, DOASIT - MTOServiceItemOriginSIT
         * DDFSIT, DDASIT - MTOServiceItemDestSIT
         * DOSHUT, DDSHUT - MTOServiceItemShuttle
-<<<<<<< HEAD
-=======
         * DOSHUT, DDSHUT - MTOServiceItemDomesticShuttle
->>>>>>> f0909abb
         * IOSHUT, IDSHUT - MTOServiceItemInternationalShuttle
         * DCRT, DUCRT - MTOServiceItemDomesticCrating
         * ICRT, IUCRT - MTOServiceItemInternationalCrating
@@ -2236,10 +2230,7 @@
       - MTOServiceItemOriginSIT
       - MTOServiceItemDestSIT
       - MTOServiceItemShuttle
-<<<<<<< HEAD
-=======
       - MTOServiceItemDomesticShuttle
->>>>>>> f0909abb
       - MTOServiceItemInternationalShuttle
       - MTOServiceItemDomesticCrating
       - MTOServiceItemInternationalCrating
