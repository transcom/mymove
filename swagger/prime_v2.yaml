--- conflicted
+++ resolved
@@ -697,8 +697,6 @@
           Date the customer expects to begin moving from their origin.
         format: date
         type: string
-<<<<<<< HEAD
-=======
       pickupAddress:
         description: The address of the origin location where goods are being moved from.
         allOf:
@@ -709,7 +707,6 @@
           delivered to.
         allOf:
           - $ref: '#/definitions/Address'
->>>>>>> 89547700
       sitExpected:
         description: >
           Captures whether some or all of the PPM shipment will require
