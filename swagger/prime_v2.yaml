swagger: '2.0'
info:
  title: MilMove Prime V2 API
  version: 0.0.1
  license:
    name: MIT
    url: https://opensource.org/licenses/MIT
  contact:
    email: milmove-developers@caci.com
  description: >
    The Prime V2 API is a RESTful API that enables the Prime contractor to
    request

    information about upcoming moves, update the details and status of those
    moves,

    and make payment requests. It uses Mutual TLS for authentication procedures.


    All endpoints are located at `/prime/v2/`.
basePath: /prime/v2
schemes:
  - http
tags:
  - name: moveTaskOrder
    description: >
      The **moveTaskOrder** represents a military move that has been sent to a
      contractor. It contains all the information about shipments, including
      service items, estimated weights, actual weights, requested and scheduled
      move dates, etc.
  - name: mtoShipment
    description: >
      A shipment is some (or all) of a customer's belongings picked up in one
      location and delivered to another location.

      All of the items in a shipment are weighed and transported as a discrete
      unit. One move may include multiple shipments.

      An **mtoShipment**, in particular, is a shipment that belongs to a
      [moveTaskOrder](#tag/moveTaskOrder).


      The weights for all of the shipments in a move are combined and compared
      to the customer's weight allowance.

      If the sum of the shipments is greater, the customer is liable for paying
      excess weight cost. Both the customer and

      the contractor should keep this potential cost in mind when planning a
      move and the shipments within it.
x-tagGroups:
  - name: Endpoints
    tags:
      - moveTaskOrder
      - mtoShipment
paths:
  /move-task-orders/{moveID}:
    get:
      summary: getMoveTaskOrder
      description: >
        ### Functionality

        This endpoint gets an individual MoveTaskOrder by ID.


        It will provide information about the Customer and any associated
        MTOShipments, MTOServiceItems and PaymentRequests.
      operationId: getMoveTaskOrder
      tags:
        - moveTaskOrder
      produces:
        - application/json
      parameters:
        - description: UUID or MoveCode of move task order to use.
          in: path
          name: moveID
          required: true
          type: string
      responses:
        '200':
          description: Successfully retrieve an individual move task order.
          schema:
            $ref: '#/definitions/MoveTaskOrder'
        '401':
          $ref: '#/responses/PermissionDenied'
        '403':
          $ref: '#/responses/PermissionDenied'
        '404':
          $ref: '#/responses/NotFound'
        '500':
          $ref: '#/responses/ServerError'
  /mto-shipments:
    post:
      summary: createMTOShipment
      description: >
        Creates a new shipment within the specified move. This endpoint should
        be used whenever the movers identify a

        need for an additional shipment. The new shipment will be submitted to
        the TOO for review, and the TOO must

        approve it before the contractor can proceed with billing.


        **NOTE**: When creating a child shipment diversion, you can no longer
        specify the `primeActualWeight`.

        If you create a new diverted shipment with the `diversion` and
        `divertedFromShipmentId` parameter, it will automatically

        inherit the primeActualWeight of its `divertedFromShipmentId` parent.
        Payment requests created on a diverted shipment "chain" will utilize

        the lowest weight possible in the chain to prevent overcharging as they
        are still separate shipments.


        **WIP**: The Prime should be notified by a push notification whenever
        the TOO approves a shipment connected to

        one of their moves. Otherwise, the Prime can fetch the related move
        using the

        [getMoveTaskOrder](#operation/getMoveTaskOrder) endpoint and see if this
        shipment has the status `"APPROVED"`.
      consumes:
        - application/json
      produces:
        - application/json
      operationId: createMTOShipment
      tags:
        - mtoShipment
      parameters:
        - in: body
          name: body
          schema:
            $ref: '#/definitions/CreateMTOShipment'
          x-examples:
            application/json:
              hhg:
                summary: HHG
                value:
                  moveTaskOrderId: 5691c951-c35c-49a8-a1d5-a4b7ea7b7ad8
                  shipmentType: HHG
                  requestedPickupDate: '2022-12-31'
                  pickupAddress:
                    streetAddress1: 204 South Prospect Lane
                    city: Muldraugh
                    state: KY
                    postalCode: '40155'
              nts:
                summary: NTS
                value:
                  moveTaskOrderId: 5691c951-c35c-49a8-a1d5-a4b7ea7b7ad8
                  shipmentType: HHG_INTO_NTS_DOMESTIC
                  requestedPickupDate: '2022-12-31'
                  pickupAddress:
                    streetAddress1: 204 South Prospect Lane
                    city: Muldraugh
                    state: KY
                    postalCode: '40155'
                  agents:
                    - firstName: Edgar
                      lastName: Taylor
                      email: edgar.taylor@example.com
                      phone: 555-555-5555
                      agentType: RELEASING_AGENT
              nts-r:
                summary: NTS Release
                value:
                  moveTaskOrderId: 5691c951-c35c-49a8-a1d5-a4b7ea7b7ad8
                  shipmentType: HHG_OUTOF_NTS_DOMESTIC
                  agents:
                    - firstName: Edgar
                      lastName: Taylor
                      email: edgar.taylor@example.com
                      phone: 555-555-5555
                      agentType: RECEIVING_AGENT
              ppm:
                summary: PPM
                value:
                  moveTaskOrderId: 5691c951-c35c-49a8-a1d5-a4b7ea7b7ad8
                  shipmentType: PPM
                  ppmShipment:
                    pickupPostalCode: '90210'
                    destinationPostalCode: '10001'
                    expectedDepartureDate: '2022-10-01'
                    estimatedWeight: 4999
                    hasProGear: false
                    sitExpected: false
      responses:
        '200':
          description: Successfully created a MTO shipment.
          schema:
            $ref: '#/definitions/MTOShipment'
        '400':
          $ref: '#/responses/InvalidRequest'
        '404':
          $ref: '#/responses/NotFound'
        '422':
          $ref: '#/responses/UnprocessableEntity'
        '500':
          $ref: '#/responses/ServerError'
  /mto-shipments/{mtoShipmentID}:
    patch:
      summary: updateMTOShipment
      description: >
        Updates an existing shipment for a move.


        Note that there are some restrictions on nested objects:


        * Service items: You cannot add or update service items using this
        endpoint. Please use
        [createMTOServiceItem](#operation/createMTOServiceItem) and
        [updateMTOServiceItem](#operation/updateMTOServiceItem) instead.

        * Agents: You cannot add or update agents using this endpoint. Please
        use [createMTOAgent](#operation/createMTOAgent) and
        [updateMTOAgent](#operation/updateMTOAgent) instead.

        * Addresses: You can add new addresses using this endpoint (and must use
        this endpoint to do so), but you cannot update existing ones. Please use
        [updateMTOShipmentAddress](#operation/updateMTOShipmentAddress) instead.


        These restrictions are due to our [optimistic locking/concurrency
        control](https://transcom.github.io/mymove-docs/docs/dev/contributing/backend/use-optimistic-locking)
        mechanism.


        Note that some fields cannot be manually changed but will still be
        updated automatically, such as `primeEstimatedWeightRecordedDate` and
        `requiredDeliveryDate`.
      operationId: updateMTOShipment
      tags:
        - mtoShipment
      consumes:
        - application/json
      produces:
        - application/json
      parameters:
        - in: path
          name: mtoShipmentID
          description: UUID of the shipment being updated.
          required: true
          format: uuid
          type: string
        - in: body
          name: body
          required: true
          schema:
            $ref: '#/definitions/UpdateMTOShipment'
          x-examples:
            application/json:
              hhg:
                summary: HHG
                value:
                  scheduledPickupDate: '2022-12-30'
                  actualPickupDate: '2022-12-29'
                  firstAvailableDeliveryDate: '2023-01-04'
                  primeEstimatedWeight: 4250
                  primeActualWeight: 4500
                  actualProGearWeight: 1053
                  actualSpouseProGearWeight: 253
                  destinationAddress:
                    streetAddress1: 6622 Airport Way S
                    streetAddress2: '#1430'
                    city: Great Bend
                    state: NY
                    postalCode: '13643'
                  pointOfContact: peyton.wing@example.com
              nts:
                summary: NTS
                value:
                  moveTaskOrderId: 5691c951-c35c-49a8-a1d5-a4b7ea7b7ad8
                  scheduledPickupDate: '2022-12-30'
                  actualPickupDate: '2022-12-29'
                  estimatedWeight: 4250
                  actualWeight: 4500
                  actualProGearWeight: 1053
                  actualSpouseProGearWeight: 253
                  counselorRemarks: Beware of dogs on property
              nts-r:
                summary: NTS Release
                value:
                  moveTaskOrderId: 5691c951-c35c-49a8-a1d5-a4b7ea7b7ad8
                  ntsRecordedWeight: 4500
                  actualProGearWeight: 1053
                  actualSpouseProGearWeight: 253
                  destinationAddress:
                    streetAddress1: 812 S 129th Street
                    city: San Antonio
                    state: TX
                    postalCode: '78245'
              ppm:
                summary: PPM
                value:
                  moveTaskOrderId: 5691c951-c35c-49a8-a1d5-a4b7ea7b7ad8
                  ppmShipment:
                    hasProGear: true
                    proGearWeight: 830
                    spouseProGearWeight: 366
                    sitExpected: true
                    sitLocation: DESTINATION
                    sitEstimatedWeight: 1760
                    sitEstimatedEntryDate: '2022-10-06'
                    sitEstimatedDepartureDate: '2022-10-13'
        - $ref: '#/parameters/ifMatch'
      responses:
        '200':
          description: Successfully updated the MTO shipment.
          schema:
            $ref: '#/definitions/MTOShipment'
        '400':
          $ref: '#/responses/InvalidRequest'
        '401':
          $ref: '#/responses/PermissionDenied'
        '403':
          $ref: '#/responses/PermissionDenied'
        '404':
          $ref: '#/responses/NotFound'
        '412':
          $ref: '#/responses/PreconditionFailed'
        '422':
          $ref: '#/responses/UnprocessableEntity'
        '500':
          $ref: '#/responses/ServerError'
definitions:
  MTOServiceItemBasic:
    description: Describes a basic service item subtype of a MTOServiceItem.
    allOf:
      - $ref: '#/definitions/MTOServiceItem'
      - type: object
        properties:
          reServiceCode:
            $ref: '#/definitions/ReServiceCode'
        required:
          - reServiceCode
  MTOServiceItemDestSIT:
    description: >-
      Describes a domestic destination SIT service item. Subtype of a
      MTOServiceItem.
    allOf:
      - $ref: '#/definitions/MTOServiceItem'
      - type: object
        properties:
          reServiceCode:
            type: string
            description: Service code allowed for this model type.
            enum:
              - DDFSIT
              - DDASIT
          dateOfContact1:
            format: date
            type: string
            description: >-
              Date of attempted contact by the prime corresponding to
              `timeMilitary1`.
            x-nullable: true
          dateOfContact2:
            format: date
            type: string
            description: >-
              Date of attempted contact by the prime corresponding to
              `timeMilitary2`.
            x-nullable: true
          timeMilitary1:
            type: string
            example: 1400Z
            description: >-
              Time of attempted contact corresponding to `dateOfContact1`, in
              military format.
            pattern: \d{4}Z
            x-nullable: true
          timeMilitary2:
            type: string
            example: 1400Z
            description: >-
              Time of attempted contact corresponding to `dateOfContact2`, in
              military format.
            pattern: \d{4}Z
            x-nullable: true
          firstAvailableDeliveryDate1:
            format: date
            type: string
            description: First available date that Prime can deliver SIT service item.
            x-nullable: true
          firstAvailableDeliveryDate2:
            format: date
            type: string
            description: Second available date that Prime can deliver SIT service item.
            x-nullable: true
          sitEntryDate:
            format: date
            type: string
            description: Entry date for the SIT
          sitDepartureDate:
            format: date
            type: string
            description: >-
              Departure date for SIT. This is the end date of the SIT at either
              origin or destination. This is optional as it can be updated using
              the UpdateMTOServiceItemSIT modelType at a later date.
            x-nullable: true
          sitDestinationFinalAddress:
            $ref: '#/definitions/Address'
          reason:
            type: string
            description: |
              The reason item has been placed in SIT.
            x-nullable: true
            x-omitempty: false
          sitAddressUpdates:
            $ref: '#/definitions/SitAddressUpdates'
          sitRequestedDelivery:
            format: date
            type: string
            description: Date when the customer has requested delivery out of SIT.
            x-nullable: true
          sitCustomerContacted:
            format: date
            type: string
            description: >-
              Date when the customer contacted the prime for a delivery out of
              SIT.
            x-nullable: true
        required:
          - reServiceCode
          - sitEntryDate
          - reason
  MTOServiceItemDomesticCrating:
    description: >-
      Describes a domestic crating/uncrating service item subtype of a
      MTOServiceItem.
    allOf:
      - $ref: '#/definitions/MTOServiceItem'
      - type: object
        properties:
          reServiceCode:
            type: string
            description: >-
              A unique code for the service item. Indicates if the service is
              for crating (DCRT) or uncrating (DUCRT).
            enum:
              - DCRT
              - DUCRT
          item:
            description: The dimensions of the item being crated.
            allOf:
              - $ref: '#/definitions/MTOServiceItemDimension'
          crate:
            description: The dimensions for the crate the item will be shipped in.
            allOf:
              - $ref: '#/definitions/MTOServiceItemDimension'
          description:
            type: string
            example: Decorated horse head to be crated.
            description: A description of the item being crated.
          reason:
            type: string
            example: Storage items need to be picked up
            description: >
              The contractor's explanation for why an item needed to be crated
              or uncrated. Used by the TOO while deciding to approve or reject
              the service item.
            x-nullable: true
            x-omitempty: false
        required:
          - reServiceCode
          - item
          - crate
          - description
  MTOServiceItemOriginSIT:
    description: Describes a domestic origin SIT service item. Subtype of a MTOServiceItem.
    allOf:
      - $ref: '#/definitions/MTOServiceItem'
      - type: object
        properties:
          reServiceCode:
            type: string
            description: Service code allowed for this model type.
            enum:
              - DOFSIT
              - DOASIT
          reason:
            type: string
            example: Storage items need to be picked up
            description: Explanation of why Prime is picking up SIT item.
          sitPostalCode:
            type: string
            format: zip
            example: '90210'
            pattern: ^(\d{5}([\-]\d{4})?)$
          sitEntryDate:
            format: date
            type: string
            description: Entry date for the SIT
          sitDepartureDate:
            format: date
            type: string
            x-nullable: true
            description: >-
              Departure date for SIT. This is the end date of the SIT at either
              origin or destination. This is optional as it can be updated using
              the UpdateMTOServiceItemSIT modelType at a later date.
          sitHHGActualOrigin:
            $ref: '#/definitions/Address'
          sitHHGOriginalOrigin:
            $ref: '#/definitions/Address'
          requestApprovalsRequestedStatus:
            type: boolean
          sitRequestedDelivery:
            format: date
            type: string
            description: Date when the customer has requested delivery out of SIT.
            x-nullable: true
          sitCustomerContacted:
            format: date
            type: string
            description: >-
              Date when the customer contacted the prime for a delivery out of
              SIT.
            x-nullable: true
        required:
          - reServiceCode
          - reason
          - sitPostalCode
          - sitEntryDate
  MTOServiceItemShuttle:
    description: Describes a shuttle service item.
    allOf:
      - $ref: '#/definitions/MTOServiceItem'
      - type: object
        properties:
          reServiceCode:
            type: string
            description: >
              A unique code for the service item. Indicates if shuttling is
              requested for the shipment origin (`DOSHUT`) or destination
              (`DDSHUT`).
            enum:
              - DOSHUT
              - DDSHUT
          reason:
            type: string
            example: Storage items need to be picked up.
            description: >
              The contractor's explanation for why a shuttle service is
              requested. Used by the TOO while deciding to approve or reject the
              service item.
          estimatedWeight:
            type: integer
            example: 4200
            description: >-
              An estimate of how much weight from a shipment will be included in
              the shuttling service.
            x-nullable: true
            x-omitempty: false
          actualWeight:
            type: integer
            example: 4000
            description: >-
              A record of the actual weight that was shuttled. Provided by the
              movers, based on weight tickets.
            x-nullable: true
            x-omitempty: false
        required:
          - reason
          - reServiceCode
  CreateMTOShipment:
    type: object
    properties:
      moveTaskOrderID:
        description: The ID of the move this new shipment is for.
        example: 1f2270c7-7166-40ae-981e-b200ebdf3054
        format: uuid
        type: string
      requestedPickupDate:
        description: >
          The customer's preferred pickup date. Other dates, such as required
          delivery date and (outside MilMove) the pack date, are derived from
          this date.
        format: date
        type: string
        x-nullable: true
      primeEstimatedWeight:
        description: >
          The estimated weight of this shipment, determined by the movers during
          the pre-move survey. This value **can only be updated once.** If there
          was an issue with estimating the weight and a mistake was made, the
          Prime contractor will need to contact the TOO to change it.
        type: integer
        example: 4500
        minimum: 1
        x-nullable: true
      customerRemarks:
        description: >
          The customer can use the customer remarks field to inform the services
          counselor and the movers about any

          special circumstances for this shipment. Typical examples:
            * bulky or fragile items,
            * weapons,
            * access info for their address.

          Customer enters this information during onboarding. Optional field.
        type: string
        example: handle with care
        x-nullable: true
      agents:
        $ref: '#/definitions/MTOAgents'
      mtoServiceItems:
        description: A list of service items connected to this shipment.
        type: array
        items:
          $ref: '#/definitions/MTOServiceItem'
      pickupAddress:
        description: The address where the movers should pick up this shipment.
        allOf:
          - $ref: '#/definitions/Address'
      destinationAddress:
        description: Where the movers should deliver this shipment.
        allOf:
          - $ref: '#/definitions/Address'
      shipmentType:
        $ref: '#/definitions/MTOShipmentType'
      diversion:
        description: >
          This value indicates whether or not this shipment is part of a
          diversion. If yes, the shipment can be either the starting or ending
          segment of the diversion. When this boolean is true, you must link it
          to a parent shipment with the divertedFromShipmentId parameter.
        type: boolean
      divertedFromShipmentId:
        description: >
          The ID of the shipment this is a diversion from. Aka the "Parent"
          shipment. The diversion boolean must be true if this parameter is
          supplied in the request. If provided, and if the diverted from
          shipment is also a diversion, the previous should must then also have
          a parent ID.
        example: 1f2270c7-7166-40ae-981e-b200ebdf3054
        format: uuid
        type: string
      pointOfContact:
        type: string
        description: >
          Email or ID of the person who will be contacted in the event of
          questions or concerns about this update. May be the person performing
          the update, or someone else working with the Prime contractor.
      counselorRemarks:
        type: string
        example: counselor approved
        x-nullable: true
      ppmShipment:
        $ref: '#/definitions/CreatePPMShipment'
    required:
      - moveTaskOrderID
      - shipmentType
  CreatePPMShipment:
    description: >-
      Creation object containing the `PPM` shipmentType specific data, not used
      for other shipment types.
    type: object
    properties:
      expectedDepartureDate:
        description: |
          Date the customer expects to begin moving from their origin.
        format: date
        type: string
      pickupPostalCode:
        description: >-
          The postal code of the origin location where goods are being moved
          from.
        format: zip
        type: string
        example: '90210'
        pattern: ^(\d{5})$
      secondaryPickupPostalCode:
        description: >-
          An optional secondary pickup location near the origin where additional
          goods exist.
        format: zip
        type: string
        title: ZIP
        example: '90210'
        pattern: ^(\d{5})$
        x-nullable: true
      destinationPostalCode:
        description: >-
          The postal code of the destination location where goods are being
          delivered to.
        format: zip
        type: string
        title: ZIP
        example: '90210'
        pattern: ^(\d{5})$
      secondaryDestinationPostalCode:
        description: >-
          An optional secondary location near the destination where goods will
          be dropped off.
        format: zip
        type: string
        title: ZIP
        example: '90210'
        pattern: ^(\d{5})$
        x-nullable: true
      sitExpected:
        description: >
          Captures whether some or all of the PPM shipment will require
          temporary storage at the origin or destination.


          Must be set to `true` when providing `sitLocation`,
          `sitEstimatedWeight`, `sitEstimatedEntryDate`, and
          `sitEstimatedDepartureDate` values to calculate the
          `sitEstimatedCost`.
        type: boolean
      sitLocation:
        allOf:
          - $ref: '#/definitions/SITLocationType'
          - x-nullable: true
      sitEstimatedWeight:
        description: The estimated weight of the goods being put into storage in pounds.
        type: integer
        example: 2000
        x-nullable: true
      sitEstimatedEntryDate:
        description: The date that goods will first enter the storage location.
        format: date
        type: string
        x-nullable: true
      sitEstimatedDepartureDate:
        description: The date that goods will exit the storage location.
        format: date
        type: string
        x-nullable: true
      estimatedWeight:
        description: The estimated weight of the PPM shipment goods being moved in pounds.
        type: integer
        example: 4200
      hasProGear:
        description: >
          Indicates whether PPM shipment has pro gear for themselves or their
          spouse.
        type: boolean
      proGearWeight:
        description: >-
          The estimated weight of the pro-gear being moved belonging to the
          service member in pounds.
        type: integer
        x-nullable: true
      spouseProGearWeight:
        description: >-
          The estimated weight of the pro-gear being moved belonging to a spouse
          in pounds.
        type: integer
        x-nullable: true
    required:
      - expectedDepartureDate
      - pickupPostalCode
      - destinationPostalCode
      - sitExpected
      - estimatedWeight
      - hasProGear
  MTOShipment:
    type: object
    properties:
      mtoServiceItems:
        description: A list of service items connected to this shipment.
        items:
          $ref: '#/definitions/MTOServiceItem'
        type: array
        readOnly: true
    allOf:
      - $ref: '#/definitions/MTOShipmentWithoutServiceItems'
  Error:
    properties:
      title:
        type: string
      detail:
        type: string
      instance:
        type: string
        format: uuid
    required:
      - title
      - detail
    type: object
  UpdateMTOServiceItemModelType:
    description: >
      Using this list, choose the correct modelType in the dropdown,
      corresponding to the service item type.
        * DDDSIT - UpdateMTOServiceItemSIT
        * DOPSIT - UpdateMTOServiceItemSIT
        * DOASIT - UpdateMTOServiceItemSIT
        * DOFSIT - UpdateMTOServiceItemSIT
        * DDSHUT - UpdateMTOServiceItemShuttle
        * DOSHUT - UpdateMTOServiceItemShuttle

      The documentation will then update with the supported fields.
    type: string
    enum:
      - UpdateMTOServiceItemSIT
      - UpdateMTOServiceItemShuttle
  UpdateMTOServiceItem:
    description: >-
      UpdateMTOServiceItem describes a base type of a service item. Polymorphic
      type. Both Move Task Orders and MTO Shipments will have MTO Service Items.
    type: object
    discriminator: modelType
    properties:
      id:
        example: 1f2270c7-7166-40ae-981e-b200ebdf3054
        format: uuid
        type: string
        description: ID of the service item. Must match path.
      modelType:
        $ref: '#/definitions/UpdateMTOServiceItemModelType'
    required:
      - modelType
  UpdateMTOServiceItemShuttle:
    description: >
      Subtype used to provide the estimated weight and actual weight for
      shuttle. This is not creating a new service item but rather updating an
      existing service item.
    allOf:
      - $ref: '#/definitions/UpdateMTOServiceItem'
      - type: object
        properties:
          actualWeight:
            type: integer
            example: 4000
            description: >-
              Provided by the movers, based on weight tickets. Relevant for
              shuttling (DDSHUT & DOSHUT) service items.
            x-nullable: true
            x-omitempty: false
          estimatedWeight:
            type: integer
            example: 4200
            description: >-
              An estimate of how much weight from a shipment will be included in
              a shuttling (DDSHUT & DOSHUT) service item.
            x-nullable: true
            x-omitempty: false
          reServiceCode:
            type: string
            description: Service code allowed for this model type.
            enum:
              - DDSHUT
              - DOSHUT
  UpdatePPMShipment:
    description: The PPM specific fields of the shipment with values being changed
    type: object
    properties:
      expectedDepartureDate:
        description: |
          Date the customer expects to begin moving from their origin.
        format: date
        type: string
        x-nullable: true
      pickupPostalCode:
        description: >-
          The postal code of the origin location where goods are being moved
          from.
        format: zip
        type: string
        example: '90210'
        pattern: ^(\d{5})$
        x-nullable: true
      secondaryPickupPostalCode:
        description: >-
          An optional secondary pickup location near the origin where additional
          goods exist.
        format: zip
        type: string
        example: '90210'
        pattern: ^(\d{5})$
        x-nullable: true
      destinationPostalCode:
        description: >-
          The postal code of the destination location where goods are being
          delivered to.
        format: zip
        type: string
        title: ZIP
        example: '90210'
        pattern: ^(\d{5})$
        x-nullable: true
      secondaryDestinationPostalCode:
        description: >-
          An optional secondary location near the destination where goods will
          be dropped off.
        format: zip
        type: string
        example: '90210'
        pattern: ^(\d{5})$
        x-nullable: true
      sitExpected:
        description: >
          Captures whether some or all of the PPM shipment will require
          temporary storage at the origin or destination.


          Must be set to `true` when providing `sitLocation`,
          `sitEstimatedWeight`, `sitEstimatedEntryDate`, and
          `sitEstimatedDepartureDate` values to calculate the
          `sitEstimatedCost`.
        type: boolean
        x-nullable: true
      sitLocation:
        allOf:
          - $ref: '#/definitions/SITLocationType'
          - x-nullable: true
      sitEstimatedWeight:
        description: The estimated weight of the goods being put into storage.
        type: integer
        example: 2000
        x-nullable: true
      sitEstimatedEntryDate:
        description: The date that goods will first enter the storage location.
        format: date
        type: string
        x-nullable: true
      sitEstimatedDepartureDate:
        description: The date that goods will exit the storage location.
        format: date
        type: string
        x-nullable: true
      estimatedWeight:
        description: The estimated weight of the PPM shipment goods being moved.
        type: integer
        example: 4200
        x-nullable: true
      hasProGear:
        description: >
          Indicates whether PPM shipment has pro gear for themselves or their
          spouse.
        type: boolean
        x-nullable: true
      proGearWeight:
        description: >-
          The estimated weight of the pro-gear being moved belonging to the
          service member.
        type: integer
        x-nullable: true
      spouseProGearWeight:
        description: >-
          The estimated weight of the pro-gear being moved belonging to a
          spouse.
        type: integer
        x-nullable: true
  UpdateMTOShipment:
    properties:
      scheduledPickupDate:
        description: >-
          The date the Prime contractor scheduled to pick up this shipment after
          consultation with the customer.
        format: date
        type: string
        x-omitempty: false
        x-nullable: true
      actualPickupDate:
        description: >-
          The date when the Prime contractor actually picked up the shipment.
          Updated after-the-fact.
        format: date
        type: string
        x-omitempty: false
        x-nullable: true
      firstAvailableDeliveryDate:
        description: >
          The date the Prime provides to the customer as the first possible
          delivery date so that they can plan their travel accordingly.
        format: date
        type: string
        x-omitempty: false
        x-nullable: true
      scheduledDeliveryDate:
        description: >-
          The date the Prime contractor scheduled to deliver this shipment after
          consultation with the customer.
        format: date
        type: string
        x-omitempty: false
        x-nullable: true
      actualDeliveryDate:
        description: >-
          The date when the Prime contractor actually delivered the shipment.
          Updated after-the-fact.
        format: date
        type: string
        x-omitempty: false
        x-nullable: true
      primeEstimatedWeight:
        description: >
          The estimated weight of this shipment, determined by the movers during
          the pre-move survey. This value **can only be updated once.** If there
          was an issue with estimating the weight and a mistake was made, the
          Prime contracter will need to contact the TOO to change it.
        type: integer
        example: 4500
        minimum: 1
        x-nullable: true
      primeActualWeight:
        description: >-
          The actual weight of the shipment, provided after the Prime packs,
          picks up, and weighs a customer's shipment.
        type: integer
        example: 4500
        minimum: 1
        x-nullable: true
      ntsRecordedWeight:
        description: >-
          The previously recorded weight for the NTS Shipment. Used for NTS
          Release to know what the previous primeActualWeight or billable weight
          was.
        type: integer
        example: 4500
        x-nullable: true
        x-formatting: weight
      pickupAddress:
        description: >
          The address where the movers should pick up this shipment, entered by
          the customer during onboarding when they enter shipment details.
        allOf:
          - $ref: '#/definitions/Address'
      destinationAddress:
        description: >
          Where the movers should deliver this shipment. Often provided by the
          customer when they enter shipment details

          during onboarding, if they know their new address already.


          May be blank when entered by the customer, required when entered by
          the Prime. May not represent the true

          final destination due to the shipment being diverted or placed in SIT.
        allOf:
          - $ref: '#/definitions/Address'
      destinationType:
        $ref: '#/definitions/DestinationType'
      secondaryPickupAddress:
        description: >-
          A second pickup address for this shipment, if the customer entered
          one. An optional field.
        allOf:
          - $ref: '#/definitions/Address'
      secondaryDeliveryAddress:
        description: >-
          A second delivery address for this shipment, if the customer entered
          one. An optional field.
        allOf:
          - $ref: '#/definitions/Address'
      storageFacility:
        allOf:
          - x-nullable: true
          - $ref: '#/definitions/StorageFacility'
      shipmentType:
        $ref: '#/definitions/MTOShipmentType'
      diversion:
        description: >
          This value indicates whether or not this shipment is part of a
          diversion. If yes, the shipment can be either the starting or ending
          segment of the diversion.
        type: boolean
      pointOfContact:
        type: string
        description: >
          Email or ID of the person who will be contacted in the event of
          questions or concerns about this update. May be the person performing
          the update, or someone else working with the Prime contractor.
      counselorRemarks:
        type: string
        example: counselor approved
        x-nullable: true
      actualProGearWeight:
        type: integer
        x-nullable: true
        x-omitempty: false
      actualSpouseProGearWeight:
        type: integer
        x-nullable: true
        x-omitempty: false
      ppmShipment:
        $ref: '#/definitions/UpdatePPMShipment'
  UpdateMTOShipmentStatus:
    description: >-
      Contains the statuses available to the Prime when updating the state of a
      shipment.
    type: object
    properties:
      status:
        type: string
        enum:
          - CANCELED
  UpdateReweigh:
    description: Contains the fields available to the Prime when updating a reweigh record.
    type: object
    properties:
      weight:
        description: The total reweighed weight for the shipment in pounds.
        example: 2000
        minimum: 1
        type: integer
        x-formatting: weight
        x-nullable: true
        x-omitempty: false
      verificationReason:
        description: >-
          In lieu of a document being uploaded indicating why a reweigh did not
          occur.
        example: >-
          The reweigh was not performed because the shipment was already
          delivered
        type: string
        x-nullable: true
        x-omitempty: false
  UpdateShipmentDestinationAddress:
    description: >-
      UpdateShipmentDestinationAddress contains the fields required for the
      prime to request an update for the destination address on an MTO Shipment.
    type: object
    properties:
      newAddress:
        $ref: '#/definitions/Address'
      contractorRemarks:
        type: string
        example: >-
          Customer reached out to me this week and let me know they want to move
          somewhere else.
        description: >-
          This is the remark the Prime has entered, which would be the reason
          there is an address change.
    required:
      - contractorRemarks
      - newAddress
  UpdateMTOServiceItemSIT:
    description: >
      Subtype used to provide the departure date for origin or destination SIT.
      This is not creating a new service item but rather updating and existing
      service item.
    allOf:
      - $ref: '#/definitions/UpdateMTOServiceItem'
      - type: object
        properties:
          reServiceCode:
            type: string
            description: Service code allowed for this model type.
            enum:
              - DDDSIT
              - DOPSIT
              - DOASIT
              - DOFSIT
          sitDepartureDate:
            format: date
            type: string
            description: >-
              Departure date for SIT. This is the end date of the SIT at either
              origin or destination.
          sitDestinationFinalAddress:
            $ref: '#/definitions/Address'
          dateOfContact1:
            format: date
            type: string
            description: >-
              Date of attempted contact by the prime corresponding to
              'timeMilitary1'.
            x-nullable: true
          timeMilitary1:
            type: string
            example: 1400Z
            description: >-
              Time of attempted contact by the prime corresponding to
              'dateOfContact1', in military format.
            pattern: \d{4}Z
            x-nullable: true
          firstAvailableDeliveryDate1:
            format: date
            type: string
            description: First available date that Prime can deliver SIT service item.
            x-nullable: true
          dateOfContact2:
            format: date
            type: string
            description: >-
              Date of attempted contact by the prime corresponding to
              'timeMilitary2'.
            x-nullable: true
          timeMilitary2:
            type: string
            example: 1400Z
            description: >-
              Time of attempted contact by the prime corresponding to
              'dateOfContact2', in military format.
            pattern: \d{4}Z
            x-nullable: true
          firstAvailableDeliveryDate2:
            format: date
            type: string
            description: Second available date that Prime can deliver SIT service item.
            x-nullable: true
          sitRequestedDelivery:
            format: date
            type: string
            description: Date when the customer has requested delivery out of SIT.
            x-nullable: true
          sitCustomerContacted:
            format: date
            type: string
            description: >-
              Date when the customer contacted the prime for a delivery out of
              SIT.
            x-nullable: true
          updateReason:
            type: string
            description: Reason for updating service item.
            x-nullable: true
          sitPostalCode:
            type: string
            format: zip
            example: '90210'
            pattern: ^(\d{5}([\-]\d{4})?)$
            x-nullable: true
          sitEntryDate:
            format: date
            type: string
            description: Entry date for the SIT.
            x-nullable: true
          requestApprovalsRequestedStatus:
            description: Indicates if "Approvals Requested" status is being requested.
            type: boolean
            x-nullable: true
  CreateSITExtension:
    description: >-
      CreateSITExtension contains the fields required for the prime to create a
      SIT Extension request.
    type: object
    properties:
      requestReason:
        type: string
        enum:
          - SERIOUS_ILLNESS_MEMBER
          - SERIOUS_ILLNESS_DEPENDENT
          - IMPENDING_ASSIGNEMENT
          - DIRECTED_TEMPORARY_DUTY
          - NONAVAILABILITY_OF_CIVILIAN_HOUSING
          - AWAITING_COMPLETION_OF_RESIDENCE
          - OTHER
      contractorRemarks:
        type: string
        example: We need SIT additional days. The customer has not found a house yet.
      requestedDays:
        type: integer
        example: 30
        minimum: 1
    required:
      - requestReason
      - contractorRemarks
      - requestedDays
  CreateSITAddressUpdateRequest:
    description: >-
      CreateSITAddressUpdateRequest contains the fields required for the prime
      to create a SIT address update request.
    type: object
    properties:
      newAddress:
        $ref: '#/definitions/Address'
      contractorRemarks:
        type: string
        example: >-
          Customer reached out to me this week & let me know they want to move
          closer to family.
      mtoServiceItemID:
        example: c56a4180-65aa-42ec-a945-5fd21dec0538
        format: uuid
        type: string
    required:
      - contractorRemarks
  Address:
    description: A postal address
    type: object
    properties:
      id:
        type: string
        format: uuid
        example: c56a4180-65aa-42ec-a945-5fd21dec0538
      streetAddress1:
        type: string
        example: 123 Main Ave
        title: Street address 1
      streetAddress2:
        type: string
        example: Apartment 9000
        x-nullable: true
        title: Street address 2
      streetAddress3:
        type: string
        example: Montmârtre
        x-nullable: true
        title: Address Line 3
      city:
        type: string
        example: Anytown
        title: City
      eTag:
        type: string
        readOnly: true
      state:
        title: State
        type: string
        x-display-value:
          AL: AL
          AK: AK
          AR: AR
          AZ: AZ
          CA: CA
          CO: CO
          CT: CT
          DC: DC
          DE: DE
          FL: FL
          GA: GA
          HI: HI
          IA: IA
          ID: ID
          IL: IL
          IN: IN
          KS: KS
          KY: KY
          LA: LA
          MA: MA
          MD: MD
          ME: ME
          MI: MI
          MN: MN
          MO: MO
          MS: MS
          MT: MT
          NC: NC
          ND: ND
          NE: NE
          NH: NH
          NJ: NJ
          NM: NM
          NV: NV
          NY: NY
          OH: OH
          OK: OK
          OR: OR
          PA: PA
          RI: RI
          SC: SC
          SD: SD
          TN: TN
          TX: TX
          UT: UT
          VA: VA
          VT: VT
          WA: WA
          WI: WI
          WV: WV
          WY: WY
        enum:
          - AL
          - AK
          - AR
          - AZ
          - CA
          - CO
          - CT
          - DC
          - DE
          - FL
          - GA
          - HI
          - IA
          - ID
          - IL
          - IN
          - KS
          - KY
          - LA
          - MA
          - MD
          - ME
          - MI
          - MN
          - MO
          - MS
          - MT
          - NC
          - ND
          - NE
          - NH
          - NJ
          - NM
          - NV
          - NY
          - OH
          - OK
          - OR
          - PA
          - RI
          - SC
          - SD
          - TN
          - TX
          - UT
          - VA
          - VT
          - WA
          - WI
          - WV
          - WY
      postalCode:
        type: string
        format: zip
        title: ZIP
        example: '90210'
        pattern: ^(\d{5}([\-]\d{4})?)$
      country:
        type: string
        title: Country
        x-nullable: true
        example: USA
        default: USA
      county:
        type: string
        title: County
        x-nullable: true
<<<<<<< HEAD
        example: JESSAMINE
=======
        example: LOS ANGELES
>>>>>>> 9f73e174
    required:
      - streetAddress1
      - city
      - state
      - postalCode
  Customer:
    type: object
    properties:
      id:
        type: string
        format: uuid
        example: c56a4180-65aa-42ec-a945-5fd21dec0538
      dodID:
        type: string
      userID:
        type: string
        format: uuid
        example: c56a4180-65aa-42ec-a945-5fd21dec0538
      currentAddress:
        $ref: '#/definitions/Address'
      firstName:
        type: string
        example: Vanya
      lastName:
        type: string
        example: Petrovna
      branch:
        type: string
        example: COAST_GUARD
      phone:
        type: string
        format: telephone
      email:
        type: string
        format: x-email
        pattern: ^[a-zA-Z0-9._%+-]+@[a-zA-Z0-9.-]+\.[a-zA-Z]{2,}$
        example: fake@example.com
      eTag:
        type: string
        readOnly: true
  Entitlements:
    type: object
    properties:
      id:
        example: 571008b1-b0de-454d-b843-d71be9f02c04
        format: uuid
        type: string
      authorizedWeight:
        example: 2000
        type: integer
        x-formatting: weight
        x-nullable: true
      dependentsAuthorized:
        example: true
        type: boolean
        x-nullable: true
      nonTemporaryStorage:
        example: false
        type: boolean
        x-nullable: true
      privatelyOwnedVehicle:
        example: false
        type: boolean
        x-nullable: true
      proGearWeight:
        example: 2000
        type: integer
        x-formatting: weight
      proGearWeightSpouse:
        example: 500
        type: integer
        x-formatting: weight
      requiredMedicalEquipmentWeight:
        example: 500
        type: integer
        x-formatting: weight
      organizationalClothingAndIndividualEquipment:
        type: boolean
        example: false
      storageInTransit:
        example: 90
        type: integer
      totalWeight:
        example: 500
        type: integer
        x-formatting: weight
      totalDependents:
        example: 2
        type: integer
      eTag:
        type: string
        readOnly: true
  DutyLocation:
    type: object
    properties:
      id:
        type: string
        format: uuid
        example: c56a4180-65aa-42ec-a945-5fd21dec0538
      name:
        type: string
        example: Fort Bragg North Station
      addressID:
        type: string
        format: uuid
        example: c56a4180-65aa-42ec-a945-5fd21dec0538
      address:
        $ref: '#/definitions/Address'
      eTag:
        type: string
        readOnly: true
  OrdersType:
    type: string
    title: Orders type
    enum:
      - PERMANENT_CHANGE_OF_STATION
      - LOCAL_MOVE
      - RETIREMENT
      - SEPARATION
      - WOUNDED_WARRIOR
      - BLUEBARK
    x-display-value:
      PERMANENT_CHANGE_OF_STATION: Permanent Change Of Station
      LOCAL_MOVE: Local Move
      RETIREMENT: Retirement
      SEPARATION: Separation
      WOUNDED_WARRIOR: Wounded Warrior
      BLUEBARK: BLUEBARK
  Order:
    type: object
    required:
      - orderNumber
      - rank
      - linesOfAccounting
    properties:
      id:
        example: c56a4180-65aa-42ec-a945-5fd21dec0538
        format: uuid
        type: string
      customer:
        $ref: '#/definitions/Customer'
      customerID:
        example: c56a4180-65aa-42ec-a945-5fd21dec0538
        format: uuid
        type: string
      entitlement:
        $ref: '#/definitions/Entitlements'
      destinationDutyLocation:
        $ref: '#/definitions/DutyLocation'
      originDutyLocation:
        $ref: '#/definitions/DutyLocation'
      originDutyLocationGBLOC:
        type: string
        example: KKFA
      rank:
        type: string
        example: E_5
      reportByDate:
        type: string
        format: date
      ordersType:
        $ref: '#/definitions/OrdersType'
      orderNumber:
        type: string
      linesOfAccounting:
        type: string
      supplyAndServicesCostEstimate:
        type: string
        readOnly: true
      packingAndShippingInstructions:
        type: string
        readOnly: true
      methodOfPayment:
        type: string
        readOnly: true
      naics:
        type: string
        readOnly: true
      eTag:
        type: string
        readOnly: true
  PaymentRequestStatus:
    type: string
    enum:
      - PENDING
      - REVIEWED
      - REVIEWED_AND_ALL_SERVICE_ITEMS_REJECTED
      - SENT_TO_GEX
      - RECEIVED_BY_GEX
      - PAID
      - EDI_ERROR
      - DEPRECATED
    title: Payment Request Status
  UploadWithOmissions:
    description: An uploaded file.
    type: object
    properties:
      id:
        type: string
        format: uuid
        example: c56a4180-65aa-42ec-a945-5fd21dec0538
      url:
        type: string
        format: uri
        example: https://uploads.domain.test/dir/c56a4180-65aa-42ec-a945-5fd21dec0538
      filename:
        type: string
        example: filename.pdf
      contentType:
        type: string
        format: mime-type
        example: application/pdf
      bytes:
        type: integer
      status:
        type: string
        enum:
          - INFECTED
          - CLEAN
          - PROCESSING
      createdAt:
        type: string
        format: date-time
        readOnly: true
      updatedAt:
        type: string
        format: date-time
        readOnly: true
    required:
      - filename
      - contentType
      - bytes
  ProofOfServiceDoc:
    type: object
    properties:
      uploads:
        type: array
        items:
          $ref: '#/definitions/UploadWithOmissions'
  ProofOfServiceDocs:
    type: array
    items:
      $ref: '#/definitions/ProofOfServiceDoc'
  PaymentServiceItemStatus:
    type: string
    enum:
      - REQUESTED
      - APPROVED
      - DENIED
      - SENT_TO_GEX
      - PAID
      - EDI_ERROR
    title: Payment Service Item Status
  ServiceItemParamName:
    type: string
    enum:
      - ActualPickupDate
      - ContractCode
      - ContractYearName
      - CubicFeetBilled
      - CubicFeetCrating
      - DimensionHeight
      - DimensionLength
      - DimensionWidth
      - DistanceZip
      - DistanceZipSITDest
      - DistanceZipSITOrigin
      - EIAFuelPrice
      - EscalationCompounded
      - FSCMultiplier
      - FSCPriceDifferenceInCents
      - FSCWeightBasedDistanceMultiplier
      - IsPeak
      - MarketDest
      - MarketOrigin
      - MTOAvailableToPrimeAt
      - NTSPackingFactor
      - NumberDaysSIT
      - PriceAreaDest
      - PriceAreaIntlDest
      - PriceAreaIntlOrigin
      - PriceAreaOrigin
      - PriceRateOrFactor
      - PSI_LinehaulDom
      - PSI_LinehaulDomPrice
      - PSI_LinehaulShort
      - PSI_LinehaulShortPrice
      - PSI_PriceDomDest
      - PSI_PriceDomDestPrice
      - PSI_PriceDomOrigin
      - PSI_PriceDomOriginPrice
      - PSI_ShippingLinehaulIntlCO
      - PSI_ShippingLinehaulIntlCOPrice
      - PSI_ShippingLinehaulIntlOC
      - PSI_ShippingLinehaulIntlOCPrice
      - PSI_ShippingLinehaulIntlOO
      - PSI_ShippingLinehaulIntlOOPrice
      - RateAreaNonStdDest
      - RateAreaNonStdOrigin
      - ReferenceDate
      - RequestedPickupDate
      - ServiceAreaDest
      - ServiceAreaOrigin
      - ServicesScheduleDest
      - ServicesScheduleOrigin
      - SITPaymentRequestEnd
      - SITPaymentRequestStart
      - SITScheduleDest
      - SITScheduleOrigin
      - SITServiceAreaDest
      - SITServiceAreaOrigin
      - WeightAdjusted
      - WeightBilled
      - WeightEstimated
      - WeightOriginal
      - WeightReweigh
      - ZipDestAddress
      - ZipPickupAddress
      - ZipSITDestHHGFinalAddress
      - ZipSITDestHHGOriginalAddress
      - ZipSITOriginHHGActualAddress
      - ZipSITOriginHHGOriginalAddress
  ServiceItemParamType:
    type: string
    enum:
      - STRING
      - DATE
      - INTEGER
      - DECIMAL
      - TIMESTAMP
      - PaymentServiceItemUUID
      - BOOLEAN
  ServiceItemParamOrigin:
    type: string
    enum:
      - PRIME
      - SYSTEM
      - PRICER
      - PAYMENT_REQUEST
  PaymentServiceItemParam:
    type: object
    properties:
      id:
        example: c56a4180-65aa-42ec-a945-5fd21dec0538
        format: uuid
        readOnly: true
        type: string
      paymentServiceItemID:
        example: c56a4180-65aa-42ec-a945-5fd21dec0538
        format: uuid
        type: string
      key:
        $ref: '#/definitions/ServiceItemParamName'
      value:
        example: '3025'
        type: string
      type:
        $ref: '#/definitions/ServiceItemParamType'
      origin:
        $ref: '#/definitions/ServiceItemParamOrigin'
      eTag:
        type: string
        readOnly: true
  PaymentServiceItemParams:
    type: array
    items:
      $ref: '#/definitions/PaymentServiceItemParam'
  PaymentServiceItem:
    type: object
    properties:
      id:
        example: c56a4180-65aa-42ec-a945-5fd21dec0538
        format: uuid
        readOnly: true
        type: string
      paymentRequestID:
        example: c56a4180-65aa-42ec-a945-5fd21dec0538
        format: uuid
        type: string
      mtoServiceItemID:
        example: c56a4180-65aa-42ec-a945-5fd21dec0538
        format: uuid
        type: string
      status:
        $ref: '#/definitions/PaymentServiceItemStatus'
      priceCents:
        type: integer
        format: cents
        title: Price of the service item in cents
        x-nullable: true
      rejectionReason:
        example: documentation was incomplete
        type: string
        x-nullable: true
      referenceID:
        example: 1234-5678-c56a4180
        readOnly: true
        format: string
      paymentServiceItemParams:
        $ref: '#/definitions/PaymentServiceItemParams'
      eTag:
        type: string
        readOnly: true
  PaymentServiceItems:
    type: array
    items:
      $ref: '#/definitions/PaymentServiceItem'
  PaymentRequest:
    type: object
    properties:
      id:
        example: c56a4180-65aa-42ec-a945-5fd21dec0538
        format: uuid
        readOnly: true
        type: string
      isFinal:
        default: false
        type: boolean
      moveTaskOrderID:
        example: c56a4180-65aa-42ec-a945-5fd21dec0538
        format: uuid
        type: string
      rejectionReason:
        example: documentation was incomplete
        type: string
        x-nullable: true
      status:
        $ref: '#/definitions/PaymentRequestStatus'
      paymentRequestNumber:
        example: 1234-5678-1
        readOnly: true
        type: string
      recalculationOfPaymentRequestID:
        example: c56a4180-65aa-42ec-a945-5fd21dec0538
        format: uuid
        type: string
        readOnly: true
        x-nullable: true
      proofOfServiceDocs:
        $ref: '#/definitions/ProofOfServiceDocs'
      paymentServiceItems:
        $ref: '#/definitions/PaymentServiceItems'
      eTag:
        type: string
        readOnly: true
  PaymentRequests:
    type: array
    items:
      $ref: '#/definitions/PaymentRequest'
  MTOServiceItemStatus:
    description: >-
      The status of a service item, indicating where it is in the TOO's approval
      process.
    type: string
    readOnly: true
    enum:
      - SUBMITTED
      - APPROVED
      - REJECTED
  MTOServiceItemModelType:
    description: >
      Describes all model sub-types for a MTOServiceItem model.


      Using this list, choose the correct modelType in the dropdown,
      corresponding to the service item type.
        * DOFSIT, DOASIT - MTOServiceItemOriginSIT
        * DDFSIT, DDASIT - MTOServiceItemDestSIT
        * DOSHUT, DDSHUT - MTOServiceItemShuttle
        * DCRT, DUCRT - MTOServiceItemDomesticCrating

      The documentation will then update with the supported fields.
    type: string
    enum:
      - MTOServiceItemBasic
      - MTOServiceItemOriginSIT
      - MTOServiceItemDestSIT
      - MTOServiceItemShuttle
      - MTOServiceItemDomesticCrating
  ServiceRequestDocument:
    properties:
      uploads:
        items:
          $ref: '#/definitions/UploadWithOmissions'
        type: array
    type: object
  ServiceRequestDocuments:
    items:
      $ref: '#/definitions/ServiceRequestDocument'
    type: array
  MTOServiceItem:
    description: MTOServiceItem describes a base type of a service item. Polymorphic type.
    type: object
    discriminator: modelType
    properties:
      id:
        example: 1f2270c7-7166-40ae-981e-b200ebdf3054
        format: uuid
        type: string
        description: The ID of the service item.
        readOnly: true
      moveTaskOrderID:
        example: 1f2270c7-7166-40ae-981e-b200ebdf3054
        format: uuid
        type: string
        description: The ID of the move for this service item.
      mtoShipmentID:
        example: 1f2270c7-7166-40ae-981e-b200ebdf3054
        format: uuid
        type: string
        description: The ID of the shipment this service is for, if any. Optional.
      reServiceName:
        type: string
        readOnly: true
        description: The full descriptive name of the service.
      status:
        $ref: '#/definitions/MTOServiceItemStatus'
      rejectionReason:
        example: item was too heavy
        type: string
        x-nullable: true
        readOnly: true
        description: The reason why this service item was rejected by the TOO.
      modelType:
        $ref: '#/definitions/MTOServiceItemModelType'
      serviceRequestDocuments:
        $ref: '#/definitions/ServiceRequestDocuments'
      eTag:
        type: string
        readOnly: true
        description: >-
          A hash unique to this service item that should be used as the
          "If-Match" header for any updates.
    required:
      - modelType
      - moveTaskOrderID
  MTOAgentType:
    title: Agent Type
    description: >
      The type for this agent. `RELEASING` means they have authority on pickup,
      `RECEIVING` means they can receive the shipment on delivery.
    type: string
    example: RELEASING_AGENT
    enum:
      - RELEASING_AGENT
      - RECEIVING_AGENT
  MTOAgent:
    properties:
      id:
        description: The ID of the agent.
        example: 1f2270c7-7166-40ae-981e-b200ebdf3054
        format: uuid
        readOnly: true
        type: string
      mtoShipmentID:
        description: The ID of the shipment this agent is permitted to release/receive.
        example: 1f2270c7-7166-40ae-981e-b200ebdf3054
        format: uuid
        type: string
        readOnly: true
      createdAt:
        format: date-time
        type: string
        readOnly: true
      updatedAt:
        format: date-time
        type: string
        readOnly: true
      firstName:
        type: string
        x-nullable: true
      lastName:
        type: string
        x-nullable: true
      email:
        type: string
        format: x-email
        pattern: ^([a-zA-Z0-9._%+-]+@[a-zA-Z0-9.-]+\.[a-zA-Z]{2,})?$
        x-nullable: true
      phone:
        type: string
        format: telephone
        pattern: ^([2-9]\d{2}-\d{3}-\d{4})?$
        x-nullable: true
      agentType:
        $ref: '#/definitions/MTOAgentType'
      eTag:
        type: string
        readOnly: true
    type: object
  MTOAgents:
    description: >
      A list of the agents for a shipment. Agents are the people who the Prime
      contractor recognize as permitted to release (in the case of pickup) or
      receive (on delivery) a shipment.
    items:
      $ref: '#/definitions/MTOAgent'
    type: array
    maxItems: 2
  SITExtension:
    type: object
    description: >-
      A storage in transit (SIT) Extension is a request for an increase in the
      billable number of days a shipment is allowed to be in SIT.
    properties:
      id:
        example: 1f2270c7-7166-40ae-981e-b200ebdf3054
        format: uuid
        type: string
      mtoShipmentID:
        example: 1f2270c7-7166-40ae-981e-b200ebdf3054
        format: uuid
        type: string
      requestReason:
        type: string
        enum:
          - SERIOUS_ILLNESS_MEMBER
          - SERIOUS_ILLNESS_DEPENDENT
          - IMPENDING_ASSIGNEMENT
          - DIRECTED_TEMPORARY_DUTY
          - NONAVAILABILITY_OF_CIVILIAN_HOUSING
          - AWAITING_COMPLETION_OF_RESIDENCE
          - OTHER
      contractorRemarks:
        example: We need SIT additional days. The customer has not found a house yet.
        type: string
        x-nullable: true
        x-omitempty: false
      requestedDays:
        type: integer
        example: 30
      status:
        enum:
          - PENDING
          - APPROVED
          - DENIED
      approvedDays:
        type: integer
        example: 30
        x-nullable: true
        x-omitempty: false
      decisionDate:
        format: date-time
        type: string
        x-nullable: true
        x-omitempty: false
      officeRemarks:
        type: string
        x-nullable: true
        x-omitempty: false
      createdAt:
        format: date-time
        type: string
        readOnly: true
      updatedAt:
        format: date-time
        type: string
        readOnly: true
      eTag:
        type: string
        readOnly: true
  SITExtensions:
    type: array
    items:
      $ref: '#/definitions/SITExtension'
  ReweighRequester:
    type: string
    enum:
      - CUSTOMER
      - PRIME
      - SYSTEM
      - TOO
  Reweigh:
    description: >-
      A reweigh  is when a shipment is weighed for a second time due to the
      request of a customer, the contractor, system or TOO.
    properties:
      id:
        example: 1f2270c7-7166-40ae-981e-b200ebdf3054
        format: uuid
        type: string
      requestedAt:
        format: date-time
        type: string
      requestedBy:
        $ref: '#/definitions/ReweighRequester'
      verificationProvidedAt:
        format: date-time
        type: string
        x-nullable: true
        x-omitempty: false
      verificationReason:
        example: >-
          The reweigh was not performed due to some justification provided by
          the Prime
        type: string
        x-nullable: true
        x-omitempty: false
      weight:
        example: 2000
        type: integer
        x-formatting: weight
        x-nullable: true
        x-omitempty: false
      shipmentID:
        example: 1f2270c7-7166-40ae-981e-b200ebdf3054
        format: uuid
        type: string
      createdAt:
        format: date-time
        type: string
        readOnly: true
      updatedAt:
        format: date-time
        type: string
        readOnly: true
      eTag:
        type: string
        readOnly: true
  DestinationType:
    type: string
    title: Destination Type
    example: OTHER_THAN_AUTHORIZED
    x-nullable: true
    enum:
      - HOME_OF_RECORD
      - HOME_OF_SELECTION
      - PLACE_ENTERED_ACTIVE_DUTY
      - OTHER_THAN_AUTHORIZED
  StorageFacility:
    description: The Storage Facility information for the shipment
    type: object
    properties:
      id:
        type: string
        format: uuid
        example: c56a4180-65aa-42ec-a945-5fd21dec0538
      facilityName:
        type: string
      address:
        $ref: '#/definitions/Address'
      lotNumber:
        type: string
        x-nullable: true
      phone:
        type: string
        format: telephone
        pattern: ^[2-9]\d{2}-\d{3}-\d{4}$
        x-nullable: true
      email:
        type: string
        format: x-email
        pattern: ^[a-zA-Z0-9._%+-]+@[a-zA-Z0-9.-]+\.[a-zA-Z]{2,}$
        x-nullable: true
      eTag:
        type: string
        readOnly: true
  MTOShipmentType:
    title: Shipment Type
    description: |
      The type of shipment.
        * `HHG` = Household goods move
        * `HHG_INTO_NTS_DOMESTIC` = HHG into Non-temporary storage (NTS)
        * `HHG_OUTOF_NTS_DOMESTIC` = HHG out of Non-temporary storage (NTS Release)
        * `PPM` = Personally Procured Move also known as Do It Yourself (DITY)
    type: string
    example: HHG
    enum:
      - BOAT_HAUL_AWAY
      - BOAT_TOW_AWAY
      - HHG
      - HHG_INTO_NTS_DOMESTIC
      - HHG_OUTOF_NTS_DOMESTIC
      - INTERNATIONAL_HHG
      - INTERNATIONAL_UB
      - MOTORHOME
      - PPM
    x-display-value:
      HHG: Household goods move (HHG)
      HHG_INTO_NTS_DOMESTIC: HHG into Non-temporary storage (NTS)
      HHG_OUTOF_NTS_DOMESTIC: HHG out of Non-temporary storage (NTS Release)
      PPM: Personally Procured Move also known as Do It Yourself (DITY)
  PPMShipmentStatus:
    description: |
      Status of the PPM Shipment:
        * **DRAFT**: The customer has created the PPM shipment but has not yet submitted their move for counseling.
        * **SUBMITTED**: The shipment belongs to a move that has been submitted by the customer or has been created by a Service Counselor or Prime Contractor for a submitted move.
        * **WAITING_ON_CUSTOMER**: The PPM shipment has been approved and the customer may now provide their actual move closeout information and documentation required to get paid.
        * **NEEDS_ADVANCE_APPROVAL**: The shipment was counseled by the Prime Contractor and approved but an advance was requested so will need further financial approval from the government.
        * **NEEDS_PAYMENT_APPROVAL**: The customer has provided their closeout weight tickets, receipts, and expenses and certified it for the Service Counselor to approve, exclude or reject.
        * **PAYMENT_APPROVED**: The Service Counselor has reviewed all of the customer's PPM closeout documentation and authorizes the customer can download and submit their finalized SSW packet.
    type: string
    readOnly: true
    enum:
      - DRAFT
      - SUBMITTED
      - WAITING_ON_CUSTOMER
      - NEEDS_ADVANCE_APPROVAL
      - NEEDS_PAYMENT_APPROVAL
      - PAYMENT_APPROVED
  SITLocationType:
    description: The list of SIT location types.
    type: string
    enum:
      - ORIGIN
      - DESTINATION
  PPMShipment:
    description: >-
      A personally procured move is a type of shipment that a service member
      moves themselves.
    x-nullable: true
    properties:
      id:
        description: The primary unique identifier of this PPM shipment
        example: 1f2270c7-7166-40ae-981e-b200ebdf3054
        format: uuid
        type: string
        readOnly: true
      shipmentId:
        description: The id of the parent MTOShipment record
        example: 1f2270c7-7166-40ae-981e-b200ebdf3054
        format: uuid
        type: string
        readOnly: true
      createdAt:
        description: The timestamp of when the PPM shipment was created (UTC)
        format: date-time
        type: string
        readOnly: true
      updatedAt:
        description: The timestamp of when a property of this object was last updated (UTC)
        format: date-time
        type: string
        readOnly: true
      status:
        $ref: '#/definitions/PPMShipmentStatus'
      expectedDepartureDate:
        description: |
          Date the customer expects to begin moving from their origin.
        format: date
        type: string
      actualMoveDate:
        description: The actual start date of when the PPM shipment left the origin.
        format: date
        type: string
        x-nullable: true
        x-omitempty: false
      submittedAt:
        description: >-
          The timestamp of when the customer submitted their PPM documentation
          to the counselor for review.
        format: date-time
        type: string
        x-nullable: true
        x-omitempty: false
      reviewedAt:
        description: >-
          The timestamp of when the Service Counselor has reviewed all of the
          closeout documents.
        format: date-time
        type: string
        x-nullable: true
        x-omitempty: false
      approvedAt:
        description: >-
          The timestamp of when the shipment was approved and the service member
          can begin their move.
        format: date-time
        type: string
        x-nullable: true
        x-omitempty: false
      pickupPostalCode:
        description: >-
          The postal code of the origin location where goods are being moved
          from.
        format: zip
        type: string
        title: ZIP
        example: '90210'
        pattern: ^(\d{5})$
      secondaryPickupPostalCode:
        description: >-
          An optional secondary pickup location near the origin where additional
          goods exist.
        format: zip
        type: string
        example: '90210'
        pattern: ^(\d{5})$
        x-nullable: true
        x-omitempty: false
      actualPickupPostalCode:
        description: >
          The actual postal code where the PPM shipment started. To be filled
          once the customer has moved the shipment.
        format: zip
        type: string
        title: ZIP
        example: '90210'
        pattern: ^(\d{5})$
        x-nullable: true
        x-omitempty: false
      destinationPostalCode:
        description: >-
          The postal code of the destination location where goods are being
          delivered to.
        format: zip
        type: string
        example: '90210'
        pattern: ^(\d{5})$
      secondaryDestinationPostalCode:
        description: >-
          An optional secondary location near the destination where goods will
          be dropped off.
        format: zip
        type: string
        example: '90210'
        pattern: ^(\d{5})$
        x-nullable: true
        x-omitempty: false
      actualDestinationPostalCode:
        description: >
          The actual postal code where the PPM shipment ended. To be filled once
          the customer has moved the shipment.
        format: zip
        type: string
        title: ZIP
        example: '90210'
        pattern: ^(\d{5})$
        x-nullable: true
        x-omitempty: false
      sitExpected:
        description: >
          Captures whether some or all of the PPM shipment will require
          temporary storage at the origin or destination.


          Must be set to `true` when providing `sitLocation`,
          `sitEstimatedWeight`, `sitEstimatedEntryDate`, and
          `sitEstimatedDepartureDate` values to calculate the
          `sitEstimatedCost`.
        type: boolean
      estimatedWeight:
        description: The estimated weight of the PPM shipment goods being moved in pounds.
        type: integer
        example: 4200
        x-nullable: true
        x-omitempty: false
      hasProGear:
        description: >
          Indicates whether PPM shipment has pro gear for themselves or their
          spouse.
        type: boolean
        x-nullable: true
        x-omitempty: false
      proGearWeight:
        description: >-
          The estimated weight of the pro-gear being moved belonging to the
          service member in pounds.
        type: integer
        x-nullable: true
        x-omitempty: false
      spouseProGearWeight:
        description: >-
          The estimated weight of the pro-gear being moved belonging to a spouse
          in pounds.
        type: integer
        x-nullable: true
        x-omitempty: false
      estimatedIncentive:
        description: >-
          The estimated amount the government will pay the service member to
          move their belongings based on the moving date, locations, and
          shipment weight.
        type: integer
        format: cents
        x-nullable: true
        x-omitempty: false
      hasRequestedAdvance:
        description: |
          Indicates whether an advance has been requested for the PPM shipment.
        type: boolean
        x-nullable: true
        x-omitempty: false
      advanceAmountRequested:
        description: >
          The amount requested as an advance by the service member, up to a
          maximum percentage of the estimated incentive.
        type: integer
        format: cents
        x-nullable: true
        x-omitempty: false
      hasReceivedAdvance:
        description: |
          Indicates whether an advance was received for the PPM shipment.
        type: boolean
        x-nullable: true
        x-omitempty: false
      advanceAmountReceived:
        description: |
          The amount received for an advance, or null if no advance is received.
        type: integer
        format: cents
        x-nullable: true
        x-omitempty: false
      sitLocation:
        allOf:
          - $ref: '#/definitions/SITLocationType'
          - x-nullable: true
          - x-omitempty: false
      sitEstimatedWeight:
        description: The estimated weight of the goods being put into storage in pounds.
        type: integer
        example: 2000
        x-nullable: true
        x-omitempty: false
      sitEstimatedEntryDate:
        description: The date that goods will first enter the storage location.
        format: date
        type: string
        x-nullable: true
        x-omitempty: false
      sitEstimatedDepartureDate:
        description: The date that goods will exit the storage location.
        format: date
        type: string
        x-nullable: true
        x-omitempty: false
      sitEstimatedCost:
        description: >-
          The estimated amount that the government will pay the service member
          to put their goods into storage. This estimated storage cost is
          separate from the estimated incentive.
        type: integer
        format: cents
        x-nullable: true
        x-omitempty: false
      eTag:
        description: >-
          A hash unique to this shipment that should be used as the "If-Match"
          header for any updates.
        type: string
        readOnly: true
    required:
      - id
      - shipmentId
      - createdAt
      - status
      - expectedDepartureDate
      - pickupPostalCode
      - destinationPostalCode
      - sitExpected
      - eTag
  ShipmentAddressUpdateStatus:
    type: string
    title: Status
    readOnly: true
    x-display-value:
      REQUESTED: REQUESTED
      REJECTED: REJECTED
      APPROVED: APPROVED
    enum:
      - REQUESTED
      - REJECTED
      - APPROVED
  ShipmentAddressUpdate:
    description: >
      This represents a destination address change request made by the Prime
      that is either auto-approved or requires review if the pricing criteria
      has changed. If criteria has changed, then it must be approved or rejected
      by a TOO.
    type: object
    properties:
      id:
        type: string
        format: uuid
        example: c56a4180-65aa-42ec-a945-5fd21dec0538
        readOnly: true
      contractorRemarks:
        type: string
        example: This is a contractor remark
        title: Contractor Remarks
        description: The reason there is an address change.
        readOnly: true
      officeRemarks:
        type: string
        example: This is an office remark
        title: Office Remarks
        x-nullable: true
        description: The TOO comment on approval or rejection.
      status:
        $ref: '#/definitions/ShipmentAddressUpdateStatus'
      shipmentID:
        type: string
        format: uuid
        example: c56a4180-65aa-42ec-a945-5fd21dec0538
        readOnly: true
      originalAddress:
        $ref: '#/definitions/Address'
      newAddress:
        $ref: '#/definitions/Address'
      sitOriginalAddress:
        $ref: '#/definitions/Address'
      oldSitDistanceBetween:
        description: >-
          The distance between the original SIT address and the previous/old
          destination address of shipment
        example: 50
        minimum: 0
        type: integer
      newSitDistanceBetween:
        description: >-
          The distance between the original SIT address and requested new
          destination address of shipment
        example: 88
        minimum: 0
        type: integer
    required:
      - id
      - status
      - shipmentID
      - originalAddress
      - newAddress
      - contractorRemarks
  MTOShipmentWithoutServiceItems:
    type: object
    properties:
      id:
        description: The ID of the shipment.
        example: 1f2270c7-7166-40ae-981e-b200ebdf3054
        format: uuid
        type: string
        readOnly: true
      moveTaskOrderID:
        description: The ID of the move for this shipment.
        example: 1f2270c7-7166-40ae-981e-b200ebdf3054
        format: uuid
        type: string
        readOnly: true
      approvedDate:
        description: >-
          The date when the Transportation Ordering Officer first approved this
          shipment for the move.
        format: date
        type: string
        readOnly: true
        x-omitempty: false
        x-nullable: true
      requestedPickupDate:
        description: >
          The date the customer selects during onboarding as their preferred
          pickup date. Other dates, such as required delivery date and (outside
          MilMove) the pack date, are derived from this date.
        format: date
        type: string
        readOnly: true
        x-omitempty: false
        x-nullable: true
      requestedDeliveryDate:
        description: The customer's preferred delivery date.
        format: date
        type: string
        readOnly: true
        x-omitempty: false
        x-nullable: true
      scheduledPickupDate:
        description: >-
          The date the Prime contractor scheduled to pick up this shipment after
          consultation with the customer.
        format: date
        type: string
        x-omitempty: false
        x-nullable: true
      actualPickupDate:
        description: >-
          The date when the Prime contractor actually picked up the shipment.
          Updated after-the-fact.
        format: date
        type: string
        x-omitempty: false
        x-nullable: true
      firstAvailableDeliveryDate:
        description: >
          The date the Prime provides to the customer as the first possible
          delivery date so that they can plan their travel accordingly.
        format: date
        type: string
        x-omitempty: false
        x-nullable: true
      requiredDeliveryDate:
        description: >
          The latest date by which the Prime can deliver a customer's shipment
          without violating the contract. This is calculated based on weight,
          distance, and the scheduled pickup date. It cannot be modified.
        format: date
        type: string
        readOnly: true
        x-omitempty: false
        x-nullable: true
      scheduledDeliveryDate:
        description: >-
          The date the Prime contractor scheduled to deliver this shipment after
          consultation with the customer.
        format: date
        type: string
        x-omitempty: false
        x-nullable: true
      actualDeliveryDate:
        description: >-
          The date when the Prime contractor actually delivered the shipment.
          Updated after-the-fact.
        format: date
        type: string
        x-omitempty: false
        x-nullable: true
      primeEstimatedWeight:
        description: >
          The estimated weight of this shipment, determined by the movers during
          the pre-move survey. This value **can only be updated once.** If there
          was an issue with estimating the weight and a mistake was made, the
          Prime contracter will need to contact the TOO to change it.
        type: integer
        example: 4500
        minimum: 1
        x-nullable: true
      primeEstimatedWeightRecordedDate:
        description: >-
          The date when the Prime contractor recorded the shipment's estimated
          weight.
        format: date
        type: string
        readOnly: true
        x-omitempty: false
        x-nullable: true
      primeActualWeight:
        description: >-
          The actual weight of the shipment, provided after the Prime packs,
          picks up, and weighs a customer's shipment.
        type: integer
        example: 4500
        minimum: 1
        x-nullable: true
      ntsRecordedWeight:
        description: >-
          The previously recorded weight for the NTS Shipment. Used for NTS
          Release to know what the previous primeActualWeight or billable weight
          was.
        type: integer
        example: 4500
        x-nullable: true
        x-formatting: weight
      customerRemarks:
        description: >
          The customer can use the customer remarks field to inform the services
          counselor and the movers about any

          special circumstances for this shipment. Typical examples:
            * bulky or fragile items,
            * weapons,
            * access info for their address.

          Customer enters this information during onboarding. Optional field.
        type: string
        example: handle with care
        x-nullable: true
        readOnly: true
      counselorRemarks:
        description: >
          The counselor can use the counselor remarks field to inform the movers
          about any

          special circumstances for this shipment. Typical examples:
            * bulky or fragile items,
            * weapons,
            * access info for their address.

          Counselors enters this information when creating or editing an MTO
          Shipment. Optional field.
        type: string
        example: handle with care
        x-nullable: true
        readOnly: true
      actualProGearWeight:
        description: |
          The actual weight of any pro gear being shipped.
        type: integer
        x-nullable: true
        x-omitempty: false
      actualSpouseProGearWeight:
        description: |
          The actual weight of any spouse pro gear being shipped.
        type: integer
        x-nullable: true
        x-omitempty: false
      agents:
        $ref: '#/definitions/MTOAgents'
      sitExtensions:
        $ref: '#/definitions/SITExtensions'
      reweigh:
        $ref: '#/definitions/Reweigh'
      pickupAddress:
        description: >
          The address where the movers should pick up this shipment, entered by
          the customer during onboarding when they enter shipment details.
        allOf:
          - $ref: '#/definitions/Address'
      destinationAddress:
        description: >
          Where the movers should deliver this shipment. Often provided by the
          customer when they enter shipment details

          during onboarding, if they know their new address already.


          May be blank when entered by the customer, required when entered by
          the Prime. May not represent the true

          final destination due to the shipment being diverted or placed in SIT.
        allOf:
          - $ref: '#/definitions/Address'
      destinationType:
        $ref: '#/definitions/DestinationType'
      secondaryPickupAddress:
        description: >-
          A second pickup address for this shipment, if the customer entered
          one. An optional field.
        allOf:
          - $ref: '#/definitions/Address'
      secondaryDeliveryAddress:
        description: >-
          A second delivery address for this shipment, if the customer entered
          one. An optional field.
        allOf:
          - $ref: '#/definitions/Address'
      storageFacility:
        allOf:
          - x-nullable: true
          - $ref: '#/definitions/StorageFacility'
      shipmentType:
        $ref: '#/definitions/MTOShipmentType'
      diversion:
        description: >
          This value indicates whether or not this shipment is part of a
          diversion. If yes, the shipment can be either the starting or ending
          segment of the diversion.
        type: boolean
      status:
        description: >
          The status of a shipment, indicating where it is in the TOO's approval
          process. Can only be updated by the contractor in special
          circumstances.
        type: string
        readOnly: true
        enum:
          - SUBMITTED
          - APPROVED
          - REJECTED
          - CANCELLATION_REQUESTED
          - CANCELED
          - DIVERSION_REQUESTED
      ppmShipment:
        $ref: '#/definitions/PPMShipment'
      deliveryAddressUpdate:
        $ref: '#/definitions/ShipmentAddressUpdate'
      eTag:
        description: >-
          A hash unique to this shipment that should be used as the "If-Match"
          header for any updates.
        type: string
        readOnly: true
      createdAt:
        format: date-time
        type: string
        readOnly: true
      updatedAt:
        format: date-time
        type: string
        readOnly: true
      pointOfContact:
        type: string
        description: >
          Email or ID of the person who will be contacted in the event of
          questions or concerns about this update. May be the person performing
          the update, or someone else working with the Prime contractor.
  MTOShipmentsWithoutServiceObjects:
    description: A list of shipments without their associated service items.
    items:
      $ref: '#/definitions/MTOShipmentWithoutServiceItems'
    type: array
  MoveTaskOrder:
    type: object
    required:
      - mtoShipments
      - mtoServiceItems
      - paymentRequests
    properties:
      id:
        example: a502b4f1-b9c4-4faf-8bdd-68292501bf26
        format: uuid
        type: string
      moveCode:
        type: string
        example: HYXFJF
        readOnly: true
      createdAt:
        format: date-time
        type: string
        readOnly: true
      orderID:
        example: c56a4180-65aa-42ec-a945-5fd21dec0538
        format: uuid
        type: string
      order:
        $ref: '#/definitions/Order'
      referenceId:
        example: 1001-3456
        type: string
      availableToPrimeAt:
        format: date-time
        type: string
        x-nullable: true
        readOnly: true
      updatedAt:
        format: date-time
        type: string
        readOnly: true
      primeCounselingCompletedAt:
        format: date-time
        type: string
        x-nullable: true
        readOnly: true
      paymentRequests:
        $ref: '#/definitions/PaymentRequests'
      mtoServiceItems:
        type: array
        items:
          $ref: '#/definitions/MTOServiceItem'
      mtoShipments:
        $ref: '#/definitions/MTOShipmentsWithoutServiceObjects'
      ppmType:
        type: string
        enum:
          - PARTIAL
          - FULL
      ppmEstimatedWeight:
        type: integer
      excessWeightQualifiedAt:
        type: string
        format: date-time
        readOnly: true
        x-omitempty: false
        x-nullable: true
      excessWeightAcknowledgedAt:
        type: string
        format: date-time
        readOnly: true
        x-omitempty: false
        x-nullable: true
      excessWeightUploadId:
        type: string
        format: uuid
        readOnly: true
        x-omitempty: false
        x-nullable: true
      contractNumber:
        type: string
        readOnly: true
      eTag:
        type: string
        readOnly: true
  ClientError:
    type: object
    properties:
      title:
        type: string
      detail:
        type: string
      instance:
        type: string
        format: uuid
    required:
      - title
      - detail
      - instance
  ValidationError:
    allOf:
      - $ref: '#/definitions/ClientError'
      - type: object
        properties:
          invalidFields:
            type: object
            additionalProperties:
              description: List of errors for the field
              type: array
              items:
                type: string
        required:
          - invalidFields
  ReServiceCode:
    type: string
    description: >
      This is the full list of service items that can be found on a shipment.
      Not all service items

      may be requested by the Prime, but may be returned in a response.


      Documentation of all the service items will be provided.
    enum:
      - CS
      - DBHF
      - DBTF
      - DCRT
      - DDASIT
      - DDDSIT
      - DDFSIT
      - DDP
      - DDSHUT
      - DLH
      - DMHF
      - DNPK
      - DOASIT
      - DOFSIT
      - DOP
      - DOPSIT
      - DOSHUT
      - DPK
      - DSH
      - DUCRT
      - DUPK
      - FSC
      - IBHF
      - IBTF
      - ICOLH
      - ICOUB
      - ICRT
      - ICRTSA
      - IDASIT
      - IDDSIT
      - IDFSIT
      - IDSHUT
      - IHPK
      - IHUPK
      - INPK
      - IOASIT
      - IOCLH
      - IOCUB
      - IOFSIT
      - IOOLH
      - IOOUB
      - IOPSIT
      - IOSHUT
      - IUBPK
      - IUBUPK
      - IUCRT
      - MS
      - NSTH
      - NSTUB
  SitAddressUpdateStatus:
    description: >-
      The status of a SIT address update, indicating where it is in the TOO's
      approval process.
    enum:
      - REQUESTED
      - APPROVED
      - REJECTED
  SitAddressUpdate:
    properties:
      id:
        example: ddd7bb48-4730-47c4-9781-6500384f4941
        format: uuid
        readOnly: true
        type: string
      mtoServiceItemId:
        example: 12d9e103-5a56-4636-906d-6e993b97ef51
        format: uuid
        readOnly: true
        type: string
      newAddressId:
        example: 31a2ad3c-1682-4d5b-8423-ff40053a056b
        format: uuid
        readOnly: true
        type: string
      newAddress:
        $ref: '#/definitions/Address'
      oldAddressId:
        example: 31a2ad3c-1682-4d5b-8423-ff40053a056b
        format: uuid
        readOnly: true
        type: string
      oldAddress:
        $ref: '#/definitions/Address'
      status:
        $ref: '#/definitions/SitAddressUpdateStatus'
      distance:
        example: 25
        type: integer
        readOnly: true
        maximum: 50
      contractorRemarks:
        type: string
        example: >-
          Customer reached out to me this week & let me know they want to move
          closer to family.
        x-nullable: true
        x-omitempty: false
      officeRemarks:
        example: The customer has found a new house closer to base.
        type: string
        x-nullable: true
        x-omitempty: false
      createdAt:
        format: date-time
        type: string
        readOnly: true
      updatedAt:
        format: date-time
        type: string
        readOnly: true
      eTag:
        description: >-
          A hash unique to this shipment that should be used as the "If-Match"
          header for any updates.
        type: string
        readOnly: true
  SitAddressUpdates:
    description: A list of updates to a SIT service item address.
    type: array
    items:
      $ref: '#/definitions/SitAddressUpdate'
  MTOServiceItemDimension:
    description: >-
      The dimensions for either the item or the crate associated with a crating
      service item.
    type: object
    properties:
      id:
        example: 1f2270c7-7166-40ae-981e-b200ebdf3054
        format: uuid
        type: string
      length:
        description: Length in thousandth inches. 1000 thou = 1 inch.
        example: 1000
        type: integer
        format: int32
      width:
        description: Width in thousandth inches. 1000 thou = 1 inch.
        example: 1000
        type: integer
        format: int32
      height:
        description: Height in thousandth inches. 1000 thou = 1 inch.
        example: 1000
        type: integer
        format: int32
    required:
      - length
      - width
      - height
responses:
  ServerError:
    description: A server error occurred.
    schema:
      $ref: '#/definitions/Error'
  InvalidRequest:
    description: The request payload is invalid.
    schema:
      $ref: '#/definitions/ClientError'
  PreconditionFailed:
    description: >-
      Precondition failed, likely due to a stale eTag (If-Match). Fetch the
      request again to get the updated eTag value.
    schema:
      $ref: '#/definitions/ClientError'
  PermissionDenied:
    description: The request was denied.
    schema:
      $ref: '#/definitions/ClientError'
  NotFound:
    description: The requested resource wasn't found.
    schema:
      $ref: '#/definitions/ClientError'
  UnprocessableEntity:
    description: The request was unprocessable, likely due to bad input from the requester.
    schema:
      $ref: '#/definitions/ValidationError'
parameters:
  ifMatch:
    in: header
    name: If-Match
    type: string
    required: true
    description: >
      Optimistic locking is implemented via the `If-Match` header. If the ETag
      header does not match the value of the resource on the server, the server
      rejects the change with a `412 Precondition Failed` error.<|MERGE_RESOLUTION|>--- conflicted
+++ resolved
@@ -1432,11 +1432,7 @@
         type: string
         title: County
         x-nullable: true
-<<<<<<< HEAD
-        example: JESSAMINE
-=======
         example: LOS ANGELES
->>>>>>> 9f73e174
     required:
       - streetAddress1
       - city
