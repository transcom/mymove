swagger: '2.0'
info:
  title: MilMove Prime V2 API
  version: 0.0.1
  license:
    name: MIT
    url: https://opensource.org/licenses/MIT
  contact:
    email: milmove-developers@caci.com
  description: >
    The Prime V2 API is a RESTful API that enables the Prime contractor to
    request

    information about upcoming moves, update the details and status of those
    moves,

    and make payment requests. It uses Mutual TLS for authentication procedures.


    All endpoints are located at `/prime/v2/`.
basePath: /prime/v2
schemes:
  - http
tags:
  - name: moveTaskOrder
    description: >
      The **moveTaskOrder** represents a military move that has been sent to a
      contractor. It contains all the information about shipments, including
      service items, estimated weights, actual weights, requested and scheduled
      move dates, etc.
  - name: mtoShipment
    description: >
      A shipment is some (or all) of a customer's belongings picked up in one
      location and delivered to another location.

      All of the items in a shipment are weighed and transported as a discrete
      unit. One move may include multiple shipments.

      An **mtoShipment**, in particular, is a shipment that belongs to a
      [moveTaskOrder](#tag/moveTaskOrder).


      The weights for all of the shipments in a move are combined and compared
      to the customer's weight allowance.

      If the sum of the shipments is greater, the customer is liable for paying
      excess weight cost. Both the customer and

      the contractor should keep this potential cost in mind when planning a
      move and the shipments within it.
x-tagGroups:
  - name: Endpoints
    tags:
      - moveTaskOrder
      - mtoShipment
paths:
  /move-task-orders/{moveID}:
    get:
      summary: getMoveTaskOrder
      description: >
        ### Functionality

        This endpoint gets an individual MoveTaskOrder by ID.


        It will provide information about the Customer and any associated
        MTOShipments, MTOServiceItems and PaymentRequests.


        **NOTE**: New version in v3. Version will return PPM
        addresses[pickupAddress, destinationAddress, secondaryPickupAddress

        secondaryDestinationAddress]. PPM postalCodes will be phased
        out[pickupPostalCode, secondaryPickupPostalCode,

        destinationPostalCode and secondaryDestinationPostalCode].
      operationId: getMoveTaskOrder
      tags:
        - moveTaskOrder
      produces:
        - application/json
      parameters:
        - description: UUID or MoveCode of move task order to use.
          in: path
          name: moveID
          required: true
          type: string
      responses:
        '200':
          description: Successfully retrieve an individual move task order.
          schema:
            $ref: '#/definitions/MoveTaskOrder'
        '401':
          $ref: '#/responses/PermissionDenied'
        '403':
          $ref: '#/responses/PermissionDenied'
        '404':
          $ref: '#/responses/NotFound'
        '500':
          $ref: '#/responses/ServerError'
  /mto-shipments:
    post:
      summary: createMTOShipment
      description: >
        Creates a new shipment within the specified move. This endpoint should
        be used whenever the movers identify a

        need for an additional shipment. The new shipment will be submitted to
        the TOO for review, and the TOO must

        approve it before the contractor can proceed with billing.


        **NOTE**: When creating a child shipment diversion, you can no longer
        specify the `primeActualWeight`.

        If you create a new diverted shipment with the `diversion` and
        `divertedFromShipmentId` parameter, it will automatically

        inherit the primeActualWeight of its `divertedFromShipmentId` parent.
        Payment requests created on a diverted shipment "chain" will utilize

        the lowest weight possible in the chain to prevent overcharging as they
        are still separate shipments.


        **NOTE**: New version in v3. Version will accept PPM
        addresses[pickupAddress, destinationAddress, secondaryPickupAddress

        secondaryDestinationAddress]. PPM postalCodes will be phased
        out[pickupPostalCode, secondaryPickupPostalCode,

        destinationPostalCode and secondaryDestinationPostalCode].


        **WIP**: The Prime should be notified by a push notification whenever
        the TOO approves a shipment connected to

        one of their moves. Otherwise, the Prime can fetch the related move
        using the

        [getMoveTaskOrder](#operation/getMoveTaskOrder) endpoint and see if this
        shipment has the status `"APPROVED"`.
      consumes:
        - application/json
      produces:
        - application/json
      operationId: createMTOShipment
      tags:
        - mtoShipment
      parameters:
        - in: body
          name: body
          schema:
            $ref: '#/definitions/CreateMTOShipment'
          x-examples:
            application/json:
              hhg:
                summary: HHG
                value:
                  moveTaskOrderId: 5691c951-c35c-49a8-a1d5-a4b7ea7b7ad8
                  shipmentType: HHG
                  requestedPickupDate: '2022-12-31'
                  pickupAddress:
                    streetAddress1: 204 South Prospect Lane
                    city: Muldraugh
                    state: KY
                    postalCode: '40155'
              nts:
                summary: NTS
                value:
                  moveTaskOrderId: 5691c951-c35c-49a8-a1d5-a4b7ea7b7ad8
                  shipmentType: HHG_INTO_NTS
                  requestedPickupDate: '2022-12-31'
                  pickupAddress:
                    streetAddress1: 204 South Prospect Lane
                    city: Muldraugh
                    state: KY
                    postalCode: '40155'
                  agents:
                    - firstName: Edgar
                      lastName: Taylor
                      email: edgar.taylor@example.com
                      phone: 555-555-5555
                      agentType: RELEASING_AGENT
              nts-r:
                summary: NTS Release
                value:
                  moveTaskOrderId: 5691c951-c35c-49a8-a1d5-a4b7ea7b7ad8
                  shipmentType: HHG_OUTOF_NTS
                  agents:
                    - firstName: Edgar
                      lastName: Taylor
                      email: edgar.taylor@example.com
                      phone: 555-555-5555
                      agentType: RECEIVING_AGENT
              ppm:
                summary: PPM
                value:
                  moveTaskOrderId: 5691c951-c35c-49a8-a1d5-a4b7ea7b7ad8
                  shipmentType: PPM
                  ppmShipment:
                    expectedDepartureDate: '2022-10-01'
                    estimatedWeight: 4999
                    hasProGear: false
                    sitExpected: false
              boat:
                summary: Boat Shipment
                value:
                  boatShipment:
                    hasTrailer: true
                    heightFeet: 2
                    heightInches: 2
                    isRoadworthy: false
                    lengthFeet: 2
                    lengthInches: 0
                    make: make
                    model: model
                    widthFeet: 2
                    widthInches: 2
                    year: 1999
                  counselorRemarks: test
                  moveTaskOrderID: d4d95b22-2d9d-428b-9a11-284455aa87ba
                  shipmentType: HAUL_AWAY
              mobileHome:
                summary: Mobile Home Shipment
                value:
                  mobileHomeShipment:
                    heightFeet: 2
                    heightInches: 2
                    lengthFeet: 2
                    lengthInches: 0
                    make: make
                    model: model
                    widthFeet: 2
                    widthInches: 2
                    year: 1999
                  counselorRemarks: test
                  moveTaskOrderID: d4d95b22-2d9d-428b-9a11-284455aa87ba
                  shipmentType: MOBILE_HOME
      responses:
        '200':
          description: Successfully created a MTO shipment.
          schema:
            $ref: '#/definitions/MTOShipment'
        '400':
          $ref: '#/responses/InvalidRequest'
        '404':
          $ref: '#/responses/NotFound'
        '422':
          $ref: '#/responses/UnprocessableEntity'
        '500':
          $ref: '#/responses/ServerError'
  /mto-shipments/{mtoShipmentID}:
    patch:
      summary: updateMTOShipment
      description: >
        Updates an existing shipment for a move.


        Note that there are some restrictions on nested objects:


        * Service items: You cannot add or update service items using this
        endpoint. Please use
        [createMTOServiceItem](#operation/createMTOServiceItem) and
        [updateMTOServiceItem](#operation/updateMTOServiceItem) instead.

        * Agents: You cannot add or update agents using this endpoint. Please
        use [createMTOAgent](#operation/createMTOAgent) and
        [updateMTOAgent](#operation/updateMTOAgent) instead.

        * Addresses: You can add new addresses using this endpoint (and must use
        this endpoint to do so), but you cannot update existing ones. Please use
        [updateMTOShipmentAddress](#operation/updateMTOShipmentAddress) instead.


        These restrictions are due to our [optimistic locking/concurrency
        control](https://transcom.github.io/mymove-docs/docs/dev/contributing/backend/use-optimistic-locking)
        mechanism.


        Note that some fields cannot be manually changed but will still be
        updated automatically, such as `primeEstimatedWeightRecordedDate` and
        `requiredDeliveryDate`.


        **NOTE**: New version in v3. Version will accept PPM
        addresses[pickupAddress, destinationAddress, secondaryPickupAddress

        secondaryDestinationAddress]. PPM postalCodes will be phased
        out[pickupPostalCode, secondaryPickupPostalCode,

        destinationPostalCode and secondaryDestinationPostalCode].
      operationId: updateMTOShipment
      tags:
        - mtoShipment
      consumes:
        - application/json
      produces:
        - application/json
      parameters:
        - in: path
          name: mtoShipmentID
          description: UUID of the shipment being updated.
          required: true
          format: uuid
          type: string
        - in: body
          name: body
          required: true
          schema:
            $ref: '#/definitions/UpdateMTOShipment'
          x-examples:
            application/json:
              hhg:
                summary: HHG
                value:
                  scheduledPickupDate: '2022-12-30'
                  actualPickupDate: '2022-12-29'
                  firstAvailableDeliveryDate: '2023-01-04'
                  primeEstimatedWeight: 4250
                  primeActualWeight: 4500
                  actualProGearWeight: 1053
                  actualSpouseProGearWeight: 253
                  destinationAddress:
                    streetAddress1: 6622 Airport Way S
                    streetAddress2: '#1430'
                    city: Great Bend
                    state: NY
                    postalCode: '13643'
                  pointOfContact: peyton.wing@example.com
              nts:
                summary: NTS
                value:
                  moveTaskOrderId: 5691c951-c35c-49a8-a1d5-a4b7ea7b7ad8
                  scheduledPickupDate: '2022-12-30'
                  actualPickupDate: '2022-12-29'
                  estimatedWeight: 4250
                  actualWeight: 4500
                  actualProGearWeight: 1053
                  actualSpouseProGearWeight: 253
                  counselorRemarks: Beware of dogs on property
              nts-r:
                summary: NTS Release
                value:
                  moveTaskOrderId: 5691c951-c35c-49a8-a1d5-a4b7ea7b7ad8
                  ntsRecordedWeight: 4500
                  actualProGearWeight: 1053
                  actualSpouseProGearWeight: 253
                  destinationAddress:
                    streetAddress1: 812 S 129th Street
                    city: San Antonio
                    state: TX
                    postalCode: '78245'
              ppm:
                summary: PPM
                value:
                  moveTaskOrderId: 5691c951-c35c-49a8-a1d5-a4b7ea7b7ad8
                  ppmShipment:
                    hasProGear: true
                    proGearWeight: 830
                    spouseProGearWeight: 366
                    sitExpected: true
                    sitLocation: DESTINATION
                    sitEstimatedWeight: 1760
                    sitEstimatedEntryDate: '2022-10-06'
                    sitEstimatedDepartureDate: '2022-10-13'
        - $ref: '#/parameters/ifMatch'
      responses:
        '200':
          description: Successfully updated the MTO shipment.
          schema:
            $ref: '#/definitions/MTOShipment'
        '400':
          $ref: '#/responses/InvalidRequest'
        '401':
          $ref: '#/responses/PermissionDenied'
        '403':
          $ref: '#/responses/PermissionDenied'
        '404':
          $ref: '#/responses/NotFound'
        '412':
          $ref: '#/responses/PreconditionFailed'
        '422':
          $ref: '#/responses/UnprocessableEntity'
        '500':
          $ref: '#/responses/ServerError'
definitions:
  MTOServiceItemBasic:
    description: Describes a basic service item subtype of a MTOServiceItem.
    allOf:
      - $ref: '#/definitions/MTOServiceItem'
      - type: object
        properties:
          reServiceCode:
            $ref: '#/definitions/ReServiceCode'
        required:
          - reServiceCode
  MTOServiceItemDestSIT:
    description: >-
      Describes a domestic destination SIT service item. Subtype of a
      MTOServiceItem.
    allOf:
      - $ref: '#/definitions/MTOServiceItem'
      - type: object
        properties:
          reServiceCode:
            type: string
            description: Service code allowed for this model type.
            enum:
              - DDFSIT
              - DDASIT
          dateOfContact1:
            format: date
            type: string
            description: >-
              Date of attempted contact by the prime corresponding to
              `timeMilitary1`.
            x-nullable: true
          dateOfContact2:
            format: date
            type: string
            description: >-
              Date of attempted contact by the prime corresponding to
              `timeMilitary2`.
            x-nullable: true
          timeMilitary1:
            type: string
            example: 1400Z
            description: >-
              Time of attempted contact corresponding to `dateOfContact1`, in
              military format.
            pattern: \d{4}Z
            x-nullable: true
          timeMilitary2:
            type: string
            example: 1400Z
            description: >-
              Time of attempted contact corresponding to `dateOfContact2`, in
              military format.
            pattern: \d{4}Z
            x-nullable: true
          firstAvailableDeliveryDate1:
            format: date
            type: string
            description: First available date that Prime can deliver SIT service item.
            x-nullable: true
          firstAvailableDeliveryDate2:
            format: date
            type: string
            description: Second available date that Prime can deliver SIT service item.
            x-nullable: true
          sitEntryDate:
            format: date
            type: string
            description: Entry date for the SIT
          sitDepartureDate:
            format: date
            type: string
            description: >-
              Departure date for SIT. This is the end date of the SIT at either
              origin or destination. This is optional as it can be updated using
              the UpdateMTOServiceItemSIT modelType at a later date.
            x-nullable: true
          sitDestinationFinalAddress:
            $ref: '#/definitions/Address'
          reason:
            type: string
            description: |
              The reason item has been placed in SIT.
            x-nullable: true
            x-omitempty: false
          sitRequestedDelivery:
            format: date
            type: string
            description: Date when the customer has requested delivery out of SIT.
            x-nullable: true
          sitCustomerContacted:
            format: date
            type: string
            description: >-
              Date when the customer contacted the prime for a delivery out of
              SIT.
            x-nullable: true
        required:
          - reServiceCode
          - sitEntryDate
          - reason
  MTOServiceItemInternationalDestSIT:
    description: >-
      Describes a international destination SIT service item. Subtype of a
      MTOServiceItem.
    allOf:
      - $ref: '#/definitions/MTOServiceItem'
      - type: object
        properties:
          reServiceCode:
            type: string
            description: Service code allowed for this model type.
            enum:
              - IDFSIT
              - IDASIT
          dateOfContact1:
            format: date
            type: string
            description: >-
              Date of attempted contact by the prime corresponding to
              `timeMilitary1`.
            x-nullable: true
          dateOfContact2:
            format: date
            type: string
            description: >-
              Date of attempted contact by the prime corresponding to
              `timeMilitary2`.
            x-nullable: true
          timeMilitary1:
            type: string
            example: 1400Z
            description: >-
              Time of attempted contact corresponding to `dateOfContact1`, in
              military format.
            pattern: \d{4}Z
            x-nullable: true
          timeMilitary2:
            type: string
            example: 1400Z
            description: >-
              Time of attempted contact corresponding to `dateOfContact2`, in
              military format.
            pattern: \d{4}Z
            x-nullable: true
          firstAvailableDeliveryDate1:
            format: date
            type: string
            description: First available date that Prime can deliver SIT service item.
            x-nullable: true
          firstAvailableDeliveryDate2:
            format: date
            type: string
            description: Second available date that Prime can deliver SIT service item.
            x-nullable: true
          sitEntryDate:
            format: date
            type: string
            description: Entry date for the SIT
          sitDepartureDate:
            format: date
            type: string
            description: >-
              Departure date for SIT. This is the end date of the SIT at either
              origin or destination. This is optional as it can be updated using
              the UpdateMTOServiceItemSIT modelType at a later date.
            x-nullable: true
          sitDestinationFinalAddress:
            $ref: '#/definitions/Address'
          reason:
            type: string
            description: |
              The reason item has been placed in SIT.
            x-nullable: true
            x-omitempty: false
          sitRequestedDelivery:
            format: date
            type: string
            description: Date when the customer has requested delivery out of SIT.
            x-nullable: true
          sitCustomerContacted:
            format: date
            type: string
            description: >-
              Date when the customer contacted the prime for a delivery out of
              SIT.
            x-nullable: true
        required:
          - reServiceCode
          - sitEntryDate
          - reason
  MTOServiceItemDomesticCrating:
    description: >-
      Describes a domestic crating/uncrating service item subtype of a
      MTOServiceItem.
    allOf:
      - $ref: '#/definitions/MTOServiceItem'
      - type: object
        properties:
          reServiceCode:
            type: string
            description: >-
              A unique code for the service item. Indicates if the service is
              for crating (DCRT) or uncrating (DUCRT).
            enum:
              - DCRT
              - DUCRT
          item:
            description: The dimensions of the item being crated.
            allOf:
              - $ref: '#/definitions/MTOServiceItemDimension'
          crate:
            description: The dimensions for the crate the item will be shipped in.
            allOf:
              - $ref: '#/definitions/MTOServiceItemDimension'
          description:
            type: string
            example: Decorated horse head to be crated.
            description: A description of the item being crated.
          reason:
            type: string
            example: Storage items need to be picked up
            description: >
              The contractor's explanation for why an item needed to be crated
              or uncrated. Used by the TOO while deciding to approve or reject
              the service item.
            x-nullable: true
            x-omitempty: false
          standaloneCrate:
            type: boolean
            x-nullable: true
        required:
          - reServiceCode
          - item
          - crate
          - description
  MTOServiceItemInternationalCrating:
    description: >-
      Describes a international crating/uncrating service item subtype of a
      MTOServiceItem.
    allOf:
      - $ref: '#/definitions/MTOServiceItem'
      - type: object
        properties:
          reServiceCode:
            type: string
            description: >-
              A unique code for the service item. Indicates if the service is
              for crating (ICRT) or uncrating (IUCRT).
            enum:
              - ICRT
              - IUCRT
          item:
            description: The dimensions of the item being crated.
            allOf:
              - $ref: '#/definitions/MTOServiceItemDimension'
          crate:
            description: The dimensions for the crate the item will be shipped in.
            allOf:
              - $ref: '#/definitions/MTOServiceItemDimension'
          description:
            type: string
            example: Decorated horse head to be crated.
            description: A description of the item being crated.
          reason:
            type: string
            example: Storage items need to be picked up
            description: >
              The contractor's explanation for why an item needed to be crated
              or uncrated. Used by the TOO while deciding to approve or reject
              the service item.
            x-nullable: true
            x-omitempty: false
          standaloneCrate:
            type: boolean
            x-nullable: true
          externalCrate:
            type: boolean
            x-nullable: true
          market:
            type: string
            enum:
              - CONUS
              - OCONUS
            example: CONUS
            description: >-
              To identify whether the service was provided within (CONUS) or
              (OCONUS)
        required:
          - reServiceCode
          - item
          - crate
          - description
  MTOServiceItemOriginSIT:
    description: Describes a domestic origin SIT service item. Subtype of a MTOServiceItem.
    allOf:
      - $ref: '#/definitions/MTOServiceItem'
      - type: object
        properties:
          reServiceCode:
            type: string
            description: Service code allowed for this model type.
            enum:
              - DOFSIT
              - DOASIT
          reason:
            type: string
            example: Storage items need to be picked up
            description: Explanation of why Prime is picking up SIT item.
          sitPostalCode:
            type: string
            format: zip
            example: '90210'
            pattern: ^(\d{5}([\-]\d{4})?)$
          sitEntryDate:
            format: date
            type: string
            description: Entry date for the SIT
          sitDepartureDate:
            format: date
            type: string
            x-nullable: true
            description: >-
              Departure date for SIT. This is the end date of the SIT at either
              origin or destination. This is optional as it can be updated using
              the UpdateMTOServiceItemSIT modelType at a later date.
          sitHHGActualOrigin:
            $ref: '#/definitions/Address'
          sitHHGOriginalOrigin:
            $ref: '#/definitions/Address'
          requestApprovalsRequestedStatus:
            type: boolean
          sitRequestedDelivery:
            format: date
            type: string
            description: Date when the customer has requested delivery out of SIT.
            x-nullable: true
          sitCustomerContacted:
            format: date
            type: string
            description: >-
              Date when the customer contacted the prime for a delivery out of
              SIT.
            x-nullable: true
        required:
          - reServiceCode
          - reason
          - sitPostalCode
          - sitEntryDate
  MTOServiceItemInternationalOriginSIT:
    description: >-
      Describes a international origin SIT service item. Subtype of a
      MTOServiceItem.
    allOf:
      - $ref: '#/definitions/MTOServiceItem'
      - type: object
        properties:
          reServiceCode:
            type: string
            description: Service code allowed for this model type.
            enum:
              - IOFSIT
              - IOASIT
          reason:
            type: string
            example: Storage items need to be picked up
            description: Explanation of why Prime is picking up SIT item.
          sitPostalCode:
            type: string
            format: zip
            example: '90210'
            pattern: ^(\d{5}([\-]\d{4})?)$
          sitEntryDate:
            format: date
            type: string
            description: Entry date for the SIT
          sitDepartureDate:
            format: date
            type: string
            x-nullable: true
            description: >-
              Departure date for SIT. This is the end date of the SIT at either
              origin or destination. This is optional as it can be updated using
              the UpdateMTOServiceItemSIT modelType at a later date.
          sitHHGActualOrigin:
            $ref: '#/definitions/Address'
          sitHHGOriginalOrigin:
            $ref: '#/definitions/Address'
          requestApprovalsRequestedStatus:
            type: boolean
          sitRequestedDelivery:
            format: date
            type: string
            description: Date when the customer has requested delivery out of SIT.
            x-nullable: true
          sitCustomerContacted:
            format: date
            type: string
            description: >-
              Date when the customer contacted the prime for a delivery out of
              SIT.
            x-nullable: true
        required:
          - reServiceCode
          - reason
          - sitPostalCode
          - sitEntryDate
  MTOServiceItemShuttle:
    description: Describes a shuttle service item.
    allOf:
      - $ref: '#/definitions/MTOServiceItem'
      - type: object
        properties:
          reServiceCode:
            type: string
            description: >
              A unique code for the service item. Indicates if shuttling is
              requested for the shipment origin (`DOSHUT`) or destination
              (`DDSHUT`).
            enum:
              - DOSHUT
              - DDSHUT
          reason:
            type: string
            example: Storage items need to be picked up.
            description: >
              The contractor's explanation for why a shuttle service is
              requested. Used by the TOO while deciding to approve or reject the
              service item.
          estimatedWeight:
            type: integer
            example: 4200
            description: >-
              An estimate of how much weight from a shipment will be included in
              the shuttling service.
            x-nullable: true
            x-omitempty: false
          actualWeight:
            type: integer
            example: 4000
            description: >-
              A record of the actual weight that was shuttled. Provided by the
              movers, based on weight tickets.
            x-nullable: true
            x-omitempty: false
        required:
          - reason
          - reServiceCode
  MTOServiceItemDomesticShuttle:
    description: Describes a domestic shuttle service item.
    allOf:
      - $ref: '#/definitions/MTOServiceItem'
      - type: object
        properties:
          reServiceCode:
            type: string
            description: >
              A unique code for the service item. Indicates if shuttling is
              requested for the shipment origin (`DOSHUT`) or destination
              (`DDSHUT`).
            enum:
              - DOSHUT
              - DDSHUT
          reason:
            type: string
            example: Storage items need to be picked up.
            description: >
              The contractor's explanation for why a shuttle service is
              requested. Used by the TOO while deciding to approve or reject the
              service item.
          estimatedWeight:
            type: integer
            example: 4200
            description: >-
              An estimate of how much weight from a shipment will be included in
              the shuttling service.
            x-nullable: true
            x-omitempty: false
          actualWeight:
            type: integer
            example: 4000
            description: >-
              A record of the actual weight that was shuttled. Provided by the
              movers, based on weight tickets.
            x-nullable: true
            x-omitempty: false
        required:
          - reason
          - reServiceCode
  MTOServiceItemInternationalShuttle:
    description: Describes an international shuttle service item.
    allOf:
      - $ref: '#/definitions/MTOServiceItem'
      - type: object
        properties:
          reServiceCode:
            type: string
            description: >
              A unique code for the service item. Indicates if shuttling is
              requested for the international shipment origin (`IOSHUT`) or
              destination (`IDSHUT`).
            enum:
              - IOSHUT
              - IDSHUT
          reason:
            type: string
            example: Storage items need to be picked up.
            description: >
              The contractor's explanation for why a shuttle service is
              requested. Used by the TOO while deciding to approve or reject the
              service item.
          estimatedWeight:
            type: integer
            example: 4200
            description: >-
              An estimate of how much weight from a shipment will be included in
              the shuttling service.
            x-nullable: true
            x-omitempty: false
          actualWeight:
            type: integer
            example: 4000
            description: >-
              A record of the actual weight that was shuttled. Provided by the
              movers, based on weight tickets.
            x-nullable: true
            x-omitempty: false
          requestApprovalsRequestedStatus:
            description: Indicates if "Approvals Requested" status is being requested.
            type: boolean
            x-nullable: true
          market:
            type: string
            enum:
              - CONUS
              - OCONUS
            example: CONUS
            description: >-
              To identify whether the service was provided within (CONUS) or
              (OCONUS)
        required:
          - reason
          - reServiceCode
  CreateMTOShipment:
    type: object
    properties:
      moveTaskOrderID:
        description: The ID of the move this new shipment is for.
        example: 1f2270c7-7166-40ae-981e-b200ebdf3054
        format: uuid
        type: string
      requestedPickupDate:
        description: >
          The customer's preferred pickup date. Other dates, such as required
          delivery date and (outside MilMove) the pack date, are derived from
          this date.
        format: date
        type: string
        x-nullable: true
      primeEstimatedWeight:
        description: >
          The estimated weight of this shipment, determined by the movers during
          the pre-move survey. This value **can only be updated once.** If there
          was an issue with estimating the weight and a mistake was made, the
          Prime contractor will need to contact the TOO to change it.
        type: integer
        example: 4500
        minimum: 1
        x-nullable: true
      customerRemarks:
        description: >
          The customer can use the customer remarks field to inform the services
          counselor and the movers about any

          special circumstances for this shipment. Typical examples:
            * bulky or fragile items,
            * weapons,
            * access info for their address.

          Customer enters this information during onboarding. Optional field.
        type: string
        example: handle with care
        x-nullable: true
      agents:
        $ref: '#/definitions/MTOAgents'
      mtoServiceItems:
        description: A list of service items connected to this shipment.
        type: array
        items:
          $ref: '#/definitions/MTOServiceItem'
      pickupAddress:
        description: The address where the movers should pick up this shipment.
        allOf:
          - $ref: '#/definitions/Address'
      destinationAddress:
        description: Where the movers should deliver this shipment.
        allOf:
          - $ref: '#/definitions/Address'
      shipmentType:
        $ref: '#/definitions/MTOShipmentType'
      diversion:
        description: >
          This value indicates whether or not this shipment is part of a
          diversion. If yes, the shipment can be either the starting or ending
          segment of the diversion. When this boolean is true, you must link it
          to a parent shipment with the divertedFromShipmentId parameter.
        type: boolean
      divertedFromShipmentId:
        description: >
          The ID of the shipment this is a diversion from. Aka the "Parent"
          shipment. The diversion boolean must be true if this parameter is
          supplied in the request. If provided, and if the diverted from
          shipment is also a diversion, the previous should must then also have
          a parent ID.
        example: 1f2270c7-7166-40ae-981e-b200ebdf3054
        format: uuid
        type: string
      pointOfContact:
        type: string
        description: >
          Email or ID of the person who will be contacted in the event of
          questions or concerns about this update. May be the person performing
          the update, or someone else working with the Prime contractor.
      counselorRemarks:
        type: string
        example: counselor approved
        x-nullable: true
      ppmShipment:
        $ref: '#/definitions/CreatePPMShipment'
      boatShipment:
        $ref: '#/definitions/CreateBoatShipment'
      mobileHomeShipment:
        $ref: '#/definitions/CreateMobileHomeShipment'
    required:
      - moveTaskOrderID
      - shipmentType
  CreatePPMShipment:
    description: >-
      Creation object containing the `PPM` shipmentType specific data, not used
      for other shipment types.
    type: object
    properties:
      expectedDepartureDate:
        description: |
          Date the customer expects to begin moving from their origin.
        format: date
        type: string
      pickupAddress:
        description: The address of the origin location where goods are being moved from.
        allOf:
          - $ref: '#/definitions/Address'
      destinationAddress:
        description: >-
          The address of the destination location where goods are being
          delivered to.
        allOf:
          - $ref: '#/definitions/Address'
      sitExpected:
        description: >
          Captures whether some or all of the PPM shipment will require
          temporary storage at the origin or destination.


          Must be set to `true` when providing `sitLocation`,
          `sitEstimatedWeight`, `sitEstimatedEntryDate`, and
          `sitEstimatedDepartureDate` values to calculate the
          `sitEstimatedCost`.
        type: boolean
      sitLocation:
        allOf:
          - $ref: '#/definitions/SITLocationType'
          - x-nullable: true
      sitEstimatedWeight:
        description: The estimated weight of the goods being put into storage in pounds.
        type: integer
        example: 2000
        x-nullable: true
      sitEstimatedEntryDate:
        description: The date that goods will first enter the storage location.
        format: date
        type: string
        x-nullable: true
      sitEstimatedDepartureDate:
        description: The date that goods will exit the storage location.
        format: date
        type: string
        x-nullable: true
      estimatedWeight:
        description: The estimated weight of the PPM shipment goods being moved in pounds.
        type: integer
        example: 4200
      hasProGear:
        description: >
          Indicates whether PPM shipment has pro gear for themselves or their
          spouse.
        type: boolean
      proGearWeight:
        description: >-
          The estimated weight of the pro-gear being moved belonging to the
          service member in pounds.
        type: integer
        x-nullable: true
      spouseProGearWeight:
        description: >-
          The estimated weight of the pro-gear being moved belonging to a spouse
          in pounds.
        type: integer
        x-nullable: true
      isActualExpenseReimbursement:
        description: >-
          Used for PPM shipments only. Denotes if this shipment uses the Actual
          Expense Reimbursement method.
        type: boolean
        example: false
        x-omitempty: false
        x-nullable: true
    required:
      - expectedDepartureDate
      - sitExpected
      - estimatedWeight
      - hasProGear
  CreateBoatShipment:
    description: >-
      Creation object containing the `Boat` shipmentType specific data, not used
      for other shipment types.
    type: object
    properties:
      year:
        type: integer
        description: Year of the Boat
      make:
        type: string
        description: Make of the Boat
      model:
        type: string
        description: Model of the Boat
      lengthInInches:
        type: integer
        description: Length of the Boat in inches
      widthInInches:
        type: integer
        description: Width of the Boat in inches
      heightInInches:
        type: integer
        description: Height of the Boat in inches
      hasTrailer:
        type: boolean
        description: Does the boat have a trailer
      isRoadworthy:
        type: boolean
        description: Is the trailer roadworthy
        x-nullable: true
    required:
      - year
      - make
      - model
      - lengthInInches
      - widthInInches
      - heightInInches
      - hasTrailer
  CreateMobileHomeShipment:
    description: >-
      Creation object containing the `MobileHome` shipmentType specific data,
      not used for other shipment types.
    type: object
    properties:
      year:
        type: integer
        description: Year of the Mobile Home
      make:
        type: string
        description: Make of the Mobile Home
      model:
        type: string
        description: Model of the Mobile Home
      lengthInInches:
        type: integer
        description: Length of the Mobile Home in inches
      widthInInches:
        type: integer
        description: Width of the Mobile Home in inches
      heightInInches:
        type: integer
        description: Height of the Mobile Home in inches
    required:
      - year
      - make
      - model
      - lengthInInches
      - widthInInches
      - heightInInches
  MTOShipment:
    type: object
    properties:
      mtoServiceItems:
        description: A list of service items connected to this shipment.
        items:
          $ref: '#/definitions/MTOServiceItem'
        type: array
        readOnly: true
    allOf:
      - $ref: '#/definitions/MTOShipmentWithoutServiceItems'
  Error:
    properties:
      title:
        type: string
      detail:
        type: string
      instance:
        type: string
        format: uuid
    required:
      - title
      - detail
    type: object
  UpdateMTOServiceItemModelType:
    description: >
      Using this list, choose the correct modelType in the dropdown,
      corresponding to the service item type.
        * DDDSIT - UpdateMTOServiceItemSIT
        * DOPSIT - UpdateMTOServiceItemSIT
        * DOASIT - UpdateMTOServiceItemSIT
        * DOFSIT - UpdateMTOServiceItemSIT
        * IDDSIT - UpdateMTOServiceItemSIT
        * IOPSIT - UpdateMTOServiceItemSIT
        * IOASIT - UpdateMTOServiceItemSIT
        * IOFSIT - UpdateMTOServiceItemSIT
        * DDSHUT - UpdateMTOServiceItemShuttle
        * DOSHUT - UpdateMTOServiceItemShuttle
        * IDSHUT - UpdateMTOServiceItemInternationalShuttle
        * IOSHUT - UpdateMTOServiceItemInternationalShuttle

      The documentation will then update with the supported fields.
    type: string
    enum:
      - UpdateMTOServiceItemSIT
      - UpdateMTOServiceItemShuttle
      - UpdateMTOServiceItemInternationalShuttle
  UpdateMTOServiceItem:
    description: >-
      UpdateMTOServiceItem describes a base type of a service item. Polymorphic
      type. Both Move Task Orders and MTO Shipments will have MTO Service Items.
    type: object
    discriminator: modelType
    properties:
      id:
        example: 1f2270c7-7166-40ae-981e-b200ebdf3054
        format: uuid
        type: string
        description: ID of the service item. Must match path.
      modelType:
        $ref: '#/definitions/UpdateMTOServiceItemModelType'
    required:
      - modelType
  UpdateMTOServiceItemShuttle:
    description: >
      Subtype used to provide the estimated weight and actual weight for
      shuttle. This is not creating a new service item but rather updating an
      existing service item.
    allOf:
      - $ref: '#/definitions/UpdateMTOServiceItem'
      - type: object
        properties:
          actualWeight:
            type: integer
            example: 4000
            description: >-
              Provided by the movers, based on weight tickets. Relevant for
              shuttling (DDSHUT & DOSHUT) service items.
            x-nullable: true
            x-omitempty: false
          estimatedWeight:
            type: integer
            example: 4200
            description: >-
              An estimate of how much weight from a shipment will be included in
              a shuttling (DDSHUT & DOSHUT) service item.
            x-nullable: true
            x-omitempty: false
          reServiceCode:
            type: string
            description: Service code allowed for this model type.
            enum:
              - DDSHUT
              - DOSHUT
  UpdateMTOServiceItemInternationalShuttle:
    description: >
      Subtype used to provide the estimated weight and actual weight for
      shuttle. This is not creating a new service item but rather updating an
      existing service item.
    allOf:
      - $ref: '#/definitions/UpdateMTOServiceItem'
      - type: object
        properties:
          actualWeight:
            type: integer
            example: 4000
            description: >-
              Provided by the movers, based on weight tickets. Relevant for
              shuttling (IDSHUT & IOSHUT) service items.
            x-nullable: true
            x-omitempty: false
          estimatedWeight:
            type: integer
            example: 4200
            description: >-
              An estimate of how much weight from a shipment will be included in
              a shuttling (IDSHUT & IOSHUT) service item.
            x-nullable: true
            x-omitempty: false
          requestApprovalsRequestedStatus:
            description: Indicates if "Approvals Requested" status is being requested.
            type: boolean
            x-nullable: true
          reServiceCode:
            type: string
            description: Service code allowed for this model type.
            enum:
              - IDSHUT
              - IOSHUT
  UpdatePPMShipment:
    description: The PPM specific fields of the shipment with values being changed
    type: object
    properties:
      expectedDepartureDate:
        description: |
          Date the customer expects to begin moving from their origin.
        format: date
        type: string
        x-nullable: true
      sitExpected:
        description: >
          Captures whether some or all of the PPM shipment will require
          temporary storage at the origin or destination.


          Must be set to `true` when providing `sitLocation`,
          `sitEstimatedWeight`, `sitEstimatedEntryDate`, and
          `sitEstimatedDepartureDate` values to calculate the
          `sitEstimatedCost`.
        type: boolean
        x-nullable: true
      sitLocation:
        allOf:
          - $ref: '#/definitions/SITLocationType'
          - x-nullable: true
      sitEstimatedWeight:
        description: The estimated weight of the goods being put into storage.
        type: integer
        example: 2000
        x-nullable: true
      sitEstimatedEntryDate:
        description: The date that goods will first enter the storage location.
        format: date
        type: string
        x-nullable: true
      sitEstimatedDepartureDate:
        description: The date that goods will exit the storage location.
        format: date
        type: string
        x-nullable: true
      estimatedWeight:
        description: The estimated weight of the PPM shipment goods being moved.
        type: integer
        example: 4200
        x-nullable: true
      hasProGear:
        description: >
          Indicates whether PPM shipment has pro gear for themselves or their
          spouse.
        type: boolean
        x-nullable: true
      proGearWeight:
        description: >-
          The estimated weight of the pro-gear being moved belonging to the
          service member.
        type: integer
        x-nullable: true
      spouseProGearWeight:
        description: >-
          The estimated weight of the pro-gear being moved belonging to a
          spouse.
        type: integer
        x-nullable: true
      isActualExpenseReimbursement:
        description: >-
          Used for PPM shipments only. Denotes if this shipment uses the Actual
          Expense Reimbursement method.
        type: boolean
        example: false
        x-omitempty: false
        x-nullable: true
  UpdateMTOShipment:
    properties:
      scheduledPickupDate:
        description: >-
          The date the Prime contractor scheduled to pick up this shipment after
          consultation with the customer.
        format: date
        type: string
        x-omitempty: false
        x-nullable: true
      actualPickupDate:
        description: >-
          The date when the Prime contractor actually picked up the shipment.
          Updated after-the-fact.
        format: date
        type: string
        x-omitempty: false
        x-nullable: true
      firstAvailableDeliveryDate:
        description: >
          The date the Prime provides to the customer as the first possible
          delivery date so that they can plan their travel accordingly.
        format: date
        type: string
        x-omitempty: false
        x-nullable: true
      scheduledDeliveryDate:
        description: >-
          The date the Prime contractor scheduled to deliver this shipment after
          consultation with the customer.
        format: date
        type: string
        x-omitempty: false
        x-nullable: true
      actualDeliveryDate:
        description: >-
          The date when the Prime contractor actually delivered the shipment.
          Updated after-the-fact.
        format: date
        type: string
        x-omitempty: false
        x-nullable: true
      primeEstimatedWeight:
        description: >
          The estimated weight of this shipment, determined by the movers during
          the pre-move survey. This value **can only be updated once.** If there
          was an issue with estimating the weight and a mistake was made, the
          Prime contracter will need to contact the TOO to change it.
        type: integer
        example: 4500
        minimum: 1
        x-nullable: true
      primeActualWeight:
        description: >-
          The actual weight of the shipment, provided after the Prime packs,
          picks up, and weighs a customer's shipment.
        type: integer
        example: 4500
        minimum: 1
        x-nullable: true
      ntsRecordedWeight:
        description: >-
          The previously recorded weight for the NTS Shipment. Used for NTS
          Release to know what the previous primeActualWeight or billable weight
          was.
        type: integer
        example: 4500
        x-nullable: true
        x-formatting: weight
      pickupAddress:
        description: >
          The address where the movers should pick up this shipment, entered by
          the customer during onboarding when they enter shipment details.
        allOf:
          - $ref: '#/definitions/Address'
      destinationAddress:
        description: >
          Where the movers should deliver this shipment. Often provided by the
          customer when they enter shipment details

          during onboarding, if they know their new address already.


          May be blank when entered by the customer, required when entered by
          the Prime. May not represent the true

          final destination due to the shipment being diverted or placed in SIT.
        allOf:
          - $ref: '#/definitions/Address'
      destinationType:
        $ref: '#/definitions/DestinationType'
      secondaryPickupAddress:
        description: >-
          A second pickup address for this shipment, if the customer entered
          one. An optional field.
        allOf:
          - $ref: '#/definitions/Address'
      secondaryDeliveryAddress:
        description: >-
          A second delivery address for this shipment, if the customer entered
          one. An optional field.
        allOf:
          - $ref: '#/definitions/Address'
      storageFacility:
        allOf:
          - x-nullable: true
          - $ref: '#/definitions/StorageFacility'
      shipmentType:
        $ref: '#/definitions/MTOShipmentType'
      diversion:
        description: >
          This value indicates whether or not this shipment is part of a
          diversion. If yes, the shipment can be either the starting or ending
          segment of the diversion.
        type: boolean
      pointOfContact:
        type: string
        description: >
          Email or ID of the person who will be contacted in the event of
          questions or concerns about this update. May be the person performing
          the update, or someone else working with the Prime contractor.
      counselorRemarks:
        type: string
        example: counselor approved
        x-nullable: true
      actualProGearWeight:
        type: integer
        x-nullable: true
        x-omitempty: false
      actualSpouseProGearWeight:
        type: integer
        x-nullable: true
        x-omitempty: false
      ppmShipment:
        $ref: '#/definitions/UpdatePPMShipment'
  UpdateMTOShipmentStatus:
    description: >-
      Contains the statuses available to the Prime when updating the state of a
      shipment.
    type: object
    properties:
      status:
        type: string
        enum:
          - CANCELED
  UpdateReweigh:
    description: Contains the fields available to the Prime when updating a reweigh record.
    type: object
    properties:
      weight:
        description: The total reweighed weight for the shipment in pounds.
        example: 2000
        minimum: 1
        type: integer
        x-formatting: weight
        x-nullable: true
        x-omitempty: false
      verificationReason:
        description: >-
          In lieu of a document being uploaded indicating why a reweigh did not
          occur.
        example: >-
          The reweigh was not performed because the shipment was already
          delivered
        type: string
        x-nullable: true
        x-omitempty: false
  UpdateShipmentDestinationAddress:
    description: >-
      UpdateShipmentDestinationAddress contains the fields required for the
      prime to request an update for the delivery address on an MTO Shipment.
    type: object
    properties:
      newAddress:
        $ref: '#/definitions/Address'
      contractorRemarks:
        type: string
        example: >-
          Customer reached out to me this week and let me know they want to move
          somewhere else.
        description: >-
          This is the remark the Prime has entered, which would be the reason
          there is an address change.
    required:
      - contractorRemarks
      - newAddress
  UpdateMTOServiceItemSIT:
    description: >
      Subtype used to provide the departure date for origin or destination SIT.
      This is not creating a new service item but rather updating and existing
      service item.
    allOf:
      - $ref: '#/definitions/UpdateMTOServiceItem'
      - type: object
        properties:
          reServiceCode:
            type: string
            description: Service code allowed for this model type.
            enum:
              - DDDSIT
              - DOPSIT
              - DOASIT
              - DOFSIT
              - IDDSIT
              - IOPSIT
              - IOASIT
              - IOFSIT
          sitDepartureDate:
            format: date
            type: string
            description: >-
              Departure date for SIT. This is the end date of the SIT at either
              origin or destination.
          sitDestinationFinalAddress:
            $ref: '#/definitions/Address'
          dateOfContact1:
            format: date
            type: string
            description: >-
              Date of attempted contact by the prime corresponding to
              'timeMilitary1'.
            x-nullable: true
          timeMilitary1:
            type: string
            example: 1400Z
            description: >-
              Time of attempted contact by the prime corresponding to
              'dateOfContact1', in military format.
            pattern: \d{4}Z
            x-nullable: true
          firstAvailableDeliveryDate1:
            format: date
            type: string
            description: First available date that Prime can deliver SIT service item.
            x-nullable: true
          dateOfContact2:
            format: date
            type: string
            description: >-
              Date of attempted contact by the prime corresponding to
              'timeMilitary2'.
            x-nullable: true
          timeMilitary2:
            type: string
            example: 1400Z
            description: >-
              Time of attempted contact by the prime corresponding to
              'dateOfContact2', in military format.
            pattern: \d{4}Z
            x-nullable: true
          firstAvailableDeliveryDate2:
            format: date
            type: string
            description: Second available date that Prime can deliver SIT service item.
            x-nullable: true
          sitRequestedDelivery:
            format: date
            type: string
            description: Date when the customer has requested delivery out of SIT.
            x-nullable: true
          sitCustomerContacted:
            format: date
            type: string
            description: >-
              Date when the customer contacted the prime for a delivery out of
              SIT.
            x-nullable: true
          updateReason:
            type: string
            description: Reason for updating service item.
            x-nullable: true
          sitPostalCode:
            type: string
            format: zip
            example: '90210'
            pattern: ^(\d{5}([\-]\d{4})?)$
            x-nullable: true
          sitEntryDate:
            format: date
            type: string
            description: Entry date for the SIT.
            x-nullable: true
          requestApprovalsRequestedStatus:
            description: Indicates if "Approvals Requested" status is being requested.
            type: boolean
            x-nullable: true
  CreateSITExtension:
    description: >-
      CreateSITExtension contains the fields required for the prime to create a
      SIT Extension request.
    type: object
    properties:
      requestReason:
        type: string
        enum:
          - SERIOUS_ILLNESS_MEMBER
          - SERIOUS_ILLNESS_DEPENDENT
          - IMPENDING_ASSIGNEMENT
          - DIRECTED_TEMPORARY_DUTY
          - NONAVAILABILITY_OF_CIVILIAN_HOUSING
          - AWAITING_COMPLETION_OF_RESIDENCE
          - OTHER
      contractorRemarks:
        type: string
        example: We need SIT additional days. The customer has not found a house yet.
      requestedDays:
        type: integer
        example: 30
        minimum: 1
    required:
      - requestReason
      - contractorRemarks
      - requestedDays
  Address:
    description: A postal address
    type: object
    properties:
      id:
        type: string
        format: uuid
        example: c56a4180-65aa-42ec-a945-5fd21dec0538
      streetAddress1:
        type: string
        example: 123 Main Ave
        title: Street address 1
      streetAddress2:
        type: string
        example: Apartment 9000
        x-nullable: true
        title: Street address 2
      streetAddress3:
        type: string
        example: Montmârtre
        x-nullable: true
        title: Address Line 3
      city:
        type: string
        example: Anytown
        title: City
      eTag:
        type: string
        readOnly: true
      state:
        title: State
        type: string
        x-display-value:
          AL: AL
          AK: AK
          AR: AR
          AZ: AZ
          CA: CA
          CO: CO
          CT: CT
          DC: DC
          DE: DE
          FL: FL
          GA: GA
          HI: HI
          IA: IA
          ID: ID
          IL: IL
          IN: IN
          KS: KS
          KY: KY
          LA: LA
          MA: MA
          MD: MD
          ME: ME
          MI: MI
          MN: MN
          MO: MO
          MS: MS
          MT: MT
          NC: NC
          ND: ND
          NE: NE
          NH: NH
          NJ: NJ
          NM: NM
          NV: NV
          NY: NY
          OH: OH
          OK: OK
          OR: OR
          PA: PA
          RI: RI
          SC: SC
          SD: SD
          TN: TN
          TX: TX
          UT: UT
          VA: VA
          VT: VT
          WA: WA
          WI: WI
          WV: WV
          WY: WY
        enum:
          - AL
          - AK
          - AR
          - AZ
          - CA
          - CO
          - CT
          - DC
          - DE
          - FL
          - GA
          - HI
          - IA
          - ID
          - IL
          - IN
          - KS
          - KY
          - LA
          - MA
          - MD
          - ME
          - MI
          - MN
          - MO
          - MS
          - MT
          - NC
          - ND
          - NE
          - NH
          - NJ
          - NM
          - NV
          - NY
          - OH
          - OK
          - OR
          - PA
          - RI
          - SC
          - SD
          - TN
          - TX
          - UT
          - VA
          - VT
          - WA
          - WI
          - WV
          - WY
      postalCode:
        type: string
        format: zip
        title: ZIP
        example: '90210'
        pattern: ^(\d{5}([\-]\d{4})?)$
      country:
        type: string
        title: Country
        x-nullable: true
        example: US
        default: US
        pattern: ^[A-Z]{2}$
        description: Two-letter country code
      county:
        type: string
        title: County
        x-nullable: true
        example: LOS ANGELES
      isOconus:
        type: boolean
        title: isOconus
        x-nullable: true
        example: false
      usPostRegionCitiesID:
        type: string
        format: uuid
        example: c56a4180-65aa-42ec-a945-5fd21dec0538
      destinationGbloc:
        type: string
        pattern: ^[A-Z]{4}$
        x-nullable: true
    required:
      - streetAddress1
      - city
      - state
      - postalCode
  BackupContact:
    type: object
    properties:
      name:
        type: string
        example: Bob Smith
      phone:
        type: string
        format: telephone
      email:
        type: string
        format: x-email
        pattern: ^[a-zA-Z0-9._%+-]+@[a-zA-Z0-9.-]+\.[a-zA-Z]{2,}$
        example: fake@example.com
  Customer:
    type: object
    properties:
      id:
        type: string
        format: uuid
        example: c56a4180-65aa-42ec-a945-5fd21dec0538
      dodID:
        type: string
      emplid:
        type: string
      userID:
        type: string
        format: uuid
        example: c56a4180-65aa-42ec-a945-5fd21dec0538
      currentAddress:
        $ref: '#/definitions/Address'
      firstName:
        type: string
        example: Vanya
      lastName:
        type: string
        example: Petrovna
      branch:
        type: string
        example: COAST_GUARD
      phone:
        type: string
        format: telephone
      email:
        type: string
        format: x-email
        pattern: ^[a-zA-Z0-9._%+-]+@[a-zA-Z0-9.-]+\.[a-zA-Z]{2,}$
        example: fake@example.com
      eTag:
        type: string
        readOnly: true
      backupContact:
        $ref: '#/definitions/BackupContact'
  Entitlements:
    type: object
    properties:
      id:
        example: 571008b1-b0de-454d-b843-d71be9f02c04
        format: uuid
        type: string
      authorizedWeight:
        example: 2000
        type: integer
        x-formatting: weight
        x-nullable: true
      unaccompaniedBaggageAllowance:
        type: integer
        example: 3
        x-nullable: true
        description: >-
          The amount of weight in pounds that the move is entitled for shipment
          types of Unaccompanied Baggage.
      dependentsAuthorized:
        example: true
        type: boolean
        x-nullable: true
      gunSafe:
        type: boolean
        example: false
      nonTemporaryStorage:
        example: false
        type: boolean
        x-nullable: true
      privatelyOwnedVehicle:
        example: false
        type: boolean
        x-nullable: true
      proGearWeight:
        example: 2000
        type: integer
        x-formatting: weight
      proGearWeightSpouse:
        example: 500
        type: integer
        x-formatting: weight
      requiredMedicalEquipmentWeight:
        example: 500
        type: integer
        x-formatting: weight
      organizationalClothingAndIndividualEquipment:
        type: boolean
        example: false
      storageInTransit:
        example: 90
        type: integer
      totalWeight:
        example: 500
        type: integer
        x-formatting: weight
      totalDependents:
        example: 2
        type: integer
      weightRestriction:
        example: 1500
        type: integer
        x-formatting: weight
        x-nullable: true
      ubWeightRestriction:
        example: 1200
        type: integer
        x-formatting: weight
        x-nullable: true
      eTag:
        type: string
        readOnly: true
  DutyLocation:
    type: object
    properties:
      id:
        type: string
        format: uuid
        example: c56a4180-65aa-42ec-a945-5fd21dec0538
      name:
        type: string
        example: Fort Bragg North Station
      addressID:
        type: string
        format: uuid
        example: c56a4180-65aa-42ec-a945-5fd21dec0538
      address:
        $ref: '#/definitions/Address'
      eTag:
        type: string
        readOnly: true
  OrdersType:
    type: string
    title: Orders type
    enum:
      - PERMANENT_CHANGE_OF_STATION
      - LOCAL_MOVE
      - RETIREMENT
      - SEPARATION
      - WOUNDED_WARRIOR
      - BLUEBARK
      - SAFETY
      - TEMPORARY_DUTY
      - EARLY_RETURN_OF_DEPENDENTS
      - STUDENT_TRAVEL
    x-display-value:
      PERMANENT_CHANGE_OF_STATION: Permanent Change Of Station
      LOCAL_MOVE: Local Move
      RETIREMENT: Retirement
      SEPARATION: Separation
      WOUNDED_WARRIOR: Wounded Warrior
      BLUEBARK: BLUEBARK
      SAFETY: Safety
      TEMPORARY_DUTY: Temporary Duty (TDY)
      EARLY_RETURN_OF_DEPENDENTS: Early Return of Dependents
      STUDENT_TRAVEL: Student Travel
  Order:
    type: object
    required:
      - orderNumber
      - rank
      - linesOfAccounting
    properties:
      id:
        example: c56a4180-65aa-42ec-a945-5fd21dec0538
        format: uuid
        type: string
      customer:
        $ref: '#/definitions/Customer'
      customerID:
        example: c56a4180-65aa-42ec-a945-5fd21dec0538
        format: uuid
        type: string
      entitlement:
        $ref: '#/definitions/Entitlements'
      destinationDutyLocation:
        $ref: '#/definitions/DutyLocation'
      destinationDutyLocationGBLOC:
        type: string
        example: KKFA
      originDutyLocation:
        $ref: '#/definitions/DutyLocation'
      originDutyLocationGBLOC:
        type: string
        example: KKFA
      rank:
        type: string
        example: E_5
      reportByDate:
        type: string
        format: date
      ordersType:
        $ref: '#/definitions/OrdersType'
      orderNumber:
        type: string
      linesOfAccounting:
        type: string
      supplyAndServicesCostEstimate:
        type: string
        readOnly: true
      packingAndShippingInstructions:
        type: string
        readOnly: true
      methodOfPayment:
        type: string
        readOnly: true
      naics:
        type: string
        readOnly: true
      eTag:
        type: string
        readOnly: true
  PaymentRequestStatus:
    type: string
    enum:
      - PENDING
      - REVIEWED
      - REVIEWED_AND_ALL_SERVICE_ITEMS_REJECTED
      - SENT_TO_GEX
      - TPPS_RECEIVED
      - PAID
      - EDI_ERROR
      - DEPRECATED
    title: Payment Request Status
  UploadWithOmissions:
    description: An uploaded file.
    type: object
    properties:
      id:
        type: string
        format: uuid
        example: c56a4180-65aa-42ec-a945-5fd21dec0538
      url:
        type: string
        format: uri
        example: https://uploads.domain.test/dir/c56a4180-65aa-42ec-a945-5fd21dec0538
      filename:
        type: string
        example: filename.pdf
      contentType:
        type: string
        format: mime-type
        example: application/pdf
      bytes:
        type: integer
      rotation:
        type: integer
      status:
        type: string
        enum:
          - INFECTED
          - CLEAN
          - PROCESSING
      createdAt:
        type: string
        format: date-time
        readOnly: true
      updatedAt:
        type: string
        format: date-time
        readOnly: true
    required:
      - filename
      - contentType
      - bytes
  ProofOfServiceDoc:
    type: object
    properties:
      uploads:
        type: array
        items:
          $ref: '#/definitions/UploadWithOmissions'
  ProofOfServiceDocs:
    type: array
    items:
      $ref: '#/definitions/ProofOfServiceDoc'
  PaymentServiceItemStatus:
    type: string
    enum:
      - REQUESTED
      - APPROVED
      - DENIED
      - SENT_TO_GEX
      - PAID
      - EDI_ERROR
    title: Payment Service Item Status
  ServiceItemParamName:
    type: string
    enum:
      - ActualPickupDate
      - ContractCode
      - ContractYearName
      - CubicFeetBilled
      - CubicFeetCrating
      - DimensionHeight
      - DimensionLength
      - DimensionWidth
      - DistanceZip
      - DistanceZipSITDest
      - DistanceZipSITOrigin
      - EIAFuelPrice
      - EscalationCompounded
      - FSCMultiplier
      - FSCPriceDifferenceInCents
      - FSCWeightBasedDistanceMultiplier
      - IsPeak
      - MarketDest
      - MarketOrigin
      - MTOAvailableToPrimeAt
      - NTSPackingFactor
      - NumberDaysSIT
      - PriceAreaDest
      - PriceAreaIntlDest
      - PriceAreaIntlOrigin
      - PriceAreaOrigin
      - PriceRateOrFactor
      - PSI_LinehaulDom
      - PSI_LinehaulDomPrice
      - PSI_LinehaulShort
      - PSI_LinehaulShortPrice
      - PSI_PriceDomDest
      - PSI_PriceDomDestPrice
      - PSI_PriceDomOrigin
      - PSI_PriceDomOriginPrice
      - PSI_ShippingLinehaulIntlCO
      - PSI_ShippingLinehaulIntlCOPrice
      - PSI_ShippingLinehaulIntlOC
      - PSI_ShippingLinehaulIntlOCPrice
      - PSI_ShippingLinehaulIntlOO
      - PSI_ShippingLinehaulIntlOOPrice
      - RateAreaNonStdDest
      - RateAreaNonStdOrigin
      - ReferenceDate
      - RequestedPickupDate
      - ServiceAreaDest
      - ServiceAreaOrigin
      - ServicesScheduleDest
      - ServicesScheduleOrigin
      - SITPaymentRequestEnd
      - SITPaymentRequestStart
      - SITScheduleDest
      - SITScheduleOrigin
      - SITServiceAreaDest
      - SITServiceAreaOrigin
      - WeightAdjusted
      - WeightBilled
      - WeightEstimated
      - WeightOriginal
      - WeightReweigh
      - ZipDestAddress
      - ZipPickupAddress
      - ZipSITDestHHGFinalAddress
      - ZipSITDestHHGOriginalAddress
      - ZipSITOriginHHGActualAddress
      - ZipSITOriginHHGOriginalAddress
      - StandaloneCrate
      - StandaloneCrateCap
      - UncappedRequestTotal
      - LockedPriceCents
  ServiceItemParamType:
    type: string
    enum:
      - STRING
      - DATE
      - INTEGER
      - DECIMAL
      - TIMESTAMP
      - PaymentServiceItemUUID
      - BOOLEAN
  ServiceItemParamOrigin:
    type: string
    enum:
      - PRIME
      - SYSTEM
      - PRICER
      - PAYMENT_REQUEST
  PaymentServiceItemParam:
    type: object
    properties:
      id:
        example: c56a4180-65aa-42ec-a945-5fd21dec0538
        format: uuid
        readOnly: true
        type: string
      paymentServiceItemID:
        example: c56a4180-65aa-42ec-a945-5fd21dec0538
        format: uuid
        type: string
      key:
        $ref: '#/definitions/ServiceItemParamName'
      value:
        example: '3025'
        type: string
      type:
        $ref: '#/definitions/ServiceItemParamType'
      origin:
        $ref: '#/definitions/ServiceItemParamOrigin'
      eTag:
        type: string
        readOnly: true
  PaymentServiceItemParams:
    type: array
    items:
      $ref: '#/definitions/PaymentServiceItemParam'
  PaymentServiceItem:
    type: object
    properties:
      id:
        example: c56a4180-65aa-42ec-a945-5fd21dec0538
        format: uuid
        readOnly: true
        type: string
      paymentRequestID:
        example: c56a4180-65aa-42ec-a945-5fd21dec0538
        format: uuid
        type: string
      mtoServiceItemID:
        example: c56a4180-65aa-42ec-a945-5fd21dec0538
        format: uuid
        type: string
      status:
        $ref: '#/definitions/PaymentServiceItemStatus'
      priceCents:
        type: integer
        format: cents
        title: Price of the service item in cents
        x-nullable: true
      rejectionReason:
        example: documentation was incomplete
        type: string
        x-nullable: true
      referenceID:
        example: 1234-5678-c56a4180
        readOnly: true
        format: string
      paymentServiceItemParams:
        $ref: '#/definitions/PaymentServiceItemParams'
      eTag:
        type: string
        readOnly: true
  PaymentServiceItems:
    type: array
    items:
      $ref: '#/definitions/PaymentServiceItem'
  PaymentRequest:
    type: object
    properties:
      id:
        example: c56a4180-65aa-42ec-a945-5fd21dec0538
        format: uuid
        readOnly: true
        type: string
      isFinal:
        default: false
        type: boolean
      moveTaskOrderID:
        example: c56a4180-65aa-42ec-a945-5fd21dec0538
        format: uuid
        type: string
      rejectionReason:
        example: documentation was incomplete
        type: string
        x-nullable: true
      status:
        $ref: '#/definitions/PaymentRequestStatus'
      paymentRequestNumber:
        example: 1234-5678-1
        readOnly: true
        type: string
      recalculationOfPaymentRequestID:
        example: c56a4180-65aa-42ec-a945-5fd21dec0538
        format: uuid
        type: string
        readOnly: true
        x-nullable: true
      proofOfServiceDocs:
        $ref: '#/definitions/ProofOfServiceDocs'
      paymentServiceItems:
        $ref: '#/definitions/PaymentServiceItems'
      eTag:
        type: string
        readOnly: true
  PaymentRequests:
    type: array
    items:
      $ref: '#/definitions/PaymentRequest'
  MTOServiceItemStatus:
    description: >-
      The status of a service item, indicating where it is in the TOO's approval
      process.
    type: string
    readOnly: true
    enum:
      - SUBMITTED
      - APPROVED
      - REJECTED
  MTOServiceItemModelType:
    description: >
      Describes all model sub-types for a MTOServiceItem model.


      Using this list, choose the correct modelType in the dropdown,
      corresponding to the service item type.
        * DOFSIT, DOASIT - MTOServiceItemOriginSIT
        * DDFSIT, DDASIT - MTOServiceItemDestSIT
        * IOFSIT, IOASIT - MTOServiceItemInternationalOriginSIT
        * IDFSIT, IDASIT - MTOServiceItemInternationalDestSIT
        * DOSHUT, DDSHUT - MTOServiceItemShuttle
        * DOSHUT, DDSHUT - MTOServiceItemDomesticShuttle
        * IOSHUT, IDSHUT - MTOServiceItemInternationalShuttle
        * DCRT, DUCRT - MTOServiceItemDomesticCrating
        * ICRT, IUCRT - MTOServiceItemInternationalCrating
        * PODFSC, POEFSC - MTOSerivceItemInternationalFuelSurcharge

      The documentation will then update with the supported fields.
    type: string
    enum:
      - MTOServiceItemBasic
      - MTOServiceItemOriginSIT
      - MTOServiceItemDestSIT
      - MTOServiceItemInternationalOriginSIT
      - MTOServiceItemInternationalDestSIT
      - MTOServiceItemShuttle
      - MTOServiceItemDomesticShuttle
      - MTOServiceItemInternationalShuttle
      - MTOServiceItemDomesticCrating
      - MTOServiceItemInternationalCrating
      - MTOSerivceItemInternationalFuelSurcharge
  ServiceRequestDocument:
    properties:
      uploads:
        items:
          $ref: '#/definitions/UploadWithOmissions'
        type: array
    type: object
  ServiceRequestDocuments:
    items:
      $ref: '#/definitions/ServiceRequestDocument'
    type: array
  MTOServiceItem:
    description: MTOServiceItem describes a base type of a service item. Polymorphic type.
    type: object
    discriminator: modelType
    properties:
      id:
        example: 1f2270c7-7166-40ae-981e-b200ebdf3054
        format: uuid
        type: string
        description: The ID of the service item.
        readOnly: true
      moveTaskOrderID:
        example: 1f2270c7-7166-40ae-981e-b200ebdf3054
        format: uuid
        type: string
        description: The ID of the move for this service item.
      mtoShipmentID:
        example: 1f2270c7-7166-40ae-981e-b200ebdf3054
        format: uuid
        type: string
        description: The ID of the shipment this service is for, if any. Optional.
      reServiceName:
        type: string
        readOnly: true
        description: The full descriptive name of the service.
      status:
        $ref: '#/definitions/MTOServiceItemStatus'
      rejectionReason:
        example: item was too heavy
        type: string
        x-nullable: true
        readOnly: true
        description: The reason why this service item was rejected by the TOO.
      modelType:
        $ref: '#/definitions/MTOServiceItemModelType'
      serviceRequestDocuments:
        $ref: '#/definitions/ServiceRequestDocuments'
      eTag:
        type: string
        readOnly: true
        description: >-
          A hash unique to this service item that should be used as the
          "If-Match" header for any updates.
      lockedPriceCents:
        type: integer
        format: cents
        x-nullable: true
    required:
      - modelType
      - moveTaskOrderID
  MTOAgentType:
    title: Agent Type
    description: >
      The type for this agent. `RELEASING` means they have authority on pickup,
      `RECEIVING` means they can receive the shipment on delivery.
    type: string
    example: RELEASING_AGENT
    enum:
      - RELEASING_AGENT
      - RECEIVING_AGENT
  MTOAgent:
    properties:
      id:
        description: The ID of the agent.
        example: 1f2270c7-7166-40ae-981e-b200ebdf3054
        format: uuid
        readOnly: true
        type: string
      mtoShipmentID:
        description: The ID of the shipment this agent is permitted to release/receive.
        example: 1f2270c7-7166-40ae-981e-b200ebdf3054
        format: uuid
        type: string
        readOnly: true
      createdAt:
        format: date-time
        type: string
        readOnly: true
      updatedAt:
        format: date-time
        type: string
        readOnly: true
      firstName:
        type: string
        x-nullable: true
      lastName:
        type: string
        x-nullable: true
      email:
        type: string
        format: x-email
        pattern: ^([a-zA-Z0-9._%+-]+@[a-zA-Z0-9.-]+\.[a-zA-Z]{2,})?$
        x-nullable: true
      phone:
        type: string
        format: telephone
        pattern: ^([2-9]\d{2}-\d{3}-\d{4})?$
        x-nullable: true
      agentType:
        $ref: '#/definitions/MTOAgentType'
      eTag:
        type: string
        readOnly: true
    type: object
  MTOAgents:
    description: >
      A list of the agents for a shipment. Agents are the people who the Prime
      contractor recognize as permitted to release (in the case of pickup) or
      receive (on delivery) a shipment.
    items:
      $ref: '#/definitions/MTOAgent'
    type: array
    maxItems: 2
  SITExtension:
    type: object
    description: >-
      A storage in transit (SIT) Extension is a request for an increase in the
      billable number of days a shipment is allowed to be in SIT.
    properties:
      id:
        example: 1f2270c7-7166-40ae-981e-b200ebdf3054
        format: uuid
        type: string
      mtoShipmentID:
        example: 1f2270c7-7166-40ae-981e-b200ebdf3054
        format: uuid
        type: string
      requestReason:
        type: string
        enum:
          - SERIOUS_ILLNESS_MEMBER
          - SERIOUS_ILLNESS_DEPENDENT
          - IMPENDING_ASSIGNEMENT
          - DIRECTED_TEMPORARY_DUTY
          - NONAVAILABILITY_OF_CIVILIAN_HOUSING
          - AWAITING_COMPLETION_OF_RESIDENCE
          - OTHER
      contractorRemarks:
        example: We need SIT additional days. The customer has not found a house yet.
        type: string
        x-nullable: true
        x-omitempty: false
      requestedDays:
        type: integer
        example: 30
      status:
        enum:
          - PENDING
          - APPROVED
          - DENIED
      approvedDays:
        type: integer
        example: 30
        x-nullable: true
        x-omitempty: false
      decisionDate:
        format: date-time
        type: string
        x-nullable: true
        x-omitempty: false
      officeRemarks:
        type: string
        x-nullable: true
        x-omitempty: false
      createdAt:
        format: date-time
        type: string
        readOnly: true
      updatedAt:
        format: date-time
        type: string
        readOnly: true
      eTag:
        type: string
        readOnly: true
  SITExtensions:
    type: array
    items:
      $ref: '#/definitions/SITExtension'
  ReweighRequester:
    type: string
    enum:
      - CUSTOMER
      - PRIME
      - SYSTEM
      - TOO
  Reweigh:
    description: >-
      A reweigh  is when a shipment is weighed for a second time due to the
      request of a customer, the contractor, system or TOO.
    properties:
      id:
        example: 1f2270c7-7166-40ae-981e-b200ebdf3054
        format: uuid
        type: string
      requestedAt:
        format: date-time
        type: string
      requestedBy:
        $ref: '#/definitions/ReweighRequester'
      verificationProvidedAt:
        format: date-time
        type: string
        x-nullable: true
        x-omitempty: false
      verificationReason:
        example: >-
          The reweigh was not performed due to some justification provided by
          the Prime
        type: string
        x-nullable: true
        x-omitempty: false
      weight:
        example: 2000
        type: integer
        x-formatting: weight
        x-nullable: true
        x-omitempty: false
      shipmentID:
        example: 1f2270c7-7166-40ae-981e-b200ebdf3054
        format: uuid
        type: string
      createdAt:
        format: date-time
        type: string
        readOnly: true
      updatedAt:
        format: date-time
        type: string
        readOnly: true
      eTag:
        type: string
        readOnly: true
  DestinationType:
    type: string
    title: Destination Type
    example: OTHER_THAN_AUTHORIZED
    x-nullable: true
    enum:
      - HOME_OF_RECORD
      - HOME_OF_SELECTION
      - PLACE_ENTERED_ACTIVE_DUTY
      - OTHER_THAN_AUTHORIZED
  StorageFacility:
    description: The Storage Facility information for the shipment
    type: object
    properties:
      id:
        type: string
        format: uuid
        example: c56a4180-65aa-42ec-a945-5fd21dec0538
      facilityName:
        type: string
      address:
        $ref: '#/definitions/Address'
      lotNumber:
        type: string
        x-nullable: true
      phone:
        type: string
        format: telephone
        pattern: ^[2-9]\d{2}-\d{3}-\d{4}$
        x-nullable: true
      email:
        type: string
        format: x-email
        pattern: ^[a-zA-Z0-9._%+-]+@[a-zA-Z0-9.-]+\.[a-zA-Z]{2,}$
        x-nullable: true
      eTag:
        type: string
        readOnly: true
  MTOShipmentType:
    title: Shipment Type
    description: |
      The type of shipment.
        * `HHG` = Household goods move
        * `HHG_INTO_NTS` = HHG into Non-temporary storage (NTS)
        * `HHG_OUTOF_NTS` = HHG out of Non-temporary storage (NTS Release)
        * `PPM` = Personally Procured Move also known as Do It Yourself (DITY)
        * `BOAT_HAUL_AWAY` = Boat shipment that requires additional equipment to haul it to it's destination
        * `BOAT_TOW_AWAY` = Boat shipment that has a road-worthy trailer
        * `MOBILE_HOME` = Mobile Home shipment that a customer may move.
    type: string
    example: HHG
    enum:
      - BOAT_HAUL_AWAY
      - BOAT_TOW_AWAY
      - HHG
      - HHG_INTO_NTS
      - HHG_OUTOF_NTS
      - MOBILE_HOME
      - PPM
      - UNACCOMPANIED_BAGGAGE
    x-display-value:
      HHG: Household goods move (HHG)
      HHG_INTO_NTS: HHG into Non-temporary storage (NTS)
      HHG_OUTOF_NTS: HHG out of Non-temporary storage (NTS Release)
      PPM: Personally Procured Move also known as Do It Yourself (DITY)
      BOAT_HAUL_AWAY: >-
        Boat shipment that requires additional equipment to haul it to it's
        destination
      BOAT_TOW_AWAY: Boat shipment that has a road-worthy trailer
      UNACCOMPANIED_BAGGAGE: Unaccompanied Baggage
  PPMShipmentStatus:
    description: |
      Status of the PPM Shipment:
        * **DRAFT**: The customer has created the PPM shipment but has not yet submitted their move for counseling.
        * **SUBMITTED**: The shipment belongs to a move that has been submitted by the customer or has been created by a Service Counselor or Prime Contractor for a submitted move.
        * **WAITING_ON_CUSTOMER**: The PPM shipment has been approved and the customer may now provide their actual move closeout information and documentation required to get paid.
        * **NEEDS_ADVANCE_APPROVAL**: The shipment was counseled by the Prime Contractor and approved but an advance was requested so will need further financial approval from the government.
        * **NEEDS_CLOSEOUT**: The customer has provided their closeout weight tickets, receipts, and expenses and certified it for the Service Counselor to approve, exclude or reject.
        * **CLOSEOUT_COMPLETE**: The Service Counselor has reviewed all of the customer's PPM closeout documentation and authorizes the customer can download and submit their finalized SSW packet.
    type: string
    readOnly: true
    enum:
      - DRAFT
      - SUBMITTED
      - WAITING_ON_CUSTOMER
      - NEEDS_ADVANCE_APPROVAL
      - NEEDS_CLOSEOUT
      - CLOSEOUT_COMPLETE
      - CANCELED
  SITLocationType:
    description: The list of SIT location types.
    type: string
    enum:
      - ORIGIN
      - DESTINATION
  PPMShipment:
    description: >-
      A personally procured move is a type of shipment that a service member
      moves themselves.
    x-nullable: true
    properties:
      id:
        description: The primary unique identifier of this PPM shipment
        example: 1f2270c7-7166-40ae-981e-b200ebdf3054
        format: uuid
        type: string
        readOnly: true
      shipmentId:
        description: The id of the parent MTOShipment record
        example: 1f2270c7-7166-40ae-981e-b200ebdf3054
        format: uuid
        type: string
        readOnly: true
      createdAt:
        description: The timestamp of when the PPM shipment was created (UTC)
        format: date-time
        type: string
        readOnly: true
      updatedAt:
        description: The timestamp of when a property of this object was last updated (UTC)
        format: date-time
        type: string
        readOnly: true
      status:
        $ref: '#/definitions/PPMShipmentStatus'
      expectedDepartureDate:
        description: |
          Date the customer expects to begin moving from their origin.
        format: date
        type: string
      actualMoveDate:
        description: The actual start date of when the PPM shipment left the origin.
        format: date
        type: string
        x-nullable: true
        x-omitempty: false
      submittedAt:
        description: >-
          The timestamp of when the customer submitted their PPM documentation
          to the counselor for review.
        format: date-time
        type: string
        x-nullable: true
        x-omitempty: false
      reviewedAt:
        description: >-
          The timestamp of when the Service Counselor has reviewed all of the
          closeout documents.
        format: date-time
        type: string
        x-nullable: true
        x-omitempty: false
      approvedAt:
        description: >-
          The timestamp of when the shipment was approved and the service member
          can begin their move.
        format: date-time
        type: string
        x-nullable: true
        x-omitempty: false
      actualPickupPostalCode:
        description: >
          The actual postal code where the PPM shipment started. To be filled
          once the customer has moved the shipment.
        format: zip
        type: string
        title: ZIP
        example: '90210'
        pattern: ^(\d{5})$
        x-nullable: true
        x-omitempty: false
      actualDestinationPostalCode:
        description: >
          The actual postal code where the PPM shipment ended. To be filled once
          the customer has moved the shipment.
        format: zip
        type: string
        title: ZIP
        example: '90210'
        pattern: ^(\d{5})$
        x-nullable: true
        x-omitempty: false
      sitExpected:
        description: >
          Captures whether some or all of the PPM shipment will require
          temporary storage at the origin or destination.


          Must be set to `true` when providing `sitLocation`,
          `sitEstimatedWeight`, `sitEstimatedEntryDate`, and
          `sitEstimatedDepartureDate` values to calculate the
          `sitEstimatedCost`.
        type: boolean
      estimatedWeight:
        description: The estimated weight of the PPM shipment goods being moved in pounds.
        type: integer
        example: 4200
        x-nullable: true
        x-omitempty: false
      hasProGear:
        description: >
          Indicates whether PPM shipment has pro gear for themselves or their
          spouse.
        type: boolean
        x-nullable: true
        x-omitempty: false
      proGearWeight:
        description: >-
          The estimated weight of the pro-gear being moved belonging to the
          service member in pounds.
        type: integer
        x-nullable: true
        x-omitempty: false
      spouseProGearWeight:
        description: >-
          The estimated weight of the pro-gear being moved belonging to a spouse
          in pounds.
        type: integer
        x-nullable: true
        x-omitempty: false
      estimatedIncentive:
        description: >-
          The estimated amount the government will pay the service member to
          move their belongings based on the moving date, locations, and
          shipment weight.
        type: integer
        format: cents
        x-nullable: true
        x-omitempty: false
      maxIncentive:
        description: >-
          The max amount the government will pay the service member to move
          their belongings based on the moving date, locations, and shipment
          weight.
        type: integer
        format: cents
        x-nullable: true
        x-omitempty: false
      hasRequestedAdvance:
        description: |
          Indicates whether an advance has been requested for the PPM shipment.
        type: boolean
        x-nullable: true
        x-omitempty: false
      advanceAmountRequested:
        description: >
          The amount requested as an advance by the service member, up to a
          maximum percentage of the estimated incentive.
        type: integer
        format: cents
        x-nullable: true
        x-omitempty: false
      hasReceivedAdvance:
        description: |
          Indicates whether an advance was received for the PPM shipment.
        type: boolean
        x-nullable: true
        x-omitempty: false
      advanceAmountReceived:
        description: |
          The amount received for an advance, or null if no advance is received.
        type: integer
        format: cents
        x-nullable: true
        x-omitempty: false
      sitLocation:
        allOf:
          - $ref: '#/definitions/SITLocationType'
          - x-nullable: true
          - x-omitempty: false
      sitEstimatedWeight:
        description: The estimated weight of the goods being put into storage in pounds.
        type: integer
        example: 2000
        x-nullable: true
        x-omitempty: false
      sitEstimatedEntryDate:
        description: The date that goods will first enter the storage location.
        format: date
        type: string
        x-nullable: true
        x-omitempty: false
      sitEstimatedDepartureDate:
        description: The date that goods will exit the storage location.
        format: date
        type: string
        x-nullable: true
        x-omitempty: false
      sitEstimatedCost:
        description: >-
          The estimated amount that the government will pay the service member
          to put their goods into storage. This estimated storage cost is
          separate from the estimated incentive.
        type: integer
        format: cents
        x-nullable: true
        x-omitempty: false
      isActualExpenseReimbursement:
        description: >-
          Used for PPM shipments only. Denotes if this shipment uses the Actual
          Expense Reimbursement method.
        type: boolean
        example: false
        x-omitempty: false
        x-nullable: true
      eTag:
        description: >-
          A hash unique to this shipment that should be used as the "If-Match"
          header for any updates.
        type: string
        readOnly: true
    required:
      - id
      - shipmentId
      - createdAt
      - status
      - expectedDepartureDate
      - sitExpected
      - eTag
  ShipmentAddressUpdateStatus:
    type: string
    title: Status
    readOnly: true
    x-display-value:
      REQUESTED: REQUESTED
      REJECTED: REJECTED
      APPROVED: APPROVED
    enum:
      - REQUESTED
      - REJECTED
      - APPROVED
  ShipmentAddressUpdate:
    description: >
      This represents a delivery address change request made by the Prime that
      is either auto-approved or requires review if the pricing criteria has
      changed. If criteria has changed, then it must be approved or rejected by
      a TOO.
    type: object
    properties:
      id:
        type: string
        format: uuid
        example: c56a4180-65aa-42ec-a945-5fd21dec0538
        readOnly: true
      contractorRemarks:
        type: string
        example: This is a contractor remark
        title: Contractor Remarks
        description: The reason there is an address change.
        readOnly: true
      officeRemarks:
        type: string
        example: This is an office remark
        title: Office Remarks
        x-nullable: true
        description: The TOO comment on approval or rejection.
      status:
        $ref: '#/definitions/ShipmentAddressUpdateStatus'
      shipmentID:
        type: string
        format: uuid
        example: c56a4180-65aa-42ec-a945-5fd21dec0538
        readOnly: true
      originalAddress:
        $ref: '#/definitions/Address'
      newAddress:
        $ref: '#/definitions/Address'
      sitOriginalAddress:
        $ref: '#/definitions/Address'
      oldSitDistanceBetween:
        description: >-
          The distance between the original SIT address and the previous/old
          delivery address of shipment
        example: 50
        minimum: 0
        type: integer
      newSitDistanceBetween:
        description: >-
          The distance between the original SIT address and requested new
          delivery address of shipment
        example: 88
        minimum: 0
        type: integer
    required:
      - id
      - status
      - shipmentID
      - originalAddress
      - newAddress
      - contractorRemarks
  MTOShipmentWithoutServiceItems:
    type: object
    properties:
      id:
        description: The ID of the shipment.
        example: 1f2270c7-7166-40ae-981e-b200ebdf3054
        format: uuid
        type: string
        readOnly: true
      moveTaskOrderID:
        description: The ID of the move for this shipment.
        example: 1f2270c7-7166-40ae-981e-b200ebdf3054
        format: uuid
        type: string
        readOnly: true
      approvedDate:
        description: >-
          The date when the Task Ordering Officer first approved this shipment
          for the move.
        format: date
        type: string
        readOnly: true
        x-omitempty: false
        x-nullable: true
      requestedPickupDate:
        description: >
          The date the customer selects during onboarding as their preferred
          pickup date. Other dates, such as required delivery date and (outside
          MilMove) the pack date, are derived from this date.
        format: date
        type: string
        readOnly: true
        x-omitempty: false
        x-nullable: true
      requestedDeliveryDate:
        description: The customer's preferred delivery date.
        format: date
        type: string
        readOnly: true
        x-omitempty: false
        x-nullable: true
      scheduledPickupDate:
        description: >-
          The date the Prime contractor scheduled to pick up this shipment after
          consultation with the customer.
        format: date
        type: string
        x-omitempty: false
        x-nullable: true
      actualPickupDate:
        description: >-
          The date when the Prime contractor actually picked up the shipment.
          Updated after-the-fact.
        format: date
        type: string
        x-omitempty: false
        x-nullable: true
      firstAvailableDeliveryDate:
        description: >
          The date the Prime provides to the customer as the first possible
          delivery date so that they can plan their travel accordingly.
        format: date
        type: string
        x-omitempty: false
        x-nullable: true
      requiredDeliveryDate:
        description: >
          The latest date by which the Prime can deliver a customer's shipment
          without violating the contract. This is calculated based on weight,
          distance, and the scheduled pickup date. It cannot be modified.
        format: date
        type: string
        readOnly: true
        x-omitempty: false
        x-nullable: true
      scheduledDeliveryDate:
        description: >-
          The date the Prime contractor scheduled to deliver this shipment after
          consultation with the customer.
        format: date
        type: string
        x-omitempty: false
        x-nullable: true
      actualDeliveryDate:
        description: >-
          The date when the Prime contractor actually delivered the shipment.
          Updated after-the-fact.
        format: date
        type: string
        x-omitempty: false
        x-nullable: true
      primeEstimatedWeight:
        description: >
          The estimated weight of this shipment, determined by the movers during
          the pre-move survey. This value **can only be updated once.** If there
          was an issue with estimating the weight and a mistake was made, the
          Prime contracter will need to contact the TOO to change it.
        type: integer
        example: 4500
        minimum: 1
        x-nullable: true
      primeEstimatedWeightRecordedDate:
        description: >-
          The date when the Prime contractor recorded the shipment's estimated
          weight.
        format: date
        type: string
        readOnly: true
        x-omitempty: false
        x-nullable: true
      primeActualWeight:
        description: >-
          The actual weight of the shipment, provided after the Prime packs,
          picks up, and weighs a customer's shipment.
        type: integer
        example: 4500
        minimum: 1
        x-nullable: true
      ntsRecordedWeight:
        description: >-
          The previously recorded weight for the NTS Shipment. Used for NTS
          Release to know what the previous primeActualWeight or billable weight
          was.
        type: integer
        example: 4500
        x-nullable: true
        x-formatting: weight
      customerRemarks:
        description: >
          The customer can use the customer remarks field to inform the services
          counselor and the movers about any

          special circumstances for this shipment. Typical examples:
            * bulky or fragile items,
            * weapons,
            * access info for their address.

          Customer enters this information during onboarding. Optional field.
        type: string
        example: handle with care
        x-nullable: true
        readOnly: true
      counselorRemarks:
        description: >
          The counselor can use the counselor remarks field to inform the movers
          about any

          special circumstances for this shipment. Typical examples:
            * bulky or fragile items,
            * weapons,
            * access info for their address.

          Counselors enters this information when creating or editing an MTO
          Shipment. Optional field.
        type: string
        example: handle with care
        x-nullable: true
        readOnly: true
      actualProGearWeight:
        description: |
          The actual weight of any pro gear being shipped.
        type: integer
        x-nullable: true
        x-omitempty: false
      actualSpouseProGearWeight:
        description: |
          The actual weight of any spouse pro gear being shipped.
        type: integer
        x-nullable: true
        x-omitempty: false
      agents:
        $ref: '#/definitions/MTOAgents'
      sitExtensions:
        $ref: '#/definitions/SITExtensions'
      reweigh:
        $ref: '#/definitions/Reweigh'
      pickupAddress:
        description: >
          The address where the movers should pick up this shipment, entered by
          the customer during onboarding when they enter shipment details.
        allOf:
          - $ref: '#/definitions/Address'
      destinationAddress:
        description: >
          Where the movers should deliver this shipment. Often provided by the
          customer when they enter shipment details

          during onboarding, if they know their new address already.


          May be blank when entered by the customer, required when entered by
          the Prime. May not represent the true

          final destination due to the shipment being diverted or placed in SIT.
        allOf:
          - $ref: '#/definitions/Address'
      destinationType:
        $ref: '#/definitions/DestinationType'
      secondaryPickupAddress:
        description: >-
          A second pickup address for this shipment, if the customer entered
          one. An optional field.
        allOf:
          - $ref: '#/definitions/Address'
      secondaryDeliveryAddress:
        description: >-
          A second delivery address for this shipment, if the customer entered
          one. An optional field.
        allOf:
          - $ref: '#/definitions/Address'
      storageFacility:
        allOf:
          - x-nullable: true
          - $ref: '#/definitions/StorageFacility'
      shipmentType:
        $ref: '#/definitions/MTOShipmentType'
      diversion:
        description: >
          This value indicates whether or not this shipment is part of a
          diversion. If yes, the shipment can be either the starting or ending
          segment of the diversion.
        type: boolean
      diversionReason:
        description: >
          The reason the TOO provided when requesting a diversion for this
          shipment.
        type: string
        x-nullable: true
        readOnly: true
      status:
        description: >
          The status of a shipment, indicating where it is in the TOO's approval
          process. Can only be updated by the contractor in special
          circumstances.
        type: string
        readOnly: true
        enum:
          - SUBMITTED
          - APPROVED
          - REJECTED
          - CANCELLATION_REQUESTED
          - CANCELED
          - DIVERSION_REQUESTED
          - TERMINATION_FOR_CAUSE
      ppmShipment:
        $ref: '#/definitions/PPMShipment'
      deliveryAddressUpdate:
        $ref: '#/definitions/ShipmentAddressUpdate'
      eTag:
        description: >-
          A hash unique to this shipment that should be used as the "If-Match"
          header for any updates.
        type: string
        readOnly: true
      createdAt:
        format: date-time
        type: string
        readOnly: true
      updatedAt:
        format: date-time
        type: string
        readOnly: true
      pointOfContact:
        type: string
        description: >
          Email or ID of the person who will be contacted in the event of
          questions or concerns about this update. May be the person performing
          the update, or someone else working with the Prime contractor.
      originSitAuthEndDate:
        format: date
        type: string
        description: The SIT authorized end date for origin SIT.
        x-nullable: true
      destinationSitAuthEndDate:
        format: date
        type: string
        description: The SIT authorized end date for destination SIT.
        x-nullable: true
      marketCode:
        type: string
        enum:
          - d
          - i
        example: d
        description: >-
          Single-letter designator for domestic (d) or international (i)
          shipments
<<<<<<< HEAD
      terminationComments:
        type: string
        x-nullable: true
        readOnly: true
      terminatedAt:
        format: date-time
        type: string
        x-nullable: true
=======
      primeAcknowledgedAt:
        format: date-time
        type: string
        x-nullable: true
        readOnly: true
>>>>>>> 81e97188
  MTOShipmentsWithoutServiceObjects:
    description: A list of shipments without their associated service items.
    items:
      $ref: '#/definitions/MTOShipmentWithoutServiceItems'
    type: array
  MoveTaskOrder:
    type: object
    required:
      - mtoShipments
      - mtoServiceItems
      - paymentRequests
    properties:
      id:
        example: a502b4f1-b9c4-4faf-8bdd-68292501bf26
        format: uuid
        type: string
      moveCode:
        type: string
        example: HYXFJF
        readOnly: true
      createdAt:
        format: date-time
        type: string
        readOnly: true
      orderID:
        example: c56a4180-65aa-42ec-a945-5fd21dec0538
        format: uuid
        type: string
      order:
        $ref: '#/definitions/Order'
      destinationGBLOC:
        type: string
        example: KKFA
        readOnly: true
      destinationPostalCode:
        type: string
        example: '90210'
        readOnly: true
      referenceId:
        example: 1001-3456
        type: string
      availableToPrimeAt:
        format: date-time
        type: string
        x-nullable: true
        readOnly: true
      approvedAt:
        format: date-time
        type: string
        x-nullable: true
        readOnly: true
      updatedAt:
        format: date-time
        type: string
        readOnly: true
      primeCounselingCompletedAt:
        format: date-time
        type: string
        x-nullable: true
        readOnly: true
      paymentRequests:
        $ref: '#/definitions/PaymentRequests'
      mtoServiceItems:
        type: array
        items:
          $ref: '#/definitions/MTOServiceItem'
      mtoShipments:
        $ref: '#/definitions/MTOShipmentsWithoutServiceObjects'
      ppmType:
        type: string
        enum:
          - PARTIAL
          - FULL
      ppmEstimatedWeight:
        type: integer
      excessUnaccompaniedBaggageWeightQualifiedAt:
        type: string
        format: date-time
        readOnly: true
        x-omitempty: false
        x-nullable: true
      excessUnaccompaniedBaggageWeightAcknowledgedAt:
        type: string
        format: date-time
        readOnly: true
        x-omitempty: false
        x-nullable: true
      excessWeightQualifiedAt:
        type: string
        format: date-time
        readOnly: true
        x-omitempty: false
        x-nullable: true
      excessWeightAcknowledgedAt:
        type: string
        format: date-time
        readOnly: true
        x-omitempty: false
        x-nullable: true
      excessWeightUploadId:
        type: string
        format: uuid
        readOnly: true
        x-omitempty: false
        x-nullable: true
      contractNumber:
        type: string
        readOnly: true
      eTag:
        type: string
        readOnly: true
      primeAcknowledgedAt:
        format: date-time
        type: string
        x-nullable: true
        readOnly: true
  ClientError:
    type: object
    properties:
      title:
        type: string
      detail:
        type: string
      instance:
        type: string
        format: uuid
    required:
      - title
      - detail
      - instance
  ValidationError:
    allOf:
      - $ref: '#/definitions/ClientError'
      - type: object
        properties:
          invalidFields:
            type: object
            additionalProperties:
              description: List of errors for the field
              type: array
              items:
                type: string
        required:
          - invalidFields
  ReServiceCode:
    type: string
    description: >
      This is the full list of service items that can be found on a shipment.
      Not all service items

      may be requested by the Prime, but may be returned in a response.


      Documentation of all the service items will be provided.
    enum:
      - CS
      - DBHF
      - DBTF
      - DCRT
      - DDASIT
      - DDDSIT
      - DDFSIT
      - DDP
      - DDSHUT
      - DLH
      - DMHF
      - DNPK
      - DOASIT
      - DOFSIT
      - DOP
      - DOPSIT
      - DOSHUT
      - DPK
      - DSH
      - DUCRT
      - DUPK
      - FSC
      - IBHF
      - IBTF
      - ICOLH
      - ICOUB
      - ICRT
      - IDASIT
      - IDDSIT
      - IDFSIT
      - IDSHUT
      - IHPK
      - IHUPK
      - INPK
      - IOASIT
      - IOCLH
      - IOCUB
      - IOFSIT
      - IOOLH
      - IOOUB
      - IOPSIT
      - IOSHUT
      - IUBPK
      - IUBUPK
      - IUCRT
      - MS
      - NSTH
      - NSTUB
  MTOServiceItemDimension:
    description: >-
      The dimensions for either the item or the crate associated with a crating
      service item.
    type: object
    properties:
      id:
        example: 1f2270c7-7166-40ae-981e-b200ebdf3054
        format: uuid
        type: string
      length:
        description: Length in thousandth inches. 1000 thou = 1 inch.
        example: 1000
        type: integer
        format: int32
      width:
        description: Width in thousandth inches. 1000 thou = 1 inch.
        example: 1000
        type: integer
        format: int32
      height:
        description: Height in thousandth inches. 1000 thou = 1 inch.
        example: 1000
        type: integer
        format: int32
    required:
      - length
      - width
      - height
responses:
  ServerError:
    description: A server error occurred.
    schema:
      $ref: '#/definitions/Error'
  InvalidRequest:
    description: The request payload is invalid.
    schema:
      $ref: '#/definitions/ClientError'
  PreconditionFailed:
    description: >-
      Precondition failed, likely due to a stale eTag (If-Match). Fetch the
      request again to get the updated eTag value.
    schema:
      $ref: '#/definitions/ClientError'
  PermissionDenied:
    description: The request was denied.
    schema:
      $ref: '#/definitions/ClientError'
  NotFound:
    description: The requested resource wasn't found.
    schema:
      $ref: '#/definitions/ClientError'
  UnprocessableEntity:
    description: The request was unprocessable, likely due to bad input from the requester.
    schema:
      $ref: '#/definitions/ValidationError'
parameters:
  ifMatch:
    in: header
    name: If-Match
    type: string
    required: true
    description: >
      Optimistic locking is implemented via the `If-Match` header. If the ETag
      header does not match the value of the resource on the server, the server
      rejects the change with a `412 Precondition Failed` error.<|MERGE_RESOLUTION|>--- conflicted
+++ resolved
@@ -3326,7 +3326,6 @@
         description: >-
           Single-letter designator for domestic (d) or international (i)
           shipments
-<<<<<<< HEAD
       terminationComments:
         type: string
         x-nullable: true
@@ -3335,13 +3334,11 @@
         format: date-time
         type: string
         x-nullable: true
-=======
       primeAcknowledgedAt:
         format: date-time
         type: string
         x-nullable: true
         readOnly: true
->>>>>>> 81e97188
   MTOShipmentsWithoutServiceObjects:
     description: A list of shipments without their associated service items.
     items:
