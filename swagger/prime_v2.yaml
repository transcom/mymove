--- conflicted
+++ resolved
@@ -834,8 +834,6 @@
         required:
           - reason
           - reServiceCode
-<<<<<<< HEAD
-=======
   MTOServiceItemDomesticShuttle:
     description: Describes a domestic shuttle service item.
     allOf:
@@ -877,7 +875,6 @@
         required:
           - reason
           - reServiceCode
->>>>>>> 52137a28
   MTOServiceItemInternationalShuttle:
     description: Describes an international shuttle service item.
     allOf:
@@ -2383,10 +2380,7 @@
         * IOFSIT, IOASIT - MTOServiceItemInternationalOriginSIT
         * IDFSIT, IDASIT - MTOServiceItemInternationalDestSIT
         * DOSHUT, DDSHUT - MTOServiceItemShuttle
-<<<<<<< HEAD
-=======
         * DOSHUT, DDSHUT - MTOServiceItemDomesticShuttle
->>>>>>> 52137a28
         * IOSHUT, IDSHUT - MTOServiceItemInternationalShuttle
         * DCRT, DUCRT - MTOServiceItemDomesticCrating
         * ICRT, IUCRT - MTOServiceItemInternationalCrating
@@ -2401,10 +2395,7 @@
       - MTOServiceItemInternationalOriginSIT
       - MTOServiceItemInternationalDestSIT
       - MTOServiceItemShuttle
-<<<<<<< HEAD
-=======
       - MTOServiceItemDomesticShuttle
->>>>>>> 52137a28
       - MTOServiceItemInternationalShuttle
       - MTOServiceItemDomesticCrating
       - MTOServiceItemInternationalCrating
