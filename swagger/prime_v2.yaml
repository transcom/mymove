--- conflicted
+++ resolved
@@ -3326,13 +3326,11 @@
         description: >-
           Single-letter designator for domestic (d) or international (i)
           shipments
-<<<<<<< HEAD
       primeAcknowledgedAt:
         format: date-time
         type: string
         x-nullable: true
         readOnly: true
-=======
       terminationComments:
         type: string
         x-nullable: true
@@ -3341,7 +3339,6 @@
         format: date-time
         type: string
         x-nullable: true
->>>>>>> 78630da1
   MTOShipmentsWithoutServiceObjects:
     description: A list of shipments without their associated service items.
     items:
