--- conflicted
+++ resolved
@@ -1792,10 +1792,7 @@
       - ZipSITOriginHHGOriginalAddress
       - StandaloneCrate
       - StandaloneCrateCap
-<<<<<<< HEAD
-=======
       - UncappedRequestTotal
->>>>>>> 8a6fd7ed
   ServiceItemParamType:
     type: string
     enum:
