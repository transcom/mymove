--- conflicted
+++ resolved
@@ -3334,8 +3334,6 @@
         description: >-
           Single-letter designator for domestic (d) or international (i)
           shipments
-<<<<<<< HEAD
-=======
       terminationComments:
         type: string
         x-nullable: true
@@ -3344,7 +3342,6 @@
         format: date-time
         type: string
         x-nullable: true
->>>>>>> a9ff8761
       primeAcknowledgedAt:
         format: date-time
         type: string
