swagger: '2.0'
info:
  title: MilMove Prime V2 API
  version: 0.0.1
  license:
    name: MIT
    url: https://opensource.org/licenses/MIT
  contact:
    email: milmove-developers@caci.com
  description: >
    The Prime V2 API is a RESTful API that enables the Prime contractor to
    request

    information about upcoming moves, update the details and status of those
    moves,

    and make payment requests. It uses Mutual TLS for authentication procedures.


    All endpoints are located at `/prime/v2/`.
basePath: /prime/v2
schemes:
  - http
tags:
  - name: moveTaskOrder
    description: >
      The **moveTaskOrder** represents a military move that has been sent to a
      contractor. It contains all the information about shipments, including
      service items, estimated weights, actual weights, requested and scheduled
      move dates, etc.
  - name: mtoShipment
    description: >
      A shipment is some (or all) of a customer's belongings picked up in one
      location and delivered to another location.

      All of the items in a shipment are weighed and transported as a discrete
      unit. One move may include multiple shipments.

      An **mtoShipment**, in particular, is a shipment that belongs to a
      [moveTaskOrder](#tag/moveTaskOrder).


      The weights for all of the shipments in a move are combined and compared
      to the customer's weight allowance.

      If the sum of the shipments is greater, the customer is liable for paying
      excess weight cost. Both the customer and

      the contractor should keep this potential cost in mind when planning a
      move and the shipments within it.
x-tagGroups:
  - name: Endpoints
    tags:
      - moveTaskOrder
      - mtoShipment
paths:
  /move-task-orders/{moveID}:
    get:
      summary: getMoveTaskOrder
      description: >
        ### Functionality

        This endpoint gets an individual MoveTaskOrder by ID.


        It will provide information about the Customer and any associated
        MTOShipments, MTOServiceItems and PaymentRequests.


        **NOTE**: New version in v3. Version will return PPM
        addresses[pickupAddress, destinationAddress, secondaryPickupAddress

        secondaryDestinationAddress]. PPM postalCodes will be phased
        out[pickupPostalCode, secondaryPickupPostalCode,

        destinationPostalCode and secondaryDestinationPostalCode].
      operationId: getMoveTaskOrder
      tags:
        - moveTaskOrder
      produces:
        - application/json
      parameters:
        - description: UUID or MoveCode of move task order to use.
          in: path
          name: moveID
          required: true
          type: string
      responses:
        '200':
          description: Successfully retrieve an individual move task order.
          schema:
            $ref: '#/definitions/MoveTaskOrder'
        '401':
          $ref: '#/responses/PermissionDenied'
        '403':
          $ref: '#/responses/PermissionDenied'
        '404':
          $ref: '#/responses/NotFound'
        '500':
          $ref: '#/responses/ServerError'
  /mto-shipments:
    post:
      summary: createMTOShipment
      description: >
        Creates a new shipment within the specified move. This endpoint should
        be used whenever the movers identify a

        need for an additional shipment. The new shipment will be submitted to
        the TOO for review, and the TOO must

        approve it before the contractor can proceed with billing.


        **NOTE**: When creating a child shipment diversion, you can no longer
        specify the `primeActualWeight`.

        If you create a new diverted shipment with the `diversion` and
        `divertedFromShipmentId` parameter, it will automatically

        inherit the primeActualWeight of its `divertedFromShipmentId` parent.
        Payment requests created on a diverted shipment "chain" will utilize

        the lowest weight possible in the chain to prevent overcharging as they
        are still separate shipments.


        **NOTE**: New version in v3. Version will accept PPM
        addresses[pickupAddress, destinationAddress, secondaryPickupAddress

        secondaryDestinationAddress]. PPM postalCodes will be phased
        out[pickupPostalCode, secondaryPickupPostalCode,

        destinationPostalCode and secondaryDestinationPostalCode].


        **WIP**: The Prime should be notified by a push notification whenever
        the TOO approves a shipment connected to

        one of their moves. Otherwise, the Prime can fetch the related move
        using the

        [getMoveTaskOrder](#operation/getMoveTaskOrder) endpoint and see if this
        shipment has the status `"APPROVED"`.
      consumes:
        - application/json
      produces:
        - application/json
      operationId: createMTOShipment
      tags:
        - mtoShipment
      parameters:
        - in: body
          name: body
          schema:
            $ref: '#/definitions/CreateMTOShipment'
          x-examples:
            application/json:
              hhg:
                summary: HHG
                value:
                  moveTaskOrderId: 5691c951-c35c-49a8-a1d5-a4b7ea7b7ad8
                  shipmentType: HHG
                  requestedPickupDate: '2022-12-31'
                  pickupAddress:
                    streetAddress1: 204 South Prospect Lane
                    city: Muldraugh
                    state: KY
                    postalCode: '40155'
              nts:
                summary: NTS
                value:
                  moveTaskOrderId: 5691c951-c35c-49a8-a1d5-a4b7ea7b7ad8
                  shipmentType: HHG_INTO_NTS_DOMESTIC
                  requestedPickupDate: '2022-12-31'
                  pickupAddress:
                    streetAddress1: 204 South Prospect Lane
                    city: Muldraugh
                    state: KY
                    postalCode: '40155'
                  agents:
                    - firstName: Edgar
                      lastName: Taylor
                      email: edgar.taylor@example.com
                      phone: 555-555-5555
                      agentType: RELEASING_AGENT
              nts-r:
                summary: NTS Release
                value:
                  moveTaskOrderId: 5691c951-c35c-49a8-a1d5-a4b7ea7b7ad8
                  shipmentType: HHG_OUTOF_NTS_DOMESTIC
                  agents:
                    - firstName: Edgar
                      lastName: Taylor
                      email: edgar.taylor@example.com
                      phone: 555-555-5555
                      agentType: RECEIVING_AGENT
              ppm:
                summary: PPM
                value:
                  moveTaskOrderId: 5691c951-c35c-49a8-a1d5-a4b7ea7b7ad8
                  shipmentType: PPM
                  ppmShipment:
                    expectedDepartureDate: '2022-10-01'
                    estimatedWeight: 4999
                    hasProGear: false
                    sitExpected: false
              boat:
                summary: Boat Shipment
                value:
                  boatShipment:
                    hasTrailer: true
                    heightFeet: 2
                    heightInches: 2
                    isRoadworthy: false
                    lengthFeet: 2
                    lengthInches: 0
                    make: make
                    model: model
                    widthFeet: 2
                    widthInches: 2
                    year: 1999
                  counselorRemarks: test
                  moveTaskOrderID: d4d95b22-2d9d-428b-9a11-284455aa87ba
                  shipmentType: HAUL_AWAY
<<<<<<< HEAD
=======
              mobileHome:
                summary: Mobile Home Shipment
                value:
                  mobileHomeShipment:
                    heightFeet: 2
                    heightInches: 2
                    lengthFeet: 2
                    lengthInches: 0
                    make: make
                    model: model
                    widthFeet: 2
                    widthInches: 2
                    year: 1999
                  counselorRemarks: test
                  moveTaskOrderID: d4d95b22-2d9d-428b-9a11-284455aa87ba
                  shipmentType: MOBILE_HOME
>>>>>>> d8387673
      responses:
        '200':
          description: Successfully created a MTO shipment.
          schema:
            $ref: '#/definitions/MTOShipment'
        '400':
          $ref: '#/responses/InvalidRequest'
        '404':
          $ref: '#/responses/NotFound'
        '422':
          $ref: '#/responses/UnprocessableEntity'
        '500':
          $ref: '#/responses/ServerError'
  /mto-shipments/{mtoShipmentID}:
    patch:
      summary: updateMTOShipment
      description: >
        Updates an existing shipment for a move.


        Note that there are some restrictions on nested objects:


        * Service items: You cannot add or update service items using this
        endpoint. Please use
        [createMTOServiceItem](#operation/createMTOServiceItem) and
        [updateMTOServiceItem](#operation/updateMTOServiceItem) instead.

        * Agents: You cannot add or update agents using this endpoint. Please
        use [createMTOAgent](#operation/createMTOAgent) and
        [updateMTOAgent](#operation/updateMTOAgent) instead.

        * Addresses: You can add new addresses using this endpoint (and must use
        this endpoint to do so), but you cannot update existing ones. Please use
        [updateMTOShipmentAddress](#operation/updateMTOShipmentAddress) instead.


        These restrictions are due to our [optimistic locking/concurrency
        control](https://transcom.github.io/mymove-docs/docs/dev/contributing/backend/use-optimistic-locking)
        mechanism.


        Note that some fields cannot be manually changed but will still be
        updated automatically, such as `primeEstimatedWeightRecordedDate` and
        `requiredDeliveryDate`.


        **NOTE**: New version in v3. Version will accept PPM
        addresses[pickupAddress, destinationAddress, secondaryPickupAddress

        secondaryDestinationAddress]. PPM postalCodes will be phased
        out[pickupPostalCode, secondaryPickupPostalCode,

        destinationPostalCode and secondaryDestinationPostalCode].
      operationId: updateMTOShipment
      tags:
        - mtoShipment
      consumes:
        - application/json
      produces:
        - application/json
      parameters:
        - in: path
          name: mtoShipmentID
          description: UUID of the shipment being updated.
          required: true
          format: uuid
          type: string
        - in: body
          name: body
          required: true
          schema:
            $ref: '#/definitions/UpdateMTOShipment'
          x-examples:
            application/json:
              hhg:
                summary: HHG
                value:
                  scheduledPickupDate: '2022-12-30'
                  actualPickupDate: '2022-12-29'
                  firstAvailableDeliveryDate: '2023-01-04'
                  primeEstimatedWeight: 4250
                  primeActualWeight: 4500
                  actualProGearWeight: 1053
                  actualSpouseProGearWeight: 253
                  destinationAddress:
                    streetAddress1: 6622 Airport Way S
                    streetAddress2: '#1430'
                    city: Great Bend
                    state: NY
                    postalCode: '13643'
                  pointOfContact: peyton.wing@example.com
              nts:
                summary: NTS
                value:
                  moveTaskOrderId: 5691c951-c35c-49a8-a1d5-a4b7ea7b7ad8
                  scheduledPickupDate: '2022-12-30'
                  actualPickupDate: '2022-12-29'
                  estimatedWeight: 4250
                  actualWeight: 4500
                  actualProGearWeight: 1053
                  actualSpouseProGearWeight: 253
                  counselorRemarks: Beware of dogs on property
              nts-r:
                summary: NTS Release
                value:
                  moveTaskOrderId: 5691c951-c35c-49a8-a1d5-a4b7ea7b7ad8
                  ntsRecordedWeight: 4500
                  actualProGearWeight: 1053
                  actualSpouseProGearWeight: 253
                  destinationAddress:
                    streetAddress1: 812 S 129th Street
                    city: San Antonio
                    state: TX
                    postalCode: '78245'
              ppm:
                summary: PPM
                value:
                  moveTaskOrderId: 5691c951-c35c-49a8-a1d5-a4b7ea7b7ad8
                  ppmShipment:
                    hasProGear: true
                    proGearWeight: 830
                    spouseProGearWeight: 366
                    sitExpected: true
                    sitLocation: DESTINATION
                    sitEstimatedWeight: 1760
                    sitEstimatedEntryDate: '2022-10-06'
                    sitEstimatedDepartureDate: '2022-10-13'
        - $ref: '#/parameters/ifMatch'
      responses:
        '200':
          description: Successfully updated the MTO shipment.
          schema:
            $ref: '#/definitions/MTOShipment'
        '400':
          $ref: '#/responses/InvalidRequest'
        '401':
          $ref: '#/responses/PermissionDenied'
        '403':
          $ref: '#/responses/PermissionDenied'
        '404':
          $ref: '#/responses/NotFound'
        '412':
          $ref: '#/responses/PreconditionFailed'
        '422':
          $ref: '#/responses/UnprocessableEntity'
        '500':
          $ref: '#/responses/ServerError'
definitions:
  MTOServiceItemBasic:
    description: Describes a basic service item subtype of a MTOServiceItem.
    allOf:
      - $ref: '#/definitions/MTOServiceItem'
      - type: object
        properties:
          reServiceCode:
            $ref: '#/definitions/ReServiceCode'
        required:
          - reServiceCode
  MTOServiceItemDestSIT:
    description: >-
      Describes a domestic destination SIT service item. Subtype of a
      MTOServiceItem.
    allOf:
      - $ref: '#/definitions/MTOServiceItem'
      - type: object
        properties:
          reServiceCode:
            type: string
            description: Service code allowed for this model type.
            enum:
              - DDFSIT
              - DDASIT
          dateOfContact1:
            format: date
            type: string
            description: >-
              Date of attempted contact by the prime corresponding to
              `timeMilitary1`.
            x-nullable: true
          dateOfContact2:
            format: date
            type: string
            description: >-
              Date of attempted contact by the prime corresponding to
              `timeMilitary2`.
            x-nullable: true
          timeMilitary1:
            type: string
            example: 1400Z
            description: >-
              Time of attempted contact corresponding to `dateOfContact1`, in
              military format.
            pattern: \d{4}Z
            x-nullable: true
          timeMilitary2:
            type: string
            example: 1400Z
            description: >-
              Time of attempted contact corresponding to `dateOfContact2`, in
              military format.
            pattern: \d{4}Z
            x-nullable: true
          firstAvailableDeliveryDate1:
            format: date
            type: string
            description: First available date that Prime can deliver SIT service item.
            x-nullable: true
          firstAvailableDeliveryDate2:
            format: date
            type: string
            description: Second available date that Prime can deliver SIT service item.
            x-nullable: true
          sitEntryDate:
            format: date
            type: string
            description: Entry date for the SIT
          sitDepartureDate:
            format: date
            type: string
            description: >-
              Departure date for SIT. This is the end date of the SIT at either
              origin or destination. This is optional as it can be updated using
              the UpdateMTOServiceItemSIT modelType at a later date.
            x-nullable: true
          sitDestinationFinalAddress:
            $ref: '#/definitions/Address'
          reason:
            type: string
            description: |
              The reason item has been placed in SIT.
            x-nullable: true
            x-omitempty: false
          sitRequestedDelivery:
            format: date
            type: string
            description: Date when the customer has requested delivery out of SIT.
            x-nullable: true
          sitCustomerContacted:
            format: date
            type: string
            description: >-
              Date when the customer contacted the prime for a delivery out of
              SIT.
            x-nullable: true
        required:
          - reServiceCode
          - sitEntryDate
          - reason
  MTOServiceItemDomesticCrating:
    description: >-
      Describes a domestic crating/uncrating service item subtype of a
      MTOServiceItem.
    allOf:
      - $ref: '#/definitions/MTOServiceItem'
      - type: object
        properties:
          reServiceCode:
            type: string
            description: >-
              A unique code for the service item. Indicates if the service is
              for crating (DCRT) or uncrating (DUCRT).
            enum:
              - DCRT
              - DUCRT
          item:
            description: The dimensions of the item being crated.
            allOf:
              - $ref: '#/definitions/MTOServiceItemDimension'
          crate:
            description: The dimensions for the crate the item will be shipped in.
            allOf:
              - $ref: '#/definitions/MTOServiceItemDimension'
          description:
            type: string
            example: Decorated horse head to be crated.
            description: A description of the item being crated.
          reason:
            type: string
            example: Storage items need to be picked up
            description: >
              The contractor's explanation for why an item needed to be crated
              or uncrated. Used by the TOO while deciding to approve or reject
              the service item.
            x-nullable: true
            x-omitempty: false
          standaloneCrate:
            type: boolean
            x-nullable: true
        required:
          - reServiceCode
          - item
          - crate
          - description
  MTOServiceItemOriginSIT:
    description: Describes a domestic origin SIT service item. Subtype of a MTOServiceItem.
    allOf:
      - $ref: '#/definitions/MTOServiceItem'
      - type: object
        properties:
          reServiceCode:
            type: string
            description: Service code allowed for this model type.
            enum:
              - DOFSIT
              - DOASIT
          reason:
            type: string
            example: Storage items need to be picked up
            description: Explanation of why Prime is picking up SIT item.
          sitPostalCode:
            type: string
            format: zip
            example: '90210'
            pattern: ^(\d{5}([\-]\d{4})?)$
          sitEntryDate:
            format: date
            type: string
            description: Entry date for the SIT
          sitDepartureDate:
            format: date
            type: string
            x-nullable: true
            description: >-
              Departure date for SIT. This is the end date of the SIT at either
              origin or destination. This is optional as it can be updated using
              the UpdateMTOServiceItemSIT modelType at a later date.
          sitHHGActualOrigin:
            $ref: '#/definitions/Address'
          sitHHGOriginalOrigin:
            $ref: '#/definitions/Address'
          requestApprovalsRequestedStatus:
            type: boolean
          sitRequestedDelivery:
            format: date
            type: string
            description: Date when the customer has requested delivery out of SIT.
            x-nullable: true
          sitCustomerContacted:
            format: date
            type: string
            description: >-
              Date when the customer contacted the prime for a delivery out of
              SIT.
            x-nullable: true
        required:
          - reServiceCode
          - reason
          - sitPostalCode
          - sitEntryDate
  MTOServiceItemShuttle:
    description: Describes a shuttle service item.
    allOf:
      - $ref: '#/definitions/MTOServiceItem'
      - type: object
        properties:
          reServiceCode:
            type: string
            description: >
              A unique code for the service item. Indicates if shuttling is
              requested for the shipment origin (`DOSHUT`) or destination
              (`DDSHUT`).
            enum:
              - DOSHUT
              - DDSHUT
          reason:
            type: string
            example: Storage items need to be picked up.
            description: >
              The contractor's explanation for why a shuttle service is
              requested. Used by the TOO while deciding to approve or reject the
              service item.
          estimatedWeight:
            type: integer
            example: 4200
            description: >-
              An estimate of how much weight from a shipment will be included in
              the shuttling service.
            x-nullable: true
            x-omitempty: false
          actualWeight:
            type: integer
            example: 4000
            description: >-
              A record of the actual weight that was shuttled. Provided by the
              movers, based on weight tickets.
            x-nullable: true
            x-omitempty: false
        required:
          - reason
          - reServiceCode
  CreateMTOShipment:
    type: object
    properties:
      moveTaskOrderID:
        description: The ID of the move this new shipment is for.
        example: 1f2270c7-7166-40ae-981e-b200ebdf3054
        format: uuid
        type: string
      requestedPickupDate:
        description: >
          The customer's preferred pickup date. Other dates, such as required
          delivery date and (outside MilMove) the pack date, are derived from
          this date.
        format: date
        type: string
        x-nullable: true
      primeEstimatedWeight:
        description: >
          The estimated weight of this shipment, determined by the movers during
          the pre-move survey. This value **can only be updated once.** If there
          was an issue with estimating the weight and a mistake was made, the
          Prime contractor will need to contact the TOO to change it.
        type: integer
        example: 4500
        minimum: 1
        x-nullable: true
      customerRemarks:
        description: >
          The customer can use the customer remarks field to inform the services
          counselor and the movers about any

          special circumstances for this shipment. Typical examples:
            * bulky or fragile items,
            * weapons,
            * access info for their address.

          Customer enters this information during onboarding. Optional field.
        type: string
        example: handle with care
        x-nullable: true
      agents:
        $ref: '#/definitions/MTOAgents'
      mtoServiceItems:
        description: A list of service items connected to this shipment.
        type: array
        items:
          $ref: '#/definitions/MTOServiceItem'
      pickupAddress:
        description: The address where the movers should pick up this shipment.
        allOf:
          - $ref: '#/definitions/Address'
      destinationAddress:
        description: Where the movers should deliver this shipment.
        allOf:
          - $ref: '#/definitions/Address'
      shipmentType:
        $ref: '#/definitions/MTOShipmentType'
      diversion:
        description: >
          This value indicates whether or not this shipment is part of a
          diversion. If yes, the shipment can be either the starting or ending
          segment of the diversion. When this boolean is true, you must link it
          to a parent shipment with the divertedFromShipmentId parameter.
        type: boolean
      divertedFromShipmentId:
        description: >
          The ID of the shipment this is a diversion from. Aka the "Parent"
          shipment. The diversion boolean must be true if this parameter is
          supplied in the request. If provided, and if the diverted from
          shipment is also a diversion, the previous should must then also have
          a parent ID.
        example: 1f2270c7-7166-40ae-981e-b200ebdf3054
        format: uuid
        type: string
      pointOfContact:
        type: string
        description: >
          Email or ID of the person who will be contacted in the event of
          questions or concerns about this update. May be the person performing
          the update, or someone else working with the Prime contractor.
      counselorRemarks:
        type: string
        example: counselor approved
        x-nullable: true
      ppmShipment:
        $ref: '#/definitions/CreatePPMShipment'
    required:
      - moveTaskOrderID
      - shipmentType
  CreatePPMShipment:
    description: >-
      Creation object containing the `PPM` shipmentType specific data, not used
      for other shipment types.
    type: object
    properties:
      expectedDepartureDate:
        description: |
          Date the customer expects to begin moving from their origin.
        format: date
        type: string
      pickupAddress:
        description: The address of the origin location where goods are being moved from.
        allOf:
          - $ref: '#/definitions/Address'
      destinationAddress:
        description: >-
          The address of the destination location where goods are being
          delivered to.
        allOf:
          - $ref: '#/definitions/Address'
      sitExpected:
        description: >
          Captures whether some or all of the PPM shipment will require
          temporary storage at the origin or destination.


          Must be set to `true` when providing `sitLocation`,
          `sitEstimatedWeight`, `sitEstimatedEntryDate`, and
          `sitEstimatedDepartureDate` values to calculate the
          `sitEstimatedCost`.
        type: boolean
      sitLocation:
        allOf:
          - $ref: '#/definitions/SITLocationType'
          - x-nullable: true
      sitEstimatedWeight:
        description: The estimated weight of the goods being put into storage in pounds.
        type: integer
        example: 2000
        x-nullable: true
      sitEstimatedEntryDate:
        description: The date that goods will first enter the storage location.
        format: date
        type: string
        x-nullable: true
      sitEstimatedDepartureDate:
        description: The date that goods will exit the storage location.
        format: date
        type: string
        x-nullable: true
      estimatedWeight:
        description: The estimated weight of the PPM shipment goods being moved in pounds.
        type: integer
        example: 4200
      hasProGear:
        description: >
          Indicates whether PPM shipment has pro gear for themselves or their
          spouse.
        type: boolean
      proGearWeight:
        description: >-
          The estimated weight of the pro-gear being moved belonging to the
          service member in pounds.
        type: integer
        x-nullable: true
      spouseProGearWeight:
        description: >-
          The estimated weight of the pro-gear being moved belonging to a spouse
          in pounds.
        type: integer
        x-nullable: true
    required:
      - expectedDepartureDate
      - sitExpected
      - estimatedWeight
      - hasProGear
  CreateBoatShipment:
    description: >-
<<<<<<< HEAD
      Creation object containing the `PPM` shipmentType specific data, not used
=======
      Creation object containing the `Boat` shipmentType specific data, not used
>>>>>>> d8387673
      for other shipment types.
    type: object
    properties:
      year:
        type: integer
        description: Year of the Boat
      make:
        type: string
        description: Make of the Boat
      model:
        type: string
        description: Model of the Boat
      lengthInInches:
        type: integer
        description: Length of the Boat in inches
      widthInInches:
        type: integer
        description: Width of the Boat in inches
      heightInInches:
        type: integer
        description: Height of the Boat in inches
      hasTrailer:
        type: boolean
        description: Does the boat have a trailer
      isRoadworthy:
        type: boolean
        description: Is the trailer roadworthy
        x-nullable: true
    required:
      - year
      - make
      - model
      - lengthInInches
      - widthInInches
      - heightInInches
      - hasTrailer
<<<<<<< HEAD
=======
  CreateMobileHomeShipment:
    description: >-
      Creation object containing the `MobileHome` shipmentType specific data,
      not used for other shipment types.
    type: object
    properties:
      year:
        type: integer
        description: Year of the Mobile Home
      make:
        type: string
        description: Make of the Mobile Home
      model:
        type: string
        description: Model of the Mobile Home
      lengthInInches:
        type: integer
        description: Length of the Mobile Home in inches
      widthInInches:
        type: integer
        description: Width of the Mobile Home in inches
      heightInInches:
        type: integer
        description: Height of the Mobile Home in inches
    required:
      - year
      - make
      - model
      - lengthInInches
      - widthInInches
      - heightInInches
>>>>>>> d8387673
  MTOShipment:
    type: object
    properties:
      mtoServiceItems:
        description: A list of service items connected to this shipment.
        items:
          $ref: '#/definitions/MTOServiceItem'
        type: array
        readOnly: true
    allOf:
      - $ref: '#/definitions/MTOShipmentWithoutServiceItems'
  Error:
    properties:
      title:
        type: string
      detail:
        type: string
      instance:
        type: string
        format: uuid
    required:
      - title
      - detail
    type: object
  UpdateMTOServiceItemModelType:
    description: >
      Using this list, choose the correct modelType in the dropdown,
      corresponding to the service item type.
        * DDDSIT - UpdateMTOServiceItemSIT
        * DOPSIT - UpdateMTOServiceItemSIT
        * DOASIT - UpdateMTOServiceItemSIT
        * DOFSIT - UpdateMTOServiceItemSIT
        * DDSHUT - UpdateMTOServiceItemShuttle
        * DOSHUT - UpdateMTOServiceItemShuttle

      The documentation will then update with the supported fields.
    type: string
    enum:
      - UpdateMTOServiceItemSIT
      - UpdateMTOServiceItemShuttle
  UpdateMTOServiceItem:
    description: >-
      UpdateMTOServiceItem describes a base type of a service item. Polymorphic
      type. Both Move Task Orders and MTO Shipments will have MTO Service Items.
    type: object
    discriminator: modelType
    properties:
      id:
        example: 1f2270c7-7166-40ae-981e-b200ebdf3054
        format: uuid
        type: string
        description: ID of the service item. Must match path.
      modelType:
        $ref: '#/definitions/UpdateMTOServiceItemModelType'
    required:
      - modelType
  UpdateMTOServiceItemShuttle:
    description: >
      Subtype used to provide the estimated weight and actual weight for
      shuttle. This is not creating a new service item but rather updating an
      existing service item.
    allOf:
      - $ref: '#/definitions/UpdateMTOServiceItem'
      - type: object
        properties:
          actualWeight:
            type: integer
            example: 4000
            description: >-
              Provided by the movers, based on weight tickets. Relevant for
              shuttling (DDSHUT & DOSHUT) service items.
            x-nullable: true
            x-omitempty: false
          estimatedWeight:
            type: integer
            example: 4200
            description: >-
              An estimate of how much weight from a shipment will be included in
              a shuttling (DDSHUT & DOSHUT) service item.
            x-nullable: true
            x-omitempty: false
          reServiceCode:
            type: string
            description: Service code allowed for this model type.
            enum:
              - DDSHUT
              - DOSHUT
  UpdatePPMShipment:
    description: The PPM specific fields of the shipment with values being changed
    type: object
    properties:
      expectedDepartureDate:
        description: |
          Date the customer expects to begin moving from their origin.
        format: date
        type: string
        x-nullable: true
      sitExpected:
        description: >
          Captures whether some or all of the PPM shipment will require
          temporary storage at the origin or destination.


          Must be set to `true` when providing `sitLocation`,
          `sitEstimatedWeight`, `sitEstimatedEntryDate`, and
          `sitEstimatedDepartureDate` values to calculate the
          `sitEstimatedCost`.
        type: boolean
        x-nullable: true
      sitLocation:
        allOf:
          - $ref: '#/definitions/SITLocationType'
          - x-nullable: true
      sitEstimatedWeight:
        description: The estimated weight of the goods being put into storage.
        type: integer
        example: 2000
        x-nullable: true
      sitEstimatedEntryDate:
        description: The date that goods will first enter the storage location.
        format: date
        type: string
        x-nullable: true
      sitEstimatedDepartureDate:
        description: The date that goods will exit the storage location.
        format: date
        type: string
        x-nullable: true
      estimatedWeight:
        description: The estimated weight of the PPM shipment goods being moved.
        type: integer
        example: 4200
        x-nullable: true
      hasProGear:
        description: >
          Indicates whether PPM shipment has pro gear for themselves or their
          spouse.
        type: boolean
        x-nullable: true
      proGearWeight:
        description: >-
          The estimated weight of the pro-gear being moved belonging to the
          service member.
        type: integer
        x-nullable: true
      spouseProGearWeight:
        description: >-
          The estimated weight of the pro-gear being moved belonging to a
          spouse.
        type: integer
        x-nullable: true
  UpdateMTOShipment:
    properties:
      scheduledPickupDate:
        description: >-
          The date the Prime contractor scheduled to pick up this shipment after
          consultation with the customer.
        format: date
        type: string
        x-omitempty: false
        x-nullable: true
      actualPickupDate:
        description: >-
          The date when the Prime contractor actually picked up the shipment.
          Updated after-the-fact.
        format: date
        type: string
        x-omitempty: false
        x-nullable: true
      firstAvailableDeliveryDate:
        description: >
          The date the Prime provides to the customer as the first possible
          delivery date so that they can plan their travel accordingly.
        format: date
        type: string
        x-omitempty: false
        x-nullable: true
      scheduledDeliveryDate:
        description: >-
          The date the Prime contractor scheduled to deliver this shipment after
          consultation with the customer.
        format: date
        type: string
        x-omitempty: false
        x-nullable: true
      actualDeliveryDate:
        description: >-
          The date when the Prime contractor actually delivered the shipment.
          Updated after-the-fact.
        format: date
        type: string
        x-omitempty: false
        x-nullable: true
      primeEstimatedWeight:
        description: >
          The estimated weight of this shipment, determined by the movers during
          the pre-move survey. This value **can only be updated once.** If there
          was an issue with estimating the weight and a mistake was made, the
          Prime contracter will need to contact the TOO to change it.
        type: integer
        example: 4500
        minimum: 1
        x-nullable: true
      primeActualWeight:
        description: >-
          The actual weight of the shipment, provided after the Prime packs,
          picks up, and weighs a customer's shipment.
        type: integer
        example: 4500
        minimum: 1
        x-nullable: true
      ntsRecordedWeight:
        description: >-
          The previously recorded weight for the NTS Shipment. Used for NTS
          Release to know what the previous primeActualWeight or billable weight
          was.
        type: integer
        example: 4500
        x-nullable: true
        x-formatting: weight
      pickupAddress:
        description: >
          The address where the movers should pick up this shipment, entered by
          the customer during onboarding when they enter shipment details.
        allOf:
          - $ref: '#/definitions/Address'
      destinationAddress:
        description: >
          Where the movers should deliver this shipment. Often provided by the
          customer when they enter shipment details

          during onboarding, if they know their new address already.


          May be blank when entered by the customer, required when entered by
          the Prime. May not represent the true

          final destination due to the shipment being diverted or placed in SIT.
        allOf:
          - $ref: '#/definitions/Address'
      destinationType:
        $ref: '#/definitions/DestinationType'
      secondaryPickupAddress:
        description: >-
          A second pickup address for this shipment, if the customer entered
          one. An optional field.
        allOf:
          - $ref: '#/definitions/Address'
      secondaryDeliveryAddress:
        description: >-
          A second delivery address for this shipment, if the customer entered
          one. An optional field.
        allOf:
          - $ref: '#/definitions/Address'
      storageFacility:
        allOf:
          - x-nullable: true
          - $ref: '#/definitions/StorageFacility'
      shipmentType:
        $ref: '#/definitions/MTOShipmentType'
      diversion:
        description: >
          This value indicates whether or not this shipment is part of a
          diversion. If yes, the shipment can be either the starting or ending
          segment of the diversion.
        type: boolean
      pointOfContact:
        type: string
        description: >
          Email or ID of the person who will be contacted in the event of
          questions or concerns about this update. May be the person performing
          the update, or someone else working with the Prime contractor.
      counselorRemarks:
        type: string
        example: counselor approved
        x-nullable: true
      actualProGearWeight:
        type: integer
        x-nullable: true
        x-omitempty: false
      actualSpouseProGearWeight:
        type: integer
        x-nullable: true
        x-omitempty: false
      ppmShipment:
        $ref: '#/definitions/UpdatePPMShipment'
  UpdateMTOShipmentStatus:
    description: >-
      Contains the statuses available to the Prime when updating the state of a
      shipment.
    type: object
    properties:
      status:
        type: string
        enum:
          - CANCELED
  UpdateReweigh:
    description: Contains the fields available to the Prime when updating a reweigh record.
    type: object
    properties:
      weight:
        description: The total reweighed weight for the shipment in pounds.
        example: 2000
        minimum: 1
        type: integer
        x-formatting: weight
        x-nullable: true
        x-omitempty: false
      verificationReason:
        description: >-
          In lieu of a document being uploaded indicating why a reweigh did not
          occur.
        example: >-
          The reweigh was not performed because the shipment was already
          delivered
        type: string
        x-nullable: true
        x-omitempty: false
  UpdateShipmentDestinationAddress:
    description: >-
      UpdateShipmentDestinationAddress contains the fields required for the
      prime to request an update for the destination address on an MTO Shipment.
    type: object
    properties:
      newAddress:
        $ref: '#/definitions/Address'
      contractorRemarks:
        type: string
        example: >-
          Customer reached out to me this week and let me know they want to move
          somewhere else.
        description: >-
          This is the remark the Prime has entered, which would be the reason
          there is an address change.
    required:
      - contractorRemarks
      - newAddress
  UpdateMTOServiceItemSIT:
    description: >
      Subtype used to provide the departure date for origin or destination SIT.
      This is not creating a new service item but rather updating and existing
      service item.
    allOf:
      - $ref: '#/definitions/UpdateMTOServiceItem'
      - type: object
        properties:
          reServiceCode:
            type: string
            description: Service code allowed for this model type.
            enum:
              - DDDSIT
              - DOPSIT
              - DOASIT
              - DOFSIT
          sitDepartureDate:
            format: date
            type: string
            description: >-
              Departure date for SIT. This is the end date of the SIT at either
              origin or destination.
          sitDestinationFinalAddress:
            $ref: '#/definitions/Address'
          dateOfContact1:
            format: date
            type: string
            description: >-
              Date of attempted contact by the prime corresponding to
              'timeMilitary1'.
            x-nullable: true
          timeMilitary1:
            type: string
            example: 1400Z
            description: >-
              Time of attempted contact by the prime corresponding to
              'dateOfContact1', in military format.
            pattern: \d{4}Z
            x-nullable: true
          firstAvailableDeliveryDate1:
            format: date
            type: string
            description: First available date that Prime can deliver SIT service item.
            x-nullable: true
          dateOfContact2:
            format: date
            type: string
            description: >-
              Date of attempted contact by the prime corresponding to
              'timeMilitary2'.
            x-nullable: true
          timeMilitary2:
            type: string
            example: 1400Z
            description: >-
              Time of attempted contact by the prime corresponding to
              'dateOfContact2', in military format.
            pattern: \d{4}Z
            x-nullable: true
          firstAvailableDeliveryDate2:
            format: date
            type: string
            description: Second available date that Prime can deliver SIT service item.
            x-nullable: true
          sitRequestedDelivery:
            format: date
            type: string
            description: Date when the customer has requested delivery out of SIT.
            x-nullable: true
          sitCustomerContacted:
            format: date
            type: string
            description: >-
              Date when the customer contacted the prime for a delivery out of
              SIT.
            x-nullable: true
          updateReason:
            type: string
            description: Reason for updating service item.
            x-nullable: true
          sitPostalCode:
            type: string
            format: zip
            example: '90210'
            pattern: ^(\d{5}([\-]\d{4})?)$
            x-nullable: true
          sitEntryDate:
            format: date
            type: string
            description: Entry date for the SIT.
            x-nullable: true
          requestApprovalsRequestedStatus:
            description: Indicates if "Approvals Requested" status is being requested.
            type: boolean
            x-nullable: true
  CreateSITExtension:
    description: >-
      CreateSITExtension contains the fields required for the prime to create a
      SIT Extension request.
    type: object
    properties:
      requestReason:
        type: string
        enum:
          - SERIOUS_ILLNESS_MEMBER
          - SERIOUS_ILLNESS_DEPENDENT
          - IMPENDING_ASSIGNEMENT
          - DIRECTED_TEMPORARY_DUTY
          - NONAVAILABILITY_OF_CIVILIAN_HOUSING
          - AWAITING_COMPLETION_OF_RESIDENCE
          - OTHER
      contractorRemarks:
        type: string
        example: We need SIT additional days. The customer has not found a house yet.
      requestedDays:
        type: integer
        example: 30
        minimum: 1
    required:
      - requestReason
      - contractorRemarks
      - requestedDays
  Address:
    description: A postal address
    type: object
    properties:
      id:
        type: string
        format: uuid
        example: c56a4180-65aa-42ec-a945-5fd21dec0538
      streetAddress1:
        type: string
        example: 123 Main Ave
        title: Street address 1
      streetAddress2:
        type: string
        example: Apartment 9000
        x-nullable: true
        title: Street address 2
      streetAddress3:
        type: string
        example: Montmârtre
        x-nullable: true
        title: Address Line 3
      city:
        type: string
        example: Anytown
        title: City
      eTag:
        type: string
        readOnly: true
      state:
        title: State
        type: string
        x-display-value:
          AL: AL
          AK: AK
          AR: AR
          AZ: AZ
          CA: CA
          CO: CO
          CT: CT
          DC: DC
          DE: DE
          FL: FL
          GA: GA
          HI: HI
          IA: IA
          ID: ID
          IL: IL
          IN: IN
          KS: KS
          KY: KY
          LA: LA
          MA: MA
          MD: MD
          ME: ME
          MI: MI
          MN: MN
          MO: MO
          MS: MS
          MT: MT
          NC: NC
          ND: ND
          NE: NE
          NH: NH
          NJ: NJ
          NM: NM
          NV: NV
          NY: NY
          OH: OH
          OK: OK
          OR: OR
          PA: PA
          RI: RI
          SC: SC
          SD: SD
          TN: TN
          TX: TX
          UT: UT
          VA: VA
          VT: VT
          WA: WA
          WI: WI
          WV: WV
          WY: WY
        enum:
          - AL
          - AK
          - AR
          - AZ
          - CA
          - CO
          - CT
          - DC
          - DE
          - FL
          - GA
          - HI
          - IA
          - ID
          - IL
          - IN
          - KS
          - KY
          - LA
          - MA
          - MD
          - ME
          - MI
          - MN
          - MO
          - MS
          - MT
          - NC
          - ND
          - NE
          - NH
          - NJ
          - NM
          - NV
          - NY
          - OH
          - OK
          - OR
          - PA
          - RI
          - SC
          - SD
          - TN
          - TX
          - UT
          - VA
          - VT
          - WA
          - WI
          - WV
          - WY
      postalCode:
        type: string
        format: zip
        title: ZIP
        example: '90210'
        pattern: ^(\d{5}([\-]\d{4})?)$
      country:
        type: string
        title: Country
        x-nullable: true
        example: US
        default: US
        pattern: ^[A-Z]{2}$
        description: Two-letter country code
      county:
        type: string
        title: County
        x-nullable: true
        example: LOS ANGELES
      isOconus:
        type: boolean
        title: isOconus
        x-nullable: true
        example: false
    required:
      - streetAddress1
      - city
      - state
      - postalCode
  Customer:
    type: object
    properties:
      id:
        type: string
        format: uuid
        example: c56a4180-65aa-42ec-a945-5fd21dec0538
      dodID:
        type: string
      emplid:
        type: string
      userID:
        type: string
        format: uuid
        example: c56a4180-65aa-42ec-a945-5fd21dec0538
      currentAddress:
        $ref: '#/definitions/Address'
      firstName:
        type: string
        example: Vanya
      lastName:
        type: string
        example: Petrovna
      branch:
        type: string
        example: COAST_GUARD
      phone:
        type: string
        format: telephone
      email:
        type: string
        format: x-email
        pattern: ^[a-zA-Z0-9._%+-]+@[a-zA-Z0-9.-]+\.[a-zA-Z]{2,}$
        example: fake@example.com
      eTag:
        type: string
        readOnly: true
  Entitlements:
    type: object
    properties:
      id:
        example: 571008b1-b0de-454d-b843-d71be9f02c04
        format: uuid
        type: string
      authorizedWeight:
        example: 2000
        type: integer
        x-formatting: weight
        x-nullable: true
      dependentsAuthorized:
        example: true
        type: boolean
        x-nullable: true
      gunSafe:
        type: boolean
        example: false
      nonTemporaryStorage:
        example: false
        type: boolean
        x-nullable: true
      privatelyOwnedVehicle:
        example: false
        type: boolean
        x-nullable: true
      proGearWeight:
        example: 2000
        type: integer
        x-formatting: weight
      proGearWeightSpouse:
        example: 500
        type: integer
        x-formatting: weight
      requiredMedicalEquipmentWeight:
        example: 500
        type: integer
        x-formatting: weight
      organizationalClothingAndIndividualEquipment:
        type: boolean
        example: false
      storageInTransit:
        example: 90
        type: integer
      totalWeight:
        example: 500
        type: integer
        x-formatting: weight
      totalDependents:
        example: 2
        type: integer
      eTag:
        type: string
        readOnly: true
  DutyLocation:
    type: object
    properties:
      id:
        type: string
        format: uuid
        example: c56a4180-65aa-42ec-a945-5fd21dec0538
      name:
        type: string
        example: Fort Bragg North Station
      addressID:
        type: string
        format: uuid
        example: c56a4180-65aa-42ec-a945-5fd21dec0538
      address:
        $ref: '#/definitions/Address'
      eTag:
        type: string
        readOnly: true
  OrdersType:
    type: string
    title: Orders type
    enum:
      - PERMANENT_CHANGE_OF_STATION
      - LOCAL_MOVE
      - RETIREMENT
      - SEPARATION
      - WOUNDED_WARRIOR
      - BLUEBARK
      - SAFETY
    x-display-value:
      PERMANENT_CHANGE_OF_STATION: Permanent Change Of Station
      LOCAL_MOVE: Local Move
      RETIREMENT: Retirement
      SEPARATION: Separation
      WOUNDED_WARRIOR: Wounded Warrior
      BLUEBARK: BLUEBARK
      SAFETY: Safety
  Order:
    type: object
    required:
      - orderNumber
      - rank
      - linesOfAccounting
    properties:
      id:
        example: c56a4180-65aa-42ec-a945-5fd21dec0538
        format: uuid
        type: string
      customer:
        $ref: '#/definitions/Customer'
      customerID:
        example: c56a4180-65aa-42ec-a945-5fd21dec0538
        format: uuid
        type: string
      entitlement:
        $ref: '#/definitions/Entitlements'
      destinationDutyLocation:
        $ref: '#/definitions/DutyLocation'
      destinationDutyLocationGBLOC:
        type: string
        example: KKFA
      originDutyLocation:
        $ref: '#/definitions/DutyLocation'
      originDutyLocationGBLOC:
        type: string
        example: KKFA
      rank:
        type: string
        example: E_5
      reportByDate:
        type: string
        format: date
      ordersType:
        $ref: '#/definitions/OrdersType'
      orderNumber:
        type: string
      linesOfAccounting:
        type: string
      supplyAndServicesCostEstimate:
        type: string
        readOnly: true
      packingAndShippingInstructions:
        type: string
        readOnly: true
      methodOfPayment:
        type: string
        readOnly: true
      naics:
        type: string
        readOnly: true
      eTag:
        type: string
        readOnly: true
  PaymentRequestStatus:
    type: string
    enum:
      - PENDING
      - REVIEWED
      - REVIEWED_AND_ALL_SERVICE_ITEMS_REJECTED
      - SENT_TO_GEX
      - TPPS_RECEIVED
      - PAID
      - EDI_ERROR
      - DEPRECATED
    title: Payment Request Status
  UploadWithOmissions:
    description: An uploaded file.
    type: object
    properties:
      id:
        type: string
        format: uuid
        example: c56a4180-65aa-42ec-a945-5fd21dec0538
      url:
        type: string
        format: uri
        example: https://uploads.domain.test/dir/c56a4180-65aa-42ec-a945-5fd21dec0538
      filename:
        type: string
        example: filename.pdf
      contentType:
        type: string
        format: mime-type
        example: application/pdf
      bytes:
        type: integer
      rotation:
        type: integer
      status:
        type: string
        enum:
          - INFECTED
          - CLEAN
          - PROCESSING
      createdAt:
        type: string
        format: date-time
        readOnly: true
      updatedAt:
        type: string
        format: date-time
        readOnly: true
    required:
      - filename
      - contentType
      - bytes
  ProofOfServiceDoc:
    type: object
    properties:
      uploads:
        type: array
        items:
          $ref: '#/definitions/UploadWithOmissions'
  ProofOfServiceDocs:
    type: array
    items:
      $ref: '#/definitions/ProofOfServiceDoc'
  PaymentServiceItemStatus:
    type: string
    enum:
      - REQUESTED
      - APPROVED
      - DENIED
      - SENT_TO_GEX
      - PAID
      - EDI_ERROR
    title: Payment Service Item Status
  ServiceItemParamName:
    type: string
    enum:
      - ActualPickupDate
      - ContractCode
      - ContractYearName
      - CubicFeetBilled
      - CubicFeetCrating
      - DimensionHeight
      - DimensionLength
      - DimensionWidth
      - DistanceZip
      - DistanceZipSITDest
      - DistanceZipSITOrigin
      - EIAFuelPrice
      - EscalationCompounded
      - FSCMultiplier
      - FSCPriceDifferenceInCents
      - FSCWeightBasedDistanceMultiplier
      - IsPeak
      - MarketDest
      - MarketOrigin
      - MTOAvailableToPrimeAt
      - NTSPackingFactor
      - NumberDaysSIT
      - PriceAreaDest
      - PriceAreaIntlDest
      - PriceAreaIntlOrigin
      - PriceAreaOrigin
      - PriceRateOrFactor
      - PSI_LinehaulDom
      - PSI_LinehaulDomPrice
      - PSI_LinehaulShort
      - PSI_LinehaulShortPrice
      - PSI_PriceDomDest
      - PSI_PriceDomDestPrice
      - PSI_PriceDomOrigin
      - PSI_PriceDomOriginPrice
      - PSI_ShippingLinehaulIntlCO
      - PSI_ShippingLinehaulIntlCOPrice
      - PSI_ShippingLinehaulIntlOC
      - PSI_ShippingLinehaulIntlOCPrice
      - PSI_ShippingLinehaulIntlOO
      - PSI_ShippingLinehaulIntlOOPrice
      - RateAreaNonStdDest
      - RateAreaNonStdOrigin
      - ReferenceDate
      - RequestedPickupDate
      - ServiceAreaDest
      - ServiceAreaOrigin
      - ServicesScheduleDest
      - ServicesScheduleOrigin
      - SITPaymentRequestEnd
      - SITPaymentRequestStart
      - SITScheduleDest
      - SITScheduleOrigin
      - SITServiceAreaDest
      - SITServiceAreaOrigin
      - WeightAdjusted
      - WeightBilled
      - WeightEstimated
      - WeightOriginal
      - WeightReweigh
      - ZipDestAddress
      - ZipPickupAddress
      - ZipSITDestHHGFinalAddress
      - ZipSITDestHHGOriginalAddress
      - ZipSITOriginHHGActualAddress
      - ZipSITOriginHHGOriginalAddress
      - StandaloneCrate
      - StandaloneCrateCap
      - UncappedRequestTotal
      - LockedPriceCents
  ServiceItemParamType:
    type: string
    enum:
      - STRING
      - DATE
      - INTEGER
      - DECIMAL
      - TIMESTAMP
      - PaymentServiceItemUUID
      - BOOLEAN
  ServiceItemParamOrigin:
    type: string
    enum:
      - PRIME
      - SYSTEM
      - PRICER
      - PAYMENT_REQUEST
  PaymentServiceItemParam:
    type: object
    properties:
      id:
        example: c56a4180-65aa-42ec-a945-5fd21dec0538
        format: uuid
        readOnly: true
        type: string
      paymentServiceItemID:
        example: c56a4180-65aa-42ec-a945-5fd21dec0538
        format: uuid
        type: string
      key:
        $ref: '#/definitions/ServiceItemParamName'
      value:
        example: '3025'
        type: string
      type:
        $ref: '#/definitions/ServiceItemParamType'
      origin:
        $ref: '#/definitions/ServiceItemParamOrigin'
      eTag:
        type: string
        readOnly: true
  PaymentServiceItemParams:
    type: array
    items:
      $ref: '#/definitions/PaymentServiceItemParam'
  PaymentServiceItem:
    type: object
    properties:
      id:
        example: c56a4180-65aa-42ec-a945-5fd21dec0538
        format: uuid
        readOnly: true
        type: string
      paymentRequestID:
        example: c56a4180-65aa-42ec-a945-5fd21dec0538
        format: uuid
        type: string
      mtoServiceItemID:
        example: c56a4180-65aa-42ec-a945-5fd21dec0538
        format: uuid
        type: string
      status:
        $ref: '#/definitions/PaymentServiceItemStatus'
      priceCents:
        type: integer
        format: cents
        title: Price of the service item in cents
        x-nullable: true
      rejectionReason:
        example: documentation was incomplete
        type: string
        x-nullable: true
      referenceID:
        example: 1234-5678-c56a4180
        readOnly: true
        format: string
      paymentServiceItemParams:
        $ref: '#/definitions/PaymentServiceItemParams'
      eTag:
        type: string
        readOnly: true
  PaymentServiceItems:
    type: array
    items:
      $ref: '#/definitions/PaymentServiceItem'
  PaymentRequest:
    type: object
    properties:
      id:
        example: c56a4180-65aa-42ec-a945-5fd21dec0538
        format: uuid
        readOnly: true
        type: string
      isFinal:
        default: false
        type: boolean
      moveTaskOrderID:
        example: c56a4180-65aa-42ec-a945-5fd21dec0538
        format: uuid
        type: string
      rejectionReason:
        example: documentation was incomplete
        type: string
        x-nullable: true
      status:
        $ref: '#/definitions/PaymentRequestStatus'
      paymentRequestNumber:
        example: 1234-5678-1
        readOnly: true
        type: string
      recalculationOfPaymentRequestID:
        example: c56a4180-65aa-42ec-a945-5fd21dec0538
        format: uuid
        type: string
        readOnly: true
        x-nullable: true
      proofOfServiceDocs:
        $ref: '#/definitions/ProofOfServiceDocs'
      paymentServiceItems:
        $ref: '#/definitions/PaymentServiceItems'
      eTag:
        type: string
        readOnly: true
  PaymentRequests:
    type: array
    items:
      $ref: '#/definitions/PaymentRequest'
  MTOServiceItemStatus:
    description: >-
      The status of a service item, indicating where it is in the TOO's approval
      process.
    type: string
    readOnly: true
    enum:
      - SUBMITTED
      - APPROVED
      - REJECTED
  MTOServiceItemModelType:
    description: >
      Describes all model sub-types for a MTOServiceItem model.


      Using this list, choose the correct modelType in the dropdown,
      corresponding to the service item type.
        * DOFSIT, DOASIT - MTOServiceItemOriginSIT
        * DDFSIT, DDASIT - MTOServiceItemDestSIT
        * DOSHUT, DDSHUT - MTOServiceItemShuttle
        * DCRT, DUCRT - MTOServiceItemDomesticCrating

      The documentation will then update with the supported fields.
    type: string
    enum:
      - MTOServiceItemBasic
      - MTOServiceItemOriginSIT
      - MTOServiceItemDestSIT
      - MTOServiceItemShuttle
      - MTOServiceItemDomesticCrating
  ServiceRequestDocument:
    properties:
      uploads:
        items:
          $ref: '#/definitions/UploadWithOmissions'
        type: array
    type: object
  ServiceRequestDocuments:
    items:
      $ref: '#/definitions/ServiceRequestDocument'
    type: array
  MTOServiceItem:
    description: MTOServiceItem describes a base type of a service item. Polymorphic type.
    type: object
    discriminator: modelType
    properties:
      id:
        example: 1f2270c7-7166-40ae-981e-b200ebdf3054
        format: uuid
        type: string
        description: The ID of the service item.
        readOnly: true
      moveTaskOrderID:
        example: 1f2270c7-7166-40ae-981e-b200ebdf3054
        format: uuid
        type: string
        description: The ID of the move for this service item.
      mtoShipmentID:
        example: 1f2270c7-7166-40ae-981e-b200ebdf3054
        format: uuid
        type: string
        description: The ID of the shipment this service is for, if any. Optional.
      reServiceName:
        type: string
        readOnly: true
        description: The full descriptive name of the service.
      status:
        $ref: '#/definitions/MTOServiceItemStatus'
      rejectionReason:
        example: item was too heavy
        type: string
        x-nullable: true
        readOnly: true
        description: The reason why this service item was rejected by the TOO.
      modelType:
        $ref: '#/definitions/MTOServiceItemModelType'
      serviceRequestDocuments:
        $ref: '#/definitions/ServiceRequestDocuments'
      eTag:
        type: string
        readOnly: true
        description: >-
          A hash unique to this service item that should be used as the
          "If-Match" header for any updates.
      lockedPriceCents:
        type: integer
        format: cents
        x-nullable: true
    required:
      - modelType
      - moveTaskOrderID
  MTOAgentType:
    title: Agent Type
    description: >
      The type for this agent. `RELEASING` means they have authority on pickup,
      `RECEIVING` means they can receive the shipment on delivery.
    type: string
    example: RELEASING_AGENT
    enum:
      - RELEASING_AGENT
      - RECEIVING_AGENT
  MTOAgent:
    properties:
      id:
        description: The ID of the agent.
        example: 1f2270c7-7166-40ae-981e-b200ebdf3054
        format: uuid
        readOnly: true
        type: string
      mtoShipmentID:
        description: The ID of the shipment this agent is permitted to release/receive.
        example: 1f2270c7-7166-40ae-981e-b200ebdf3054
        format: uuid
        type: string
        readOnly: true
      createdAt:
        format: date-time
        type: string
        readOnly: true
      updatedAt:
        format: date-time
        type: string
        readOnly: true
      firstName:
        type: string
        x-nullable: true
      lastName:
        type: string
        x-nullable: true
      email:
        type: string
        format: x-email
        pattern: ^([a-zA-Z0-9._%+-]+@[a-zA-Z0-9.-]+\.[a-zA-Z]{2,})?$
        x-nullable: true
      phone:
        type: string
        format: telephone
        pattern: ^([2-9]\d{2}-\d{3}-\d{4})?$
        x-nullable: true
      agentType:
        $ref: '#/definitions/MTOAgentType'
      eTag:
        type: string
        readOnly: true
    type: object
  MTOAgents:
    description: >
      A list of the agents for a shipment. Agents are the people who the Prime
      contractor recognize as permitted to release (in the case of pickup) or
      receive (on delivery) a shipment.
    items:
      $ref: '#/definitions/MTOAgent'
    type: array
    maxItems: 2
  SITExtension:
    type: object
    description: >-
      A storage in transit (SIT) Extension is a request for an increase in the
      billable number of days a shipment is allowed to be in SIT.
    properties:
      id:
        example: 1f2270c7-7166-40ae-981e-b200ebdf3054
        format: uuid
        type: string
      mtoShipmentID:
        example: 1f2270c7-7166-40ae-981e-b200ebdf3054
        format: uuid
        type: string
      requestReason:
        type: string
        enum:
          - SERIOUS_ILLNESS_MEMBER
          - SERIOUS_ILLNESS_DEPENDENT
          - IMPENDING_ASSIGNEMENT
          - DIRECTED_TEMPORARY_DUTY
          - NONAVAILABILITY_OF_CIVILIAN_HOUSING
          - AWAITING_COMPLETION_OF_RESIDENCE
          - OTHER
      contractorRemarks:
        example: We need SIT additional days. The customer has not found a house yet.
        type: string
        x-nullable: true
        x-omitempty: false
      requestedDays:
        type: integer
        example: 30
      status:
        enum:
          - PENDING
          - APPROVED
          - DENIED
      approvedDays:
        type: integer
        example: 30
        x-nullable: true
        x-omitempty: false
      decisionDate:
        format: date-time
        type: string
        x-nullable: true
        x-omitempty: false
      officeRemarks:
        type: string
        x-nullable: true
        x-omitempty: false
      createdAt:
        format: date-time
        type: string
        readOnly: true
      updatedAt:
        format: date-time
        type: string
        readOnly: true
      eTag:
        type: string
        readOnly: true
  SITExtensions:
    type: array
    items:
      $ref: '#/definitions/SITExtension'
  ReweighRequester:
    type: string
    enum:
      - CUSTOMER
      - PRIME
      - SYSTEM
      - TOO
  Reweigh:
    description: >-
      A reweigh  is when a shipment is weighed for a second time due to the
      request of a customer, the contractor, system or TOO.
    properties:
      id:
        example: 1f2270c7-7166-40ae-981e-b200ebdf3054
        format: uuid
        type: string
      requestedAt:
        format: date-time
        type: string
      requestedBy:
        $ref: '#/definitions/ReweighRequester'
      verificationProvidedAt:
        format: date-time
        type: string
        x-nullable: true
        x-omitempty: false
      verificationReason:
        example: >-
          The reweigh was not performed due to some justification provided by
          the Prime
        type: string
        x-nullable: true
        x-omitempty: false
      weight:
        example: 2000
        type: integer
        x-formatting: weight
        x-nullable: true
        x-omitempty: false
      shipmentID:
        example: 1f2270c7-7166-40ae-981e-b200ebdf3054
        format: uuid
        type: string
      createdAt:
        format: date-time
        type: string
        readOnly: true
      updatedAt:
        format: date-time
        type: string
        readOnly: true
      eTag:
        type: string
        readOnly: true
  DestinationType:
    type: string
    title: Destination Type
    example: OTHER_THAN_AUTHORIZED
    x-nullable: true
    enum:
      - HOME_OF_RECORD
      - HOME_OF_SELECTION
      - PLACE_ENTERED_ACTIVE_DUTY
      - OTHER_THAN_AUTHORIZED
  StorageFacility:
    description: The Storage Facility information for the shipment
    type: object
    properties:
      id:
        type: string
        format: uuid
        example: c56a4180-65aa-42ec-a945-5fd21dec0538
      facilityName:
        type: string
      address:
        $ref: '#/definitions/Address'
      lotNumber:
        type: string
        x-nullable: true
      phone:
        type: string
        format: telephone
        pattern: ^[2-9]\d{2}-\d{3}-\d{4}$
        x-nullable: true
      email:
        type: string
        format: x-email
        pattern: ^[a-zA-Z0-9._%+-]+@[a-zA-Z0-9.-]+\.[a-zA-Z]{2,}$
        x-nullable: true
      eTag:
        type: string
        readOnly: true
  MTOShipmentType:
    title: Shipment Type
    description: |
      The type of shipment.
        * `HHG` = Household goods move
        * `HHG_INTO_NTS_DOMESTIC` = HHG into Non-temporary storage (NTS)
        * `HHG_OUTOF_NTS_DOMESTIC` = HHG out of Non-temporary storage (NTS Release)
        * `PPM` = Personally Procured Move also known as Do It Yourself (DITY)
        * `BOAT_HAUL_AWAY` = Boat shipment that requires additional equipment to haul it to it's destination
        * `BOAT_TOW_AWAY` = Boat shipment that has a road-worthy trailer
        * `MOBILE_HOME` = Mobile Home shipment that a customer may move.
    type: string
    example: HHG
    enum:
      - BOAT_HAUL_AWAY
      - BOAT_TOW_AWAY
      - HHG
      - HHG_INTO_NTS_DOMESTIC
      - HHG_OUTOF_NTS_DOMESTIC
      - MOBILE_HOME
      - PPM
      - UNACCOMPANIED_BAGGAGE
    x-display-value:
      HHG: Household goods move (HHG)
      HHG_INTO_NTS_DOMESTIC: HHG into Non-temporary storage (NTS)
      HHG_OUTOF_NTS_DOMESTIC: HHG out of Non-temporary storage (NTS Release)
      PPM: Personally Procured Move also known as Do It Yourself (DITY)
      BOAT_HAUL_AWAY: >-
        Boat shipment that requires additional equipment to haul it to it's
        destination
      BOAT_TOW_AWAY: Boat shipment that has a road-worthy trailer
      UNACCOMPANIED_BAGGAGE: Unaccompanied Baggage
  PPMShipmentStatus:
    description: |
      Status of the PPM Shipment:
        * **DRAFT**: The customer has created the PPM shipment but has not yet submitted their move for counseling.
        * **SUBMITTED**: The shipment belongs to a move that has been submitted by the customer or has been created by a Service Counselor or Prime Contractor for a submitted move.
        * **WAITING_ON_CUSTOMER**: The PPM shipment has been approved and the customer may now provide their actual move closeout information and documentation required to get paid.
        * **NEEDS_ADVANCE_APPROVAL**: The shipment was counseled by the Prime Contractor and approved but an advance was requested so will need further financial approval from the government.
        * **NEEDS_CLOSEOUT**: The customer has provided their closeout weight tickets, receipts, and expenses and certified it for the Service Counselor to approve, exclude or reject.
        * **CLOSEOUT_COMPLETE**: The Service Counselor has reviewed all of the customer's PPM closeout documentation and authorizes the customer can download and submit their finalized SSW packet.
    type: string
    readOnly: true
    enum:
      - DRAFT
      - SUBMITTED
      - WAITING_ON_CUSTOMER
      - NEEDS_ADVANCE_APPROVAL
      - NEEDS_CLOSEOUT
      - CLOSEOUT_COMPLETE
      - CANCELED
  SITLocationType:
    description: The list of SIT location types.
    type: string
    enum:
      - ORIGIN
      - DESTINATION
  PPMShipment:
    description: >-
      A personally procured move is a type of shipment that a service member
      moves themselves.
    x-nullable: true
    properties:
      id:
        description: The primary unique identifier of this PPM shipment
        example: 1f2270c7-7166-40ae-981e-b200ebdf3054
        format: uuid
        type: string
        readOnly: true
      shipmentId:
        description: The id of the parent MTOShipment record
        example: 1f2270c7-7166-40ae-981e-b200ebdf3054
        format: uuid
        type: string
        readOnly: true
      createdAt:
        description: The timestamp of when the PPM shipment was created (UTC)
        format: date-time
        type: string
        readOnly: true
      updatedAt:
        description: The timestamp of when a property of this object was last updated (UTC)
        format: date-time
        type: string
        readOnly: true
      status:
        $ref: '#/definitions/PPMShipmentStatus'
      expectedDepartureDate:
        description: |
          Date the customer expects to begin moving from their origin.
        format: date
        type: string
      actualMoveDate:
        description: The actual start date of when the PPM shipment left the origin.
        format: date
        type: string
        x-nullable: true
        x-omitempty: false
      submittedAt:
        description: >-
          The timestamp of when the customer submitted their PPM documentation
          to the counselor for review.
        format: date-time
        type: string
        x-nullable: true
        x-omitempty: false
      reviewedAt:
        description: >-
          The timestamp of when the Service Counselor has reviewed all of the
          closeout documents.
        format: date-time
        type: string
        x-nullable: true
        x-omitempty: false
      approvedAt:
        description: >-
          The timestamp of when the shipment was approved and the service member
          can begin their move.
        format: date-time
        type: string
        x-nullable: true
        x-omitempty: false
      actualPickupPostalCode:
        description: >
          The actual postal code where the PPM shipment started. To be filled
          once the customer has moved the shipment.
        format: zip
        type: string
        title: ZIP
        example: '90210'
        pattern: ^(\d{5})$
        x-nullable: true
        x-omitempty: false
      actualDestinationPostalCode:
        description: >
          The actual postal code where the PPM shipment ended. To be filled once
          the customer has moved the shipment.
        format: zip
        type: string
        title: ZIP
        example: '90210'
        pattern: ^(\d{5})$
        x-nullable: true
        x-omitempty: false
      sitExpected:
        description: >
          Captures whether some or all of the PPM shipment will require
          temporary storage at the origin or destination.


          Must be set to `true` when providing `sitLocation`,
          `sitEstimatedWeight`, `sitEstimatedEntryDate`, and
          `sitEstimatedDepartureDate` values to calculate the
          `sitEstimatedCost`.
        type: boolean
      estimatedWeight:
        description: The estimated weight of the PPM shipment goods being moved in pounds.
        type: integer
        example: 4200
        x-nullable: true
        x-omitempty: false
      hasProGear:
        description: >
          Indicates whether PPM shipment has pro gear for themselves or their
          spouse.
        type: boolean
        x-nullable: true
        x-omitempty: false
      proGearWeight:
        description: >-
          The estimated weight of the pro-gear being moved belonging to the
          service member in pounds.
        type: integer
        x-nullable: true
        x-omitempty: false
      spouseProGearWeight:
        description: >-
          The estimated weight of the pro-gear being moved belonging to a spouse
          in pounds.
        type: integer
        x-nullable: true
        x-omitempty: false
      estimatedIncentive:
        description: >-
          The estimated amount the government will pay the service member to
          move their belongings based on the moving date, locations, and
          shipment weight.
        type: integer
        format: cents
        x-nullable: true
        x-omitempty: false
      hasRequestedAdvance:
        description: |
          Indicates whether an advance has been requested for the PPM shipment.
        type: boolean
        x-nullable: true
        x-omitempty: false
      advanceAmountRequested:
        description: >
          The amount requested as an advance by the service member, up to a
          maximum percentage of the estimated incentive.
        type: integer
        format: cents
        x-nullable: true
        x-omitempty: false
      hasReceivedAdvance:
        description: |
          Indicates whether an advance was received for the PPM shipment.
        type: boolean
        x-nullable: true
        x-omitempty: false
      advanceAmountReceived:
        description: |
          The amount received for an advance, or null if no advance is received.
        type: integer
        format: cents
        x-nullable: true
        x-omitempty: false
      sitLocation:
        allOf:
          - $ref: '#/definitions/SITLocationType'
          - x-nullable: true
          - x-omitempty: false
      sitEstimatedWeight:
        description: The estimated weight of the goods being put into storage in pounds.
        type: integer
        example: 2000
        x-nullable: true
        x-omitempty: false
      sitEstimatedEntryDate:
        description: The date that goods will first enter the storage location.
        format: date
        type: string
        x-nullable: true
        x-omitempty: false
      sitEstimatedDepartureDate:
        description: The date that goods will exit the storage location.
        format: date
        type: string
        x-nullable: true
        x-omitempty: false
      sitEstimatedCost:
        description: >-
          The estimated amount that the government will pay the service member
          to put their goods into storage. This estimated storage cost is
          separate from the estimated incentive.
        type: integer
        format: cents
        x-nullable: true
        x-omitempty: false
      eTag:
        description: >-
          A hash unique to this shipment that should be used as the "If-Match"
          header for any updates.
        type: string
        readOnly: true
    required:
      - id
      - shipmentId
      - createdAt
      - status
      - expectedDepartureDate
      - sitExpected
      - eTag
  ShipmentAddressUpdateStatus:
    type: string
    title: Status
    readOnly: true
    x-display-value:
      REQUESTED: REQUESTED
      REJECTED: REJECTED
      APPROVED: APPROVED
    enum:
      - REQUESTED
      - REJECTED
      - APPROVED
  ShipmentAddressUpdate:
    description: >
      This represents a destination address change request made by the Prime
      that is either auto-approved or requires review if the pricing criteria
      has changed. If criteria has changed, then it must be approved or rejected
      by a TOO.
    type: object
    properties:
      id:
        type: string
        format: uuid
        example: c56a4180-65aa-42ec-a945-5fd21dec0538
        readOnly: true
      contractorRemarks:
        type: string
        example: This is a contractor remark
        title: Contractor Remarks
        description: The reason there is an address change.
        readOnly: true
      officeRemarks:
        type: string
        example: This is an office remark
        title: Office Remarks
        x-nullable: true
        description: The TOO comment on approval or rejection.
      status:
        $ref: '#/definitions/ShipmentAddressUpdateStatus'
      shipmentID:
        type: string
        format: uuid
        example: c56a4180-65aa-42ec-a945-5fd21dec0538
        readOnly: true
      originalAddress:
        $ref: '#/definitions/Address'
      newAddress:
        $ref: '#/definitions/Address'
      sitOriginalAddress:
        $ref: '#/definitions/Address'
      oldSitDistanceBetween:
        description: >-
          The distance between the original SIT address and the previous/old
          destination address of shipment
        example: 50
        minimum: 0
        type: integer
      newSitDistanceBetween:
        description: >-
          The distance between the original SIT address and requested new
          destination address of shipment
        example: 88
        minimum: 0
        type: integer
    required:
      - id
      - status
      - shipmentID
      - originalAddress
      - newAddress
      - contractorRemarks
  MTOShipmentWithoutServiceItems:
    type: object
    properties:
      id:
        description: The ID of the shipment.
        example: 1f2270c7-7166-40ae-981e-b200ebdf3054
        format: uuid
        type: string
        readOnly: true
      moveTaskOrderID:
        description: The ID of the move for this shipment.
        example: 1f2270c7-7166-40ae-981e-b200ebdf3054
        format: uuid
        type: string
        readOnly: true
      approvedDate:
        description: >-
          The date when the Task Ordering Officer first approved this shipment
          for the move.
        format: date
        type: string
        readOnly: true
        x-omitempty: false
        x-nullable: true
      requestedPickupDate:
        description: >
          The date the customer selects during onboarding as their preferred
          pickup date. Other dates, such as required delivery date and (outside
          MilMove) the pack date, are derived from this date.
        format: date
        type: string
        readOnly: true
        x-omitempty: false
        x-nullable: true
      requestedDeliveryDate:
        description: The customer's preferred delivery date.
        format: date
        type: string
        readOnly: true
        x-omitempty: false
        x-nullable: true
      scheduledPickupDate:
        description: >-
          The date the Prime contractor scheduled to pick up this shipment after
          consultation with the customer.
        format: date
        type: string
        x-omitempty: false
        x-nullable: true
      actualPickupDate:
        description: >-
          The date when the Prime contractor actually picked up the shipment.
          Updated after-the-fact.
        format: date
        type: string
        x-omitempty: false
        x-nullable: true
      firstAvailableDeliveryDate:
        description: >
          The date the Prime provides to the customer as the first possible
          delivery date so that they can plan their travel accordingly.
        format: date
        type: string
        x-omitempty: false
        x-nullable: true
      requiredDeliveryDate:
        description: >
          The latest date by which the Prime can deliver a customer's shipment
          without violating the contract. This is calculated based on weight,
          distance, and the scheduled pickup date. It cannot be modified.
        format: date
        type: string
        readOnly: true
        x-omitempty: false
        x-nullable: true
      scheduledDeliveryDate:
        description: >-
          The date the Prime contractor scheduled to deliver this shipment after
          consultation with the customer.
        format: date
        type: string
        x-omitempty: false
        x-nullable: true
      actualDeliveryDate:
        description: >-
          The date when the Prime contractor actually delivered the shipment.
          Updated after-the-fact.
        format: date
        type: string
        x-omitempty: false
        x-nullable: true
      primeEstimatedWeight:
        description: >
          The estimated weight of this shipment, determined by the movers during
          the pre-move survey. This value **can only be updated once.** If there
          was an issue with estimating the weight and a mistake was made, the
          Prime contracter will need to contact the TOO to change it.
        type: integer
        example: 4500
        minimum: 1
        x-nullable: true
      primeEstimatedWeightRecordedDate:
        description: >-
          The date when the Prime contractor recorded the shipment's estimated
          weight.
        format: date
        type: string
        readOnly: true
        x-omitempty: false
        x-nullable: true
      primeActualWeight:
        description: >-
          The actual weight of the shipment, provided after the Prime packs,
          picks up, and weighs a customer's shipment.
        type: integer
        example: 4500
        minimum: 1
        x-nullable: true
      ntsRecordedWeight:
        description: >-
          The previously recorded weight for the NTS Shipment. Used for NTS
          Release to know what the previous primeActualWeight or billable weight
          was.
        type: integer
        example: 4500
        x-nullable: true
        x-formatting: weight
      customerRemarks:
        description: >
          The customer can use the customer remarks field to inform the services
          counselor and the movers about any

          special circumstances for this shipment. Typical examples:
            * bulky or fragile items,
            * weapons,
            * access info for their address.

          Customer enters this information during onboarding. Optional field.
        type: string
        example: handle with care
        x-nullable: true
        readOnly: true
      counselorRemarks:
        description: >
          The counselor can use the counselor remarks field to inform the movers
          about any

          special circumstances for this shipment. Typical examples:
            * bulky or fragile items,
            * weapons,
            * access info for their address.

          Counselors enters this information when creating or editing an MTO
          Shipment. Optional field.
        type: string
        example: handle with care
        x-nullable: true
        readOnly: true
      actualProGearWeight:
        description: |
          The actual weight of any pro gear being shipped.
        type: integer
        x-nullable: true
        x-omitempty: false
      actualSpouseProGearWeight:
        description: |
          The actual weight of any spouse pro gear being shipped.
        type: integer
        x-nullable: true
        x-omitempty: false
      agents:
        $ref: '#/definitions/MTOAgents'
      sitExtensions:
        $ref: '#/definitions/SITExtensions'
      reweigh:
        $ref: '#/definitions/Reweigh'
      pickupAddress:
        description: >
          The address where the movers should pick up this shipment, entered by
          the customer during onboarding when they enter shipment details.
        allOf:
          - $ref: '#/definitions/Address'
      destinationAddress:
        description: >
          Where the movers should deliver this shipment. Often provided by the
          customer when they enter shipment details

          during onboarding, if they know their new address already.


          May be blank when entered by the customer, required when entered by
          the Prime. May not represent the true

          final destination due to the shipment being diverted or placed in SIT.
        allOf:
          - $ref: '#/definitions/Address'
      destinationType:
        $ref: '#/definitions/DestinationType'
      secondaryPickupAddress:
        description: >-
          A second pickup address for this shipment, if the customer entered
          one. An optional field.
        allOf:
          - $ref: '#/definitions/Address'
      secondaryDeliveryAddress:
        description: >-
          A second delivery address for this shipment, if the customer entered
          one. An optional field.
        allOf:
          - $ref: '#/definitions/Address'
      storageFacility:
        allOf:
          - x-nullable: true
          - $ref: '#/definitions/StorageFacility'
      shipmentType:
        $ref: '#/definitions/MTOShipmentType'
      diversion:
        description: >
          This value indicates whether or not this shipment is part of a
          diversion. If yes, the shipment can be either the starting or ending
          segment of the diversion.
        type: boolean
      diversionReason:
        description: >
          The reason the TOO provided when requesting a diversion for this
          shipment.
        type: string
        x-nullable: true
        readOnly: true
      status:
        description: >
          The status of a shipment, indicating where it is in the TOO's approval
          process. Can only be updated by the contractor in special
          circumstances.
        type: string
        readOnly: true
        enum:
          - SUBMITTED
          - APPROVED
          - REJECTED
          - CANCELLATION_REQUESTED
          - CANCELED
          - DIVERSION_REQUESTED
      ppmShipment:
        $ref: '#/definitions/PPMShipment'
      deliveryAddressUpdate:
        $ref: '#/definitions/ShipmentAddressUpdate'
      eTag:
        description: >-
          A hash unique to this shipment that should be used as the "If-Match"
          header for any updates.
        type: string
        readOnly: true
      createdAt:
        format: date-time
        type: string
        readOnly: true
      updatedAt:
        format: date-time
        type: string
        readOnly: true
      pointOfContact:
        type: string
        description: >
          Email or ID of the person who will be contacted in the event of
          questions or concerns about this update. May be the person performing
          the update, or someone else working with the Prime contractor.
      originSitAuthEndDate:
        format: date
        type: string
        description: The SIT authorized end date for origin SIT.
        x-nullable: true
      destinationSitAuthEndDate:
        format: date
        type: string
        description: The SIT authorized end date for destination SIT.
        x-nullable: true
      marketCode:
        type: string
        enum:
          - d
          - i
        example: d
        description: >-
          Single-letter designator for domestic (d) or international (i)
          shipments
  MTOShipmentsWithoutServiceObjects:
    description: A list of shipments without their associated service items.
    items:
      $ref: '#/definitions/MTOShipmentWithoutServiceItems'
    type: array
  MoveTaskOrder:
    type: object
    required:
      - mtoShipments
      - mtoServiceItems
      - paymentRequests
    properties:
      id:
        example: a502b4f1-b9c4-4faf-8bdd-68292501bf26
        format: uuid
        type: string
      moveCode:
        type: string
        example: HYXFJF
        readOnly: true
      createdAt:
        format: date-time
        type: string
        readOnly: true
      orderID:
        example: c56a4180-65aa-42ec-a945-5fd21dec0538
        format: uuid
        type: string
      order:
        $ref: '#/definitions/Order'
      referenceId:
        example: 1001-3456
        type: string
      availableToPrimeAt:
        format: date-time
        type: string
        x-nullable: true
        readOnly: true
      approvedAt:
        format: date-time
        type: string
        x-nullable: true
        readOnly: true
      updatedAt:
        format: date-time
        type: string
        readOnly: true
      primeCounselingCompletedAt:
        format: date-time
        type: string
        x-nullable: true
        readOnly: true
      paymentRequests:
        $ref: '#/definitions/PaymentRequests'
      mtoServiceItems:
        type: array
        items:
          $ref: '#/definitions/MTOServiceItem'
      mtoShipments:
        $ref: '#/definitions/MTOShipmentsWithoutServiceObjects'
      ppmType:
        type: string
        enum:
          - PARTIAL
          - FULL
      ppmEstimatedWeight:
        type: integer
      excessWeightQualifiedAt:
        type: string
        format: date-time
        readOnly: true
        x-omitempty: false
        x-nullable: true
      excessWeightAcknowledgedAt:
        type: string
        format: date-time
        readOnly: true
        x-omitempty: false
        x-nullable: true
      excessWeightUploadId:
        type: string
        format: uuid
        readOnly: true
        x-omitempty: false
        x-nullable: true
      contractNumber:
        type: string
        readOnly: true
      eTag:
        type: string
        readOnly: true
  ClientError:
    type: object
    properties:
      title:
        type: string
      detail:
        type: string
      instance:
        type: string
        format: uuid
    required:
      - title
      - detail
      - instance
  ValidationError:
    allOf:
      - $ref: '#/definitions/ClientError'
      - type: object
        properties:
          invalidFields:
            type: object
            additionalProperties:
              description: List of errors for the field
              type: array
              items:
                type: string
        required:
          - invalidFields
  ReServiceCode:
    type: string
    description: >
      This is the full list of service items that can be found on a shipment.
      Not all service items

      may be requested by the Prime, but may be returned in a response.


      Documentation of all the service items will be provided.
    enum:
      - CS
      - DBHF
      - DBTF
      - DCRT
      - DDASIT
      - DDDSIT
      - DDFSIT
      - DDP
      - DDSHUT
      - DLH
      - DMHF
      - DNPK
      - DOASIT
      - DOFSIT
      - DOP
      - DOPSIT
      - DOSHUT
      - DPK
      - DSH
      - DUCRT
      - DUPK
      - FSC
      - IBHF
      - IBTF
      - ICOLH
      - ICOUB
      - ICRT
      - ICRTSA
      - IDASIT
      - IDDSIT
      - IDFSIT
      - IDSHUT
      - IHPK
      - IHUPK
      - INPK
      - IOASIT
      - IOCLH
      - IOCUB
      - IOFSIT
      - IOOLH
      - IOOUB
      - IOPSIT
      - IOSHUT
      - IUBPK
      - IUBUPK
      - IUCRT
      - MS
      - NSTH
      - NSTUB
  MTOServiceItemDimension:
    description: >-
      The dimensions for either the item or the crate associated with a crating
      service item.
    type: object
    properties:
      id:
        example: 1f2270c7-7166-40ae-981e-b200ebdf3054
        format: uuid
        type: string
      length:
        description: Length in thousandth inches. 1000 thou = 1 inch.
        example: 1000
        type: integer
        format: int32
      width:
        description: Width in thousandth inches. 1000 thou = 1 inch.
        example: 1000
        type: integer
        format: int32
      height:
        description: Height in thousandth inches. 1000 thou = 1 inch.
        example: 1000
        type: integer
        format: int32
    required:
      - length
      - width
      - height
responses:
  ServerError:
    description: A server error occurred.
    schema:
      $ref: '#/definitions/Error'
  InvalidRequest:
    description: The request payload is invalid.
    schema:
      $ref: '#/definitions/ClientError'
  PreconditionFailed:
    description: >-
      Precondition failed, likely due to a stale eTag (If-Match). Fetch the
      request again to get the updated eTag value.
    schema:
      $ref: '#/definitions/ClientError'
  PermissionDenied:
    description: The request was denied.
    schema:
      $ref: '#/definitions/ClientError'
  NotFound:
    description: The requested resource wasn't found.
    schema:
      $ref: '#/definitions/ClientError'
  UnprocessableEntity:
    description: The request was unprocessable, likely due to bad input from the requester.
    schema:
      $ref: '#/definitions/ValidationError'
parameters:
  ifMatch:
    in: header
    name: If-Match
    type: string
    required: true
    description: >
      Optimistic locking is implemented via the `If-Match` header. If the ETag
      header does not match the value of the resource on the server, the server
      rejects the change with a `412 Precondition Failed` error.<|MERGE_RESOLUTION|>--- conflicted
+++ resolved
@@ -222,8 +222,6 @@
                   counselorRemarks: test
                   moveTaskOrderID: d4d95b22-2d9d-428b-9a11-284455aa87ba
                   shipmentType: HAUL_AWAY
-<<<<<<< HEAD
-=======
               mobileHome:
                 summary: Mobile Home Shipment
                 value:
@@ -240,7 +238,6 @@
                   counselorRemarks: test
                   moveTaskOrderID: d4d95b22-2d9d-428b-9a11-284455aa87ba
                   shipmentType: MOBILE_HOME
->>>>>>> d8387673
       responses:
         '200':
           description: Successfully created a MTO shipment.
@@ -800,11 +797,7 @@
       - hasProGear
   CreateBoatShipment:
     description: >-
-<<<<<<< HEAD
-      Creation object containing the `PPM` shipmentType specific data, not used
-=======
       Creation object containing the `Boat` shipmentType specific data, not used
->>>>>>> d8387673
       for other shipment types.
     type: object
     properties:
@@ -841,8 +834,6 @@
       - widthInInches
       - heightInInches
       - hasTrailer
-<<<<<<< HEAD
-=======
   CreateMobileHomeShipment:
     description: >-
       Creation object containing the `MobileHome` shipmentType specific data,
@@ -874,7 +865,6 @@
       - lengthInInches
       - widthInInches
       - heightInInches
->>>>>>> d8387673
   MTOShipment:
     type: object
     properties:
