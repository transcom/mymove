--- conflicted
+++ resolved
@@ -1633,11 +1633,8 @@
       - BLUEBARK
       - SAFETY
       - TEMPORARY_DUTY
-<<<<<<< HEAD
-=======
       - EARLY_RETURN_OF_DEPENDENTS
       - STUDENT_TRAVEL
->>>>>>> d79a7325
     x-display-value:
       PERMANENT_CHANGE_OF_STATION: Permanent Change Of Station
       LOCAL_MOVE: Local Move
@@ -1647,11 +1644,8 @@
       BLUEBARK: BLUEBARK
       SAFETY: Safety
       TEMPORARY_DUTY: Temporary Duty (TDY)
-<<<<<<< HEAD
-=======
       EARLY_RETURN_OF_DEPENDENTS: Early Return of Dependents
       STUDENT_TRAVEL: Student Travel
->>>>>>> d79a7325
   Order:
     type: object
     required:
