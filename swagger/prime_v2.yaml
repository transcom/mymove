swagger: '2.0'
info:
  title: MilMove Prime V2 API
  version: 0.0.1
  license:
    name: MIT
    url: https://opensource.org/licenses/MIT
  contact:
    email: milmove-developers@caci.com
  description: >
    The Prime V2 API is a RESTful API that enables the Prime contractor to
    request

    information about upcoming moves, update the details and status of those
    moves,

    and make payment requests. It uses Mutual TLS for authentication procedures.


    All endpoints are located at `/prime/v2/`.
basePath: /prime/v2
schemes:
  - http
tags:
  - name: moveTaskOrder
    description: >
      The **moveTaskOrder** represents a military move that has been sent to a
      contractor. It contains all the information about shipments, including
      service items, estimated weights, actual weights, requested and scheduled
      move dates, etc.
  - name: mtoShipment
    description: >
      A shipment is some (or all) of a customer's belongings picked up in one
      location and delivered to another location.

      All of the items in a shipment are weighed and transported as a discrete
      unit. One move may include multiple shipments.

      An **mtoShipment**, in particular, is a shipment that belongs to a
      [moveTaskOrder](#tag/moveTaskOrder).


      The weights for all of the shipments in a move are combined and compared
      to the customer's weight allowance.

      If the sum of the shipments is greater, the customer is liable for paying
      excess weight cost. Both the customer and

      the contractor should keep this potential cost in mind when planning a
      move and the shipments within it.
x-tagGroups:
  - name: Endpoints
    tags:
      - moveTaskOrder
      - mtoShipment
paths:
  /move-task-orders/{moveID}:
    get:
      summary: getMoveTaskOrder
      description: >
        ### Functionality

        This endpoint gets an individual MoveTaskOrder by ID.


        It will provide information about the Customer and any associated
        MTOShipments, MTOServiceItems and PaymentRequests.


        **NOTE**: New version in v3. Version will return PPM
        addresses[pickupAddress, destinationAddress, secondaryPickupAddress

        secondaryDestinationAddress]. PPM postalCodes will be phased
        out[pickupPostalCode, secondaryPickupPostalCode,

        destinationPostalCode and secondaryDestinationPostalCode].
      operationId: getMoveTaskOrder
      tags:
        - moveTaskOrder
      produces:
        - application/json
      parameters:
        - description: UUID or MoveCode of move task order to use.
          in: path
          name: moveID
          required: true
          type: string
      responses:
        '200':
          description: Successfully retrieve an individual move task order.
          schema:
            $ref: '#/definitions/MoveTaskOrder'
        '401':
          $ref: '#/responses/PermissionDenied'
        '403':
          $ref: '#/responses/PermissionDenied'
        '404':
          $ref: '#/responses/NotFound'
        '500':
          $ref: '#/responses/ServerError'
  /mto-shipments:
    post:
      summary: createMTOShipment
      description: >
        Creates a new shipment within the specified move. This endpoint should
        be used whenever the movers identify a

        need for an additional shipment. The new shipment will be submitted to
        the TOO for review, and the TOO must

        approve it before the contractor can proceed with billing.


        **NOTE**: When creating a child shipment diversion, you can no longer
        specify the `primeActualWeight`.

        If you create a new diverted shipment with the `diversion` and
        `divertedFromShipmentId` parameter, it will automatically

        inherit the primeActualWeight of its `divertedFromShipmentId` parent.
        Payment requests created on a diverted shipment "chain" will utilize

        the lowest weight possible in the chain to prevent overcharging as they
        are still separate shipments.


        **NOTE**: New version in v3. Version will accept PPM
        addresses[pickupAddress, destinationAddress, secondaryPickupAddress

        secondaryDestinationAddress]. PPM postalCodes will be phased
        out[pickupPostalCode, secondaryPickupPostalCode,

        destinationPostalCode and secondaryDestinationPostalCode].


        **WIP**: The Prime should be notified by a push notification whenever
        the TOO approves a shipment connected to

        one of their moves. Otherwise, the Prime can fetch the related move
        using the

        [getMoveTaskOrder](#operation/getMoveTaskOrder) endpoint and see if this
        shipment has the status `"APPROVED"`.
      consumes:
        - application/json
      produces:
        - application/json
      operationId: createMTOShipment
      tags:
        - mtoShipment
      parameters:
        - in: body
          name: body
          schema:
            $ref: '#/definitions/CreateMTOShipment'
          x-examples:
            application/json:
              hhg:
                summary: HHG
                value:
                  moveTaskOrderId: 5691c951-c35c-49a8-a1d5-a4b7ea7b7ad8
                  shipmentType: HHG
                  requestedPickupDate: '2022-12-31'
                  pickupAddress:
                    streetAddress1: 204 South Prospect Lane
                    city: Muldraugh
                    state: KY
                    postalCode: '40155'
              nts:
                summary: NTS
                value:
                  moveTaskOrderId: 5691c951-c35c-49a8-a1d5-a4b7ea7b7ad8
                  shipmentType: HHG_INTO_NTS
                  requestedPickupDate: '2022-12-31'
                  pickupAddress:
                    streetAddress1: 204 South Prospect Lane
                    city: Muldraugh
                    state: KY
                    postalCode: '40155'
                  agents:
                    - firstName: Edgar
                      lastName: Taylor
                      email: edgar.taylor@example.com
                      phone: 555-555-5555
                      agentType: RELEASING_AGENT
              nts-r:
                summary: NTS Release
                value:
                  moveTaskOrderId: 5691c951-c35c-49a8-a1d5-a4b7ea7b7ad8
                  shipmentType: HHG_OUTOF_NTS
                  agents:
                    - firstName: Edgar
                      lastName: Taylor
                      email: edgar.taylor@example.com
                      phone: 555-555-5555
                      agentType: RECEIVING_AGENT
              ppm:
                summary: PPM
                value:
                  moveTaskOrderId: 5691c951-c35c-49a8-a1d5-a4b7ea7b7ad8
                  shipmentType: PPM
                  ppmShipment:
                    expectedDepartureDate: '2022-10-01'
                    estimatedWeight: 4999
                    hasProGear: false
                    sitExpected: false
              boat:
                summary: Boat Shipment
                value:
                  boatShipment:
                    hasTrailer: true
                    heightFeet: 2
                    heightInches: 2
                    isRoadworthy: false
                    lengthFeet: 2
                    lengthInches: 0
                    make: make
                    model: model
                    widthFeet: 2
                    widthInches: 2
                    year: 1999
                  counselorRemarks: test
                  moveTaskOrderID: d4d95b22-2d9d-428b-9a11-284455aa87ba
                  shipmentType: HAUL_AWAY
              mobileHome:
                summary: Mobile Home Shipment
                value:
                  mobileHomeShipment:
                    heightFeet: 2
                    heightInches: 2
                    lengthFeet: 2
                    lengthInches: 0
                    make: make
                    model: model
                    widthFeet: 2
                    widthInches: 2
                    year: 1999
                  counselorRemarks: test
                  moveTaskOrderID: d4d95b22-2d9d-428b-9a11-284455aa87ba
                  shipmentType: MOBILE_HOME
      responses:
        '200':
          description: Successfully created a MTO shipment.
          schema:
            $ref: '#/definitions/MTOShipment'
        '400':
          $ref: '#/responses/InvalidRequest'
        '404':
          $ref: '#/responses/NotFound'
        '422':
          $ref: '#/responses/UnprocessableEntity'
        '500':
          $ref: '#/responses/ServerError'
  /mto-shipments/{mtoShipmentID}:
    patch:
      summary: updateMTOShipment
      description: >
        Updates an existing shipment for a move.


        Note that there are some restrictions on nested objects:


        * Service items: You cannot add or update service items using this
        endpoint. Please use
        [createMTOServiceItem](#operation/createMTOServiceItem) and
        [updateMTOServiceItem](#operation/updateMTOServiceItem) instead.

        * Agents: You cannot add or update agents using this endpoint. Please
        use [createMTOAgent](#operation/createMTOAgent) and
        [updateMTOAgent](#operation/updateMTOAgent) instead.

        * Addresses: You can add new addresses using this endpoint (and must use
        this endpoint to do so), but you cannot update existing ones. Please use
        [updateMTOShipmentAddress](#operation/updateMTOShipmentAddress) instead.


        These restrictions are due to our [optimistic locking/concurrency
        control](https://transcom.github.io/mymove-docs/docs/dev/contributing/backend/use-optimistic-locking)
        mechanism.


        Note that some fields cannot be manually changed but will still be
        updated automatically, such as `primeEstimatedWeightRecordedDate` and
        `requiredDeliveryDate`.


        **NOTE**: New version in v3. Version will accept PPM
        addresses[pickupAddress, destinationAddress, secondaryPickupAddress

        secondaryDestinationAddress]. PPM postalCodes will be phased
        out[pickupPostalCode, secondaryPickupPostalCode,

        destinationPostalCode and secondaryDestinationPostalCode].
      operationId: updateMTOShipment
      tags:
        - mtoShipment
      consumes:
        - application/json
      produces:
        - application/json
      parameters:
        - in: path
          name: mtoShipmentID
          description: UUID of the shipment being updated.
          required: true
          format: uuid
          type: string
        - in: body
          name: body
          required: true
          schema:
            $ref: '#/definitions/UpdateMTOShipment'
          x-examples:
            application/json:
              hhg:
                summary: HHG
                value:
                  scheduledPickupDate: '2022-12-30'
                  actualPickupDate: '2022-12-29'
                  firstAvailableDeliveryDate: '2023-01-04'
                  primeEstimatedWeight: 4250
                  primeActualWeight: 4500
                  actualProGearWeight: 1053
                  actualSpouseProGearWeight: 253
                  destinationAddress:
                    streetAddress1: 6622 Airport Way S
                    streetAddress2: '#1430'
                    city: Great Bend
                    state: NY
                    postalCode: '13643'
                  pointOfContact: peyton.wing@example.com
              nts:
                summary: NTS
                value:
                  moveTaskOrderId: 5691c951-c35c-49a8-a1d5-a4b7ea7b7ad8
                  scheduledPickupDate: '2022-12-30'
                  actualPickupDate: '2022-12-29'
                  estimatedWeight: 4250
                  actualWeight: 4500
                  actualProGearWeight: 1053
                  actualSpouseProGearWeight: 253
                  counselorRemarks: Beware of dogs on property
              nts-r:
                summary: NTS Release
                value:
                  moveTaskOrderId: 5691c951-c35c-49a8-a1d5-a4b7ea7b7ad8
                  ntsRecordedWeight: 4500
                  actualProGearWeight: 1053
                  actualSpouseProGearWeight: 253
                  destinationAddress:
                    streetAddress1: 812 S 129th Street
                    city: San Antonio
                    state: TX
                    postalCode: '78245'
              ppm:
                summary: PPM
                value:
                  moveTaskOrderId: 5691c951-c35c-49a8-a1d5-a4b7ea7b7ad8
                  ppmShipment:
                    hasProGear: true
                    proGearWeight: 830
                    spouseProGearWeight: 366
                    sitExpected: true
                    sitLocation: DESTINATION
                    sitEstimatedWeight: 1760
                    sitEstimatedEntryDate: '2022-10-06'
                    sitEstimatedDepartureDate: '2022-10-13'
        - $ref: '#/parameters/ifMatch'
      responses:
        '200':
          description: Successfully updated the MTO shipment.
          schema:
            $ref: '#/definitions/MTOShipment'
        '400':
          $ref: '#/responses/InvalidRequest'
        '401':
          $ref: '#/responses/PermissionDenied'
        '403':
          $ref: '#/responses/PermissionDenied'
        '404':
          $ref: '#/responses/NotFound'
        '412':
          $ref: '#/responses/PreconditionFailed'
        '422':
          $ref: '#/responses/UnprocessableEntity'
        '500':
          $ref: '#/responses/ServerError'
definitions:
  MTOServiceItemBasic:
    description: Describes a basic service item subtype of a MTOServiceItem.
    allOf:
      - $ref: '#/definitions/MTOServiceItem'
      - type: object
        properties:
          reServiceCode:
            $ref: '#/definitions/ReServiceCode'
        required:
          - reServiceCode
  MTOServiceItemDestSIT:
    description: >-
      Describes a domestic destination SIT service item. Subtype of a
      MTOServiceItem.
    allOf:
      - $ref: '#/definitions/MTOServiceItem'
      - type: object
        properties:
          reServiceCode:
            type: string
            description: Service code allowed for this model type.
            enum:
              - DDFSIT
              - DDASIT
          dateOfContact1:
            format: date
            type: string
            description: >-
              Date of attempted contact by the prime corresponding to
              `timeMilitary1`.
            x-nullable: true
          dateOfContact2:
            format: date
            type: string
            description: >-
              Date of attempted contact by the prime corresponding to
              `timeMilitary2`.
            x-nullable: true
          timeMilitary1:
            type: string
            example: 1400Z
            description: >-
              Time of attempted contact corresponding to `dateOfContact1`, in
              military format.
            pattern: \d{4}Z
            x-nullable: true
          timeMilitary2:
            type: string
            example: 1400Z
            description: >-
              Time of attempted contact corresponding to `dateOfContact2`, in
              military format.
            pattern: \d{4}Z
            x-nullable: true
          firstAvailableDeliveryDate1:
            format: date
            type: string
            description: First available date that Prime can deliver SIT service item.
            x-nullable: true
          firstAvailableDeliveryDate2:
            format: date
            type: string
            description: Second available date that Prime can deliver SIT service item.
            x-nullable: true
          sitEntryDate:
            format: date
            type: string
            description: Entry date for the SIT
          sitDepartureDate:
            format: date
            type: string
            description: >-
              Departure date for SIT. This is the end date of the SIT at either
              origin or destination. This is optional as it can be updated using
              the UpdateMTOServiceItemSIT modelType at a later date.
            x-nullable: true
          sitDestinationFinalAddress:
            $ref: '#/definitions/Address'
          reason:
            type: string
            description: |
              The reason item has been placed in SIT.
            x-nullable: true
            x-omitempty: false
          sitRequestedDelivery:
            format: date
            type: string
            description: Date when the customer has requested delivery out of SIT.
            x-nullable: true
          sitCustomerContacted:
            format: date
            type: string
            description: >-
              Date when the customer contacted the prime for a delivery out of
              SIT.
            x-nullable: true
        required:
          - reServiceCode
          - sitEntryDate
          - reason
  MTOServiceItemInternationalDestSIT:
    description: >-
      Describes a international destination SIT service item. Subtype of a
      MTOServiceItem.
    allOf:
      - $ref: '#/definitions/MTOServiceItem'
      - type: object
        properties:
          reServiceCode:
            type: string
            description: Service code allowed for this model type.
            enum:
              - IDFSIT
              - IDASIT
          dateOfContact1:
            format: date
            type: string
            description: >-
              Date of attempted contact by the prime corresponding to
              `timeMilitary1`.
            x-nullable: true
          dateOfContact2:
            format: date
            type: string
            description: >-
              Date of attempted contact by the prime corresponding to
              `timeMilitary2`.
            x-nullable: true
          timeMilitary1:
            type: string
            example: 1400Z
            description: >-
              Time of attempted contact corresponding to `dateOfContact1`, in
              military format.
            pattern: \d{4}Z
            x-nullable: true
          timeMilitary2:
            type: string
            example: 1400Z
            description: >-
              Time of attempted contact corresponding to `dateOfContact2`, in
              military format.
            pattern: \d{4}Z
            x-nullable: true
          firstAvailableDeliveryDate1:
            format: date
            type: string
            description: First available date that Prime can deliver SIT service item.
            x-nullable: true
          firstAvailableDeliveryDate2:
            format: date
            type: string
            description: Second available date that Prime can deliver SIT service item.
            x-nullable: true
          sitEntryDate:
            format: date
            type: string
            description: Entry date for the SIT
          sitDepartureDate:
            format: date
            type: string
            description: >-
              Departure date for SIT. This is the end date of the SIT at either
              origin or destination. This is optional as it can be updated using
              the UpdateMTOServiceItemSIT modelType at a later date.
            x-nullable: true
          sitDestinationFinalAddress:
            $ref: '#/definitions/Address'
          reason:
            type: string
            description: |
              The reason item has been placed in SIT.
            x-nullable: true
            x-omitempty: false
          sitRequestedDelivery:
            format: date
            type: string
            description: Date when the customer has requested delivery out of SIT.
            x-nullable: true
          sitCustomerContacted:
            format: date
            type: string
            description: >-
              Date when the customer contacted the prime for a delivery out of
              SIT.
            x-nullable: true
        required:
          - reServiceCode
          - sitEntryDate
          - reason
  MTOServiceItemDomesticCrating:
    description: >-
      Describes a domestic crating/uncrating service item subtype of a
      MTOServiceItem.
    allOf:
      - $ref: '#/definitions/MTOServiceItem'
      - type: object
        properties:
          reServiceCode:
            type: string
            description: >-
              A unique code for the service item. Indicates if the service is
              for crating (DCRT) or uncrating (DUCRT).
            enum:
              - DCRT
              - DUCRT
          item:
            description: The dimensions of the item being crated.
            allOf:
              - $ref: '#/definitions/MTOServiceItemDimension'
          crate:
            description: The dimensions for the crate the item will be shipped in.
            allOf:
              - $ref: '#/definitions/MTOServiceItemDimension'
          description:
            type: string
            example: Decorated horse head to be crated.
            description: A description of the item being crated.
          reason:
            type: string
            example: Storage items need to be picked up
            description: >
              The contractor's explanation for why an item needed to be crated
              or uncrated. Used by the TOO while deciding to approve or reject
              the service item.
            x-nullable: true
            x-omitempty: false
          standaloneCrate:
            type: boolean
            x-nullable: true
        required:
          - reServiceCode
          - item
          - crate
          - description
  MTOServiceItemInternationalCrating:
    description: >-
      Describes a international crating/uncrating service item subtype of a
      MTOServiceItem.
    allOf:
      - $ref: '#/definitions/MTOServiceItem'
      - type: object
        properties:
          reServiceCode:
            type: string
            description: >-
              A unique code for the service item. Indicates if the service is
              for crating (ICRT) or uncrating (IUCRT).
            enum:
              - ICRT
              - IUCRT
          item:
            description: The dimensions of the item being crated.
            allOf:
              - $ref: '#/definitions/MTOServiceItemDimension'
          crate:
            description: The dimensions for the crate the item will be shipped in.
            allOf:
              - $ref: '#/definitions/MTOServiceItemDimension'
          description:
            type: string
            example: Decorated horse head to be crated.
            description: A description of the item being crated.
          reason:
            type: string
            example: Storage items need to be picked up
            description: >
              The contractor's explanation for why an item needed to be crated
              or uncrated. Used by the TOO while deciding to approve or reject
              the service item.
            x-nullable: true
            x-omitempty: false
          standaloneCrate:
            type: boolean
            x-nullable: true
          externalCrate:
            type: boolean
            x-nullable: true
          market:
            type: string
            enum:
              - CONUS
              - OCONUS
            example: CONUS
            description: >-
              To identify whether the service was provided within (CONUS) or
              (OCONUS)
        required:
          - reServiceCode
          - item
          - crate
          - description
  MTOServiceItemOriginSIT:
    description: Describes a domestic origin SIT service item. Subtype of a MTOServiceItem.
    allOf:
      - $ref: '#/definitions/MTOServiceItem'
      - type: object
        properties:
          reServiceCode:
            type: string
            description: Service code allowed for this model type.
            enum:
              - DOFSIT
              - DOASIT
          reason:
            type: string
            example: Storage items need to be picked up
            description: Explanation of why Prime is picking up SIT item.
          sitPostalCode:
            type: string
            format: zip
            example: '90210'
            pattern: ^(\d{5}([\-]\d{4})?)$
          sitEntryDate:
            format: date
            type: string
            description: Entry date for the SIT
          sitDepartureDate:
            format: date
            type: string
            x-nullable: true
            description: >-
              Departure date for SIT. This is the end date of the SIT at either
              origin or destination. This is optional as it can be updated using
              the UpdateMTOServiceItemSIT modelType at a later date.
          sitHHGActualOrigin:
            $ref: '#/definitions/Address'
          sitHHGOriginalOrigin:
            $ref: '#/definitions/Address'
          requestApprovalsRequestedStatus:
            type: boolean
          sitRequestedDelivery:
            format: date
            type: string
            description: Date when the customer has requested delivery out of SIT.
            x-nullable: true
          sitCustomerContacted:
            format: date
            type: string
            description: >-
              Date when the customer contacted the prime for a delivery out of
              SIT.
            x-nullable: true
        required:
          - reServiceCode
          - reason
          - sitPostalCode
          - sitEntryDate
  MTOServiceItemInternationalOriginSIT:
    description: >-
      Describes a international origin SIT service item. Subtype of a
      MTOServiceItem.
    allOf:
      - $ref: '#/definitions/MTOServiceItem'
      - type: object
        properties:
          reServiceCode:
            type: string
            description: Service code allowed for this model type.
            enum:
              - IOFSIT
              - IOASIT
          reason:
            type: string
            example: Storage items need to be picked up
            description: Explanation of why Prime is picking up SIT item.
          sitPostalCode:
            type: string
            format: zip
            example: '90210'
            pattern: ^(\d{5}([\-]\d{4})?)$
          sitEntryDate:
            format: date
            type: string
            description: Entry date for the SIT
          sitDepartureDate:
            format: date
            type: string
            x-nullable: true
            description: >-
              Departure date for SIT. This is the end date of the SIT at either
              origin or destination. This is optional as it can be updated using
              the UpdateMTOServiceItemSIT modelType at a later date.
          sitHHGActualOrigin:
            $ref: '#/definitions/Address'
          sitHHGOriginalOrigin:
            $ref: '#/definitions/Address'
          requestApprovalsRequestedStatus:
            type: boolean
          sitRequestedDelivery:
            format: date
            type: string
            description: Date when the customer has requested delivery out of SIT.
            x-nullable: true
          sitCustomerContacted:
            format: date
            type: string
            description: >-
              Date when the customer contacted the prime for a delivery out of
              SIT.
            x-nullable: true
        required:
          - reServiceCode
          - reason
          - sitPostalCode
          - sitEntryDate
  MTOServiceItemShuttle:
    description: Describes a shuttle service item.
    allOf:
      - $ref: '#/definitions/MTOServiceItem'
      - type: object
        properties:
          reServiceCode:
            type: string
            description: >
              A unique code for the service item. Indicates if shuttling is
              requested for the shipment origin (`DOSHUT`) or destination
              (`DDSHUT`).
            enum:
              - DOSHUT
              - DDSHUT
          reason:
            type: string
            example: Storage items need to be picked up.
            description: >
              The contractor's explanation for why a shuttle service is
              requested. Used by the TOO while deciding to approve or reject the
              service item.
          estimatedWeight:
            type: integer
            example: 4200
            description: >-
              An estimate of how much weight from a shipment will be included in
              the shuttling service.
            x-nullable: true
            x-omitempty: false
          actualWeight:
            type: integer
            example: 4000
            description: >-
              A record of the actual weight that was shuttled. Provided by the
              movers, based on weight tickets.
            x-nullable: true
            x-omitempty: false
        required:
          - reason
          - reServiceCode
  MTOServiceItemDomesticShuttle:
    description: Describes a domestic shuttle service item.
    allOf:
      - $ref: '#/definitions/MTOServiceItem'
      - type: object
        properties:
          reServiceCode:
            type: string
            description: >
              A unique code for the service item. Indicates if shuttling is
              requested for the shipment origin (`DOSHUT`) or destination
              (`DDSHUT`).
            enum:
              - DOSHUT
              - DDSHUT
          reason:
            type: string
            example: Storage items need to be picked up.
            description: >
              The contractor's explanation for why a shuttle service is
              requested. Used by the TOO while deciding to approve or reject the
              service item.
          estimatedWeight:
            type: integer
            example: 4200
            description: >-
              An estimate of how much weight from a shipment will be included in
              the shuttling service.
            x-nullable: true
            x-omitempty: false
          actualWeight:
            type: integer
            example: 4000
            description: >-
              A record of the actual weight that was shuttled. Provided by the
              movers, based on weight tickets.
            x-nullable: true
            x-omitempty: false
          requestApprovalsRequestedStatus:
            description: Indicates if "Approvals Requested" status is being requested.
            type: boolean
            x-nullable: true
        required:
          - reason
          - reServiceCode
  MTOServiceItemInternationalShuttle:
    description: Describes an international shuttle service item.
    allOf:
      - $ref: '#/definitions/MTOServiceItem'
      - type: object
        properties:
          reServiceCode:
            type: string
            description: >
              A unique code for the service item. Indicates if shuttling is
              requested for the international shipment origin (`IOSHUT`) or
              destination (`IDSHUT`).
            enum:
              - IOSHUT
              - IDSHUT
          reason:
            type: string
            example: Storage items need to be picked up.
            description: >
              The contractor's explanation for why a shuttle service is
              requested. Used by the TOO while deciding to approve or reject the
              service item.
          estimatedWeight:
            type: integer
            example: 4200
            description: >-
              An estimate of how much weight from a shipment will be included in
              the shuttling service.
            x-nullable: true
            x-omitempty: false
          actualWeight:
            type: integer
            example: 4000
            description: >-
              A record of the actual weight that was shuttled. Provided by the
              movers, based on weight tickets.
            x-nullable: true
            x-omitempty: false
          requestApprovalsRequestedStatus:
            description: Indicates if "Approvals Requested" status is being requested.
            type: boolean
            x-nullable: true
          market:
            type: string
            enum:
              - CONUS
              - OCONUS
            example: CONUS
            description: >-
              To identify whether the service was provided within (CONUS) or
              (OCONUS)
        required:
          - reason
          - reServiceCode
  CreateMTOShipment:
    type: object
    properties:
      moveTaskOrderID:
        description: The ID of the move this new shipment is for.
        example: 1f2270c7-7166-40ae-981e-b200ebdf3054
        format: uuid
        type: string
      requestedPickupDate:
        description: >
          The customer's preferred pickup date. Other dates, such as required
          delivery date and (outside MilMove) the pack date, are derived from
          this date.
        format: date
        type: string
        x-nullable: true
      primeEstimatedWeight:
        description: >
          The estimated weight of this shipment, determined by the movers during
          the pre-move survey. This value **can only be updated once.** If there
          was an issue with estimating the weight and a mistake was made, the
          Prime contractor will need to contact the TOO to change it.
        type: integer
        example: 4500
        minimum: 1
        x-nullable: true
      customerRemarks:
        description: >
          The customer can use the customer remarks field to inform the services
          counselor and the movers about any

          special circumstances for this shipment. Typical examples:
            * bulky or fragile items,
            * weapons,
            * access info for their address.

          Customer enters this information during onboarding. Optional field.
        type: string
        example: handle with care
        x-nullable: true
      agents:
        $ref: '#/definitions/MTOAgents'
      mtoServiceItems:
        description: A list of service items connected to this shipment.
        type: array
        items:
          $ref: '#/definitions/MTOServiceItem'
      pickupAddress:
        description: The address where the movers should pick up this shipment.
        allOf:
          - $ref: '#/definitions/Address'
      destinationAddress:
        description: Where the movers should deliver this shipment.
        allOf:
          - $ref: '#/definitions/Address'
      shipmentType:
        $ref: '#/definitions/MTOShipmentType'
      diversion:
        description: >
          This value indicates whether or not this shipment is part of a
          diversion. If yes, the shipment can be either the starting or ending
          segment of the diversion. When this boolean is true, you must link it
          to a parent shipment with the divertedFromShipmentId parameter.
        type: boolean
      divertedFromShipmentId:
        description: >
          The ID of the shipment this is a diversion from. Aka the "Parent"
          shipment. The diversion boolean must be true if this parameter is
          supplied in the request. If provided, and if the diverted from
          shipment is also a diversion, the previous should must then also have
          a parent ID.
        example: 1f2270c7-7166-40ae-981e-b200ebdf3054
        format: uuid
        type: string
      pointOfContact:
        type: string
        description: >
          Email or ID of the person who will be contacted in the event of
          questions or concerns about this update. May be the person performing
          the update, or someone else working with the Prime contractor.
      counselorRemarks:
        type: string
        example: counselor approved
        x-nullable: true
      ppmShipment:
        $ref: '#/definitions/CreatePPMShipment'
      boatShipment:
        $ref: '#/definitions/CreateBoatShipment'
      mobileHomeShipment:
        $ref: '#/definitions/CreateMobileHomeShipment'
    required:
      - moveTaskOrderID
      - shipmentType
  CreatePPMShipment:
    description: >-
      Creation object containing the `PPM` shipmentType specific data, not used
      for other shipment types.
    type: object
    properties:
      expectedDepartureDate:
        description: |
          Date the customer expects to begin moving from their origin.
        format: date
        type: string
      pickupAddress:
        description: The address of the origin location where goods are being moved from.
        allOf:
          - $ref: '#/definitions/Address'
      destinationAddress:
        description: >-
          The address of the destination location where goods are being
          delivered to.
        allOf:
          - $ref: '#/definitions/Address'
      sitExpected:
        description: >
          Captures whether some or all of the PPM shipment will require
          temporary storage at the origin or destination.


          Must be set to `true` when providing `sitLocation`,
          `sitEstimatedWeight`, `sitEstimatedEntryDate`, and
          `sitEstimatedDepartureDate` values to calculate the
          `sitEstimatedCost`.
        type: boolean
      sitLocation:
        allOf:
          - $ref: '#/definitions/SITLocationType'
          - x-nullable: true
      sitEstimatedWeight:
        description: The estimated weight of the goods being put into storage in pounds.
        type: integer
        example: 2000
        x-nullable: true
      sitEstimatedEntryDate:
        description: The date that goods will first enter the storage location.
        format: date
        type: string
        x-nullable: true
      sitEstimatedDepartureDate:
        description: The date that goods will exit the storage location.
        format: date
        type: string
        x-nullable: true
      estimatedWeight:
        description: The estimated weight of the PPM shipment goods being moved in pounds.
        type: integer
        example: 4200
      hasProGear:
        description: >
          Indicates whether PPM shipment has pro gear for themselves or their
          spouse.
        type: boolean
      proGearWeight:
        description: >-
          The estimated weight of the pro-gear being moved belonging to the
          service member in pounds.
        type: integer
        x-nullable: true
      spouseProGearWeight:
        description: >-
          The estimated weight of the pro-gear being moved belonging to a spouse
          in pounds.
        type: integer
        x-nullable: true
      isActualExpenseReimbursement:
        description: >-
          Used for PPM shipments only. Denotes if this shipment uses the Actual
          Expense Reimbursement method.
        type: boolean
        example: false
        x-omitempty: false
        x-nullable: true
    required:
      - expectedDepartureDate
      - sitExpected
      - estimatedWeight
      - hasProGear
  CreateBoatShipment:
    description: >-
      Creation object containing the `Boat` shipmentType specific data, not used
      for other shipment types.
    type: object
    properties:
      year:
        type: integer
        description: Year of the Boat
      make:
        type: string
        description: Make of the Boat
      model:
        type: string
        description: Model of the Boat
      lengthInInches:
        type: integer
        description: Length of the Boat in inches
      widthInInches:
        type: integer
        description: Width of the Boat in inches
      heightInInches:
        type: integer
        description: Height of the Boat in inches
      hasTrailer:
        type: boolean
        description: Does the boat have a trailer
      isRoadworthy:
        type: boolean
        description: Is the trailer roadworthy
        x-nullable: true
    required:
      - year
      - make
      - model
      - lengthInInches
      - widthInInches
      - heightInInches
      - hasTrailer
  CreateMobileHomeShipment:
    description: >-
      Creation object containing the `MobileHome` shipmentType specific data,
      not used for other shipment types.
    type: object
    properties:
      year:
        type: integer
        description: Year of the Mobile Home
      make:
        type: string
        description: Make of the Mobile Home
      model:
        type: string
        description: Model of the Mobile Home
      lengthInInches:
        type: integer
        description: Length of the Mobile Home in inches
      widthInInches:
        type: integer
        description: Width of the Mobile Home in inches
      heightInInches:
        type: integer
        description: Height of the Mobile Home in inches
    required:
      - year
      - make
      - model
      - lengthInInches
      - widthInInches
      - heightInInches
  MTOShipment:
    type: object
    properties:
      mtoServiceItems:
        description: A list of service items connected to this shipment.
        items:
          $ref: '#/definitions/MTOServiceItem'
        type: array
        readOnly: true
    allOf:
      - $ref: '#/definitions/MTOShipmentWithoutServiceItems'
  Error:
    properties:
      title:
        type: string
      detail:
        type: string
      instance:
        type: string
        format: uuid
    required:
      - title
      - detail
    type: object
  UpdateMTOServiceItemModelType:
    description: >
      Using this list, choose the correct modelType in the dropdown,
      corresponding to the service item type.
        * DDDSIT - UpdateMTOServiceItemSIT
        * DOPSIT - UpdateMTOServiceItemSIT
        * DOASIT - UpdateMTOServiceItemSIT
        * DOFSIT - UpdateMTOServiceItemSIT
        * IDDSIT - UpdateMTOServiceItemSIT
        * IOPSIT - UpdateMTOServiceItemSIT
        * IOASIT - UpdateMTOServiceItemSIT
        * IOFSIT - UpdateMTOServiceItemSIT
        * DDSHUT - UpdateMTOServiceItemShuttle
        * DOSHUT - UpdateMTOServiceItemShuttle
        * IDSHUT - UpdateMTOServiceItemInternationalShuttle
        * IOSHUT - UpdateMTOServiceItemInternationalShuttle

      The documentation will then update with the supported fields.
    type: string
    enum:
      - UpdateMTOServiceItemSIT
      - UpdateMTOServiceItemShuttle
      - UpdateMTOServiceItemInternationalShuttle
  UpdateMTOServiceItem:
    description: >-
      UpdateMTOServiceItem describes a base type of a service item. Polymorphic
      type. Both Move Task Orders and MTO Shipments will have MTO Service Items.
    type: object
    discriminator: modelType
    properties:
      id:
        example: 1f2270c7-7166-40ae-981e-b200ebdf3054
        format: uuid
        type: string
        description: ID of the service item. Must match path.
      modelType:
        $ref: '#/definitions/UpdateMTOServiceItemModelType'
    required:
      - modelType
  UpdateMTOServiceItemShuttle:
    description: >
      Subtype used to provide the estimated weight and actual weight for
      shuttle. This is not creating a new service item but rather updating an
      existing service item.
    allOf:
      - $ref: '#/definitions/UpdateMTOServiceItem'
      - type: object
        properties:
          actualWeight:
            type: integer
            example: 4000
            description: >-
              Provided by the movers, based on weight tickets. Relevant for
              shuttling (DDSHUT & DOSHUT) service items.
            x-nullable: true
            x-omitempty: false
          estimatedWeight:
            type: integer
            example: 4200
            description: >-
              An estimate of how much weight from a shipment will be included in
              a shuttling (DDSHUT & DOSHUT) service item.
            x-nullable: true
            x-omitempty: false
          reServiceCode:
            type: string
            description: Service code allowed for this model type.
            enum:
              - DDSHUT
              - DOSHUT
          requestApprovalsRequestedStatus:
            description: Indicates if "Approvals Requested" status is being requested.
            type: boolean
            x-nullable: true
  UpdateMTOServiceItemInternationalShuttle:
    description: >
      Subtype used to provide the estimated weight and actual weight for
      shuttle. This is not creating a new service item but rather updating an
      existing service item.
    allOf:
      - $ref: '#/definitions/UpdateMTOServiceItem'
      - type: object
        properties:
          actualWeight:
            type: integer
            example: 4000
            description: >-
              Provided by the movers, based on weight tickets. Relevant for
              shuttling (IDSHUT & IOSHUT) service items.
            x-nullable: true
            x-omitempty: false
          estimatedWeight:
            type: integer
            example: 4200
            description: >-
              An estimate of how much weight from a shipment will be included in
              a shuttling (IDSHUT & IOSHUT) service item.
            x-nullable: true
            x-omitempty: false
          requestApprovalsRequestedStatus:
            description: Indicates if "Approvals Requested" status is being requested.
            type: boolean
            x-nullable: true
          reServiceCode:
            type: string
            description: Service code allowed for this model type.
            enum:
              - IDSHUT
              - IOSHUT
  UpdatePPMShipment:
    description: The PPM specific fields of the shipment with values being changed
    type: object
    properties:
      expectedDepartureDate:
        description: |
          Date the customer expects to begin moving from their origin.
        format: date
        type: string
        x-nullable: true
      sitExpected:
        description: >
          Captures whether some or all of the PPM shipment will require
          temporary storage at the origin or destination.


          Must be set to `true` when providing `sitLocation`,
          `sitEstimatedWeight`, `sitEstimatedEntryDate`, and
          `sitEstimatedDepartureDate` values to calculate the
          `sitEstimatedCost`.
        type: boolean
        x-nullable: true
      sitLocation:
        allOf:
          - $ref: '#/definitions/SITLocationType'
          - x-nullable: true
      sitEstimatedWeight:
        description: The estimated weight of the goods being put into storage.
        type: integer
        example: 2000
        x-nullable: true
      sitEstimatedEntryDate:
        description: The date that goods will first enter the storage location.
        format: date
        type: string
        x-nullable: true
      sitEstimatedDepartureDate:
        description: The date that goods will exit the storage location.
        format: date
        type: string
        x-nullable: true
      estimatedWeight:
        description: The estimated weight of the PPM shipment goods being moved.
        type: integer
        example: 4200
        x-nullable: true
      hasProGear:
        description: >
          Indicates whether PPM shipment has pro gear for themselves or their
          spouse.
        type: boolean
        x-nullable: true
      proGearWeight:
        description: >-
          The estimated weight of the pro-gear being moved belonging to the
          service member.
        type: integer
        x-nullable: true
      spouseProGearWeight:
        description: >-
          The estimated weight of the pro-gear being moved belonging to a
          spouse.
        type: integer
        x-nullable: true
      isActualExpenseReimbursement:
        description: >-
          Used for PPM shipments only. Denotes if this shipment uses the Actual
          Expense Reimbursement method.
        type: boolean
        example: false
        x-omitempty: false
        x-nullable: true
  UpdateMTOShipment:
    properties:
      scheduledPickupDate:
        description: >-
          The date the Prime contractor scheduled to pick up this shipment after
          consultation with the customer.
        format: date
        type: string
        x-omitempty: false
        x-nullable: true
      actualPickupDate:
        description: >-
          The date when the Prime contractor actually picked up the shipment.
          Updated after-the-fact.
        format: date
        type: string
        x-omitempty: false
        x-nullable: true
      firstAvailableDeliveryDate:
        description: >
          The date the Prime provides to the customer as the first possible
          delivery date so that they can plan their travel accordingly.
        format: date
        type: string
        x-omitempty: false
        x-nullable: true
      scheduledDeliveryDate:
        description: >-
          The date the Prime contractor scheduled to deliver this shipment after
          consultation with the customer.
        format: date
        type: string
        x-omitempty: false
        x-nullable: true
      actualDeliveryDate:
        description: >-
          The date when the Prime contractor actually delivered the shipment.
          Updated after-the-fact.
        format: date
        type: string
        x-omitempty: false
        x-nullable: true
      primeEstimatedWeight:
        description: >
          The estimated weight of this shipment, determined by the movers during
          the pre-move survey. This value **can only be updated once.** If there
          was an issue with estimating the weight and a mistake was made, the
          Prime contracter will need to contact the TOO to change it.
        type: integer
        example: 4500
        minimum: 1
        x-nullable: true
      primeActualWeight:
        description: >-
          The actual weight of the shipment, provided after the Prime packs,
          picks up, and weighs a customer's shipment.
        type: integer
        example: 4500
        minimum: 1
        x-nullable: true
      ntsRecordedWeight:
        description: >-
          The previously recorded weight for the NTS Shipment. Used for NTS
          Release to know what the previous primeActualWeight or billable weight
          was.
        type: integer
        example: 4500
        x-nullable: true
        x-formatting: weight
      pickupAddress:
        description: >
          The address where the movers should pick up this shipment, entered by
          the customer during onboarding when they enter shipment details.
        allOf:
          - $ref: '#/definitions/Address'
      destinationAddress:
        description: >
          Where the movers should deliver this shipment. Often provided by the
          customer when they enter shipment details

          during onboarding, if they know their new address already.


          May be blank when entered by the customer, required when entered by
          the Prime. May not represent the true

          final destination due to the shipment being diverted or placed in SIT.
        allOf:
          - $ref: '#/definitions/Address'
      destinationType:
        $ref: '#/definitions/DestinationType'
      secondaryPickupAddress:
        description: >-
          A second pickup address for this shipment, if the customer entered
          one. An optional field.
        allOf:
          - $ref: '#/definitions/Address'
      secondaryDeliveryAddress:
        description: >-
          A second delivery address for this shipment, if the customer entered
          one. An optional field.
        allOf:
          - $ref: '#/definitions/Address'
      storageFacility:
        allOf:
          - x-nullable: true
          - $ref: '#/definitions/StorageFacility'
      shipmentType:
        $ref: '#/definitions/MTOShipmentType'
      diversion:
        description: >
          This value indicates whether or not this shipment is part of a
          diversion. If yes, the shipment can be either the starting or ending
          segment of the diversion.
        type: boolean
      pointOfContact:
        type: string
        description: >
          Email or ID of the person who will be contacted in the event of
          questions or concerns about this update. May be the person performing
          the update, or someone else working with the Prime contractor.
      counselorRemarks:
        type: string
        example: counselor approved
        x-nullable: true
      actualProGearWeight:
        type: integer
        x-nullable: true
        x-omitempty: false
      actualSpouseProGearWeight:
        type: integer
        x-nullable: true
        x-omitempty: false
      ppmShipment:
        $ref: '#/definitions/UpdatePPMShipment'
  UpdateMTOShipmentStatus:
    description: >-
      Contains the statuses available to the Prime when updating the state of a
      shipment.
    type: object
    properties:
      status:
        type: string
        enum:
          - CANCELED
  UpdateReweigh:
    description: Contains the fields available to the Prime when updating a reweigh record.
    type: object
    properties:
      weight:
        description: The total reweighed weight for the shipment in pounds.
        example: 2000
        minimum: 1
        type: integer
        x-formatting: weight
        x-nullable: true
        x-omitempty: false
      verificationReason:
        description: >-
          In lieu of a document being uploaded indicating why a reweigh did not
          occur.
        example: >-
          The reweigh was not performed because the shipment was already
          delivered
        type: string
        x-nullable: true
        x-omitempty: false
  UpdateShipmentDestinationAddress:
    description: >-
      UpdateShipmentDestinationAddress contains the fields required for the
      prime to request an update for the delivery address on an MTO Shipment.
    type: object
    properties:
      newAddress:
        $ref: '#/definitions/Address'
      contractorRemarks:
        type: string
        example: >-
          Customer reached out to me this week and let me know they want to move
          somewhere else.
        description: >-
          This is the remark the Prime has entered, which would be the reason
          there is an address change.
    required:
      - contractorRemarks
      - newAddress
  UpdateMTOServiceItemSIT:
    description: >
      Subtype used to provide the departure date for origin or destination SIT.
      This is not creating a new service item but rather updating and existing
      service item.
    allOf:
      - $ref: '#/definitions/UpdateMTOServiceItem'
      - type: object
        properties:
          reServiceCode:
            type: string
            description: Service code allowed for this model type.
            enum:
              - DDDSIT
              - DOPSIT
              - DOASIT
              - DOFSIT
              - IDDSIT
              - IOPSIT
              - IOASIT
              - IOFSIT
          sitDepartureDate:
            format: date
            type: string
            description: >-
              Departure date for SIT. This is the end date of the SIT at either
              origin or destination.
          sitDestinationFinalAddress:
            $ref: '#/definitions/Address'
          dateOfContact1:
            format: date
            type: string
            description: >-
              Date of attempted contact by the prime corresponding to
              'timeMilitary1'.
            x-nullable: true
          timeMilitary1:
            type: string
            example: 1400Z
            description: >-
              Time of attempted contact by the prime corresponding to
              'dateOfContact1', in military format.
            pattern: \d{4}Z
            x-nullable: true
          firstAvailableDeliveryDate1:
            format: date
            type: string
            description: First available date that Prime can deliver SIT service item.
            x-nullable: true
          dateOfContact2:
            format: date
            type: string
            description: >-
              Date of attempted contact by the prime corresponding to
              'timeMilitary2'.
            x-nullable: true
          timeMilitary2:
            type: string
            example: 1400Z
            description: >-
              Time of attempted contact by the prime corresponding to
              'dateOfContact2', in military format.
            pattern: \d{4}Z
            x-nullable: true
          firstAvailableDeliveryDate2:
            format: date
            type: string
            description: Second available date that Prime can deliver SIT service item.
            x-nullable: true
          sitRequestedDelivery:
            format: date
            type: string
            description: Date when the customer has requested delivery out of SIT.
            x-nullable: true
          sitCustomerContacted:
            format: date
            type: string
            description: >-
              Date when the customer contacted the prime for a delivery out of
              SIT.
            x-nullable: true
          updateReason:
            type: string
            description: Reason for updating service item.
            x-nullable: true
          sitPostalCode:
            type: string
            format: zip
            example: '90210'
            pattern: ^(\d{5}([\-]\d{4})?)$
            x-nullable: true
          sitEntryDate:
            format: date
            type: string
            description: Entry date for the SIT.
            x-nullable: true
          requestApprovalsRequestedStatus:
            description: Indicates if "Approvals Requested" status is being requested.
            type: boolean
            x-nullable: true
  CreateSITExtension:
    description: >-
      CreateSITExtension contains the fields required for the prime to create a
      SIT Extension request.
    type: object
    properties:
      requestReason:
        type: string
        enum:
          - SERIOUS_ILLNESS_MEMBER
          - SERIOUS_ILLNESS_DEPENDENT
          - IMPENDING_ASSIGNEMENT
          - DIRECTED_TEMPORARY_DUTY
          - NONAVAILABILITY_OF_CIVILIAN_HOUSING
          - AWAITING_COMPLETION_OF_RESIDENCE
          - OTHER
      contractorRemarks:
        type: string
        example: We need SIT additional days. The customer has not found a house yet.
      requestedDays:
        type: integer
        example: 30
        minimum: 1
    required:
      - requestReason
      - contractorRemarks
      - requestedDays
  Address:
    description: A postal address
    type: object
    properties:
      id:
        type: string
        format: uuid
        example: c56a4180-65aa-42ec-a945-5fd21dec0538
      streetAddress1:
        type: string
        example: 123 Main Ave
        title: Street address 1
      streetAddress2:
        type: string
        example: Apartment 9000
        x-nullable: true
        title: Street address 2
      streetAddress3:
        type: string
        example: Montmârtre
        x-nullable: true
        title: Address Line 3
      city:
        type: string
        example: Anytown
        title: City
      eTag:
        type: string
        readOnly: true
      state:
        title: State
        type: string
        x-display-value:
          AL: AL
          AK: AK
          AR: AR
          AZ: AZ
          CA: CA
          CO: CO
          CT: CT
          DC: DC
          DE: DE
          FL: FL
          GA: GA
          HI: HI
          IA: IA
          ID: ID
          IL: IL
          IN: IN
          KS: KS
          KY: KY
          LA: LA
          MA: MA
          MD: MD
          ME: ME
          MI: MI
          MN: MN
          MO: MO
          MS: MS
          MT: MT
          NC: NC
          ND: ND
          NE: NE
          NH: NH
          NJ: NJ
          NM: NM
          NV: NV
          NY: NY
          OH: OH
          OK: OK
          OR: OR
          PA: PA
          RI: RI
          SC: SC
          SD: SD
          TN: TN
          TX: TX
          UT: UT
          VA: VA
          VT: VT
          WA: WA
          WI: WI
          WV: WV
          WY: WY
        enum:
          - AL
          - AK
          - AR
          - AZ
          - CA
          - CO
          - CT
          - DC
          - DE
          - FL
          - GA
          - HI
          - IA
          - ID
          - IL
          - IN
          - KS
          - KY
          - LA
          - MA
          - MD
          - ME
          - MI
          - MN
          - MO
          - MS
          - MT
          - NC
          - ND
          - NE
          - NH
          - NJ
          - NM
          - NV
          - NY
          - OH
          - OK
          - OR
          - PA
          - RI
          - SC
          - SD
          - TN
          - TX
          - UT
          - VA
          - VT
          - WA
          - WI
          - WV
          - WY
      postalCode:
        type: string
        format: zip
        title: ZIP
        example: '90210'
        pattern: ^(\d{5}([\-]\d{4})?)$
      country:
        type: string
        title: Country
        x-nullable: true
        example: US
        default: US
        pattern: ^[A-Z]{2}$
        description: Two-letter country code
      county:
        type: string
        title: County
        x-nullable: true
        example: LOS ANGELES
      isOconus:
        type: boolean
        title: isOconus
        x-nullable: true
        example: false
      usPostRegionCitiesID:
        type: string
        format: uuid
        example: c56a4180-65aa-42ec-a945-5fd21dec0538
      destinationGbloc:
        type: string
        pattern: ^[A-Z]{4}$
        x-nullable: true
    required:
      - streetAddress1
      - city
      - state
      - postalCode
  BackupContact:
    type: object
    properties:
      name:
        type: string
        example: Bob Smith
      phone:
        type: string
        format: telephone
      email:
        type: string
        format: x-email
        pattern: ^[a-zA-Z0-9._%+-]+@[a-zA-Z0-9.-]+\.[a-zA-Z]{2,}$
        example: fake@example.com
  Customer:
    type: object
    properties:
      id:
        type: string
        format: uuid
        example: c56a4180-65aa-42ec-a945-5fd21dec0538
      dodID:
        type: string
      emplid:
        type: string
      userID:
        type: string
        format: uuid
        example: c56a4180-65aa-42ec-a945-5fd21dec0538
      currentAddress:
        $ref: '#/definitions/Address'
      firstName:
        type: string
        example: Vanya
      lastName:
        type: string
        example: Petrovna
      branch:
        type: string
        example: COAST_GUARD
      phone:
        type: string
        format: telephone
      email:
        type: string
        format: x-email
        pattern: ^[a-zA-Z0-9._%+-]+@[a-zA-Z0-9.-]+\.[a-zA-Z]{2,}$
        example: fake@example.com
      eTag:
        type: string
        readOnly: true
      backupContact:
        $ref: '#/definitions/BackupContact'
  Entitlements:
    type: object
    properties:
      id:
        example: 571008b1-b0de-454d-b843-d71be9f02c04
        format: uuid
        type: string
      authorizedWeight:
        example: 2000
        type: integer
        x-formatting: weight
        x-nullable: true
      unaccompaniedBaggageAllowance:
        type: integer
        example: 3
        x-nullable: true
        description: >-
          The amount of weight in pounds that the move is entitled for shipment
          types of Unaccompanied Baggage.
      dependentsAuthorized:
        example: true
        type: boolean
        x-nullable: true
      gunSafe:
        type: boolean
        example: false
      nonTemporaryStorage:
        example: false
        type: boolean
        x-nullable: true
      privatelyOwnedVehicle:
        example: false
        type: boolean
        x-nullable: true
      proGearWeight:
        example: 2000
        type: integer
        x-formatting: weight
      proGearWeightSpouse:
        example: 500
        type: integer
        x-formatting: weight
      requiredMedicalEquipmentWeight:
        example: 500
        type: integer
        x-formatting: weight
      organizationalClothingAndIndividualEquipment:
        type: boolean
        example: false
      storageInTransit:
        example: 90
        type: integer
      totalWeight:
        example: 500
        type: integer
        x-formatting: weight
      totalDependents:
        example: 2
        type: integer
      weightRestriction:
        example: 1500
        type: integer
        x-formatting: weight
        x-nullable: true
      ubWeightRestriction:
        example: 1200
        type: integer
        x-formatting: weight
        x-nullable: true
      eTag:
        type: string
        readOnly: true
  DutyLocation:
    type: object
    properties:
      id:
        type: string
        format: uuid
        example: c56a4180-65aa-42ec-a945-5fd21dec0538
      name:
        type: string
        example: Fort Bragg North Station
      addressID:
        type: string
        format: uuid
        example: c56a4180-65aa-42ec-a945-5fd21dec0538
      address:
        $ref: '#/definitions/Address'
      eTag:
        type: string
        readOnly: true
  OrdersType:
    type: string
    title: Orders type
    enum:
      - PERMANENT_CHANGE_OF_STATION
      - LOCAL_MOVE
      - RETIREMENT
      - SEPARATION
      - WOUNDED_WARRIOR
      - BLUEBARK
      - SAFETY
      - TEMPORARY_DUTY
      - EARLY_RETURN_OF_DEPENDENTS
      - STUDENT_TRAVEL
    x-display-value:
      PERMANENT_CHANGE_OF_STATION: Permanent Change Of Station
      LOCAL_MOVE: Local Move
      RETIREMENT: Retirement
      SEPARATION: Separation
      WOUNDED_WARRIOR: Wounded Warrior
      BLUEBARK: BLUEBARK
      SAFETY: Safety
      TEMPORARY_DUTY: Temporary Duty (TDY)
      EARLY_RETURN_OF_DEPENDENTS: Early Return of Dependents
      STUDENT_TRAVEL: Student Travel
  Order:
    type: object
    required:
      - orderNumber
      - rank
      - linesOfAccounting
    properties:
      id:
        example: c56a4180-65aa-42ec-a945-5fd21dec0538
        format: uuid
        type: string
      customer:
        $ref: '#/definitions/Customer'
      customerID:
        example: c56a4180-65aa-42ec-a945-5fd21dec0538
        format: uuid
        type: string
      entitlement:
        $ref: '#/definitions/Entitlements'
      destinationDutyLocation:
        $ref: '#/definitions/DutyLocation'
      destinationDutyLocationGBLOC:
        type: string
        example: KKFA
      originDutyLocation:
        $ref: '#/definitions/DutyLocation'
      originDutyLocationGBLOC:
        type: string
        example: KKFA
      rank:
        type: string
        example: E_5
      reportByDate:
        type: string
        format: date
      ordersType:
        $ref: '#/definitions/OrdersType'
      orderNumber:
        type: string
      linesOfAccounting:
        type: string
      supplyAndServicesCostEstimate:
        type: string
        readOnly: true
      packingAndShippingInstructions:
        type: string
        readOnly: true
      methodOfPayment:
        type: string
        readOnly: true
      naics:
        type: string
        readOnly: true
      eTag:
        type: string
        readOnly: true
  PaymentRequestStatus:
    type: string
    enum:
      - PENDING
      - REVIEWED
      - REVIEWED_AND_ALL_SERVICE_ITEMS_REJECTED
      - SENT_TO_GEX
      - TPPS_RECEIVED
      - PAID
      - EDI_ERROR
      - DEPRECATED
    title: Payment Request Status
  UploadWithOmissions:
    description: An uploaded file.
    type: object
    properties:
      id:
        type: string
        format: uuid
        example: c56a4180-65aa-42ec-a945-5fd21dec0538
      url:
        type: string
        format: uri
        example: https://uploads.domain.test/dir/c56a4180-65aa-42ec-a945-5fd21dec0538
      filename:
        type: string
        example: filename.pdf
      contentType:
        type: string
        format: mime-type
        example: application/pdf
      bytes:
        type: integer
      rotation:
        type: integer
      status:
        type: string
        enum:
          - INFECTED
          - CLEAN
          - PROCESSING
      createdAt:
        type: string
        format: date-time
        readOnly: true
      updatedAt:
        type: string
        format: date-time
        readOnly: true
    required:
      - filename
      - contentType
      - bytes
  ProofOfServiceDoc:
    type: object
    properties:
      uploads:
        type: array
        items:
          $ref: '#/definitions/UploadWithOmissions'
  ProofOfServiceDocs:
    type: array
    items:
      $ref: '#/definitions/ProofOfServiceDoc'
  PaymentServiceItemStatus:
    type: string
    enum:
      - REQUESTED
      - APPROVED
      - DENIED
      - SENT_TO_GEX
      - PAID
      - EDI_ERROR
    title: Payment Service Item Status
  ServiceItemParamName:
    type: string
    enum:
      - ActualPickupDate
      - ContractCode
      - ContractYearName
      - CubicFeetBilled
      - CubicFeetCrating
      - DimensionHeight
      - DimensionLength
      - DimensionWidth
      - DistanceZip
      - DistanceZipSITDest
      - DistanceZipSITOrigin
      - EIAFuelPrice
      - EscalationCompounded
      - FSCMultiplier
      - FSCPriceDifferenceInCents
      - FSCWeightBasedDistanceMultiplier
      - IsPeak
      - MarketDest
      - MarketOrigin
      - MTOAvailableToPrimeAt
      - NTSPackingFactor
      - NumberDaysSIT
      - PriceAreaDest
      - PriceAreaIntlDest
      - PriceAreaIntlOrigin
      - PriceAreaOrigin
      - PriceRateOrFactor
      - PSI_LinehaulDom
      - PSI_LinehaulDomPrice
      - PSI_LinehaulShort
      - PSI_LinehaulShortPrice
      - PSI_PriceDomDest
      - PSI_PriceDomDestPrice
      - PSI_PriceDomOrigin
      - PSI_PriceDomOriginPrice
      - PSI_ShippingLinehaulIntlCO
      - PSI_ShippingLinehaulIntlCOPrice
      - PSI_ShippingLinehaulIntlOC
      - PSI_ShippingLinehaulIntlOCPrice
      - PSI_ShippingLinehaulIntlOO
      - PSI_ShippingLinehaulIntlOOPrice
      - RateAreaNonStdDest
      - RateAreaNonStdOrigin
      - ReferenceDate
      - RequestedPickupDate
      - ServiceAreaDest
      - ServiceAreaOrigin
      - ServicesScheduleDest
      - ServicesScheduleOrigin
      - SITPaymentRequestEnd
      - SITPaymentRequestStart
      - SITScheduleDest
      - SITScheduleOrigin
      - SITServiceAreaDest
      - SITServiceAreaOrigin
      - WeightAdjusted
      - WeightBilled
      - WeightEstimated
      - WeightOriginal
      - WeightReweigh
      - ZipDestAddress
      - ZipPickupAddress
      - ZipSITDestHHGFinalAddress
      - ZipSITDestHHGOriginalAddress
      - ZipSITOriginHHGActualAddress
      - ZipSITOriginHHGOriginalAddress
      - StandaloneCrate
      - StandaloneCrateCap
      - UncappedRequestTotal
      - LockedPriceCents
  ServiceItemParamType:
    type: string
    enum:
      - STRING
      - DATE
      - INTEGER
      - DECIMAL
      - TIMESTAMP
      - PaymentServiceItemUUID
      - BOOLEAN
  ServiceItemParamOrigin:
    type: string
    enum:
      - PRIME
      - SYSTEM
      - PRICER
      - PAYMENT_REQUEST
  PaymentServiceItemParam:
    type: object
    properties:
      id:
        example: c56a4180-65aa-42ec-a945-5fd21dec0538
        format: uuid
        readOnly: true
        type: string
      paymentServiceItemID:
        example: c56a4180-65aa-42ec-a945-5fd21dec0538
        format: uuid
        type: string
      key:
        $ref: '#/definitions/ServiceItemParamName'
      value:
        example: '3025'
        type: string
      type:
        $ref: '#/definitions/ServiceItemParamType'
      origin:
        $ref: '#/definitions/ServiceItemParamOrigin'
      eTag:
        type: string
        readOnly: true
  PaymentServiceItemParams:
    type: array
    items:
      $ref: '#/definitions/PaymentServiceItemParam'
  PaymentServiceItem:
    type: object
    properties:
      id:
        example: c56a4180-65aa-42ec-a945-5fd21dec0538
        format: uuid
        readOnly: true
        type: string
      paymentRequestID:
        example: c56a4180-65aa-42ec-a945-5fd21dec0538
        format: uuid
        type: string
      mtoServiceItemID:
        example: c56a4180-65aa-42ec-a945-5fd21dec0538
        format: uuid
        type: string
      status:
        $ref: '#/definitions/PaymentServiceItemStatus'
      priceCents:
        type: integer
        format: cents
        title: Price of the service item in cents
        x-nullable: true
      rejectionReason:
        example: documentation was incomplete
        type: string
        x-nullable: true
      referenceID:
        example: 1234-5678-c56a4180
        readOnly: true
        format: string
      paymentServiceItemParams:
        $ref: '#/definitions/PaymentServiceItemParams'
      eTag:
        type: string
        readOnly: true
  PaymentServiceItems:
    type: array
    items:
      $ref: '#/definitions/PaymentServiceItem'
  PaymentRequest:
    type: object
    properties:
      id:
        example: c56a4180-65aa-42ec-a945-5fd21dec0538
        format: uuid
        readOnly: true
        type: string
      isFinal:
        default: false
        type: boolean
      moveTaskOrderID:
        example: c56a4180-65aa-42ec-a945-5fd21dec0538
        format: uuid
        type: string
      rejectionReason:
        example: documentation was incomplete
        type: string
        x-nullable: true
      status:
        $ref: '#/definitions/PaymentRequestStatus'
      paymentRequestNumber:
        example: 1234-5678-1
        readOnly: true
        type: string
      recalculationOfPaymentRequestID:
        example: c56a4180-65aa-42ec-a945-5fd21dec0538
        format: uuid
        type: string
        readOnly: true
        x-nullable: true
      proofOfServiceDocs:
        $ref: '#/definitions/ProofOfServiceDocs'
      paymentServiceItems:
        $ref: '#/definitions/PaymentServiceItems'
      eTag:
        type: string
        readOnly: true
  PaymentRequests:
    type: array
    items:
      $ref: '#/definitions/PaymentRequest'
  MTOServiceItemStatus:
    description: >-
      The status of a service item, indicating where it is in the TOO's approval
      process.
    type: string
    readOnly: true
    enum:
      - SUBMITTED
      - APPROVED
      - REJECTED
  MTOServiceItemModelType:
    description: >
      Describes all model sub-types for a MTOServiceItem model.


      Using this list, choose the correct modelType in the dropdown,
      corresponding to the service item type.
        * DOFSIT, DOASIT - MTOServiceItemOriginSIT
        * DDFSIT, DDASIT - MTOServiceItemDestSIT
        * IOFSIT, IOASIT - MTOServiceItemInternationalOriginSIT
        * IDFSIT, IDASIT - MTOServiceItemInternationalDestSIT
        * DOSHUT, DDSHUT - MTOServiceItemShuttle
        * DOSHUT, DDSHUT - MTOServiceItemDomesticShuttle
        * IOSHUT, IDSHUT - MTOServiceItemInternationalShuttle
        * DCRT, DUCRT - MTOServiceItemDomesticCrating
        * ICRT, IUCRT - MTOServiceItemInternationalCrating
        * PODFSC, POEFSC - MTOSerivceItemInternationalFuelSurcharge

      The documentation will then update with the supported fields.
    type: string
    enum:
      - MTOServiceItemBasic
      - MTOServiceItemOriginSIT
      - MTOServiceItemDestSIT
      - MTOServiceItemInternationalOriginSIT
      - MTOServiceItemInternationalDestSIT
      - MTOServiceItemShuttle
      - MTOServiceItemDomesticShuttle
      - MTOServiceItemInternationalShuttle
      - MTOServiceItemDomesticCrating
      - MTOServiceItemInternationalCrating
      - MTOSerivceItemInternationalFuelSurcharge
  ServiceRequestDocument:
    properties:
      uploads:
        items:
          $ref: '#/definitions/UploadWithOmissions'
        type: array
    type: object
  ServiceRequestDocuments:
    items:
      $ref: '#/definitions/ServiceRequestDocument'
    type: array
  MTOServiceItem:
    description: MTOServiceItem describes a base type of a service item. Polymorphic type.
    type: object
    discriminator: modelType
    properties:
      id:
        example: 1f2270c7-7166-40ae-981e-b200ebdf3054
        format: uuid
        type: string
        description: The ID of the service item.
        readOnly: true
      moveTaskOrderID:
        example: 1f2270c7-7166-40ae-981e-b200ebdf3054
        format: uuid
        type: string
        description: The ID of the move for this service item.
      mtoShipmentID:
        example: 1f2270c7-7166-40ae-981e-b200ebdf3054
        format: uuid
        type: string
        description: The ID of the shipment this service is for, if any. Optional.
      reServiceName:
        type: string
        readOnly: true
        description: The full descriptive name of the service.
      status:
        $ref: '#/definitions/MTOServiceItemStatus'
      rejectionReason:
        example: item was too heavy
        type: string
        x-nullable: true
        readOnly: true
        description: The reason why this service item was rejected by the TOO.
      modelType:
        $ref: '#/definitions/MTOServiceItemModelType'
      serviceRequestDocuments:
        $ref: '#/definitions/ServiceRequestDocuments'
      eTag:
        type: string
        readOnly: true
        description: >-
          A hash unique to this service item that should be used as the
          "If-Match" header for any updates.
      lockedPriceCents:
        type: integer
        format: cents
        x-nullable: true
    required:
      - modelType
      - moveTaskOrderID
  MTOAgentType:
    title: Agent Type
    description: >
      The type for this agent. `RELEASING` means they have authority on pickup,
      `RECEIVING` means they can receive the shipment on delivery.
    type: string
    example: RELEASING_AGENT
    enum:
      - RELEASING_AGENT
      - RECEIVING_AGENT
  MTOAgent:
    properties:
      id:
        description: The ID of the agent.
        example: 1f2270c7-7166-40ae-981e-b200ebdf3054
        format: uuid
        readOnly: true
        type: string
      mtoShipmentID:
        description: The ID of the shipment this agent is permitted to release/receive.
        example: 1f2270c7-7166-40ae-981e-b200ebdf3054
        format: uuid
        type: string
        readOnly: true
      createdAt:
        format: date-time
        type: string
        readOnly: true
      updatedAt:
        format: date-time
        type: string
        readOnly: true
      firstName:
        type: string
        x-nullable: true
      lastName:
        type: string
        x-nullable: true
      email:
        type: string
        format: x-email
        pattern: ^([a-zA-Z0-9._%+-]+@[a-zA-Z0-9.-]+\.[a-zA-Z]{2,})?$
        x-nullable: true
      phone:
        type: string
        format: telephone
        pattern: ^([2-9]\d{2}-\d{3}-\d{4})?$
        x-nullable: true
      agentType:
        $ref: '#/definitions/MTOAgentType'
      eTag:
        type: string
        readOnly: true
    type: object
  MTOAgents:
    description: >
      A list of the agents for a shipment. Agents are the people who the Prime
      contractor recognize as permitted to release (in the case of pickup) or
      receive (on delivery) a shipment.
    items:
      $ref: '#/definitions/MTOAgent'
    type: array
    maxItems: 2
  SITExtension:
    type: object
    description: >-
      A storage in transit (SIT) Extension is a request for an increase in the
      billable number of days a shipment is allowed to be in SIT.
    properties:
      id:
        example: 1f2270c7-7166-40ae-981e-b200ebdf3054
        format: uuid
        type: string
      mtoShipmentID:
        example: 1f2270c7-7166-40ae-981e-b200ebdf3054
        format: uuid
        type: string
      requestReason:
        type: string
        enum:
          - SERIOUS_ILLNESS_MEMBER
          - SERIOUS_ILLNESS_DEPENDENT
          - IMPENDING_ASSIGNEMENT
          - DIRECTED_TEMPORARY_DUTY
          - NONAVAILABILITY_OF_CIVILIAN_HOUSING
          - AWAITING_COMPLETION_OF_RESIDENCE
          - OTHER
      contractorRemarks:
        example: We need SIT additional days. The customer has not found a house yet.
        type: string
        x-nullable: true
        x-omitempty: false
      requestedDays:
        type: integer
        example: 30
      status:
        enum:
          - PENDING
          - APPROVED
          - DENIED
      approvedDays:
        type: integer
        example: 30
        x-nullable: true
        x-omitempty: false
      decisionDate:
        format: date-time
        type: string
        x-nullable: true
        x-omitempty: false
      officeRemarks:
        type: string
        x-nullable: true
        x-omitempty: false
      createdAt:
        format: date-time
        type: string
        readOnly: true
      updatedAt:
        format: date-time
        type: string
        readOnly: true
      eTag:
        type: string
        readOnly: true
  SITExtensions:
    type: array
    items:
      $ref: '#/definitions/SITExtension'
  ReweighRequester:
    type: string
    enum:
      - CUSTOMER
      - PRIME
      - SYSTEM
      - TOO
  Reweigh:
    description: >-
      A reweigh  is when a shipment is weighed for a second time due to the
      request of a customer, the contractor, system or TOO.
    properties:
      id:
        example: 1f2270c7-7166-40ae-981e-b200ebdf3054
        format: uuid
        type: string
      requestedAt:
        format: date-time
        type: string
      requestedBy:
        $ref: '#/definitions/ReweighRequester'
      verificationProvidedAt:
        format: date-time
        type: string
        x-nullable: true
        x-omitempty: false
      verificationReason:
        example: >-
          The reweigh was not performed due to some justification provided by
          the Prime
        type: string
        x-nullable: true
        x-omitempty: false
      weight:
        example: 2000
        type: integer
        x-formatting: weight
        x-nullable: true
        x-omitempty: false
      shipmentID:
        example: 1f2270c7-7166-40ae-981e-b200ebdf3054
        format: uuid
        type: string
      createdAt:
        format: date-time
        type: string
        readOnly: true
      updatedAt:
        format: date-time
        type: string
        readOnly: true
      eTag:
        type: string
        readOnly: true
  DestinationType:
    type: string
    title: Destination Type
    example: OTHER_THAN_AUTHORIZED
    x-nullable: true
    enum:
      - HOME_OF_RECORD
      - HOME_OF_SELECTION
      - PLACE_ENTERED_ACTIVE_DUTY
      - OTHER_THAN_AUTHORIZED
  StorageFacility:
    description: The Storage Facility information for the shipment
    type: object
    properties:
      id:
        type: string
        format: uuid
        example: c56a4180-65aa-42ec-a945-5fd21dec0538
      facilityName:
        type: string
      address:
        $ref: '#/definitions/Address'
      lotNumber:
        type: string
        x-nullable: true
      phone:
        type: string
        format: telephone
        pattern: ^[2-9]\d{2}-\d{3}-\d{4}$
        x-nullable: true
      email:
        type: string
        format: x-email
        pattern: ^[a-zA-Z0-9._%+-]+@[a-zA-Z0-9.-]+\.[a-zA-Z]{2,}$
        x-nullable: true
      eTag:
        type: string
        readOnly: true
  MTOShipmentType:
    title: Shipment Type
    description: |
      The type of shipment.
        * `HHG` = Household goods move
        * `HHG_INTO_NTS` = HHG into Non-temporary storage (NTS)
        * `HHG_OUTOF_NTS` = HHG out of Non-temporary storage (NTS Release)
        * `PPM` = Personally Procured Move also known as Do It Yourself (DITY)
        * `BOAT_HAUL_AWAY` = Boat shipment that requires additional equipment to haul it to it's destination
        * `BOAT_TOW_AWAY` = Boat shipment that has a road-worthy trailer
        * `MOBILE_HOME` = Mobile Home shipment that a customer may move.
    type: string
    example: HHG
    enum:
      - BOAT_HAUL_AWAY
      - BOAT_TOW_AWAY
      - HHG
      - HHG_INTO_NTS
      - HHG_OUTOF_NTS
      - MOBILE_HOME
      - PPM
      - UNACCOMPANIED_BAGGAGE
    x-display-value:
      HHG: Household goods move (HHG)
      HHG_INTO_NTS: HHG into Non-temporary storage (NTS)
      HHG_OUTOF_NTS: HHG out of Non-temporary storage (NTS Release)
      PPM: Personally Procured Move also known as Do It Yourself (DITY)
      BOAT_HAUL_AWAY: >-
        Boat shipment that requires additional equipment to haul it to it's
        destination
      BOAT_TOW_AWAY: Boat shipment that has a road-worthy trailer
      UNACCOMPANIED_BAGGAGE: Unaccompanied Baggage
  PPMShipmentStatus:
    description: |
      Status of the PPM Shipment:
        * **DRAFT**: The customer has created the PPM shipment but has not yet submitted their move for counseling.
        * **SUBMITTED**: The shipment belongs to a move that has been submitted by the customer or has been created by a Service Counselor or Prime Contractor for a submitted move.
        * **WAITING_ON_CUSTOMER**: The PPM shipment has been approved and the customer may now provide their actual move closeout information and documentation required to get paid.
        * **NEEDS_ADVANCE_APPROVAL**: The shipment was counseled by the Prime Contractor and approved but an advance was requested so will need further financial approval from the government.
        * **NEEDS_CLOSEOUT**: The customer has provided their closeout weight tickets, receipts, and expenses and certified it for the Service Counselor to approve, exclude or reject.
        * **CLOSEOUT_COMPLETE**: The Service Counselor has reviewed all of the customer's PPM closeout documentation and authorizes the customer can download and submit their finalized SSW packet.
    type: string
    readOnly: true
    enum:
      - DRAFT
      - SUBMITTED
      - WAITING_ON_CUSTOMER
      - NEEDS_ADVANCE_APPROVAL
      - NEEDS_CLOSEOUT
      - CLOSEOUT_COMPLETE
      - CANCELED
  SITLocationType:
    description: The list of SIT location types.
    type: string
    enum:
      - ORIGIN
      - DESTINATION
  PPMShipment:
    description: >-
      A personally procured move is a type of shipment that a service member
      moves themselves.
    x-nullable: true
    properties:
      id:
        description: The primary unique identifier of this PPM shipment
        example: 1f2270c7-7166-40ae-981e-b200ebdf3054
        format: uuid
        type: string
        readOnly: true
      shipmentId:
        description: The id of the parent MTOShipment record
        example: 1f2270c7-7166-40ae-981e-b200ebdf3054
        format: uuid
        type: string
        readOnly: true
      createdAt:
        description: The timestamp of when the PPM shipment was created (UTC)
        format: date-time
        type: string
        readOnly: true
      updatedAt:
        description: The timestamp of when a property of this object was last updated (UTC)
        format: date-time
        type: string
        readOnly: true
      status:
        $ref: '#/definitions/PPMShipmentStatus'
      expectedDepartureDate:
        description: |
          Date the customer expects to begin moving from their origin.
        format: date
        type: string
      actualMoveDate:
        description: The actual start date of when the PPM shipment left the origin.
        format: date
        type: string
        x-nullable: true
        x-omitempty: false
      submittedAt:
        description: >-
          The timestamp of when the customer submitted their PPM documentation
          to the counselor for review.
        format: date-time
        type: string
        x-nullable: true
        x-omitempty: false
      reviewedAt:
        description: >-
          The timestamp of when the Service Counselor has reviewed all of the
          closeout documents.
        format: date-time
        type: string
        x-nullable: true
        x-omitempty: false
      approvedAt:
        description: >-
          The timestamp of when the shipment was approved and the service member
          can begin their move.
        format: date-time
        type: string
        x-nullable: true
        x-omitempty: false
      actualPickupPostalCode:
        description: >
          The actual postal code where the PPM shipment started. To be filled
          once the customer has moved the shipment.
        format: zip
        type: string
        title: ZIP
        example: '90210'
        pattern: ^(\d{5})$
        x-nullable: true
        x-omitempty: false
      actualDestinationPostalCode:
        description: >
          The actual postal code where the PPM shipment ended. To be filled once
          the customer has moved the shipment.
        format: zip
        type: string
        title: ZIP
        example: '90210'
        pattern: ^(\d{5})$
        x-nullable: true
        x-omitempty: false
      sitExpected:
        description: >
          Captures whether some or all of the PPM shipment will require
          temporary storage at the origin or destination.


          Must be set to `true` when providing `sitLocation`,
          `sitEstimatedWeight`, `sitEstimatedEntryDate`, and
          `sitEstimatedDepartureDate` values to calculate the
          `sitEstimatedCost`.
        type: boolean
      estimatedWeight:
        description: The estimated weight of the PPM shipment goods being moved in pounds.
        type: integer
        example: 4200
        x-nullable: true
        x-omitempty: false
      hasProGear:
        description: >
          Indicates whether PPM shipment has pro gear for themselves or their
          spouse.
        type: boolean
        x-nullable: true
        x-omitempty: false
      proGearWeight:
        description: >-
          The estimated weight of the pro-gear being moved belonging to the
          service member in pounds.
        type: integer
        x-nullable: true
        x-omitempty: false
      spouseProGearWeight:
        description: >-
          The estimated weight of the pro-gear being moved belonging to a spouse
          in pounds.
        type: integer
        x-nullable: true
        x-omitempty: false
      estimatedIncentive:
        description: >-
          The estimated amount the government will pay the service member to
          move their belongings based on the moving date, locations, and
          shipment weight.
        type: integer
        format: cents
        x-nullable: true
        x-omitempty: false
      maxIncentive:
        description: >-
          The max amount the government will pay the service member to move
          their belongings based on the moving date, locations, and shipment
          weight.
        type: integer
        format: cents
        x-nullable: true
        x-omitempty: false
      hasRequestedAdvance:
        description: |
          Indicates whether an advance has been requested for the PPM shipment.
        type: boolean
        x-nullable: true
        x-omitempty: false
      advanceAmountRequested:
        description: >
          The amount requested as an advance by the service member, up to a
          maximum percentage of the estimated incentive.
        type: integer
        format: cents
        x-nullable: true
        x-omitempty: false
      hasReceivedAdvance:
        description: |
          Indicates whether an advance was received for the PPM shipment.
        type: boolean
        x-nullable: true
        x-omitempty: false
      advanceAmountReceived:
        description: |
          The amount received for an advance, or null if no advance is received.
        type: integer
        format: cents
        x-nullable: true
        x-omitempty: false
      sitLocation:
        allOf:
          - $ref: '#/definitions/SITLocationType'
          - x-nullable: true
          - x-omitempty: false
      sitEstimatedWeight:
        description: The estimated weight of the goods being put into storage in pounds.
        type: integer
        example: 2000
        x-nullable: true
        x-omitempty: false
      sitEstimatedEntryDate:
        description: The date that goods will first enter the storage location.
        format: date
        type: string
        x-nullable: true
        x-omitempty: false
      sitEstimatedDepartureDate:
        description: The date that goods will exit the storage location.
        format: date
        type: string
        x-nullable: true
        x-omitempty: false
      sitEstimatedCost:
        description: >-
          The estimated amount that the government will pay the service member
          to put their goods into storage. This estimated storage cost is
          separate from the estimated incentive.
        type: integer
        format: cents
        x-nullable: true
        x-omitempty: false
      isActualExpenseReimbursement:
        description: >-
          Used for PPM shipments only. Denotes if this shipment uses the Actual
          Expense Reimbursement method.
        type: boolean
        example: false
        x-omitempty: false
        x-nullable: true
      eTag:
        description: >-
          A hash unique to this shipment that should be used as the "If-Match"
          header for any updates.
        type: string
        readOnly: true
    required:
      - id
      - shipmentId
      - createdAt
      - status
      - expectedDepartureDate
      - sitExpected
      - eTag
  ShipmentAddressUpdateStatus:
    type: string
    title: Status
    readOnly: true
    x-display-value:
      REQUESTED: REQUESTED
      REJECTED: REJECTED
      APPROVED: APPROVED
    enum:
      - REQUESTED
      - REJECTED
      - APPROVED
  ShipmentAddressUpdate:
    description: >
      This represents a delivery address change request made by the Prime that
      is either auto-approved or requires review if the pricing criteria has
      changed. If criteria has changed, then it must be approved or rejected by
      a TOO.
    type: object
    properties:
      id:
        type: string
        format: uuid
        example: c56a4180-65aa-42ec-a945-5fd21dec0538
        readOnly: true
      contractorRemarks:
        type: string
        example: This is a contractor remark
        title: Contractor Remarks
        description: The reason there is an address change.
        readOnly: true
      officeRemarks:
        type: string
        example: This is an office remark
        title: Office Remarks
        x-nullable: true
        description: The TOO comment on approval or rejection.
      status:
        $ref: '#/definitions/ShipmentAddressUpdateStatus'
      shipmentID:
        type: string
        format: uuid
        example: c56a4180-65aa-42ec-a945-5fd21dec0538
        readOnly: true
      originalAddress:
        $ref: '#/definitions/Address'
      newAddress:
        $ref: '#/definitions/Address'
      sitOriginalAddress:
        $ref: '#/definitions/Address'
      oldSitDistanceBetween:
        description: >-
          The distance between the original SIT address and the previous/old
          delivery address of shipment
        example: 50
        minimum: 0
        type: integer
      newSitDistanceBetween:
        description: >-
          The distance between the original SIT address and requested new
          delivery address of shipment
        example: 88
        minimum: 0
        type: integer
    required:
      - id
      - status
      - shipmentID
      - originalAddress
      - newAddress
      - contractorRemarks
  MTOShipmentWithoutServiceItems:
    type: object
    properties:
      id:
        description: The ID of the shipment.
        example: 1f2270c7-7166-40ae-981e-b200ebdf3054
        format: uuid
        type: string
        readOnly: true
      moveTaskOrderID:
        description: The ID of the move for this shipment.
        example: 1f2270c7-7166-40ae-981e-b200ebdf3054
        format: uuid
        type: string
        readOnly: true
      approvedDate:
        description: >-
          The date when the Task Ordering Officer first approved this shipment
          for the move.
        format: date
        type: string
        readOnly: true
        x-omitempty: false
        x-nullable: true
      requestedPickupDate:
        description: >
          The date the customer selects during onboarding as their preferred
          pickup date. Other dates, such as required delivery date and (outside
          MilMove) the pack date, are derived from this date.
        format: date
        type: string
        readOnly: true
        x-omitempty: false
        x-nullable: true
      requestedDeliveryDate:
        description: The customer's preferred delivery date.
        format: date
        type: string
        readOnly: true
        x-omitempty: false
        x-nullable: true
      scheduledPickupDate:
        description: >-
          The date the Prime contractor scheduled to pick up this shipment after
          consultation with the customer.
        format: date
        type: string
        x-omitempty: false
        x-nullable: true
      actualPickupDate:
        description: >-
          The date when the Prime contractor actually picked up the shipment.
          Updated after-the-fact.
        format: date
        type: string
        x-omitempty: false
        x-nullable: true
      firstAvailableDeliveryDate:
        description: >
          The date the Prime provides to the customer as the first possible
          delivery date so that they can plan their travel accordingly.
        format: date
        type: string
        x-omitempty: false
        x-nullable: true
      requiredDeliveryDate:
        description: >
          The latest date by which the Prime can deliver a customer's shipment
          without violating the contract. This is calculated based on weight,
          distance, and the scheduled pickup date. It cannot be modified.
        format: date
        type: string
        readOnly: true
        x-omitempty: false
        x-nullable: true
      scheduledDeliveryDate:
        description: >-
          The date the Prime contractor scheduled to deliver this shipment after
          consultation with the customer.
        format: date
        type: string
        x-omitempty: false
        x-nullable: true
      actualDeliveryDate:
        description: >-
          The date when the Prime contractor actually delivered the shipment.
          Updated after-the-fact.
        format: date
        type: string
        x-omitempty: false
        x-nullable: true
      primeEstimatedWeight:
        description: >
          The estimated weight of this shipment, determined by the movers during
          the pre-move survey. This value **can only be updated once.** If there
          was an issue with estimating the weight and a mistake was made, the
          Prime contracter will need to contact the TOO to change it.
        type: integer
        example: 4500
        minimum: 1
        x-nullable: true
      primeEstimatedWeightRecordedDate:
        description: >-
          The date when the Prime contractor recorded the shipment's estimated
          weight.
        format: date
        type: string
        readOnly: true
        x-omitempty: false
        x-nullable: true
      primeActualWeight:
        description: >-
          The actual weight of the shipment, provided after the Prime packs,
          picks up, and weighs a customer's shipment.
        type: integer
        example: 4500
        minimum: 1
        x-nullable: true
      ntsRecordedWeight:
        description: >-
          The previously recorded weight for the NTS Shipment. Used for NTS
          Release to know what the previous primeActualWeight or billable weight
          was.
        type: integer
        example: 4500
        x-nullable: true
        x-formatting: weight
      customerRemarks:
        description: >
          The customer can use the customer remarks field to inform the services
          counselor and the movers about any

          special circumstances for this shipment. Typical examples:
            * bulky or fragile items,
            * weapons,
            * access info for their address.

          Customer enters this information during onboarding. Optional field.
        type: string
        example: handle with care
        x-nullable: true
        readOnly: true
      counselorRemarks:
        description: >
          The counselor can use the counselor remarks field to inform the movers
          about any

          special circumstances for this shipment. Typical examples:
            * bulky or fragile items,
            * weapons,
            * access info for their address.

          Counselors enters this information when creating or editing an MTO
          Shipment. Optional field.
        type: string
        example: handle with care
        x-nullable: true
        readOnly: true
      actualProGearWeight:
        description: |
          The actual weight of any pro gear being shipped.
        type: integer
        x-nullable: true
        x-omitempty: false
      actualSpouseProGearWeight:
        description: |
          The actual weight of any spouse pro gear being shipped.
        type: integer
        x-nullable: true
        x-omitempty: false
      agents:
        $ref: '#/definitions/MTOAgents'
      sitExtensions:
        $ref: '#/definitions/SITExtensions'
      reweigh:
        $ref: '#/definitions/Reweigh'
      pickupAddress:
        description: >
          The address where the movers should pick up this shipment, entered by
          the customer during onboarding when they enter shipment details.
        allOf:
          - $ref: '#/definitions/Address'
      destinationAddress:
        description: >
          Where the movers should deliver this shipment. Often provided by the
          customer when they enter shipment details

          during onboarding, if they know their new address already.


          May be blank when entered by the customer, required when entered by
          the Prime. May not represent the true

          final destination due to the shipment being diverted or placed in SIT.
        allOf:
          - $ref: '#/definitions/Address'
      destinationType:
        $ref: '#/definitions/DestinationType'
      secondaryPickupAddress:
        description: >-
          A second pickup address for this shipment, if the customer entered
          one. An optional field.
        allOf:
          - $ref: '#/definitions/Address'
      secondaryDeliveryAddress:
        description: >-
          A second delivery address for this shipment, if the customer entered
          one. An optional field.
        allOf:
          - $ref: '#/definitions/Address'
      storageFacility:
        allOf:
          - x-nullable: true
          - $ref: '#/definitions/StorageFacility'
      shipmentType:
        $ref: '#/definitions/MTOShipmentType'
      diversion:
        description: >
          This value indicates whether or not this shipment is part of a
          diversion. If yes, the shipment can be either the starting or ending
          segment of the diversion.
        type: boolean
      diversionReason:
        description: >
          The reason the TOO provided when requesting a diversion for this
          shipment.
        type: string
        x-nullable: true
        readOnly: true
      status:
        description: >
          The status of a shipment, indicating where it is in the TOO's approval
          process. Can only be updated by the contractor in special
          circumstances.
        type: string
        readOnly: true
        enum:
          - SUBMITTED
          - APPROVED
          - REJECTED
          - CANCELLATION_REQUESTED
          - CANCELED
          - DIVERSION_REQUESTED
          - TERMINATION_FOR_CAUSE
      ppmShipment:
        $ref: '#/definitions/PPMShipment'
      deliveryAddressUpdate:
        $ref: '#/definitions/ShipmentAddressUpdate'
      eTag:
        description: >-
          A hash unique to this shipment that should be used as the "If-Match"
          header for any updates.
        type: string
        readOnly: true
      createdAt:
        format: date-time
        type: string
        readOnly: true
      updatedAt:
        format: date-time
        type: string
        readOnly: true
      pointOfContact:
        type: string
        description: >
          Email or ID of the person who will be contacted in the event of
          questions or concerns about this update. May be the person performing
          the update, or someone else working with the Prime contractor.
      originSitAuthEndDate:
        format: date
        type: string
        description: The SIT authorized end date for origin SIT.
        x-nullable: true
      destinationSitAuthEndDate:
        format: date
        type: string
        description: The SIT authorized end date for destination SIT.
        x-nullable: true
      marketCode:
        type: string
        enum:
          - d
          - i
        example: d
        description: >-
          Single-letter designator for domestic (d) or international (i)
          shipments
      primeAcknowledgedAt:
        format: date-time
        type: string
        x-nullable: true
        readOnly: true
<<<<<<< HEAD
      terminationComments:
        type: string
        x-nullable: true
        readOnly: true
      terminatedAt:
        format: date-time
        type: string
        x-nullable: true
=======
>>>>>>> 66cb909c
  MTOShipmentsWithoutServiceObjects:
    description: A list of shipments without their associated service items.
    items:
      $ref: '#/definitions/MTOShipmentWithoutServiceItems'
    type: array
  MoveTaskOrder:
    type: object
    required:
      - mtoShipments
      - mtoServiceItems
      - paymentRequests
    properties:
      id:
        example: a502b4f1-b9c4-4faf-8bdd-68292501bf26
        format: uuid
        type: string
      moveCode:
        type: string
        example: HYXFJF
        readOnly: true
      createdAt:
        format: date-time
        type: string
        readOnly: true
      orderID:
        example: c56a4180-65aa-42ec-a945-5fd21dec0538
        format: uuid
        type: string
      order:
        $ref: '#/definitions/Order'
      destinationGBLOC:
        type: string
        example: KKFA
        readOnly: true
      destinationPostalCode:
        type: string
        example: '90210'
        readOnly: true
      referenceId:
        example: 1001-3456
        type: string
      availableToPrimeAt:
        format: date-time
        type: string
        x-nullable: true
        readOnly: true
      approvedAt:
        format: date-time
        type: string
        x-nullable: true
        readOnly: true
      updatedAt:
        format: date-time
        type: string
        readOnly: true
      primeCounselingCompletedAt:
        format: date-time
        type: string
        x-nullable: true
        readOnly: true
      paymentRequests:
        $ref: '#/definitions/PaymentRequests'
      mtoServiceItems:
        type: array
        items:
          $ref: '#/definitions/MTOServiceItem'
      mtoShipments:
        $ref: '#/definitions/MTOShipmentsWithoutServiceObjects'
      ppmType:
        type: string
        enum:
          - PARTIAL
          - FULL
      ppmEstimatedWeight:
        type: integer
      excessUnaccompaniedBaggageWeightQualifiedAt:
        type: string
        format: date-time
        readOnly: true
        x-omitempty: false
        x-nullable: true
      excessUnaccompaniedBaggageWeightAcknowledgedAt:
        type: string
        format: date-time
        readOnly: true
        x-omitempty: false
        x-nullable: true
      excessWeightQualifiedAt:
        type: string
        format: date-time
        readOnly: true
        x-omitempty: false
        x-nullable: true
      excessWeightAcknowledgedAt:
        type: string
        format: date-time
        readOnly: true
        x-omitempty: false
        x-nullable: true
      excessWeightUploadId:
        type: string
        format: uuid
        readOnly: true
        x-omitempty: false
        x-nullable: true
      contractNumber:
        type: string
        readOnly: true
      eTag:
        type: string
        readOnly: true
      primeAcknowledgedAt:
        format: date-time
        type: string
        x-nullable: true
        readOnly: true
  ClientError:
    type: object
    properties:
      title:
        type: string
      detail:
        type: string
      instance:
        type: string
        format: uuid
    required:
      - title
      - detail
      - instance
  ValidationError:
    allOf:
      - $ref: '#/definitions/ClientError'
      - type: object
        properties:
          invalidFields:
            type: object
            additionalProperties:
              description: List of errors for the field
              type: array
              items:
                type: string
        required:
          - invalidFields
  ReServiceCode:
    type: string
    description: >
      This is the full list of service items that can be found on a shipment.
      Not all service items

      may be requested by the Prime, but may be returned in a response.


      Documentation of all the service items will be provided.
    enum:
      - CS
      - DBHF
      - DBTF
      - DCRT
      - DDASIT
      - DDDSIT
      - DDFSIT
      - DDP
      - DDSHUT
      - DLH
      - DMHF
      - DNPK
      - DOASIT
      - DOFSIT
      - DOP
      - DOPSIT
      - DOSHUT
      - DPK
      - DSH
      - DUCRT
      - DUPK
      - FSC
      - IBHF
      - IBTF
      - ICOLH
      - ICOUB
      - ICRT
      - IDASIT
      - IDDSIT
      - IDFSIT
      - IDSHUT
      - IHPK
      - IHUPK
      - INPK
      - IOASIT
      - IOCLH
      - IOCUB
      - IOFSIT
      - IOOLH
      - IOOUB
      - IOPSIT
      - IOSHUT
      - IUBPK
      - IUBUPK
      - IUCRT
      - MS
      - NSTH
      - NSTUB
  MTOServiceItemDimension:
    description: >-
      The dimensions for either the item or the crate associated with a crating
      service item.
    type: object
    properties:
      id:
        example: 1f2270c7-7166-40ae-981e-b200ebdf3054
        format: uuid
        type: string
      length:
        description: Length in thousandth inches. 1000 thou = 1 inch.
        example: 1000
        type: integer
        format: int32
      width:
        description: Width in thousandth inches. 1000 thou = 1 inch.
        example: 1000
        type: integer
        format: int32
      height:
        description: Height in thousandth inches. 1000 thou = 1 inch.
        example: 1000
        type: integer
        format: int32
    required:
      - length
      - width
      - height
responses:
  ServerError:
    description: A server error occurred.
    schema:
      $ref: '#/definitions/Error'
  InvalidRequest:
    description: The request payload is invalid.
    schema:
      $ref: '#/definitions/ClientError'
  PreconditionFailed:
    description: >-
      Precondition failed, likely due to a stale eTag (If-Match). Fetch the
      request again to get the updated eTag value.
    schema:
      $ref: '#/definitions/ClientError'
  PermissionDenied:
    description: The request was denied.
    schema:
      $ref: '#/definitions/ClientError'
  NotFound:
    description: The requested resource wasn't found.
    schema:
      $ref: '#/definitions/ClientError'
  UnprocessableEntity:
    description: The request was unprocessable, likely due to bad input from the requester.
    schema:
      $ref: '#/definitions/ValidationError'
parameters:
  ifMatch:
    in: header
    name: If-Match
    type: string
    required: true
    description: >
      Optimistic locking is implemented via the `If-Match` header. If the ETag
      header does not match the value of the resource on the server, the server
      rejects the change with a `412 Precondition Failed` error.<|MERGE_RESOLUTION|>--- conflicted
+++ resolved
@@ -3339,7 +3339,6 @@
         type: string
         x-nullable: true
         readOnly: true
-<<<<<<< HEAD
       terminationComments:
         type: string
         x-nullable: true
@@ -3348,8 +3347,6 @@
         format: date-time
         type: string
         x-nullable: true
-=======
->>>>>>> 66cb909c
   MTOShipmentsWithoutServiceObjects:
     description: A list of shipments without their associated service items.
     items:
