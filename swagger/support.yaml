--- conflicted
+++ resolved
@@ -1410,10 +1410,7 @@
       - MTOServiceItemOriginSIT
       - MTOServiceItemDestSIT
       - MTOServiceItemShuttle
-<<<<<<< HEAD
       - MTOServiceItemDomesticShuttle
-=======
->>>>>>> 8633f874
       - MTOServiceItemInternationalShuttle
       - MTOServiceItemDomesticCrating
       - MTOServiceItemInternationalCrating
