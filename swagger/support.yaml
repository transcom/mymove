--- conflicted
+++ resolved
@@ -75,16 +75,11 @@
         required: true
         type: string
     get:
-<<<<<<< HEAD
       summary: Gets a move task order by ID
-      description: Gets an individual move task order by ID.
-=======
-      summary: Gets a move task order by ID.
       description: |
         Gets an individual move task order by ID. <br />
         <br />
         This is a support endpoint and will not be available in production.
->>>>>>> f0e8c863
       operationId: getMoveTaskOrder
       tags:
         - moveTaskOrder
@@ -118,16 +113,11 @@
         required: true
         type: string
     patch:
-<<<<<<< HEAD
       summary: Update the status of a move task order to make it available to prime
-      description: Updates move task order `isAvailableToPrime` to TRUE to make it available to prime.
-=======
-      summary: Update the status of a move task order to make it available to prime.
       description: |
         Updates move task order `isAvailableToPrime` to TRUE to make it available to prime. <br />
         <br />
         This is a support endpoint and will not be available in production.
->>>>>>> f0e8c863
       operationId: updateMoveTaskOrderStatus
       tags:
         - moveTaskOrder
@@ -235,16 +225,11 @@
         required: true
         type: string
     patch:
-<<<<<<< HEAD
       summary: Update the status of a service item for a move order by ID
-      description: Updates the status of a service item for a move order to APPROVED or REJECTED.
-=======
-      summary: Update the status of a service item for a move order by ID.
       description: |
         Updates the status of a service item for a move order to APPROVED or REJECTED. <br />
         <br />
         This is a support endpoint and will not be available in production.
->>>>>>> f0e8c863
       operationId: updateMTOServiceItemStatus
       tags:
         - mtoServiceItem
@@ -301,13 +286,8 @@
         format: uuid
         type: string
     patch:
-<<<<<<< HEAD
       summary: Updates a shipment's status
       description: >
-=======
-      summary: Updates a shipment's status.
-      description: |
->>>>>>> f0e8c863
         Updates a shipment's status to APPROVED or REJECTED for the purpose of testing the Prime API. If APPROVED,
         `rejectionReason` should be blank and any value passed through the body will be ignored. If REJECTED, a value in
         `rejectionReason` is required. <br />
