swagger: '2.0'
info:
  title: MilMove Support API
  version: 0.0.1
  license:
    name: MIT
    url: https://opensource.org/licenses/MIT
  contact:
    email: milmove-developers@caci.com
  description: >
    The Support API gives you programmatic access to support functionality
    useful

    for testing and debugging. **This API is not available in the Production

    environment**.


    All endpoints are located at `/support/v1/`.
basePath: /support/v1
schemes:
  - http
tags:
  - name: moveTaskOrder
    description: >
      The **moveTaskOrder** represents a military move that has been sent to a
      contractor. It contains all the information about shipments, including
      service items, estimated weights, actual weights, requested and scheduled
      move dates, etc.
  - name: paymentRequest
  - name: mtoServiceItem
  - name: mtoShipment
  - name: webhook
paths:
  /move-task-orders:
    get:
      summary: listMTOs
      description: >
        ### Functionality

        This endpoint lists all MoveTaskOrders regardless of whether or not they
        have been made available to Prime.


        It will provide nested information about the Customer and any associated
        MTOShipments, MTOServiceItems and PaymentRequests.
      operationId: listMTOs
      tags:
        - moveTaskOrder
      produces:
        - application/json
      parameters:
        - in: query
          name: since
          type: integer
          format: timestamp
          description: Only return move task orders updated since this time.
      responses:
        '200':
          description: Successfully retrieved all move task orders.
          schema:
            $ref: '#/definitions/MoveTaskOrders'
        '400':
          $ref: '#/responses/InvalidRequest'
        '401':
          $ref: '#/responses/PermissionDenied'
        '403':
          $ref: '#/responses/PermissionDenied'
        '404':
          $ref: '#/responses/NotFound'
        '500':
          $ref: '#/responses/ServerError'
    post:
      summary: createMoveTaskOrder
      description: >
        Creates an instance of moveTaskOrder.

        Currently this will also create a number of nested objects but not all.

        It will currently create

        * MoveTaskOrder

        * Order

        * Customer

        * User

        * Entitlement


        It will not create addresses, duty stations, shipments, payment requests
        or service items. It requires an existing contractor ID, destination
        duty station ID,

        origin duty station ID, and an uploaded orders ID to be passed into the
        request.


        This is a support endpoint and will not be available in production.
      operationId: createMoveTaskOrder
      consumes:
        - application/json
      produces:
        - application/json
      tags:
        - moveTaskOrder
      parameters:
        - in: body
          required: true
          name: body
          schema:
            $ref: '#/definitions/MoveTaskOrder'
      responses:
        '201':
          description: Successfully created MoveTaskOrder object.
          schema:
            $ref: '#/definitions/MoveTaskOrder'
        '400':
          $ref: '#/responses/InvalidRequest'
        '401':
          $ref: '#/responses/PermissionDenied'
        '403':
          $ref: '#/responses/PermissionDenied'
        '404':
          $ref: '#/responses/NotFound'
        '422':
          $ref: '#/responses/UnprocessableEntity'
        '500':
          $ref: '#/responses/ServerError'
  /move-task-orders/{moveTaskOrderID}:
    parameters:
      - description: UUID of move task order to use.
        in: path
        name: moveTaskOrderID
        required: true
        type: string
    get:
      summary: getMoveTaskOrder
      description: >
        ### Functionality

        This endpoint gets an individual MoveTaskOrder by ID.


        It will provide nested information about the Customer and any associated
        MTOShipments, MTOServiceItems and PaymentRequests.


        This is a support endpoint and is not available in production.
      operationId: getMoveTaskOrder
      tags:
        - moveTaskOrder
      produces:
        - application/json
      parameters: []
      responses:
        '200':
          description: Successfully retrieve an individual move task order.
          schema:
            $ref: '#/definitions/MoveTaskOrder'
        '401':
          $ref: '#/responses/PermissionDenied'
        '403':
          $ref: '#/responses/PermissionDenied'
        '404':
          $ref: '#/responses/NotFound'
        '500':
          $ref: '#/responses/ServerError'
  /move-task-orders/{moveTaskOrderID}/available-to-prime:
    parameters:
      - description: UUID of move task order.
        in: path
        name: moveTaskOrderID
        required: true
        type: string
    patch:
      summary: makeMoveTaskOrderAvailable
      description: >
        Updates move task order `availableToPrimeAt` to make it available to
        prime. No request body required. <br />

        <br />

        This is a support endpoint and will not be available in production.
      operationId: makeMoveTaskOrderAvailable
      tags:
        - moveTaskOrder
      consumes:
        - application/json
      produces:
        - application/json
      parameters:
        - $ref: '#/parameters/ifMatch'
      responses:
        '200':
          description: Successfully made MTO available to Prime.
          schema:
            $ref: '#/definitions/MoveTaskOrder'
        '400':
          $ref: '#/responses/InvalidRequest'
        '401':
          $ref: '#/responses/PermissionDenied'
        '403':
          $ref: '#/responses/PermissionDenied'
        '404':
          $ref: '#/responses/NotFound'
        '412':
          $ref: '#/responses/PreconditionFailed'
        '422':
          $ref: '#/responses/UnprocessableEntity'
        '500':
          $ref: '#/responses/ServerError'
  /move-task-orders/hide:
    parameters: []
    patch:
      summary: hideNonFakeMoveTaskOrders
      description: >
        Updates move task order without fake user data `show` to false. No
        request body required. <br />

        <br />

        This is a support endpoint and will not be available in production.
      operationId: hideNonFakeMoveTaskOrders
      tags:
        - moveTaskOrder
      consumes:
        - application/json
      produces:
        - application/json
      responses:
        '200':
          description: Successfully hid MTOs.
          schema:
            $ref: '#/definitions/MTOHideMovesResponse'
        '400':
          $ref: '#/responses/InvalidRequest'
        '401':
          $ref: '#/responses/PermissionDenied'
        '403':
          $ref: '#/responses/PermissionDenied'
        '404':
          $ref: '#/responses/NotFound'
        '409':
          $ref: '#/responses/Conflict'
        '412':
          $ref: '#/responses/PreconditionFailed'
        '422':
          $ref: '#/responses/UnprocessableEntity'
        '500':
          $ref: '#/responses/ServerError'
  /move-task-orders/{moveTaskOrderID}/payment-requests:
    get:
      summary: listMTOPaymentRequests
      description: >
        ### Functionality


        This endpoint lists all PaymentRequests associated with a given
        MoveTaskOrder.


        This is a support endpoint and is not available in production.
      operationId: listMTOPaymentRequests
      tags:
        - paymentRequest
      produces:
        - application/json
      parameters:
        - description: Only return move task orders updated since this time.
          format: uuid
          in: path
          name: moveTaskOrderID
          required: true
          type: string
      responses:
        '200':
          description: >-
            Successfully retrieved payment requests associated with a given move
            task order
          schema:
            $ref: '#/definitions/PaymentRequests'
        '400':
          $ref: '#/responses/InvalidRequest'
        '401':
          $ref: '#/responses/PermissionDenied'
        '403':
          $ref: '#/responses/PermissionDenied'
        '404':
          $ref: '#/responses/NotFound'
        '500':
          $ref: '#/responses/ServerError'
  /payment-requests/{paymentRequestID}/status:
    parameters:
      - description: UUID of payment request.
        format: uuid
        in: path
        name: paymentRequestID
        required: true
        type: string
    patch:
      summary: updatePaymentRequestStatus
      description: >
        Updates status of a payment request to REVIEWED, SENT_TO_GEX,
        TPPS_RECEIVED, REVIEWED_AND_ALL_SERVICE_ITEMS_REJECTED, PAID, EDI_ERROR,
        or DEPRECATED.


        A status of REVIEWED can optionally have a `rejectionReason`.


        This is a support endpoint and is not available in production.
      operationId: updatePaymentRequestStatus
      tags:
        - paymentRequest
      consumes:
        - application/json
      produces:
        - application/json
      parameters:
        - $ref: '#/parameters/ifMatch'
        - in: body
          name: body
          required: true
          schema:
            $ref: '#/definitions/UpdatePaymentRequestStatus'
      responses:
        '200':
          description: Successfully updated payment request status.
          schema:
            $ref: '#/definitions/PaymentRequest'
        '400':
          $ref: '#/responses/InvalidRequest'
        '401':
          $ref: '#/responses/PermissionDenied'
        '403':
          $ref: '#/responses/PermissionDenied'
        '404':
          $ref: '#/responses/NotFound'
        '409':
          $ref: '#/responses/Conflict'
        '412':
          $ref: '#/responses/PreconditionFailed'
        '422':
          $ref: '#/responses/UnprocessableEntity'
        '500':
          $ref: '#/responses/ServerError'
  /mto-service-items/{mtoServiceItemID}/status:
    parameters:
      - description: UUID of mto service item to use.
        in: path
        name: mtoServiceItemID
        required: true
        type: string
    patch:
      summary: updateMTOServiceItemStatus
      description: >
        Updates the status of a service item for a move to APPROVED or REJECTED.
        <br />

        <br />

        This is a support endpoint and will not be available in production.
      operationId: updateMTOServiceItemStatus
      tags:
        - mtoServiceItem
      consumes:
        - application/json
      produces:
        - application/json
      parameters:
        - $ref: '#/parameters/ifMatch'
        - in: body
          name: body
          required: true
          schema:
            $ref: '#/definitions/UpdateMTOServiceItemStatus'
      responses:
        '200':
          description: Successfully updated service item status for a move task order.
          schema:
            $ref: '#/definitions/MTOServiceItem'
        '400':
          $ref: '#/responses/InvalidRequest'
        '401':
          $ref: '#/responses/PermissionDenied'
        '403':
          $ref: '#/responses/PermissionDenied'
        '404':
          $ref: '#/responses/NotFound'
        '409':
          $ref: '#/responses/Conflict'
        '412':
          $ref: '#/responses/PreconditionFailed'
        '422':
          $ref: '#/responses/UnprocessableEntity'
        '500':
          $ref: '#/responses/ServerError'
  /mto-shipments/{mtoShipmentID}/status:
    parameters:
      - description: UUID of the shipment being updated.
        in: path
        name: mtoShipmentID
        required: true
        format: uuid
        type: string
    patch:
      summary: updateMTOShipmentStatus
      description: >
        Updates a shipment's status to APPROVED or REJECTED for the purpose of
        testing the Prime API. If APPROVED, `rejectionReason` should be blank
        and any value passed through the body will be ignored. If REJECTED, a
        value in `rejectionReason` is required. <br /> <br /> This is a support
        endpoint and will not be available in production.
      operationId: updateMTOShipmentStatus
      tags:
        - mtoShipment
      consumes:
        - application/json
      produces:
        - application/json
      parameters:
        - $ref: '#/parameters/ifMatch'
        - in: body
          name: body
          required: true
          schema:
            $ref: '#/definitions/UpdateMTOShipmentStatus'
      responses:
        '200':
          description: Successfully updated the shipment's status.
          schema:
            $ref: '#/definitions/MTOShipment'
        '400':
          $ref: '#/responses/InvalidRequest'
        '401':
          $ref: '#/responses/PermissionDenied'
        '403':
          $ref: '#/responses/PermissionDenied'
        '404':
          $ref: '#/responses/NotFound'
        '409':
          $ref: '#/responses/Conflict'
        '412':
          $ref: '#/responses/PreconditionFailed'
        '422':
          $ref: '#/responses/UnprocessableEntity'
        '500':
          $ref: '#/responses/ServerError'
  /webhook-notifications:
    post:
      summary: Test endpoint for creating webhook notifications
      description: >
        This endpoint creates a webhook notification in the database. If the
        webhook client is running, it may send the notification soon after
        creation.
      operationId: createWebhookNotification
      tags:
        - webhook
      produces:
        - application/json
      consumes:
        - application/json
      parameters:
        - in: body
          name: body
          description: The notification sent by webhook-client.
          schema:
            $ref: '#/definitions/WebhookNotification'
      responses:
        '201':
          description: Successful creation
          schema:
            $ref: '#/definitions/WebhookNotification'
        '422':
          $ref: '#/responses/UnprocessableEntity'
        '500':
          $ref: '#/responses/ServerError'
  /webhook-notify:
    post:
      summary: Test endpoint for receiving messages from our own webhook-client
      description: >
        This endpoint receives a notification that matches the webhook
        notification model. This is a test endpoint that represents a receiving
        server. In production, the Prime will set up a receiving endpoint. In
        testing, this server accepts notifications at this endpoint and simply
        responds with success and logs them. The `webhook-client` is responsible
        for retrieving messages from the webhook_notifications table and sending
        them to the Prime (this endpoint in our testing case) via an mTLS
        connection.
      operationId: receiveWebhookNotification
      tags:
        - webhook
      produces:
        - application/json
      consumes:
        - application/json
      parameters:
        - in: body
          required: true
          name: body
          description: The webhook notification being sent
          schema:
            $ref: '#/definitions/WebhookNotification'
      responses:
        '200':
          description: Received notification
          schema:
            $ref: '#/definitions/WebhookNotification'
        '400':
          $ref: '#/responses/InvalidRequest'
        '401':
          $ref: '#/responses/PermissionDenied'
        '403':
          $ref: '#/responses/PermissionDenied'
        '500':
          $ref: '#/responses/ServerError'
  /payment-requests/{paymentRequestID}/edi:
    parameters:
      - description: UUID of the payment request for which EDI should be generated.
        format: uuid
        in: path
        name: paymentRequestID
        required: true
        type: string
    get:
      summary: getPaymentRequestEDI
      description: >
        Returns the EDI (Electronic Data Interchange) message for the payment
        request identified

        by the given payment request ID. Note that the EDI returned in the JSON
        payload will have where there

        would normally be line breaks (due to JSON not allowing line breaks in a
        string).


        This is a support endpoint and will not be available in production.
      operationId: getPaymentRequestEDI
      tags:
        - paymentRequest
      produces:
        - application/json
      responses:
        '200':
          description: >-
            Successfully retrieved payment requests associated with a given move
            task order
          schema:
            $ref: '#/definitions/PaymentRequestEDI'
        '400':
          $ref: '#/responses/InvalidRequest'
        '401':
          $ref: '#/responses/PermissionDenied'
        '403':
          $ref: '#/responses/PermissionDenied'
        '404':
          $ref: '#/responses/NotFound'
        '409':
          $ref: '#/responses/Conflict'
        '422':
          $ref: '#/responses/UnprocessableEntity'
        '500':
          $ref: '#/responses/ServerError'
  /payment-requests/process-reviewed:
    patch:
      summary: processReviewedPaymentRequests
      description: >
        Updates the status of reviewed payment requests and sends PRs to Syncada
        if

        the SendToSyncada flag is set


        This is a support endpoint and will not be available in production.
      operationId: processReviewedPaymentRequests
      tags:
        - paymentRequest
      consumes:
        - application/json
      produces:
        - application/json
      parameters:
        - in: body
          name: body
          required: true
          schema:
            $ref: '#/definitions/ProcessReviewedPaymentRequests'
      responses:
        '200':
          description: >-
            Successfully updated status of reviewed payment request and sent to
            Syncada if that flag is set
          schema:
            $ref: '#/definitions/PaymentRequests'
        '400':
          $ref: '#/responses/InvalidRequest'
        '401':
          $ref: '#/responses/PermissionDenied'
        '403':
          $ref: '#/responses/PermissionDenied'
        '404':
          $ref: '#/responses/NotFound'
        '422':
          $ref: '#/responses/UnprocessableEntity'
        '500':
          $ref: '#/responses/ServerError'
  /payment-requests/{paymentRequestID}/recalculate:
    parameters:
      - description: UUID of the payment request to recalculate.
        format: uuid
        in: path
        name: paymentRequestID
        required: true
        type: string
    post:
      summary: recalculatePaymentRequest
      description: >
        Recalculates an existing pending payment request by creating a new
        payment request for the same service

        items but is priced based on the current inputs (weights, dates, etc.).
        The previously existing payment

        request is then deprecated. A link is made between the new and existing
        payment requests.


        This is a support endpoint and will not be available in production.
      operationId: recalculatePaymentRequest
      tags:
        - paymentRequest
      produces:
        - application/json
      responses:
        '201':
          description: The new payment request with recalculated pricing.
          schema:
            $ref: '#/definitions/PaymentRequest'
        '400':
          $ref: '#/responses/InvalidRequest'
        '401':
          $ref: '#/responses/PermissionDenied'
        '403':
          $ref: '#/responses/PermissionDenied'
        '404':
          $ref: '#/responses/NotFound'
        '409':
          $ref: '#/responses/Conflict'
        '412':
          $ref: '#/responses/PreconditionFailed'
        '422':
          $ref: '#/responses/UnprocessableEntity'
        '500':
          $ref: '#/responses/ServerError'
definitions:
  Address:
    type: object
    properties:
      id:
        type: string
        format: uuid
        example: c56a4180-65aa-42ec-a945-5fd21dec0538
      streetAddress1:
        type: string
        example: 123 Main Ave
        title: Street address 1
      streetAddress2:
        type: string
        example: Apartment 9000
        x-nullable: true
        title: Street address 2
      streetAddress3:
        type: string
        example: Montmârtre
        x-nullable: true
        title: Address Line 3
      city:
        type: string
        example: Anytown
        title: City
      eTag:
        type: string
        readOnly: true
      state:
        title: State
        type: string
        x-display-value:
          AL: AL
          AK: AK
          AR: AR
          AZ: AZ
          CA: CA
          CO: CO
          CT: CT
          DC: DC
          DE: DE
          FL: FL
          GA: GA
          HI: HI
          IA: IA
          ID: ID
          IL: IL
          IN: IN
          KS: KS
          KY: KY
          LA: LA
          MA: MA
          MD: MD
          ME: ME
          MI: MI
          MN: MN
          MO: MO
          MS: MS
          MT: MT
          NC: NC
          ND: ND
          NE: NE
          NH: NH
          NJ: NJ
          NM: NM
          NV: NV
          NY: NY
          OH: OH
          OK: OK
          OR: OR
          PA: PA
          RI: RI
          SC: SC
          SD: SD
          TN: TN
          TX: TX
          UT: UT
          VA: VA
          VT: VT
          WA: WA
          WI: WI
          WV: WV
          WY: WY
        enum:
          - AL
          - AK
          - AR
          - AZ
          - CA
          - CO
          - CT
          - DC
          - DE
          - FL
          - GA
          - HI
          - IA
          - ID
          - IL
          - IN
          - KS
          - KY
          - LA
          - MA
          - MD
          - ME
          - MI
          - MN
          - MO
          - MS
          - MT
          - NC
          - ND
          - NE
          - NH
          - NJ
          - NM
          - NV
          - NY
          - OH
          - OK
          - OR
          - PA
          - RI
          - SC
          - SD
          - TN
          - TX
          - UT
          - VA
          - VT
          - WA
          - WI
          - WV
          - WY
      postalCode:
        type: string
        format: zip
        title: ZIP
        example: '90210'
        pattern: ^(\d{5}([\-]\d{4})?)$
      country:
        type: string
        title: Country
        x-nullable: true
        example: US
        default: US
        pattern: ^[A-Z]{2}$
        description: Two-letter country code
      county:
        type: string
        title: County
        x-nullable: true
        example: LOS ANGELES
      isOconus:
        type: boolean
        title: isOconus
        x-nullable: true
        example: false
    required:
      - streetAddress1
      - city
      - state
      - postalCode
  ClientError:
    type: object
    properties:
      title:
        type: string
      detail:
        type: string
      instance:
        type: string
        format: uuid
    required:
      - title
      - detail
      - instance
  Customer:
    type: object
    properties:
      agency:
        type: string
        title: Agency customer is affilated with
      firstName:
        type: string
        example: Vanya
      lastName:
        type: string
        example: Petrovna
      phone:
        type: string
        format: telephone
        pattern: ^[2-9]\d{2}-\d{3}-\d{4}$
        x-nullable: true
      email:
        type: string
        format: x-email
        pattern: ^[a-zA-Z0-9._%+-]+@[a-zA-Z0-9.-]+\.[a-zA-Z]{2,}$
        x-nullable: true
      currentAddress:
        $ref: '#/definitions/Address'
      id:
        type: string
        format: uuid
        example: c56a4180-65aa-42ec-a945-5fd21dec0538
        readOnly: true
      dodID:
        type: string
      userID:
        type: string
        format: uuid
        example: c56a4180-65aa-42ec-a945-5fd21dec0538
      rank:
        $ref: '#/definitions/OrderPayGrade'
      eTag:
        type: string
        readOnly: true
    required:
      - firstName
      - lastName
      - dodID
      - rank
      - agency
  DeptIndicator:
    type: string
    x-nullable: true
    title: Dept. indicator
    enum:
      - NAVY_AND_MARINES
      - ARMY
      - ARMY_CORPS_OF_ENGINEERS
      - AIR_AND_SPACE_FORCE
      - COAST_GUARD
      - OFFICE_OF_SECRETARY_OF_DEFENSE
    x-display-value:
      NAVY_AND_MARINES: 17 Navy and Marine Corps
      ARMY: 21 Army
      ARMY_CORPS_OF_ENGINEERS: 96 Army Corps of Engineers
      AIR_AND_SPACE_FORCE: 57 Air Force and Space Force
      COAST_GUARD: 70 Coast Guard
      OFFICE_OF_SECRETARY_OF_DEFENSE: 97 Office of the Secretary of Defense
  Document:
    type: object
    properties:
      id:
        type: string
        format: uuid
        example: c56a4180-65aa-42ec-a945-5fd21dec0538
      serviceMemberID:
        type: string
        format: uuid
        title: The service member this document belongs to
      uploads:
        type: array
        items:
          $ref: '#/definitions/UploadWithOmissions'
    required:
      - id
      - serviceMemberID
      - uploads
  DutyLocation:
    type: object
    properties:
      id:
        type: string
        format: uuid
        example: c56a4180-65aa-42ec-a945-5fd21dec0538
      name:
        type: string
        example: Fort Bragg North Station
  Entitlement:
    properties:
      id:
        example: 571008b1-b0de-454d-b843-d71be9f02c04
        format: uuid
        type: string
      authorizedWeight:
        example: 2000
        type: integer
        x-formatting: weight
        x-nullable: true
      unaccompaniedBaggageAllowance:
        type: integer
        example: 3
        x-nullable: true
        description: >-
          The amount of weight in pounds that the move is entitled for shipment
          types of Unaccompanied Baggage.
      dependentsAuthorized:
        example: true
        type: boolean
        x-nullable: true
      gunSafe:
        type: boolean
        example: false
      weightRestriction:
        example: 1500
        type: integer
        x-nullable: true
      ubWeightRestriction:
        example: 1200
        type: integer
        x-nullable: true
      nonTemporaryStorage:
        example: false
        type: boolean
        x-nullable: true
      privatelyOwnedVehicle:
        example: false
        type: boolean
        x-nullable: true
      proGearWeight:
        example: 2000
        type: integer
        x-formatting: weight
        readOnly: true
      proGearWeightSpouse:
        example: 500
        type: integer
        x-formatting: weight
        readOnly: true
      requiredMedicalEquipmentWeight:
        example: 500
        type: integer
        x-formatting: weight
      organizationalClothingAndIndividualEquipment:
        type: boolean
        example: false
      storageInTransit:
        example: 90
        type: integer
      totalWeight:
        example: 500
        type: integer
        x-formatting: weight
      totalDependents:
        example: 2
        type: integer
      eTag:
        type: string
        readOnly: true
    type: object
  Error:
    properties:
      title:
        type: string
      detail:
        type: string
      instance:
        type: string
        format: uuid
    required:
      - title
      - detail
    type: object
  MoveStatus:
    type: string
    description: Current status of this MoveTaskOrder
    enum:
      - DRAFT
      - SUBMITTED
      - APPROVED
      - CANCELED
    x-display-value:
      DRAFT: Draft
      SUBMITTED: Submitted
      APPROVED: Approved
      CANCELED: Canceled
  MoveTaskOrder:
    type: object
    required:
      - order
      - contractorID
    properties:
      id:
        example: 1f2270c7-7166-40ae-981e-b200ebdf3054
        format: uuid
        type: string
        readOnly: true
        description: ID of the MoveTaskOrder object.
      createdAt:
        format: date-time
        type: string
        readOnly: true
        description: Date the MoveTaskOrder was created on.
      orderID:
        example: c56a4180-65aa-42ec-a945-5fd21dec0538
        format: uuid
        type: string
        description: ID of the Order object
      order:
        $ref: '#/definitions/Order'
      referenceId:
        example: 1001-3456
        type: string
        readOnly: true
        description: >
          Unique ID associated with this Order.


          No two MoveTaskOrders may have the same ID.

          Attempting to create a MoveTaskOrder may fail if this referenceId has
          been used already.
      availableToPrimeAt:
        format: date-time
        type: string
        x-nullable: true
        description: >
          Indicates this MoveTaskOrder is available for Prime API handling.


          In production, only MoveTaskOrders for which this is set will be
          available to the API.
      approvedAt:
        format: date-time
        type: string
        x-nullable: true
        description: >
          Indicates this MoveTaskOrder has been approved by an office user such
          as the Task Ordering Officer (TOO).
      contractorID:
        type: string
        format: uuid
        description: |
          ID associated with the contractor, in this case Prime
        example: 5db13bb4-6d29-4bdb-bc81-262f4513ecf6
      updatedAt:
        format: date-time
        type: string
        readOnly: true
        description: Date on which this MoveTaskOrder was last updated.
      paymentRequests:
        $ref: '#/definitions/PaymentRequests'
      mtoServiceItems:
        description: Array of MTOServiceItems associated with this MoveTaskOrder.
        type: array
        items:
          $ref: '#/definitions/MTOServiceItem'
      mtoShipments:
        $ref: '#/definitions/MTOShipments'
      ppmType:
        description: If the move is a PPM, indicates whether it is full or partial.
        type: string
        enum:
          - FULL
          - PARTIAL
      ppmEstimatedWeight:
        description: If the move is a PPM, this is the estimated weight in lbs.
        type: integer
      eTag:
        description: >
          Uniquely identifies the state of the MoveTaskOrder object (but not the
          nested objects)


          It will change everytime the object is updated. Client should store
          the value.

          Updates to this MoveTaskOrder will require that this eTag be passed in
          with the If-Match header.
        type: string
        readOnly: true
      status:
        $ref: '#/definitions/MoveStatus'
      moveCode:
        description: Unique 6-character code the customer can use to refer to their move
        type: string
        example: ABC123
        readOnly: true
  MoveTaskOrders:
    items:
      $ref: '#/definitions/MoveTaskOrder'
    type: array
  MTOAgent:
    properties:
      id:
        example: 1f2270c7-7166-40ae-981e-b200ebdf3054
        format: uuid
        readOnly: true
        type: string
      mtoShipmentID:
        example: 1f2270c7-7166-40ae-981e-b200ebdf3054
        format: uuid
        type: string
        readOnly: true
      createdAt:
        format: date-time
        type: string
        readOnly: true
      updatedAt:
        format: date-time
        type: string
        readOnly: true
      firstName:
        type: string
        x-nullable: true
      lastName:
        type: string
        x-nullable: true
      email:
        type: string
        format: x-email
        pattern: ^([a-zA-Z0-9._%+-]+@[a-zA-Z0-9.-]+\.[a-zA-Z]{2,})?$
        x-nullable: true
      phone:
        type: string
        format: telephone
        pattern: ^([2-9]\d{2}-\d{3}-\d{4})?$
        x-nullable: true
      agentType:
        $ref: '#/definitions/MTOAgentType'
      eTag:
        type: string
        readOnly: true
    type: object
  MTOAgents:
    items:
      $ref: '#/definitions/MTOAgent'
    type: array
    maxItems: 2
  MTOAgentType:
    type: string
    title: MTO Agent Type
    example: RELEASING_AGENT
    enum:
      - RELEASING_AGENT
      - RECEIVING_AGENT
  MTOHideMove:
    description: describes the MTO ID and a description reason why the move was hidden.
    type: object
    properties:
      moveTaskOrderID:
        example: 1f2270c7-7166-40ae-981e-b200ebdf3054
        format: uuid
        type: string
        description: ID of the associated moveTaskOrder
      hideReason:
        example: invalid name
        type: string
        x-nullable: true
        description: Reason the move was selected to be hidden
  MTOHideMovesResponse:
    description: >-
      describes the moves that were hidden that contained non-approved fake data
      to use in the MilMove system.
    type: object
    properties:
      numberMovesHidden:
        type: integer
        description: Number of moves that were hidden
      moves:
        description: Array of moves that were hidden.
        type: array
        items:
          $ref: '#/definitions/MTOHideMove'
  MTOServiceItem:
    description: >-
      MTOServiceItem describes a base type of a service item. Polymorphic type.
      Both Move Task Orders and MTO Shipments will have MTO Service Items.
    type: object
    discriminator: modelType
    properties:
      id:
        example: 1f2270c7-7166-40ae-981e-b200ebdf3054
        format: uuid
        type: string
        description: ID of the service item
      moveTaskOrderID:
        example: 1f2270c7-7166-40ae-981e-b200ebdf3054
        format: uuid
        type: string
        description: ID of the associated moveTaskOrder
      mtoShipmentID:
        example: 1f2270c7-7166-40ae-981e-b200ebdf3054
        format: uuid
        type: string
        description: ID of the associated mtoShipment
      reServiceName:
        type: string
        readOnly: true
        description: Full descriptive name of the service
      status:
        $ref: '#/definitions/MTOServiceItemStatus'
      rejectionReason:
        example: item was too heavy
        type: string
        x-nullable: true
        description: Reason the service item was rejected by the TOO
      modelType:
        $ref: '#/definitions/MTOServiceItemModelType'
      eTag:
        type: string
        readOnly: true
        description: ETag identifier required to update this object
    required:
      - modelType
      - moveTaskOrderID
  MTOServiceItemBasic:
    description: Describes a basic service item subtype of a MTOServiceItem.
    allOf:
      - $ref: '#/definitions/MTOServiceItem'
      - type: object
        properties:
          reServiceCode:
            $ref: '#/definitions/ReServiceCode'
        required:
          - reServiceCode
  MTOServiceItemDestSIT:
    description: >-
      Describes a domestic destination SIT service item. Subtype of a
      MTOServiceItem.
    allOf:
      - $ref: '#/definitions/MTOServiceItem'
      - type: object
        properties:
          reServiceCode:
            type: string
            description: Service code allowed for this model type.
            enum:
              - DDFSIT
              - DDASIT
          dateOfContact1:
            format: date
            type: string
            description: >-
              Date of attempted contact by the prime corresponding to
              'timeMilitary1'.
            x-nullable: true
          timeMilitary1:
            type: string
            example: 1400Z
            description: >-
              Time of attempted contact corresponding to `dateOfContact1`, in
              military format.
            pattern: \d{4}Z
          firstAvailableDeliveryDate1:
            format: date
            type: string
            description: First available date that Prime can deliver SIT service item.
          dateOfContact2:
            format: date
            type: string
            description: >-
              Date of attempted contact by the prime corresponding to
              'timeMilitary2'.
            x-nullable: true
          timeMilitary2:
            type: string
            example: 1400Z
            description: >-
              Time of attempted contact corresponding to `dateOfContact2`, in
              military format.
            pattern: \d{4}Z
          firstAvailableDeliveryDate2:
            format: date
            type: string
            description: Second available date that Prime can deliver SIT service item.
          sitEntryDate:
            format: date
            type: string
            description: Entry date for the SIT
          sitDepartureDate:
            format: date
            type: string
            description: >-
              Departure date for SIT. This is the end date of the SIT at either
              origin or destination. This is optional as it can be updated using
              the UpdateMTOServiceItemSIT modelType at a later date.
            x-nullable: true
        required:
          - reServiceCode
          - dateOfContact1
          - timeMilitary1
          - firstAvailableDeliveryDate1
          - dateOfContact2
          - timeMilitary2
          - firstAvailableDeliveryDate2
          - sitEntryDate
  MTOServiceItemDimension:
    description: Describes a dimension object for the MTOServiceItem.
    type: object
    properties:
      id:
        example: 1f2270c7-7166-40ae-981e-b200ebdf3054
        format: uuid
        type: string
      length:
        description: Length in thousandth inches. 1000 thou = 1 inch.
        example: 1000
        type: integer
        format: int32
      width:
        description: Width in thousandth inches. 1000 thou = 1 inch.
        example: 1000
        type: integer
        format: int32
      height:
        description: Height in thousandth inches. 1000 thou = 1 inch.
        example: 1000
        type: integer
        format: int32
    required:
      - length
      - width
      - height
  MTOServiceItemDomesticCrating:
    description: >-
      Describes a domestic crating/uncrating service item subtype of a
      MTOServiceItem.
    allOf:
      - $ref: '#/definitions/MTOServiceItem'
      - type: object
        properties:
          reServiceCode:
            type: string
            description: Service codes allowed for this model type.
            enum:
              - DCRT
              - DUCRT
          item:
            $ref: '#/definitions/MTOServiceItemDimension'
          crate:
            $ref: '#/definitions/MTOServiceItemDimension'
          description:
            type: string
            example: Decorated horse head to be crated.
          standaloneCrate:
            type: boolean
            x-nullable: true
        required:
          - reServiceCode
          - item
          - crate
          - description
  MTOServiceItemModelType:
    description: >
      Describes all model sub-types for a MTOServiceItem model.


      Using this list, choose the correct modelType in the dropdown,
      corresponding to the service item type.
        * DOFSIT, DOASIT - MTOServiceItemOriginSIT
        * DDFSIT, DDASIT - MTOServiceItemDestSIT
        * DOSHUT, DDSHUT - MTOServiceItemShuttle
        * DOSHUT, DDSHUT - MTOServiceItemDomesticShuttle
        * IOSHUT, IDSHUT - MTOServiceItemInternationalShuttle
        * DCRT, DUCRT - MTOServiceItemDomesticCrating
        * ICRT, IUCRT - MTOServiceItemInternationalCrating

      The documentation will then update with the supported fields.
    type: string
    enum:
      - MTOServiceItemBasic
      - MTOServiceItemOriginSIT
      - MTOServiceItemDestSIT
      - MTOServiceItemShuttle
      - MTOServiceItemDomesticShuttle
      - MTOServiceItemInternationalShuttle
      - MTOServiceItemDomesticCrating
      - MTOServiceItemInternationalCrating
  MTOServiceItemOriginSIT:
    description: Describes a domestic origin SIT service item. Subtype of a MTOServiceItem.
    allOf:
      - $ref: '#/definitions/MTOServiceItem'
      - type: object
        properties:
          reServiceCode:
            type: string
            description: Service code allowed for this model type.
            enum:
              - DOFSIT
              - DOASIT
          reason:
            type: string
            example: Storage items need to be picked up
            description: Explanation of why Prime is picking up SIT item.
          sitPostalCode:
            type: string
            format: zip
            example: '90210'
            pattern: ^(\d{5}([\-]\d{4})?)$
          sitEntryDate:
            format: date
            type: string
            description: Entry date for the SIT
          sitDepartureDate:
            format: date
            type: string
            x-nullable: true
            description: >-
              Departure date for SIT. This is the end date of the SIT at either
              origin or destination. This is optional as it can be updated using
              the UpdateMTOServiceItemSIT modelType at a later date.
        required:
          - reServiceCode
          - reason
          - sitPostalCode
          - sitEntryDate
  MTOServiceItemShuttle:
    description: Describes a shuttle service item.
    allOf:
      - $ref: '#/definitions/MTOServiceItem'
      - type: object
        properties:
          reServiceCode:
            type: string
            description: Service codes allowed for this model type.
            enum:
              - DOSHUT
              - DDSHUT
          reason:
            type: string
            example: Storage items need to be picked up.
            description: Explanation of why a shuttle service is required.
          estimatedWeight:
            type: integer
            example: 4200
            description: >-
              An estimate of how much weight from a shipment will be included in
              a shuttling (DDSHUT & DOSHUT) service item.
            x-nullable: true
            x-omitempty: false
          actualWeight:
            type: integer
            example: 4000
            description: >-
              Provided by the movers, based on weight tickets. Relevant for
              shuttling (DDSHUT & DOSHUT) service items.
            x-nullable: true
            x-omitempty: false
        required:
          - reason
          - reServiceCode
          - description
  MTOServiceItemDomesticShuttle:
    description: Describes a shuttle service item.
    allOf:
      - $ref: '#/definitions/MTOServiceItem'
      - type: object
        properties:
          reServiceCode:
            type: string
            description: Service codes allowed for this model type.
            enum:
              - DOSHUT
              - DDSHUT
          reason:
            type: string
            example: Storage items need to be picked up.
            description: Explanation of why a shuttle service is required.
          estimatedWeight:
            type: integer
            example: 4200
            description: >-
              An estimate of how much weight from a shipment will be included in
              a shuttling (DDSHUT & DOSHUT) service item.
            x-nullable: true
            x-omitempty: false
          actualWeight:
            type: integer
            example: 4000
            description: >-
              Provided by the movers, based on weight tickets. Relevant for
              shuttling (DDSHUT & DOSHUT) service items.
            x-nullable: true
            x-omitempty: false
        required:
          - reason
          - reServiceCode
          - description
  MTOServiceItemInternationalShuttle:
    description: Describes an interntional shuttle service item.
    allOf:
      - $ref: '#/definitions/MTOServiceItem'
      - type: object
        properties:
          reServiceCode:
            type: string
            description: Service codes allowed for this model type.
            enum:
              - IOSHUT
              - IDSHUT
          reason:
            type: string
            example: Storage items need to be picked up.
            description: Explanation of why a shuttle service is required.
          market:
            type: string
            enum:
              - CONUS
              - OCONUS
            example: CONUS
            description: >-
              To identify whether the service was provided within (CONUS) or
              (OCONUS)
          estimatedWeight:
            type: integer
            example: 4200
            description: >-
              An estimate of how much weight from a shipment will be included in
              a shuttling (IDSHUT & IOSHUT) service item.
            x-nullable: true
            x-omitempty: false
          actualWeight:
            type: integer
            example: 4000
            description: >-
              Provided by the movers, based on weight tickets. Relevant for
              shuttling (IDSHUT & IOSHUT) service items.
            x-nullable: true
            x-omitempty: false
        required:
          - reason
          - reServiceCode
          - description
  MTOServiceItemStatus:
    description: Describes all statuses for a MTOServiceItem.
    type: string
    enum:
      - SUBMITTED
      - APPROVED
      - REJECTED
  MTOShipment:
    properties:
      moveTaskOrderID:
        example: 1f2270c7-7166-40ae-981e-b200ebdf3054
        format: uuid
        type: string
        readOnly: true
      id:
        example: 1f2270c7-7166-40ae-981e-b200ebdf3054
        format: uuid
        type: string
        readOnly: true
      createdAt:
        format: date-time
        type: string
        readOnly: true
      updatedAt:
        format: date-time
        type: string
        readOnly: true
      approvedDate:
        description: date when the shipment was given the status "APPROVED"
        format: date
        type: string
        readOnly: true
      scheduledPickupDate:
        format: date
        type: string
      requestedPickupDate:
        format: date
        type: string
        readOnly: true
      firstAvailableDeliveryDate:
        format: date
        type: string
      primeActualWeight:
        type: integer
        example: 4500
      primeEstimatedWeight:
        type: integer
        example: 4500
      primeEstimatedWeightRecordedDate:
        format: date
        type: string
        readOnly: true
      actualPickupDate:
        format: date
        type: string
      requiredDeliveryDate:
        format: date
        type: string
        readOnly: true
      agents:
        $ref: '#/definitions/MTOAgents'
      mtoServiceItems:
        items:
          $ref: '#/definitions/MTOServiceItem'
        type: array
      customerRemarks:
        type: string
        readOnly: true
        example: handle with care
        x-nullable: true
      shipmentType:
        $ref: '#/definitions/MTOShipmentType'
      pickupAddress:
        $ref: '#/definitions/Address'
      destinationAddress:
        $ref: '#/definitions/Address'
      secondaryPickupAddress:
        $ref: '#/definitions/Address'
      secondaryDeliveryAddress:
        $ref: '#/definitions/Address'
      tertiaryPickupAddress:
        $ref: '#/definitions/Address'
      tertiaryDeliveryAddress:
        $ref: '#/definitions/Address'
      eTag:
        type: string
        readOnly: true
      status:
        type: string
        readOnly: true
        enum:
          - APPROVED
          - SUBMITTED
          - REJECTED
          - CANCELLATION_REQUESTED
          - CANCELED
          - DIVERSION_REQUESTED
          - APPROVALS_REQUESTED
      diversion:
        type: boolean
      rejectionReason:
        type: string
        readOnly: true
        example: MTO Shipment not good enough
        x-nullable: true
      pointOfContact:
        type: string
        description: Email or id of a contact person for this update.
      marketCode:
        type: string
        enum:
          - d
          - i
        example: d
        description: >-
          Single-letter designator for domestic (d) or international (i)
          shipments
  MTOShipments:
    items:
      $ref: '#/definitions/MTOShipment'
    type: array
  MTOShipmentType:
    type: string
    title: Shipment Type
    example: HHG
    enum:
      - HHG
      - HHG_INTO_NTS
      - HHG_OUTOF_NTS
      - PPM
      - BOAT_HAUL_AWAY
      - BOAT_TOW_AWAY
      - MOBILE_HOME
      - UNACCOMPANIED_BAGGAGE
    x-display-value:
      HHG: HHG
      HHG_INTO_NTS: NTS
      HHG_OUTOF_NTS: NTS Release
      PPM: PPM
      BOAT_HAUL_AWAY: Boat Haul-Away
      BOAT_TOW_AWAY: Boat Tow-Away
      MOBILE_HOME: Mobile Home
      UNACCOMPANIED_BAGGAGE: Unaccompanied Baggage
  Order:
    properties:
      id:
        description: ID of the Order object.
        example: 1f2270c7-7166-40ae-981e-b200ebdf3054
        format: uuid
        type: string
      customer:
        $ref: '#/definitions/Customer'
      customerID:
        description: >
          ID of the Customer this Order belongs to.


          If creating a MoveTaskOrder. either an existing customerID should be
          provided or the nested customer object should be populated for
          creation.
        example: c56a4180-65aa-42ec-a945-5fd21dec0538
        format: uuid
        type: string
        x-nullable: true
      entitlement:
        $ref: '#/definitions/Entitlement'
      destinationDutyLocation:
        $ref: '#/definitions/DutyLocation'
      destinationDutyLocationID:
        example: c56a4180-65aa-42ec-a945-5fd21dec0538
        format: uuid
        type: string
        description: >
          ID of the destination duty station.


          If creating a MoveTaskOrder, this should match an existing duty
          station.
      ordersType:
        $ref: '#/definitions/OrdersType'
      ordersTypeDetail:
        $ref: '#/definitions/OrdersTypeDetail'
      originDutyLocation:
        $ref: '#/definitions/DutyLocation'
      originDutyLocationID:
        example: c56a4180-65aa-42ec-a945-5fd21dec0538
        format: uuid
        type: string
        description: >
          ID of the origin duty station.


          If creating a MoveTaskOrder, this should match an existing duty
          station.
      rank:
        $ref: '#/definitions/OrderPayGrade'
      reportByDate:
        description: Date that the service member must report to the new DutyLocation by.
        type: string
        format: date
      status:
        $ref: '#/definitions/OrdersStatus'
      tac:
        type: string
        title: TAC
        example: F8J1
      departmentIndicator:
        $ref: '#/definitions/DeptIndicator'
      uploadedOrders:
        $ref: '#/definitions/Document'
      uploadedOrdersID:
        example: c56a4180-65aa-42ec-a945-5fd21dec0538
        format: uuid
        type: string
        description: ID of the uploaded document.
      orderNumber:
        description: ID of the military orders associated with this move.
        type: string
        x-nullable: true
        example: 030-00362
      issueDate:
        description: The date the orders were issued.
        type: string
        format: date
      eTag:
        description: >
          Uniquely identifies the state of the Order object (but not the nested
          objects)


          It will change everytime the object is updated. Client should store
          the value.

          Updates to this Order will require that this eTag be passed in with
          the If-Match header.
        type: string
        readOnly: true
    type: object
    required:
      - orderNumber
      - ordersType
      - ordersTypeDetail
      - rank
      - reportByDate
      - issueDate
      - status
      - uploadedOrdersID
      - tac
      - originDutyLocationID
      - destinationDutyLocationID
      - departmentIndicator
  OrdersStatus:
    type: string
    title: Move status
    enum:
      - DRAFT
      - SUBMITTED
      - APPROVED
      - CANCELED
    x-display-value:
      DRAFT: Draft
      SUBMITTED: Submitted
      APPROVED: Approved
      CANCELED: Canceled
  OrdersType:
    type: string
    title: Orders type
    enum:
      - PERMANENT_CHANGE_OF_STATION
      - LOCAL_MOVE
      - RETIREMENT
      - SEPARATION
      - GHC
      - NTS
      - WOUNDED_WARRIOR
      - BLUEBARK
      - TEMPORARY_DUTY
      - EARLY_RETURN_OF_DEPENDENTS
      - STUDENT_TRAVEL
    x-display-value:
      PERMANENT_CHANGE_OF_STATION: Permanent Change Of Station (PCS)
      LOCAL_MOVE: Local Move
      RETIREMENT: Retirement
      SEPARATION: Separation
      GHC: GHC
      NTS: NTS
      WOUNDED_WARRIOR: Wounded Warrior
      BLUEBARK: BLUEBARK
      TEMPORARY_DUTY: Temporary Duty (TDY)
      EARLY_RETURN_OF_DEPENDENTS: Early Return of Dependents
      STUDENT_TRAVEL: Student Travel
  OrdersTypeDetail:
    type: string
    title: Orders type detail
    enum:
      - HHG_PERMITTED
      - PCS_TDY
      - HHG_RESTRICTED_PROHIBITED
      - HHG_RESTRICTED_AREA
      - INSTRUCTION_20_WEEKS
      - HHG_PROHIBITED_20_WEEKS
      - DELAYED_APPROVAL
    x-display-value:
      HHG_PERMITTED: Shipment of HHG Permitted
      PCS_TDY: PCS with TDY Enroute
      HHG_RESTRICTED_PROHIBITED: Shipment of HHG Restricted or Prohibited
      HHG_RESTRICTED_AREA: HHG Restricted Area-HHG Prohibited
      INSTRUCTION_20_WEEKS: Course of Instruction 20 Weeks or More
      HHG_PROHIBITED_20_WEEKS: Shipment of HHG Prohibited but Authorized within 20 weeks
      DELAYED_APPROVAL: Delayed Approval 20 Weeks or More
    x-nullable: true
  PaymentRequest:
    properties:
      documentPackage:
        $ref: '#/definitions/ProofOfServicePackage'
      id:
        example: c56a4180-65aa-42ec-a945-5fd21dec0538
        format: uuid
        readOnly: true
        type: string
      isFinal:
        default: false
        type: boolean
      moveTaskOrderID:
        example: c56a4180-65aa-42ec-a945-5fd21dec0538
        format: uuid
        type: string
      rejectionReason:
        example: documentation was incomplete
        type: string
        x-nullable: true
      status:
        $ref: '#/definitions/PaymentRequestStatus'
      paymentRequestNumber:
        example: 1234-5678-1
        readOnly: true
        type: string
      recalculationOfPaymentRequestID:
        example: c56a4180-65aa-42ec-a945-5fd21dec0538
        format: uuid
        type: string
        readOnly: true
        x-nullable: true
      eTag:
        type: string
        readOnly: true
    type: object
  PaymentRequestEDI:
    properties:
      id:
        example: c56a4180-65aa-42ec-a945-5fd21dec0538
        format: uuid
        type: string
        readOnly: true
      edi:
        type: string
        readOnly: true
    type: object
  PaymentRequests:
    items:
      $ref: '#/definitions/PaymentRequest'
    type: array
  PaymentRequestStatus:
    type: string
    enum:
      - PENDING
      - REVIEWED
      - REVIEWED_AND_ALL_SERVICE_ITEMS_REJECTED
      - SENT_TO_GEX
      - TPPS_RECEIVED
      - PAID
      - EDI_ERROR
      - DEPRECATED
    title: Payment Request Status
  ProcessReviewedPaymentRequests:
    type: object
    properties:
      paymentRequestID:
        example: 1f2270c7-7166-40ae-981e-b200ebdf3054
        format: uuid
        type: string
      status:
        $ref: '#/definitions/PaymentRequestStatus'
      sendToSyncada:
        example: true
        type: boolean
        x-nullable: true
      readFromSyncada:
        example: true
        type: boolean
        x-nullable: true
      deleteFromSyncada:
        example: true
        type: boolean
        x-nullable: true
    required:
      - sendToSyncada
      - readFromSyncada
      - deleteFromSyncada
  ProofOfServicePackage:
    properties:
      id:
        example: c56a4180-65aa-42ec-a945-5fd21dec0538
        format: uuid
        type: string
      uploads:
        items:
          $ref: '#/definitions/UploadWithOmissions'
        type: array
    type: object
  Rank:
    $ref: '#/definitions/OrderPayGrade'
  UpdateMTOServiceItemStatus:
    properties:
      status:
        $ref: '#/definitions/MTOServiceItemStatus'
      rejectionReason:
        example: item was too heavy
        type: string
        x-nullable: true
        description: Reason the service item was rejected by the TOO""
  UpdateMTOShipmentStatus:
    properties:
      status:
        type: string
        enum:
          - REJECTED
          - APPROVED
          - SUBMITTED
          - CANCELLATION_REQUESTED
          - CANCELED
          - DIVERSION_REQUESTED
          - APPROVALS_REQUESTED
      rejectionReason:
        type: string
        example: MTO Shipment not good enough
        x-nullable: true
  UpdatePaymentRequestStatus:
    properties:
      rejectionReason:
        example: documentation was incomplete
        type: string
        x-nullable: true
        description: A written reason to provide context for the status.
      status:
        $ref: '#/definitions/PaymentRequestStatus'
      eTag:
        type: string
        readOnly: true
        description: >-
          Attribute of the payment request object that automatically changes
          when the request is updated. This matches the value passed in the
          header for `If-Match`. Required when sending PUT or PATCH requests to
          prevent updating stale data.
    type: object
  WebhookNotification:
    type: object
    properties:
      id:
        type: string
        format: uuid
        example: c56a4180-65aa-42ec-a945-5fd21dec0538
        readOnly: true
      eventKey:
        type: string
        description: Name of event triggered
        example: PaymentRequest.Update
      createdAt:
        type: string
        format: date-time
        description: Time representing when the event was triggered
        readOnly: true
      updatedAt:
        type: string
        format: date-time
        description: Time representing when the notification was last updated
        readOnly: true
      firstAttemptedAt:
        type: string
        format: date-time
        description: >-
          Time representing when the system firstAttempted to send this
          notification
        readOnly: true
        x-nullable: true
      traceID:
        type: string
        format: uuid
        example: c56a4180-65aa-42ec-a945-5fd21dec0538
        readOnly: false
      moveTaskOrderID:
        type: string
        format: uuid
        example: c56a4180-65aa-42ec-a945-5fd21dec0538
        x-nullable: true
      objectID:
        type: string
        format: uuid
        example: c56a4180-65aa-42ec-a945-5fd21dec0538
        x-nullable: true
      object:
        type: string
        format: JSON
        x-nullable: true
      status:
        $ref: '#/definitions/WebhookNotificationStatus'
  WebhookNotificationStatus:
    description: Statuses available for a Webhook Notification
    type: string
    enum:
      - PENDING
      - SENT
      - SKIPPED
      - FAILING
      - FAILED
  OrderPayGrade:
    type: string
    x-nullable: true
    title: Grade
    enum:
      - E-1
      - E-2
      - E-3
      - E-4
      - E-5
      - E-6
      - E-7
      - E-8
      - E-9
      - E-9-SPECIAL-SENIOR-ENLISTED
      - O-1
      - O-2
      - O-3
      - O-4
      - O-5
      - O-6
      - O-7
      - O-8
      - O-9
      - O-10
      - W-1
      - W-2
      - W-3
      - W-4
      - W-5
      - AVIATION_CADET
      - CIVILIAN_EMPLOYEE
      - ACADEMY_CADET
      - MIDSHIPMAN
    x-display-value:
      E_1: E-1
      E_2: E-2
      E_3: E-3
      E_4: E-4
      E_5: E-5
      E_6: E-6
      E_7: E-7
      E_8: E-8
      E_9: E-9
      E_9_SPECIAL_SENIOR_ENLISTED: E-9 (Special Senior Enlisted)
      O_1_ACADEMY_GRADUATE: O-1 or Service Academy Graduate
      O_2: O-2
      O_3: O-3
      O_4: O-4
      O_5: O-5
      O_6: O-6
      O_7: O-7
      O_8: O-8
      O_9: O-9
      O_10: O-10
      W_1: W-1
      W_2: W-2
      W_3: W-3
      W_4: W-4
      W_5: W-5
      AVIATION_CADET: Aviation Cadet
      CIVILIAN_EMPLOYEE: Civilian Employee
      ACADEMY_CADET: Service Academy Cadet
      MIDSHIPMAN: Midshipman
  UploadWithOmissions:
    description: An uploaded file.
    type: object
    properties:
      id:
        type: string
        format: uuid
        example: c56a4180-65aa-42ec-a945-5fd21dec0538
      url:
        type: string
        format: uri
        example: https://uploads.domain.test/dir/c56a4180-65aa-42ec-a945-5fd21dec0538
      filename:
        type: string
        example: filename.pdf
      contentType:
        type: string
        format: mime-type
        example: application/pdf
      bytes:
        type: integer
      rotation:
        type: integer
      status:
        type: string
        enum:
          - INFECTED
<<<<<<< HEAD
=======
          - CLEAN
>>>>>>> 8e9fe0e9
          - NO_THREATS_FOUND
          - PROCESSING
      createdAt:
        type: string
        format: date-time
        readOnly: true
      updatedAt:
        type: string
        format: date-time
        readOnly: true
    required:
      - filename
      - contentType
      - bytes
  ValidationError:
    allOf:
      - $ref: '#/definitions/ClientError'
      - type: object
        properties:
          invalidFields:
            type: object
            additionalProperties:
              description: List of errors for the field
              type: array
              items:
                type: string
        required:
          - invalidFields
  ReServiceCode:
    type: string
    description: >
      This is the full list of service items that can be found on a shipment.
      Not all service items

      may be requested by the Prime, but may be returned in a response.


      Documentation of all the service items will be provided.
    enum:
      - CS
      - DBHF
      - DBTF
      - DCRT
      - DDASIT
      - DDDSIT
      - DDFSIT
      - DDP
      - DDSHUT
      - DLH
      - DMHF
      - DNPK
      - DOASIT
      - DOFSIT
      - DOP
      - DOPSIT
      - DOSHUT
      - DPK
      - DSH
      - DUCRT
      - DUPK
      - FSC
      - IBHF
      - IBTF
      - ICOLH
      - ICOUB
      - ICRT
      - IDASIT
      - IDDSIT
      - IDFSIT
      - IDSHUT
      - IHPK
      - IHUPK
      - INPK
      - IOASIT
      - IOCLH
      - IOCUB
      - IOFSIT
      - IOOLH
      - IOOUB
      - IOPSIT
      - IOSHUT
      - IUBPK
      - IUBUPK
      - IUCRT
      - MS
      - NSTH
      - NSTUB
      - PODFSC
      - POEFSC
      - UBP
responses:
  InvalidRequest:
    description: The request payload is invalid.
    schema:
      $ref: '#/definitions/ClientError'
  NotFound:
    description: The requested resource wasn't found.
    schema:
      $ref: '#/definitions/ClientError'
  PermissionDenied:
    description: The request was denied.
    schema:
      $ref: '#/definitions/ClientError'
  ServerError:
    description: A server error occurred.
    schema:
      $ref: '#/definitions/Error'
  UnprocessableEntity:
    description: The payload was unprocessable.
    schema:
      $ref: '#/definitions/ValidationError'
  PreconditionFailed:
    description: >-
      Precondition failed, likely due to a stale eTag (If-Match). Fetch the
      request again to get the updated eTag value.
    schema:
      $ref: '#/definitions/ClientError'
  Conflict:
    description: There was a conflict with the request.
    schema:
      $ref: '#/definitions/ClientError'
parameters:
  ifMatch:
    in: header
    name: If-Match
    type: string
    required: true
    description: >
      Optimistic locking is implemented via the `If-Match` header. If the ETag
      header does not match the value of the resource on the server, the server
      rejects the change with a `412 Precondition Failed` error.<|MERGE_RESOLUTION|>--- conflicted
+++ resolved
@@ -2180,10 +2180,7 @@
         type: string
         enum:
           - INFECTED
-<<<<<<< HEAD
-=======
           - CLEAN
->>>>>>> 8e9fe0e9
           - NO_THREATS_FOUND
           - PROCESSING
       createdAt:
