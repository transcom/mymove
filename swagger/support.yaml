swagger: '2.0'
info:
  contact:
    email: dp3@truss.works
  description: The API for move.mil
  license:
    name: MIT
    url: 'https://opensource.org/licenses/MIT'
  title: move.mil API
  version: 0.0.1
basePath: /support/v1
schemes:
  - http
paths:
<<<<<<< HEAD
  '/move-task-orders/{moveTaskOrderID}':
    parameters:
      - description: UUID of move task order to use.
        in: path
        name: moveTaskOrderID
        required: true
        type: string
    get:
      summary: Gets a move task order by ID.
      description: Gets an individual move task order by ID.
      operationId: getMoveTaskOrder
      tags:
        - moveTaskOrder
=======
  '/move-task-orders':
    post:
      summary: Creates a move task order
      description: |
        Creates an instance of moveTaskOrder.
        Current this will also create a number of nested objects but not all.
        It will currently create
        * MoveTaskOrder
        * MoveOrder
        * Customer
        * User
        * Entitlement

        It will not create addresses or duty stations.
        This is a support endpoint and will not be available in production.
      operationId: createMoveTaskOrder
      consumes:
        - application/json
      produces:
        - application/json
      tags:
        - moveTaskOrder
      parameters:
        - in: body
          required: true
          name: body
          schema:
            $ref: '#/definitions/MoveTaskOrder'
      responses:
        '201':
          description: Successfully created MoveTaskOrder object.
          schema:
            $ref: '#/definitions/MoveTaskOrder'
        '400':
          $ref: '#/responses/InvalidRequest'
        '401':
          description: The request was unauthorized.
          schema:
            $ref: '#/responses/PermissionDenied'
        '403':
          description: The client doesn't have permissions to perform the request.
          schema:
            $ref: '#/responses/PermissionDenied'
        '404':
          $ref: '#/responses/NotFound'
        '422':
          $ref: '#/responses/UnprocessableEntity'
        '500':
          $ref: '#/responses/ServerError'
  '/move-task-orders/{moveTaskOrderID}/status':
    patch:
      consumes:
        - application/json
>>>>>>> bd72ff2b
      produces:
        - application/json
      parameters: []
      responses:
        '200':
          description: Successfully retrieve an individual move task order.
          schema:
            $ref: '#/definitions/MoveTaskOrder'
        '400':
          $ref: '#/responses/InvalidRequest'
        '401':
          description: The request was unauthorized.
          schema:
            $ref: '#/responses/PermissionDenied'
        '403':
          description: The client doesn't have permissions to perform the request.
          schema:
            $ref: '#/responses/PermissionDenied'
        '404':
<<<<<<< HEAD
          $ref: '#/responses/NotFound'
=======
          description: The requested resource wasn't found
          schema:
            $ref: '#/responses/NotFound'
        '412':
          description: Precondition Failed
          schema:
            $ref: '#/responses/PreconditionFailed'
        '422':
          $ref: '#/responses/UnprocessableEntity'
>>>>>>> bd72ff2b
        '500':
          $ref: '#/responses/ServerError'
  '/move-task-orders/{moveTaskOrderID}/status':
    parameters:
      - description: UUID of move task order.
        in: path
        name: moveTaskOrderID
        required: true
        type: string
    patch:
      summary: Update the status of a move task order to make it available to prime.
      description: Updates move task order `isAvailableToPrime` to TRUE to make it available to prime.
      operationId: updateMoveTaskOrderStatus
      tags:
        - moveTaskOrder
      consumes:
        - application/json
      produces:
        - application/json
      parameters:
        - in: header
          name: If-Match
          type: string
          required: true
          description: >
            Optimistic locking is implemented via the `If-Match` header. If the ETag header does not match
            the value of the resource on the server, the server rejects the change with a `412 Precondition Failed` error.
        - in: body
          name: body
          required: true
          schema:
            $ref: '#/definitions/UpdateMoveTaskOrderStatus'
      responses:
        '200':
          description: Successfully updated move task order status.
          schema:
            $ref: '#/definitions/MoveTaskOrder'
        '400':
          $ref: '#/responses/InvalidRequest'
        '401':
          description: The request was unauthorized.
          schema:
            $ref: '#/responses/PermissionDenied'
        '403':
          description: The client doesn't have permissions to perform the request.
          schema:
            $ref: '#/responses/PermissionDenied'
        '404':
          $ref: '#/responses/NotFound'
        '412':
          $ref: '#/responses/PreconditionFailed'
        '500':
          $ref: '#/responses/ServerError'
  '/payment-requests/{paymentRequestID}/status':
    parameters:
      - description: UUID of payment request.
        format: uuid
        in: path
        name: paymentRequestID
        required: true
        type: string
    patch:
      summary: Updates status of a payment request by id
      description: >
        Updates status of a payment request to REVIEWED, SENT_TO_GEX, RECEIVED_BY_GEX, or PAID.
        A status of REVIEWED can optionally have a `rejectionReason`.
      operationId: updatePaymentRequestStatus
      tags:
        - paymentRequests
      consumes:
        - application/json
      produces:
        - application/json
      parameters:
        - in: header
          name: If-Match
          type: string
          required: true
          description: >
            Optimistic locking is implemented via the `If-Match` header. If the ETag header does not match
            the value of the resource on the server, the server rejects the change with a `412 Precondition Failed` error.
        - in: body
          name: body
          required: true
          schema:
            $ref: '#/definitions/UpdatePaymentRequestStatus'
      responses:
        '200':
          description: Successfully updated payment request status.
          schema:
            $ref: '#/definitions/PaymentRequest'
        '400':
          $ref: '#/responses/InvalidRequest'
        '401':
          description: The request was unauthorized.
          schema:
            $ref: '#/responses/PermissionDenied'
        '403':
          description: The client doesn't have permissions to perform the request.
          schema:
            $ref: '#/responses/PermissionDenied'
        '404':
<<<<<<< HEAD
          $ref: '#/responses/NotFound'
        '412':
          $ref: '#/responses/PreconditionFailed'
=======
          description: The requested resource wasn't found
          schema:
            $ref: '#/responses/NotFound'
>>>>>>> bd72ff2b
        '422':
          $ref: '#/responses/UnprocessableEntity'
        '500':
          $ref: '#/responses/ServerError'
  '/service-items/{mtoServiceItemID}/status':
    parameters:
      - description: UUID of mto service item to use.
        in: path
        name: mtoServiceItemID
        required: true
        type: string
    patch:
      summary: Update the status of a service item for a move order by ID.
      description: Updates the status of a service item for a move order to APPROVED or REJECTED.
      operationId: updateMTOServiceItemStatus
      tags:
        - mtoServiceItem
      consumes:
        - application/json
      produces:
        - application/json
      parameters:
        - in: header
          name: If-Match
          type: string
          required: true
          description: >
            Optimistic locking is implemented via the `If-Match` header. If the ETag header does not match
            the value of the resource on the server, the server rejects the change with a `412 Precondition Failed` error.
        - in: body
          name: body
          required: true
          schema:
            $ref: '#/definitions/UpdateMTOServiceItemStatus'
      responses:
        '200':
          description: Successfully updated service item status for a move task order.
          schema:
            $ref: '#/definitions/UpdateMTOServiceItemStatus'
        '400':
          $ref: '#/responses/InvalidRequest'
        '401':
          description: The request was unauthorized.
          schema:
            $ref: '#/responses/PermissionDenied'
        '403':
          description: The client doesn't have permissions to perform the request.
          schema:
            $ref: '#/responses/PermissionDenied'
        '404':
          $ref: '#/responses/NotFound'
        '409':
          description: Conflict error due to trying to change the status of service item that is not currently "SUBMITTED".
          schema:
            $ref: '#/responses/Conflict'
        '412':
          $ref: '#/responses/PreconditionFailed'
        '422':
          $ref: '#/responses/UnprocessableEntity'
        '500':
          $ref: '#/responses/ServerError'
  '/mto-shipments/{mtoShipmentID}/status':
    parameters:
      - description: UUID of the shipment being updated.
        in: path
        name: mtoShipmentID
        required: true
        format: uuid
        type: string
    patch:
      summary: Updates a shipment's status.
      description: >
        Updates a shipment's status to APPROVED or REJECTED for the purpose of testing the Prime API. If APPROVED,
        `rejectionReason` should be blank and any value passed through the body will be ignored. If REJECTED, a value in
        `rejectionReason` is required.
      operationId: patchMTOShipmentStatus
      tags:
        - mtoShipment
      consumes:
        - application/json
      produces:
        - application/json
      parameters:
        - in: header
          name: If-Match
          type: string
          required: true
          description: >
            Optimistic locking is implemented via the `If-Match` header. If the ETag header does not match
            the value of the resource on the server, the server rejects the change with a `412 Precondition Failed` error.
        - in: body
          name: body
          required: true
          schema:
            $ref: '#/definitions/PatchMTOShipmentStatus'
      responses:
        '200':
          description: Successfully updated the shipment's status.
          schema:
            $ref: '#/definitions/MTOShipment'
        '400':
          $ref: '#/responses/InvalidRequest'
        '401':
          description: The request was unauthorized.
          schema:
            $ref: '#/responses/PermissionDenied'
        '403':
          description: The client doesn't have permissions to perform the request.
          schema:
            $ref: '#/responses/PermissionDenied'
        '404':
          $ref: '#/responses/NotFound'
        '409':
          description: Conflict error due to trying to change the status of shipment that is not currently "SUBMITTED".
          schema:
            $ref: '#/responses/Conflict'
        '412':
          $ref: '#/responses/PreconditionFailed'
        '422':
          $ref: '#/responses/UnprocessableEntity'
        '500':
          $ref: '#/responses/ServerError'
definitions:
  ClientError:
    type: object
    properties:
      title:
        type: string
      detail:
        type: string
      instance:
        type: string
        format: uuid
    required:
      - title
      - detail
      - instance
  ValidationError:
    allOf:
      - $ref: '#/definitions/ClientError'
      - type: object
    properties:
      invalid_fields:
        type: object
        additionalProperties:
          type: string
    required:
      - invalid_fields
  Address:
    type: object
    properties:
      id:
        type: string
        format: uuid
        example: c56a4180-65aa-42ec-a945-5fd21dec0538
      street_address_1:
        type: string
        example: 123 Main Ave
        title: Street address 1
      street_address_2:
        type: string
        example: Apartment 9000
        x-nullable: true
        title: Street address 2
      street_address_3:
        type: string
        example: Montmârtre
        x-nullable: true
        title: Address Line 3
      city:
        type: string
        example: Anytown
        title: City
      eTag:
        type: string
      state:
        title: State
        type: string
        x-display-value:
          AL: AL
          AK: AK
          AR: AR
          AZ: AZ
          CA: CA
          CO: CO
          CT: CT
          DC: DC
          DE: DE
          FL: FL
          GA: GA
          HI: HI
          IA: IA
          ID: ID
          IL: IL
          IN: IN
          KS: KS
          KY: KY
          LA: LA
          MA: MA
          MD: MD
          ME: ME
          MI: MI
          MN: MN
          MO: MO
          MS: MS
          MT: MT
          NC: NC
          ND: ND
          NE: NE
          NH: NH
          NJ: NJ
          NM: NM
          NV: NV
          NY: NY
          OH: OH
          OK: OK
          OR: OR
          PA: PA
          RI: RI
          SC: SC
          SD: SD
          TN: TN
          TX: TX
          UT: UT
          VA: VA
          VT: VT
          WA: WA
          WI: WI
          WV: WV
          WY: WY
        enum:
          - AL
          - AK
          - AR
          - AZ
          - CA
          - CO
          - CT
          - DC
          - DE
          - FL
          - GA
          - HI
          - IA
          - ID
          - IL
          - IN
          - KS
          - KY
          - LA
          - MA
          - MD
          - ME
          - MI
          - MN
          - MO
          - MS
          - MT
          - NC
          - ND
          - NE
          - NH
          - NJ
          - NM
          - NV
          - NY
          - OH
          - OK
          - OR
          - PA
          - RI
          - SC
          - SD
          - TN
          - TX
          - UT
          - VA
          - VT
          - WA
          - WI
          - WV
          - WY
      postal_code:
        type: string
        format: zip
        title: ZIP
        example: '90210'
        pattern: '^(\d{5}([\-]\d{4})?)$'
      country:
        type: string
        title: Country
        x-nullable: true
        example: 'USA'
        default: USA
    required:
      - street_address_1
      - city
      - state
      - postal_code
  Customer:
    type: object
    properties:
      agency:
        type: string
        title: Agency customer is affilated with
      firstName:
        type: string
        example: Vanya
      lastName:
        type: string
        example: Petrovna
      phone:
        type: string
        format: telephone
        pattern: '^[2-9]\d{2}-\d{3}-\d{4}$'
        x-nullable: true
      email:
        type: string
        format: x-email
        pattern: '^[a-zA-Z0-9._%+-]+@[a-zA-Z0-9.-]+\.[a-zA-Z]{2,}$'
        x-nullable: true
      currentAddress:
        x-nullable: true
        $ref: '#/definitions/Address'
      destinationAddress:
        x-nullable: true
        $ref: '#/definitions/Address'
      id:
        type: string
        format: uuid
        example: c56a4180-65aa-42ec-a945-5fd21dec0538
        readOnly: true
      dodID:
        type: string
      userID:
        type: string
        format: uuid
        example: c56a4180-65aa-42ec-a945-5fd21dec0538
      eTag:
        type: string
  DutyStation:
    type: object
    properties:
      id:
        type: string
        format: uuid
        example: c56a4180-65aa-42ec-a945-5fd21dec0538
      name:
        type: string
        example: Fort Bragg North Station
      address_id:
        type: string
        format: uuid
        example: c56a4180-65aa-42ec-a945-5fd21dec0538
      address:
        $ref: '#/definitions/Address'
      eTag:
        type: string
  Entitlement:
    properties:
      id:
        example: 571008b1-b0de-454d-b843-d71be9f02c04
        format: uuid
        type: string
      authorizedWeight:
        example: 2000
        type: integer
        x-formatting: weight
        x-nullable: true
      dependentsAuthorized:
        example: true
        type: boolean
        x-nullable: true
      nonTemporaryStorage:
        example: false
        type: boolean
        x-nullable: true
      privatelyOwnedVehicle:
        example: false
        type: boolean
        x-nullable: true
      proGearWeight:
        example: 2000
        type: integer
        x-formatting: weight
        readOnly: true
      proGearWeightSpouse:
        example: 500
        type: integer
        x-formatting: weight
        readOnly: true
      storageInTransit:
        example: 90
        type: integer
      totalWeight:
        example: 500
        type: integer
        x-formatting: weight
      totalDependents:
        example: 2
        type: integer
      eTag:
        type: string
        readOnly: true
    type: object
  Error:
    properties:
      message:
        type: string
    required:
      - message
    type: object
  MoveOrder:
    properties:
      id:
        description: ID of the MoveOrder object.
        example: 1f2270c7-7166-40ae-981e-b200ebdf3054
        format: uuid
        type: string
      customer:
        $ref: '#/definitions/Customer'
      customerID:
        description: |
          ID of the Customer this MoveOrder belongs to.

          If creating a MoveTaskOrder. either an existing customerID should be provided or the nested customer object should be populated for creation.
        example: c56a4180-65aa-42ec-a945-5fd21dec0538
        format: uuid
        type: string
      entitlement:
        $ref: '#/definitions/Entitlement'
      destinationDutyStation:
        $ref: '#/definitions/DutyStation'
      destinationDutyStationID:
        example: c56a4180-65aa-42ec-a945-5fd21dec0538
        format: uuid
        type: string
        description: |
          ID of the destination duty station.

          If creating a MoveTaskOrder, this should match an existing duty station.
      originDutyStation:
        $ref: '#/definitions/DutyStation'
      originDutyStationID:
        example: c56a4180-65aa-42ec-a945-5fd21dec0538
        format: uuid
        type: string
        description: |
          ID of the origin duty station.

          If creating a MoveTaskOrder, this should match an existing duty station.
      rank:
        description: Rank of the service member, must match specific list of available ranks.
        type: string
        example: E_1
      reportByDate:
        description: Date that the service member must report to the new DutyStation by.
        type: string
        format: date
        example: '2020-01-01'
      orderNumber:
        description: ID of the military orders associated with this move.
        type: string
        x-nullable: true
        example: '030-00362'
      orderType:
        example: GHC
        type: string
        enum:
          - GHC
          - NTS
        x-nullable: true
      orderTypeDetail:
        type: string
        x-nullable: true
      dateIssued:
        description: The date the orders were issued.
        type: string
        format: date
        example: '2020-01-01'
      eTag:
        description: |
          Uniquely identifies the state of the MoveOrder object (but not the nested objects)

          It will change everytime the object is updated. Client should store the value.
          Updates to this MoveOrder will require that this eTag be passed in with the If-Match header.
        type: string
        readOnly: true
    type: object
  MoveTaskOrder:
    type: object
    required:
      - moveOrder
    properties:
      id:
        example: 1f2270c7-7166-40ae-981e-b200ebdf3054
        format: uuid
        type: string
        readOnly: true
        description: ID of the MoveTaskOrder object.
      createdAt:
        format: date
        type: string
        description: Date the MoveTaskOrder was created on.
      moveOrderID:
        example: c56a4180-65aa-42ec-a945-5fd21dec0538
        format: uuid
        type: string
        description: ID of the MoveOrder object
      moveOrder:
        $ref: '#/definitions/MoveOrder'
        description: MoveOrder associated with this MoveTaskOrder.
      referenceId:
        example: 1001-3456
        type: string
        description: |
          Unique ID associated with this MoveOrder.

          No two MoveTaskOrders may have the same ID.
          Attempting to create a MoveTaskOrder may fail if this referenceId has been used already.
      isAvailableToPrime:
        type: boolean
        x-nullable: true
        description: |
          Indicates this MoveTaskOrder is available for Prime API handling.

          In production, only MoveTaskOrders for which this is true will be available to the API.
      isCanceled:
        type: boolean
        x-nullable: true
        description:
          Indicated this MoveTaskOrder has been canceled.
      contractorID:
        type: string
        format: uuid
        description: |
          ID associated with the contractor, in this case Prime
        example: 5db13bb4-6d29-4bdb-bc81-262f4513ecf6
      updatedAt:
        format: date
        type: string
        description: Date on which this MoveTaskOrder was last updated.
      paymentRequests:
        $ref: '#/definitions/PaymentRequests'
        description: Array of PaymentRequests associated with this MoveTaskOrder.
      mtoServiceItems:
        description: Array of MTOServiceItems associated with this MoveTaskOrder.
        type: array
        items:
          $ref: "#/definitions/MTOServiceItem"
      mtoShipments:
        description: array of MTOShipments associated with the MoveTaskOrder.
        $ref: '#/definitions/MTOShipments'
      ppmType:
        description: If the move is a PPM, indicates whether it is full or partial.
        type: string
        enum:
          - FULL
          - PARTIAL
      ppmEstimatedWeight:
        description: If the move is a PPM, this is the estimated weight in lbs.
        type: integer
      eTag:
        description: |
          Uniquely identifies the state of the MoveTaskOrder object (but not the nested objects)

          It will change everytime the object is updated. Client should store the value.
          Updates to this MoveTaskOrder will require that this eTag be passed in with the If-Match header.
        type: string
<<<<<<< HEAD
    type: object
  UpdateMoveTaskOrderStatus:
=======
  MoveTaskOrderStatus:
>>>>>>> bd72ff2b
    properties:
      is_available_to_prime:
        type: boolean
  MoveOrders:
    items:
      $ref: '#/definitions/MoveOrder'
    type: array
  MoveTaskOrders:
    items:
      $ref: '#/definitions/MoveTaskOrder'
    type: array
  MTOAgents:
    items:
      $ref: '#/definitions/MTOAgent'
    type: array
  MTOAgent:
    properties:
      id:
        example: 1f2270c7-7166-40ae-981e-b200ebdf3054
        format: uuid
        readOnly: true
        type: string
      mtoShipmentID:
        example: 1f2270c7-7166-40ae-981e-b200ebdf3054
        format: uuid
        type: string
      createdAt:
        format: date
        type: string
      updatedAt:
        format: date
        type: string
      firstName:
        type: string
        x-nullable: true
      lastName:
        type: string
        x-nullable: true
      email:
        type: string
        format: x-email
        pattern: '^[a-zA-Z0-9._%+-]+@[a-zA-Z0-9.-]+\.[a-zA-Z]{2,}$'
        x-nullable: true
      phone:
        type: string
        format: telephone
        pattern: '^[2-9]\d{2}-\d{3}-\d{4}$'
        x-nullable: true
      agentType:
        type: string
        enum:
          - RELEASING_AGENT
          - RECEIVING_AGENT
      eTag:
        type: string
    type: object
  PaymentRequest:
    properties:
      documentPackage:
        $ref: '#/definitions/ProofOfServicePackage'
      id:
        example: c56a4180-65aa-42ec-a945-5fd21dec0538
        format: uuid
        readOnly: true
        type: string
      isFinal:
        default: false
        type: boolean
      moveTaskOrderID:
        example: c56a4180-65aa-42ec-a945-5fd21dec0538
        format: uuid
        type: string
      rejectionReason:
        example: documentation was incomplete
        type: string
        x-nullable: true
      status:
        $ref: '#/definitions/PaymentRequestStatus'
      paymentRequestNumber:
        example: 1234-5678-1
        readOnly: true
        type: string
      eTag:
        type: string
    type: object
  PaymentRequests:
    items:
      $ref: '#/definitions/PaymentRequest'
    type: array
  PaymentRequestStatus:
    enum:
      - PENDING
      - REVIEWED
      - SENT_TO_GEX
      - RECEIVED_BY_GEX
      - PAID
    title: Payment Request Status
    type: string
  ProofOfServicePackage:
    properties:
      id:
        example: c56a4180-65aa-42ec-a945-5fd21dec0538
        format: uuid
        type: string
      uploads:
        items:
          $ref: '#/definitions/Upload'
        type: array
    type: object
  MTOShipment:
    properties:
      moveTaskOrderID:
        example: 1f2270c7-7166-40ae-981e-b200ebdf3054
        format: uuid
        type: string
      id:
        example: 1f2270c7-7166-40ae-981e-b200ebdf3054
        format: uuid
        type: string
      createdAt:
        format: datetime
        type: string
      updatedAt:
        format: datetime
        type: string
      scheduledPickupDate:
        format: date
        type: string
      requestedPickupDate:
        format: date
        type: string
      approvedDate:
        format: date
        type: string
      pickupAddress:
        x-nullabe: true
        $ref: '#/definitions/Address'
      destinationAddress:
        x-nullabe: true
        $ref: '#/definitions/Address'
      secondaryPickupAddress:
        x-nullabe: true
        $ref: '#/definitions/Address'
      secondaryDeliveryAddress:
        x-nullabe: true
        $ref: '#/definitions/Address'
      customerRemarks:
        type: string
        example: handle with care
        x-nullable: true
      shipmentType:
        enum:
          - HHG
          - INTERNATIONAL_HHG
          - INTERNATIONAL_UB
      status:
        type: string
        enum:
          - APPROVED
          - SUBMITTED
          - REJECTED
      rejectionReason:
        type: string
        example: MTO Shipment not good enough
        x-nullable: true
      eTag:
        type: string
  MTOShipments:
    items:
      $ref: '#/definitions/MTOShipment'
    type: array
  PatchMTOShipmentStatus:
    properties:
      status:
        type: string
        enum:
          - REJECTED
          - APPROVED
          - SUBMITTED
      rejectionReason:
        type: string
        example: MTO Shipment not good enough
        x-nullable: true
  MTOServiceItem:
    properties:
      moveTaskOrderID:
        example: 1f2270c7-7166-40ae-981e-b200ebdf3054
        format: uuid
        type: string
      mtoShipmentID:
        example: 1f2270c7-7166-40ae-981e-b200ebdf3054
        format: uuid
        type: string
      reServiceID:
        example: 1f2270c7-7166-40ae-981e-b200ebdf3054
        format: uuid
        type: string
      reServiceCode:
        type: string
      reServiceName:
        type: string
      approvedAt:
        format: date
        type: string
      createdAt:
        format: date
        type: string
      deletedAt:
        format: date
        type: string
      description:
        type: string
      feeType:
        enum:
          - COUNSELING
          - CRATING
          - TRUCKING
          - SHUTTLE
        type: string
      id:
        example: 1f2270c7-7166-40ae-981e-b200ebdf3054
        format: uuid
        type: string
      quantity:
        type: integer
      rate:
        type: integer
      rejectionReason:
        example: item was too heavy
        type: string
        x-nullable: true
      rejectedAt:
        format: date
        type: string
      status:
        $ref: '#/definitions/MTOServiceItemStatus'
      submittedAt:
        format: date
        type: string
      total:
        format: cents
        type: integer
      updatedAt:
        format: datetime
        type: string
      eTag:
        type: string
    required:
      - id
      - moveTaskOrderID
      - reServiceID
      - reServiceCode
      - reServiceName
      - mtoShipmentID
    type: object
  MTOServiceItems:
    type: array
    items:
      $ref: '#/definitions/MTOServiceItem'
  MTOServiceItemStatus:
    description: Describes all statuses for a MTOServiceItem
    type: string
    enum:
      - SUBMITTED
      - APPROVED
      - REJECTED
  UpdatePaymentRequest:
    properties:
      proofOfServicePackage:
        $ref: '#/definitions/ProofOfServicePackage'
      serviceItemIDs:
        items:
          example: c56a4180-65aa-42ec-a945-5fd21dec0538
          format: uuid
          type: string
        type: array
      eTag:
        type: string
    type: object
  UpdateMTOServiceItemStatus:
    properties:
      moveTaskOrderID:
        example: 1f2270c7-7166-40ae-981e-b200ebdf3054
        format: uuid
        type: string
      mtoShipmentID:
        example: 1f2270c7-7166-40ae-981e-b200ebdf3054
        format: uuid
        type: string
      reServiceID:
        example: 1f2270c7-7166-40ae-981e-b200ebdf3054
        format: uuid
        type: string
      reServiceCode:
        type: string
      reServiceName:
        type: string
      approvedAt:
        format: date
        type: string
      createdAt:
        format: date
        type: string
      deletedAt:
        format: date
        type: string
      description:
        type: string
      feeType:
        enum:
          - COUNSELING
          - CRATING
          - TRUCKING
          - SHUTTLE
        type: string
      id:
        example: 1f2270c7-7166-40ae-981e-b200ebdf3054
        format: uuid
        type: string
      quantity:
        type: integer
      rate:
        type: integer
      rejectionReason:
        example: item was too heavy
        type: string
        x-nullable: true
      rejectedAt:
        format: date
        type: string
      status:
        $ref: '#/definitions/MTOServiceItemStatus'
      submittedAt:
        format: date
        type: string
      total:
        format: cents
        type: integer
      updatedAt:
        format: datetime
        type: string
      eTag:
        type: string
    required:
      - status
    type: object
  UpdatePaymentRequestStatus:
    properties:
      rejectionReason:
        example: documentation was incomplete
        type: string
        x-nullable: true
        description: A written reason to provide context for the status.
      status:
        $ref: '#/definitions/PaymentRequestStatus'
      eTag:
        type: string
        description: Attribute of the payment request object that automatically changes when the request is updated. This matches the value passed in the header for `If-Match`. Required when sending POST or PATCH requests to prevent updating stale data.
    type: object
  Upload:
    properties:
      bytes:
        type: integer
      contentType:
        example: application/pdf
        format: mime-type
        type: string
      createdAt:
        format: date-time
        type: string
      filename:
        example: filename.pdf
        format: binary
        type: string
      id:
        example: c56a4180-65aa-42ec-a945-5fd21dec0538
        format: uuid
        type: string
      updatedAt:
        format: date-time
        type: string
      url:
        example: 'https://uploads.domain.test/dir/c56a4180-65aa-42ec-a945-5fd21dec0538'
        format: uri
        type: string
    required:
      - id
      - url
      - filename
      - contentType
      - bytes
      - createdAt
      - updatedAt
    type: object
responses:
  InvalidRequest:
    description: The parameters were invalid.
    schema:
      $ref: '#/definitions/Error'
  NotFound:
    description: The requested resource wasn't found.
    schema:
      $ref: '#/definitions/Error'
  PermissionDenied:
    description: The request was denied.
    schema:
      $ref: '#/definitions/Error'
  ServerError:
    description: A server error occurred.
    schema:
      $ref: '#/definitions/Error'
  UnprocessableEntity:
    description: The payload was unprocessable.
    schema:
      $ref: '#/definitions/ValidationError'
  PreconditionFailed:
<<<<<<< HEAD
    description: Precondition failed, likely due to a stale eTag (If-Match). Fetch the payment request again to get the updated eTag value.
=======
    description: A precondition for the request failed.
>>>>>>> bd72ff2b
    schema:
      $ref: '#/definitions/Error'
  Conflict:
    description: Conflict error.
    schema:
      $ref: '#/definitions/Error'<|MERGE_RESOLUTION|>--- conflicted
+++ resolved
@@ -12,21 +12,6 @@
 schemes:
   - http
 paths:
-<<<<<<< HEAD
-  '/move-task-orders/{moveTaskOrderID}':
-    parameters:
-      - description: UUID of move task order to use.
-        in: path
-        name: moveTaskOrderID
-        required: true
-        type: string
-    get:
-      summary: Gets a move task order by ID.
-      description: Gets an individual move task order by ID.
-      operationId: getMoveTaskOrder
-      tags:
-        - moveTaskOrder
-=======
   '/move-task-orders':
     post:
       summary: Creates a move task order
@@ -76,11 +61,19 @@
           $ref: '#/responses/UnprocessableEntity'
         '500':
           $ref: '#/responses/ServerError'
-  '/move-task-orders/{moveTaskOrderID}/status':
-    patch:
-      consumes:
-        - application/json
->>>>>>> bd72ff2b
+  '/move-task-orders/{moveTaskOrderID}':
+    parameters:
+      - description: UUID of move task order to use.
+        in: path
+        name: moveTaskOrderID
+        required: true
+        type: string
+    get:
+      summary: Gets a move task order by ID.
+      description: Gets an individual move task order by ID.
+      operationId: getMoveTaskOrder
+      tags:
+        - moveTaskOrder
       produces:
         - application/json
       parameters: []
@@ -100,19 +93,7 @@
           schema:
             $ref: '#/responses/PermissionDenied'
         '404':
-<<<<<<< HEAD
           $ref: '#/responses/NotFound'
-=======
-          description: The requested resource wasn't found
-          schema:
-            $ref: '#/responses/NotFound'
-        '412':
-          description: Precondition Failed
-          schema:
-            $ref: '#/responses/PreconditionFailed'
-        '422':
-          $ref: '#/responses/UnprocessableEntity'
->>>>>>> bd72ff2b
         '500':
           $ref: '#/responses/ServerError'
   '/move-task-orders/{moveTaskOrderID}/status':
@@ -215,15 +196,9 @@
           schema:
             $ref: '#/responses/PermissionDenied'
         '404':
-<<<<<<< HEAD
           $ref: '#/responses/NotFound'
         '412':
           $ref: '#/responses/PreconditionFailed'
-=======
-          description: The requested resource wasn't found
-          schema:
-            $ref: '#/responses/NotFound'
->>>>>>> bd72ff2b
         '422':
           $ref: '#/responses/UnprocessableEntity'
         '500':
@@ -793,12 +768,7 @@
           It will change everytime the object is updated. Client should store the value.
           Updates to this MoveTaskOrder will require that this eTag be passed in with the If-Match header.
         type: string
-<<<<<<< HEAD
-    type: object
   UpdateMoveTaskOrderStatus:
-=======
-  MoveTaskOrderStatus:
->>>>>>> bd72ff2b
     properties:
       is_available_to_prime:
         type: boolean
@@ -1215,11 +1185,7 @@
     schema:
       $ref: '#/definitions/ValidationError'
   PreconditionFailed:
-<<<<<<< HEAD
     description: Precondition failed, likely due to a stale eTag (If-Match). Fetch the payment request again to get the updated eTag value.
-=======
-    description: A precondition for the request failed.
->>>>>>> bd72ff2b
     schema:
       $ref: '#/definitions/Error'
   Conflict:
