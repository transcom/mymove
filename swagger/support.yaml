swagger: '2.0'
info:
  title: MilMove Support API
  version: 0.0.1
  license:
    name: MIT
    url: https://opensource.org/licenses/MIT
  contact:
    email: milmove-developers@caci.com
  description: >
    The Support API gives you programmatic access to support functionality
    useful

    for testing and debugging. **This API is not available in the Production

    environment**.


    All endpoints are located at `/support/v1/`.
basePath: /support/v1
schemes:
  - http
tags:
  - name: moveTaskOrder
    description: >
      The **moveTaskOrder** represents a military move that has been sent to a
      contractor. It contains all the information about shipments, including
      service items, estimated weights, actual weights, requested and scheduled
      move dates, etc.
  - name: paymentRequest
  - name: mtoServiceItem
  - name: mtoShipment
  - name: webhook
paths:
  /move-task-orders:
    get:
      summary: listMTOs
      description: >
        ### Functionality

        This endpoint lists all MoveTaskOrders regardless of whether or not they
        have been made available to Prime.


        It will provide nested information about the Customer and any associated
        MTOShipments, MTOServiceItems and PaymentRequests.
      operationId: listMTOs
      tags:
        - moveTaskOrder
      produces:
        - application/json
      parameters:
        - in: query
          name: since
          type: integer
          format: timestamp
          description: Only return move task orders updated since this time.
      responses:
        '200':
          description: Successfully retrieved all move task orders.
          schema:
            $ref: '#/definitions/MoveTaskOrders'
        '400':
          $ref: '#/responses/InvalidRequest'
        '401':
          $ref: '#/responses/PermissionDenied'
        '403':
          $ref: '#/responses/PermissionDenied'
        '404':
          $ref: '#/responses/NotFound'
        '500':
          $ref: '#/responses/ServerError'
    post:
      summary: createMoveTaskOrder
      description: >
        Creates an instance of moveTaskOrder.

        Currently this will also create a number of nested objects but not all.

        It will currently create

        * MoveTaskOrder

        * Order

        * Customer

        * User

        * Entitlement


        It will not create addresses, duty stations, shipments, payment requests
        or service items. It requires an existing contractor ID, destination
        duty station ID,

        origin duty station ID, and an uploaded orders ID to be passed into the
        request.


        This is a support endpoint and will not be available in production.
      operationId: createMoveTaskOrder
      consumes:
        - application/json
      produces:
        - application/json
      tags:
        - moveTaskOrder
      parameters:
        - in: body
          required: true
          name: body
          schema:
            $ref: '#/definitions/MoveTaskOrder'
      responses:
        '201':
          description: Successfully created MoveTaskOrder object.
          schema:
            $ref: '#/definitions/MoveTaskOrder'
        '400':
          $ref: '#/responses/InvalidRequest'
        '401':
          $ref: '#/responses/PermissionDenied'
        '403':
          $ref: '#/responses/PermissionDenied'
        '404':
          $ref: '#/responses/NotFound'
        '422':
          $ref: '#/responses/UnprocessableEntity'
        '500':
          $ref: '#/responses/ServerError'
  /move-task-orders/{moveTaskOrderID}:
    parameters:
      - description: UUID of move task order to use.
        in: path
        name: moveTaskOrderID
        required: true
        type: string
    get:
      summary: getMoveTaskOrder
      description: >
        ### Functionality

        This endpoint gets an individual MoveTaskOrder by ID.


        It will provide nested information about the Customer and any associated
        MTOShipments, MTOServiceItems and PaymentRequests.


        This is a support endpoint and is not available in production.
      operationId: getMoveTaskOrder
      tags:
        - moveTaskOrder
      produces:
        - application/json
      parameters: []
      responses:
        '200':
          description: Successfully retrieve an individual move task order.
          schema:
            $ref: '#/definitions/MoveTaskOrder'
        '401':
          $ref: '#/responses/PermissionDenied'
        '403':
          $ref: '#/responses/PermissionDenied'
        '404':
          $ref: '#/responses/NotFound'
        '500':
          $ref: '#/responses/ServerError'
  /move-task-orders/{moveTaskOrderID}/available-to-prime:
    parameters:
      - description: UUID of move task order.
        in: path
        name: moveTaskOrderID
        required: true
        type: string
    patch:
      summary: makeMoveTaskOrderAvailable
      description: >
        Updates move task order `availableToPrimeAt` to make it available to
        prime. No request body required. <br />

        <br />

        This is a support endpoint and will not be available in production.
      operationId: makeMoveTaskOrderAvailable
      tags:
        - moveTaskOrder
      consumes:
        - application/json
      produces:
        - application/json
      parameters:
        - $ref: '#/parameters/ifMatch'
      responses:
        '200':
          description: Successfully made MTO available to Prime.
          schema:
            $ref: '#/definitions/MoveTaskOrder'
        '400':
          $ref: '#/responses/InvalidRequest'
        '401':
          $ref: '#/responses/PermissionDenied'
        '403':
          $ref: '#/responses/PermissionDenied'
        '404':
          $ref: '#/responses/NotFound'
        '412':
          $ref: '#/responses/PreconditionFailed'
        '422':
          $ref: '#/responses/UnprocessableEntity'
        '500':
          $ref: '#/responses/ServerError'
  /move-task-orders/hide:
    parameters: []
    patch:
      summary: hideNonFakeMoveTaskOrders
      description: >
        Updates move task order without fake user data `show` to false. No
        request body required. <br />

        <br />

        This is a support endpoint and will not be available in production.
      operationId: hideNonFakeMoveTaskOrders
      tags:
        - moveTaskOrder
      consumes:
        - application/json
      produces:
        - application/json
      responses:
        '200':
          description: Successfully hid MTOs.
          schema:
            $ref: '#/definitions/MTOHideMovesResponse'
        '400':
          $ref: '#/responses/InvalidRequest'
        '401':
          $ref: '#/responses/PermissionDenied'
        '403':
          $ref: '#/responses/PermissionDenied'
        '404':
          $ref: '#/responses/NotFound'
        '409':
          $ref: '#/responses/Conflict'
        '412':
          $ref: '#/responses/PreconditionFailed'
        '422':
          $ref: '#/responses/UnprocessableEntity'
        '500':
          $ref: '#/responses/ServerError'
  /move-task-orders/{moveTaskOrderID}/payment-requests:
    get:
      summary: listMTOPaymentRequests
      description: >
        ### Functionality


        This endpoint lists all PaymentRequests associated with a given
        MoveTaskOrder.


        This is a support endpoint and is not available in production.
      operationId: listMTOPaymentRequests
      tags:
        - paymentRequest
      produces:
        - application/json
      parameters:
        - description: Only return move task orders updated since this time.
          format: uuid
          in: path
          name: moveTaskOrderID
          required: true
          type: string
      responses:
        '200':
          description: >-
            Successfully retrieved payment requests associated with a given move
            task order
          schema:
            $ref: '#/definitions/PaymentRequests'
        '400':
          $ref: '#/responses/InvalidRequest'
        '401':
          $ref: '#/responses/PermissionDenied'
        '403':
          $ref: '#/responses/PermissionDenied'
        '404':
          $ref: '#/responses/NotFound'
        '500':
          $ref: '#/responses/ServerError'
  /payment-requests/{paymentRequestID}/status:
    parameters:
      - description: UUID of payment request.
        format: uuid
        in: path
        name: paymentRequestID
        required: true
        type: string
    patch:
      summary: updatePaymentRequestStatus
      description: >
        Updates status of a payment request to REVIEWED, SENT_TO_GEX,
        TPPS_RECEIVED, REVIEWED_AND_ALL_SERVICE_ITEMS_REJECTED, PAID, EDI_ERROR,
        or DEPRECATED.


        A status of REVIEWED can optionally have a `rejectionReason`.


        This is a support endpoint and is not available in production.
      operationId: updatePaymentRequestStatus
      tags:
        - paymentRequest
      consumes:
        - application/json
      produces:
        - application/json
      parameters:
        - $ref: '#/parameters/ifMatch'
        - in: body
          name: body
          required: true
          schema:
            $ref: '#/definitions/UpdatePaymentRequestStatus'
      responses:
        '200':
          description: Successfully updated payment request status.
          schema:
            $ref: '#/definitions/PaymentRequest'
        '400':
          $ref: '#/responses/InvalidRequest'
        '401':
          $ref: '#/responses/PermissionDenied'
        '403':
          $ref: '#/responses/PermissionDenied'
        '404':
          $ref: '#/responses/NotFound'
        '409':
          $ref: '#/responses/Conflict'
        '412':
          $ref: '#/responses/PreconditionFailed'
        '422':
          $ref: '#/responses/UnprocessableEntity'
        '500':
          $ref: '#/responses/ServerError'
  /mto-service-items/{mtoServiceItemID}/status:
    parameters:
      - description: UUID of mto service item to use.
        in: path
        name: mtoServiceItemID
        required: true
        type: string
    patch:
      summary: updateMTOServiceItemStatus
      description: >
        Updates the status of a service item for a move to APPROVED or REJECTED.
        <br />

        <br />

        This is a support endpoint and will not be available in production.
      operationId: updateMTOServiceItemStatus
      tags:
        - mtoServiceItem
      consumes:
        - application/json
      produces:
        - application/json
      parameters:
        - $ref: '#/parameters/ifMatch'
        - in: body
          name: body
          required: true
          schema:
            $ref: '#/definitions/UpdateMTOServiceItemStatus'
      responses:
        '200':
          description: Successfully updated service item status for a move task order.
          schema:
            $ref: '#/definitions/MTOServiceItem'
        '400':
          $ref: '#/responses/InvalidRequest'
        '401':
          $ref: '#/responses/PermissionDenied'
        '403':
          $ref: '#/responses/PermissionDenied'
        '404':
          $ref: '#/responses/NotFound'
        '409':
          $ref: '#/responses/Conflict'
        '412':
          $ref: '#/responses/PreconditionFailed'
        '422':
          $ref: '#/responses/UnprocessableEntity'
        '500':
          $ref: '#/responses/ServerError'
  /mto-shipments/{mtoShipmentID}/status:
    parameters:
      - description: UUID of the shipment being updated.
        in: path
        name: mtoShipmentID
        required: true
        format: uuid
        type: string
    patch:
      summary: updateMTOShipmentStatus
      description: >
        Updates a shipment's status to APPROVED or REJECTED for the purpose of
        testing the Prime API. If APPROVED, `rejectionReason` should be blank
        and any value passed through the body will be ignored. If REJECTED, a
        value in `rejectionReason` is required. <br /> <br /> This is a support
        endpoint and will not be available in production.
      operationId: updateMTOShipmentStatus
      tags:
        - mtoShipment
      consumes:
        - application/json
      produces:
        - application/json
      parameters:
        - $ref: '#/parameters/ifMatch'
        - in: body
          name: body
          required: true
          schema:
            $ref: '#/definitions/UpdateMTOShipmentStatus'
      responses:
        '200':
          description: Successfully updated the shipment's status.
          schema:
            $ref: '#/definitions/MTOShipment'
        '400':
          $ref: '#/responses/InvalidRequest'
        '401':
          $ref: '#/responses/PermissionDenied'
        '403':
          $ref: '#/responses/PermissionDenied'
        '404':
          $ref: '#/responses/NotFound'
        '409':
          $ref: '#/responses/Conflict'
        '412':
          $ref: '#/responses/PreconditionFailed'
        '422':
          $ref: '#/responses/UnprocessableEntity'
        '500':
          $ref: '#/responses/ServerError'
  /webhook-notifications:
    post:
      summary: Test endpoint for creating webhook notifications
      description: >
        This endpoint creates a webhook notification in the database. If the
        webhook client is running, it may send the notification soon after
        creation.
      operationId: createWebhookNotification
      tags:
        - webhook
      produces:
        - application/json
      consumes:
        - application/json
      parameters:
        - in: body
          name: body
          description: The notification sent by webhook-client.
          schema:
            $ref: '#/definitions/WebhookNotification'
      responses:
        '201':
          description: Successful creation
          schema:
            $ref: '#/definitions/WebhookNotification'
        '422':
          $ref: '#/responses/UnprocessableEntity'
        '500':
          $ref: '#/responses/ServerError'
  /webhook-notify:
    post:
      summary: Test endpoint for receiving messages from our own webhook-client
      description: >
        This endpoint receives a notification that matches the webhook
        notification model. This is a test endpoint that represents a receiving
        server. In production, the Prime will set up a receiving endpoint. In
        testing, this server accepts notifications at this endpoint and simply
        responds with success and logs them. The `webhook-client` is responsible
        for retrieving messages from the webhook_notifications table and sending
        them to the Prime (this endpoint in our testing case) via an mTLS
        connection.
      operationId: receiveWebhookNotification
      tags:
        - webhook
      produces:
        - application/json
      consumes:
        - application/json
      parameters:
        - in: body
          required: true
          name: body
          description: The webhook notification being sent
          schema:
            $ref: '#/definitions/WebhookNotification'
      responses:
        '200':
          description: Received notification
          schema:
            $ref: '#/definitions/WebhookNotification'
        '400':
          $ref: '#/responses/InvalidRequest'
        '401':
          $ref: '#/responses/PermissionDenied'
        '403':
          $ref: '#/responses/PermissionDenied'
        '500':
          $ref: '#/responses/ServerError'
  /payment-requests/{paymentRequestID}/edi:
    parameters:
      - description: UUID of the payment request for which EDI should be generated.
        format: uuid
        in: path
        name: paymentRequestID
        required: true
        type: string
    get:
      summary: getPaymentRequestEDI
      description: >
        Returns the EDI (Electronic Data Interchange) message for the payment
        request identified

        by the given payment request ID. Note that the EDI returned in the JSON
        payload will have where there

        would normally be line breaks (due to JSON not allowing line breaks in a
        string).


        This is a support endpoint and will not be available in production.
      operationId: getPaymentRequestEDI
      tags:
        - paymentRequest
      produces:
        - application/json
      responses:
        '200':
          description: >-
            Successfully retrieved payment requests associated with a given move
            task order
          schema:
            $ref: '#/definitions/PaymentRequestEDI'
        '400':
          $ref: '#/responses/InvalidRequest'
        '401':
          $ref: '#/responses/PermissionDenied'
        '403':
          $ref: '#/responses/PermissionDenied'
        '404':
          $ref: '#/responses/NotFound'
        '409':
          $ref: '#/responses/Conflict'
        '422':
          $ref: '#/responses/UnprocessableEntity'
        '500':
          $ref: '#/responses/ServerError'
  /payment-requests/process-reviewed:
    patch:
      summary: processReviewedPaymentRequests
      description: >
        Updates the status of reviewed payment requests and sends PRs to Syncada
        if

        the SendToSyncada flag is set


        This is a support endpoint and will not be available in production.
      operationId: processReviewedPaymentRequests
      tags:
        - paymentRequest
      consumes:
        - application/json
      produces:
        - application/json
      parameters:
        - in: body
          name: body
          required: true
          schema:
            $ref: '#/definitions/ProcessReviewedPaymentRequests'
      responses:
        '200':
          description: >-
            Successfully updated status of reviewed payment request and sent to
            Syncada if that flag is set
          schema:
            $ref: '#/definitions/PaymentRequests'
        '400':
          $ref: '#/responses/InvalidRequest'
        '401':
          $ref: '#/responses/PermissionDenied'
        '403':
          $ref: '#/responses/PermissionDenied'
        '404':
          $ref: '#/responses/NotFound'
        '422':
          $ref: '#/responses/UnprocessableEntity'
        '500':
          $ref: '#/responses/ServerError'
  /payment-requests/{paymentRequestID}/recalculate:
    parameters:
      - description: UUID of the payment request to recalculate.
        format: uuid
        in: path
        name: paymentRequestID
        required: true
        type: string
    post:
      summary: recalculatePaymentRequest
      description: >
        Recalculates an existing pending payment request by creating a new
        payment request for the same service

        items but is priced based on the current inputs (weights, dates, etc.).
        The previously existing payment

        request is then deprecated. A link is made between the new and existing
        payment requests.


        This is a support endpoint and will not be available in production.
      operationId: recalculatePaymentRequest
      tags:
        - paymentRequest
      produces:
        - application/json
      responses:
        '201':
          description: The new payment request with recalculated pricing.
          schema:
            $ref: '#/definitions/PaymentRequest'
        '400':
          $ref: '#/responses/InvalidRequest'
        '401':
          $ref: '#/responses/PermissionDenied'
        '403':
          $ref: '#/responses/PermissionDenied'
        '404':
          $ref: '#/responses/NotFound'
        '409':
          $ref: '#/responses/Conflict'
        '412':
          $ref: '#/responses/PreconditionFailed'
        '422':
          $ref: '#/responses/UnprocessableEntity'
        '500':
          $ref: '#/responses/ServerError'
definitions:
  Address:
    type: object
    properties:
      id:
        type: string
        format: uuid
        example: c56a4180-65aa-42ec-a945-5fd21dec0538
      streetAddress1:
        type: string
        example: 123 Main Ave
        title: Street address 1
      streetAddress2:
        type: string
        example: Apartment 9000
        x-nullable: true
        title: Street address 2
      streetAddress3:
        type: string
        example: Montmârtre
        x-nullable: true
        title: Address Line 3
      city:
        type: string
        example: Anytown
        title: City
      eTag:
        type: string
        readOnly: true
      state:
        title: State
        type: string
        x-display-value:
          AL: AL
          AK: AK
          AR: AR
          AZ: AZ
          CA: CA
          CO: CO
          CT: CT
          DC: DC
          DE: DE
          FL: FL
          GA: GA
          HI: HI
          IA: IA
          ID: ID
          IL: IL
          IN: IN
          KS: KS
          KY: KY
          LA: LA
          MA: MA
          MD: MD
          ME: ME
          MI: MI
          MN: MN
          MO: MO
          MS: MS
          MT: MT
          NC: NC
          ND: ND
          NE: NE
          NH: NH
          NJ: NJ
          NM: NM
          NV: NV
          NY: NY
          OH: OH
          OK: OK
          OR: OR
          PA: PA
          RI: RI
          SC: SC
          SD: SD
          TN: TN
          TX: TX
          UT: UT
          VA: VA
          VT: VT
          WA: WA
          WI: WI
          WV: WV
          WY: WY
        enum:
          - AL
          - AK
          - AR
          - AZ
          - CA
          - CO
          - CT
          - DC
          - DE
          - FL
          - GA
          - HI
          - IA
          - ID
          - IL
          - IN
          - KS
          - KY
          - LA
          - MA
          - MD
          - ME
          - MI
          - MN
          - MO
          - MS
          - MT
          - NC
          - ND
          - NE
          - NH
          - NJ
          - NM
          - NV
          - NY
          - OH
          - OK
          - OR
          - PA
          - RI
          - SC
          - SD
          - TN
          - TX
          - UT
          - VA
          - VT
          - WA
          - WI
          - WV
          - WY
      postalCode:
        type: string
        format: zip
        title: ZIP
        example: '90210'
        pattern: ^(\d{5}([\-]\d{4})?)$
      country:
        type: string
        title: Country
        x-nullable: true
        example: US
        default: US
        pattern: ^[A-Z]{2}$
        description: Two-letter country code
      county:
        type: string
        title: County
        x-nullable: true
        example: LOS ANGELES
      isOconus:
        type: boolean
        title: isOconus
        x-nullable: true
        example: false
    required:
      - streetAddress1
      - city
      - state
      - postalCode
  ClientError:
    type: object
    properties:
      title:
        type: string
      detail:
        type: string
      instance:
        type: string
        format: uuid
    required:
      - title
      - detail
      - instance
  Customer:
    type: object
    properties:
      agency:
        type: string
        title: Agency customer is affilated with
      firstName:
        type: string
        example: Vanya
      lastName:
        type: string
        example: Petrovna
      phone:
        type: string
        format: telephone
        pattern: ^[2-9]\d{2}-\d{3}-\d{4}$
        x-nullable: true
      email:
        type: string
        format: x-email
        pattern: ^[a-zA-Z0-9._%+-]+@[a-zA-Z0-9.-]+\.[a-zA-Z]{2,}$
        x-nullable: true
      currentAddress:
        $ref: '#/definitions/Address'
      id:
        type: string
        format: uuid
        example: c56a4180-65aa-42ec-a945-5fd21dec0538
        readOnly: true
      dodID:
        type: string
      userID:
        type: string
        format: uuid
        example: c56a4180-65aa-42ec-a945-5fd21dec0538
      rank:
        $ref: '#/definitions/Rank'
      eTag:
        type: string
        readOnly: true
    required:
      - firstName
      - lastName
      - dodID
      - rank
      - agency
  DeptIndicator:
    type: string
    x-nullable: true
    title: Dept. indicator
    enum:
      - NAVY_AND_MARINES
      - ARMY
      - ARMY_CORPS_OF_ENGINEERS
      - AIR_AND_SPACE_FORCE
      - COAST_GUARD
      - OFFICE_OF_SECRETARY_OF_DEFENSE
    x-display-value:
      NAVY_AND_MARINES: 17 Navy and Marine Corps
      ARMY: 21 Army
      ARMY_CORPS_OF_ENGINEERS: 96 Army Corps of Engineers
      AIR_AND_SPACE_FORCE: 57 Air Force and Space Force
      COAST_GUARD: 70 Coast Guard
      OFFICE_OF_SECRETARY_OF_DEFENSE: 97 Office of the Secretary of Defense
  Document:
    type: object
    properties:
      id:
        type: string
        format: uuid
        example: c56a4180-65aa-42ec-a945-5fd21dec0538
      serviceMemberID:
        type: string
        format: uuid
        title: The service member this document belongs to
      uploads:
        type: array
        items:
          $ref: '#/definitions/UploadWithOmissions'
    required:
      - id
      - serviceMemberID
      - uploads
  DutyLocation:
    type: object
    properties:
      id:
        type: string
        format: uuid
        example: c56a4180-65aa-42ec-a945-5fd21dec0538
      name:
        type: string
        example: Fort Bragg North Station
  Entitlement:
    properties:
      id:
        example: 571008b1-b0de-454d-b843-d71be9f02c04
        format: uuid
        type: string
      authorizedWeight:
        example: 2000
        type: integer
        x-formatting: weight
        x-nullable: true
      dependentsAuthorized:
        example: true
        type: boolean
        x-nullable: true
      gunSafe:
        type: boolean
        example: false
      nonTemporaryStorage:
        example: false
        type: boolean
        x-nullable: true
      privatelyOwnedVehicle:
        example: false
        type: boolean
        x-nullable: true
      proGearWeight:
        example: 2000
        type: integer
        x-formatting: weight
        readOnly: true
      proGearWeightSpouse:
        example: 500
        type: integer
        x-formatting: weight
        readOnly: true
      requiredMedicalEquipmentWeight:
        example: 500
        type: integer
        x-formatting: weight
      organizationalClothingAndIndividualEquipment:
        type: boolean
        example: false
      storageInTransit:
        example: 90
        type: integer
      totalWeight:
        example: 500
        type: integer
        x-formatting: weight
      totalDependents:
        example: 2
        type: integer
      eTag:
        type: string
        readOnly: true
    type: object
  Error:
    properties:
      title:
        type: string
      detail:
        type: string
      instance:
        type: string
        format: uuid
    required:
      - title
      - detail
    type: object
  MoveStatus:
    type: string
    description: Current status of this MoveTaskOrder
    enum:
      - DRAFT
      - SUBMITTED
      - APPROVED
      - CANCELED
    x-display-value:
      DRAFT: Draft
      SUBMITTED: Submitted
      APPROVED: Approved
      CANCELED: Canceled
  MoveTaskOrder:
    type: object
    required:
      - order
      - contractorID
    properties:
      id:
        example: 1f2270c7-7166-40ae-981e-b200ebdf3054
        format: uuid
        type: string
        readOnly: true
        description: ID of the MoveTaskOrder object.
      createdAt:
        format: date-time
        type: string
        readOnly: true
        description: Date the MoveTaskOrder was created on.
      orderID:
        example: c56a4180-65aa-42ec-a945-5fd21dec0538
        format: uuid
        type: string
        description: ID of the Order object
      order:
        $ref: '#/definitions/Order'
      referenceId:
        example: 1001-3456
        type: string
        readOnly: true
        description: >
          Unique ID associated with this Order.


          No two MoveTaskOrders may have the same ID.

          Attempting to create a MoveTaskOrder may fail if this referenceId has
          been used already.
      availableToPrimeAt:
        format: date-time
        type: string
        x-nullable: true
        description: >
          Indicates this MoveTaskOrder is available for Prime API handling.


          In production, only MoveTaskOrders for which this is set will be
          available to the API.
      approvedAt:
        format: date-time
        type: string
        x-nullable: true
        description: >
          Indicates this MoveTaskOrder has been approved by an office user such
          as the Task Ordering Officer (TOO).
      contractorID:
        type: string
        format: uuid
        description: |
          ID associated with the contractor, in this case Prime
        example: 5db13bb4-6d29-4bdb-bc81-262f4513ecf6
      updatedAt:
        format: date-time
        type: string
        readOnly: true
        description: Date on which this MoveTaskOrder was last updated.
      paymentRequests:
        $ref: '#/definitions/PaymentRequests'
      mtoServiceItems:
        description: Array of MTOServiceItems associated with this MoveTaskOrder.
        type: array
        items:
          $ref: '#/definitions/MTOServiceItem'
      mtoShipments:
        $ref: '#/definitions/MTOShipments'
      ppmType:
        description: If the move is a PPM, indicates whether it is full or partial.
        type: string
        enum:
          - FULL
          - PARTIAL
      ppmEstimatedWeight:
        description: If the move is a PPM, this is the estimated weight in lbs.
        type: integer
      eTag:
        description: >
          Uniquely identifies the state of the MoveTaskOrder object (but not the
          nested objects)


          It will change everytime the object is updated. Client should store
          the value.

          Updates to this MoveTaskOrder will require that this eTag be passed in
          with the If-Match header.
        type: string
        readOnly: true
      status:
        $ref: '#/definitions/MoveStatus'
      moveCode:
        description: Unique 6-character code the customer can use to refer to their move
        type: string
        example: ABC123
        readOnly: true
  MoveTaskOrders:
    items:
      $ref: '#/definitions/MoveTaskOrder'
    type: array
  MTOAgent:
    properties:
      id:
        example: 1f2270c7-7166-40ae-981e-b200ebdf3054
        format: uuid
        readOnly: true
        type: string
      mtoShipmentID:
        example: 1f2270c7-7166-40ae-981e-b200ebdf3054
        format: uuid
        type: string
        readOnly: true
      createdAt:
        format: date-time
        type: string
        readOnly: true
      updatedAt:
        format: date-time
        type: string
        readOnly: true
      firstName:
        type: string
        x-nullable: true
      lastName:
        type: string
        x-nullable: true
      email:
        type: string
        format: x-email
        pattern: ^([a-zA-Z0-9._%+-]+@[a-zA-Z0-9.-]+\.[a-zA-Z]{2,})?$
        x-nullable: true
      phone:
        type: string
        format: telephone
        pattern: ^([2-9]\d{2}-\d{3}-\d{4})?$
        x-nullable: true
      agentType:
        $ref: '#/definitions/MTOAgentType'
      eTag:
        type: string
        readOnly: true
    type: object
  MTOAgents:
    items:
      $ref: '#/definitions/MTOAgent'
    type: array
    maxItems: 2
  MTOAgentType:
    type: string
    title: MTO Agent Type
    example: RELEASING_AGENT
    enum:
      - RELEASING_AGENT
      - RECEIVING_AGENT
  MTOHideMove:
    description: describes the MTO ID and a description reason why the move was hidden.
    type: object
    properties:
      moveTaskOrderID:
        example: 1f2270c7-7166-40ae-981e-b200ebdf3054
        format: uuid
        type: string
        description: ID of the associated moveTaskOrder
      hideReason:
        example: invalid name
        type: string
        x-nullable: true
        description: Reason the move was selected to be hidden
  MTOHideMovesResponse:
    description: >-
      describes the moves that were hidden that contained non-approved fake data
      to use in the MilMove system.
    type: object
    properties:
      numberMovesHidden:
        type: integer
        description: Number of moves that were hidden
      moves:
        description: Array of moves that were hidden.
        type: array
        items:
          $ref: '#/definitions/MTOHideMove'
  MTOServiceItem:
    description: >-
      MTOServiceItem describes a base type of a service item. Polymorphic type.
      Both Move Task Orders and MTO Shipments will have MTO Service Items.
    type: object
    discriminator: modelType
    properties:
      id:
        example: 1f2270c7-7166-40ae-981e-b200ebdf3054
        format: uuid
        type: string
        description: ID of the service item
      moveTaskOrderID:
        example: 1f2270c7-7166-40ae-981e-b200ebdf3054
        format: uuid
        type: string
        description: ID of the associated moveTaskOrder
      mtoShipmentID:
        example: 1f2270c7-7166-40ae-981e-b200ebdf3054
        format: uuid
        type: string
        description: ID of the associated mtoShipment
      reServiceName:
        type: string
        readOnly: true
        description: Full descriptive name of the service
      status:
        $ref: '#/definitions/MTOServiceItemStatus'
      rejectionReason:
        example: item was too heavy
        type: string
        x-nullable: true
        description: Reason the service item was rejected by the TOO
      modelType:
        $ref: '#/definitions/MTOServiceItemModelType'
      eTag:
        type: string
        readOnly: true
        description: ETag identifier required to update this object
    required:
      - modelType
      - moveTaskOrderID
  MTOServiceItemBasic:
    description: Describes a basic service item subtype of a MTOServiceItem.
    allOf:
      - $ref: '#/definitions/MTOServiceItem'
      - type: object
        properties:
          reServiceCode:
            $ref: '#/definitions/ReServiceCode'
        required:
          - reServiceCode
  MTOServiceItemDestSIT:
    description: >-
      Describes a domestic destination SIT service item. Subtype of a
      MTOServiceItem.
    allOf:
      - $ref: '#/definitions/MTOServiceItem'
      - type: object
        properties:
          reServiceCode:
            type: string
            description: Service code allowed for this model type.
            enum:
              - DDFSIT
              - DDASIT
          dateOfContact1:
            format: date
            type: string
            description: >-
              Date of attempted contact by the prime corresponding to
              'timeMilitary1'.
            x-nullable: true
          timeMilitary1:
            type: string
            example: 1400Z
            description: >-
              Time of attempted contact corresponding to `dateOfContact1`, in
              military format.
            pattern: \d{4}Z
          firstAvailableDeliveryDate1:
            format: date
            type: string
            description: First available date that Prime can deliver SIT service item.
          dateOfContact2:
            format: date
            type: string
            description: >-
              Date of attempted contact by the prime corresponding to
              'timeMilitary2'.
            x-nullable: true
          timeMilitary2:
            type: string
            example: 1400Z
            description: >-
              Time of attempted contact corresponding to `dateOfContact2`, in
              military format.
            pattern: \d{4}Z
          firstAvailableDeliveryDate2:
            format: date
            type: string
            description: Second available date that Prime can deliver SIT service item.
          sitEntryDate:
            format: date
            type: string
            description: Entry date for the SIT
          sitDepartureDate:
            format: date
            type: string
            description: >-
              Departure date for SIT. This is the end date of the SIT at either
              origin or destination. This is optional as it can be updated using
              the UpdateMTOServiceItemSIT modelType at a later date.
            x-nullable: true
        required:
          - reServiceCode
          - dateOfContact1
          - timeMilitary1
          - firstAvailableDeliveryDate1
          - dateOfContact2
          - timeMilitary2
          - firstAvailableDeliveryDate2
          - sitEntryDate
  MTOServiceItemDimension:
    description: Describes a dimension object for the MTOServiceItem.
    type: object
    properties:
      id:
        example: 1f2270c7-7166-40ae-981e-b200ebdf3054
        format: uuid
        type: string
      length:
        description: Length in thousandth inches. 1000 thou = 1 inch.
        example: 1000
        type: integer
        format: int32
      width:
        description: Width in thousandth inches. 1000 thou = 1 inch.
        example: 1000
        type: integer
        format: int32
      height:
        description: Height in thousandth inches. 1000 thou = 1 inch.
        example: 1000
        type: integer
        format: int32
    required:
      - length
      - width
      - height
  MTOServiceItemDomesticCrating:
    description: >-
      Describes a domestic crating/uncrating service item subtype of a
      MTOServiceItem.
    allOf:
      - $ref: '#/definitions/MTOServiceItem'
      - type: object
        properties:
          reServiceCode:
            type: string
            description: Service codes allowed for this model type.
            enum:
              - DCRT
              - DUCRT
          item:
            $ref: '#/definitions/MTOServiceItemDimension'
          crate:
            $ref: '#/definitions/MTOServiceItemDimension'
          description:
            type: string
            example: Decorated horse head to be crated.
          standaloneCrate:
            type: boolean
            x-nullable: true
        required:
          - reServiceCode
          - item
          - crate
          - description
  MTOServiceItemModelType:
    description: >
      Describes all model sub-types for a MTOServiceItem model.


      Using this list, choose the correct modelType in the dropdown,
      corresponding to the service item type.
        * DOFSIT, DOASIT - MTOServiceItemOriginSIT
        * DDFSIT, DDASIT - MTOServiceItemDestSIT
        * DOSHUT, DDSHUT - MTOServiceItemShuttle
        * DCRT, DUCRT - MTOServiceItemDomesticCrating

      The documentation will then update with the supported fields.
    type: string
    enum:
      - MTOServiceItemBasic
      - MTOServiceItemOriginSIT
      - MTOServiceItemDestSIT
      - MTOServiceItemShuttle
      - MTOServiceItemDomesticCrating
  MTOServiceItemOriginSIT:
    description: Describes a domestic origin SIT service item. Subtype of a MTOServiceItem.
    allOf:
      - $ref: '#/definitions/MTOServiceItem'
      - type: object
        properties:
          reServiceCode:
            type: string
            description: Service code allowed for this model type.
            enum:
              - DOFSIT
              - DOASIT
          reason:
            type: string
            example: Storage items need to be picked up
            description: Explanation of why Prime is picking up SIT item.
          sitPostalCode:
            type: string
            format: zip
            example: '90210'
            pattern: ^(\d{5}([\-]\d{4})?)$
          sitEntryDate:
            format: date
            type: string
            description: Entry date for the SIT
          sitDepartureDate:
            format: date
            type: string
            x-nullable: true
            description: >-
              Departure date for SIT. This is the end date of the SIT at either
              origin or destination. This is optional as it can be updated using
              the UpdateMTOServiceItemSIT modelType at a later date.
        required:
          - reServiceCode
          - reason
          - sitPostalCode
          - sitEntryDate
  MTOServiceItemShuttle:
    description: Describes a shuttle service item.
    allOf:
      - $ref: '#/definitions/MTOServiceItem'
      - type: object
        properties:
          reServiceCode:
            type: string
            description: Service codes allowed for this model type.
            enum:
              - DOSHUT
              - DDSHUT
          reason:
            type: string
            example: Storage items need to be picked up.
            description: Explanation of why a shuttle service is required.
          estimatedWeight:
            type: integer
            example: 4200
            description: >-
              An estimate of how much weight from a shipment will be included in
              a shuttling (DDSHUT & DOSHUT) service item.
            x-nullable: true
            x-omitempty: false
          actualWeight:
            type: integer
            example: 4000
            description: >-
              Provided by the movers, based on weight tickets. Relevant for
              shuttling (DDSHUT & DOSHUT) service items.
            x-nullable: true
            x-omitempty: false
        required:
          - reason
          - reServiceCode
          - description
  MTOServiceItemStatus:
    description: Describes all statuses for a MTOServiceItem.
    type: string
    enum:
      - SUBMITTED
      - APPROVED
      - REJECTED
  MTOShipment:
    properties:
      moveTaskOrderID:
        example: 1f2270c7-7166-40ae-981e-b200ebdf3054
        format: uuid
        type: string
        readOnly: true
      id:
        example: 1f2270c7-7166-40ae-981e-b200ebdf3054
        format: uuid
        type: string
        readOnly: true
      createdAt:
        format: date-time
        type: string
        readOnly: true
      updatedAt:
        format: date-time
        type: string
        readOnly: true
      approvedDate:
        description: date when the shipment was given the status "APPROVED"
        format: date
        type: string
        readOnly: true
      scheduledPickupDate:
        format: date
        type: string
      requestedPickupDate:
        format: date
        type: string
        readOnly: true
      firstAvailableDeliveryDate:
        format: date
        type: string
      primeActualWeight:
        type: integer
        example: 4500
      primeEstimatedWeight:
        type: integer
        example: 4500
      primeEstimatedWeightRecordedDate:
        format: date
        type: string
        readOnly: true
      actualPickupDate:
        format: date
        type: string
      requiredDeliveryDate:
        format: date
        type: string
        readOnly: true
      agents:
        $ref: '#/definitions/MTOAgents'
      mtoServiceItems:
        items:
          $ref: '#/definitions/MTOServiceItem'
        type: array
      customerRemarks:
        type: string
        readOnly: true
        example: handle with care
        x-nullable: true
      shipmentType:
        $ref: '#/definitions/MTOShipmentType'
      pickupAddress:
        $ref: '#/definitions/Address'
      destinationAddress:
        $ref: '#/definitions/Address'
      secondaryPickupAddress:
        $ref: '#/definitions/Address'
      secondaryDeliveryAddress:
        $ref: '#/definitions/Address'
      tertiaryPickupAddress:
        $ref: '#/definitions/Address'
      tertiaryDeliveryAddress:
        $ref: '#/definitions/Address'
      eTag:
        type: string
        readOnly: true
      status:
        type: string
        readOnly: true
        enum:
          - APPROVED
          - SUBMITTED
          - REJECTED
          - CANCELLATION_REQUESTED
          - CANCELED
          - DIVERSION_REQUESTED
      diversion:
        type: boolean
      rejectionReason:
        type: string
        readOnly: true
        example: MTO Shipment not good enough
        x-nullable: true
      pointOfContact:
        type: string
        description: Email or id of a contact person for this update.
      marketCode:
        type: string
        enum:
          - d
          - i
        example: d
        description: >-
          Single-letter designator for domestic (d) or international (i)
          shipments
  MTOShipments:
    items:
      $ref: '#/definitions/MTOShipment'
    type: array
  MTOShipmentType:
    type: string
    title: Shipment Type
    example: HHG
    enum:
      - HHG
      - HHG_INTO_NTS_DOMESTIC
      - HHG_OUTOF_NTS_DOMESTIC
      - PPM
      - BOAT_HAUL_AWAY
      - BOAT_TOW_AWAY
      - MOBILE_HOME
      - UNACCOMPANIED_BAGGAGE
    x-display-value:
      HHG: HHG
      HHG_INTO_NTS_DOMESTIC: NTS
      HHG_OUTOF_NTS_DOMESTIC: NTS Release
      PPM: PPM
      BOAT_HAUL_AWAY: Boat Haul-Away
      BOAT_TOW_AWAY: Boat Tow-Away
      MOBILE_HOME: Mobile Home
      UNACCOMPANIED_BAGGAGE: Unaccompanied Baggage
  Order:
    properties:
      id:
        description: ID of the Order object.
        example: 1f2270c7-7166-40ae-981e-b200ebdf3054
        format: uuid
        type: string
      customer:
        $ref: '#/definitions/Customer'
      customerID:
        description: >
          ID of the Customer this Order belongs to.


          If creating a MoveTaskOrder. either an existing customerID should be
          provided or the nested customer object should be populated for
          creation.
        example: c56a4180-65aa-42ec-a945-5fd21dec0538
        format: uuid
        type: string
        x-nullable: true
      entitlement:
        $ref: '#/definitions/Entitlement'
      destinationDutyLocation:
        $ref: '#/definitions/DutyLocation'
      destinationDutyLocationID:
        example: c56a4180-65aa-42ec-a945-5fd21dec0538
        format: uuid
        type: string
        description: >
          ID of the destination duty station.


          If creating a MoveTaskOrder, this should match an existing duty
          station.
      ordersType:
        $ref: '#/definitions/OrdersType'
      ordersTypeDetail:
        $ref: '#/definitions/OrdersTypeDetail'
      originDutyLocation:
        $ref: '#/definitions/DutyLocation'
      originDutyLocationID:
        example: c56a4180-65aa-42ec-a945-5fd21dec0538
        format: uuid
        type: string
        description: >
          ID of the origin duty station.


          If creating a MoveTaskOrder, this should match an existing duty
          station.
      rank:
        $ref: '#/definitions/Rank'
      reportByDate:
        description: Date that the service member must report to the new DutyLocation by.
        type: string
        format: date
      status:
        $ref: '#/definitions/OrdersStatus'
      tac:
        type: string
        title: TAC
        example: F8J1
      departmentIndicator:
        $ref: '#/definitions/DeptIndicator'
      uploadedOrders:
        $ref: '#/definitions/Document'
      uploadedOrdersID:
        example: c56a4180-65aa-42ec-a945-5fd21dec0538
        format: uuid
        type: string
        description: ID of the uploaded document.
      orderNumber:
        description: ID of the military orders associated with this move.
        type: string
        x-nullable: true
        example: 030-00362
      issueDate:
        description: The date the orders were issued.
        type: string
        format: date
      eTag:
        description: >
          Uniquely identifies the state of the Order object (but not the nested
          objects)


          It will change everytime the object is updated. Client should store
          the value.

          Updates to this Order will require that this eTag be passed in with
          the If-Match header.
        type: string
        readOnly: true
    type: object
    required:
      - orderNumber
      - ordersType
      - ordersTypeDetail
      - rank
      - reportByDate
      - issueDate
      - status
      - uploadedOrdersID
      - tac
      - originDutyLocationID
      - destinationDutyLocationID
      - departmentIndicator
  OrdersStatus:
    type: string
    title: Move status
    enum:
      - DRAFT
      - SUBMITTED
      - APPROVED
      - CANCELED
    x-display-value:
      DRAFT: Draft
      SUBMITTED: Submitted
      APPROVED: Approved
      CANCELED: Canceled
  OrdersType:
    type: string
    title: Orders type
    enum:
      - PERMANENT_CHANGE_OF_STATION
      - LOCAL_MOVE
      - RETIREMENT
      - SEPARATION
      - GHC
      - NTS
      - WOUNDED_WARRIOR
      - BLUEBARK
      - TEMPORARY_DUTY
<<<<<<< HEAD
=======
      - EARLY_RETURN_OF_DEPENDENTS
      - STUDENT_TRAVEL
>>>>>>> d79a7325
    x-display-value:
      PERMANENT_CHANGE_OF_STATION: Permanent Change Of Station (PCS)
      LOCAL_MOVE: Local Move
      RETIREMENT: Retirement
      SEPARATION: Separation
      GHC: GHC
      NTS: NTS
      WOUNDED_WARRIOR: Wounded Warrior
      BLUEBARK: BLUEBARK
      TEMPORARY_DUTY: Temporary Duty (TDY)
<<<<<<< HEAD
=======
      EARLY_RETURN_OF_DEPENDENTS: Early Return of Dependents
      STUDENT_TRAVEL: Student Travel
>>>>>>> d79a7325
  OrdersTypeDetail:
    type: string
    title: Orders type detail
    enum:
      - HHG_PERMITTED
      - PCS_TDY
      - HHG_RESTRICTED_PROHIBITED
      - HHG_RESTRICTED_AREA
      - INSTRUCTION_20_WEEKS
      - HHG_PROHIBITED_20_WEEKS
      - DELAYED_APPROVAL
    x-display-value:
      HHG_PERMITTED: Shipment of HHG Permitted
      PCS_TDY: PCS with TDY Enroute
      HHG_RESTRICTED_PROHIBITED: Shipment of HHG Restricted or Prohibited
      HHG_RESTRICTED_AREA: HHG Restricted Area-HHG Prohibited
      INSTRUCTION_20_WEEKS: Course of Instruction 20 Weeks or More
      HHG_PROHIBITED_20_WEEKS: Shipment of HHG Prohibited but Authorized within 20 weeks
      DELAYED_APPROVAL: Delayed Approval 20 Weeks or More
    x-nullable: true
  PaymentRequest:
    properties:
      documentPackage:
        $ref: '#/definitions/ProofOfServicePackage'
      id:
        example: c56a4180-65aa-42ec-a945-5fd21dec0538
        format: uuid
        readOnly: true
        type: string
      isFinal:
        default: false
        type: boolean
      moveTaskOrderID:
        example: c56a4180-65aa-42ec-a945-5fd21dec0538
        format: uuid
        type: string
      rejectionReason:
        example: documentation was incomplete
        type: string
        x-nullable: true
      status:
        $ref: '#/definitions/PaymentRequestStatus'
      paymentRequestNumber:
        example: 1234-5678-1
        readOnly: true
        type: string
      recalculationOfPaymentRequestID:
        example: c56a4180-65aa-42ec-a945-5fd21dec0538
        format: uuid
        type: string
        readOnly: true
        x-nullable: true
      eTag:
        type: string
        readOnly: true
    type: object
  PaymentRequestEDI:
    properties:
      id:
        example: c56a4180-65aa-42ec-a945-5fd21dec0538
        format: uuid
        type: string
        readOnly: true
      edi:
        type: string
        readOnly: true
    type: object
  PaymentRequests:
    items:
      $ref: '#/definitions/PaymentRequest'
    type: array
  PaymentRequestStatus:
    type: string
    enum:
      - PENDING
      - REVIEWED
      - REVIEWED_AND_ALL_SERVICE_ITEMS_REJECTED
      - SENT_TO_GEX
      - TPPS_RECEIVED
      - PAID
      - EDI_ERROR
      - DEPRECATED
    title: Payment Request Status
  ProcessReviewedPaymentRequests:
    type: object
    properties:
      paymentRequestID:
        example: 1f2270c7-7166-40ae-981e-b200ebdf3054
        format: uuid
        type: string
      status:
        $ref: '#/definitions/PaymentRequestStatus'
      sendToSyncada:
        example: true
        type: boolean
        x-nullable: true
      readFromSyncada:
        example: true
        type: boolean
        x-nullable: true
      deleteFromSyncada:
        example: true
        type: boolean
        x-nullable: true
    required:
      - sendToSyncada
      - readFromSyncada
      - deleteFromSyncada
  ProofOfServicePackage:
    properties:
      id:
        example: c56a4180-65aa-42ec-a945-5fd21dec0538
        format: uuid
        type: string
      uploads:
        items:
          $ref: '#/definitions/UploadWithOmissions'
        type: array
    type: object
  Rank:
    description: Rank of the service member, must match specific list of available ranks.
    type: string
    enum:
      - E_1
      - E_2
      - E_3
      - E_4
      - E_5
      - E_6
      - E_7
      - E_8
      - E_9
      - E_9_SPECIAL_SENIOR_ENLISTED
      - O_1_ACADEMY_GRADUATE
      - O_2
      - O_3
      - O_4
      - O_5
      - O_6
      - O_7
      - O_8
      - O_9
      - O_10
      - W_1
      - W_2
      - W_3
      - W_4
      - W_5
      - AVIATION_CADET
      - CIVILIAN_EMPLOYEE
      - ACADEMY_CADET
      - MIDSHIPMAN
  UpdateMTOServiceItemStatus:
    properties:
      status:
        $ref: '#/definitions/MTOServiceItemStatus'
      rejectionReason:
        example: item was too heavy
        type: string
        x-nullable: true
        description: Reason the service item was rejected by the TOO""
  UpdateMTOShipmentStatus:
    properties:
      status:
        type: string
        enum:
          - REJECTED
          - APPROVED
          - SUBMITTED
          - CANCELLATION_REQUESTED
          - CANCELED
          - DIVERSION_REQUESTED
      rejectionReason:
        type: string
        example: MTO Shipment not good enough
        x-nullable: true
  UpdatePaymentRequestStatus:
    properties:
      rejectionReason:
        example: documentation was incomplete
        type: string
        x-nullable: true
        description: A written reason to provide context for the status.
      status:
        $ref: '#/definitions/PaymentRequestStatus'
      eTag:
        type: string
        readOnly: true
        description: >-
          Attribute of the payment request object that automatically changes
          when the request is updated. This matches the value passed in the
          header for `If-Match`. Required when sending PUT or PATCH requests to
          prevent updating stale data.
    type: object
  WebhookNotification:
    type: object
    properties:
      id:
        type: string
        format: uuid
        example: c56a4180-65aa-42ec-a945-5fd21dec0538
        readOnly: true
      eventKey:
        type: string
        description: Name of event triggered
        example: PaymentRequest.Update
      createdAt:
        type: string
        format: date-time
        description: Time representing when the event was triggered
        readOnly: true
      updatedAt:
        type: string
        format: date-time
        description: Time representing when the notification was last updated
        readOnly: true
      firstAttemptedAt:
        type: string
        format: date-time
        description: >-
          Time representing when the system firstAttempted to send this
          notification
        readOnly: true
        x-nullable: true
      traceID:
        type: string
        format: uuid
        example: c56a4180-65aa-42ec-a945-5fd21dec0538
        readOnly: false
      moveTaskOrderID:
        type: string
        format: uuid
        example: c56a4180-65aa-42ec-a945-5fd21dec0538
        x-nullable: true
      objectID:
        type: string
        format: uuid
        example: c56a4180-65aa-42ec-a945-5fd21dec0538
        x-nullable: true
      object:
        type: string
        format: JSON
        x-nullable: true
      status:
        $ref: '#/definitions/WebhookNotificationStatus'
  WebhookNotificationStatus:
    description: Statuses available for a Webhook Notification
    type: string
    enum:
      - PENDING
      - SENT
      - SKIPPED
      - FAILING
      - FAILED
  UploadWithOmissions:
    description: An uploaded file.
    type: object
    properties:
      id:
        type: string
        format: uuid
        example: c56a4180-65aa-42ec-a945-5fd21dec0538
      url:
        type: string
        format: uri
        example: https://uploads.domain.test/dir/c56a4180-65aa-42ec-a945-5fd21dec0538
      filename:
        type: string
        example: filename.pdf
      contentType:
        type: string
        format: mime-type
        example: application/pdf
      bytes:
        type: integer
      rotation:
        type: integer
      status:
        type: string
        enum:
          - INFECTED
          - CLEAN
          - PROCESSING
      createdAt:
        type: string
        format: date-time
        readOnly: true
      updatedAt:
        type: string
        format: date-time
        readOnly: true
    required:
      - filename
      - contentType
      - bytes
  ValidationError:
    allOf:
      - $ref: '#/definitions/ClientError'
      - type: object
        properties:
          invalidFields:
            type: object
            additionalProperties:
              description: List of errors for the field
              type: array
              items:
                type: string
        required:
          - invalidFields
  ReServiceCode:
    type: string
    description: >
      This is the full list of service items that can be found on a shipment.
      Not all service items

      may be requested by the Prime, but may be returned in a response.


      Documentation of all the service items will be provided.
    enum:
      - CS
      - DBHF
      - DBTF
      - DCRT
      - DDASIT
      - DDDSIT
      - DDFSIT
      - DDP
      - DDSHUT
      - DLH
      - DMHF
      - DNPK
      - DOASIT
      - DOFSIT
      - DOP
      - DOPSIT
      - DOSHUT
      - DPK
      - DSH
      - DUCRT
      - DUPK
      - FSC
      - IBHF
      - IBTF
      - ICOLH
      - ICOUB
      - ICRT
      - ICRTSA
      - IDASIT
      - IDDSIT
      - IDFSIT
      - IDSHUT
      - IHPK
      - IHUPK
      - INPK
      - IOASIT
      - IOCLH
      - IOCUB
      - IOFSIT
      - IOOLH
      - IOOUB
      - IOPSIT
      - IOSHUT
      - IUBPK
      - IUBUPK
      - IUCRT
      - MS
      - NSTH
      - NSTUB
responses:
  InvalidRequest:
    description: The request payload is invalid.
    schema:
      $ref: '#/definitions/ClientError'
  NotFound:
    description: The requested resource wasn't found.
    schema:
      $ref: '#/definitions/ClientError'
  PermissionDenied:
    description: The request was denied.
    schema:
      $ref: '#/definitions/ClientError'
  ServerError:
    description: A server error occurred.
    schema:
      $ref: '#/definitions/Error'
  UnprocessableEntity:
    description: The payload was unprocessable.
    schema:
      $ref: '#/definitions/ValidationError'
  PreconditionFailed:
    description: >-
      Precondition failed, likely due to a stale eTag (If-Match). Fetch the
      request again to get the updated eTag value.
    schema:
      $ref: '#/definitions/ClientError'
  Conflict:
    description: There was a conflict with the request.
    schema:
      $ref: '#/definitions/ClientError'
parameters:
  ifMatch:
    in: header
    name: If-Match
    type: string
    required: true
    description: >
      Optimistic locking is implemented via the `If-Match` header. If the ETag
      header does not match the value of the resource on the server, the server
      rejects the change with a `412 Precondition Failed` error.<|MERGE_RESOLUTION|>--- conflicted
+++ resolved
@@ -1748,11 +1748,8 @@
       - WOUNDED_WARRIOR
       - BLUEBARK
       - TEMPORARY_DUTY
-<<<<<<< HEAD
-=======
       - EARLY_RETURN_OF_DEPENDENTS
       - STUDENT_TRAVEL
->>>>>>> d79a7325
     x-display-value:
       PERMANENT_CHANGE_OF_STATION: Permanent Change Of Station (PCS)
       LOCAL_MOVE: Local Move
@@ -1763,11 +1760,8 @@
       WOUNDED_WARRIOR: Wounded Warrior
       BLUEBARK: BLUEBARK
       TEMPORARY_DUTY: Temporary Duty (TDY)
-<<<<<<< HEAD
-=======
       EARLY_RETURN_OF_DEPENDENTS: Early Return of Dependents
       STUDENT_TRAVEL: Student Travel
->>>>>>> d79a7325
   OrdersTypeDetail:
     type: string
     title: Orders type detail
