--- conflicted
+++ resolved
@@ -2180,10 +2180,7 @@
         type: string
         enum:
           - INFECTED
-<<<<<<< HEAD
-=======
           - CLEAN
->>>>>>> fa70acc1
           - NO_THREATS_FOUND
           - PROCESSING
       createdAt:
