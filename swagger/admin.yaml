--- conflicted
+++ resolved
@@ -641,7 +641,6 @@
       office_user_email:
         type: string
         x-nullable: true
-<<<<<<< HEAD
   Notification:
     type: object
     required:
@@ -651,7 +650,30 @@
       - ses_message_id
       - notification_type
       - created_at
-=======
+    properties:
+      id:
+        type: string
+        format: uuid
+        example: c56a4180-65aa-42ec-a945-5fd21dec0538
+      email:
+        type: string
+      service_member_id:
+        type: string
+        format: uuid
+      ses_message_id:
+        type: string
+      notification_type:
+        type: string
+        enum:
+          - MOVE_REVIEWED_EMAIL
+          - MOVE_PAYMENT_REMINDER_EMAIL
+      created_at:
+        type: string
+        format: datetime
+  Notifications:
+    type: array
+    items:
+      $ref: '#/definitions/Notification'
   MoveStatus:
     type: string
     title: Move status
@@ -671,32 +693,10 @@
       $ref: '#/definitions/Move'
   Move:
     type: object
->>>>>>> 68787dbf
     properties:
       id:
         type: string
         format: uuid
-<<<<<<< HEAD
-      email:
-        type: string
-      service_member_id:
-        type: string
-        format: uuid
-      ses_message_id:
-        type: string
-      notification_type:
-        type: string
-        enum:
-          - MOVE_REVIEWED_EMAIL
-          - MOVE_PAYMENT_REMINDER_EMAIL
-      created_at:
-        type: string
-        format: datetime
-  Notifications:
-    type: array
-    items:
-      $ref: '#/definitions/Notification'
-=======
         example: c56a4180-65aa-42ec-a945-5fd21dec0538
       orders_id:
         type: string
@@ -726,7 +726,6 @@
       - locator
       - created_at
       - updated_at
->>>>>>> 68787dbf
 paths:
   /access_codes:
     get:
@@ -1257,7 +1256,6 @@
           description: not found
         500:
           description: server error
-<<<<<<< HEAD
   /notifications:
     get:
       summary: List notifications
@@ -1265,7 +1263,39 @@
       operationId: indexNotifications
       tags:
         - notification
-=======
+      parameters:
+        - in: query
+          name: filter
+          type: string
+        - in: query
+          name: page
+          type: integer
+        - in: query
+          name: perPage
+          type: integer
+        - in: query
+          name: sort
+          type: string
+        - in: query
+          name: order
+          type: boolean
+      responses:
+        200:
+          description: success
+          headers:
+            Content-Range:
+              type: string
+              description: Used for pagination
+          schema:
+            $ref: '#/definitions/Notifications'
+        400:
+          description: invalid request
+        401:
+          description: request requires user authentication
+        404:
+          description: not found
+        500:
+          description: server error
   /moves:
     get:
       summary: List moves
@@ -1273,7 +1303,6 @@
       operationId: indexMoves
       tags:
         - move
->>>>>>> 68787dbf
       parameters:
         - in: query
           name: filter
@@ -1298,11 +1327,7 @@
               type: string
               description: Used for pagination
           schema:
-<<<<<<< HEAD
-            $ref: '#/definitions/Notifications'
-=======
             $ref: '#/definitions/Moves'
->>>>>>> 68787dbf
         400:
           description: invalid request
         401:
