swagger: '2.0'
info:
  description: The API for move.mil admin actions.
  version: 1.0.0
  title: move.mil Admin API
  license:
    name: MIT
    url: https://github.com/transcom/mymove/blob/master/LICENSE.md
basePath: /admin/v1
consumes:
  - application/json
produces:
  - application/json
definitions:
  OfficeUser:
    type: object
    properties:
      id:
        type: string
        format: uuid
        example: c56a4180-65aa-42ec-a945-5fd21dec0538
      first_name:
        type: string
      last_name:
        type: string
      email:
        type: string
        format: x-email
        pattern: '^[a-zA-Z0-9._%+-]+@[a-zA-Z0-9.-]+\.[a-zA-Z]{2,}$'
      telephone:
        type: string
        format: telephone
        pattern: '^[2-9]\d{2}-\d{3}-\d{4}$'
      transportation_office:
        $ref: '#/definitions/TransportationOffice'
  OfficeUsers:
    type: array
    items:
      $ref: '#/definitions/OfficeUser'
  TransportationOffice:
    type: object
    properties:
      id:
        type: string
        format: uuid
        example: c56a4180-65aa-42ec-a945-5fd21dec0538
      name:
        type: string
        example: Fort Bragg North Station
      address:
        $ref: '#/definitions/Address'
      phone_lines:
        type: array
        items:
          type: string
          format: telephone
          pattern: '^[2-9]\d{2}-\d{3}-\d{4}$'
          example: 212-555-5555
      gbloc:
        type: string
        pattern: '^[A-Z]{4}$'
        example: JENQ
      latitude:
        type: number
        format: float
        example: 29.382973
      longitude:
        type: number
        format: float
        example: -98.62759
      created_at:
        type: string
        format: date-time
      updated_at:
        type: string
        format: date-time
    required:
      - id
      - name
      - address
      - created_at
      - updated_at
  TransportationOffices:
    type: array
    items:
      $ref: '#/definitions/TransportationOffice'
  Address:
    type: object
    properties:
      street_address_1:
        type: string
        example: 123 Main Ave
        title: Address line 1
      street_address_2:
        type: string
        example: Apartment 9000
        x-nullable: true
        title: Address line 2
      street_address_3:
        type: string
        example: Montmârtre
        x-nullable: true
        title: Address line 3
      city:
        type: string
        example: Anytown
        title: City
      state:
        title: State
        type: string
        x-display-value:
          AL: AL
          AK: AK
          AR: AR
          AZ: AZ
          CA: CA
          CO: CO
          CT: CT
          DC: DC
          DE: DE
          FL: FL
          GA: GA
          HI: HI
          IA: IA
          ID: ID
          IL: IL
          IN: IN
          KS: KS
          KY: KY
          LA: LA
          MA: MA
          MD: MD
          ME: ME
          MI: MI
          MN: MN
          MO: MO
          MS: MS
          MT: MT
          NC: NC
          ND: ND
          NE: NE
          NH: NH
          NJ: NJ
          NM: NM
          NV: NV
          NY: NY
          OH: OH
          OK: OK
          OR: OR
          PA: PA
          RI: RI
          SC: SC
          SD: SD
          TN: TN
          TX: TX
          UT: UT
          VA: VA
          VT: VT
          WA: WA
          WI: WI
          WV: WV
          WY: WY
        enum:
          - AL
          - AK
          - AR
          - AZ
          - CA
          - CO
          - CT
          - DC
          - DE
          - FL
          - GA
          - HI
          - IA
          - ID
          - IL
          - IN
          - KS
          - KY
          - LA
          - MA
          - MD
          - ME
          - MI
          - MN
          - MO
          - MS
          - MT
          - NC
          - ND
          - NE
          - NH
          - NJ
          - NM
          - NV
          - NY
          - OH
          - OK
          - OR
          - PA
          - RI
          - SC
          - SD
          - TN
          - TX
          - UT
          - VA
          - VT
          - WA
          - WI
          - WV
          - WY
      postal_code:
        type: string
        description: zip code, international allowed
        format: zip
        title: ZIP
        example: "'90210' or 'N15 3NL'"
      country:
        type: string
        title: Country
        x-nullable: true
        example: 'USA'
        default: USA
    required:
      - street_address_1
      - state
      - city
      - postal_code
  OfficeUserCreatePayload:
    type: object
    properties:
      email:
        type: string
        example: 'user@userdomain.com'
        title: Email
      first_name:
        type: string
        title: First Name
      last_name:
        type: string
        title: Last Name
      telephone:
        type: string
        format: telephone
        pattern: '^[2-9]\d{2}-\d{3}-\d{4}$'
        example: 212-555-5555
      transportation_office_id:
        type: string
        format: uuid
        example: 'c56a4180-65aa-42ec-a945-5fd21dec0538'
paths:
  /office_users:
    get:
      summary: List office users
      description: Returns a list of office users
      operationId: indexOfficeUsers
      tags:
        - office
      parameters:
        - in: query
          name: filter
          type: array
          items:
            type: string
      responses:
        200:
          description: success
          schema:
            $ref: '#/definitions/OfficeUsers'
        400:
          description: invalid request
        401:
          description: request requires user authentication
        404:
          description: office not found
        500:
          description: server error
    post:
      summary: create an office user
      description: creates and returns an office user record
      operationId: createOfficeUser
      tags:
        - office
      parameters:
        - in: body
          name: officeUser
          description: Office user information
          schema:
            $ref: '#/definitions/OfficeUserCreatePayload'
      responses:
        201:
          description: Successfully created Office User
          schema:
            $ref: '#/definitions/OfficeUser'
        400:
          description: Invalid Request
        401:
          description: Must be authenticated to use this end point
        403:
          description: Not authorized to create an office user
        500:
          description: Server error
<<<<<<< HEAD
  /office_users/{officeUserId}:
    get:
      summary: Get an office user
      description: Returns the given office user
      operationId: getOfficeUser
      tags:
        - office
      parameters:
        - in: path
          name: officeUserId
          type: string
          format: uuid
          required: true
=======
  /offices:
    get:
      summary: List transportation offices
      description: Returns a list of transportation offices
      operationId: indexOffices
      tags:
        - office
      parameters:
        - in: query
          name: filter
          type: array
          items:
            type: string
>>>>>>> 2acee86c
      responses:
        200:
          description: success
          schema:
<<<<<<< HEAD
            $ref: '#/definitions/OfficeUser'
=======
            $ref: '#/definitions/TransportationOffices'
>>>>>>> 2acee86c
        400:
          description: invalid request
        401:
          description: request requires user authentication
        404:
          description: office not found
        500:
          description: server error<|MERGE_RESOLUTION|>--- conflicted
+++ resolved
@@ -303,7 +303,6 @@
           description: Not authorized to create an office user
         500:
           description: Server error
-<<<<<<< HEAD
   /office_users/{officeUserId}:
     get:
       summary: Get an office user
@@ -317,7 +316,19 @@
           type: string
           format: uuid
           required: true
-=======
+      responses:
+        200:
+          description: success
+          schema:
+            $ref: '#/definitions/OfficeUser'
+        400:
+          description: invalid request
+        401:
+          description: request requires user authentication
+        404:
+          description: office not found
+        500:
+          description: server error
   /offices:
     get:
       summary: List transportation offices
@@ -331,16 +342,11 @@
           type: array
           items:
             type: string
->>>>>>> 2acee86c
       responses:
         200:
           description: success
           schema:
-<<<<<<< HEAD
-            $ref: '#/definitions/OfficeUser'
-=======
             $ref: '#/definitions/TransportationOffices'
->>>>>>> 2acee86c
         400:
           description: invalid request
         401:
