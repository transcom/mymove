--- conflicted
+++ resolved
@@ -1117,15 +1117,12 @@
         '500':
           description: server error
     patch:
-<<<<<<< HEAD
-      description: Updates an office user
-=======
       summary: Updates an office user
       consumes:
         - application/json
       produces:
         - application/json
->>>>>>> c83bd8c4
+      description: Updates an office user
       operationId: updateOfficeUser
       tags:
         - office_users
@@ -1326,15 +1323,12 @@
         '500':
           description: server error
     patch:
-<<<<<<< HEAD
-      description: Updates an admin user
-=======
       summary: Updates an admin user
       consumes:
         - application/json
       produces:
         - application/json
->>>>>>> c83bd8c4
+      description: Updates an admin user
       operationId: updateAdminUser
       tags:
         - admin_users
@@ -1781,15 +1775,12 @@
         '500':
           description: server error
     patch:
-<<<<<<< HEAD
-      description: Update a user's session or active status
-=======
       summary: Update a user's session or active status
       consumes:
         - application/json
       produces:
         - application/json
->>>>>>> c83bd8c4
+      description: Update a user's session or active status
       operationId: updateUser
       tags:
         - users
@@ -1929,19 +1920,16 @@
         '500':
           description: server error
     patch:
-<<<<<<< HEAD
+      summary: Update a webhook subscription
+      consumes:
+        - application/json
+      produces:
+        - application/json
       description: >
         This endpoint updates a WebhookSubscription by ID. Do not use this
         endpoint
 
         directly as it is meant to be used with the Admin UI and not directly.
-=======
-      summary: Update a webhook subscription
-      consumes:
-        - application/json
-      produces:
-        - application/json
->>>>>>> c83bd8c4
       operationId: updateWebhookSubscription
       tags:
         - webhook_subscriptions
