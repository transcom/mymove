--- conflicted
+++ resolved
@@ -1163,11 +1163,7 @@
       produces:
         - application/json
       summary: Get a Requested Office User
-<<<<<<< HEAD
-      description: Retrieving a single office user that is in a REQUESTED status
-=======
       description: Retrieving a single requested office user in any status that will be used in the requested users UI for admins to view data at a glance
->>>>>>> 07bb92b0
       operationId: getRequestedOfficeUser
       tags:
         - Requested office users
