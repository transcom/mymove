swagger: '2.0'
info:
  description: The API for move.mil admin actions.
  version: 1.0.0
  title: move.mil Admin API
  license:
    name: MIT
    url: https://github.com/transcom/mymove/blob/master/LICENSE.md
basePath: /admin/v1
consumes:
  - application/json
produces:
  - application/json
definitions:
<<<<<<< HEAD
  ClientError:
    type: object
    properties:
      title:
        type: string
      detail:
        type: string
    required:
      - title
      - detail
  ValidationError:
    allOf:
      - $ref: '#/definitions/ClientError'
      - type: object
    properties:
      invalid_fields:
        type: object
        additionalProperties:
          type: string
    required:
      - invalid_fields

=======
  AccessCode:
    type: object
    properties:
      id:
        type: string
        format: uuid
        example: c56a4180-65aa-42ec-a945-5fd21dec0538
      code:
        type: string
        example: CODE456
      move_type:
        type: string
        title: Selected Move Type
        enum:
          - HHG
          - PPM
      locator:
        type: string
        example: '11232'
  AccessCodes:
    type: array
    items:
      $ref: '#/definitions/AccessCode'
>>>>>>> f5a9dc26
  OfficeUser:
    type: object
    properties:
      id:
        type: string
        format: uuid
        example: c56a4180-65aa-42ec-a945-5fd21dec0538
      first_name:
        type: string
      middle_initials:
        type: string
      last_name:
        type: string
      email:
        type: string
        format: x-email
        pattern: '^[a-zA-Z0-9._%+-]+@[a-zA-Z0-9.-]+\.[a-zA-Z]{2,}$'
      telephone:
        type: string
        format: telephone
        pattern: '^[2-9]\d{2}-\d{3}-\d{4}$'
      transportation_office:
        $ref: '#/definitions/TransportationOffice'
      disabled:
        type: boolean
      created_at:
        type: string
        format: datetime
      updated_at:
        type: string
        format: datetime
    required:
      - id
      - first_name
      - middle_initials
      - last_name
      - email
      - telephone
      - disabled
      - created_at
      - updated_at
  OfficeUsers:
    type: array
    items:
      $ref: '#/definitions/OfficeUser'
  TransportationOffice:
    type: object
    properties:
      id:
        type: string
        format: uuid
        example: c56a4180-65aa-42ec-a945-5fd21dec0538
      name:
        type: string
        example: Fort Bragg North Station
      address:
        $ref: '#/definitions/Address'
      phone_lines:
        type: array
        items:
          type: string
          format: telephone
          pattern: '^[2-9]\d{2}-\d{3}-\d{4}$'
          example: 212-555-5555
      gbloc:
        type: string
        pattern: '^[A-Z]{4}$'
        example: JENQ
      latitude:
        type: number
        format: float
        example: 29.382973
      longitude:
        type: number
        format: float
        example: -98.62759
      created_at:
        type: string
        format: date-time
      updated_at:
        type: string
        format: date-time
    required:
      - id
      - name
      - address
      - created_at
      - updated_at
  TransportationOffices:
    type: array
    items:
      $ref: '#/definitions/TransportationOffice'
  Address:
    type: object
    properties:
      street_address_1:
        type: string
        example: 123 Main Ave
        title: Address line 1
      street_address_2:
        type: string
        example: Apartment 9000
        x-nullable: true
        title: Address line 2
      street_address_3:
        type: string
        example: Montmârtre
        x-nullable: true
        title: Address line 3
      city:
        type: string
        example: Anytown
        title: City
      state:
        title: State
        type: string
        x-display-value:
          AL: AL
          AK: AK
          AR: AR
          AZ: AZ
          CA: CA
          CO: CO
          CT: CT
          DC: DC
          DE: DE
          FL: FL
          GA: GA
          HI: HI
          IA: IA
          ID: ID
          IL: IL
          IN: IN
          KS: KS
          KY: KY
          LA: LA
          MA: MA
          MD: MD
          ME: ME
          MI: MI
          MN: MN
          MO: MO
          MS: MS
          MT: MT
          NC: NC
          ND: ND
          NE: NE
          NH: NH
          NJ: NJ
          NM: NM
          NV: NV
          NY: NY
          OH: OH
          OK: OK
          OR: OR
          PA: PA
          RI: RI
          SC: SC
          SD: SD
          TN: TN
          TX: TX
          UT: UT
          VA: VA
          VT: VT
          WA: WA
          WI: WI
          WV: WV
          WY: WY
        enum:
          - AL
          - AK
          - AR
          - AZ
          - CA
          - CO
          - CT
          - DC
          - DE
          - FL
          - GA
          - HI
          - IA
          - ID
          - IL
          - IN
          - KS
          - KY
          - LA
          - MA
          - MD
          - ME
          - MI
          - MN
          - MO
          - MS
          - MT
          - NC
          - ND
          - NE
          - NH
          - NJ
          - NM
          - NV
          - NY
          - OH
          - OK
          - OR
          - PA
          - RI
          - SC
          - SD
          - TN
          - TX
          - UT
          - VA
          - VT
          - WA
          - WI
          - WV
          - WY
      postal_code:
        type: string
        description: zip code, international allowed
        format: zip
        title: ZIP
        example: "'90210' or 'N15 3NL'"
      country:
        type: string
        title: Country
        x-nullable: true
        example: 'USA'
        default: USA
    required:
      - street_address_1
      - state
      - city
      - postal_code
  OfficeUserCreatePayload:
    type: object
    properties:
      email:
        type: string
        example: 'user@userdomain.com'
        title: Email
      first_name:
        type: string
        title: First Name
      middle_initials:
        type: string
        example: L.
        x-nullable: true
        title: Middle Initials
      last_name:
        type: string
        title: Last Name
      telephone:
        type: string
        format: telephone
        pattern: '^[2-9]\d{2}-\d{3}-\d{4}$'
        example: 212-555-5555
      transportation_office_id:
        type: string
        format: uuid
        example: 'c56a4180-65aa-42ec-a945-5fd21dec0538'
  OfficeUserUpdatePayload:
    type: object
    properties:
      first_name:
        type: string
        title: First Name
      middle_initials:
        type: string
        title: Middle Initials
        example: Q.
        x-nullable: true
      last_name:
        type: string
        title: Last Name
      telephone:
        type: string
        format: telephone
        pattern: '^[2-9]\d{2}-\d{3}-\d{4}$'
        example: 212-555-5555
  ElectronicOrder:
    type: object
    required:
      - id
      - issuer
      - created_at
      - updated_at
    properties:
      id:
        type: string
        format: uuid
        example: c56a4180-65aa-42ec-a945-5fd21dec0538
      issuer:
        $ref: '#/definitions/Issuer'
      created_at:
        type: string
        format: datetime
        title: Created at
      updated_at:
        type: string
        format: datetime
        title: Updated at
  ElectronicOrders:
    type: array
    items:
      $ref: '#/definitions/ElectronicOrder'
  Issuer:
    type: string
    description: >-
      Organization that issues orders. If more organizations, especially
      civilian ones, become clients of this API in the future, this enumeration
      may need to be expanded.
    enum:
      - army
      - navy
      - air-force
      - marine-corps
      - coast-guard
  ElectronicOrdersTotal:
    type: object
    properties:
      category:
        type: string
      count:
        type: integer
        minimum: 0
        title: Total Orders Count
  ElectronicOrdersTotals:
    type: array
    items:
      $ref: '#/definitions/ElectronicOrdersTotal'
paths:
  /access_codes:
    get:
      summary: List access codes
      description: Returns a list of access codes
      operationId: indexAccessCodes
      tags:
        - office
      parameters:
        - in: query
          name: filter
          type: string
        - in: query
          name: page
          type: integer
        - in: query
          name: perPage
          type: integer
      responses:
        200:
          description: success
          headers:
            Content-Range:
              type: string
              description: Used for pagination
          schema:
            $ref: '#/definitions/AccessCodes'
        400:
          description: invalid request
        401:
          description: request requires user authentication
        404:
          description: access codes not found
        500:
          description: server error
  /office_users:
    get:
      summary: List office users
      description: Returns a list of office users
      operationId: indexOfficeUsers
      tags:
        - office
      parameters:
        - in: query
          name: filter
          type: array
          items:
            type: string
        - in: query
          name: page
          type: integer
        - in: query
          name: perPage
          type: integer
      responses:
        200:
          description: success
          headers:
            Content-Range:
              type: string
              description: Used for pagination
          schema:
            $ref: '#/definitions/OfficeUsers'
        400:
          description: invalid request
        401:
          description: request requires user authentication
        404:
          description: office not found
        500:
          description: server error
    post:
      summary: create an office user
      description: creates and returns an office user record
      operationId: createOfficeUser
      tags:
        - office
      parameters:
        - in: body
          name: officeUser
          description: Office user information
          schema:
            $ref: '#/definitions/OfficeUserCreatePayload'
      responses:
        201:
          description: Successfully created Office User
          schema:
            $ref: '#/definitions/OfficeUser'
        422:
          description: validation error
          schema:
            $ref: '#/definitions/ValidationError'
        500:
          description: internal server error
  /office_users/{officeUserId}:
    get:
      summary: Get an office user
      description: Returns the given office user
      operationId: getOfficeUser
      tags:
        - office
      parameters:
        - in: path
          name: officeUserId
          type: string
          format: uuid
          required: true
      responses:
        200:
          description: success
          schema:
            $ref: '#/definitions/OfficeUser'
        400:
          description: invalid request
        401:
          description: request requires user authentication
        404:
          description: office not found
        500:
          description: server error
    patch:
      summary: Updates an office user
      operationId: updateOfficeUser
      tags:
        - office
      parameters:
        - in: path
          name: officeUserId
          type: string
          format: uuid
          required: true
        - in: body
          name: officeUser
          description: Office user information
          required: true
          schema:
            $ref: '#/definitions/OfficeUserUpdatePayload'
      responses:
        200:
          description: Successfully updated Office User
          schema:
            $ref: '#/definitions/OfficeUser'
        400:
          description: Invalid Request
        401:
          description: Must be authenticated to use this end point
        403:
          description: Not authorized to create an office user
        500:
          description: Server error
  /offices:
    get:
      summary: List transportation offices
      description: Returns a list of transportation offices
      operationId: indexOffices
      tags:
        - office
      parameters:
        - in: query
          name: filter
          type: array
          items:
            type: string
        - in: query
          name: page
          type: integer
        - in: query
          name: perPage
          type: integer
      responses:
        200:
          description: success
          headers:
            Content-Range:
              type: string
              description: Used for pagination
          schema:
            $ref: '#/definitions/TransportationOffices'
        400:
          description: invalid request
        401:
          description: request requires user authentication
        404:
          description: office not found
        500:
          description: server error
  /electronic_orders:
    get:
      summary: List electronic orders
      description: Returns a list of electronic orders
      operationId: indexElectronicOrders
      tags:
        - electronic_order
      parameters:
        - in: query
          name: filter
          type: array
          items:
            type: string
        - in: query
          name: page
          type: integer
        - in: query
          name: perPage
          type: integer
      responses:
        200:
          description: success
          headers:
            Content-Range:
              type: string
              description: Used for pagination
          schema:
            $ref: '#/definitions/ElectronicOrders'
        400:
          description: invalid request
        401:
          description: request requires user authentication
        404:
          description: not found
        500:
          description: server error
  /electronic_orders/totals:
    get:
      summary: Get total counts for the orders stored in MilMove
      description: Returns a list of record counts for orders
      operationId: getElectronicOrdersTotals
      tags:
        - electronic_order
      parameters:
        - in: query
          name: filter
          type: array
          items:
            type: string
        - in: query
          name: andFilter
          type: array
          items:
            type: string
      responses:
        200:
          description: success
          schema:
            $ref: '#/definitions/ElectronicOrdersTotals'
        400:
          description: invalid request
        401:
          description: request requires user authentication
        404:
          description: not found
        500:
          description: server error<|MERGE_RESOLUTION|>--- conflicted
+++ resolved
@@ -12,7 +12,6 @@
 produces:
   - application/json
 definitions:
-<<<<<<< HEAD
   ClientError:
     type: object
     properties:
@@ -34,8 +33,6 @@
           type: string
     required:
       - invalid_fields
-
-=======
   AccessCode:
     type: object
     properties:
@@ -59,7 +56,6 @@
     type: array
     items:
       $ref: '#/definitions/AccessCode'
->>>>>>> f5a9dc26
   OfficeUser:
     type: object
     properties:
