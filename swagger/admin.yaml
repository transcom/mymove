--- conflicted
+++ resolved
@@ -726,13 +726,6 @@
         type: string
         format: date-time
         readOnly: true
-<<<<<<< HEAD
-      deletedOn:
-        type: string
-        format: date-time
-        readOnly: true
-=======
->>>>>>> c805b95d
     required:
       - id
       - firstName
