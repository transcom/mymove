swagger: '2.0'
info:
  description: The API for move.mil admin actions.
  version: 1.0.0
  title: move.mil Admin API
  license:
    name: MIT
    url: https://github.com/transcom/mymove/blob/master/LICENSE.md
basePath: /admin/v1
consumes:
  - application/json
produces:
  - application/json
definitions:
  OfficeUser:
    type: object
    properties:
      id:
        type: string
        format: uuid
        example: c56a4180-65aa-42ec-a945-5fd21dec0538
      first_name:
        type: string
      last_name:
        type: string
      email:
        type: string
        format: x-email
        pattern: '^[a-zA-Z0-9._%+-]+@[a-zA-Z0-9.-]+\.[a-zA-Z]{2,}$'
      telephone:
        type: string
        format: telephone
        pattern: '^[2-9]\d{2}-\d{3}-\d{4}$'
      transportation_office:
        $ref: '#/definitions/TransportationOffice'
  OfficeUsers:
    type: array
    items:
      $ref: '#/definitions/OfficeUser'
  TransportationOffice:
    type: object
    properties:
      id:
        type: string
        format: uuid
        example: c56a4180-65aa-42ec-a945-5fd21dec0538
      name:
        type: string
        example: Fort Bragg North Station
      address:
        $ref: '#/definitions/Address'
      phone_lines:
        type: array
        items:
          type: string
          format: telephone
          pattern: '^[2-9]\d{2}-\d{3}-\d{4}$'
          example: 212-555-5555
      gbloc:
        type: string
        pattern: '^[A-Z]{4}$'
        example: JENQ
      latitude:
        type: number
        format: float
        example: 29.382973
      longitude:
        type: number
        format: float
        example: -98.62759
      created_at:
        type: string
        format: date-time
      updated_at:
        type: string
        format: date-time
    required:
      - id
      - name
      - address
      - created_at
      - updated_at
  TransportationOffices:
    type: array
    items:
      $ref: '#/definitions/TransportationOffice'
  Address:
    type: object
    properties:
      street_address_1:
        type: string
        example: 123 Main Ave
        title: Address line 1
      street_address_2:
        type: string
        example: Apartment 9000
        x-nullable: true
        title: Address line 2
      street_address_3:
        type: string
        example: Montmârtre
        x-nullable: true
        title: Address line 3
      city:
        type: string
        example: Anytown
        title: City
      state:
        title: State
        type: string
        x-display-value:
          AL: AL
          AK: AK
          AR: AR
          AZ: AZ
          CA: CA
          CO: CO
          CT: CT
          DC: DC
          DE: DE
          FL: FL
          GA: GA
          HI: HI
          IA: IA
          ID: ID
          IL: IL
          IN: IN
          KS: KS
          KY: KY
          LA: LA
          MA: MA
          MD: MD
          ME: ME
          MI: MI
          MN: MN
          MO: MO
          MS: MS
          MT: MT
          NC: NC
          ND: ND
          NE: NE
          NH: NH
          NJ: NJ
          NM: NM
          NV: NV
          NY: NY
          OH: OH
          OK: OK
          OR: OR
          PA: PA
          RI: RI
          SC: SC
          SD: SD
          TN: TN
          TX: TX
          UT: UT
          VA: VA
          VT: VT
          WA: WA
          WI: WI
          WV: WV
          WY: WY
        enum:
          - AL
          - AK
          - AR
          - AZ
          - CA
          - CO
          - CT
          - DC
          - DE
          - FL
          - GA
          - HI
          - IA
          - ID
          - IL
          - IN
          - KS
          - KY
          - LA
          - MA
          - MD
          - ME
          - MI
          - MN
          - MO
          - MS
          - MT
          - NC
          - ND
          - NE
          - NH
          - NJ
          - NM
          - NV
          - NY
          - OH
          - OK
          - OR
          - PA
          - RI
          - SC
          - SD
          - TN
          - TX
          - UT
          - VA
          - VT
          - WA
          - WI
          - WV
          - WY
      postal_code:
        type: string
        description: zip code, international allowed
        format: zip
        title: ZIP
        example: "'90210' or 'N15 3NL'"
      country:
        type: string
        title: Country
        x-nullable: true
        example: 'USA'
        default: USA
    required:
      - street_address_1
      - state
      - city
      - postal_code
  OfficeUserCreatePayload:
    type: object
    properties:
      email:
        type: string
        example: 'user@userdomain.com'
        title: Email
      first_name:
        type: string
        title: First Name
      last_name:
        type: string
        title: Last Name
      telephone:
        type: string
        format: telephone
        pattern: '^[2-9]\d{2}-\d{3}-\d{4}$'
        example: 212-555-5555
      transportation_office_id:
        type: string
        format: uuid
        example: 'c56a4180-65aa-42ec-a945-5fd21dec0538'
paths:
  /office_users:
    get:
      summary: List office users
      description: Returns a list of office users
      operationId: indexOfficeUsers
      tags:
        - office
      parameters:
        - in: query
          name: filter
          type: array
          items:
            type: string
      responses:
        200:
          description: success
          schema:
            $ref: '#/definitions/OfficeUsers'
        400:
          description: invalid request
        401:
          description: request requires user authentication
        404:
          description: office not found
        500:
          description: server error
<<<<<<< HEAD
  /offices:
    get:
      summary: List transportation offices
      description: Returns a list of transportation offices
      operationId: indexOffices
      tags:
        - office
      parameters:
        - in: query
          name: filter
          type: array
          items:
            type: string
      responses:
        200:
          description: success
          schema:
            $ref: '#/definitions/TransportationOffices'
        400:
          description: invalid request
        401:
          description: request requires user authentication
        404:
          description: office not found
        500:
          description: server error
=======
    post:
      summary: create an office user
      description: creates and returns an office user record
      operationId: createOfficeUser
      tags:
        - office
      parameters:
        - in: body
          name: officeUser
          description: Office user information
          schema:
            $ref: '#/definitions/OfficeUserCreatePayload'
      responses:
        201:
          description: Successfully created Office User
          schema:
            $ref: '#/definitions/OfficeUser'
        400:
          description: Invalid Request
        401:
          description: Must be authenticated to use this end point
        403:
          description: Not authorized to create an office user
        500:
          description: Server error


>>>>>>> 470db588
<|MERGE_RESOLUTION|>--- conflicted
+++ resolved
@@ -278,7 +278,31 @@
           description: office not found
         500:
           description: server error
-<<<<<<< HEAD
+    post:
+      summary: create an office user
+      description: creates and returns an office user record
+      operationId: createOfficeUser
+      tags:
+        - office
+      parameters:
+        - in: body
+          name: officeUser
+          description: Office user information
+          schema:
+            $ref: '#/definitions/OfficeUserCreatePayload'
+      responses:
+        201:
+          description: Successfully created Office User
+          schema:
+            $ref: '#/definitions/OfficeUser'
+        400:
+          description: Invalid Request
+        401:
+          description: Must be authenticated to use this end point
+        403:
+          description: Not authorized to create an office user
+        500:
+          description: Server error
   /offices:
     get:
       summary: List transportation offices
@@ -304,33 +328,4 @@
         404:
           description: office not found
         500:
-          description: server error
-=======
-    post:
-      summary: create an office user
-      description: creates and returns an office user record
-      operationId: createOfficeUser
-      tags:
-        - office
-      parameters:
-        - in: body
-          name: officeUser
-          description: Office user information
-          schema:
-            $ref: '#/definitions/OfficeUserCreatePayload'
-      responses:
-        201:
-          description: Successfully created Office User
-          schema:
-            $ref: '#/definitions/OfficeUser'
-        400:
-          description: Invalid Request
-        401:
-          description: Must be authenticated to use this end point
-        403:
-          description: Not authorized to create an office user
-        500:
-          description: Server error
-
-
->>>>>>> 470db588
+          description: server error