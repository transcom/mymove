schemes:
  - https
swagger: '2.0'
host: admin.move.mil
info:
  description: >
    The Admin API is a RESTful API that enables the Admin application for
    MilMove.


    All endpoints are located under `/admin/v1`.
  version: 1.0.0
  title: MilMove Admin API
  license:
    name: MIT
    url: https://github.com/transcom/mymove/blob/main/LICENSE.md
  contact:
    name: MilMove AppEng
    email: support@movemil.pagerduty.com
basePath: /admin/v1
consumes:
  - application/json
produces:
  - application/json
tags:
  - name: Admin users
    description: Information about Admin UI users
    externalDocs:
      url: https://transcom.github.io/mymove-docs/docs/api
  - name: Client certificates
    description: Information about Client Certificates
    externalDocs:
      url: https://transcom.github.io/mymove-docs/docs/api
  - name: Electronic orders
    description: Information about electronic orders
    externalDocs:
      url: https://transcom.github.io/mymove-docs/docs/api
  - name: Moves
    description: Information about moves
    externalDocs:
      url: https://transcom.github.io/mymove-docs/docs/api
  - name: Notifications
    description: Information about notifications
    externalDocs:
      url: https://transcom.github.io/mymove-docs/docs/api
  - name: Transportation offices
    description: Information about transportation offices
    externalDocs:
      url: https://transcom.github.io/mymove-docs/docs/api
  - name: Office users
    description: Information about office users
    externalDocs:
      url: https://transcom.github.io/mymove-docs/docs/api
  - name: Organizations
    description: Information about organizations
    externalDocs:
      url: https://transcom.github.io/mymove-docs/docs/api
  - name: Uploads
    description: Information about uploads
    externalDocs:
      url: https://transcom.github.io/mymove-docs/docs/api
  - name: Users
    description: Information about users
    externalDocs:
      url: https://transcom.github.io/mymove-docs/docs/api
  - name: Webhook subscriptions
    description: Information about Webhook subscriptions
    externalDocs:
      url: https://transcom.github.io/mymove-docs/docs/api
definitions:
  Address:
    type: object
    properties:
      streetAddress1:
        type: string
        example: 123 Main Ave
        title: Address line 1
      streetAddress2:
        type: string
        example: Apartment 9000
        x-nullable: true
        title: Address line 2
      streetAddress3:
        type: string
        example: Montmârtre
        x-nullable: true
        title: Address line 3
      city:
        type: string
        example: Anytown
        title: City
      state:
        title: State
        type: string
        x-display-value:
          AL: AL
          AK: AK
          AR: AR
          AZ: AZ
          CA: CA
          CO: CO
          CT: CT
          DC: DC
          DE: DE
          FL: FL
          GA: GA
          HI: HI
          IA: IA
          ID: ID
          IL: IL
          IN: IN
          KS: KS
          KY: KY
          LA: LA
          MA: MA
          MD: MD
          ME: ME
          MI: MI
          MN: MN
          MO: MO
          MS: MS
          MT: MT
          NC: NC
          ND: ND
          NE: NE
          NH: NH
          NJ: NJ
          NM: NM
          NV: NV
          NY: NY
          OH: OH
          OK: OK
          OR: OR
          PA: PA
          RI: RI
          SC: SC
          SD: SD
          TN: TN
          TX: TX
          UT: UT
          VA: VA
          VT: VT
          WA: WA
          WI: WI
          WV: WV
          WY: WY
        enum:
          - AL
          - AK
          - AR
          - AZ
          - CA
          - CO
          - CT
          - DC
          - DE
          - FL
          - GA
          - HI
          - IA
          - ID
          - IL
          - IN
          - KS
          - KY
          - LA
          - MA
          - MD
          - ME
          - MI
          - MN
          - MO
          - MS
          - MT
          - NC
          - ND
          - NE
          - NH
          - NJ
          - NM
          - NV
          - NY
          - OH
          - OK
          - OR
          - PA
          - RI
          - SC
          - SD
          - TN
          - TX
          - UT
          - VA
          - VT
          - WA
          - WI
          - WV
          - WY
      postalCode:
        type: string
        description: zip code, international allowed
        format: zip
        title: ZIP
        example: '''90210'' or ''N15 3NL'''
      country:
        type: string
        title: Country
        x-nullable: true
        example: USA
        default: USA
    required:
      - streetAddress1
      - state
      - city
      - postalCode
  AdminUser:
    type: object
    properties:
      id:
        type: string
        format: uuid
        example: c56a4180-65aa-42ec-a945-5fd21dec0538
      firstName:
        type: string
      lastName:
        type: string
      email:
        type: string
        format: x-email
        pattern: ^[a-zA-Z0-9._%+-]+@[a-zA-Z0-9.-]+\.[a-zA-Z]{2,}$
      userId:
        type: string
        format: uuid
      organizationId:
        type: string
        format: uuid
      active:
        type: boolean
      createdAt:
        type: string
        format: date-time
        readOnly: true
      updatedAt:
        type: string
        format: date-time
        readOnly: true
    required:
      - id
      - firstName
      - lastName
      - email
      - userId
      - organizationId
      - active
      - createdAt
      - updatedAt
  AdminUserCreate:
    type: object
    properties:
      email:
        type: string
        example: user@userdomain.com
        title: Email
      firstName:
        type: string
        title: First Name
      lastName:
        type: string
        title: Last Name
      organizationId:
        type: string
        format: uuid
        example: c56a4180-65aa-42ec-a945-5fd21dec0538
  AdminUserUpdate:
    type: object
    properties:
      firstName:
        type: string
        title: First Name
        x-nullable: true
      lastName:
        type: string
        title: Last Name
        x-nullable: true
      active:
        type: boolean
        x-nullable: true
  AdminUsers:
    type: array
    items:
      $ref: '#/definitions/AdminUser'
  ClientCertificate:
    type: object
    properties:
      id:
        type: string
        format: uuid
        example: c56a4180-65aa-42ec-a945-5fd21dec0538
      userId:
        type: string
        format: uuid
        example: c56a4180-65aa-42ec-a945-5fd21dec0538
      sha256Digest:
        type: string
        example: 01ba4719c80b6fe911b091a7c05124b64eeece964e09c058ef8f9805daca546b
      subject:
        type: string
        example: CN=example-user,OU=DoD+OU=PKI+OU=CONTRACTOR,O=U.S. Government,C=US
      createdAt:
        type: string
        format: date-time
        readOnly: true
      updatedAt:
        type: string
        format: date-time
        readOnly: true
      allowDpsAuthAPI:
        type: boolean
      allowOrdersAPI:
        type: boolean
      allowAirForceOrdersRead:
        type: boolean
      allowAirForceOrdersWrite:
        type: boolean
      allowArmyOrdersRead:
        type: boolean
      allowArmyOrdersWrite:
        type: boolean
      allowCoastGuardOrdersRead:
        type: boolean
      allowCoastGuardOrdersWrite:
        type: boolean
      allowMarineCorpsOrdersRead:
        type: boolean
      allowMarineCorpsOrdersWrite:
        type: boolean
      allowNavyOrdersRead:
        type: boolean
      allowNavyOrdersWrite:
        type: boolean
      allowPrime:
        type: boolean
  ClientCertificates:
    type: array
    items:
      $ref: '#/definitions/ClientCertificate'
  ClientCertificateCreate:
    type: object
    required:
      - sha256Digest
      - subject
      - email
    properties:
      email:
        type: string
        example: user@example.com
      sha256Digest:
        type: string
        example: 01ba4719c80b6fe911b091a7c05124b64eeece964e09c058ef8f9805daca546b
      subject:
        type: string
        example: CN=example-user,OU=DoD+OU=PKI+OU=CONTRACTOR,O=U.S. Government,C=US
      allowOrdersAPI:
        type: boolean
      allowAirForceOrdersRead:
        type: boolean
      allowAirForceOrdersWrite:
        type: boolean
      allowArmyOrdersRead:
        type: boolean
      allowArmyOrdersWrite:
        type: boolean
      allowCoastGuardOrdersRead:
        type: boolean
      allowCoastGuardOrdersWrite:
        type: boolean
      allowMarineCorpsOrdersRead:
        type: boolean
      allowMarineCorpsOrdersWrite:
        type: boolean
      allowNavyOrdersRead:
        type: boolean
      allowNavyOrdersWrite:
        type: boolean
      allowPrime:
        type: boolean
  ClientCertificateUpdate:
    type: object
    properties:
      sha256Digest:
        type: string
        example: 01ba4719c80b6fe911b091a7c05124b64eeece964e09c058ef8f9805daca546b
      subject:
        type: string
        example: CN=example-user,OU=DoD+OU=PKI+OU=CONTRACTOR,O=U.S. Government,C=US
      allowDpsAuthAPI:
        type: boolean
        x-nullable: true
      allowOrdersAPI:
        type: boolean
        x-nullable: true
      allowAirForceOrdersRead:
        type: boolean
        x-nullable: true
      allowAirForceOrdersWrite:
        type: boolean
        x-nullable: true
      allowArmyOrdersRead:
        type: boolean
        x-nullable: true
      allowArmyOrdersWrite:
        type: boolean
        x-nullable: true
      allowCoastGuardOrdersRead:
        type: boolean
        x-nullable: true
      allowCoastGuardOrdersWrite:
        type: boolean
        x-nullable: true
      allowMarineCorpsOrdersRead:
        type: boolean
        x-nullable: true
      allowMarineCorpsOrdersWrite:
        type: boolean
        x-nullable: true
      allowNavyOrdersRead:
        type: boolean
        x-nullable: true
      allowNavyOrdersWrite:
        type: boolean
        x-nullable: true
      allowPrime:
        type: boolean
        x-nullable: true
  ClientError:
    type: object
    properties:
      title:
        type: string
      detail:
        type: string
      instance:
        type: string
        format: uuid
    required:
      - title
      - detail
      - instance
  CreateWebhookSubscription:
    type: object
    properties:
      subscriberId:
        type: string
        format: uuid
        example: c56a4180-65aa-42ec-a945-5fd21dec0538
      status:
        $ref: '#/definitions/WebhookSubscriptionStatus'
      eventKey:
        type: string
        description: >-
          A string used to represent which events this subscriber expects to be
          notified about. Corresponds to the possible event_key values in
          webhook_notifications.
      callbackUrl:
        type: string
        description: >-
          The URL to which the notifications for this subscription will be
          pushed to.
    required:
      - subscriberId
      - status
      - eventKey
      - callbackUrl
  ElectronicOrder:
    type: object
    required:
      - id
      - issuer
      - ordersNumber
      - createdAt
      - updatedAt
    properties:
      id:
        type: string
        format: uuid
        example: c56a4180-65aa-42ec-a945-5fd21dec0538
      issuer:
        $ref: '#/definitions/Issuer'
      ordersNumber:
        type: string
        title: Orders Number
      createdAt:
        type: string
        format: date-time
        title: Created at
        readOnly: true
      updatedAt:
        type: string
        format: date-time
        title: Updated at
        readOnly: true
  ElectronicOrders:
    type: array
    items:
      $ref: '#/definitions/ElectronicOrder'
  ElectronicOrdersTotal:
    type: object
    properties:
      category:
        type: string
      count:
        type: integer
        minimum: 0
        title: Total Orders Count
  ElectronicOrdersTotals:
    type: array
    items:
      $ref: '#/definitions/ElectronicOrdersTotal'
  Issuer:
    type: string
    description: >-
      Organization that issues orders. If more organizations, especially
      civilian ones, become clients of this API in the future, this enumeration
      may need to be expanded.
    enum:
      - army
      - navy
      - air-force
      - marine-corps
      - coast-guard
  Move:
    type: object
    properties:
      id:
        type: string
        format: uuid
        example: c56a4180-65aa-42ec-a945-5fd21dec0538
      ordersId:
        type: string
        format: uuid
        example: c56a4180-65aa-42ec-a945-5fd21dec0538
      serviceMember:
        $ref: '#/definitions/ServiceMember'
      locator:
        type: string
        example: '12432'
      status:
        $ref: '#/definitions/MoveStatus'
      show:
        type: boolean
        x-nullable: true
      createdAt:
        type: string
        format: date-time
        readOnly: true
      updatedAt:
        type: string
        format: date-time
        readOnly: true
    required:
      - id
      - ordersId
      - locator
      - createdAt
      - updatedAt
  Moves:
    type: array
    items:
      $ref: '#/definitions/Move'
  MoveStatus:
    type: string
    title: Move status
    enum:
      - DRAFT
      - SUBMITTED
      - APPROVED
      - CANCELED
    x-display-value:
      DRAFT: Draft
      SUBMITTED: Submitted
      APPROVED: Approved
      CANCELED: Canceled
  MoveUpdate:
    type: object
    required:
      - show
    properties:
      show:
        type: boolean
  Notification:
    type: object
    required:
      - id
      - email
      - serviceMemberId
      - sesMessageId
      - notificationType
      - createdAt
    properties:
      id:
        type: string
        format: uuid
        example: c56a4180-65aa-42ec-a945-5fd21dec0538
      email:
        type: string
      serviceMemberId:
        type: string
        format: uuid
      sesMessageId:
        type: string
      notificationType:
        type: string
        enum:
          - MOVE_PAYMENT_REMINDER_EMAIL
      createdAt:
        type: string
        format: date-time
        readOnly: true
  Notifications:
    type: array
    items:
      $ref: '#/definitions/Notification'
  OfficeUser:
    type: object
    properties:
      id:
        type: string
        format: uuid
        example: c56a4180-65aa-42ec-a945-5fd21dec0538
      userId:
        type: string
        format: uuid
      firstName:
        type: string
      middleInitials:
        type: string
      lastName:
        type: string
      email:
        type: string
        format: x-email
        pattern: ^[a-zA-Z0-9._%+-]+@[a-zA-Z0-9.-]+\.[a-zA-Z]{2,}$
      telephone:
        type: string
        format: telephone
        pattern: ^[2-9]\d{2}-\d{3}-\d{4}$
      transportationOfficeId:
        type: string
        format: uuid
      active:
        type: boolean
      roles:
        type: array
        items:
          $ref: '#/definitions/Role'
      edipi:
        type: string
      otherUniqueId:
        type: string
      rejectionReason:
        type: string
      status:
        type: string
        enum:
          - APPROVED
          - REQUESTED
          - REJECTED
      createdAt:
        type: string
        format: date-time
        readOnly: true
      updatedAt:
        type: string
        format: date-time
        readOnly: true
    required:
      - id
      - firstName
      - middleInitials
      - lastName
      - email
      - telephone
      - transportationOfficeId
      - active
      - roles
      - edipi
      - otherUniqueId
      - rejectionReason
      - status
      - createdAt
      - updatedAt
  OfficeUserCreate:
    type: object
    properties:
      email:
        type: string
        example: user@userdomain.com
        title: Email
      firstName:
        type: string
        title: First Name
      middleInitials:
        type: string
        example: L.
        x-nullable: true
        title: Middle Initials
      lastName:
        type: string
        title: Last Name
      telephone:
        type: string
        format: telephone
        pattern: ^[2-9]\d{2}-\d{3}-\d{4}$
        example: 212-555-5555
      transportationOfficeId:
        type: string
        format: uuid
        example: c56a4180-65aa-42ec-a945-5fd21dec0538
      roles:
        type: array
        items:
          $ref: '#/definitions/OfficeUserRole'
  OfficeUserUpdate:
    type: object
    properties:
      firstName:
        type: string
        title: First Name
        x-nullable: true
      middleInitials:
        type: string
        title: Middle Initials
        example: Q.
        x-nullable: true
      lastName:
        type: string
        title: Last Name
        x-nullable: true
      telephone:
        type: string
        format: telephone
        pattern: ^[2-9]\d{2}-\d{3}-\d{4}$
        example: 212-555-5555
        x-nullable: true
      active:
        type: boolean
        x-nullable: true
      roles:
        type: array
        items:
          $ref: '#/definitions/OfficeUserRole'
      transportationOfficeId:
        type: string
        format: uuid
        example: c56a4180-65aa-42ec-a945-5fd21dec0538
  OfficeUserRole:
    type: object
    properties:
      name:
        type: string
        example: Transportation Ordering Officer
        x-nullable: true
        title: name
      roleType:
        type: string
        example: transportation_ordering_officer
        x-nullable: true
        title: roleType
  OfficeUsers:
    type: array
    items:
      $ref: '#/definitions/OfficeUser'
  Organization:
    type: object
    required:
      - id
      - name
      - createdAt
      - updatedAt
    properties:
      id:
        type: string
        format: uuid
        example: c56a4180-65aa-42ec-a945-5fd21dec0538
      name:
        type: string
        title: Name
      email:
        type: string
        format: x-email
        pattern: ^[a-zA-Z0-9._%+-]+@[a-zA-Z0-9.-]+\.[a-zA-Z]{2,}$
        x-nullable: true
      telephone:
        type: string
        format: telephone
        pattern: ^[2-9]\d{2}-\d{3}-\d{4}$
        x-nullable: true
      createdAt:
        type: string
        format: date-time
        title: Created at
        readOnly: true
      updatedAt:
        type: string
        format: date-time
        title: Updated at
        readOnly: true
  Organizations:
    type: array
    items:
      $ref: '#/definitions/Organization'
  Role:
    type: object
    properties:
      id:
        type: string
        format: uuid
        example: c56a4180-65aa-42ec-a945-5fd21dec0538
      roleType:
        type: string
        example: customer
      roleName:
        type: string
        example: Transportation Ordering Officer
      createdAt:
        type: string
        format: date-time
        readOnly: true
      updatedAt:
        type: string
        format: date-time
        readOnly: true
    required:
      - id
      - roleType
      - roleName
      - createdAt
      - updatedAt
  ServiceMember:
    type: object
    properties:
      id:
        type: string
        format: uuid
        example: c56a4180-65aa-42ec-a945-5fd21dec0538
        readOnly: true
      userId:
        type: string
        format: uuid
        example: c56a4180-65aa-42ec-a945-5fd21dec0538
        readOnly: true
      firstName:
        type: string
        title: First Name
        x-nullable: true
      middleName:
        type: string
        title: Middle Name
        x-nullable: true
      lastName:
        type: string
        title: Last Name
        x-nullable: true
  TransportationOffice:
    type: object
    properties:
      id:
        type: string
        format: uuid
        example: c56a4180-65aa-42ec-a945-5fd21dec0538
      name:
        type: string
        example: Fort Bragg North Station
      address:
        $ref: '#/definitions/Address'
      phoneLines:
        type: array
        items:
          type: string
          format: telephone
          pattern: ^[2-9]\d{2}-\d{3}-\d{4}$
          example: 212-555-5555
      gbloc:
        type: string
        pattern: ^[A-Z]{4}$
        example: JENQ
      latitude:
        type: number
        format: float
        example: 29.382973
      longitude:
        type: number
        format: float
        example: -98.62759
      createdAt:
        type: string
        format: date-time
        readOnly: true
      updatedAt:
        type: string
        format: date-time
        readOnly: true
    required:
      - id
      - name
      - address
      - createdAt
      - updatedAt
  TransportationOffices:
    type: array
    items:
      $ref: '#/definitions/TransportationOffice'
  Upload:
    type: object
    properties:
      createdAt:
        type: string
        format: date-time
        title: Created at
        readOnly: true
      filename:
        type: string
      size:
        type: integer
        title: Size in Bytes
      contentType:
        type: string
        enum:
          - application/pdf
          - image/jpeg
          - image/png
  UploadInformation:
    type: object
    properties:
      id:
        type: string
        format: uuid
        example: c56a4180-65aa-42ec-a945-5fd21dec0538
      moveLocator:
        type: string
        example: '12432'
        x-nullable: true
      upload:
        $ref: '#/definitions/Upload'
      serviceMemberId:
        type: string
        format: uuid
        example: c56a4180-65aa-42ec-a945-5fd21dec0538
        x-nullable: true
      serviceMemberFirstName:
        type: string
        x-nullable: true
      serviceMemberLastName:
        type: string
        x-nullable: true
      serviceMemberPhone:
        type: string
        x-nullable: true
      serviceMemberEmail:
        type: string
        x-nullable: true
      officeUserId:
        type: string
        format: uuid
        example: c56a4180-65aa-42ec-a945-5fd21dec0538
        x-nullable: true
      officeUserFirstName:
        type: string
        x-nullable: true
      officeUserLastName:
        type: string
        x-nullable: true
      officeUserPhone:
        type: string
        x-nullable: true
      officeUserEmail:
        type: string
        x-nullable: true
  User:
    type: object
    properties:
      id:
        type: string
        format: uuid
        example: c56a4180-65aa-42ec-a945-5fd21dec0538
      oktaEmail:
        type: string
        format: x-email
        pattern: ^[a-zA-Z0-9._%+-]+@[a-zA-Z0-9.-]+\.[a-zA-Z]{2,}$
      active:
        type: boolean
      createdAt:
        type: string
        format: date-time
        readOnly: true
      updatedAt:
        type: string
        format: date-time
        readOnly: true
      currentAdminSessionId:
        type: string
        example: WiPgsPj-jPySR1d0dpmvIZ-HvZqemjmaQWxGQ6B8K_w
      currentMilSessionId:
        type: string
        example: WiPgsPj-jPySR1d0dpmvIZ-HvZqemjmaQWxGQ6B8K_w
      currentOfficeSessionId:
        type: string
        example: WiPgsPj-jPySR1d0dpmvIZ-HvZqemjmaQWxGQ6B8K_w
    required:
      - oktaEmail
      - active
      - createdAt
      - updatedAt
      - currentAdminSessionId
      - currentMilSessionId
      - currentOfficeSessionId
  Users:
    type: array
    items:
      $ref: '#/definitions/User'
  UserUpdate:
    type: object
    properties:
      revokeAdminSession:
        type: boolean
        x-nullable: true
      revokeOfficeSession:
        type: boolean
        x-nullable: true
      revokeMilSession:
        type: boolean
        x-nullable: true
      active:
        type: boolean
        x-nullable: true
  ValidationError:
    allOf:
      - $ref: '#/definitions/ClientError'
      - type: object
    properties:
      invalidFields:
        type: object
        additionalProperties:
          type: string
    required:
      - invalidFields
  WebhookSubscription:
    type: object
    description: >-
      Represents subscribers who expect certain notifications to be pushed to
      their servers. Used for the Prime and Prime-related events specifically.
    properties:
      id:
        type: string
        format: uuid
        example: c56a4180-65aa-42ec-a945-5fd21dec0538
        readOnly: true
      subscriberId:
        type: string
        format: uuid
        example: d494f114-05a2-4b39-840c-3d33243b7e29
        description: Unique identifier for the subscriber
        x-nullable: true
      status:
        $ref: '#/definitions/WebhookSubscriptionStatus'
      callbackUrl:
        type: string
        description: >-
          The URL to which the notifications for this subscription will be
          pushed to.
        x-nullable: true
      severity:
        type: integer
        minimum: 0
        x-nullable: true
      eventKey:
        type: string
        description: >-
          A string used to represent which events this subscriber expects to be
          notified about. Corresponds to the possible event_key values in
          webhook_notifications.
        x-nullable: true
      createdAt:
        type: string
        format: date-time
        readOnly: true
      updatedAt:
        type: string
        format: date-time
        readOnly: true
      eTag:
        type: string
        readOnly: true
  WebhookSubscriptions:
    type: array
    items:
      $ref: '#/definitions/WebhookSubscription'
  WebhookSubscriptionStatus:
    type: string
    title: Webhook subscription status
    x-nullable: true
    enum:
      - ACTIVE
      - FAILING
      - DISABLED
    x-display-value:
      ACTIVE: Active
      FAILING: Failing
      DISABLED: Disabled
paths:
  /requested-office-users:
    get:
      produces:
        - application/json
      summary: List of Office Users Requesting Accounts
      description: >
        This endpoint returns a list of Office Users. Do not use this endpoint
        directly

        as it is meant to be used with the Admin UI exclusively.
      operationId: indexRequestedOfficeUsers
      tags:
<<<<<<< HEAD
        - Requested Office users
=======
        - Requested office users
>>>>>>> 705dd2d8
      parameters:
        - in: query
          name: filter
          type: string
        - in: query
          name: page
          type: integer
        - in: query
          name: perPage
          type: integer
        - in: query
          name: sort
          type: string
        - in: query
          name: order
          type: boolean
      responses:
        '200':
          description: success
          headers:
            Content-Range:
              type: string
              description: Used for pagination
          schema:
            $ref: '#/definitions/OfficeUsers'
        '400':
          description: invalid request
        '401':
          description: request requires user authentication
        '404':
          description: Office User not found
        '500':
          description: server error
<<<<<<< HEAD
=======
  /requested-office-users/{officeUserId}:
    get:
      produces:
        - application/json
      summary: Get a Requested Office User
      description: Retrieving a single office user in any status
      operationId: getRequestedOfficeUser
      tags:
        - Requested office users
      parameters:
        - in: path
          name: officeUserId
          type: string
          format: uuid
          required: true
      responses:
        '200':
          description: success
          schema:
            $ref: '#/definitions/OfficeUser'
        '400':
          description: invalid request
        '401':
          description: request requires user authentication
        '404':
          description: Office User not found
        '500':
          description: server error
>>>>>>> 705dd2d8
  /office-users:
    get:
      produces:
        - application/json
      summary: List of Office Users
      description: >
        This endpoint returns a list of Office Users. Do not use this endpoint
        directly

        as it is meant to be used with the Admin UI exclusively.
      operationId: indexOfficeUsers
      tags:
        - Office users
      parameters:
        - in: query
          name: filter
          type: string
        - in: query
          name: page
          type: integer
        - in: query
          name: perPage
          type: integer
        - in: query
          name: sort
          type: string
        - in: query
          name: order
          type: boolean
      responses:
        '200':
          description: success
          headers:
            Content-Range:
              type: string
              description: Used for pagination
          schema:
            $ref: '#/definitions/OfficeUsers'
        '400':
          description: invalid request
        '401':
          description: request requires user authentication
        '404':
          description: Office User not found
        '500':
          description: server error
    post:
      consumes:
        - application/json
      produces:
        - application/json
      summary: Create an Office User
      description: >
        This endpoint creates an Office User record and returns the created
        record in

        the `201` response. If there are issues with the Office User information

        provided a `422` response will occur with information about invalid
        fields and

        additional details. Do not use this endpoint directly as it is meant to
        be used

        with the Admin UI exclusively.
      operationId: createOfficeUser
      tags:
        - Office users
      parameters:
        - in: body
          name: officeUser
          description: Office User information
          schema:
            $ref: '#/definitions/OfficeUserCreate'
      responses:
        '201':
          description: Successfully created Office User
          schema:
            $ref: '#/definitions/OfficeUser'
        '422':
          description: validation error
          schema:
            $ref: '#/definitions/ValidationError'
        '500':
          description: internal server error
  /office-users/{officeUserId}:
    get:
      produces:
        - application/json
      summary: Get an Office User
      description: >
        This endpoint returns a single Office User by ID. Do not use this

        endpoint directly as it is meant to be used with the Admin UI
        exclusively.
      operationId: getOfficeUser
      tags:
        - Office users
      parameters:
        - in: path
          name: officeUserId
          type: string
          format: uuid
          required: true
      responses:
        '200':
          description: success
          schema:
            $ref: '#/definitions/OfficeUser'
        '400':
          description: invalid request
        '401':
          description: request requires user authentication
        '404':
          description: Office User not found
        '500':
          description: server error
    patch:
      consumes:
        - application/json
      produces:
        - application/json
      summary: Updates an Office User
      description: >
        This endpoint updates a single Office User by ID. Do not use this

        endpoint directly as it is meant to be used with the Admin UI
        exclusively.
      operationId: updateOfficeUser
      tags:
        - Office users
      parameters:
        - in: path
          name: officeUserId
          type: string
          format: uuid
          required: true
        - in: body
          name: officeUser
          description: Office User information
          required: true
          schema:
            $ref: '#/definitions/OfficeUserUpdate'
      responses:
        '200':
          description: Successfully updated Office User
          schema:
            $ref: '#/definitions/OfficeUser'
        '400':
          description: Invalid Request
        '401':
          description: Must be authenticated to use this end point
        '403':
          description: Not authorized to update an Office User
        '500':
          description: Server error
  /admin-users:
    get:
      produces:
        - application/json
      summary: List Admin Users
      description: >
        This endpoint returns a list of Admin Users. Do not use this endpoint
        directly

        as it is meant to be used with the Admin UI exclusively.
      operationId: indexAdminUsers
      tags:
        - Admin users
      parameters:
        - in: query
          name: filter
          type: array
          items:
            type: string
        - in: query
          name: page
          type: integer
        - in: query
          name: perPage
          type: integer
        - in: query
          name: sort
          type: string
        - in: query
          name: order
          type: boolean
      responses:
        '200':
          description: success
          headers:
            Content-Range:
              type: string
              description: Used for pagination
          schema:
            $ref: '#/definitions/AdminUsers'
        '400':
          description: invalid request
        '401':
          description: request requires user authentication
        '404':
          description: Admin Users not found
        '500':
          description: server error
    post:
      consumes:
        - application/json
      produces:
        - application/json
      summary: Create an Admin User
      description: >
        This endpoint creates an Admin User record and returns the created
        record in the

        `201` response. Do not use this endpoint directly as it is meant to be
        used with

        the Admin UI exclusively.
      operationId: createAdminUser
      tags:
        - Admin users
      parameters:
        - in: body
          name: adminUser
          description: Admin User information
          schema:
            $ref: '#/definitions/AdminUserCreate'
      responses:
        '201':
          description: Successfully created Admin User
          schema:
            $ref: '#/definitions/AdminUser'
        '400':
          description: Invalid Request
        '401':
          description: Must be authenticated to use this end point
        '403':
          description: Not authorized to create an Admin User
        '500':
          description: Server error
  /admin-users/{adminUserId}:
    get:
      produces:
        - application/json
      summary: Fetch a specific Admin User
      description: >
        This endpoint returns a single Admin User by ID. Do not use this

        endpoint directly as it is meant to be used with the Admin UI
        exclusively.
      operationId: getAdminUser
      tags:
        - Admin users
      parameters:
        - in: path
          name: adminUserId
          type: string
          format: uuid
          required: true
      responses:
        '200':
          description: success
          schema:
            $ref: '#/definitions/AdminUser'
        '400':
          description: invalid request
        '401':
          description: request requires user authentication
        '404':
          description: Admin User not found
        '500':
          description: server error
    patch:
      consumes:
        - application/json
      produces:
        - application/json
      summary: Updates an Admin User
      description: >
        This endpoint updates a single Admin User by ID. Do not use this

        endpoint directly as it is meant to be used with the Admin UI
        exclusively.
      operationId: updateAdminUser
      tags:
        - Admin users
      parameters:
        - in: path
          name: adminUserId
          type: string
          format: uuid
          required: true
        - in: body
          name: adminUser
          description: Admin User information
          required: true
          schema:
            $ref: '#/definitions/AdminUserUpdate'
      responses:
        '200':
          description: Successfully updated Admin User
          schema:
            $ref: '#/definitions/AdminUser'
        '400':
          description: Invalid Request
        '401':
          description: Must be authenticated to use this end point
        '403':
          description: Not authorized to update an Admin User
        '500':
          description: Server error
  /client-certificates:
    get:
      produces:
        - application/json
      summary: List client certificates
      description: |
        This endpoint returns a list of Client Certificates. Do not use this
        endpoint directly as it is meant to be used with the Admin UI
        exclusively.
      operationId: indexClientCertificates
      tags:
        - Client certificates
      parameters:
        - in: query
          name: filter
          type: string
        - in: query
          name: page
          type: integer
        - in: query
          name: perPage
          type: integer
        - in: query
          name: sort
          type: string
        - in: query
          name: order
          type: boolean
      responses:
        '200':
          description: success
          headers:
            Content-Range:
              type: string
              description: Used for pagination
          schema:
            $ref: '#/definitions/ClientCertificates'
        '400':
          description: invalid request
        '401':
          description: request requires user authentication
        '404':
          description: office not found
        '500':
          description: server error
    post:
      consumes:
        - application/json
      produces:
        - application/json
      summary: create a client cert
      description: |
        This endpoint creates a Client Certificate record and returns the
        created record in the `201` response. Do not use this endpoint
        directly as it is meant to be used with the Admin UI exclusively.
      operationId: createClientCertificate
      tags:
        - Client certificates
      parameters:
        - in: body
          name: clientCertificate
          description: client cert information
          schema:
            $ref: '#/definitions/ClientCertificateCreate'
      responses:
        '201':
          description: Successfully created client certificate
          schema:
            $ref: '#/definitions/ClientCertificate'
        '400':
          description: Invalid Request
        '401':
          description: Must be authenticated to use this end point
        '403':
          description: Not authorized to create a client certificate
        '500':
          description: Server error
  /client-certificates/{clientCertificateId}:
    get:
      produces:
        - application/json
      summary: Get a client certificate
      description: |
        This endpoint returns a single Client Certificate by ID. Do not use
        this endpoint directly as it is meant to be used with the Admin UI
        exclusively.
      operationId: getClientCertificate
      tags:
        - Client certificates
      parameters:
        - in: path
          name: clientCertificateId
          type: string
          format: uuid
          required: true
      responses:
        '200':
          description: success
          schema:
            $ref: '#/definitions/ClientCertificate'
        '400':
          description: invalid request
        '401':
          description: request requires user authentication
        '404':
          description: id not found
        '500':
          description: server error
    patch:
      consumes:
        - application/json
      produces:
        - application/json
      summary: Updates a client certificate
      description: |
        This endpoint updates a single Client Certificate by ID. Do not use
        this endpoint directly as it is meant to be used with the Admin UI
        exclusively.
      operationId: updateClientCertificate
      tags:
        - Client certificates
      parameters:
        - in: path
          name: clientCertificateId
          type: string
          format: uuid
          required: true
        - in: body
          name: clientCertificate
          description: client cert information
          required: true
          schema:
            $ref: '#/definitions/ClientCertificateUpdate'
      responses:
        '200':
          description: Successfully updated Client Certificate
          schema:
            $ref: '#/definitions/ClientCertificate'
        '400':
          description: Invalid Request
        '401':
          description: Must be authenticated to use this end point
        '403':
          description: Not authorized to update a client certificate
        '500':
          description: Server error
    delete:
      consumes:
        - application/json
      produces:
        - application/json
      summary: removes a client certificate
      description: |
        This endpoint removes a single Client Certificate by ID. Do not use
        this endpoint directly as it is meant to be used with the Admin UI
        exclusively.
      operationId: removeClientCertificate
      tags:
        - Client certificates
      parameters:
        - in: path
          name: clientCertificateId
          type: string
          format: uuid
          required: true
      responses:
        '200':
          description: Successfully removed Client Certificate
          schema:
            $ref: '#/definitions/ClientCertificate'
        '400':
          description: Invalid Request
        '401':
          description: Must be authenticated to use this end point
        '403':
          description: Not authorized to remove a client certificate
        '500':
          description: Server error
  /offices:
    get:
      produces:
        - application/json
      summary: List Transportation Offices
      description: >
        This endpoint returns a list of Transportation Offices. Do not use this
        endpoint

        directly as it is meant to be used with the Admin UI exclusively.
      operationId: indexOffices
      tags:
        - Transportation offices
      parameters:
        - in: query
          name: filter
          type: string
        - in: query
          name: page
          type: integer
        - in: query
          name: perPage
          type: integer
        - in: query
          name: sort
          type: string
        - in: query
          name: order
          type: boolean
      responses:
        '200':
          description: success
          headers:
            Content-Range:
              type: string
              description: Used for pagination
          schema:
            $ref: '#/definitions/TransportationOffices'
        '400':
          description: invalid request
        '401':
          description: request requires user authentication
        '404':
          description: Transportation Office not found
        '500':
          description: server error
  /electronic-orders:
    get:
      produces:
        - application/json
      summary: List Electronic Orders
      description: >
        This endpoint returns a list of Electronic Orders. Do not use this
        endpoint

        directly as it is meant to be used with the Admin UI exclusively.
      operationId: indexElectronicOrders
      tags:
        - Electronic orders
      parameters:
        - in: query
          name: filter
          type: array
          items:
            type: string
        - in: query
          name: page
          type: integer
        - in: query
          name: perPage
          type: integer
        - in: query
          name: sort
          type: string
        - in: query
          name: order
          type: boolean
      responses:
        '200':
          description: success
          headers:
            Content-Range:
              type: string
              description: Used for pagination
          schema:
            $ref: '#/definitions/ElectronicOrders'
        '400':
          description: invalid request
        '401':
          description: request requires user authentication
        '404':
          description: Electronic Order not found
        '500':
          description: server error
  /electronic-orders/totals:
    get:
      produces:
        - application/json
      summary: Get total counts for the orders stored in MilMove
      description: >
        This endpoint returns a list of record counts for Electronic Orders. Do
        not use

        this endpoint directly as it is meant to be used with the Admin UI
        exclusively.
      operationId: getElectronicOrdersTotals
      tags:
        - Electronic orders
      parameters:
        - in: query
          name: filter
          type: array
          items:
            type: string
        - in: query
          name: andFilter
          type: array
          items:
            type: string
      responses:
        '200':
          description: success
          schema:
            $ref: '#/definitions/ElectronicOrdersTotals'
        '400':
          description: invalid request
        '401':
          description: request requires user authentication
        '404':
          description: Total count for Electronic Orders not found
        '500':
          description: server error
  /uploads/{uploadId}:
    get:
      produces:
        - application/json
      summary: Get information about an Upload
      description: >
        This endpoint returns a single Upload by ID containing the given Upload
        and

        information about the Uploader and Move. Do not use this endpoint
        directly as it

        is meant to be used with the Admin UI exclusively.
      operationId: getUpload
      tags:
        - Uploads
      parameters:
        - in: path
          name: uploadId
          type: string
          format: uuid
          required: true
      responses:
        '200':
          description: success
          schema:
            $ref: '#/definitions/UploadInformation'
        '400':
          description: invalid request
        '401':
          description: request requires user authentication
        '404':
          description: Upload not found
        '500':
          description: server error
  /organizations:
    get:
      produces:
        - application/json
      summary: List Organizations
      description: >
        This endpoint returns a list of Organizations. Do not use this endpoint
        directly

        as it is meant to be used with the Admin UI exclusively.
      operationId: indexOrganizations
      tags:
        - Organizations
      parameters:
        - in: query
          name: filter
          type: array
          items:
            type: string
        - in: query
          name: page
          type: integer
        - in: query
          name: perPage
          type: integer
        - in: query
          name: sort
          type: string
        - in: query
          name: order
          type: boolean
      responses:
        '200':
          description: success
          headers:
            Content-Range:
              type: string
              description: Used for pagination
          schema:
            $ref: '#/definitions/Organizations'
        '400':
          description: invalid request
        '401':
          description: request requires user authentication
        '404':
          description: Organizations not found
        '500':
          description: server error
  /notifications:
    get:
      produces:
        - application/json
      summary: List Notifications
      description: >
        This endpoint returns a list of Notifications that have been sent to
        Service

        Members. Do not use this endpoint directly as it is meant to be used
        with the

        Admin UI exclusively.
      operationId: indexNotifications
      tags:
        - Notifications
      parameters:
        - in: query
          name: filter
          type: string
        - in: query
          name: page
          type: integer
        - in: query
          name: perPage
          type: integer
        - in: query
          name: sort
          type: string
        - in: query
          name: order
          type: boolean
      responses:
        '200':
          description: success
          headers:
            Content-Range:
              type: string
              description: Used for pagination
          schema:
            $ref: '#/definitions/Notifications'
        '400':
          description: invalid request
        '401':
          description: request requires user authentication
        '404':
          description: Notifications not found
        '500':
          description: server error
  /moves:
    get:
      produces:
        - application/json
      summary: List Moves
      description: |
        This endpoint returns a list of Moves. Do not use this endpoint directly
        as it is meant to be used with the Admin UI exclusively.
      operationId: indexMoves
      tags:
        - Moves
      parameters:
        - in: query
          name: filter
          type: string
        - in: query
          name: page
          type: integer
        - in: query
          name: perPage
          type: integer
        - in: query
          name: sort
          type: string
        - in: query
          name: order
          type: boolean
      responses:
        '200':
          description: success
          headers:
            Content-Range:
              type: string
              description: Used for pagination
          schema:
            $ref: '#/definitions/Moves'
        '400':
          description: invalid request
        '401':
          description: request requires user authentication
        '404':
          description: Moves not found
        '500':
          description: server error
  /moves/{moveID}:
    get:
      produces:
        - application/json
      summary: Get information about a Move
      description: >
        This endpoint returns a single Move by ID. Do not use this endpoint
        directly as

        it is meant to be used with the Admin UI exclusively.
      operationId: getMove
      tags:
        - Moves
      parameters:
        - in: path
          name: moveID
          type: string
          format: uuid
          required: true
      responses:
        '200':
          description: Success
          schema:
            $ref: '#/definitions/Move'
        '400':
          description: Invalid request
        '401':
          description: Must be authenticated to use this endpoint
        '404':
          description: Move not found
        '500':
          description: Server error
    patch:
      consumes:
        - application/json
      produces:
        - application/json
      summary: Toggle Move visibility
      description: >
        This endpoint updates a single Move by ID. This allows the Admin User to
        change

        the `show` field on the selected field to either `True` or `False`. A
        "shown"

        Move will appear to all users as normal, a "hidden" Move will not be
        returned or

        editable using any other endpoint (besides those in the Support API),
        and thus

        effectively deactivated. Do not use this endpoint directly as it is
        meant to be

        used with the Admin UI exclusively.
      operationId: updateMove
      tags:
        - Moves
      parameters:
        - in: path
          name: moveID
          type: string
          format: uuid
          required: true
        - in: body
          name: Move
          description: Move information
          required: true
          schema:
            $ref: '#/definitions/MoveUpdate'
      responses:
        '200':
          description: Successfully updated the Move
          schema:
            $ref: '#/definitions/Move'
        '400':
          description: Invalid request
        '401':
          description: Must be authenticated to use this endpoint
        '403':
          description: Not authorized to update this Move
        '404':
          description: Move not found
        '422':
          description: Invalid input
        '500':
          description: Server error
  /users:
    get:
      produces:
        - application/json
      summary: List Users
      description: >
        This endpoint returns a list of Users. Do not use this endpoint directly
        as it

        is meant to be used with the Admin UI exclusively.
      operationId: indexUsers
      tags:
        - Users
      parameters:
        - in: query
          name: filter
          type: string
        - in: query
          name: page
          type: integer
        - in: query
          name: perPage
          type: integer
        - in: query
          name: sort
          type: string
        - in: query
          name: order
          type: boolean
      responses:
        '200':
          description: success
          headers:
            Content-Range:
              type: string
              description: Used for pagination
          schema:
            $ref: '#/definitions/Users'
        '400':
          description: invalid request
        '401':
          description: request requires user authentication
        '404':
          description: Users not found
        '500':
          description: server error
  /users/{userId}:
    get:
      produces:
        - application/json
      summary: Get information about a User
      description: >+
        This endpoint returns a single User by ID. This also returns the User's
        sessions

        as well. Do not use this endpoint directly as it is meant to be used
        with the

        Admin UI exclusively.

      operationId: getUser
      tags:
        - Users
      parameters:
        - in: path
          name: userId
          type: string
          format: uuid
          required: true
      responses:
        '200':
          description: success
          schema:
            $ref: '#/definitions/User'
        '400':
          description: invalid request
        '401':
          description: request requires user authentication
        '404':
          description: User not found
        '500':
          description: server error
    patch:
      consumes:
        - application/json
      produces:
        - application/json
      summary: Update a User's session or active status
      description: >
        This endpoint updates a single User by ID. This can be used by the Admin
        User to

        update the User's session or the User's active status. Do not use this
        endpoint

        directly as it is meant to be used with the Admin UI exclusively.
      operationId: updateUser
      tags:
        - Users
      parameters:
        - in: path
          name: userId
          type: string
          format: uuid
          required: true
        - in: body
          name: User
          description: User information
          required: true
          schema:
            $ref: '#/definitions/UserUpdate'
      responses:
        '200':
          description: Successfully updated User
          schema:
            $ref: '#/definitions/User'
        '400':
          description: Invalid Request
        '401':
          description: Must be authenticated to use this end point
        '403':
          description: Not authorized to update this User
        '404':
          description: Not found
        '422':
          description: Validation error
          schema:
            $ref: '#/definitions/ValidationError'
        '500':
          description: Server error
  /webhook-subscriptions:
    get:
      produces:
        - application/json
      summary: Lists Webhook Subscriptions
      description: >
        This endpoint returns a list of Webhook Subscriptions. Do not use this
        endpoint

        directly as it is meant to be used with the Admin UI exclusively.
      operationId: indexWebhookSubscriptions
      tags:
        - Webhook subscriptions
      parameters:
        - in: query
          name: filter
          type: string
        - in: query
          name: page
          type: integer
        - in: query
          name: perPage
          type: integer
        - in: query
          name: sort
          type: string
        - in: query
          name: order
          type: boolean
      responses:
        '200':
          description: success
          headers:
            Content-Range:
              type: string
              description: Used for pagination
          schema:
            $ref: '#/definitions/WebhookSubscriptions'
        '400':
          description: Invalid request
        '401':
          description: Not authenticated for this endpoint
        '404':
          description: Webhook Subscriptions not found
        '500':
          description: Server error
    post:
      consumes:
        - application/json
      produces:
        - application/json
      summary: Create a Webhook Subscription
      description: >
        This endpoint creates a Webhook Subscription and returns the created
        record in

        the `201` response. Do not use this endpoint directly as it is meant to
        be used

        with the Admin UI exclusively.
      operationId: createWebhookSubscription
      tags:
        - Webhook subscriptions
      parameters:
        - in: body
          name: webhookSubscription
          description: Webhook subscription information
          schema:
            $ref: '#/definitions/CreateWebhookSubscription'
      responses:
        '201':
          description: Successfully created Webhook Subscription
          schema:
            $ref: '#/definitions/WebhookSubscription'
        '400':
          description: Invalid Request
        '401':
          description: Must be authenticated to use this end point
        '403':
          description: Not authorized to create a Webhook Subscription
        '500':
          description: Server error
  /webhook-subscriptions/{webhookSubscriptionId}:
    get:
      produces:
        - application/json
      summary: Get information about a Webhook Subscription
      description: >
        This endpoint returns a single Webhook Subscription by ID. Do not use
        this

        endpoint directly as it is meant to be used with the Admin UI
        exclusively.
      operationId: getWebhookSubscription
      tags:
        - Webhook subscriptions
      parameters:
        - in: path
          name: webhookSubscriptionId
          type: string
          format: uuid
          required: true
      responses:
        '200':
          description: success
          schema:
            $ref: '#/definitions/WebhookSubscription'
        '400':
          description: invalid request
        '401':
          description: request requires user authentication
        '404':
          description: Webhook Subscription not found
        '500':
          description: server error
    patch:
      consumes:
        - application/json
      produces:
        - application/json
      summary: Update a Webhook Subscription
      description: >
        This endpoint updates a single Webhook Subscription by ID. Do not use
        this

        endpoint directly as it is meant to be used with the Admin UI
        exclusively.
      operationId: updateWebhookSubscription
      tags:
        - Webhook subscriptions
      parameters:
        - in: path
          name: webhookSubscriptionId
          type: string
          format: uuid
          required: true
        - in: body
          name: WebhookSubscription
          description: Webhook Subscription information
          required: true
          schema:
            $ref: '#/definitions/WebhookSubscription'
        - in: header
          name: If-Match
          type: string
          required: true
          description: >
            Optimistic locking is implemented via the `If-Match` header. If the
            ETag header does not match the value of the resource on the server,
            the server rejects the change with a `412 Precondition Failed`
            error.
      responses:
        '200':
          description: Successfully updated Webhook Subscription
          schema:
            $ref: '#/definitions/WebhookSubscription'
        '400':
          description: Invalid Request
        '401':
          description: Must be authenticated to use this end point
        '403':
          description: Not authorized to update this Webhook Subscription
        '404':
          description: Webhook Subscription not found
        '412':
          description: Precondition failed
        '422':
          description: Validation error
          schema:
            $ref: '#/definitions/ValidationError'
        '500':
          description: Server error<|MERGE_RESOLUTION|>--- conflicted
+++ resolved
@@ -1120,11 +1120,7 @@
         as it is meant to be used with the Admin UI exclusively.
       operationId: indexRequestedOfficeUsers
       tags:
-<<<<<<< HEAD
-        - Requested Office users
-=======
         - Requested office users
->>>>>>> 705dd2d8
       parameters:
         - in: query
           name: filter
@@ -1158,8 +1154,6 @@
           description: Office User not found
         '500':
           description: server error
-<<<<<<< HEAD
-=======
   /requested-office-users/{officeUserId}:
     get:
       produces:
@@ -1188,7 +1182,6 @@
           description: Office User not found
         '500':
           description: server error
->>>>>>> 705dd2d8
   /office-users:
     get:
       produces:
