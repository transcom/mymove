--- conflicted
+++ resolved
@@ -665,6 +665,18 @@
           - APPROVED
           - REQUESTED
           - REJECTED
+      edipi:
+        type: string
+      otherUniqueId:
+        type: string
+      rejectionReason:
+        type: string
+      status:
+        type: string
+        enum:
+          - APPROVED
+          - REQUESTED
+          - REJECTED
       privileges:
         type: array
         items:
@@ -1270,43 +1282,6 @@
           description: Office User not found
         '500':
           description: server error
-<<<<<<< HEAD
-=======
-    patch:
-      produces:
-        - application/json
-      summary: Update a Requested Office User
-      description: Updates a requested office user to include profile data and status
-      operationId: updateRequestedOfficeUser
-      tags:
-        - Requested office users
-      parameters:
-        - in: path
-          name: officeUserId
-          type: string
-          format: uuid
-          required: true
-        - in: body
-          name: body
-          required: true
-          schema:
-            $ref: '#/definitions/RequestedOfficeUserUpdate'
-      responses:
-        '200':
-          description: success
-          schema:
-            $ref: '#/definitions/OfficeUser'
-        '401':
-          description: request requires user authentication
-        '404':
-          description: Office User not found
-        '422':
-          description: validation error
-          schema:
-            $ref: '#/definitions/ValidationError'
-        '500':
-          description: server error
->>>>>>> 1fe4f06d
   /office-users:
     get:
       produces:
