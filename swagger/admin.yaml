--- conflicted
+++ resolved
@@ -203,7 +203,7 @@
         description: zip code, international allowed
         format: zip
         title: ZIP
-        example: '''90210'' or ''N15 3NL'''
+        example: "'90210' or 'N15 3NL'"
       country:
         type: string
         title: Country
@@ -1250,14 +1250,10 @@
       produces:
         - application/json
       summary: Get a Requested Office User
-<<<<<<< HEAD
       description: >-
         Retrieving a single office user in any status. This endpoint is used in
         the Admin UI that will allow the admin user to view the user's relevant
         data.
-=======
-      description: Retrieving a single office user in any status
->>>>>>> 207552ad
       operationId: getRequestedOfficeUser
       tags:
         - Requested office users
@@ -1284,13 +1280,9 @@
       produces:
         - application/json
       summary: Update a Requested Office User
-<<<<<<< HEAD
       description: >-
         Updates a requested office user to include profile data and status. This
         will be used in the Admin UI for approving/rejecting/updating a user.
-=======
-      description: Updates a requested office user to include profile data and status
->>>>>>> 207552ad
       operationId: updateRequestedOfficeUser
       tags:
         - Requested office users
