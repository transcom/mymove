swagger: '2.0'
info:
  contact:
    email: milmove-developers@caci.com
  description: >
    The Admin API is a RESTful API that enables the Admin application for
    MilMove.


    All endpoints are located under `/admin/v1`.
  license:
    name: MIT
    url: https://opensource.org/licenses/MIT
  title: MilMove Admin API
  version: 1.0.0
basePath: /admin/v1
schemes:
  - https
consumes:
  - application/json
produces:
  - application/json
tags:
  - name: Admin users
    description: Information about Admin UI users
    externalDocs:
      url: https://transcom.github.io/mymove-docs/docs/api
  - name: Client certificates
    description: Information about Client Certificates
    externalDocs:
      url: https://transcom.github.io/mymove-docs/docs/api
  - name: Electronic orders
    description: Information about electronic orders
    externalDocs:
      url: https://transcom.github.io/mymove-docs/docs/api
  - name: Moves
    description: Information about moves
    externalDocs:
      url: https://transcom.github.io/mymove-docs/docs/api
  - name: Notifications
    description: Information about notifications
    externalDocs:
      url: https://transcom.github.io/mymove-docs/docs/api
  - name: Transportation offices
    description: Information about transportation offices
    externalDocs:
      url: https://transcom.github.io/mymove-docs/docs/api
  - name: Office users
    description: Information about office users
    externalDocs:
      url: https://transcom.github.io/mymove-docs/docs/api
  - name: Organizations
    description: Information about organizations
    externalDocs:
      url: https://transcom.github.io/mymove-docs/docs/api
  - name: Uploads
    description: Information about uploads
    externalDocs:
      url: https://transcom.github.io/mymove-docs/docs/api
  - name: Requested Office Users
    description: Information about requested office users
    externalDocs:
      url: https://transcom.github.io/mymove-docs/docs/api
  - name: Users
    description: Information about users
    externalDocs:
      url: https://transcom.github.io/mymove-docs/docs/api
  - name: Webhook subscriptions
    description: Information about Webhook subscriptions
    externalDocs:
      url: https://transcom.github.io/mymove-docs/docs/api
definitions:
  Address:
    type: object
    properties:
      streetAddress1:
        type: string
        example: 123 Main Ave
        title: Address line 1
      streetAddress2:
        type: string
        example: Apartment 9000
        x-nullable: true
        title: Address line 2
      streetAddress3:
        type: string
        example: Montmârtre
        x-nullable: true
        title: Address line 3
      city:
        type: string
        example: Anytown
        title: City
      state:
        title: State
        type: string
        x-display-value:
          AL: AL
          AK: AK
          AR: AR
          AZ: AZ
          CA: CA
          CO: CO
          CT: CT
          DC: DC
          DE: DE
          FL: FL
          GA: GA
          HI: HI
          IA: IA
          ID: ID
          IL: IL
          IN: IN
          KS: KS
          KY: KY
          LA: LA
          MA: MA
          MD: MD
          ME: ME
          MI: MI
          MN: MN
          MO: MO
          MS: MS
          MT: MT
          NC: NC
          ND: ND
          NE: NE
          NH: NH
          NJ: NJ
          NM: NM
          NV: NV
          NY: NY
          OH: OH
          OK: OK
          OR: OR
          PA: PA
          RI: RI
          SC: SC
          SD: SD
          TN: TN
          TX: TX
          UT: UT
          VA: VA
          VT: VT
          WA: WA
          WI: WI
          WV: WV
          WY: WY
        enum:
          - AL
          - AK
          - AR
          - AZ
          - CA
          - CO
          - CT
          - DC
          - DE
          - FL
          - GA
          - HI
          - IA
          - ID
          - IL
          - IN
          - KS
          - KY
          - LA
          - MA
          - MD
          - ME
          - MI
          - MN
          - MO
          - MS
          - MT
          - NC
          - ND
          - NE
          - NH
          - NJ
          - NM
          - NV
          - NY
          - OH
          - OK
          - OR
          - PA
          - RI
          - SC
          - SD
          - TN
          - TX
          - UT
          - VA
          - VT
          - WA
          - WI
          - WV
          - WY
      postalCode:
        type: string
        description: zip code, international allowed
        format: zip
        title: ZIP
        example: '''90210'' or ''N15 3NL'''
      country:
        type: string
        title: Country
        x-nullable: true
        example: USA
        default: USA
    required:
      - streetAddress1
      - state
      - city
      - postalCode
  AdminUser:
    type: object
    properties:
      id:
        type: string
        format: uuid
        example: c56a4180-65aa-42ec-a945-5fd21dec0538
      firstName:
        type: string
      lastName:
        type: string
      email:
        type: string
        format: x-email
        pattern: ^[a-zA-Z0-9._%+-]+@[a-zA-Z0-9.-]+\.[a-zA-Z]{2,}$
      userId:
        type: string
        format: uuid
      organizationId:
        type: string
        format: uuid
      active:
        type: boolean
      createdAt:
        type: string
        format: date-time
        readOnly: true
      updatedAt:
        type: string
        format: date-time
        readOnly: true
    required:
      - id
      - firstName
      - lastName
      - email
      - userId
      - organizationId
      - active
      - createdAt
      - updatedAt
  AdminUserCreate:
    type: object
    properties:
      email:
        type: string
        example: user@userdomain.com
        title: Email
      firstName:
        type: string
        title: First Name
      lastName:
        type: string
        title: Last Name
      organizationId:
        type: string
        format: uuid
        example: c56a4180-65aa-42ec-a945-5fd21dec0538
  AdminUserUpdate:
    type: object
    properties:
      firstName:
        type: string
        title: First Name
        x-nullable: true
      lastName:
        type: string
        title: Last Name
        x-nullable: true
      active:
        type: boolean
        x-nullable: true
  AdminUsers:
    type: array
    items:
      $ref: '#/definitions/AdminUser'
  ClientCertificate:
    type: object
    properties:
      id:
        type: string
        format: uuid
        example: c56a4180-65aa-42ec-a945-5fd21dec0538
      userId:
        type: string
        format: uuid
        example: c56a4180-65aa-42ec-a945-5fd21dec0538
      sha256Digest:
        type: string
        example: 01ba4719c80b6fe911b091a7c05124b64eeece964e09c058ef8f9805daca546b
      subject:
        type: string
        example: CN=example-user,OU=DoD+OU=PKI+OU=CONTRACTOR,O=U.S. Government,C=US
      createdAt:
        type: string
        format: date-time
        readOnly: true
      updatedAt:
        type: string
        format: date-time
        readOnly: true
      allowDpsAuthAPI:
        type: boolean
      allowOrdersAPI:
        type: boolean
      allowAirForceOrdersRead:
        type: boolean
      allowAirForceOrdersWrite:
        type: boolean
      allowArmyOrdersRead:
        type: boolean
      allowArmyOrdersWrite:
        type: boolean
      allowCoastGuardOrdersRead:
        type: boolean
      allowCoastGuardOrdersWrite:
        type: boolean
      allowMarineCorpsOrdersRead:
        type: boolean
      allowMarineCorpsOrdersWrite:
        type: boolean
      allowNavyOrdersRead:
        type: boolean
      allowNavyOrdersWrite:
        type: boolean
      allowPrime:
        type: boolean
  ClientCertificates:
    type: array
    items:
      $ref: '#/definitions/ClientCertificate'
  ClientCertificateCreate:
    type: object
    required:
      - sha256Digest
      - subject
      - email
    properties:
      email:
        type: string
        example: user@example.com
      sha256Digest:
        type: string
        example: 01ba4719c80b6fe911b091a7c05124b64eeece964e09c058ef8f9805daca546b
      subject:
        type: string
        example: CN=example-user,OU=DoD+OU=PKI+OU=CONTRACTOR,O=U.S. Government,C=US
      allowOrdersAPI:
        type: boolean
      allowAirForceOrdersRead:
        type: boolean
      allowAirForceOrdersWrite:
        type: boolean
      allowArmyOrdersRead:
        type: boolean
      allowArmyOrdersWrite:
        type: boolean
      allowCoastGuardOrdersRead:
        type: boolean
      allowCoastGuardOrdersWrite:
        type: boolean
      allowMarineCorpsOrdersRead:
        type: boolean
      allowMarineCorpsOrdersWrite:
        type: boolean
      allowNavyOrdersRead:
        type: boolean
      allowNavyOrdersWrite:
        type: boolean
      allowPrime:
        type: boolean
  ClientCertificateUpdate:
    type: object
    properties:
      sha256Digest:
        type: string
        example: 01ba4719c80b6fe911b091a7c05124b64eeece964e09c058ef8f9805daca546b
      subject:
        type: string
        example: CN=example-user,OU=DoD+OU=PKI+OU=CONTRACTOR,O=U.S. Government,C=US
      allowDpsAuthAPI:
        type: boolean
        x-nullable: true
      allowOrdersAPI:
        type: boolean
        x-nullable: true
      allowAirForceOrdersRead:
        type: boolean
        x-nullable: true
      allowAirForceOrdersWrite:
        type: boolean
        x-nullable: true
      allowArmyOrdersRead:
        type: boolean
        x-nullable: true
      allowArmyOrdersWrite:
        type: boolean
        x-nullable: true
      allowCoastGuardOrdersRead:
        type: boolean
        x-nullable: true
      allowCoastGuardOrdersWrite:
        type: boolean
        x-nullable: true
      allowMarineCorpsOrdersRead:
        type: boolean
        x-nullable: true
      allowMarineCorpsOrdersWrite:
        type: boolean
        x-nullable: true
      allowNavyOrdersRead:
        type: boolean
        x-nullable: true
      allowNavyOrdersWrite:
        type: boolean
        x-nullable: true
      allowPrime:
        type: boolean
        x-nullable: true
  ClientError:
    type: object
    properties:
      title:
        type: string
      detail:
        type: string
      instance:
        type: string
        format: uuid
    required:
      - title
      - detail
      - instance
  CreateWebhookSubscription:
    type: object
    properties:
      subscriberId:
        type: string
        format: uuid
        example: c56a4180-65aa-42ec-a945-5fd21dec0538
      status:
        $ref: '#/definitions/WebhookSubscriptionStatus'
      eventKey:
        type: string
        description: >-
          A string used to represent which events this subscriber expects to be
          notified about. Corresponds to the possible event_key values in
          webhook_notifications.
      callbackUrl:
        type: string
        description: >-
          The URL to which the notifications for this subscription will be
          pushed to.
    required:
      - subscriberId
      - status
      - eventKey
      - callbackUrl
  ElectronicOrder:
    type: object
    required:
      - id
      - issuer
      - ordersNumber
      - createdAt
      - updatedAt
    properties:
      id:
        type: string
        format: uuid
        example: c56a4180-65aa-42ec-a945-5fd21dec0538
      issuer:
        $ref: '#/definitions/Issuer'
      ordersNumber:
        type: string
        title: Orders Number
      createdAt:
        type: string
        format: date-time
        title: Created at
        readOnly: true
      updatedAt:
        type: string
        format: date-time
        title: Updated at
        readOnly: true
  ElectronicOrders:
    type: array
    items:
      $ref: '#/definitions/ElectronicOrder'
  ElectronicOrdersTotal:
    type: object
    properties:
      category:
        type: string
      count:
        type: integer
        minimum: 0
        title: Total Orders Count
  ElectronicOrdersTotals:
    type: array
    items:
      $ref: '#/definitions/ElectronicOrdersTotal'
  Issuer:
    type: string
    description: >-
      Organization that issues orders. If more organizations, especially
      civilian ones, become clients of this API in the future, this enumeration
      may need to be expanded.
    enum:
      - army
      - navy
      - air-force
      - marine-corps
      - coast-guard
  Move:
    type: object
    properties:
      id:
        type: string
        format: uuid
        example: c56a4180-65aa-42ec-a945-5fd21dec0538
      ordersId:
        type: string
        format: uuid
        example: c56a4180-65aa-42ec-a945-5fd21dec0538
      serviceMember:
        $ref: '#/definitions/ServiceMember'
      locator:
        type: string
        example: '12432'
      status:
        $ref: '#/definitions/MoveStatus'
      show:
        type: boolean
        x-nullable: true
      createdAt:
        type: string
        format: date-time
        readOnly: true
      updatedAt:
        type: string
        format: date-time
        readOnly: true
    required:
      - id
      - ordersId
      - locator
      - createdAt
      - updatedAt
  Moves:
    type: array
    items:
      $ref: '#/definitions/Move'
  MoveStatus:
    type: string
    title: Move status
    enum:
      - DRAFT
      - SUBMITTED
      - APPROVED
      - CANCELED
    x-display-value:
      DRAFT: Draft
      SUBMITTED: Submitted
      APPROVED: Approved
      CANCELED: Canceled
  MoveUpdate:
    type: object
    required:
      - show
    properties:
      show:
        type: boolean
  Notification:
    type: object
    required:
      - id
      - email
      - serviceMemberId
      - sesMessageId
      - notificationType
      - createdAt
    properties:
      id:
        type: string
        format: uuid
        example: c56a4180-65aa-42ec-a945-5fd21dec0538
      email:
        type: string
      serviceMemberId:
        type: string
        format: uuid
      sesMessageId:
        type: string
      notificationType:
        type: string
        enum:
          - MOVE_PAYMENT_REMINDER_EMAIL
      createdAt:
        type: string
        format: date-time
        readOnly: true
  Notifications:
    type: array
    items:
      $ref: '#/definitions/Notification'
  OfficeUser:
    type: object
    properties:
      id:
        type: string
        format: uuid
        example: c56a4180-65aa-42ec-a945-5fd21dec0538
      userId:
        type: string
        format: uuid
      firstName:
        type: string
      middleInitials:
        type: string
      lastName:
        type: string
      email:
        type: string
        format: x-email
        pattern: ^[a-zA-Z0-9._%+-]+@[a-zA-Z0-9.-]+\.[a-zA-Z]{2,}$
      telephone:
        type: string
        format: telephone
        pattern: ^[2-9]\d{2}-\d{3}-\d{4}$
      transportationOfficeId:
        type: string
        format: uuid
      active:
        type: boolean
      roles:
        type: array
        items:
          $ref: '#/definitions/Role'
      edipi:
        type: string
      otherUniqueId:
        type: string
      rejectionReason:
        type: string
      status:
        type: string
        enum:
          - APPROVED
          - REQUESTED
          - REJECTED
      privileges:
        type: array
        items:
          $ref: '#/definitions/Privilege'
      createdAt:
        type: string
        format: date-time
        readOnly: true
      updatedAt:
        type: string
        format: date-time
        readOnly: true
    required:
      - id
      - firstName
      - middleInitials
      - lastName
      - email
      - telephone
      - transportationOfficeId
      - active
      - roles
      - edipi
      - otherUniqueId
      - rejectionReason
      - status
      - createdAt
      - updatedAt
  OfficeUserCreate:
    type: object
    properties:
      email:
        type: string
        example: user@userdomain.com
        title: Email
      firstName:
        type: string
        title: First Name
      middleInitials:
        type: string
        example: L.
        x-nullable: true
        title: Middle Initials
      lastName:
        type: string
        title: Last Name
      telephone:
        type: string
        format: telephone
        pattern: ^[2-9]\d{2}-\d{3}-\d{4}$
        example: 212-555-5555
      transportationOfficeId:
        type: string
        format: uuid
        example: c56a4180-65aa-42ec-a945-5fd21dec0538
      roles:
        type: array
        items:
          $ref: '#/definitions/OfficeUserRole'
      privileges:
        type: array
        x-nullable: true
        items:
          $ref: '#/definitions/OfficeUserPrivilege'
  OfficeUserUpdate:
    type: object
    properties:
      firstName:
        type: string
        title: First Name
        x-nullable: true
      middleInitials:
        type: string
        title: Middle Initials
        example: Q.
        x-nullable: true
      lastName:
        type: string
        title: Last Name
        x-nullable: true
      telephone:
        type: string
        format: telephone
        pattern: ^[2-9]\d{2}-\d{3}-\d{4}$
        example: 212-555-5555
        x-nullable: true
      active:
        type: boolean
        x-nullable: true
      roles:
        type: array
        items:
          $ref: '#/definitions/OfficeUserRole'
      transportationOfficeId:
        type: string
        format: uuid
        example: c56a4180-65aa-42ec-a945-5fd21dec0538
      privileges:
        type: array
        items:
          $ref: '#/definitions/OfficeUserPrivilege'
  OfficeUserRole:
    type: object
    properties:
      name:
        type: string
        example: Transportation Ordering Officer
        x-nullable: true
        title: name
      roleType:
        type: string
        example: transportation_ordering_officer
        x-nullable: true
        title: roleType
  OfficeUserPrivilege:
    type: object
    properties:
      name:
        type: string
        example: Supervisor
        x-nullable: true
        title: name
      privilegeType:
        type: string
        example: supervisor
        x-nullable: true
        title: privilegeType
  OfficeUsers:
    type: array
    items:
      $ref: '#/definitions/OfficeUser'
  Organization:
    type: object
    required:
      - id
      - name
      - createdAt
      - updatedAt
    properties:
      id:
        type: string
        format: uuid
        example: c56a4180-65aa-42ec-a945-5fd21dec0538
      name:
        type: string
        title: Name
      email:
        type: string
        format: x-email
        pattern: ^[a-zA-Z0-9._%+-]+@[a-zA-Z0-9.-]+\.[a-zA-Z]{2,}$
        x-nullable: true
      telephone:
        type: string
        format: telephone
        pattern: ^[2-9]\d{2}-\d{3}-\d{4}$
        x-nullable: true
      createdAt:
        type: string
        format: date-time
        title: Created at
        readOnly: true
      updatedAt:
        type: string
        format: date-time
        title: Updated at
        readOnly: true
  Organizations:
    type: array
    items:
      $ref: '#/definitions/Organization'
  RequestedOfficeUserUpdate:
    type: object
    properties:
      firstName:
        type: string
        title: First Name
        x-nullable: true
      middleInitials:
        type: string
        title: Middle Initials
        example: Q.
        x-nullable: true
      lastName:
        type: string
        title: Last Name
        x-nullable: true
      telephone:
        type: string
        format: telephone
        pattern: ^[2-9]\d{2}-\d{3}-\d{4}$
        example: 212-555-5555
        x-nullable: true
      roles:
        type: array
        items:
          $ref: '#/definitions/OfficeUserRole'
      transportationOfficeId:
        type: string
        format: uuid
        example: c56a4180-65aa-42ec-a945-5fd21dec0538
        x-nullable: true
      edipi:
        type: string
      otherUniqueId:
        type: string
      rejectionReason:
        type: string
      status:
        type: string
        enum:
          - APPROVED
          - REJECTED
  Role:
    type: object
    properties:
      id:
        type: string
        format: uuid
        example: c56a4180-65aa-42ec-a945-5fd21dec0538
      roleType:
        type: string
        example: customer
      roleName:
        type: string
        example: Transportation Ordering Officer
      createdAt:
        type: string
        format: date-time
        readOnly: true
      updatedAt:
        type: string
        format: date-time
        readOnly: true
    required:
      - id
      - roleType
      - roleName
      - createdAt
      - updatedAt
  Privilege:
    type: object
    properties:
      id:
        type: string
        format: uuid
        example: c56a4780-65aa-42ec-a945-5fd87dec0538
      privilegeType:
        type: string
        example: supervisor
      privilegeName:
        type: string
        example: Supervisor
      createdAt:
        type: string
        format: date-time
        readOnly: true
      updatedAt:
        type: string
        format: date-time
        readOnly: true
  ServiceMember:
    type: object
    properties:
      id:
        type: string
        format: uuid
        example: c56a4180-65aa-42ec-a945-5fd21dec0538
        readOnly: true
      userId:
        type: string
        format: uuid
        example: c56a4180-65aa-42ec-a945-5fd21dec0538
        readOnly: true
      firstName:
        type: string
        title: First Name
        x-nullable: true
      middleName:
        type: string
        title: Middle Name
        x-nullable: true
      lastName:
        type: string
        title: Last Name
        x-nullable: true
  TransportationOffice:
    type: object
    properties:
      id:
        type: string
        format: uuid
        example: c56a4180-65aa-42ec-a945-5fd21dec0538
      name:
        type: string
        example: Fort Bragg North Station
      address:
        $ref: '#/definitions/Address'
      phoneLines:
        type: array
        items:
          type: string
          format: telephone
          pattern: ^[2-9]\d{2}-\d{3}-\d{4}$
          example: 212-555-5555
      gbloc:
        type: string
        pattern: ^[A-Z]{4}$
        example: JENQ
      latitude:
        type: number
        format: float
        example: 29.382973
      longitude:
        type: number
        format: float
        example: -98.62759
      createdAt:
        type: string
        format: date-time
        readOnly: true
      updatedAt:
        type: string
        format: date-time
        readOnly: true
    required:
      - id
      - name
      - address
      - createdAt
      - updatedAt
  TransportationOffices:
    type: array
    items:
      $ref: '#/definitions/TransportationOffice'
  Upload:
    type: object
    properties:
      createdAt:
        type: string
        format: date-time
        title: Created at
        readOnly: true
      filename:
        type: string
      size:
        type: integer
        title: Size in Bytes
      contentType:
        type: string
        enum:
          - application/pdf
          - image/jpeg
          - image/png
  UploadInformation:
    type: object
    properties:
      id:
        type: string
        format: uuid
        example: c56a4180-65aa-42ec-a945-5fd21dec0538
      moveLocator:
        type: string
        example: '12432'
        x-nullable: true
      upload:
        $ref: '#/definitions/Upload'
      serviceMemberId:
        type: string
        format: uuid
        example: c56a4180-65aa-42ec-a945-5fd21dec0538
        x-nullable: true
      serviceMemberFirstName:
        type: string
        x-nullable: true
      serviceMemberLastName:
        type: string
        x-nullable: true
      serviceMemberPhone:
        type: string
        x-nullable: true
      serviceMemberEmail:
        type: string
        x-nullable: true
      officeUserId:
        type: string
        format: uuid
        example: c56a4180-65aa-42ec-a945-5fd21dec0538
        x-nullable: true
      officeUserFirstName:
        type: string
        x-nullable: true
      officeUserLastName:
        type: string
        x-nullable: true
      officeUserPhone:
        type: string
        x-nullable: true
      officeUserEmail:
        type: string
        x-nullable: true
  User:
    type: object
    properties:
      id:
        type: string
        format: uuid
        example: c56a4180-65aa-42ec-a945-5fd21dec0538
      oktaEmail:
        type: string
        format: x-email
        pattern: ^[a-zA-Z0-9._%+-]+@[a-zA-Z0-9.-]+\.[a-zA-Z]{2,}$
      active:
        type: boolean
      createdAt:
        type: string
        format: date-time
        readOnly: true
      updatedAt:
        type: string
        format: date-time
        readOnly: true
      currentAdminSessionId:
        type: string
        example: WiPgsPj-jPySR1d0dpmvIZ-HvZqemjmaQWxGQ6B8K_w
      currentMilSessionId:
        type: string
        example: WiPgsPj-jPySR1d0dpmvIZ-HvZqemjmaQWxGQ6B8K_w
      currentOfficeSessionId:
        type: string
        example: WiPgsPj-jPySR1d0dpmvIZ-HvZqemjmaQWxGQ6B8K_w
    required:
      - oktaEmail
      - active
      - createdAt
      - updatedAt
      - currentAdminSessionId
      - currentMilSessionId
      - currentOfficeSessionId
  Users:
    type: array
    items:
      $ref: '#/definitions/User'
  UserUpdate:
    type: object
    properties:
      revokeAdminSession:
        type: boolean
        x-nullable: true
      revokeOfficeSession:
        type: boolean
        x-nullable: true
      revokeMilSession:
        type: boolean
        x-nullable: true
      active:
        type: boolean
        x-nullable: true
  ValidationError:
    allOf:
      - $ref: '#/definitions/ClientError'
      - type: object
    properties:
      invalidFields:
        type: object
        additionalProperties:
          type: string
    required:
      - invalidFields
  WebhookSubscription:
    type: object
    description: >-
      Represents subscribers who expect certain notifications to be pushed to
      their servers. Used for the Prime and Prime-related events specifically.
    properties:
      id:
        type: string
        format: uuid
        example: c56a4180-65aa-42ec-a945-5fd21dec0538
        readOnly: true
      subscriberId:
        type: string
        format: uuid
        example: d494f114-05a2-4b39-840c-3d33243b7e29
        description: Unique identifier for the subscriber
        x-nullable: true
      status:
        $ref: '#/definitions/WebhookSubscriptionStatus'
      callbackUrl:
        type: string
        description: >-
          The URL to which the notifications for this subscription will be
          pushed to.
        x-nullable: true
      severity:
        type: integer
        minimum: 0
        x-nullable: true
      eventKey:
        type: string
        description: >-
          A string used to represent which events this subscriber expects to be
          notified about. Corresponds to the possible event_key values in
          webhook_notifications.
        x-nullable: true
      createdAt:
        type: string
        format: date-time
        readOnly: true
      updatedAt:
        type: string
        format: date-time
        readOnly: true
      eTag:
        type: string
        readOnly: true
  WebhookSubscriptions:
    type: array
    items:
      $ref: '#/definitions/WebhookSubscription'
  WebhookSubscriptionStatus:
    type: string
    title: Webhook subscription status
    x-nullable: true
    enum:
      - ACTIVE
      - FAILING
      - DISABLED
    x-display-value:
      ACTIVE: Active
      FAILING: Failing
      DISABLED: Disabled
paths:
  /requested-office-users:
    get:
      produces:
        - application/json
      summary: List of Office Users Requesting Accounts
      description: >
        This endpoint returns a list of Office Users. Do not use this endpoint
        directly

        as it is meant to be used with the Admin UI exclusively.
      operationId: indexRequestedOfficeUsers
      tags:
        - Requested office users
      parameters:
        - in: query
          name: filter
          type: string
        - in: query
          name: page
          type: integer
        - in: query
          name: perPage
          type: integer
        - in: query
          name: sort
          type: string
        - in: query
          name: order
          type: boolean
      responses:
        '200':
          description: success
          headers:
            Content-Range:
              type: string
              description: Used for pagination
          schema:
            $ref: '#/definitions/OfficeUsers'
        '400':
          description: invalid request
        '401':
          description: request requires user authentication
        '404':
          description: Office User not found
        '500':
          description: server error
  /requested-office-users/{officeUserId}:
    get:
      produces:
        - application/json
      summary: Get a Requested Office User
<<<<<<< HEAD
      description: Retrieving a single office user in any status
=======
      description: >-
        Retrieving a single office user in any status. This endpoint is used in
        the Admin UI that will allow the admin user to view the user's relevant
        data.
>>>>>>> e582b698
      operationId: getRequestedOfficeUser
      tags:
        - Requested office users
      parameters:
        - in: path
          name: officeUserId
          type: string
          format: uuid
          required: true
      responses:
        '200':
          description: success
          schema:
            $ref: '#/definitions/OfficeUser'
        '400':
          description: invalid request
        '401':
          description: request requires user authentication
        '404':
          description: Office User not found
        '500':
          description: server error
    patch:
      produces:
        - application/json
      summary: Update a Requested Office User
<<<<<<< HEAD
      description: Updates a requested office user to include profile data and status
=======
      description: >-
        Updates a requested office user to include profile data and status. This
        will be used in the Admin UI for approving/rejecting/updating a user.
>>>>>>> e582b698
      operationId: updateRequestedOfficeUser
      tags:
        - Requested office users
      parameters:
        - in: path
          name: officeUserId
          type: string
          format: uuid
          required: true
        - in: body
          name: body
          required: true
          schema:
            $ref: '#/definitions/RequestedOfficeUserUpdate'
      responses:
        '200':
          description: success
          schema:
            $ref: '#/definitions/OfficeUser'
        '401':
          description: request requires user authentication
        '404':
          description: Office User not found
        '422':
          description: validation error
          schema:
            $ref: '#/definitions/ValidationError'
        '500':
          description: server error
  /office-users:
    get:
      produces:
        - application/json
      summary: List of Office Users
      description: >
        This endpoint returns a list of Office Users. Do not use this endpoint
        directly

        as it is meant to be used with the Admin UI exclusively.
      operationId: indexOfficeUsers
      tags:
        - Office users
      parameters:
        - in: query
          name: filter
          type: string
        - in: query
          name: page
          type: integer
        - in: query
          name: perPage
          type: integer
        - in: query
          name: sort
          type: string
        - in: query
          name: order
          type: boolean
      responses:
        '200':
          description: success
          headers:
            Content-Range:
              type: string
              description: Used for pagination
          schema:
            $ref: '#/definitions/OfficeUsers'
        '400':
          description: invalid request
        '401':
          description: request requires user authentication
        '404':
          description: Office User not found
        '500':
          description: server error
    post:
      consumes:
        - application/json
      produces:
        - application/json
      summary: Create an Office User
      description: >
        This endpoint creates an Office User record and returns the created
        record in

        the `201` response. If there are issues with the Office User information

        provided a `422` response will occur with information about invalid
        fields and

        additional details. Do not use this endpoint directly as it is meant to
        be used

        with the Admin UI exclusively.
      operationId: createOfficeUser
      tags:
        - Office users
      parameters:
        - in: body
          name: officeUser
          description: Office User information
          schema:
            $ref: '#/definitions/OfficeUserCreate'
      responses:
        '201':
          description: Successfully created Office User
          schema:
            $ref: '#/definitions/OfficeUser'
        '422':
          description: validation error
          schema:
            $ref: '#/definitions/ValidationError'
        '500':
          description: internal server error
  /office-users/{officeUserId}:
    get:
      produces:
        - application/json
      summary: Get an Office User
      description: >
        This endpoint returns a single Office User by ID. Do not use this

        endpoint directly as it is meant to be used with the Admin UI
        exclusively.
      operationId: getOfficeUser
      tags:
        - Office users
      parameters:
        - in: path
          name: officeUserId
          type: string
          format: uuid
          required: true
      responses:
        '200':
          description: success
          schema:
            $ref: '#/definitions/OfficeUser'
        '400':
          description: invalid request
        '401':
          description: request requires user authentication
        '404':
          description: Office User not found
        '500':
          description: server error
    patch:
      consumes:
        - application/json
      produces:
        - application/json
      summary: Updates an Office User
      description: >
        This endpoint updates a single Office User by ID. Do not use this

        endpoint directly as it is meant to be used with the Admin UI
        exclusively.
      operationId: updateOfficeUser
      tags:
        - Office users
      parameters:
        - in: path
          name: officeUserId
          type: string
          format: uuid
          required: true
        - in: body
          name: officeUser
          description: Office User information
          required: true
          schema:
            $ref: '#/definitions/OfficeUserUpdate'
      responses:
        '200':
          description: Successfully updated Office User
          schema:
            $ref: '#/definitions/OfficeUser'
        '400':
          description: Invalid Request
        '401':
          description: Must be authenticated to use this end point
        '403':
          description: Not authorized to update an Office User
        '500':
          description: Server error
  /admin-users:
    get:
      produces:
        - application/json
      summary: List Admin Users
      description: >
        This endpoint returns a list of Admin Users. Do not use this endpoint
        directly

        as it is meant to be used with the Admin UI exclusively.
      operationId: indexAdminUsers
      tags:
        - Admin users
      parameters:
        - in: query
          name: filter
          type: array
          items:
            type: string
        - in: query
          name: page
          type: integer
        - in: query
          name: perPage
          type: integer
        - in: query
          name: sort
          type: string
        - in: query
          name: order
          type: boolean
      responses:
        '200':
          description: success
          headers:
            Content-Range:
              type: string
              description: Used for pagination
          schema:
            $ref: '#/definitions/AdminUsers'
        '400':
          description: invalid request
        '401':
          description: request requires user authentication
        '404':
          description: Admin Users not found
        '500':
          description: server error
    post:
      consumes:
        - application/json
      produces:
        - application/json
      summary: Create an Admin User
      description: >
        This endpoint creates an Admin User record and returns the created
        record in the

        `201` response. Do not use this endpoint directly as it is meant to be
        used with

        the Admin UI exclusively.
      operationId: createAdminUser
      tags:
        - Admin users
      parameters:
        - in: body
          name: adminUser
          description: Admin User information
          schema:
            $ref: '#/definitions/AdminUserCreate'
      responses:
        '201':
          description: Successfully created Admin User
          schema:
            $ref: '#/definitions/AdminUser'
        '400':
          description: Invalid Request
        '401':
          description: Must be authenticated to use this end point
        '403':
          description: Not authorized to create an Admin User
        '500':
          description: Server error
  /admin-users/{adminUserId}:
    get:
      produces:
        - application/json
      summary: Fetch a specific Admin User
      description: >
        This endpoint returns a single Admin User by ID. Do not use this

        endpoint directly as it is meant to be used with the Admin UI
        exclusively.
      operationId: getAdminUser
      tags:
        - Admin users
      parameters:
        - in: path
          name: adminUserId
          type: string
          format: uuid
          required: true
      responses:
        '200':
          description: success
          schema:
            $ref: '#/definitions/AdminUser'
        '400':
          description: invalid request
        '401':
          description: request requires user authentication
        '404':
          description: Admin User not found
        '500':
          description: server error
    patch:
      consumes:
        - application/json
      produces:
        - application/json
      summary: Updates an Admin User
      description: >
        This endpoint updates a single Admin User by ID. Do not use this

        endpoint directly as it is meant to be used with the Admin UI
        exclusively.
      operationId: updateAdminUser
      tags:
        - Admin users
      parameters:
        - in: path
          name: adminUserId
          type: string
          format: uuid
          required: true
        - in: body
          name: adminUser
          description: Admin User information
          required: true
          schema:
            $ref: '#/definitions/AdminUserUpdate'
      responses:
        '200':
          description: Successfully updated Admin User
          schema:
            $ref: '#/definitions/AdminUser'
        '400':
          description: Invalid Request
        '401':
          description: Must be authenticated to use this end point
        '403':
          description: Not authorized to update an Admin User
        '500':
          description: Server error
  /client-certificates:
    get:
      produces:
        - application/json
      summary: List client certificates
      description: |
        This endpoint returns a list of Client Certificates. Do not use this
        endpoint directly as it is meant to be used with the Admin UI
        exclusively.
      operationId: indexClientCertificates
      tags:
        - Client certificates
      parameters:
        - in: query
          name: filter
          type: string
        - in: query
          name: page
          type: integer
        - in: query
          name: perPage
          type: integer
        - in: query
          name: sort
          type: string
        - in: query
          name: order
          type: boolean
      responses:
        '200':
          description: success
          headers:
            Content-Range:
              type: string
              description: Used for pagination
          schema:
            $ref: '#/definitions/ClientCertificates'
        '400':
          description: invalid request
        '401':
          description: request requires user authentication
        '404':
          description: office not found
        '500':
          description: server error
    post:
      consumes:
        - application/json
      produces:
        - application/json
      summary: create a client cert
      description: |
        This endpoint creates a Client Certificate record and returns the
        created record in the `201` response. Do not use this endpoint
        directly as it is meant to be used with the Admin UI exclusively.
      operationId: createClientCertificate
      tags:
        - Client certificates
      parameters:
        - in: body
          name: clientCertificate
          description: client cert information
          schema:
            $ref: '#/definitions/ClientCertificateCreate'
      responses:
        '201':
          description: Successfully created client certificate
          schema:
            $ref: '#/definitions/ClientCertificate'
        '400':
          description: Invalid Request
        '401':
          description: Must be authenticated to use this end point
        '403':
          description: Not authorized to create a client certificate
        '500':
          description: Server error
  /client-certificates/{clientCertificateId}:
    get:
      produces:
        - application/json
      summary: Get a client certificate
      description: |
        This endpoint returns a single Client Certificate by ID. Do not use
        this endpoint directly as it is meant to be used with the Admin UI
        exclusively.
      operationId: getClientCertificate
      tags:
        - Client certificates
      parameters:
        - in: path
          name: clientCertificateId
          type: string
          format: uuid
          required: true
      responses:
        '200':
          description: success
          schema:
            $ref: '#/definitions/ClientCertificate'
        '400':
          description: invalid request
        '401':
          description: request requires user authentication
        '404':
          description: id not found
        '500':
          description: server error
    patch:
      consumes:
        - application/json
      produces:
        - application/json
      summary: Updates a client certificate
      description: |
        This endpoint updates a single Client Certificate by ID. Do not use
        this endpoint directly as it is meant to be used with the Admin UI
        exclusively.
      operationId: updateClientCertificate
      tags:
        - Client certificates
      parameters:
        - in: path
          name: clientCertificateId
          type: string
          format: uuid
          required: true
        - in: body
          name: clientCertificate
          description: client cert information
          required: true
          schema:
            $ref: '#/definitions/ClientCertificateUpdate'
      responses:
        '200':
          description: Successfully updated Client Certificate
          schema:
            $ref: '#/definitions/ClientCertificate'
        '400':
          description: Invalid Request
        '401':
          description: Must be authenticated to use this end point
        '403':
          description: Not authorized to update a client certificate
        '500':
          description: Server error
    delete:
      consumes:
        - application/json
      produces:
        - application/json
      summary: removes a client certificate
      description: |
        This endpoint removes a single Client Certificate by ID. Do not use
        this endpoint directly as it is meant to be used with the Admin UI
        exclusively.
      operationId: removeClientCertificate
      tags:
        - Client certificates
      parameters:
        - in: path
          name: clientCertificateId
          type: string
          format: uuid
          required: true
      responses:
        '200':
          description: Successfully removed Client Certificate
          schema:
            $ref: '#/definitions/ClientCertificate'
        '400':
          description: Invalid Request
        '401':
          description: Must be authenticated to use this end point
        '403':
          description: Not authorized to remove a client certificate
        '500':
          description: Server error
  /offices:
    get:
      produces:
        - application/json
      summary: List Transportation Offices
      description: >
        This endpoint returns a list of Transportation Offices. Do not use this
        endpoint

        directly as it is meant to be used with the Admin UI exclusively.
      operationId: indexOffices
      tags:
        - Transportation offices
      parameters:
        - in: query
          name: filter
          type: string
        - in: query
          name: page
          type: integer
        - in: query
          name: perPage
          type: integer
        - in: query
          name: sort
          type: string
        - in: query
          name: order
          type: boolean
      responses:
        '200':
          description: success
          headers:
            Content-Range:
              type: string
              description: Used for pagination
          schema:
            $ref: '#/definitions/TransportationOffices'
        '400':
          description: invalid request
        '401':
          description: request requires user authentication
        '404':
          description: Transportation Office not found
        '500':
          description: server error
  /electronic-orders:
    get:
      produces:
        - application/json
      summary: List Electronic Orders
      description: >
        This endpoint returns a list of Electronic Orders. Do not use this
        endpoint

        directly as it is meant to be used with the Admin UI exclusively.
      operationId: indexElectronicOrders
      tags:
        - Electronic orders
      parameters:
        - in: query
          name: filter
          type: array
          items:
            type: string
        - in: query
          name: page
          type: integer
        - in: query
          name: perPage
          type: integer
        - in: query
          name: sort
          type: string
        - in: query
          name: order
          type: boolean
      responses:
        '200':
          description: success
          headers:
            Content-Range:
              type: string
              description: Used for pagination
          schema:
            $ref: '#/definitions/ElectronicOrders'
        '400':
          description: invalid request
        '401':
          description: request requires user authentication
        '404':
          description: Electronic Order not found
        '500':
          description: server error
  /electronic-orders/totals:
    get:
      produces:
        - application/json
      summary: Get total counts for the orders stored in MilMove
      description: >
        This endpoint returns a list of record counts for Electronic Orders. Do
        not use

        this endpoint directly as it is meant to be used with the Admin UI
        exclusively.
      operationId: getElectronicOrdersTotals
      tags:
        - Electronic orders
      parameters:
        - in: query
          name: filter
          type: array
          items:
            type: string
        - in: query
          name: andFilter
          type: array
          items:
            type: string
      responses:
        '200':
          description: success
          schema:
            $ref: '#/definitions/ElectronicOrdersTotals'
        '400':
          description: invalid request
        '401':
          description: request requires user authentication
        '404':
          description: Total count for Electronic Orders not found
        '500':
          description: server error
  /uploads/{uploadId}:
    get:
      produces:
        - application/json
      summary: Get information about an Upload
      description: >
        This endpoint returns a single Upload by ID containing the given Upload
        and

        information about the Uploader and Move. Do not use this endpoint
        directly as it

        is meant to be used with the Admin UI exclusively.
      operationId: getUpload
      tags:
        - Uploads
      parameters:
        - in: path
          name: uploadId
          type: string
          format: uuid
          required: true
      responses:
        '200':
          description: success
          schema:
            $ref: '#/definitions/UploadInformation'
        '400':
          description: invalid request
        '401':
          description: request requires user authentication
        '404':
          description: Upload not found
        '500':
          description: server error
  /organizations:
    get:
      produces:
        - application/json
      summary: List Organizations
      description: >
        This endpoint returns a list of Organizations. Do not use this endpoint
        directly

        as it is meant to be used with the Admin UI exclusively.
      operationId: indexOrganizations
      tags:
        - Organizations
      parameters:
        - in: query
          name: filter
          type: array
          items:
            type: string
        - in: query
          name: page
          type: integer
        - in: query
          name: perPage
          type: integer
        - in: query
          name: sort
          type: string
        - in: query
          name: order
          type: boolean
      responses:
        '200':
          description: success
          headers:
            Content-Range:
              type: string
              description: Used for pagination
          schema:
            $ref: '#/definitions/Organizations'
        '400':
          description: invalid request
        '401':
          description: request requires user authentication
        '404':
          description: Organizations not found
        '500':
          description: server error
  /notifications:
    get:
      produces:
        - application/json
      summary: List Notifications
      description: >
        This endpoint returns a list of Notifications that have been sent to
        Service

        Members. Do not use this endpoint directly as it is meant to be used
        with the

        Admin UI exclusively.
      operationId: indexNotifications
      tags:
        - Notifications
      parameters:
        - in: query
          name: filter
          type: string
        - in: query
          name: page
          type: integer
        - in: query
          name: perPage
          type: integer
        - in: query
          name: sort
          type: string
        - in: query
          name: order
          type: boolean
      responses:
        '200':
          description: success
          headers:
            Content-Range:
              type: string
              description: Used for pagination
          schema:
            $ref: '#/definitions/Notifications'
        '400':
          description: invalid request
        '401':
          description: request requires user authentication
        '404':
          description: Notifications not found
        '500':
          description: server error
  /moves:
    get:
      produces:
        - application/json
      summary: List Moves
      description: |
        This endpoint returns a list of Moves. Do not use this endpoint directly
        as it is meant to be used with the Admin UI exclusively.
      operationId: indexMoves
      tags:
        - Moves
      parameters:
        - in: query
          name: filter
          type: string
        - in: query
          name: page
          type: integer
        - in: query
          name: perPage
          type: integer
        - in: query
          name: sort
          type: string
        - in: query
          name: order
          type: boolean
      responses:
        '200':
          description: success
          headers:
            Content-Range:
              type: string
              description: Used for pagination
          schema:
            $ref: '#/definitions/Moves'
        '400':
          description: invalid request
        '401':
          description: request requires user authentication
        '404':
          description: Moves not found
        '500':
          description: server error
  /moves/{moveID}:
    get:
      produces:
        - application/json
      summary: Get information about a Move
      description: >
        This endpoint returns a single Move by ID. Do not use this endpoint
        directly as

        it is meant to be used with the Admin UI exclusively.
      operationId: getMove
      tags:
        - Moves
      parameters:
        - in: path
          name: moveID
          type: string
          format: uuid
          required: true
      responses:
        '200':
          description: Success
          schema:
            $ref: '#/definitions/Move'
        '400':
          description: Invalid request
        '401':
          description: Must be authenticated to use this endpoint
        '404':
          description: Move not found
        '500':
          description: Server error
    patch:
      consumes:
        - application/json
      produces:
        - application/json
      summary: Toggle Move visibility
      description: >
        This endpoint updates a single Move by ID. This allows the Admin User to
        change

        the `show` field on the selected field to either `True` or `False`. A
        "shown"

        Move will appear to all users as normal, a "hidden" Move will not be
        returned or

        editable using any other endpoint (besides those in the Support API),
        and thus

        effectively deactivated. Do not use this endpoint directly as it is
        meant to be

        used with the Admin UI exclusively.
      operationId: updateMove
      tags:
        - Moves
      parameters:
        - in: path
          name: moveID
          type: string
          format: uuid
          required: true
        - in: body
          name: Move
          description: Move information
          required: true
          schema:
            $ref: '#/definitions/MoveUpdate'
      responses:
        '200':
          description: Successfully updated the Move
          schema:
            $ref: '#/definitions/Move'
        '400':
          description: Invalid request
        '401':
          description: Must be authenticated to use this endpoint
        '403':
          description: Not authorized to update this Move
        '404':
          description: Move not found
        '422':
          description: Invalid input
        '500':
          description: Server error
  /users:
    get:
      produces:
        - application/json
      summary: List Users
      description: >
        This endpoint returns a list of Users. Do not use this endpoint directly
        as it

        is meant to be used with the Admin UI exclusively.
      operationId: indexUsers
      tags:
        - Users
      parameters:
        - in: query
          name: filter
          type: string
        - in: query
          name: page
          type: integer
        - in: query
          name: perPage
          type: integer
        - in: query
          name: sort
          type: string
        - in: query
          name: order
          type: boolean
      responses:
        '200':
          description: success
          headers:
            Content-Range:
              type: string
              description: Used for pagination
          schema:
            $ref: '#/definitions/Users'
        '400':
          description: invalid request
        '401':
          description: request requires user authentication
        '404':
          description: Users not found
        '500':
          description: server error
  /users/{userId}:
    get:
      produces:
        - application/json
      summary: Get information about a User
      description: >+
        This endpoint returns a single User by ID. This also returns the User's
        sessions

        as well. Do not use this endpoint directly as it is meant to be used
        with the

        Admin UI exclusively.

      operationId: getUser
      tags:
        - Users
      parameters:
        - in: path
          name: userId
          type: string
          format: uuid
          required: true
      responses:
        '200':
          description: success
          schema:
            $ref: '#/definitions/User'
        '400':
          description: invalid request
        '401':
          description: request requires user authentication
        '404':
          description: User not found
        '500':
          description: server error
    patch:
      consumes:
        - application/json
      produces:
        - application/json
      summary: Update a User's session or active status
      description: >
        This endpoint updates a single User by ID. This can be used by the Admin
        User to

        update the User's session or the User's active status. Do not use this
        endpoint

        directly as it is meant to be used with the Admin UI exclusively.
      operationId: updateUser
      tags:
        - Users
      parameters:
        - in: path
          name: userId
          type: string
          format: uuid
          required: true
        - in: body
          name: User
          description: User information
          required: true
          schema:
            $ref: '#/definitions/UserUpdate'
      responses:
        '200':
          description: Successfully updated User
          schema:
            $ref: '#/definitions/User'
        '400':
          description: Invalid Request
        '401':
          description: Must be authenticated to use this end point
        '403':
          description: Not authorized to update this User
        '404':
          description: Not found
        '422':
          description: Validation error
          schema:
            $ref: '#/definitions/ValidationError'
        '500':
          description: Server error
  /webhook-subscriptions:
    get:
      produces:
        - application/json
      summary: Lists Webhook Subscriptions
      description: >
        This endpoint returns a list of Webhook Subscriptions. Do not use this
        endpoint

        directly as it is meant to be used with the Admin UI exclusively.
      operationId: indexWebhookSubscriptions
      tags:
        - Webhook subscriptions
      parameters:
        - in: query
          name: filter
          type: string
        - in: query
          name: page
          type: integer
        - in: query
          name: perPage
          type: integer
        - in: query
          name: sort
          type: string
        - in: query
          name: order
          type: boolean
      responses:
        '200':
          description: success
          headers:
            Content-Range:
              type: string
              description: Used for pagination
          schema:
            $ref: '#/definitions/WebhookSubscriptions'
        '400':
          description: Invalid request
        '401':
          description: Not authenticated for this endpoint
        '404':
          description: Webhook Subscriptions not found
        '500':
          description: Server error
    post:
      consumes:
        - application/json
      produces:
        - application/json
      summary: Create a Webhook Subscription
      description: >
        This endpoint creates a Webhook Subscription and returns the created
        record in

        the `201` response. Do not use this endpoint directly as it is meant to
        be used

        with the Admin UI exclusively.
      operationId: createWebhookSubscription
      tags:
        - Webhook subscriptions
      parameters:
        - in: body
          name: webhookSubscription
          description: Webhook subscription information
          schema:
            $ref: '#/definitions/CreateWebhookSubscription'
      responses:
        '201':
          description: Successfully created Webhook Subscription
          schema:
            $ref: '#/definitions/WebhookSubscription'
        '400':
          description: Invalid Request
        '401':
          description: Must be authenticated to use this end point
        '403':
          description: Not authorized to create a Webhook Subscription
        '500':
          description: Server error
  /webhook-subscriptions/{webhookSubscriptionId}:
    get:
      produces:
        - application/json
      summary: Get information about a Webhook Subscription
      description: >
        This endpoint returns a single Webhook Subscription by ID. Do not use
        this

        endpoint directly as it is meant to be used with the Admin UI
        exclusively.
      operationId: getWebhookSubscription
      tags:
        - Webhook subscriptions
      parameters:
        - in: path
          name: webhookSubscriptionId
          type: string
          format: uuid
          required: true
      responses:
        '200':
          description: success
          schema:
            $ref: '#/definitions/WebhookSubscription'
        '400':
          description: invalid request
        '401':
          description: request requires user authentication
        '404':
          description: Webhook Subscription not found
        '500':
          description: server error
    patch:
      consumes:
        - application/json
      produces:
        - application/json
      summary: Update a Webhook Subscription
      description: >
        This endpoint updates a single Webhook Subscription by ID. Do not use
        this

        endpoint directly as it is meant to be used with the Admin UI
        exclusively.
      operationId: updateWebhookSubscription
      tags:
        - Webhook subscriptions
      parameters:
        - in: path
          name: webhookSubscriptionId
          type: string
          format: uuid
          required: true
        - in: body
          name: WebhookSubscription
          description: Webhook Subscription information
          required: true
          schema:
            $ref: '#/definitions/WebhookSubscription'
        - in: header
          name: If-Match
          type: string
          required: true
          description: >
            Optimistic locking is implemented via the `If-Match` header. If the
            ETag header does not match the value of the resource on the server,
            the server rejects the change with a `412 Precondition Failed`
            error.
      responses:
        '200':
          description: Successfully updated Webhook Subscription
          schema:
            $ref: '#/definitions/WebhookSubscription'
        '400':
          description: Invalid Request
        '401':
          description: Must be authenticated to use this end point
        '403':
          description: Not authorized to update this Webhook Subscription
        '404':
          description: Webhook Subscription not found
        '412':
          description: Precondition failed
        '422':
          description: Validation error
          schema:
            $ref: '#/definitions/ValidationError'
        '500':
          description: Server error<|MERGE_RESOLUTION|>--- conflicted
+++ resolved
@@ -1250,14 +1250,10 @@
       produces:
         - application/json
       summary: Get a Requested Office User
-<<<<<<< HEAD
-      description: Retrieving a single office user in any status
-=======
       description: >-
         Retrieving a single office user in any status. This endpoint is used in
         the Admin UI that will allow the admin user to view the user's relevant
         data.
->>>>>>> e582b698
       operationId: getRequestedOfficeUser
       tags:
         - Requested office users
@@ -1284,13 +1280,9 @@
       produces:
         - application/json
       summary: Update a Requested Office User
-<<<<<<< HEAD
-      description: Updates a requested office user to include profile data and status
-=======
       description: >-
         Updates a requested office user to include profile data and status. This
         will be used in the Admin UI for approving/rejecting/updating a user.
->>>>>>> e582b698
       operationId: updateRequestedOfficeUser
       tags:
         - Requested office users
