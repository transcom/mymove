swagger: '2.0'
info:
  description: The API for move.mil admin actions.
  version: 1.0.0
  title: move.mil Admin API
  license:
    name: MIT
    url: https://github.com/transcom/mymove/blob/master/LICENSE.md
basePath: /admin/v1
consumes:
  - application/json
produces:
  - application/json
definitions:
  OfficeUser:
    type: object
    properties:
      id:
        type: string
        format: uuid
        example: c56a4180-65aa-42ec-a945-5fd21dec0538
      first_name:
        type: string
      middle_initials:
        type: string
      last_name:
        type: string
      email:
        type: string
        format: x-email
        pattern: '^[a-zA-Z0-9._%+-]+@[a-zA-Z0-9.-]+\.[a-zA-Z]{2,}$'
      telephone:
        type: string
        format: telephone
        pattern: '^[2-9]\d{2}-\d{3}-\d{4}$'
      transportation_office:
        $ref: '#/definitions/TransportationOffice'
<<<<<<< HEAD
  AccessCode:
    type: object
    properties:
      id:
        type: string
        format: uuid
        example: c56a4180-65aa-42ec-a945-5fd21dec0538
      code:
        type: string
        example: CODE456
      move_type:
        type: string
        title: Selected Move Type
        enum:
          - HHG
          - PPM
      locator:
        type: string
        example: '11232'
=======
      disabled:
        type: boolean
      created_at:
        type: string
        format: datetime
      updated_at:
        type: string
        format: datetime
    required:
      - id
      - first_name
      - middle_initials
      - last_name
      - email
      - telephone
      - disabled
      - created_at
      - updated_at
>>>>>>> c115d341
  OfficeUsers:
    type: array
    items:
      $ref: '#/definitions/OfficeUser'
  AccessCodes:
    type: array
    items:
      $ref: '#/definitions/AccessCode'
  TransportationOffice:
    type: object
    properties:
      id:
        type: string
        format: uuid
        example: c56a4180-65aa-42ec-a945-5fd21dec0538
      name:
        type: string
        example: Fort Bragg North Station
      address:
        $ref: '#/definitions/Address'
      phone_lines:
        type: array
        items:
          type: string
          format: telephone
          pattern: '^[2-9]\d{2}-\d{3}-\d{4}$'
          example: 212-555-5555
      gbloc:
        type: string
        pattern: '^[A-Z]{4}$'
        example: JENQ
      latitude:
        type: number
        format: float
        example: 29.382973
      longitude:
        type: number
        format: float
        example: -98.62759
      created_at:
        type: string
        format: date-time
      updated_at:
        type: string
        format: date-time
    required:
      - id
      - name
      - address
      - created_at
      - updated_at
  TransportationOffices:
    type: array
    items:
      $ref: '#/definitions/TransportationOffice'
  Address:
    type: object
    properties:
      street_address_1:
        type: string
        example: 123 Main Ave
        title: Address line 1
      street_address_2:
        type: string
        example: Apartment 9000
        x-nullable: true
        title: Address line 2
      street_address_3:
        type: string
        example: Montmârtre
        x-nullable: true
        title: Address line 3
      city:
        type: string
        example: Anytown
        title: City
      state:
        title: State
        type: string
        x-display-value:
          AL: AL
          AK: AK
          AR: AR
          AZ: AZ
          CA: CA
          CO: CO
          CT: CT
          DC: DC
          DE: DE
          FL: FL
          GA: GA
          HI: HI
          IA: IA
          ID: ID
          IL: IL
          IN: IN
          KS: KS
          KY: KY
          LA: LA
          MA: MA
          MD: MD
          ME: ME
          MI: MI
          MN: MN
          MO: MO
          MS: MS
          MT: MT
          NC: NC
          ND: ND
          NE: NE
          NH: NH
          NJ: NJ
          NM: NM
          NV: NV
          NY: NY
          OH: OH
          OK: OK
          OR: OR
          PA: PA
          RI: RI
          SC: SC
          SD: SD
          TN: TN
          TX: TX
          UT: UT
          VA: VA
          VT: VT
          WA: WA
          WI: WI
          WV: WV
          WY: WY
        enum:
          - AL
          - AK
          - AR
          - AZ
          - CA
          - CO
          - CT
          - DC
          - DE
          - FL
          - GA
          - HI
          - IA
          - ID
          - IL
          - IN
          - KS
          - KY
          - LA
          - MA
          - MD
          - ME
          - MI
          - MN
          - MO
          - MS
          - MT
          - NC
          - ND
          - NE
          - NH
          - NJ
          - NM
          - NV
          - NY
          - OH
          - OK
          - OR
          - PA
          - RI
          - SC
          - SD
          - TN
          - TX
          - UT
          - VA
          - VT
          - WA
          - WI
          - WV
          - WY
      postal_code:
        type: string
        description: zip code, international allowed
        format: zip
        title: ZIP
        example: "'90210' or 'N15 3NL'"
      country:
        type: string
        title: Country
        x-nullable: true
        example: 'USA'
        default: USA
    required:
      - street_address_1
      - state
      - city
      - postal_code
  OfficeUserCreatePayload:
    type: object
    properties:
      email:
        type: string
        example: 'user@userdomain.com'
        title: Email
      first_name:
        type: string
        title: First Name
      middle_initials:
        type: string
        example: L.
        x-nullable: true
        title: Middle Initials
      last_name:
        type: string
        title: Last Name
      telephone:
        type: string
        format: telephone
        pattern: '^[2-9]\d{2}-\d{3}-\d{4}$'
        example: 212-555-5555
      transportation_office_id:
        type: string
        format: uuid
        example: 'c56a4180-65aa-42ec-a945-5fd21dec0538'
  OfficeUserUpdatePayload:
    type: object
    properties:
      first_name:
        type: string
        title: First Name
      middle_initials:
        type: string
        title: Middle Initials
        example: Q.
        x-nullable: true
      last_name:
        type: string
        title: Last Name
      telephone:
        type: string
        format: telephone
        pattern: '^[2-9]\d{2}-\d{3}-\d{4}$'
        example: 212-555-5555
  ElectronicOrder:
    type: object
    required:
      - id
      - issuer
      - created_at
      - updated_at
    properties:
      id:
        type: string
        format: uuid
        example: c56a4180-65aa-42ec-a945-5fd21dec0538
      issuer:
        $ref: '#/definitions/Issuer'
      created_at:
        type: string
        format: datetime
        title: Created at
      updated_at:
        type: string
        format: datetime
        title: Updated at
  ElectronicOrders:
    type: array
    items:
      $ref: '#/definitions/ElectronicOrder'
  Issuer:
    type: string
    description: >-
      Organization that issues orders. If more organizations, especially
      civilian ones, become clients of this API in the future, this enumeration
      may need to be expanded.
    enum:
      - army
      - navy
      - air-force
      - marine-corps
      - coast-guard
  ElectronicOrdersTotal:
    type: object
    properties:
      category:
        type: string
      count:
        type: integer
        minimum: 0
        title: Total Orders Count
  ElectronicOrdersTotals:
    type: array
    items:
      $ref: '#/definitions/ElectronicOrdersTotal'
paths:
  /access_codes:
    get:
      summary: List access codes
      description: Returns a list of access codes
      operationId: indexAccessCodes
      tags:
        - office
      parameters:
        - in: query
          name: filter
          type: string
      responses:
        200:
          description: success
          headers:
            Content-Range:
              type: string
              description: Used for pagination
          schema:
            $ref: '#/definitions/AccessCodes'
        400:
          description: invalid request
        401:
          description: request requires user authentication
        404:
          description: access codes not found
        500:
          description: server error
  /office_users:
    get:
      summary: List office users
      description: Returns a list of office users
      operationId: indexOfficeUsers
      tags:
        - office
      parameters:
        - in: query
          name: filter
          type: array
          items:
            type: string
        - in: query
          name: page
          type: integer
        - in: query
          name: perPage
          type: integer
      responses:
        200:
          description: success
          headers:
            Content-Range:
              type: string
              description: Used for pagination
          schema:
            $ref: '#/definitions/OfficeUsers'
        400:
          description: invalid request
        401:
          description: request requires user authentication
        404:
          description: office not found
        500:
          description: server error
    post:
      summary: create an office user
      description: creates and returns an office user record
      operationId: createOfficeUser
      tags:
        - office
      parameters:
        - in: body
          name: officeUser
          description: Office user information
          schema:
            $ref: '#/definitions/OfficeUserCreatePayload'
      responses:
        201:
          description: Successfully created Office User
          schema:
            $ref: '#/definitions/OfficeUser'
        400:
          description: Invalid Request
        401:
          description: Must be authenticated to use this end point
        403:
          description: Not authorized to create an office user
        500:
          description: Server error
  /office_users/{officeUserId}:
    get:
      summary: Get an office user
      description: Returns the given office user
      operationId: getOfficeUser
      tags:
        - office
      parameters:
        - in: path
          name: officeUserId
          type: string
          format: uuid
          required: true
      responses:
        200:
          description: success
          schema:
            $ref: '#/definitions/OfficeUser'
        400:
          description: invalid request
        401:
          description: request requires user authentication
        404:
          description: office not found
        500:
          description: server error
    patch:
      summary: Updates an office user
      operationId: updateOfficeUser
      tags:
        - office
      parameters:
        - in: path
          name: officeUserId
          type: string
          format: uuid
          required: true
        - in: body
          name: officeUser
          description: Office user information
          required: true
          schema:
            $ref: '#/definitions/OfficeUserUpdatePayload'
      responses:
        200:
          description: Successfully updated Office User
          schema:
            $ref: '#/definitions/OfficeUser'
        400:
          description: Invalid Request
        401:
          description: Must be authenticated to use this end point
        403:
          description: Not authorized to create an office user
        500:
          description: Server error
  /offices:
    get:
      summary: List transportation offices
      description: Returns a list of transportation offices
      operationId: indexOffices
      tags:
        - office
      parameters:
        - in: query
          name: filter
          type: array
          items:
            type: string
        - in: query
          name: page
          type: integer
        - in: query
          name: perPage
          type: integer
      responses:
        200:
          description: success
          headers:
            Content-Range:
              type: string
              description: Used for pagination
          schema:
            $ref: '#/definitions/TransportationOffices'
        400:
          description: invalid request
        401:
          description: request requires user authentication
        404:
          description: office not found
        500:
          description: server error
  /electronic_orders:
    get:
      summary: List electronic orders
      description: Returns a list of electronic orders
      operationId: indexElectronicOrders
      tags:
        - electronic_order
      parameters:
        - in: query
          name: filter
          type: array
          items:
            type: string
        - in: query
          name: page
          type: integer
        - in: query
          name: perPage
          type: integer
      responses:
        200:
          description: success
          headers:
            Content-Range:
              type: string
              description: Used for pagination
          schema:
            $ref: '#/definitions/ElectronicOrders'
        400:
          description: invalid request
        401:
          description: request requires user authentication
        404:
          description: not found
        500:
          description: server error
  /electronic_orders/totals:
    get:
      summary: Get total counts for the orders stored in MilMove
      description: Returns a list of record counts for orders
      operationId: getElectronicOrdersTotals
      tags:
        - electronic_order
      parameters:
        - in: query
          name: filter
          type: array
          items:
            type: string
        - in: query
          name: andFilter
          type: array
          items:
            type: string
      responses:
        200:
          description: success
          schema:
            $ref: '#/definitions/ElectronicOrdersTotals'
        400:
          description: invalid request
        401:
          description: request requires user authentication
        404:
          description: not found
        500:
          description: server error

<|MERGE_RESOLUTION|>--- conflicted
+++ resolved
@@ -12,30 +12,6 @@
 produces:
   - application/json
 definitions:
-  OfficeUser:
-    type: object
-    properties:
-      id:
-        type: string
-        format: uuid
-        example: c56a4180-65aa-42ec-a945-5fd21dec0538
-      first_name:
-        type: string
-      middle_initials:
-        type: string
-      last_name:
-        type: string
-      email:
-        type: string
-        format: x-email
-        pattern: '^[a-zA-Z0-9._%+-]+@[a-zA-Z0-9.-]+\.[a-zA-Z]{2,}$'
-      telephone:
-        type: string
-        format: telephone
-        pattern: '^[2-9]\d{2}-\d{3}-\d{4}$'
-      transportation_office:
-        $ref: '#/definitions/TransportationOffice'
-<<<<<<< HEAD
   AccessCode:
     type: object
     properties:
@@ -55,7 +31,33 @@
       locator:
         type: string
         example: '11232'
-=======
+  AccessCodes:
+    type: array
+    items:
+      $ref: '#/definitions/AccessCode'
+  OfficeUser:
+    type: object
+    properties:
+      id:
+        type: string
+        format: uuid
+        example: c56a4180-65aa-42ec-a945-5fd21dec0538
+      first_name:
+        type: string
+      middle_initials:
+        type: string
+      last_name:
+        type: string
+      email:
+        type: string
+        format: x-email
+        pattern: '^[a-zA-Z0-9._%+-]+@[a-zA-Z0-9.-]+\.[a-zA-Z]{2,}$'
+      telephone:
+        type: string
+        format: telephone
+        pattern: '^[2-9]\d{2}-\d{3}-\d{4}$'
+      transportation_office:
+        $ref: '#/definitions/TransportationOffice'
       disabled:
         type: boolean
       created_at:
@@ -74,15 +76,10 @@
       - disabled
       - created_at
       - updated_at
->>>>>>> c115d341
   OfficeUsers:
     type: array
     items:
       $ref: '#/definitions/OfficeUser'
-  AccessCodes:
-    type: array
-    items:
-      $ref: '#/definitions/AccessCode'
   TransportationOffice:
     type: object
     properties:
@@ -620,5 +617,4 @@
         404:
           description: not found
         500:
-          description: server error
-
+          description: server error