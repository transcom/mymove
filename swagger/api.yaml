--- conflicted
+++ resolved
@@ -35,177 +35,6 @@
         format: x-email
         pattern: '^[a-zA-Z0-9._%+-]+@[a-zA-Z0-9.-]+\.[a-zA-Z]{2,}$'
         example: john_bob@example.com
-<<<<<<< HEAD
-  StorageInTransit:
-=======
-  AccessCode:
->>>>>>> fd807b6a
-    type: object
-    properties:
-      id:
-        type: string
-        format: uuid
-        example: c56a4180-65aa-42ec-a945-5fd21dec0538
-<<<<<<< HEAD
-      location:
-        type: string
-        title: SIT Location
-        enum:
-          - ORIGIN
-          - DESTINATION
-        x-display-value:
-          ORIGIN: Origin
-          DESTINATION: Destination
-      estimated_start_date:
-        type: string
-        format: date
-        example: '2018-04-26'
-        title: Estimated start date
-      authorized_start_date:
-        type: string
-        format: date
-        x-nullable: true
-        example: '2018-04-26'
-        title: Authorized Start Date
-      actual_start_date:
-        type: string
-        format: date
-        x-nullable: true
-        example: '2018-04-26'
-        title: Actual Start Date
-      out_date:
-        type: string
-        format: date
-        x-nullable: true
-        example: '2018-04-26'
-        title: Out Date
-      notes:
-        type: string
-        example: Good to go!
-        format: textarea
-        x-nullable: true
-        title: Note
-      authorization_notes:
-        type: string
-        example: Good to go!
-        format: textarea
-        x-nullable: true
-        title: Authorization Notes
-      warehouse_id:
-        type: string
-        example: '000383'
-        title: Warehouse ID number
-      warehouse_name:
-        type: string
-        example: ABC Warehouse, Inc.
-        title: Warehouse Name
-      warehouse_phone:
-        type: string
-        format: telephone
-        pattern: '^$|^[2-9]\d{2}-\d{3}-\d{4}$'
-        example: 212-555-5555
-        x-nullable: true
-        title: Phone
-      warehouse_email:
-        type: string
-        format: x-email
-        pattern: '^$|^[a-zA-Z0-9._%+-]+@[a-zA-Z0-9.-]+\.[a-zA-Z]{2,}$'
-        example: john_bob@example.com
-        x-nullable: true
-        title: Email
-      shipment_id:
-        type: string
-        format: uuid
-        example: c56a4180-65aa-42ec-a945-5fd21dec0538
-        title: Shipment ID
-      sit_number:
-        type: string
-        x-nullable: true
-        example: 123456
-        title: SIT Number
-      status:
-        type: string
-        example: REQUESTED
-        title: Status
-    required:
-      - location
-      - warehouse_id
-      - warehouse_name
-      - estimated_start_date
-  StorageInTransits:
-    type: array
-    items:
-      $ref: '#/definitions/StorageInTransit'
-  StorageInTransitApprovalPayload:
-    type: object
-    properties:
-      authorization_notes:
-        type: string
-        format: textarea
-        example: Good to go!
-        title: Authorization Notes
-        x-nullable: true
-      authorized_start_date:
-        type: string
-        format: date
-        example: '2018-04-26'
-        title: Authorized Start Date
-  StorageInTransitDenialPayload:
-    type: object
-    properties:
-      authorization_notes:
-        type: string
-        format: textarea
-        example: Good to go!
-        title: Authorization Notes
-  StorageInTransitInSitPayload:
-    type: object
-    properties:
-      actual_start_date:
-        type: string
-        format: date
-        example: '2018-04-26'
-        title: Actual Start date
-  StorageInTransitReleasePayload:
-    type: object
-    properties:
-      released_on:
-        type: string
-        format: date
-        example: '2018-04-26'
-        title: Released On Date
-
-=======
-      service_member_id:
-        type: string
-        format: uuid
-        example: c56a4180-65aa-42ec-a945-5fd21dec0538
-      code:
-        type: string
-        example: CODE456
-      move_type:
-        type: string
-        title: Selected Move Type
-        enum:
-          - HHG
-          - PPM
-      created_at:
-        type: string
-        format: datetime
-        example: 2018-04-12T23:20:50.52Z
-        description: when the access code was created
-      claimed_at:
-        type: string
-        format: datetime
-        example: 2018-04-12T23:20:50.52Z
-        description: when the access code was claimed or used
-        x-nullable: true
-    required:
-      - id
-      - code
-      - move_type
-      - created_at
->>>>>>> fd807b6a
 paths:
   /tsps:
     get:
