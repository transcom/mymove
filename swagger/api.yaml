swagger: '2.0'
info:
  description: The public API for my.move.mil. This is a work in-progress, and is not a final product. We will be continuously updating this site based on feedback.
  version: 0.0.1
  title: my.move.mil
  license:
    name: MIT
    url: https://github.com/transcom/mymove/blob/master/LICENSE.md
basePath: /api/v1
consumes:
  - application/json
produces:
  - application/json
definitions:
  Address:
    type: object
    properties:
      street_address_1:
        type: string
        example: 123 Main Ave
        title: Address Line 1
      street_address_2:
        type: string
        example: Apartment 9000
        x-nullable: true
        title: Address Line 2
      street_address_3:
        type: string
        example: Montmârtre
        x-nullable: true
        title: Address Line 3
      city:
        type: string
        example: Anytown
        title: City
      state:
        title: State
        type: string
        example: CA
      postal_code:
        type: string
        description: zip code, international allowed
        format: zip
        title: ZIP/Postal Code
        example: "'90210' or 'N15 3NL'"
      country:
        type: string
        title: Country
        x-nullable: true
        example: "United States"
        default: United States
    required:
      - street_address_1
      - city
      - postal_code
  IndexBlackoutsPayload:
    type: array
    items:
      $ref: '#/definitions/BlackoutPayload'
  CreateBlackoutPayload:
    type: object
    properties:
      start_date:
        type: string
        description: the first day to blackout
        format: date
        example: 2018-10-21
      end_date:
        type: string
        description: the first day after the blackout ends
        format: date
        example: 2018-10-29
      gbloc:
        $ref: '#/definitions/GBLOC'
      zip3:
        type: string
        description: restricts the search to blackout periods with an explicit source rate area (zip3)
        example: 941
        pattern: '^[0-9]{3}$'
      channel:
        $ref: '#/definitions/Channel'
      market:
        $ref: '#/definitions/ShipmentMarket'
      code_of_service:
        $ref: '#/definitions/CodeOfService'
    required:
      - start_date
      - end_date
  BlackoutPayload:
    type: object
    properties:
      id:
        type: string
        description: unique id of the blackout in the system
        format: uuid
        example: c56a4180-65aa-42ec-a945-5fd21dec0538
      tsp_id:
        type: string
        description: ID of the TSP filing this blackout
        format: uuid
      start_date:
        type: string
        description: the first day to blackout
        format: date
        example: 2018-10-21
      end_date:
        type: string
        description: the first day after the blackout ends
        format: date
        example: 2018-10-29
      gbloc:
        $ref: '#/definitions/GBLOC'
      zip3:
        type: string
        description: restricts the search to blackout periods with an explicit source rate area (zip3)
        example: 941
        pattern: '^[0-9]{3}$'
      channel:
        $ref: '#/definitions/Channel'
      market:
        $ref: '#/definitions/ShipmentMarket'
      code_of_service:
        $ref: '#/definitions/CodeOfService'
    required:
      - start_date
      - end_date
  Channel:
    type: object
    description: The channel (pickup location & destination region)
    properties:
      origin:
        type: string
        enum: # Add other values
          - US49
        example: US49
      destination:
        type: string
        enum: # Add other values
          - REGION_6
        example: REGION_6
  Document:
    type: object
    description: A document is one or more uploaded files (usually images or PDFs) which can be associated with a shipment
    properties:
      id:
        type: string
        format: uuid
        description: Unique ID for this document within the system
        example: c56a4180-65aa-42ec-a945-5fd21dec0538
      name:
        type: string
        description: Human readable name for the document
        example: Preload Weight Ticket 2017-10-21
        maxLength: 1024
      uploads:
        type: array
        items:
          $ref: '#/definitions/DocumentUpload'
      created:
        type: string
        format: dateTime
        example: 2018-04-12T23:20:50.52Z
        description: When the document was created
      last_modified:
        type: string
        format: dateTime
        example: 2018-04-12T23:22:30.52Z
        description: When the document was last added to
      upload_url:
        type: string
        format: uri
        example: https://test_api.move.mil/api/v1/documents/c56a4180-65aa-42ec-a945-5fd21dec0538/uploads
        description: Location to which uploads should be posted.
    required:
      - name
  DocumentUpload:
    type: object
    description: Details of a file uploaded as part of a Document. Usually, but not always, an image or PDF
    properties:
      id:
        type: string
        format: uuid
        description: Unique ID for this object
        example: c56a4180-65aa-42ec-a945-5fd21dec0538
      name:
        type: string
        description: Human readable name for the document
        example: Page 3
        maxLength: 1024
      uploaded:
        type: string
        format: dateTime
        description: When the Upload was created
        example: 2018-04-12T23:22:30.52Z
      mime_type:
        type: string
        description: The mime type for the file
        example: 'application/pdf'
        enum:
          - application/pdf
          - image/jpeg
          - image/png
    required:
      - name
  Claim:
    type: object
    description: A claim resulting from an earlier shipment
    properties:
      id:
        type: string
        format: uuid
        example: c56a4180-65aa-42ec-a945-5fd21dec0538
      shipment_uuid:
        type: string
        format: uuid
        example: c56a4180-65aa-42ec-a945-5fd21dec0538
      claim_date:
        type: string
        format: dateTime
        example: 2018-04-12T23:20:50.52Z
      description:
        type: string
        example: "During shipment the Grandfather clock was dropped resulting in a break to the glass in front of the face"
  CodeOfService:
    type: string
    description: Code for service provided by a TSP
    enum:
      - COS_D
      - COS_2
      - COS_4
      - COS_5
      - COS_6
      - COS_T
      - COS_7
      - COS_8
      - COS_J
      - COS_B
      - COS_H
      - COS_S
    x-display-value:
      COS_D: Loose or containerized household goods CONUS
      COS_2: Moving household goods in containers CONUS
      COS_4: International Door to Door
      COS_5: International Door to Door Container Government Ocean Transport
      COS_6: International Door to Door Air Container
      COS_T: International Door to Door; Air Mobility Command (AMC)
      COS_7: International Land-Water-Land Baggage
      COS_8: International Land-Air-Land Baggage
      COS_J: International Land-Air (AMC)-Land Baggage
      COS_B: Tow-away boat
      COS_H: Haul-away boat
      COS_S: Mobile Home (CONUS)
  Customer:
    type: object
    description: The person moving
    properties:
      given_name:
        type: string
        example: Mary
      family_name:
        type: string
        example: Johnson
  GBLOC:
    type: string
    description: Office Codes for Transcom offices originating GBLs
    pattern: '^[A-Z]{4}$'
    example: LHNQ
  IndexShipments:
    type: array
    items:
      $ref: '#/definitions/Shipment'
  Move:
    type: object
    properties:
      selected_move_type:
        $ref: '#/definitions/SelectedMoveType'
      orders_id:
        type: string
        format: uuid
        example: c56a4180-65aa-42ec-a945-5fd21dec0538
      status:
        $ref: '#/definitions/MoveStatus'
      locator:
        type: string
        example: "12432"
      cancel_reason:
        type: string
        example: "Change of orders"
        x-nullable: true
    required:
      - orders_id
      - locator
  MoveStatus:
    type: string
    title: Move status
    enum:
      - DRAFT
      - SUBMITTED
      - APPROVED
      - COMPLETED
      - CANCELED
    x-display-value:
      DRAFT: Draft
      SUBMITTED: Submitted
      APPROVED: Approved
      COMPLETED: Completed
      CANCELED: Canceled
  SelectedMoveType:
    type: string
    title: Selected Move Type
    enum:
      - HHG
      - PPM
      - COMBO
    x-nullable: true
    x-display-value:
      HHG: Household Goods Move
      PPM: Personal Procured Move
      COMBO: Both HHG and PPM
  ServiceAgentRole:
    type: string
    title: Service Agent Role
    enum:
      - ORIGIN
      - DESTINATION
    x-display-value:
      ORIGIN: Origin
      DESTINATION: Destination
  ServiceMember:
    type: object
    properties:
      first_name:
        type: string
        example: John
        x-nullable: true
        title: First Name
      middle_name:
        type: string
        example: L.
        x-nullable: true
        title: Middle Name
      last_name:
        type: string
        example: Donut
        x-nullable: true
        title: Last Name
      suffix:
        type: string
        example: Jr.
        x-nullable: true
        title: Suffix
      telephone:
        type: string
        format: telephone
        pattern: '^[2-9]\d{2}-\d{3}-\d{4}$'
        example: 212-555-5555
        x-nullable: true
        title: Best Contact Phone
      secondary_telephone:
        type: string
        format: telephone
        pattern: '^[2-9]\d{2}-\d{3}-\d{4}$'
        example: 212-555-5555
        x-nullable: true
        title: Secondary Phone
      personal_email:
        type: string
        format: x-email
        pattern: '^[a-zA-Z0-9._%+-]+@[a-zA-Z0-9.-]+\.[a-zA-Z]{2,}$'
        example: john_bob@example.com
        x-nullable: true
        title: Personal Email Address
      phone_is_preferred:
        type: boolean
        x-nullable: true
        title: Telephone
      text_message_is_preferred:
        type: boolean
        x-nullable: true
        title: Text Message - Coming Soon!
      email_is_preferred:
        type: boolean
        x-nullable: true
        title: Email
  TrafficDistributionList:
    type: object
    properties:
      source_rate_area:
        type: string
        example: US34
      destination_region:
        type: string
        example: "5"
      code_of_service:
        type: string
        example: D
        enum:
          - D
          - "2"
    required:
      - source_rate_area
      - destination_region
      - code_of_service
  Shipment:
    type: object
    properties:
      id:
        type: string
        format: uuid
        example: c56a4180-65aa-42ec-a945-5fd21dec0538
        readOnly: true
      traffic_distribution_list:
        $ref: '#/definitions/TrafficDistributionList'
        readOnly: true
      service_member:
        $ref: '#/definitions/ServiceMember'
        readOnly: true
      pickup_date:
        type: string
        format: date-time
        example: 2018-04-21T17:32:28Z
      delivery_date:
        type: string
        format: date-time
        example: 2018-04-27T17:32:28Z
      created_at:
        type: string
        format: date-time
      updated_at:
        type: string
        format: date-time
      source_gbloc:
        $ref: '#/definitions/GBLOC'
        readOnly: true
      destination_gbloc:
        $ref: '#/definitions/GBLOC'
        readOnly: true
      market:
        $ref: '#/definitions/ShipmentMarket'
        readOnly: true
        x-nullable: true
      book_date:
        type: string
        format: date
        example: "2018-03-15"
      requested_pickup_date:
        type: string
        format: date-time
        example: 2018-04-19T17:32:28Z
      move:
        $ref: '#/definitions/Move'
        x-nullable: true
      status:
        $ref: '#/definitions/ShipmentStatus'
        readOnly: true
      estimated_pack_days:
        type: integer
        description: Estimated days packing
        minimum: 0
        example: 2
        x-nullable: true
      estimated_transit_days:
        type: integer
        description: Estimated days in transit
        minimum: 0
        example: 30
        x-nullable: true
      pickup_address:
        $ref: '#/definitions/Address'
        x-nullable: true
      has_secondary_pickup_address:
        type: boolean
        title: 'Do you have household goods at any other pickup location?'
      secondary_pickup_address:
        $ref: '#/definitions/Address'
        x-nullable: true
      has_delivery_address:
        type: boolean
        title: 'Do you know the delivery address at destination yet?'
      delivery_address:
        $ref: '#/definitions/Address'
        x-nullable: true
      has_partial_sit_delivery_address:
        type: boolean
      partial_sit_delivery_address:
        $ref: '#/definitions/Address'
        x-nullable: true
      weight_estimate:
        type: integer
        description: Estimated weight of the shipment in lbs
        minimum: 0
        example: 10000
        x-nullable: true
        x-formatting: weight
      progear_weight_estimate:
        type: integer
        description: Estimated weight of the progear in lbs
        minimum: 0
        example: 500
        x-nullable: true
        x-formatting: weight
      spouse_progear_weight_estimate:
        type: integer
        description: Estimated weight of the spouse progear in lbs
        minimum: 0
        example: 200
        x-nullable: true
        x-formatting: weight
      pm_survey_planned_pack_date:
        type: string
        format: date
        example: "2018-04-26"
        title: "Planned pack date"
        x-nullable: true
      pm_survey_planned_pickup_date:
        type: string
        format: date
        example: "2018-04-26"
        title: "Planned pickup date"
        x-nullable: true
      pm_survey_planned_delivery_date:
        type: string
        format: date
        example: "2018-04-26"
        title: "Planned delivery date"
        x-nullable: true
      pm_survey_weight_estimate:
        type: integer
        minimum: 0
        example: 10000
        title: Weight
        x-nullable: true
        x-formatting: weight
      pm_survey_progear_weight_estimate:
        type: integer
        minimum: 0
        example: 10000
        title: Pro-Gear weight
        x-nullable: true
        x-formatting: weight
      pm_survey_spouse_progear_weight_estimate:
        type: integer
        minimum: 0
        example: 10000
        title: Spouse's pro-gear
        x-nullable: true
        x-formatting: weight
      pm_survey_notes:
        type: string
        example: This document is good to go!
        x-nullable: true
        title: Notes
      pm_survey_method:
        type: string
        title: Survey method
        enum:
          - IN_PERSON
          - PHONE
          - VIDEO
        x-display-value:
          IN_PERSON: In person
          PHONE: Phone
          VIDEO: Video
  IndexServiceAgents:
    type: array
    items:
      $ref: '#/definitions/ServiceAgent'
  ServiceAgent:
    type: object
    properties:
      id:
        type: string
        format: uuid
        example: c56a4180-65aa-42ec-a945-5fd21dec0538
        readOnly: true
      shipment:
        $ref: '#/definitions/Shipment'
        x-nullable: true
      role:
<<<<<<< HEAD
        type: string
        enum:
          - ORIGIN
          - DESTINATION
        x-display-value:
          ORIGIN: Origin
          DESTINATION: Destination
=======
        $ref: '#/definitions/ServiceAgentRole'
>>>>>>> 2c2f384c
      point_of_contact:
        type: string
        example: John Doe at Acme Shipping
      email:
        type: string
        format: x-email
        pattern: '^[a-zA-Z0-9._%+-]+@[a-zA-Z0-9.-]+\.[a-zA-Z]{2,}$'
        description: Email used to contact shipping agent
        example: jackson_flies@gmail.com
        x-nullable: true
      phone_number:
        type: string
        format: telephone
        pattern: '^[2-9]\d{2}-\d{3}-\d{4}$'
        example: 212-555-1213
        x-nullable: true
      fax_number:
        type: string
        format: telephone
        pattern: '^[2-9]\d{2}-\d{3}-\d{4}$'
        example: 212-555-1213
        x-nullable: true
      email_is_preferred:
        type: boolean
        x-nullable: true
        title: Email
      phone_is_preferred:
        type: boolean
        x-nullable: true
        title: Telephone
      notes:
        type: string
        x-nullable: true
        example: This service agent is available at all hours
      created_at:
        type: string
        format: date-time
      updated_at:
        type: string
        format: date-time
    required:
      - role
      - point_of_contact
  ShipmentReject:
    type: object
    properties:
      reason:
        type: string
        example: We are overbooked and did not manage to file blackout dates in a timely fashion.
    required:
      - reason
  ShipmentContactDetails:
    type: object
    description: Contact details for customer for Shipment
    properties:
      primary_name:
        type: string
        description: Name of the primary contact person
        example: Mike Jackson
      primary_title:
        type: string
        example: Lt. Colonel
        description: title of primary contact
      primary_phone:
        type: string
        format: telephone
        pattern: '^[2-9]\d{2}-\d{3}-\d{4}$'
        example: 212-555-1212
      primary_email:
        type: string
        format: x-email
        pattern: '^[a-zA-Z0-9._%+-]+@[a-zA-Z0-9.-]+\.[a-zA-Z]{2,}$'
        description: Email of primary contact person
        example: mjackson@gmail.com
      secondary_name:
        type: string
        example: Mary Jackson
      secondary_title:
        type: string
        example: Wing Commander
      secondary_phone:
        type: string
        format: telephone
        pattern: '^[2-9]\d{2}-\d{3}-\d{4}$'
        example: 212-555-1213
      secondary_email:
        type: string
        format: x-email
        pattern: '^[a-zA-Z0-9._%+-]+@[a-zA-Z0-9.-]+\.[a-zA-Z]{2,}$'
        description: Email of secondary contact person
        example: jackson_flies@gmail.com
  ShipmentDates:
    type: object
    description: The various dates associated with a shipment
    properties:
      requested_pack:
        type: string
        format: date
        example: 2018-03-15
      requested_pickup:
        type: string
        format: date
        example: 2018-03-15
      requested_latest_pickup:
        type: string
        format: date
        example: 2018-03-15
      requested_delivery:
        type: string
        format: date
        example: 2018-03-15
      planned_pack:
        type: string
        format: date
        example: 2018-03-15
      planned_pickup:
        type: string
        format: date
        example: 2018-03-15
      planned_latest_pickup:
        type: string
        format: date
        example: 2018-03-15
      planned_delivery:
        type: string
        format: date
        example: 2018-03-15
      scheduled_delivery:
        type: string
        format: date
        example: 2018-03-15
      required_delivery:
        type: string
        format: date
        example: 2018-03-15
      actual_pack:
        type: string
        format: date
        example: 2018-03-15
      actual_pickup:
        type: string
        format: date
        example: 2018-03-15
      actual_delivery:
        type: string
        format: date
        example: 2018-03-15
  ShipmentMarket:
    type: string
    description: One of the possible 'Markets' for a shipment
    example: dHHG
    enum:
      - dHHG
      - iHHG
      - iUB
    x-display-value:
      dHHG: Domestic HHG
      iHHG: International HHG
      iUB: International unaccompanied baggage
  ShipmentStatus:
    type: string
    description: The stages in the lifecycle of a Shipment
    example: IN_PROGRESS
    enum: &SHIPMENTSTATUS
      - AWARDED
      - ACCEPTED
      - REJECTED
      - IN_PROGRESS
      - IN_TRANSIT
      - DELIVERED
      - COMPLETED
      - CANCELED
    x-display-value:
      AWARDED: Awarded
      ACCEPTED: Accepted
      REJECTED: Rejected
      IN_PROGRESS: In Progress
      IN_TRANSIT: In Transit
      DELIVERED: Delivered
      COMPLETED: Completed
      CANCELED: Canceled
  TSP:
    type: object
    description: The primary definition of a Transport Service Provider
    properties:
      id:
        type: string
        format: uuid
        example: c56a4180-65aa-42ec-a945-5fd21dec0538
      name:
        type: string
        example: Moving Company, Inc.
        minLength: 1
        maxLength: 1024
      scac:
        type: string
        description: The SCAC associated with the TSP
        format: '^[A-Z]{2,4}$'
        example: USPS
      contact_email:
        type: string
        format: x-email
        pattern: '^[a-zA-Z0-9._%+-]+@[a-zA-Z0-9.-]+\.[a-zA-Z]{2,}$'
        example: john_bob@example.com
paths:
  /blackouts:
    get:
      summary: retrieve a list of blacked out dates (for accessible TSPs)
      description: Gets a list of blackout periods which the current user can see
      operationId: indexBlackouts
      tags:
        - blackouts
      parameters:
        - in: query
          name: start_date
          type: string
          format: date
          description: restricts the search to blackout periods for which the endDate is after this date
        - in: query
          name: end_date
          type: string
          format: date
          description: restricts the search to blackout periods which startDate is before this date
        - in: query
          name: gbloc
          type: string
          description: restricts the search to return blackout periods which originate from this GBLOC
          pattern: '^[A-Z]{4}$'
        - in: query
          name: source_service_area
          type: string
          description: restricts the search to blackout periods with an explicit source rate area (zip3)
      responses:
        200:
          description: list of associated blackouts
          schema:
            $ref: '#/definitions/IndexBlackoutsPayload'
        400:
          description: invalid request
        401:
          description: must be authenticated to use this endpoint
        500:
          description: server error
    post:
      summary: Adds a new Blackout period to the list of blackouts
      description: This is used to create a new blackout. When posting to this URL the payload Blackout should not
       contain an ID as this will be created when it is added to the DB.  Supplying this fields in the payload will
       result in a 400 bad request. The TSP ID will be inferred from the authenticated account making the request.

       At least one of GBLOC, zip3, Channel/COS or Market must be supplied. If more than one of these fields are supplied
       they will be AND'd together, i.e. GBLOC, Channel will restrict to shipments in the particular Channel which
       originate in the given GBLOC.
      operationId: createBlackout
      tags:
        - blackouts
      x-access: Access to this endpoint is restricted to members of the Admin, Transcom and JPPSO user groups along with the agents of the TSP.
      parameters:
        - in: body
          description: The blackout period to add
          name: payload
          required: true
          schema:
            $ref: '#/definitions/CreateBlackoutPayload'
      responses:
        201:
          description: The blackout as added to the database including DB ID
          schema:
            $ref: '#/definitions/BlackoutPayload'
        400:
          description: invalid request
        403:
          description: not authorized to create blackouts
        500:
          description: server error
  /blackouts/{blackout_uuid}:
    get:
      summary: retrieve the details of a blackout period
      operationId: getBlackout
      tags:
        - blackouts
      parameters:
        - in: path
          name: blackout_uuid
          type: string
          format: uuid
          required: true
          description: the unique identifier for the blackout
      responses:
        200:
          description: the details of the requested blackout period
          schema:
              $ref: '#/definitions/BlackoutPayload'
        400:
          description: invalid request
        401:
          description: must be authenticated to use this endpoint
        403:
          description: not authorized to access the associated blackout
        404:
          description: no blackout found with that UUID
        500:
          description: server error
    patch:
      summary: update the associated blackout
      operationId: updateBlackout
      tags:
        - blackouts
      parameters:
        - in: path
          name: blackout_uuid
          type: string
          format: uuid
          required: true
          description: the unique identifier for the blackout
        - in: body
          name: update
          required: true
          schema:
            $ref: '#/definitions/BlackoutPayload'
      responses:
        200:
          description: the blackout was successfully updated
          schema:
              $ref: '#/definitions/BlackoutPayload'
        400:
          description: invalid request
        401:
          description: must be authenticated to use this endpoint
        403:
          description: not authorized to access the associated blackout
        404:
          description: no blackout found with that UUID
        500:
          description: server error
    delete:
      summary: delete the associated blackout period
      operationId: deleteBlackout
      tags:
        - blackouts
      parameters:
        - in: path
          name: blackout_uuid
          type: string
          format: uuid
          required: true
          description: the unique identifier for the blackout
      responses:
        200:
          description: the blackout was successfully deleted
        400:
          description: invalid request
        401:
          description: must be authenticated to use this endpoint
        403:
          description: not authorized to access the associated blackout
        404:
          description: no blackout found with that UUID
        500:
          description: server error
  /documents/{document_uuid}/uploads:
    post:
      summary: Adds a new upload to a document
      description: Uploads represent a single digital file, such as a JPEG or PDF.
      operationId: createDocumentUpload
      tags:
        - documents
      consumes:
        - multipart/form-data
      parameters:
        - in: path
          name: document_uuid
          type: string
          format: uuid
          required: true
          description: UUID of the document to which the Upload is added
        - in: formData
          name: file
          type: file
          description: The file to upload.
          required: true
        - in: formData
          name: name
          type: string
          description: Human readable name for the upload
      responses:
        201:
          description: created upload
          schema:
            $ref: '#/definitions/DocumentUpload'
        400:
          description: invalid request
        401:
          description: must be authenticated to use this endpoint
        403:
          description: not authorized to see the details of this shipment
        404:
          description: dcoument UUID not found in system
        500:
          description: server error
  /shipments:
    get:
      summary: Gets visible shipments
      description: Allows a user to retrieve a list of shipments. The shipments are restricted to those they have authorization to view
      operationId: indexShipments
      tags:
        - shipments
      parameters:
        - name: status
          in: query
          type: array
          items:
            type: string
            enum: *SHIPMENTSTATUS
          collectionFormat: csv
          description: Restrict the list to shipments with matching ShipmentStatus
        - name: order_by
          in: query
          type: string
          description: Sort the returned list according to this ordering
          enum:
            - PICKUP_DATE_ASC
            - PICKUP_DATE_DESC
            - DELIVERY_DATE_ASC
            - DELIVERY_DATE_DESC
        - name: limit
          in: query
          type: integer
          description: maximum number of records to return
          minimum: 1
          default: 25
        - name: offset
          in: query
          type: integer
          description: offset into records to select from. Actual offset is this value multiplied by limit.
          minimum: 1
          default: 1
      responses:
        200:
          description: returns an array of Shipments
          schema:
            $ref: '#/definitions/IndexShipments'
        400:
          description: invalid request
        401:
          description: must be authenticated to use this endpoint
        403:
          description: not authorized to list these shipments
        422:
          description: cannot process request with given information
        500:
          description: server error
  /shipments/{shipment_uuid}:
    get:
      summary: Gets a particular shipment
      description: Allows a user to retrieve the details of a particular shipment
      operationId: getShipment
      tags:
        - shipments
      parameters:
        - name: shipment_uuid
          in: path
          type: string
          format: uuid
          required: true
          description: UUID of the shipment
      responses:
        200:
          description: returns the details of the shipment
          schema:
            $ref: '#/definitions/Shipment'
        400:
          description: invalid request
        401:
          description: must be authenticated to use this endpoint
        403:
          description: not authorized to see the details of this shipment
        404:
          description: shipment UUID not found in system
        500:
          description: server error
    patch:
      summary: Updates a particular shipment
      description: Takes a partial Shipment object and replaces the fields in the DB with the ones passed in the body
      operationId: patchShipment
      tags:
        - shipments
      parameters:
        - name: shipment_uuid
          in: path
          type: string
          format: uuid
          required: true
          description: UUID of the shipment
        - name: update
          in: body
          required: true
          schema:
            $ref: '#/definitions/Shipment'
      responses:
        200:
          description: returns the details of the shipment
          schema:
            $ref: '#/definitions/Shipment'
        400:
          description: invalid request
        401:
          description: must be authenticated to use this endpoint
        403:
          description: not authorized to update the details of this shipment
        404:
          description: shipment UUID not found in system
        500:
          description: server error
  /shipments/{shipmentId}/service_agents:
    get:
      summary: Gets service agents for shipment
      description: Allows a user to retrieve a list of service agents for a shipment.
      operationId: indexServiceAgents
      tags:
        - service_agents
      parameters:
        - name: shipmentId
          in: path
          type: string
          format: uuid
          required: true
          description: UUID of the shipment
      responses:
        200:
          description: returns an array of Service Agents
          schema:
            $ref: '#/definitions/IndexServiceAgents'
        400:
          description: invalid request
        401:
          description: must be authenticated to use this endpoint
        403:
          description: not authorized to list these shipments
        422:
          description: cannot process request with given information
        500:
          description: server error
    post:
      summary: Create a Service Agent
      description: Creates a new Service Agent associated with a shipment
      operationId: createServiceAgent
      tags:
        - service_agents
      parameters:
        - name: shipmentId
          in: path
          type: string
          format: uuid
          required: true
          description: UUID of the shipment
        - name: serviceAgent
          in: body
          required: true
          description: Service Agent information
          schema:
            $ref: '#/definitions/ServiceAgent'
      responses:
        200:
          description: returns a Service Agent with UUID.
          schema:
            $ref: '#/definitions/ServiceAgent'
        400:
          description: invalid request
        401:
          description: must be authenticated to use this endpoint
        403:
          description: not authorized to add documents to this shipment
        500:
          description: server error
  /shipments/{shipmentId}/service_agents/{serviceAgentId}:
    patch:
      summary: Updates a particular service agent
      description: Takes a partial service agent object and replaces the fields in the DB with the ones passed int he body
      operationId: updateServiceAgent
      tags:
        - service_agents
      parameters:
        - name: shipmentId
          in: path
          type: string
          format: uuid
          required: true
          description: UUID of the shipment
        - name: serviceAgentId
          in: path
          type: string
          format: uuid
          required: true
          description: UUID of the service agent
        - name: payload
          in: body
          required: true
          description: Service Agent information
          schema:
            $ref: '#/definitions/ServiceAgent'
      responses:
        200:
          description: returns the details of the service agent
          schema:
            $ref: '#/definitions/ServiceAgent'
        400:
          description: invalid request
        401:
          description: must be authenticated to use this endpoint
        403:
          description: not authorized to update the details of this service agent
        404:
          description: service agent UUID not found in system
        500:
          description: server error
    delete:
      summary: delete the service agent related to the shipment
      operationId: deleteServiceAgent
      tags:
        - service_agents
      parameters:
        - in: path
          name: shipmentId
          type: string
          format: uuid
          required: true
          description: the unique identifier for the shipment
        - in: path
          name: serviceAgentId
          type: string
          format: uuid
          required: true
          description: the unique identifier for the service_agent
      responses:
        200:
          description: the service agent was successfully deleted
        400:
          description: invalid request
        401:
          description: must be authenticated to use this endpoint
        403:
          description: not authorized to access the associated service agent
        404:
          description: no service agent found with that UUID
        500:
          description: server error
  /shipments/{shipmentId}/accept:
    post:
      summary: Accepts an awarded shipment
      description: Accepts a shipment awarded to a TSP. The status of the shipment will be updated to ACCEPTED.
      operationId: createShipmentAccept
      tags:
        - shipments
      parameters:
        - name: shipmentId
          in: path
          type: string
          format: uuid
          required: true
          description: UUID of the shipment
      responses:
        200:
          description: returns updated (accepted) shipment object
          schema:
            $ref: '#/definitions/Shipment'
        400:
          description: invalid request
        401:
          description: must be authenticated to use this endpoint
        403:
          description: not authorized to accept this shipment
        409:
          description: the shipment is not in a state to be accepted
          schema:
            $ref: '#/definitions/Shipment'
        500:
          description: server error
  /shipments/{shipmentId}/claims:
    get:
      summary: Gets the list of claims associated with a shipment
      operationId: getShipmentClaims
      tags:
        - shipments
      parameters:
        - name: shipmentId
          in: path
          type: string
          format: uuid
          required: true
          description: UUID of the shipment for which contact details are requested
      responses:
        200:
          description: returns contact details for the shipment
          schema:
            type: array
            items:
              $ref: '#/definitions/Claim'
        400:
          description: invalid request
        401:
          description: must be authenticated to use this endpoint
        403:
          description: not authorized to access this shipment
        500:
          description: server error
  /shipments/{shipmentId}/contact_details:
    get:
      summary: Gets the detailed contact information for a move
      description: Accepts a shipment awarded to a TSP
      operationId: getShipmentContactDetails
      tags:
        - shipments
      parameters:
        - name: shipmentId
          in: path
          type: string
          format: uuid
          required: true
          description: UUID of the shipment for which contact details are requested
      responses:
        200:
          description: returns contact details for the shipment
          schema:
            $ref: '#/definitions/ShipmentContactDetails'
        400:
          description: invalid request
        401:
          description: must be authenticated to use this endpoint
        403:
          description: not authorized to access this shipment
        500:
          description: server error
  /shipments/{shipmentId}/documents:
    get:
      summary: Gets the list of documents associated with a Shipment
      operationId: getShipmentDocuments
      tags:
        - shipments
      parameters:
        - name: shipmentId
          in: path
          type: string
          format: uuid
          required: true
          description: UUID of the shipment
      responses:
        200:
          description: returns the documents associated with the shipment
          schema:
            $ref: '#/definitions/Document'
        400:
          description: invalid request
        401:
          description: must be authenticated to use this endpoint
        403:
          description: not authorized to access this shipment
        500:
          description: server error
    post:
      summary: Creates a new document associated with a shipment
      description: Creates the storage for the new document and sets the UUID
      operationId: createShipmentDocument
      tags:
        - shipments
      parameters:
        - name: shipmentId
          in: path
          type: string
          format: uuid
          required: true
          description: UUID of the shipment
        - name: payload
          in: body
          required: true
          description: A bare bones Document object containing the name of the new document
          schema:
            $ref: '#/definitions/Document'
      responses:
        200:
          description: returns updated document with UUID and create time set.
          schema:
            $ref: '#/definitions/Document'
        400:
          description: invalid request
        401:
          description: must be authenticated to use this endpoint
        403:
          description: not authorized to add documents to this shipment
        500:
          description: server error
  /shipments/{shipmentId}/reject:
    post:
      summary: Rejects an awarded shipment
      description: Rejects a shipment awarded to a TSP. The status of the shipment will be updated to REJECTED.
      operationId: createShipmentReject
      tags:
        - shipments
      parameters:
        - name: shipmentId
          in: path
          type: string
          format: uuid
          required: true
          description: UUID of the shipment
        - name: payload
          in: body
          description: reason for refusing award
          required: true
          schema:
            $ref: '#/definitions/ShipmentReject'
      responses:
        200:
          description: returns updated (rejected) shipment object
          schema:
            $ref: '#/definitions/Shipment'
        400:
          description: invalid request
        401:
          description: must be authenticated to use this endpoint
        403:
          description: not authorized to reject this shipment
        409:
          description: the shipment is not in a state to be rejected
          schema:
            $ref: '#/definitions/Shipment'
        500:
          description: server error
  /tsps:
    get:
      summary: List all TSPs
      description: Gets a list of all the TSPs which the logged in user has access to.
      operationId: indexTSPs
      tags:
        - tsps
      x-access: Access to this endpoint is restricted to members of the Admin, Transcom & JPPSO user groups
      responses:
        200:
          description: list of TSPs
          schema:
            type: array
            items:
              $ref: '#/definitions/TSP'
        400:
          description: invalid request
        401:
          description: must be authenticated to access this endpoint
        500:
          description: server error
  /tsps/{tsp_uuid}/shipments:
    get:
      summary: Retrieve shipments associated with a TSP
      description: Gets a list of all shipments associated with a TSP. Shipments can be restricted to be in a certain state, e.g. AWARDED
      operationId: getTspShipments
      tags:
        - tsps
      x-access: Access to this endpoint is restricted to members of the Admin, Transcom and JPPSO user groups along with the agents of the TSP.
      parameters:
        - in: path
          name: tsp_uuid
          type: string
          format: uuid
          required: true
          description: UUID of the TSP
        - name: status
          in: query
          type: string
          required: false
          description: Status of shipments to load, e.g. AWARDED
        - name: order_by
          in: query
          type: string
          description: Sort the returned list according to this ordering
          enum:
            - PICKUP_DATE_ASC
            - PICKUP_DATE_DESC
            - DELIVERY_DATE_ASC
            - DELIVERY_DATE_DESC
        - name: limit
          in: query
          type: integer
          description: maximum number of records to return
          default: 25
        - name: offset
          in: query
          type: integer
          description: offset into records to begin selection from.
          default: 0
      responses:
        200:
          description: list of associated shipments
          schema:
            type: array
            items:
              $ref: '#/definitions/Shipment'
        400:
          description: invalid request
        403:
          description: not authorized to get list of shipments for this TSP
        404:
          description: TSP UUID not found in system
        500:
          description: server error
  /tsps/{tsp_uuid}/blackouts:
    get:
      summary: Retrieve a list of the blackouts associated with a TSP
      description: Gets a list of all blackouts associated with a TSP. Blackouts retrieved can be restricted by one or more
      operationId: getTspBlackouts
      tags:
        - tsps
      x-access: Access to this endpoint is restricted to members of the Admin, Transcom and JPPSO user groups along with the agents of the TSP.
      parameters:
        - in: path
          name: tsp_uuid
          type: string
          format: uuid
          required: true
          description: UUID of the TSP
        - in: query
          name: start_date
          type: string
          format: date
          description: restricts the search to blackout periods for which the endDate is after this date
        - in: query
          name: end_date
          type: string
          format: date
          description: restricts the search to blackout periods which startDate is before this date
        - in: query
          name: gbloc
          description: restricts the search to return blackout periods which originate from this GBLOC
          type: string
          pattern: '^[A-Z]{4}$'
        - in: query
          name: source_service_area
          type: string
          description: restricts the search to blackout periods with and explicit source service area
      responses:
        200:
          description: list of associated blackouts
          schema:
            type: array
            items:
              $ref: '#/definitions/BlackoutPayload'
        400:
          description: invalid request
        403:
          description: not authorized to get list of blackouts for this TSP
        404:
          description: TSP UUID not found in system
        500:
          description: server error<|MERGE_RESOLUTION|>--- conflicted
+++ resolved
@@ -577,17 +577,7 @@
         $ref: '#/definitions/Shipment'
         x-nullable: true
       role:
-<<<<<<< HEAD
-        type: string
-        enum:
-          - ORIGIN
-          - DESTINATION
-        x-display-value:
-          ORIGIN: Origin
-          DESTINATION: Destination
-=======
         $ref: '#/definitions/ServiceAgentRole'
->>>>>>> 2c2f384c
       point_of_contact:
         type: string
         example: John Doe at Acme Shipping
