--- conflicted
+++ resolved
@@ -4114,11 +4114,8 @@
           - $ref: '#/definitions/Address'
       createOktaAccount:
         type: boolean
-<<<<<<< HEAD
-=======
       cacUser:
         type: boolean
->>>>>>> a51ce57b
   SearchCustomersResult:
     type: object
     properties:
