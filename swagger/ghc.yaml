swagger: '2.0'
info:
  contact:
    email: milmove-developers@caci.com
  description: >
    The GHC API is a RESTful API that enables the Office application for
    MilMove.


    All endpoints are located under `/ghc/v1`.
  license:
    name: MIT
    url: https://opensource.org/licenses/MIT
  title: MilMove GHC API
  version: 0.0.1
basePath: /ghc/v1
schemes:
  - http
tags:
  - name: queues
  - name: move
  - name: order
    description: >
      Move Orders - Commonly called “Orders,” especially in customer-facing
      language. Orders are plural because they're a bundle of related orders
      issued bya Service (e.g. Army, Air Force, Navy) to a customer that
      authorize (and order) that customer to move from one location to another.

      Orders are backed by $$ in the bank to support that move, which is
      identified by a Line of Account (LOA) code on the orders document.
  - name: moveTaskOrder
  - name: customer
  - name: mtoServiceItem
  - name: mtoShipment
  - name: shipment
  - name: mtoAgent
  - name: paymentServiceItem
  - name: ppm
  - name: tac
  - name: transportationOffice
  - name: uploads
  - name: paymentRequests
paths:
  /open/requested-office-users:
    post:
      consumes:
        - application/json
      produces:
        - application/json
      summary: Create an Office User
      description: >
        This endpoint is publicly accessible as it is utilized for individuals
        who do not have an office account to request the creation of an office
        account.

        Request the creation of an office user. An administrator will need to
        approve them after creation. Note on requirements: An identification
        method must be present. The following 2 fields have an "OR" requirement.
        - edipi - other_unique_id One of these two fields MUST be present to
        serve as identification for the office user being created. This logic is
        handled at the application level.
      operationId: createRequestedOfficeUser
      tags:
        - officeUsers
      parameters:
        - in: body
          name: officeUser
          description: Office User information
          schema:
            $ref: '#/definitions/OfficeUserCreate'
      responses:
        '201':
          description: successfully requested the creation of provided office user
          schema:
            $ref: '#/definitions/OfficeUser'
        '422':
          description: validation error
          schema:
            $ref: '#/definitions/ValidationError'
        '500':
          description: internal server error
  /customer:
    post:
      summary: Creates a customer with Okta option
      description: Creates a customer with option to create an Okta profile account
      operationId: createCustomerWithOktaOption
      tags:
        - customer
      consumes:
        - application/json
      produces:
        - application/json
      parameters:
        - in: body
          name: body
          required: true
          schema:
            $ref: '#/definitions/CreateCustomerPayload'
      responses:
        '200':
          description: successfully created the customer
          schema:
            $ref: '#/definitions/CreatedCustomer'
        '400':
          $ref: '#/responses/InvalidRequest'
        '401':
          $ref: '#/responses/PermissionDenied'
        '403':
          $ref: '#/responses/PermissionDenied'
        '404':
          $ref: '#/responses/NotFound'
        '412':
          $ref: '#/responses/PreconditionFailed'
        '422':
          $ref: '#/responses/UnprocessableEntity'
        '500':
          $ref: '#/responses/ServerError'
  /customer/{customerID}:
    parameters:
      - description: ID of customer to use
        in: path
        name: customerID
        required: true
        type: string
        format: uuid
    get:
      produces:
        - application/json
      parameters: []
      responses:
        '200':
          description: Successfully retrieved information on an individual customer
          schema:
            $ref: '#/definitions/Customer'
        '400':
          $ref: '#/responses/InvalidRequest'
        '401':
          $ref: '#/responses/PermissionDenied'
        '403':
          $ref: '#/responses/PermissionDenied'
        '404':
          $ref: '#/responses/NotFound'
        '500':
          $ref: '#/responses/ServerError'
      tags:
        - customer
      description: Returns a given customer
      operationId: getCustomer
      summary: Returns a given customer
    patch:
      summary: Updates customer info
      description: Updates customer info by ID
      operationId: updateCustomer
      tags:
        - customer
      consumes:
        - application/json
      produces:
        - application/json
      parameters:
        - in: body
          name: body
          required: true
          schema:
            $ref: '#/definitions/UpdateCustomerPayload'
        - in: header
          name: If-Match
          type: string
          required: true
      responses:
        '200':
          description: updated instance of orders
          schema:
            $ref: '#/definitions/Customer'
        '400':
          $ref: '#/responses/InvalidRequest'
        '401':
          $ref: '#/responses/PermissionDenied'
        '403':
          $ref: '#/responses/PermissionDenied'
        '404':
          $ref: '#/responses/NotFound'
        '412':
          $ref: '#/responses/PreconditionFailed'
        '422':
          $ref: '#/responses/UnprocessableEntity'
        '500':
          $ref: '#/responses/ServerError'
      x-permissions:
        - update.customer
  /customer/search:
    post:
      produces:
        - application/json
      consumes:
        - application/json
      summary: Search customers by DOD ID or customer name
      description: >
        Search customers by DOD ID or customer name. Used by services counselors
        to locate profiles to update, find attached moves, and to create new
        moves.
      operationId: searchCustomers
      tags:
        - customer
      parameters:
        - in: body
          name: body
          schema:
            properties:
              page:
                type: integer
                description: requested page of results
              perPage:
                type: integer
              dodID:
                description: DOD ID
                type: string
                minLength: 10
                maxLength: 10
                x-nullable: true
              emplid:
                description: EMPLID
                type: string
                minLength: 7
                maxLength: 7
                x-nullable: true
              branch:
                description: Branch
                type: string
                minLength: 1
              customerName:
                description: Customer Name
                type: string
                minLength: 1
                x-nullable: true
              sort:
                type: string
                x-nullable: true
                enum:
                  - customerName
                  - dodID
                  - emplid
                  - branch
                  - personalEmail
                  - telephone
              order:
                type: string
                x-nullable: true
                enum:
                  - asc
                  - desc
          description: field that results should be sorted by
      responses:
        '200':
          description: Successfully returned all customers matching the criteria
          schema:
            $ref: '#/definitions/SearchCustomersResult'
        '403':
          $ref: '#/responses/PermissionDenied'
        '500':
          $ref: '#/responses/ServerError'
  /move/{locator}:
    parameters:
      - description: Code used to identify a move in the system
        in: path
        name: locator
        required: true
        type: string
    get:
      produces:
        - application/json
      parameters: []
      responses:
        '200':
          description: Successfully retrieved the individual move
          schema:
            $ref: '#/definitions/Move'
        '400':
          $ref: '#/responses/InvalidRequest'
        '401':
          $ref: '#/responses/PermissionDenied'
        '403':
          $ref: '#/responses/PermissionDenied'
        '404':
          $ref: '#/responses/NotFound'
        '500':
          $ref: '#/responses/ServerError'
      tags:
        - move
      description: Returns a given move for a unique alphanumeric locator string
      summary: Returns a given move
      operationId: getMove
  /move/{locator}/history:
    parameters:
      - description: Code used to identify a move in the system
        in: path
        name: locator
        required: true
        type: string
    get:
      produces:
        - application/json
      parameters:
        - in: query
          name: page
          type: integer
          description: requested page of results
        - in: query
          name: perPage
          type: integer
          description: results per page
      responses:
        '200':
          description: Successfully retrieved the individual move history
          schema:
            $ref: '#/definitions/MoveHistoryResult'
        '400':
          $ref: '#/responses/InvalidRequest'
        '401':
          $ref: '#/responses/PermissionDenied'
        '403':
          $ref: '#/responses/PermissionDenied'
        '404':
          $ref: '#/responses/NotFound'
        '500':
          $ref: '#/responses/ServerError'
      tags:
        - move
      description: >-
        Returns the history for a given move for a unique alphanumeric locator
        string
      summary: Returns the history of an identified move
      operationId: getMoveHistory
  /moves/{moveID}/shipment-evaluation-reports-list:
    parameters:
      - description: Code used to identify a move in the system
        in: path
        name: moveID
        required: true
        type: string
        format: uuid
    get:
      produces:
        - application/json
      responses:
        '200':
          description: Successfully retrieved the move's evaluation reports
          schema:
            $ref: '#/definitions/EvaluationReportList'
        '400':
          $ref: '#/responses/InvalidRequest'
        '401':
          $ref: '#/responses/PermissionDenied'
        '403':
          $ref: '#/responses/PermissionDenied'
        '404':
          $ref: '#/responses/NotFound'
        '500':
          $ref: '#/responses/ServerError'
      tags:
        - move
      description: >-
        Returns shipment evaluation reports for the specified move that are
        visible to the current office user
      summary: >-
        Returns shipment evaluation reports for the specified move that are
        visible to the current office user
      operationId: getMoveShipmentEvaluationReportsList
  /moves/{moveID}/counseling-evaluation-reports-list:
    parameters:
      - description: Code used to identify a move in the system
        in: path
        name: moveID
        required: true
        type: string
        format: uuid
    get:
      produces:
        - application/json
      responses:
        '200':
          description: Successfully retrieved the move's evaluation reports
          schema:
            $ref: '#/definitions/EvaluationReportList'
        '400':
          $ref: '#/responses/InvalidRequest'
        '401':
          $ref: '#/responses/PermissionDenied'
        '403':
          $ref: '#/responses/PermissionDenied'
        '404':
          $ref: '#/responses/NotFound'
        '500':
          $ref: '#/responses/ServerError'
      tags:
        - move
      description: >-
        Returns counseling evaluation reports for the specified move that are
        visible to the current office user
      summary: >-
        Returns counseling evaluation reports for the specified move that are
        visible to the current office user
      operationId: getMoveCounselingEvaluationReportsList
  /counseling/orders/{orderID}:
    parameters:
      - description: ID of order to update
        in: path
        name: orderID
        required: true
        type: string
        format: uuid
    patch:
      summary: Updates an order (performed by a services counselor)
      description: All fields sent in this request will be set on the order referenced
      operationId: counselingUpdateOrder
      tags:
        - order
      consumes:
        - application/json
      produces:
        - application/json
      parameters:
        - in: body
          name: body
          required: true
          schema:
            $ref: '#/definitions/CounselingUpdateOrderPayload'
        - in: header
          name: If-Match
          type: string
          required: true
      responses:
        '200':
          description: updated instance of orders
          schema:
            $ref: '#/definitions/Order'
        '403':
          $ref: '#/responses/PermissionDenied'
        '404':
          $ref: '#/responses/NotFound'
        '412':
          $ref: '#/responses/PreconditionFailed'
        '422':
          $ref: '#/responses/UnprocessableEntity'
        '500':
          $ref: '#/responses/ServerError'
  /orders:
    post:
      summary: Creates an orders model for a logged-in user
      description: >-
        Creates an instance of orders tied to a service member, which allow for
        creation of a move and an entitlement. Orders are required before the
        creation of a move
      operationId: createOrder
      tags:
        - order
      consumes:
        - application/json
      produces:
        - application/json
      parameters:
        - in: body
          name: createOrders
          schema:
            $ref: '#/definitions/CreateOrders'
      responses:
        '200':
          description: created instance of orders
          schema:
            $ref: '#/definitions/Order'
        '400':
          description: invalid request
        '401':
          description: request requires user authentication
        '403':
          description: user is not authorized
        '422':
          $ref: '#/responses/UnprocessableEntity'
        '500':
          description: internal server error
  /orders/{orderID}:
    parameters:
      - description: ID of order to use
        in: path
        name: orderID
        required: true
        type: string
        format: uuid
    patch:
      summary: Updates an order
      description: All fields sent in this request will be set on the order referenced
      operationId: updateOrder
      tags:
        - order
      consumes:
        - application/json
      produces:
        - application/json
      parameters:
        - in: body
          name: body
          required: true
          schema:
            $ref: '#/definitions/UpdateOrderPayload'
        - in: header
          name: If-Match
          type: string
          required: true
      responses:
        '200':
          description: updated instance of orders
          schema:
            $ref: '#/definitions/Order'
        '400':
          $ref: '#/responses/InvalidRequest'
        '403':
          $ref: '#/responses/PermissionDenied'
        '404':
          $ref: '#/responses/NotFound'
        '409':
          $ref: '#/responses/Conflict'
        '412':
          $ref: '#/responses/PreconditionFailed'
        '422':
          $ref: '#/responses/UnprocessableEntity'
        '500':
          $ref: '#/responses/ServerError'
      x-permissions:
        - update.orders
    get:
      produces:
        - application/json
      parameters: []
      responses:
        '200':
          description: Successfully retrieved order
          schema:
            $ref: '#/definitions/Order'
        '400':
          $ref: '#/responses/InvalidRequest'
        '401':
          $ref: '#/responses/PermissionDenied'
        '403':
          $ref: '#/responses/PermissionDenied'
        '404':
          $ref: '#/responses/NotFound'
        '500':
          $ref: '#/responses/ServerError'
      tags:
        - order
      description: Gets an order
      operationId: getOrder
      summary: Gets an order by ID
  /orders/{orderID}/allowances:
    parameters:
      - description: ID of order to use
        in: path
        name: orderID
        required: true
        type: string
        format: uuid
    patch:
      summary: Updates an allowance (Orders with Entitlements)
      description: All fields sent in this request will be set on the order referenced
      operationId: updateAllowance
      tags:
        - order
      consumes:
        - application/json
      produces:
        - application/json
      parameters:
        - in: body
          name: body
          required: true
          schema:
            $ref: '#/definitions/UpdateAllowancePayload'
        - in: header
          name: If-Match
          type: string
          required: true
      responses:
        '200':
          description: updated instance of allowance
          schema:
            $ref: '#/definitions/Order'
        '403':
          $ref: '#/responses/PermissionDenied'
        '404':
          $ref: '#/responses/NotFound'
        '412':
          $ref: '#/responses/PreconditionFailed'
        '422':
          $ref: '#/responses/UnprocessableEntity'
        '500':
          $ref: '#/responses/ServerError'
      x-permissions:
        - update.allowances
  /orders/{orderID}/acknowledge-excess-weight-risk:
    parameters:
      - description: ID of order to use
        in: path
        name: orderID
        required: true
        type: string
        format: uuid
    post:
      summary: >-
        Saves the date and time a TOO acknowledged the excess weight risk by
        dismissing the alert
      description: >-
        Saves the date and time a TOO acknowledged the excess weight risk by
        dismissing the alert
      operationId: acknowledgeExcessWeightRisk
      tags:
        - order
      consumes:
        - application/json
      produces:
        - application/json
      parameters:
        - in: header
          name: If-Match
          type: string
          required: true
      responses:
        '200':
          description: updated Move
          schema:
            $ref: '#/definitions/Move'
        '403':
          $ref: '#/responses/PermissionDenied'
        '404':
          $ref: '#/responses/NotFound'
        '412':
          $ref: '#/responses/PreconditionFailed'
        '422':
          $ref: '#/responses/UnprocessableEntity'
        '500':
          $ref: '#/responses/ServerError'
      x-permissions:
        - update.excessWeightRisk
  /orders/{orderID}/update-billable-weight:
    parameters:
      - description: ID of order to use
        in: path
        name: orderID
        required: true
        type: string
        format: uuid
    patch:
      summary: Updates the max billable weight
      description: Updates the DBAuthorizedWeight attribute for the Order Entitlements=
      operationId: updateBillableWeight
      tags:
        - order
      consumes:
        - application/json
      produces:
        - application/json
      parameters:
        - in: body
          name: body
          required: true
          schema:
            $ref: '#/definitions/UpdateBillableWeightPayload'
        - in: header
          name: If-Match
          type: string
          required: true
      responses:
        '200':
          description: updated Order
          schema:
            $ref: '#/definitions/Order'
        '403':
          $ref: '#/responses/PermissionDenied'
        '404':
          $ref: '#/responses/NotFound'
        '412':
          $ref: '#/responses/PreconditionFailed'
        '422':
          $ref: '#/responses/UnprocessableEntity'
        '500':
          $ref: '#/responses/ServerError'
      x-permissions:
        - update.billableWeight
  /orders/{orderID}/update-max-billable-weight/tio:
    parameters:
      - description: ID of order to use
        in: path
        name: orderID
        required: true
        type: string
        format: uuid
    patch:
      summary: Updates the max billable weight with TIO remarks
      description: >-
        Updates the DBAuthorizedWeight attribute for the Order Entitlements and
        move TIO remarks
      operationId: updateMaxBillableWeightAsTIO
      tags:
        - order
      consumes:
        - application/json
      produces:
        - application/json
      parameters:
        - in: body
          name: body
          required: true
          schema:
            $ref: '#/definitions/UpdateMaxBillableWeightAsTIOPayload'
        - $ref: '#/parameters/ifMatch'
      responses:
        '200':
          description: updated Order
          schema:
            $ref: '#/definitions/Order'
        '403':
          $ref: '#/responses/PermissionDenied'
        '404':
          $ref: '#/responses/NotFound'
        '412':
          $ref: '#/responses/PreconditionFailed'
        '422':
          $ref: '#/responses/UnprocessableEntity'
        '500':
          $ref: '#/responses/ServerError'
      x-permissions:
        - update.maxBillableWeight
<<<<<<< HEAD
  /orders/{ordersId}/upload_amended_orders:
=======
  /orders/{orderID}/upload_amended_orders:
>>>>>>> 0e76ae97
    post:
      summary: Create an amended order for a given order
      description: Create an amended order for a given order
      operationId: uploadAmendedOrders
      tags:
        - order
      consumes:
        - multipart/form-data
      parameters:
        - in: path
<<<<<<< HEAD
          name: ordersId
=======
          name: orderID
>>>>>>> 0e76ae97
          type: string
          format: uuid
          required: true
          description: UUID of the order
        - in: formData
          name: file
          type: file
          description: The file to upload.
          required: true
      responses:
        '201':
          description: created upload
          schema:
            $ref: '#/definitions/Upload'
        '400':
          description: invalid request
          schema:
            $ref: '#/definitions/InvalidRequestResponsePayload'
        '403':
          description: not authorized
        '404':
          description: not found
        '413':
          description: payload is too large
        '500':
          description: server error
  /counseling/orders/{orderID}/allowances:
    parameters:
      - description: ID of order to use
        in: path
        name: orderID
        required: true
        type: string
        format: uuid
    patch:
      summary: Updates an allowance (Orders with Entitlements)
      description: All fields sent in this request will be set on the order referenced
      operationId: counselingUpdateAllowance
      tags:
        - order
      consumes:
        - application/json
      produces:
        - application/json
      parameters:
        - in: body
          name: body
          required: true
          schema:
            $ref: '#/definitions/CounselingUpdateAllowancePayload'
        - in: header
          name: If-Match
          type: string
          required: true
      responses:
        '200':
          description: updated instance of allowance
          schema:
            $ref: '#/definitions/Order'
        '403':
          $ref: '#/responses/PermissionDenied'
        '404':
          $ref: '#/responses/NotFound'
        '412':
          $ref: '#/responses/PreconditionFailed'
        '422':
          $ref: '#/responses/UnprocessableEntity'
        '500':
          $ref: '#/responses/ServerError'
  /move-task-orders/{moveTaskOrderID}:
    parameters:
      - description: ID of move to use
        in: path
        name: moveTaskOrderID
        required: true
        type: string
    get:
      produces:
        - application/json
      parameters: []
      responses:
        '200':
          description: Successfully retrieved move task order
          schema:
            $ref: '#/definitions/MoveTaskOrder'
        '400':
          $ref: '#/responses/InvalidRequest'
        '401':
          $ref: '#/responses/PermissionDenied'
        '403':
          $ref: '#/responses/PermissionDenied'
        '404':
          $ref: '#/responses/NotFound'
        '500':
          $ref: '#/responses/ServerError'
      tags:
        - moveTaskOrder
      description: Gets a move
      operationId: getMoveTaskOrder
      summary: Gets a move by ID
  /move_task_orders/{moveTaskOrderID}/mto_service_items:
    parameters:
      - description: ID of move for mto service item to use
        in: path
        name: moveTaskOrderID
        required: true
        format: uuid
        type: string
    get:
      produces:
        - application/json
      parameters: []
      responses:
        '200':
          description: Successfully retrieved all line items for a move task order
          schema:
            $ref: '#/definitions/MTOServiceItems'
        '404':
          $ref: '#/responses/NotFound'
        '422':
          $ref: '#/responses/UnprocessableEntity'
        '500':
          $ref: '#/responses/ServerError'
      tags:
        - mtoServiceItem
      description: Gets all line items for a move
      operationId: listMTOServiceItems
      summary: Gets all line items for a move
  /mto-shipments:
    post:
      summary: createMTOShipment
      description: |
        Creates a MTO shipment for the specified Move Task Order.
        Required fields include:
        * Shipment Type
        * Customer requested pick-up date
        * Pick-up Address
        * Delivery Address
        * Releasing / Receiving agents
        Optional fields include:
        * Delivery Address Type
        * Customer Remarks
        * Releasing / Receiving agents
        * An array of optional accessorial service item codes
      consumes:
        - application/json
      produces:
        - application/json
      operationId: createMTOShipment
      tags:
        - mtoShipment
      parameters:
        - in: body
          name: body
          schema:
            $ref: '#/definitions/CreateMTOShipment'
      responses:
        '200':
          description: Successfully created a MTO shipment.
          schema:
            $ref: '#/definitions/MTOShipment'
        '400':
          $ref: '#/responses/InvalidRequest'
        '404':
          $ref: '#/responses/NotFound'
        '422':
          $ref: '#/responses/UnprocessableEntity'
        '500':
          $ref: '#/responses/ServerError'
  /move_task_orders/{moveTaskOrderID}/mto_shipments:
    parameters:
      - description: ID of move task order for mto shipment to use
        in: path
        name: moveTaskOrderID
        required: true
        format: uuid
        type: string
    get:
      produces:
        - application/json
      parameters: []
      responses:
        '200':
          description: Successfully retrieved all mto shipments for a move task order
          schema:
            $ref: '#/definitions/MTOShipments'
        '403':
          $ref: '#/responses/PermissionDenied'
        '404':
          $ref: '#/responses/NotFound'
        '422':
          $ref: '#/responses/UnprocessableEntity'
        '500':
          $ref: '#/responses/ServerError'
      tags:
        - mtoShipment
      description: Gets all shipments for a move task order
      operationId: listMTOShipments
      summary: Gets all shipments for a move task order
  /shipments/{shipmentID}:
    get:
      summary: fetches a shipment by ID
      description: fetches a shipment by ID
      operationId: getShipment
      tags:
        - mtoShipment
      produces:
        - application/json
      parameters:
        - description: ID of the shipment to be fetched
          in: path
          name: shipmentID
          required: true
          format: uuid
          type: string
      responses:
        '200':
          description: Successfully fetched the shipment
          schema:
            $ref: '#/definitions/MTOShipment'
        '400':
          $ref: '#/responses/InvalidRequest'
        '403':
          $ref: '#/responses/PermissionDenied'
        '404':
          $ref: '#/responses/NotFound'
        '422':
          $ref: '#/responses/UnprocessableEntity'
        '500':
          $ref: '#/responses/ServerError'
    delete:
      summary: Soft deletes a shipment by ID
      description: Soft deletes a shipment by ID
      operationId: deleteShipment
      tags:
        - shipment
      produces:
        - application/json
      parameters:
        - description: ID of the shipment to be deleted
          in: path
          name: shipmentID
          required: true
          format: uuid
          type: string
      responses:
        '204':
          description: Successfully soft deleted the shipment
        '400':
          $ref: '#/responses/InvalidRequest'
        '403':
          $ref: '#/responses/PermissionDenied'
        '404':
          $ref: '#/responses/NotFound'
        '409':
          $ref: '#/responses/Conflict'
        '422':
          $ref: '#/responses/UnprocessableEntity'
        '500':
          $ref: '#/responses/ServerError'
  /move_task_orders/{moveTaskOrderID}/mto_shipments/{shipmentID}:
    patch:
      summary: updateMTOShipment
      description: |
        Updates a specified MTO shipment.
        Required fields include:
        * MTO Shipment ID required in path
        * If-Match required in headers
        * No fields required in body
        Optional fields include:
        * New shipment status type
        * Shipment Type
        * Customer requested pick-up date
        * Pick-up Address
        * Delivery Address
        * Secondary Pick-up Address
        * SecondaryDelivery Address
        * Delivery Address Type
        * Customer Remarks
        * Counselor Remarks
        * Releasing / Receiving agents
        * Actual Pro Gear Weight
        * Actual Spouse Pro Gear Weight
      consumes:
        - application/json
      produces:
        - application/json
      operationId: updateMTOShipment
      tags:
        - mtoShipment
      parameters:
        - in: path
          name: moveTaskOrderID
          required: true
          format: uuid
          type: string
          description: ID of move task order for mto shipment to use
        - in: path
          name: shipmentID
          type: string
          format: uuid
          required: true
          description: UUID of the MTO Shipment to update
        - in: header
          name: If-Match
          type: string
          required: true
          description: >
            Optimistic locking is implemented via the `If-Match` header. If the
            ETag header does not match the value of the resource on the server,
            the server rejects the change with a `412 Precondition Failed`
            error.
        - in: body
          name: body
          schema:
            $ref: '#/definitions/UpdateShipment'
      responses:
        '200':
          description: Successfully updated the specified MTO shipment.
          schema:
            $ref: '#/definitions/MTOShipment'
        '400':
          $ref: '#/responses/InvalidRequest'
        '401':
          $ref: '#/responses/PermissionDenied'
        '403':
          $ref: '#/responses/PermissionDenied'
        '404':
          $ref: '#/responses/NotFound'
        '412':
          $ref: '#/responses/PreconditionFailed'
        '422':
          $ref: '#/responses/UnprocessableEntity'
        '500':
          $ref: '#/responses/ServerError'
  /shipments/{shipmentID}/approve:
    parameters:
      - description: ID of the shipment
        in: path
        name: shipmentID
        required: true
        format: uuid
        type: string
    post:
      consumes:
        - application/json
      produces:
        - application/json
      parameters:
        - in: header
          name: If-Match
          type: string
          required: true
      responses:
        '200':
          description: Successfully approved the shipment
          schema:
            $ref: '#/definitions/MTOShipment'
        '403':
          $ref: '#/responses/PermissionDenied'
        '404':
          $ref: '#/responses/NotFound'
        '409':
          $ref: '#/responses/Conflict'
        '412':
          $ref: '#/responses/PreconditionFailed'
        '422':
          $ref: '#/responses/UnprocessableEntity'
        '500':
          $ref: '#/responses/ServerError'
      tags:
        - shipment
      description: Approves a shipment
      operationId: approveShipment
      summary: Approves a shipment
      x-permissions:
        - update.shipment
  /shipments/{shipmentID}/request-diversion:
    parameters:
      - description: ID of the shipment
        in: path
        name: shipmentID
        required: true
        format: uuid
        type: string
    post:
      consumes:
        - application/json
      produces:
        - application/json
      parameters:
        - in: header
          name: If-Match
          type: string
          required: true
        - in: body
          name: body
          required: true
          schema:
            $ref: '#/definitions/RequestDiversion'
      responses:
        '200':
          description: Successfully requested the shipment diversion
          schema:
            $ref: '#/definitions/MTOShipment'
        '403':
          $ref: '#/responses/PermissionDenied'
        '404':
          $ref: '#/responses/NotFound'
        '409':
          $ref: '#/responses/Conflict'
        '412':
          $ref: '#/responses/PreconditionFailed'
        '422':
          $ref: '#/responses/UnprocessableEntity'
        '500':
          $ref: '#/responses/ServerError'
      tags:
        - shipment
      description: Requests a shipment diversion
      operationId: requestShipmentDiversion
      summary: Requests a shipment diversion
      x-permissions:
        - create.shipmentDiversionRequest
  /shipments/{shipmentID}/approve-diversion:
    parameters:
      - description: ID of the shipment
        in: path
        name: shipmentID
        required: true
        format: uuid
        type: string
    post:
      consumes:
        - application/json
      produces:
        - application/json
      parameters:
        - in: header
          name: If-Match
          type: string
          required: true
      responses:
        '200':
          description: Successfully approved the shipment diversion
          schema:
            $ref: '#/definitions/MTOShipment'
        '403':
          $ref: '#/responses/PermissionDenied'
        '404':
          $ref: '#/responses/NotFound'
        '409':
          $ref: '#/responses/Conflict'
        '412':
          $ref: '#/responses/PreconditionFailed'
        '422':
          $ref: '#/responses/UnprocessableEntity'
        '500':
          $ref: '#/responses/ServerError'
      x-permissions:
        - update.shipment
      tags:
        - shipment
      description: Approves a shipment diversion
      operationId: approveShipmentDiversion
      summary: Approves a shipment diversion
  /shipments/{shipmentID}/reject:
    parameters:
      - description: ID of the shipment
        in: path
        name: shipmentID
        required: true
        format: uuid
        type: string
    post:
      consumes:
        - application/json
      produces:
        - application/json
      parameters:
        - in: header
          name: If-Match
          type: string
          required: true
        - in: body
          name: body
          required: true
          schema:
            $ref: '#/definitions/RejectShipment'
      responses:
        '200':
          description: Successfully rejected the shipment
          schema:
            $ref: '#/definitions/MTOShipment'
        '403':
          $ref: '#/responses/PermissionDenied'
        '404':
          $ref: '#/responses/NotFound'
        '409':
          $ref: '#/responses/Conflict'
        '412':
          $ref: '#/responses/PreconditionFailed'
        '422':
          $ref: '#/responses/UnprocessableEntity'
        '500':
          $ref: '#/responses/ServerError'
      tags:
        - shipment
      description: rejects a shipment
      operationId: rejectShipment
      summary: rejects a shipment
  /shipments/{shipmentID}/request-cancellation:
    parameters:
      - description: ID of the shipment
        in: path
        name: shipmentID
        required: true
        format: uuid
        type: string
    post:
      consumes:
        - application/json
      produces:
        - application/json
      parameters:
        - in: header
          name: If-Match
          type: string
          required: true
      responses:
        '200':
          description: Successfully requested the shipment cancellation
          schema:
            $ref: '#/definitions/MTOShipment'
        '403':
          $ref: '#/responses/PermissionDenied'
        '404':
          $ref: '#/responses/NotFound'
        '409':
          $ref: '#/responses/Conflict'
        '412':
          $ref: '#/responses/PreconditionFailed'
        '422':
          $ref: '#/responses/UnprocessableEntity'
        '500':
          $ref: '#/responses/ServerError'
      tags:
        - shipment
      description: Requests a shipment cancellation
      operationId: requestShipmentCancellation
      summary: Requests a shipment cancellation
      x-permissions:
        - create.shipmentCancellation
  /shipments/{shipmentID}/request-reweigh:
    parameters:
      - description: ID of the shipment
        in: path
        name: shipmentID
        required: true
        format: uuid
        type: string
    post:
      consumes:
        - application/json
      produces:
        - application/json
      responses:
        '200':
          description: Successfully requested a reweigh of the shipment
          schema:
            $ref: '#/definitions/Reweigh'
        '403':
          $ref: '#/responses/PermissionDenied'
        '404':
          $ref: '#/responses/NotFound'
        '409':
          $ref: '#/responses/Conflict'
        '412':
          $ref: '#/responses/PreconditionFailed'
        '422':
          $ref: '#/responses/UnprocessableEntity'
        '500':
          $ref: '#/responses/ServerError'
      tags:
        - shipment
        - reweigh
      description: Requests a shipment reweigh
      operationId: requestShipmentReweigh
      summary: Requests a shipment reweigh
      x-permissions:
        - create.reweighRequest
  /shipments/{shipmentID}/review-shipment-address-update:
    parameters:
      - description: ID of the shipment
        in: path
        name: shipmentID
        required: true
        format: uuid
        type: string
    patch:
      consumes:
        - application/json
      produces:
        - application/json
      parameters:
        - in: header
          name: If-Match
          type: string
          required: true
        - in: body
          name: body
          required: true
          schema:
            properties:
              status:
                type: string
                enum:
                  - REJECTED
                  - APPROVED
              officeRemarks:
                type: string
            required:
              - officeRemarks
              - status
      responses:
        '200':
          description: Successfully requested a shipment address update
          schema:
            $ref: '#/definitions/ShipmentAddressUpdate'
        '403':
          $ref: '#/responses/PermissionDenied'
        '404':
          $ref: '#/responses/NotFound'
        '409':
          $ref: '#/responses/Conflict'
        '412':
          $ref: '#/responses/PreconditionFailed'
        '422':
          $ref: '#/responses/UnprocessableEntity'
        '500':
          $ref: '#/responses/ServerError'
      tags:
        - shipment
      description: >-
        This endpoint is used to approve a address update request. Office
        remarks are required. Approving the address update will update the
        Destination Final Address of the associated service item
      operationId: reviewShipmentAddressUpdate
      summary: Allows TOO to review a shipment address update
  /shipments/{shipmentID}/sit-extensions:
    post:
      summary: Create an approved SIT Duration Update
      description: >-
        TOO can creates an already-approved SIT Duration Update on behalf of a
        customer
      consumes:
        - application/json
      produces:
        - application/json
      operationId: createApprovedSITDurationUpdate
      tags:
        - shipment
        - sitExtension
      parameters:
        - description: ID of the shipment
          in: path
          name: shipmentID
          required: true
          format: uuid
          type: string
        - in: body
          name: body
          schema:
            $ref: '#/definitions/CreateApprovedSITDurationUpdate'
          required: true
        - in: header
          description: >-
            We want the shipment's eTag rather than the SIT Duration Update eTag
            as the SIT Duration Update is always associated with a shipment
          name: If-Match
          type: string
          required: true
      responses:
        '200':
          description: Successfully created a SIT Extension.
          schema:
            $ref: '#/definitions/MTOShipment'
        '400':
          $ref: '#/responses/InvalidRequest'
        '403':
          $ref: '#/responses/PermissionDenied'
        '404':
          $ref: '#/responses/NotFound'
        '422':
          $ref: '#/responses/UnprocessableEntity'
        '500':
          $ref: '#/responses/ServerError'
      x-permissions:
        - create.SITExtension
  /shipments/{shipmentID}/sit-extensions/{sitExtensionID}/approve:
    parameters:
      - description: ID of the shipment
        in: path
        name: shipmentID
        required: true
        format: uuid
        type: string
      - description: ID of the SIT extension
        in: path
        name: sitExtensionID
        required: true
        format: uuid
        type: string
    patch:
      consumes:
        - application/json
      produces:
        - application/json
      parameters:
        - in: body
          name: body
          required: true
          schema:
            $ref: '#/definitions/ApproveSITExtension'
        - in: header
          description: >-
            We want the shipment's eTag rather than the SIT extension eTag as
            the SIT extension is always associated with a shipment
          name: If-Match
          type: string
          required: true
      responses:
        '200':
          description: Successfully approved a SIT extension
          schema:
            $ref: '#/definitions/MTOShipment'
        '403':
          $ref: '#/responses/PermissionDenied'
        '404':
          $ref: '#/responses/NotFound'
        '409':
          $ref: '#/responses/Conflict'
        '412':
          $ref: '#/responses/PreconditionFailed'
        '422':
          $ref: '#/responses/UnprocessableEntity'
        '500':
          $ref: '#/responses/ServerError'
      tags:
        - shipment
        - sitExtension
      description: Approves a SIT extension
      operationId: approveSITExtension
      summary: Approves a SIT extension
      x-permissions:
        - update.SITExtension
  /shipments/{shipmentID}/sit-extensions/{sitExtensionID}/deny:
    parameters:
      - description: ID of the shipment
        in: path
        name: shipmentID
        required: true
        format: uuid
        type: string
      - description: ID of the SIT extension
        in: path
        name: sitExtensionID
        required: true
        format: uuid
        type: string
    patch:
      consumes:
        - application/json
      produces:
        - application/json
      parameters:
        - in: body
          name: body
          required: true
          schema:
            $ref: '#/definitions/DenySITExtension'
        - in: header
          name: If-Match
          type: string
          required: true
      responses:
        '200':
          description: Successfully denied a SIT extension
          schema:
            $ref: '#/definitions/MTOShipment'
        '403':
          $ref: '#/responses/PermissionDenied'
        '404':
          $ref: '#/responses/NotFound'
        '409':
          $ref: '#/responses/Conflict'
        '412':
          $ref: '#/responses/PreconditionFailed'
        '422':
          $ref: '#/responses/UnprocessableEntity'
        '500':
          $ref: '#/responses/ServerError'
      tags:
        - shipment
        - sitExtension
      description: Denies a SIT extension
      operationId: denySITExtension
      summary: Denies a SIT extension
      x-permissions:
        - update.SITExtension
  /shipments/{shipmentID}/sit-service-item/convert-to-customer-expense:
    parameters:
      - description: ID of the shipment
        in: path
        name: shipmentID
        required: true
        format: uuid
        type: string
    patch:
      consumes:
        - application/json
      produces:
        - application/json
      parameters:
        - in: body
          name: body
          required: true
          schema:
            $ref: '#/definitions/UpdateSITServiceItemCustomerExpense'
        - in: header
          name: If-Match
          type: string
          required: true
      responses:
        '200':
          description: Successfully converted to customer expense
          schema:
            $ref: '#/definitions/MTOShipment'
        '403':
          $ref: '#/responses/PermissionDenied'
        '404':
          $ref: '#/responses/NotFound'
        '409':
          $ref: '#/responses/Conflict'
        '412':
          $ref: '#/responses/PreconditionFailed'
        '422':
          $ref: '#/responses/UnprocessableEntity'
        '500':
          $ref: '#/responses/ServerError'
      tags:
        - shipment
        - mtoServiceItem
      description: Converts a SIT to customer expense
      operationId: updateSITServiceItemCustomerExpense
      summary: Converts a SIT to customer expense
      x-permissions:
        - update.MTOServiceItem
  /shipments/{shipmentID}/ppm-documents:
    parameters:
      - description: ID of the shipment
        in: path
        name: shipmentID
        required: true
        format: uuid
        type: string
    get:
      summary: Gets all the PPM documents for a PPM shipment
      description: >
        Retrieves all of the documents and associated uploads for each ppm
        document type connected to a PPM shipment. This

        excludes any deleted PPM documents.
      operationId: getPPMDocuments
      tags:
        - ppm
      consumes:
        - application/json
      produces:
        - application/json
      responses:
        '200':
          description: >-
            All PPM documents and associated uploads for the specified PPM
            shipment.
          schema:
            $ref: '#/definitions/PPMDocuments'
        '401':
          $ref: '#/responses/PermissionDenied'
        '403':
          $ref: '#/responses/PermissionDenied'
        '422':
          $ref: '#/responses/UnprocessableEntity'
        '500':
          $ref: '#/responses/ServerError'
  /ppm-shipments/{ppmShipmentId}/weight-ticket/{weightTicketId}:
    parameters:
      - $ref: '#/parameters/ppmShipmentId'
      - $ref: '#/parameters/weightTicketId'
    patch:
      summary: Updates a weight ticket document
      description: >
        Updates a PPM shipment's weight ticket document with new information.
        Only some of the weight ticket document's

        fields are editable because some have to be set by the customer, e.g.
        vehicle description.
      operationId: updateWeightTicket
      tags:
        - ppm
      consumes:
        - application/json
      produces:
        - application/json
      parameters:
        - $ref: '#/parameters/ifMatch'
        - in: body
          name: updateWeightTicketPayload
          required: true
          schema:
            $ref: '#/definitions/UpdateWeightTicket'
      responses:
        '200':
          description: returns an updated weight ticket object
          schema:
            $ref: '#/definitions/WeightTicket'
        '400':
          $ref: '#/responses/InvalidRequest'
        '401':
          $ref: '#/responses/PermissionDenied'
        '403':
          $ref: '#/responses/PermissionDenied'
        '404':
          $ref: '#/responses/NotFound'
        '412':
          $ref: '#/responses/PreconditionFailed'
        '422':
          $ref: '#/responses/UnprocessableEntity'
        '500':
          $ref: '#/responses/ServerError'
  /ppm-shipments/{ppmShipmentId}/moving-expenses/{movingExpenseId}:
    parameters:
      - $ref: '#/parameters/ppmShipmentId'
      - $ref: '#/parameters/movingExpenseId'
    patch:
      summary: Updates the moving expense
      description: >
        Updates a PPM shipment's moving expense with new information. Only some
        of the moving expense's fields are

        editable because some have to be set by the customer, e.g. the
        description and the moving expense type.
      operationId: updateMovingExpense
      tags:
        - ppm
      consumes:
        - application/json
      produces:
        - application/json
      parameters:
        - $ref: '#/parameters/ifMatch'
        - in: body
          name: updateMovingExpense
          required: true
          schema:
            $ref: '#/definitions/UpdateMovingExpense'
      responses:
        '200':
          description: returns an updated moving expense object
          schema:
            $ref: '#/definitions/MovingExpense'
        '400':
          $ref: '#/responses/InvalidRequest'
        '401':
          $ref: '#/responses/PermissionDenied'
        '403':
          $ref: '#/responses/PermissionDenied'
        '404':
          $ref: '#/responses/NotFound'
        '412':
          $ref: '#/responses/PreconditionFailed'
        '422':
          $ref: '#/responses/UnprocessableEntity'
        '500':
          $ref: '#/responses/ServerError'
  /ppm-shipments/{ppmShipmentId}/pro-gear-weight-tickets/{proGearWeightTicketId}:
    parameters:
      - $ref: '#/parameters/ppmShipmentId'
      - $ref: '#/parameters/proGearWeightTicketId'
    patch:
      summary: Updates a pro-gear weight ticket
      description: >
        Updates a PPM shipment's pro-gear weight ticket with new information.
        Only some of the fields are editable

        because some have to be set by the customer, e.g. the description.
      operationId: updateProGearWeightTicket
      tags:
        - ppm
      consumes:
        - application/json
      produces:
        - application/json
      parameters:
        - $ref: '#/parameters/ifMatch'
        - in: body
          name: updateProGearWeightTicket
          required: true
          schema:
            $ref: '#/definitions/UpdateProGearWeightTicket'
      responses:
        '200':
          description: returns an updated pro-gear weight ticket object
          schema:
            $ref: '#/definitions/ProGearWeightTicket'
        '400':
          $ref: '#/responses/InvalidRequest'
        '401':
          $ref: '#/responses/PermissionDenied'
        '403':
          $ref: '#/responses/PermissionDenied'
        '404':
          $ref: '#/responses/NotFound'
        '412':
          $ref: '#/responses/PreconditionFailed'
        '422':
          $ref: '#/responses/UnprocessableEntity'
        '500':
          $ref: '#/responses/ServerError'
  /ppm-shipments/{ppmShipmentId}/aoa-packet:
    parameters:
      - description: the id for the ppmshipment with aoa to be downloaded
        in: path
        name: ppmShipmentId
        required: true
        type: string
    get:
      summary: Downloads AOA Packet form PPMShipment as a PDF
      description: >
        ### Functionality

        This endpoint downloads all uploaded move order documentation combined
        with the Shipment Summary Worksheet into a single PDF.

        ### Errors

        * The PPMShipment must have requested an AOA.

        * The PPMShipment AOA Request must have been approved.
      operationId: showAOAPacket
      tags:
        - ppm
      produces:
        - application/pdf
      responses:
        '200':
          headers:
            Content-Disposition:
              type: string
              description: File name to download
          description: AOA PDF
          schema:
            format: binary
            type: file
        '400':
          $ref: '#/responses/InvalidRequest'
        '403':
          $ref: '#/responses/PermissionDenied'
        '404':
          $ref: '#/responses/NotFound'
        '422':
          $ref: '#/responses/UnprocessableEntity'
        '500':
          $ref: '#/responses/ServerError'
  /ppm-shipments/{ppmShipmentId}/finish-document-review:
    parameters:
      - $ref: '#/parameters/ppmShipmentId'
    patch:
      summary: Updates a PPM shipment's status after document review
      description: >
        Updates a PPM shipment's status once documents have been reviewed.
        Status is updated depending on whether any documents have been rejected.
      operationId: finishDocumentReview
      tags:
        - ppm
      consumes:
        - application/json
      produces:
        - application/json
      parameters:
        - in: header
          name: If-Match
          type: string
          required: true
      responses:
        '200':
          description: Successfully finished document review
          schema:
            $ref: '#/definitions/PPMShipment'
        '400':
          $ref: '#/responses/InvalidRequest'
        '401':
          $ref: '#/responses/PermissionDenied'
        '403':
          $ref: '#/responses/PermissionDenied'
        '404':
          $ref: '#/responses/NotFound'
        '409':
          $ref: '#/responses/Conflict'
        '412':
          $ref: '#/responses/PreconditionFailed'
        '422':
          $ref: '#/responses/UnprocessableEntity'
        '500':
          $ref: '#/responses/ServerError'
      x-permissions:
        - update.shipment
  /ppm-shipments/{ppmShipmentId}/ppm-sit:
    patch:
      summary: Updates a PPM shipment's SIT values
      description: |
        Updates a PPM shipment's SIT values
      operationId: updatePPMSIT
      tags:
        - ppm
      consumes:
        - application/json
      produces:
        - application/json
      parameters:
        - $ref: '#/parameters/ppmShipmentId'
        - in: header
          name: If-Match
          type: string
          required: true
        - in: body
          name: body
          schema:
            $ref: '#/definitions/PPMShipmentSIT'
      responses:
        '200':
          description: Successfully finished PPM SIT update
          schema:
            $ref: '#/definitions/PPMShipment'
        '400':
          $ref: '#/responses/InvalidRequest'
        '403':
          $ref: '#/responses/PermissionDenied'
        '404':
          $ref: '#/responses/NotFound'
        '412':
          $ref: '#/responses/PreconditionFailed'
        '422':
          $ref: '#/responses/UnprocessableEntity'
        '500':
          $ref: '#/responses/ServerError'
  /ppm-shipments/{ppmShipmentId}/closeout:
    parameters:
      - $ref: '#/parameters/ppmShipmentId'
    get:
      summary: Get the closeout calcuations for the specified PPM shipment
      description: |
        Retrieves the closeout calculations for the specified PPM shipment.
      operationId: getPPMCloseout
      tags:
        - ppm
      produces:
        - application/json
      responses:
        '200':
          description: Returns closeout for the specified PPM shipment.
          schema:
            $ref: '#/definitions/PPMCloseout'
        '400':
          $ref: '#/responses/InvalidRequest'
        '403':
          $ref: '#/responses/PermissionDenied'
        '404':
          $ref: '#/responses/NotFound'
        '422':
          $ref: '#/responses/UnprocessableEntity'
        '500':
          $ref: '#/responses/ServerError'
  /ppm-shipments/{ppmShipmentId}/actual-weight:
    parameters:
      - $ref: '#/parameters/ppmShipmentId'
    get:
      summary: Get the actual weight for a PPM shipment
      description: |
        Retrieves the actual weight for the specified PPM shipment.
      operationId: getPPMActualWeight
      tags:
        - ppm
      produces:
        - application/json
      responses:
        '200':
          description: Returns actual weight for the specified PPM shipment.
          schema:
            $ref: '#/definitions/PPMActualWeight'
        '400':
          $ref: '#/responses/InvalidRequest'
        '403':
          $ref: '#/responses/PermissionDenied'
        '404':
          $ref: '#/responses/NotFound'
        '422':
          $ref: '#/responses/UnprocessableEntity'
        '500':
          $ref: '#/responses/ServerError'
  /ppm-shipments/{ppmShipmentId}/sit_location/{sitLocation}/sit-estimated-cost:
    parameters:
      - $ref: '#/parameters/ppmShipmentId'
      - in: path
        format: string
        description: location of sit
        name: sitLocation
        required: true
        type: string
        enum:
          - ORIGIN
          - DESTINATION
      - in: query
        format: date-time
        description: Date entered into SIT
        name: sitEntryDate
        required: true
        type: string
      - in: query
        format: date-time
        description: Date departed SIT
        name: sitDepartureDate
        required: true
        type: string
      - in: query
        description: Weight stored in SIT
        name: weightStored
        required: true
        type: integer
        minimum: 0
    get:
      summary: Get the SIT estimated cost for a PPM shipment
      description: >
        Calculates and returns the SIT estimated cost for the specified PPM
        shipment.
      operationId: getPPMSITEstimatedCost
      tags:
        - ppm
      produces:
        - application/json
      responses:
        '200':
          description: >-
            Calculates and returns the SIT estimated cost for the specified PPM
            shipment.
          schema:
            $ref: '#/definitions/PPMSITEstimatedCost'
        '400':
          $ref: '#/responses/InvalidRequest'
        '403':
          $ref: '#/responses/PermissionDenied'
        '404':
          $ref: '#/responses/NotFound'
        '422':
          $ref: '#/responses/UnprocessableEntity'
        '500':
          $ref: '#/responses/ServerError'
  /ppm-shipments/{ppmShipmentId}/payment-packet:
    get:
      summary: Returns PPM payment packet
      description: >-
        Generates a PDF containing all user uploaded documentations for PPM.
        Contains SSW form, orders, weight and expense documentations.
      operationId: showPaymentPacket
      tags:
        - ppm
      parameters:
        - in: path
          name: ppmShipmentId
          type: string
          format: uuid
          required: true
          description: UUID of the ppmShipment
      produces:
        - application/pdf
      responses:
        '200':
          headers:
            Content-Disposition:
              type: string
              description: File name to download
          description: PPM Payment Packet PDF
          schema:
            format: binary
            type: file
        '400':
          description: invalid request
        '401':
          description: request requires user authentication
        '403':
          description: user is not authorized
        '404':
          description: ppm not found
        '500':
          description: internal server error
  /move_task_orders/{moveTaskOrderID}/mto_shipments/{shipmentID}/mto-agents:
    parameters:
      - description: ID of move task order
        in: path
        name: moveTaskOrderID
        required: true
        format: uuid
        type: string
      - description: ID of the shipment
        in: path
        name: shipmentID
        required: true
        format: uuid
        type: string
    get:
      produces:
        - application/json
      parameters: []
      responses:
        '200':
          description: Successfully retrieved all agents for a move task order
          schema:
            $ref: '#/definitions/MTOAgents'
        '404':
          $ref: '#/responses/NotFound'
        '422':
          $ref: '#/responses/UnprocessableEntity'
        '500':
          $ref: '#/responses/ServerError'
      tags:
        - mtoAgent
      description: Fetches a list of agents associated with a move task order.
      operationId: fetchMTOAgentList
      summary: Fetch move task order agents.
  /move-task-orders/{moveTaskOrderID}/service-items/{mtoServiceItemID}:
    parameters:
      - description: ID of move to use
        in: path
        name: moveTaskOrderID
        required: true
        type: string
      - description: ID of line item to use
        in: path
        name: mtoServiceItemID
        required: true
        type: string
    get:
      produces:
        - application/json
      parameters: []
      responses:
        '200':
          description: Successfully retrieved a line item for a move task order by ID
          schema:
            $ref: '#/definitions/MTOServiceItemSingle'
        '400':
          $ref: '#/responses/InvalidRequest'
        '401':
          $ref: '#/responses/PermissionDenied'
        '403':
          $ref: '#/responses/PermissionDenied'
        '404':
          $ref: '#/responses/NotFound'
        '500':
          $ref: '#/responses/ServerError'
      tags:
        - mtoServiceItem
      description: Gets a line item by ID for a move by ID
      operationId: getMTOServiceItem
      summary: Gets a line item by ID for a move by ID
  /move-task-orders/{moveTaskOrderID}/service-items/{mtoServiceItemID}/status:
    parameters:
      - description: ID of move to use
        in: path
        name: moveTaskOrderID
        required: true
        type: string
      - description: ID of line item to use
        in: path
        name: mtoServiceItemID
        required: true
        type: string
    patch:
      consumes:
        - application/json
      produces:
        - application/json
      parameters:
        - in: body
          name: body
          required: true
          schema:
            $ref: '#/definitions/PatchMTOServiceItemStatusPayload'
        - in: header
          name: If-Match
          type: string
          required: true
      responses:
        '200':
          description: >-
            Successfully updated status for a line item for a move task order by
            ID
          schema:
            $ref: '#/definitions/MTOServiceItem'
        '400':
          $ref: '#/responses/InvalidRequest'
        '401':
          $ref: '#/responses/PermissionDenied'
        '403':
          $ref: '#/responses/PermissionDenied'
        '404':
          $ref: '#/responses/NotFound'
        '412':
          $ref: '#/responses/PreconditionFailed'
        '422':
          $ref: '#/responses/UnprocessableEntity'
        '500':
          $ref: '#/responses/ServerError'
      tags:
        - mtoServiceItem
      description: Changes the status of a line item for a move by ID
      operationId: updateMTOServiceItemStatus
      summary: Change the status of a line item for a move by ID
      x-permissions:
        - update.MTOServiceItem
  /service-item/{mtoServiceItemID}/entry-date-update:
    parameters:
      - description: ID of the service item
        in: path
        name: mtoServiceItemID
        required: true
        type: string
    patch:
      consumes:
        - application/json
      produces:
        - application/json
      parameters:
        - in: body
          name: body
          required: true
          schema:
            $ref: '#/definitions/ServiceItemSitEntryDate'
      responses:
        '200':
          description: Successfully updated SIT entry date
          schema:
            $ref: '#/definitions/MTOServiceItemSingle'
        '400':
          $ref: '#/responses/InvalidRequest'
        '401':
          $ref: '#/responses/PermissionDenied'
        '403':
          $ref: '#/responses/PermissionDenied'
        '404':
          $ref: '#/responses/NotFound'
        '412':
          $ref: '#/responses/PreconditionFailed'
        '422':
          $ref: '#/responses/UnprocessableEntity'
        '500':
          $ref: '#/responses/ServerError'
      tags:
        - mtoServiceItem
      description: >-
        Locates the service item in the database and updates the SIT entry date
        for the selected service item and returns the service item
      operationId: updateServiceItemSitEntryDate
      summary: Updates a service item's SIT entry date by ID
  /move-task-orders/{moveTaskOrderID}/status:
    patch:
      consumes:
        - application/json
      produces:
        - application/json
      parameters:
        - description: ID of move to use
          in: path
          name: moveTaskOrderID
          required: true
          type: string
        - in: header
          name: If-Match
          type: string
          required: true
        - in: body
          name: serviceItemCodes
          schema:
            $ref: '#/definitions/MTOApprovalServiceItemCodes'
          required: true
      responses:
        '200':
          description: Successfully updated move task order status
          schema:
            $ref: '#/definitions/Move'
        '400':
          $ref: '#/responses/InvalidRequest'
        '401':
          $ref: '#/responses/PermissionDenied'
        '403':
          $ref: '#/responses/PermissionDenied'
        '404':
          $ref: '#/responses/NotFound'
        '409':
          $ref: '#/responses/Conflict'
        '412':
          $ref: '#/responses/PreconditionFailed'
        '422':
          $ref: '#/responses/UnprocessableEntity'
        '500':
          $ref: '#/responses/ServerError'
      tags:
        - moveTaskOrder
      description: Changes move task order status to make it available to prime
      operationId: updateMoveTaskOrderStatus
      summary: Change the status of a move task order to make it available to prime
      x-permissions:
        - update.move
        - create.serviceItem
  /move-task-orders/{moveTaskOrderID}/status/service-counseling-completed:
    patch:
      consumes:
        - application/json
      produces:
        - application/json
      parameters:
        - description: ID of move to use
          in: path
          name: moveTaskOrderID
          required: true
          type: string
        - in: header
          name: If-Match
          type: string
          required: true
      responses:
        '200':
          description: Successfully updated move task order status
          schema:
            $ref: '#/definitions/Move'
        '400':
          $ref: '#/responses/InvalidRequest'
        '401':
          $ref: '#/responses/PermissionDenied'
        '403':
          $ref: '#/responses/PermissionDenied'
        '404':
          $ref: '#/responses/NotFound'
        '409':
          $ref: '#/responses/Conflict'
        '412':
          $ref: '#/responses/PreconditionFailed'
        '422':
          $ref: '#/responses/UnprocessableEntity'
        '500':
          $ref: '#/responses/ServerError'
      tags:
        - moveTaskOrder
      description: Changes move (move task order) status to service counseling completed
      operationId: updateMTOStatusServiceCounselingCompleted
      summary: Changes move (move task order) status to service counseling completed
  /move-task-orders/{moveTaskOrderID}/payment-service-items/{paymentServiceItemID}/status:
    parameters:
      - description: ID of move to use
        in: path
        name: moveTaskOrderID
        required: true
        type: string
      - description: ID of payment service item to use
        in: path
        name: paymentServiceItemID
        required: true
        type: string
    patch:
      consumes:
        - application/json
      produces:
        - application/json
      parameters:
        - in: body
          name: body
          required: true
          schema:
            $ref: '#/definitions/PaymentServiceItem'
        - in: header
          name: If-Match
          type: string
          required: true
      responses:
        '200':
          description: >-
            Successfully updated status for a line item for a move task order by
            ID
          schema:
            $ref: '#/definitions/PaymentServiceItem'
        '400':
          $ref: '#/responses/InvalidRequest'
        '401':
          $ref: '#/responses/PermissionDenied'
        '403':
          $ref: '#/responses/PermissionDenied'
        '404':
          $ref: '#/responses/NotFound'
        '412':
          $ref: '#/responses/PreconditionFailed'
        '422':
          $ref: '#/responses/UnprocessableEntity'
        '500':
          $ref: '#/responses/ServerError'
      tags:
        - paymentServiceItem
      description: Changes the status of a line item for a move by ID
      operationId: updatePaymentServiceItemStatus
      summary: Change the status of a payment service item for a move by ID
      x-permissions:
        - update.paymentServiceItemStatus
  /move-task-orders/{moveTaskOrderID}/billable-weights-reviewed-at:
    patch:
      consumes:
        - application/json
      produces:
        - application/json
      parameters:
        - description: ID of move to use
          in: path
          name: moveTaskOrderID
          required: true
          type: string
        - in: header
          name: If-Match
          type: string
          required: true
      responses:
        '200':
          description: Successfully updated move task order billableWeightsReviewedAt field
          schema:
            $ref: '#/definitions/Move'
        '400':
          $ref: '#/responses/InvalidRequest'
        '401':
          $ref: '#/responses/PermissionDenied'
        '403':
          $ref: '#/responses/PermissionDenied'
        '404':
          $ref: '#/responses/NotFound'
        '409':
          $ref: '#/responses/Conflict'
        '412':
          $ref: '#/responses/PreconditionFailed'
        '422':
          $ref: '#/responses/UnprocessableEntity'
        '500':
          $ref: '#/responses/ServerError'
      tags:
        - moveTaskOrder
      description: >-
        Changes move (move task order) billableWeightsReviewedAt field to a
        timestamp
      operationId: updateMTOReviewedBillableWeightsAt
  /move-task-orders/{moveTaskOrderID}/tio-remarks:
    patch:
      consumes:
        - application/json
      produces:
        - application/json
      parameters:
        - description: ID of move to use
          in: path
          name: moveTaskOrderID
          required: true
          type: string
        - in: header
          name: If-Match
          type: string
          required: true
        - in: body
          name: body
          required: true
          schema:
            $ref: '#/definitions/Move'
      responses:
        '200':
          description: Successfully updated move task order tioRemarks field
          schema:
            $ref: '#/definitions/Move'
        '400':
          $ref: '#/responses/InvalidRequest'
        '401':
          $ref: '#/responses/PermissionDenied'
        '403':
          $ref: '#/responses/PermissionDenied'
        '404':
          $ref: '#/responses/NotFound'
        '409':
          $ref: '#/responses/Conflict'
        '412':
          $ref: '#/responses/PreconditionFailed'
        '422':
          $ref: '#/responses/UnprocessableEntity'
        '500':
          $ref: '#/responses/ServerError'
      tags:
        - moveTaskOrder
      description: >-
        Changes move (move task order) billableWeightsReviewedAt field to a
        timestamp
      operationId: updateMoveTIORemarks
  /move-task-orders/{moveTaskOrderID}/entitlements:
    parameters:
      - description: ID of move to use
        in: path
        name: moveTaskOrderID
        required: true
        type: string
    get:
      produces:
        - application/json
      parameters: []
      tags:
        - moveTaskOrder
      responses:
        '200':
          description: Successfully retrieved entitlements
          schema:
            $ref: '#/definitions/Entitlements'
        '400':
          $ref: '#/responses/InvalidRequest'
        '401':
          $ref: '#/responses/PermissionDenied'
        '403':
          $ref: '#/responses/PermissionDenied'
        '404':
          $ref: '#/responses/NotFound'
        '500':
          $ref: '#/responses/ServerError'
      description: Gets entitlements
      operationId: getEntitlements
      summary: Gets entitlements for a move by ID
  /payment-requests/{paymentRequestID}:
    parameters:
      - description: UUID of payment request
        format: uuid
        in: path
        name: paymentRequestID
        required: true
        type: string
    get:
      produces:
        - application/json
      parameters: []
      responses:
        '200':
          description: fetched instance of payment request
          schema:
            $ref: '#/definitions/PaymentRequest'
        '400':
          $ref: '#/responses/InvalidRequest'
        '401':
          $ref: '#/responses/PermissionDenied'
        '403':
          $ref: '#/responses/PermissionDenied'
        '404':
          $ref: '#/responses/NotFound'
        '500':
          $ref: '#/responses/ServerError'
      tags:
        - paymentRequests
      description: Fetches an instance of a payment request by id
      operationId: getPaymentRequest
      summary: Fetches a payment request by id
      x-permissions:
        - read.paymentRequest
  /moves/{locator}/closeout-office:
    parameters:
      - description: >-
          move code to identify a move to update the PPM shipment's closeout
          office for Army and Air Force service members
        format: string
        in: path
        name: locator
        required: true
        type: string
    patch:
      description: >-
        Sets the transportation office closeout location for where the Move's
        PPM Shipment documentation will be reviewed by
      tags:
        - move
      operationId: updateCloseoutOffice
      x-permissions:
        - update.closeoutOffice
      summary: Updates a Move's PPM closeout office for Army and Air Force customers
      produces:
        - application/json
      consumes:
        - application/json
      parameters:
        - in: body
          name: body
          schema:
            properties:
              closeoutOfficeId:
                type: string
                format: uuid
            required:
              - closeoutOfficeId
        - in: header
          name: If-Match
          type: string
          required: true
      responses:
        '200':
          description: Successfully set the closeout office for the move
          schema:
            $ref: '#/definitions/Move'
        '400':
          $ref: '#/responses/InvalidRequest'
        '401':
          $ref: '#/responses/PermissionDenied'
        '403':
          $ref: '#/responses/PermissionDenied'
        '404':
          $ref: '#/responses/NotFound'
        '412':
          $ref: '#/responses/PreconditionFailed'
        '422':
          $ref: '#/responses/UnprocessableEntity'
        '500':
          $ref: '#/responses/ServerError'
  /moves/{locator}/customer-support-remarks:
    parameters:
      - description: move code to identify a move for customer support remarks
        format: string
        in: path
        name: locator
        required: true
        type: string
    post:
      produces:
        - application/json
      consumes:
        - application/json
      parameters:
        - in: body
          name: body
          schema:
            $ref: '#/definitions/CreateCustomerSupportRemark'
      responses:
        '200':
          description: Successfully created customer support remark
          schema:
            $ref: '#/definitions/CustomerSupportRemark'
        '400':
          $ref: '#/responses/InvalidRequest'
        '404':
          $ref: '#/responses/NotFound'
        '422':
          $ref: '#/responses/UnprocessableEntity'
        '500':
          $ref: '#/responses/ServerError'
      tags:
        - customerSupportRemarks
      description: Creates a customer support remark for a move
      operationId: createCustomerSupportRemarkForMove
      summary: Creates a customer support remark for a move
    get:
      produces:
        - application/json
      parameters: []
      responses:
        '200':
          description: Successfully retrieved all line items for a move task order
          schema:
            $ref: '#/definitions/CustomerSupportRemarks'
        '403':
          $ref: '#/responses/PermissionDenied'
        '404':
          $ref: '#/responses/NotFound'
        '422':
          $ref: '#/responses/UnprocessableEntity'
        '500':
          $ref: '#/responses/ServerError'
      tags:
        - customerSupportRemarks
      description: Fetches customer support remarks for a move
      operationId: getCustomerSupportRemarksForMove
      summary: Fetches customer support remarks using the move code (locator).
  /customer-support-remarks/{customerSupportRemarkID}:
    parameters:
      - in: path
        description: the customer support remark ID to be modified
        name: customerSupportRemarkID
        required: true
        type: string
        format: uuid
    patch:
      tags:
        - customerSupportRemarks
      description: Updates a customer support remark for a move
      operationId: updateCustomerSupportRemarkForMove
      summary: Updates a customer support remark for a move
      consumes:
        - application/json
      produces:
        - application/json
      parameters:
        - in: body
          name: body
          required: true
          schema:
            $ref: '#/definitions/UpdateCustomerSupportRemarkPayload'
      responses:
        '200':
          description: Successfully updated customer support remark
          schema:
            $ref: '#/definitions/CustomerSupportRemark'
        '400':
          $ref: '#/responses/InvalidRequest'
        '403':
          $ref: '#/responses/PermissionDenied'
        '404':
          $ref: '#/responses/NotFound'
        '422':
          $ref: '#/responses/UnprocessableEntity'
        '500':
          $ref: '#/responses/ServerError'
    delete:
      summary: Soft deletes a customer support remark by ID
      description: Soft deletes a customer support remark by ID
      operationId: deleteCustomerSupportRemark
      tags:
        - customerSupportRemarks
      produces:
        - application/json
      responses:
        '204':
          description: Successfully soft deleted the shipment
        '400':
          $ref: '#/responses/InvalidRequest'
        '403':
          $ref: '#/responses/PermissionDenied'
        '404':
          $ref: '#/responses/NotFound'
        '409':
          $ref: '#/responses/Conflict'
        '422':
          $ref: '#/responses/UnprocessableEntity'
        '500':
          $ref: '#/responses/ServerError'
  /moves/{locator}/evaluation-reports:
    parameters:
      - in: path
        name: locator
        required: true
        type: string
    post:
      produces:
        - application/json
      consumes:
        - application/json
      parameters:
        - in: body
          name: body
          schema:
            $ref: '#/definitions/CreateEvaluationReport'
      responses:
        '200':
          description: Successfully created evaluation report
          schema:
            $ref: '#/definitions/EvaluationReport'
        '400':
          $ref: '#/responses/InvalidRequest'
        '404':
          $ref: '#/responses/NotFound'
        '422':
          $ref: '#/responses/UnprocessableEntity'
        '500':
          $ref: '#/responses/ServerError'
      x-permissions:
        - create.evaluationReport
      tags:
        - evaluationReports
      description: Creates an evaluation report
      operationId: createEvaluationReport
      summary: Creates an evaluation report
  /evaluation-reports/{reportID}/download:
    parameters:
      - in: path
        description: the evaluation report ID to be downloaded
        name: reportID
        required: true
        type: string
        format: uuid
    get:
      summary: Downloads an evaluation report as a PDF
      description: Downloads an evaluation report as a PDF
      operationId: downloadEvaluationReport
      tags:
        - evaluationReports
      produces:
        - application/pdf
      responses:
        '200':
          headers:
            Content-Disposition:
              type: string
              description: File name to download
          description: Evaluation report PDF
          schema:
            format: binary
            type: file
        '403':
          $ref: '#/responses/PermissionDenied'
        '404':
          $ref: '#/responses/NotFound'
        '500':
          $ref: '#/responses/ServerError'
  /evaluation-reports/{reportID}:
    parameters:
      - in: path
        description: the evaluation report ID to be modified
        name: reportID
        required: true
        type: string
        format: uuid
    get:
      summary: Gets an evaluation report by ID
      description: Gets an evaluation report by ID
      operationId: getEvaluationReport
      tags:
        - evaluationReports
      produces:
        - application/json
      responses:
        '200':
          description: Successfully got the report
          schema:
            $ref: '#/definitions/EvaluationReport'
        '400':
          $ref: '#/responses/InvalidRequest'
        '403':
          $ref: '#/responses/PermissionDenied'
        '404':
          $ref: '#/responses/NotFound'
        '500':
          $ref: '#/responses/ServerError'
    delete:
      summary: Deletes an evaluation report by ID
      description: Deletes an evaluation report by ID
      operationId: deleteEvaluationReport
      x-permissions:
        - delete.evaluationReport
      tags:
        - evaluationReports
      produces:
        - application/json
      responses:
        '204':
          description: Successfully deleted the report
        '400':
          $ref: '#/responses/InvalidRequest'
        '403':
          $ref: '#/responses/PermissionDenied'
        '404':
          $ref: '#/responses/NotFound'
        '409':
          $ref: '#/responses/Conflict'
        '422':
          $ref: '#/responses/UnprocessableEntity'
        '500':
          $ref: '#/responses/ServerError'
    put:
      summary: Saves an evaluation report as a draft
      description: Saves an evaluation report as a draft
      operationId: saveEvaluationReport
      x-permissions:
        - update.evaluationReport
      tags:
        - evaluationReports
      produces:
        - application/json
      consumes:
        - application/json
      parameters:
        - in: body
          name: body
          schema:
            $ref: '#/definitions/EvaluationReport'
        - in: header
          name: If-Match
          type: string
          required: true
          description: >
            Optimistic locking is implemented via the `If-Match` header. If the
            ETag header does not match the value of the resource on the server,
            the server rejects the change with a `412 Precondition Failed`
            error.
      responses:
        '204':
          description: Successfully saved the report
        '400':
          $ref: '#/responses/InvalidRequest'
        '403':
          $ref: '#/responses/PermissionDenied'
        '404':
          $ref: '#/responses/NotFound'
        '409':
          $ref: '#/responses/Conflict'
        '412':
          $ref: '#/responses/PreconditionFailed'
        '422':
          $ref: '#/responses/UnprocessableEntity'
        '500':
          $ref: '#/responses/ServerError'
  /evaluation-reports/{reportID}/submit:
    parameters:
      - in: path
        description: the evaluation report ID to be modified
        name: reportID
        required: true
        type: string
        format: uuid
    post:
      summary: Submits an evaluation report
      description: Submits an evaluation report
      operationId: submitEvaluationReport
      tags:
        - evaluationReports
      produces:
        - application/json
      parameters:
        - in: header
          name: If-Match
          type: string
          required: true
          description: >
            Optimistic locking is implemented via the `If-Match` header. If the
            ETag header does not match the value of the resource on the server,
            the server rejects the change with a `412 Precondition Failed`
            error.
      responses:
        '204':
          description: Successfully submitted an evaluation report with the provided ID
        '403':
          $ref: '#/responses/PermissionDenied'
        '404':
          $ref: '#/responses/NotFound'
        '412':
          $ref: '#/responses/PreconditionFailed'
        '422':
          $ref: '#/responses/UnprocessableEntity'
        '500':
          $ref: '#/responses/ServerError'
      x-permissions:
        - update.evaluationReport
  /pws-violations:
    get:
      summary: Fetch the possible PWS violations for an evaluation report
      description: Fetch the possible PWS violations for an evaluation report
      operationId: getPWSViolations
      tags:
        - pwsViolations
      produces:
        - application/json
      responses:
        '200':
          description: Successfully retrieved the PWS violations
          schema:
            $ref: '#/definitions/PWSViolations'
        '400':
          $ref: '#/responses/InvalidRequest'
        '403':
          $ref: '#/responses/PermissionDenied'
        '404':
          $ref: '#/responses/NotFound'
        '500':
          $ref: '#/responses/ServerError'
  /report-violations/{reportID}:
    parameters:
      - in: path
        description: the evaluation report ID that has associated violations
        name: reportID
        required: true
        type: string
        format: uuid
    get:
      summary: Fetch the report violations for an evaluation report
      description: Fetch the report violations for an evaluation report
      operationId: getReportViolationsByReportID
      tags:
        - reportViolations
      produces:
        - application/json
      responses:
        '200':
          description: Successfully retrieved the report violations
          schema:
            $ref: '#/definitions/ReportViolations'
        '400':
          $ref: '#/responses/InvalidRequest'
        '403':
          $ref: '#/responses/PermissionDenied'
        '404':
          $ref: '#/responses/NotFound'
        '500':
          $ref: '#/responses/ServerError'
    post:
      summary: Associate violations with an evaluation report
      description: >-
        Associate violations with an evaluation report. This will overwrite any
        existing report-violations associations for the report and replace them
        with the newly provided ones.  An empty array will remove all violation
        associations for a given report.
      operationId: associateReportViolations
      tags:
        - reportViolations
      produces:
        - application/json
      consumes:
        - application/json
      parameters:
        - in: body
          name: body
          schema:
            $ref: '#/definitions/AssociateReportViolations'
      responses:
        '204':
          description: Successfully saved the report violations
        '400':
          $ref: '#/responses/InvalidRequest'
        '403':
          $ref: '#/responses/PermissionDenied'
        '404':
          $ref: '#/responses/NotFound'
        '409':
          $ref: '#/responses/Conflict'
        '422':
          $ref: '#/responses/UnprocessableEntity'
        '500':
          $ref: '#/responses/ServerError'
      x-permissions:
        - create.reportViolation
  /moves/{locator}/payment-requests:
    parameters:
      - description: move code to identify a move for payment requests
        format: string
        in: path
        name: locator
        required: true
        type: string
    get:
      produces:
        - application/json
      parameters: []
      responses:
        '200':
          description: Successfully retrieved all line items for a move task order
          schema:
            $ref: '#/definitions/PaymentRequests'
        '403':
          $ref: '#/responses/PermissionDenied'
        '404':
          $ref: '#/responses/NotFound'
        '422':
          $ref: '#/responses/UnprocessableEntity'
        '500':
          $ref: '#/responses/ServerError'
      tags:
        - paymentRequests
      description: Fetches payment requests for a move
      operationId: getPaymentRequestsForMove
      summary: Fetches payment requests using the move code (locator).
      x-permissions:
        - read.paymentRequest
  /moves/{moveID}/financial-review-flag:
    parameters:
      - description: ID of move to flag
        in: path
        name: moveID
        required: true
        type: string
        format: uuid
    post:
      summary: Flags a move for financial office review
      description: >-
        This sets a flag which indicates that the move should be reviewed by a
        fincancial office. For example, if the origin or destination address of
        a shipment is far from the duty location and may incur excess costs to
        the customer.
      operationId: setFinancialReviewFlag
      tags:
        - move
      consumes:
        - application/json
      produces:
        - application/json
      parameters:
        - in: header
          name: If-Match
          type: string
        - in: body
          name: body
          schema:
            required:
              - flagForReview
            properties:
              remarks:
                description: >-
                  explanation of why the move is being flagged for financial
                  review
                example: this address is way too far away
                type: string
                x-nullable: true
              flagForReview:
                description: >-
                  boolean value representing whether we should flag a move for
                  financial review
                example: false
                type: boolean
      responses:
        '200':
          description: updated Move
          schema:
            $ref: '#/definitions/Move'
        '403':
          $ref: '#/responses/PermissionDenied'
        '404':
          $ref: '#/responses/NotFound'
        '412':
          $ref: '#/responses/PreconditionFailed'
        '422':
          $ref: '#/responses/UnprocessableEntity'
        '500':
          $ref: '#/responses/ServerError'
      x-permissions:
        - update.financialReviewFlag
<<<<<<< HEAD
  /moves/{moveId}/uploadAdditionalDocuments:
=======
  /moves/{moveID}/uploadAdditionalDocuments:
>>>>>>> 0e76ae97
    patch:
      summary: Patch the additional documents for a given move
      description: >-
        Customers will on occaision need the ability to upload additional
        supporting documents, for a variety of reasons. This does not include
        amended order.
      operationId: uploadAdditionalDocuments
      tags:
        - move
      consumes:
        - multipart/form-data
      parameters:
        - in: path
<<<<<<< HEAD
          name: moveId
=======
          name: moveID
>>>>>>> 0e76ae97
          type: string
          format: uuid
          required: true
          description: UUID of the order
        - in: formData
          name: file
          type: file
          description: The file to upload.
          required: true
      responses:
        '201':
          description: created upload
          schema:
            $ref: '#/definitions/Upload'
        '400':
          description: invalid request
          schema:
            $ref: '#/definitions/InvalidRequestResponsePayload'
        '403':
          description: not authorized
        '404':
          description: not found
        '413':
          description: payload is too large
        '500':
          description: server error
<<<<<<< HEAD
=======
      x-permissions:
        - create.supportingDocuments
>>>>>>> 0e76ae97
  /payment-requests/{paymentRequestID}/shipments-payment-sit-balance:
    parameters:
      - description: >-
          payment request ID of the payment request with SIT service items being
          reviewed
        name: paymentRequestID
        type: string
        format: uuid
        in: path
        required: true
    get:
      produces:
        - application/json
      parameters: []
      responses:
        '200':
          description: >-
            Successfully retrieved shipments and their SIT days balance from all
            payment requests on the move
          schema:
            $ref: '#/definitions/ShipmentsPaymentSITBalance'
        '403':
          $ref: '#/responses/PermissionDenied'
        '404':
          $ref: '#/responses/NotFound'
        '422':
          $ref: '#/responses/UnprocessableEntity'
        '500':
          $ref: '#/responses/ServerError'
      tags:
        - paymentRequests
      description: >-
        Returns all shipment payment request SIT usage to support partial SIT
        invoicing
      operationId: getShipmentsPaymentSITBalance
      summary: >-
        Returns all shipment payment request SIT usage to support partial SIT
        invoicing
      x-permissions:
        - read.shipmentsPaymentSITBalance
  /payment-requests/{paymentRequestID}/status:
    patch:
      consumes:
        - application/json
      produces:
        - application/json
      parameters:
        - description: UUID of payment request
          format: uuid
          in: path
          name: paymentRequestID
          required: true
          type: string
        - in: body
          name: body
          required: true
          schema:
            $ref: '#/definitions/UpdatePaymentRequestStatusPayload'
        - in: header
          name: If-Match
          type: string
          required: true
      responses:
        '200':
          description: updated payment request
          schema:
            $ref: '#/definitions/PaymentRequest'
        '400':
          $ref: '#/responses/InvalidRequest'
        '401':
          $ref: '#/responses/PermissionDenied'
        '403':
          $ref: '#/responses/PermissionDenied'
        '404':
          $ref: '#/responses/NotFound'
        '412':
          $ref: '#/responses/PreconditionFailed'
        '422':
          $ref: '#/responses/UnprocessableEntity'
        '500':
          $ref: '#/responses/ServerError'
      tags:
        - paymentRequests
      description: Updates status of a payment request by id
      operationId: updatePaymentRequestStatus
      summary: Updates status of a payment request by id
      x-permissions:
        - update.paymentRequest
  /documents/{documentId}:
    get:
      summary: Returns a document
      description: Returns a document and its uploads
      operationId: getDocument
      tags:
        - ghcDocuments
      parameters:
        - in: path
          name: documentId
          type: string
          format: uuid
          required: true
          description: UUID of the document to return
      responses:
        '200':
          description: the requested document
          schema:
            $ref: '#/definitions/Document'
        '400':
          $ref: '#/responses/InvalidRequest'
        '401':
          $ref: '#/responses/PermissionDenied'
        '403':
          $ref: '#/responses/PermissionDenied'
        '404':
          $ref: '#/responses/NotFound'
        '412':
          $ref: '#/responses/PreconditionFailed'
        '422':
          $ref: '#/responses/UnprocessableEntity'
        '500':
          $ref: '#/responses/ServerError'
  /documents:
    post:
      summary: Create a new document
      description: >-
        Documents represent a physical artifact such as a scanned document or a
        PDF file
      operationId: createDocument
      tags:
        - ghcDocuments
      parameters:
        - in: body
          name: documentPayload
          required: true
          schema:
            $ref: '#/definitions/PostDocumentPayload'
      responses:
        '201':
          description: created document
          schema:
            $ref: '#/definitions/Document'
        '400':
          description: invalid request
        '403':
          $ref: '#/responses/PermissionDenied'
        '500':
          description: server error
  /queues/counseling:
    get:
      produces:
        - application/json
      summary: >-
        Gets queued list of all customer moves needing services counseling by
        GBLOC origin
      description: >
        An office services counselor user will be assigned a transportation
        office that will determine which moves are displayed in their queue
        based on the origin duty location.  GHC moves will show up here onced
        they have reached the NEEDS SERVICE COUNSELING status after submission
        from a customer or created on a customer's behalf.
      operationId: getServicesCounselingQueue
      tags:
        - queues
      parameters:
        - in: query
          name: page
          type: integer
          description: requested page number of paginated move results
        - in: query
          name: perPage
          type: integer
          description: maximum number of moves to show on each page of paginated results
        - in: query
          name: sort
          type: string
          enum:
            - lastName
            - dodID
            - emplid
            - branch
            - locator
            - status
            - requestedMoveDate
            - submittedAt
            - originGBLOC
            - originDutyLocation
            - destinationDutyLocation
            - ppmType
            - closeoutInitiated
            - closeoutLocation
            - ppmStatus
          description: field that results should be sorted by
        - in: query
          name: order
          type: string
          enum:
            - asc
            - desc
          description: direction of sort order if applied
        - in: query
          name: branch
          type: string
          description: filters by the branch of the move's service member
        - in: query
          name: locator
          type: string
          description: filters to match the unique move code locator
        - in: query
          name: lastName
          type: string
          description: filters using a prefix match on the service member's last name
        - in: query
          name: dodID
          type: string
          description: filters to match the unique service member's DoD ID
        - in: query
          name: emplid
          type: string
          description: filters to match the unique service member's EMPLID
        - in: query
          name: requestedMoveDate
          type: string
          description: filters the requested pickup date of a shipment on the move
        - in: query
          name: submittedAt
          type: string
          format: date-time
          description: >-
            Start of the submitted at date in the user's local time zone
            converted to UTC
        - in: query
          name: originGBLOC
          type: string
          description: filters the GBLOC of the service member's origin duty location
        - in: query
          name: originDutyLocation
          type: array
          uniqueItems: true
          collectionFormat: multi
          items:
            type: string
          description: filters the name of the origin duty location on the orders
        - in: query
          name: destinationDutyLocation
          type: string
          description: filters the name of the destination duty location on the orders
        - in: query
          name: status
          type: array
          description: filters the status of the move
          uniqueItems: true
          items:
            type: string
            enum:
              - NEEDS SERVICE COUNSELING
              - SERVICE COUNSELING COMPLETED
        - in: query
          name: needsPPMCloseout
          type: boolean
          description: >-
            Only used for Services Counseling queue. If true, show PPM moves
            that are ready for closeout. Otherwise, show all other moves.
        - in: query
          name: ppmType
          type: string
          enum:
            - FULL
            - PARTIAL
          description: filters PPM type
        - in: query
          name: closeoutInitiated
          type: string
          format: date-time
          description: Latest date that closeout was initiated on a PPM on the move
        - in: query
          name: closeoutLocation
          type: string
          description: closeout location
        - in: query
          name: orderType
          type: string
          description: order type
        - in: query
          name: ppmStatus
          type: string
          enum:
            - WAITING_ON_CUSTOMER
            - NEEDS_CLOSEOUT
          description: filters the status of the PPM shipment
      responses:
        '200':
          description: Successfully returned all moves matching the criteria
          schema:
            $ref: '#/definitions/QueueMovesResult'
        '403':
          $ref: '#/responses/PermissionDenied'
        '500':
          $ref: '#/responses/ServerError'
  /queues/counseling/origin-list:
    get:
      produces:
        - application/json
      summary: Gets queued list of all moves origin locations in the counselors queue
      description: >
        An office services counselor user will be assigned a transportation
        office that will determine which moves are displayed in their queue
        based on the origin duty location. This pulls the availalble origin duty
        locations.
      operationId: getServicesCounselingOriginList
      tags:
        - queues
      parameters:
        - in: query
          name: needsPPMCloseout
          type: boolean
          description: >-
            Only used for Services Counseling queue. If true, show PPM moves
            origin locations that are ready for closeout. Otherwise, show all
            other moves origin locations.
      responses:
        '200':
          description: Successfully returned all moves matching the criteria
          schema:
            $ref: '#/definitions/Locations'
        '403':
          $ref: '#/responses/PermissionDenied'
        '500':
          $ref: '#/responses/ServerError'
  /queues/prime-moves:
    get:
      summary: getPrimeMovesQueue
      description: >
        Gets all moves that have been reviewed and approved by the TOO. The
        `since` parameter can be used to filter this

        list down to only the moves that have been updated since the provided
        timestamp. A move will be considered

        updated if the `updatedAt` timestamp on the move or on its orders,
        shipments, service items, or payment

        requests, is later than the provided date and time.


        **WIP**: Include what causes moves to leave this list. Currently, once
        the `availableToPrimeAt` timestamp has

        been set, that move will always appear in this list.
      operationId: listPrimeMoves
      tags:
        - queues
      produces:
        - application/json
      parameters:
        - in: query
          name: since
          type: string
          format: date-time
          description: >-
            Only return moves updated since this time. Formatted like
            "2021-07-23T18:30:47.116Z"
        - in: query
          name: page
          type: integer
          description: requested page of results
        - in: query
          name: perPage
          type: integer
          description: results per page
        - in: query
          name: id
          type: string
        - in: query
          name: moveCode
          type: string
        - in: query
          name: orderType
          type: string
          description: order type
      responses:
        '200':
          description: >-
            Successfully retrieved moves. A successful fetch might still return
            zero moves.
          schema:
            $ref: '#/definitions/ListPrimeMovesResult'
        '403':
          $ref: '#/responses/PermissionDenied'
        '500':
          $ref: '#/responses/ServerError'
  /queues/moves:
    get:
      produces:
        - application/json
      summary: Gets queued list of all customer moves by GBLOC origin
      description: >
        An office TOO user will be assigned a transportation office that will
        determine which moves are displayed in their queue based on the origin
        duty location.  GHC moves will show up here onced they have reached the
        submitted status sent by the customer and have move task orders,
        shipments, and service items to approve.
      operationId: getMovesQueue
      tags:
        - queues
      parameters:
        - in: query
          name: page
          type: integer
          description: requested page of results
        - in: query
          name: perPage
          type: integer
          description: results per page
        - in: query
          name: sort
          type: string
          enum:
            - lastName
            - dodID
            - emplid
            - branch
            - locator
            - status
            - originDutyLocation
            - destinationDutyLocation
            - requestedMoveDate
            - appearedInTooAt
          description: field that results should be sorted by
        - in: query
          name: order
          type: string
          enum:
            - asc
            - desc
          description: direction of sort order if applied
        - in: query
          name: branch
          type: string
        - in: query
          name: locator
          type: string
        - in: query
          name: lastName
          type: string
        - in: query
          name: dodID
          type: string
        - in: query
<<<<<<< HEAD
          name: originDutyLocation
          type: array
          uniqueItems: true
          collectionFormat: multi
          items:
            type: string
=======
          name: emplid
          type: string
>>>>>>> 0e76ae97
        - in: query
          name: originDutyLocation
          type: array
          uniqueItems: true
          collectionFormat: multi
          items:
            type: string
        - in: query
          name: destinationDutyLocation
          type: string
        - in: query
          name: appearedInTooAt
          type: string
          format: date-time
        - in: query
          name: requestedMoveDate
          type: string
          description: filters the requested pickup date of a shipment on the move
        - in: query
          name: status
          type: array
          description: Filtering for the status.
          uniqueItems: true
          items:
            type: string
            enum:
              - SUBMITTED
              - SERVICE COUNSELING COMPLETED
              - APPROVALS REQUESTED
        - in: query
          name: orderType
          type: string
          description: order type
      responses:
        '200':
          description: Successfully returned all moves matching the criteria
          schema:
            $ref: '#/definitions/QueueMovesResult'
        '403':
          $ref: '#/responses/PermissionDenied'
        '500':
          $ref: '#/responses/ServerError'
  /queues/payment-requests:
    get:
      produces:
        - application/json
      summary: Gets queued list of all payment requests by GBLOC origin
      description: >
        An office TIO user will be assigned a transportation office that will
        determine which payment requests are displayed in their queue based on
        the origin duty location.
      operationId: getPaymentRequestsQueue
      tags:
        - queues
      parameters:
        - in: query
          name: sort
          type: string
          enum:
            - lastName
            - locator
            - submittedAt
            - branch
            - status
            - dodID
            - emplid
            - age
            - originDutyLocation
          description: field that results should be sorted by
        - in: query
          name: order
          type: string
          enum:
            - asc
            - desc
          description: direction of sort order if applied
        - in: query
          name: page
          type: integer
          description: requested page of results
        - in: query
          name: perPage
          type: integer
          description: number of records to include per page
        - in: query
          name: submittedAt
          type: string
          format: date-time
          description: >-
            Start of the submitted at date in the user's local time zone
            converted to UTC
        - in: query
          name: branch
          type: string
        - in: query
          name: locator
          type: string
        - in: query
          name: lastName
          type: string
        - in: query
          name: dodID
          type: string
        - in: query
          name: emplid
          type: string
        - in: query
          name: destinationDutyLocation
          type: string
        - in: query
          name: originDutyLocation
          type: string
        - in: query
          name: status
          type: array
          description: Filtering for the status.
          uniqueItems: true
          items:
            type: string
            enum:
              - PENDING
              - REVIEWED
              - REVIEWED_AND_ALL_SERVICE_ITEMS_REJECTED
              - PAID
              - DEPRECATED
              - EDI_ERROR
        - in: query
          name: orderType
          type: string
          description: order type
      responses:
        '200':
          description: Successfully returned all moves matching the criteria
          schema:
            $ref: '#/definitions/QueuePaymentRequestsResult'
        '403':
          $ref: '#/responses/PermissionDenied'
        '500':
          $ref: '#/responses/ServerError'
  /moves/search:
    post:
      produces:
        - application/json
      consumes:
        - application/json
      summary: Search moves by locator, DOD ID, or customer name
      description: >
        Search moves by locator, DOD ID, or customer name. Used by QAE and CSR
        users.
      operationId: searchMoves
      tags:
        - move
      parameters:
        - in: body
          name: body
          schema:
            properties:
              page:
                type: integer
                description: requested page of results
              perPage:
                type: integer
              locator:
                description: Move locator
                type: string
                minLength: 6
                maxLength: 6
                x-nullable: true
              dodID:
                description: DOD ID
                type: string
                minLength: 10
                maxLength: 10
                x-nullable: true
              emplid:
                description: EMPLID
                type: string
                minLength: 7
                maxLength: 7
                x-nullable: true
              customerName:
                description: Customer Name
                type: string
                minLength: 1
                x-nullable: true
              status:
                type: array
                description: Filtering for the status.
                uniqueItems: true
                items:
                  type: string
                  enum:
                    - DRAFT
                    - SUBMITTED
                    - APPROVALS REQUESTED
                    - APPROVED
                    - NEEDS SERVICE COUNSELING
                    - SERVICE COUNSELING COMPLETED
              originPostalCode:
                type: string
                x-nullable: true
              destinationPostalCode:
                type: string
                x-nullable: true
              branch:
                type: string
                x-nullable: true
              shipmentsCount:
                type: integer
                x-nullable: true
              pickupDate:
                type: string
                format: date-time
                x-nullable: true
              deliveryDate:
                type: string
                format: date-time
                x-nullable: true
              sort:
                type: string
                x-nullable: true
                enum:
                  - customerName
                  - dodID
                  - emplid
                  - branch
                  - locator
                  - status
                  - originPostalCode
                  - destinationPostalCode
                  - shipmentsCount
              order:
                type: string
                x-nullable: true
                enum:
                  - asc
                  - desc
          description: field that results should be sorted by
      responses:
        '200':
          description: Successfully returned all moves matching the criteria
          schema:
            $ref: '#/definitions/SearchMovesResult'
        '403':
          $ref: '#/responses/PermissionDenied'
        '500':
          $ref: '#/responses/ServerError'
  /tac/valid:
    get:
      summary: Validation of a TAC value
      description: Returns a boolean based on whether a tac value is valid or not
      operationId: tacValidation
      tags:
        - tac
        - order
      parameters:
        - in: query
          name: tac
          type: string
          required: true
          description: The tac value to validate
      responses:
        '200':
          description: Successfully retrieved validation status
          schema:
            $ref: '#/definitions/TacValid'
        '400':
          $ref: '#/responses/InvalidRequest'
        '401':
          $ref: '#/responses/PermissionDenied'
        '403':
          $ref: '#/responses/PermissionDenied'
        '404':
          $ref: '#/responses/NotFound'
        '500':
          $ref: '#/responses/ServerError'
  /lines-of-accounting:
    post:
      summary: Fetch line of accounting
      description: >-
        Fetches a line of accounting based on provided service member
        affiliation, order issue date, and Transportation Accounting Code (TAC).
      operationId: requestLineOfAccounting
      tags:
        - linesOfAccounting
      consumes:
        - application/json
      produces:
        - application/json
      parameters:
        - in: body
          name: body
          description: Service member affiliation, order issue date, and TAC code.
          required: true
          schema:
            $ref: '#/definitions/FetchLineOfAccountingPayload'
      responses:
        '200':
          description: Successfully retrieved line of accounting
          schema:
            $ref: '#/definitions/LineOfAccounting'
        '400':
          $ref: '#/responses/InvalidRequest'
        '401':
          $ref: '#/responses/PermissionDenied'
        '403':
          $ref: '#/responses/PermissionDenied'
        '404':
          $ref: '#/responses/NotFound'
        '422':
          $ref: '#/responses/UnprocessableEntity'
        '500':
          $ref: '#/responses/ServerError'
  /transportation-offices:
    get:
      produces:
        - application/json
      summary: Returns the transportation offices matching the search query
      description: Returns the transportation offices matching the search query
      operationId: getTransportationOffices
      tags:
        - transportationOffice
      parameters:
        - in: query
          name: search
          type: string
          required: true
          minLength: 2
          description: Search string for transportation offices
      responses:
        '200':
          description: Successfully retrieved transportation offices
          schema:
            $ref: '#/definitions/TransportationOffices'
        '400':
          $ref: '#/responses/InvalidRequest'
        '401':
          $ref: '#/responses/PermissionDenied'
        '403':
          $ref: '#/responses/PermissionDenied'
        '404':
          $ref: '#/responses/NotFound'
        '500':
          $ref: '#/responses/ServerError'
  /open/transportation-offices:
    get:
      produces:
        - application/json
      summary: Returns the transportation offices matching the search query
      description: >-
        This endpoint is publicly accessible as it is utilized to access
        transportation office information without having an office
        account.Returns the transportation offices matching the search query.
      operationId: getTransportationOfficesOpen
      tags:
        - transportationOffice
      parameters:
        - in: query
          name: search
          type: string
          required: true
          minLength: 2
          description: Search string for transportation offices
      responses:
        '200':
          description: Successfully retrieved transportation offices
          schema:
            $ref: '#/definitions/TransportationOffices'
        '400':
          $ref: '#/responses/InvalidRequest'
        '401':
          $ref: '#/responses/PermissionDenied'
        '403':
          $ref: '#/responses/PermissionDenied'
        '404':
          $ref: '#/responses/NotFound'
        '500':
          $ref: '#/responses/ServerError'
  /uploads:
    post:
      summary: Create a new upload
      description: >-
        Uploads represent a single digital file, such as a JPEG or PDF.
        Currently, office application uploads are only for Services Counselors
        to upload files for orders, but this may be expanded in the future.
      operationId: createUpload
      tags:
        - uploads
      consumes:
        - multipart/form-data
      produces:
        - application/json
      parameters:
        - in: query
          name: documentId
          type: string
          format: uuid
          required: false
          description: UUID of the document to add an upload to
        - in: formData
          name: file
          type: file
          description: The file to upload.
          required: true
      responses:
        '201':
          description: created upload
          schema:
            $ref: '#/definitions/Upload'
        '400':
          description: invalid request
        '403':
          description: not authorized
        '404':
          description: not found
        '413':
          description: payload is too large
        '500':
          description: server error
<<<<<<< HEAD
  /uploads/{uploadId}:
=======
  /uploads/{uploadID}:
>>>>>>> 0e76ae97
    delete:
      summary: Deletes an upload
      description: Uploads represent a single digital file, such as a JPEG or PDF.
      operationId: deleteUpload
      tags:
        - uploads
      parameters:
        - in: path
<<<<<<< HEAD
          name: uploadId
=======
          name: uploadID
>>>>>>> 0e76ae97
          type: string
          format: uuid
          required: true
          description: UUID of the upload to be deleted
        - in: query
<<<<<<< HEAD
          name: orderId
=======
          name: orderID
>>>>>>> 0e76ae97
          type: string
          format: uuid
          description: ID of the order that the upload belongs to
      responses:
        '204':
          description: deleted
        '400':
          description: invalid request
          schema:
            $ref: '#/definitions/InvalidRequestResponsePayload'
        '403':
          description: not authorized
        '404':
          description: not found
        '500':
          description: server error
  /application_parameters/{parameterName}:
    get:
      summary: Searches for an application parameter by name, returns nil if not found
      description: Searches for an application parameter by name, returns nil if not found
      operationId: getParam
      tags:
        - application_parameters
      parameters:
        - in: path
          name: parameterName
          type: string
          format: string
          required: true
          description: Parameter Name
      responses:
        '200':
          description: Application Parameters
          schema:
            $ref: '#/definitions/ApplicationParameters'
        '400':
          description: invalid request
        '401':
          description: request requires user authentication
        '500':
          description: server error
definitions:
  ApplicationParameters:
    type: object
    properties:
      validationCode:
        type: string
        format: string
        x-nullable: true
      parameterName:
        type: string
        format: string
        x-nullable: true
      parameterValue:
        type: string
        format: string
        x-nullable: true
  PostDocumentPayload:
    type: object
    properties:
      service_member_id:
        type: string
        format: uuid
        title: The service member this document belongs to
  InvalidRequestResponsePayload:
    type: object
    properties:
      errors:
        type: object
        additionalProperties:
          type: string
  ClientError:
    type: object
    properties:
      title:
        type: string
      detail:
        type: string
      instance:
        type: string
        format: uuid
    required:
      - title
      - detail
      - instance
  ValidationError:
    allOf:
      - $ref: '#/definitions/ClientError'
      - type: object
    properties:
      invalid_fields:
        type: object
        additionalProperties:
          type: string
    required:
      - invalid_fields
  BackupContact:
    type: object
    properties:
      name:
        type: string
      email:
        type: string
        format: x-email
        example: backupContact@mail.com
      phone:
        type: string
        format: telephone
        pattern: ^[2-9]\d{2}-\d{3}-\d{4}$
    required:
      - name
      - email
      - phone
  Contractor:
    properties:
      contractNumber:
        type: string
      id:
        format: uuid
        type: string
      name:
        type: string
      type:
        type: string
  Role:
    type: object
    properties:
      id:
        type: string
        format: uuid
        example: c56a4180-65aa-42ec-a945-5fd21dec0538
      roleType:
        type: string
        example: customer
      roleName:
        type: string
        example: Task Ordering Officer
      createdAt:
        type: string
        format: date-time
        readOnly: true
      updatedAt:
        type: string
        format: date-time
        readOnly: true
    required:
      - id
      - roleType
      - roleName
      - createdAt
      - updatedAt
  OfficeUser:
    type: object
    properties:
      id:
        type: string
        format: uuid
        example: c56a4180-65aa-42ec-a945-5fd21dec0538
      userId:
        type: string
        format: uuid
      firstName:
        type: string
      middleInitials:
        type: string
      lastName:
        type: string
      email:
        type: string
        format: x-email
        pattern: ^[a-zA-Z0-9._%+-]+@[a-zA-Z0-9.-]+\.[a-zA-Z]{2,}$
      telephone:
        type: string
        format: telephone
        pattern: ^[2-9]\d{2}-\d{3}-\d{4}$
      transportationOfficeId:
        type: string
        format: uuid
      transportationOffice:
        $ref: '#/definitions/TransportationOffice'
      active:
        type: boolean
      roles:
        type: array
        items:
          $ref: '#/definitions/Role'
      edipi:
        type: string
      otherUniqueId:
        type: string
      rejectionReason:
        type: string
      status:
        type: string
        enum:
          - APPROVED
          - REQUESTED
          - REJECTED
      createdAt:
        type: string
        format: date-time
        readOnly: true
      updatedAt:
        type: string
        format: date-time
        readOnly: true
    required:
      - id
      - firstName
      - middleInitials
      - lastName
      - email
      - telephone
      - transportationOfficeId
      - active
      - roles
      - edipi
      - otherUniqueId
      - rejectionReason
      - status
      - createdAt
      - updatedAt
  LockedOfficeUser:
    type: object
    properties:
      firstName:
        type: string
      lastName:
        type: string
      transportationOfficeId:
        type: string
        format: uuid
      transportationOffice:
        $ref: '#/definitions/TransportationOffice'
  OfficeUserCreate:
    type: object
    properties:
      email:
        type: string
        example: user@userdomain.com
        title: Email
        x-nullable: false
      edipi:
        type: string
        example: '1234567890'
        maxLength: 10
        title: EDIPI
        x-nullable: true
      otherUniqueId:
        type: string
        title: Office user identifier when EDIPI is not available
        x-nullable: true
      firstName:
        type: string
        title: First Name
        x-nullable: false
      middleInitials:
        type: string
        example: L.
        x-nullable: true
        title: Middle Initials
      lastName:
        type: string
        title: Last Name
        x-nullable: false
      telephone:
        type: string
        format: telephone
        pattern: ^[2-9]\d{2}-\d{3}-\d{4}$
        example: 212-555-5555
        x-nullable: false
      transportationOfficeId:
        type: string
        format: uuid
        example: c56a4180-65aa-42ec-a945-5fd21dec0538
        x-nullable: false
      roles:
        type: array
        items:
          $ref: '#/definitions/OfficeUserRole'
        x-nullable: false
    required:
      - firstName
      - lastName
      - email
      - telephone
      - transportationOfficeId
      - roles
  OfficeUserRole:
    type: object
    properties:
      name:
        type: string
        example: Task Ordering Officer
        x-nullable: true
        title: name
      roleType:
        type: string
        example: task_ordering_officer
        x-nullable: true
        title: roleType
  Customer:
    type: object
    properties:
      agency:
        type: string
        title: Agency customer is affilated with
      first_name:
        type: string
        example: John
      last_name:
        type: string
        example: Doe
      phone:
        type: string
        format: telephone
        pattern: ^[2-9]\d{2}-\d{3}-\d{4}$
        x-nullable: true
      email:
        type: string
        format: x-email
        pattern: ^[a-zA-Z0-9._%+-]+@[a-zA-Z0-9.-]+\.[a-zA-Z]{2,}$
        x-nullable: true
      suffix:
        type: string
        example: Jr.
        x-nullable: true
      middle_name:
        type: string
        example: David
        x-nullable: true
      current_address:
        $ref: '#/definitions/Address'
      backup_contact:
        $ref: '#/definitions/BackupContact'
      id:
        type: string
        format: uuid
        example: c56a4180-65aa-42ec-a945-5fd21dec0538
      dodID:
        type: string
      emplid:
        type: string
      userID:
        type: string
        format: uuid
        example: c56a4180-65aa-42ec-a945-5fd21dec0538
      eTag:
        type: string
      phoneIsPreferred:
        type: boolean
      emailIsPreferred:
        type: boolean
      secondaryTelephone:
        type: string
        format: telephone
        pattern: ^[2-9]\d{2}-\d{3}-\d{4}$|^$
        x-nullable: true
      backupAddress:
        $ref: '#/definitions/Address'
      cacValidated:
        type: boolean
        x-nullable: true
  CreatedCustomer:
    type: object
    properties:
      affiliation:
        type: string
        title: Branch of service customer is affilated with
      firstName:
        type: string
        example: John
      lastName:
        type: string
        example: Doe
      telephone:
        type: string
        format: telephone
        pattern: ^[2-9]\d{2}-\d{3}-\d{4}$
        x-nullable: true
      personalEmail:
        type: string
        format: x-email
        pattern: ^[a-zA-Z0-9._%+-]+@[a-zA-Z0-9.-]+\.[a-zA-Z]{2,}$
      suffix:
        type: string
        example: Jr.
        x-nullable: true
      middleName:
        type: string
        example: David
        x-nullable: true
      residentialAddress:
        $ref: '#/definitions/Address'
      backupContact:
        $ref: '#/definitions/BackupContact'
      id:
        type: string
        format: uuid
        example: c56a4180-65aa-42ec-a945-5fd21dec0538
      edipi:
        type: string
        x-nullable: true
      userID:
        type: string
        format: uuid
        example: c56a4180-65aa-42ec-a945-5fd21dec0538
      oktaID:
        type: string
      oktaEmail:
        type: string
      phoneIsPreferred:
        type: boolean
      emailIsPreferred:
        type: boolean
      secondaryTelephone:
        type: string
        format: telephone
        pattern: ^[2-9]\d{2}-\d{3}-\d{4}$
        x-nullable: true
      backupAddress:
        $ref: '#/definitions/Address'
      cacValidated:
        type: boolean
  UpdateCustomerPayload:
    type: object
    properties:
      first_name:
        type: string
        example: John
      last_name:
        type: string
        example: Doe
      phone:
        type: string
        format: telephone
        pattern: ^[2-9]\d{2}-\d{3}-\d{4}$
        x-nullable: true
      email:
        type: string
        format: x-email
        pattern: ^[a-zA-Z0-9._%+-]+@[a-zA-Z0-9.-]+\.[a-zA-Z]{2,}$
        x-nullable: true
      suffix:
        type: string
        example: Jr.
        x-nullable: true
      middle_name:
        type: string
        example: David
        x-nullable: true
      current_address:
        allOf:
          - $ref: '#/definitions/Address'
      backup_contact:
        $ref: '#/definitions/BackupContact'
      phoneIsPreferred:
        type: boolean
      emailIsPreferred:
        type: boolean
      secondaryTelephone:
        type: string
        format: telephone
        pattern: ^[2-9]\d{2}-\d{3}-\d{4}$|^$
        x-nullable: true
      backupAddress:
        allOf:
          - $ref: '#/definitions/Address'
      cac_validated:
        type: boolean
  CreateCustomerPayload:
    type: object
    properties:
      affiliation:
        $ref: '#/definitions/Affiliation'
      edipi:
        type: string
        example: John
        x-nullable: true
      firstName:
        type: string
        example: John
      middleName:
        type: string
        example: David
        x-nullable: true
      lastName:
        type: string
        example: Doe
      suffix:
        type: string
        example: Jr.
        x-nullable: true
      telephone:
        type: string
        format: telephone
        pattern: ^[2-9]\d{2}-\d{3}-\d{4}$
        x-nullable: true
      secondaryTelephone:
        type: string
        format: telephone
        pattern: ^[2-9]\d{2}-\d{3}-\d{4}$
        x-nullable: true
      personalEmail:
        type: string
        format: x-email
        example: personalEmail@email.com
        pattern: ^[a-zA-Z0-9._%+-]+@[a-zA-Z0-9.-]+\.[a-zA-Z]{2,}$
      phoneIsPreferred:
        type: boolean
      emailIsPreferred:
        type: boolean
      residentialAddress:
        allOf:
          - $ref: '#/definitions/Address'
      backupContact:
        $ref: '#/definitions/BackupContact'
      backupMailingAddress:
        allOf:
          - $ref: '#/definitions/Address'
      createOktaAccount:
        type: boolean
      cacUser:
        type: boolean
  FetchLineOfAccountingPayload:
    type: object
    properties:
      serviceMemberAffiliation:
        $ref: '#/definitions/Affiliation'
      ordersIssueDate:
        type: string
        format: date
        example: '2023-01-01'
      tacCode:
        type: string
        minLength: 4
        maxLength: 4
        example: F8J1
  SearchCustomersResult:
    type: object
    properties:
      page:
        type: integer
      perPage:
        type: integer
      totalCount:
        type: integer
      searchCustomers:
        $ref: '#/definitions/SearchCustomers'
  SearchCustomers:
    type: array
    items:
      $ref: '#/definitions/SearchCustomer'
  SearchCustomer:
    type: object
    properties:
      id:
        type: string
        format: uuid
      firstName:
        type: string
        example: John
        x-nullable: true
      lastName:
        type: string
        example: Doe
        x-nullable: true
      dodID:
        type: string
        example: 1234567890
<<<<<<< HEAD
=======
        x-nullable: true
      emplid:
        type: string
>>>>>>> 0e76ae97
        x-nullable: true
      branch:
        type: string
      telephone:
        type: string
        format: telephone
        pattern: ^[2-9]\d{2}-\d{3}-\d{4}$
        x-nullable: true
      personalEmail:
        type: string
        format: x-email
        example: personalEmail@email.com
        pattern: ^[a-zA-Z0-9._%+-]+@[a-zA-Z0-9.-]+\.[a-zA-Z]{2,}$
  Entitlements:
    properties:
      id:
        example: 571008b1-b0de-454d-b843-d71be9f02c04
        format: uuid
        type: string
      authorizedWeight:
        example: 2000
        type: integer
        x-formatting: weight
        x-nullable: true
      dependentsAuthorized:
        example: true
        type: boolean
        x-nullable: true
      gunSafe:
        type: boolean
        example: false
      nonTemporaryStorage:
        example: false
        type: boolean
        x-nullable: true
      privatelyOwnedVehicle:
        example: false
        type: boolean
        x-nullable: true
      proGearWeight:
        example: 2000
        type: integer
        x-formatting: weight
      proGearWeightSpouse:
        example: 500
        type: integer
        x-formatting: weight
      storageInTransit:
        example: 90
        type: integer
        x-nullable: true
      totalWeight:
        example: 500
        type: integer
        x-formatting: weight
      totalDependents:
        example: 2
        type: integer
      requiredMedicalEquipmentWeight:
        example: 500
        type: integer
        x-formatting: weight
      organizationalClothingAndIndividualEquipment:
        example: true
        type: boolean
      eTag:
        type: string
    type: object
  Error:
    properties:
      message:
        type: string
    required:
      - message
    type: object
  Grade:
    type: string
    x-nullable: true
    title: grade
    enum:
      - E_1
      - E_2
      - E_3
      - E_4
      - E_5
      - E_6
      - E_7
      - E_8
      - E_9
      - E_9_SPECIAL_SENIOR_ENLISTED
      - O_1_ACADEMY_GRADUATE
      - O_2
      - O_3
      - O_4
      - O_5
      - O_6
      - O_7
      - O_8
      - O_9
      - O_10
      - W_1
      - W_2
      - W_3
      - W_4
      - W_5
      - AVIATION_CADET
      - CIVILIAN_EMPLOYEE
      - ACADEMY_CADET
      - MIDSHIPMAN
    x-display-value:
      E_1: E-1
      E_2: E-2
      E_3: E-3
      E_4: E-4
      E_5: E-5
      E_6: E-6
      E_7: E-7
      E_8: E-8
      E_9: E-9
      E_9_SPECIAL_SENIOR_ENLISTED: E-9 (Special Senior Enlisted)
      O_1_ACADEMY_GRADUATE: O-1 or Service Academy Graduate
      O_2: O-2
      O_3: O-3
      O_4: O-4
      O_5: O-5
      O_6: O-6
      O_7: O-7
      O_8: O-8
      O_9: O-9
      O_10: O-10
      W_1: W-1
      W_2: W-2
      W_3: W-3
      W_4: W-4
      W_5: W-5
      AVIATION_CADET: Aviation Cadet
      CIVILIAN_EMPLOYEE: Civilian Employee
      ACADEMY_CADET: Service Academy Cadet
      MIDSHIPMAN: Midshipman
  Move:
    properties:
      id:
        example: 1f2270c7-7166-40ae-981e-b200ebdf3054
        format: uuid
        type: string
      serviceCounselingCompletedAt:
        format: date-time
        type: string
        x-nullable: true
      availableToPrimeAt:
        format: date-time
        type: string
        x-nullable: true
      billableWeightsReviewedAt:
        format: date-time
        type: string
        x-nullable: true
      contractorId:
        type: string
        format: uuid
        x-nullable: true
      contractor:
        $ref: '#/definitions/Contractor'
      locator:
        type: string
        example: 1K43AR
      ordersId:
        type: string
        format: uuid
        example: c56a4180-65aa-42ec-a945-5fd21dec0538
      orders:
        $ref: '#/definitions/Order'
      referenceId:
        example: 1001-3456
        type: string
        x-nullable: true
      status:
        $ref: '#/definitions/MoveStatus'
      excess_weight_qualified_at:
        type: string
        format: date-time
        description: >-
          Timestamp of when the estimated shipment weights of the move reached
          90% of the weight allowance
        x-nullable: true
      excess_weight_acknowledged_at:
        type: string
        format: date-time
        description: >-
          Timestamp of when the TOO acknowledged the excess weight risk by
          either dismissing the alert or updating the max billable weight
        x-nullable: true
      tioRemarks:
        type: string
        example: approved additional weight
        x-nullable: true
      financialReviewFlag:
        type: boolean
        example: false
        description: >-
          This flag is set by office users if a move should be reviewed by a
          Financial Office
        x-nullable: false
        readOnly: true
      financialReviewRemarks:
        type: string
        example: Destination address is too far from duty location
        x-nullable: true
        readOnly: true
      closeoutOffice:
        $ref: '#/definitions/TransportationOffice'
      closeoutOfficeId:
        type: string
        format: uuid
        description: >-
          The transportation office that will handle reviewing PPM Closeout
          documentation for Army and Air Force service members
        x-nullable: true
      approvalsRequestedAt:
        type: string
        format: date-time
        description: >-
          The time at which a move is sent back to the TOO becuase the prime
          added a new service item for approval
        x-nullable: true
      createdAt:
        type: string
        format: date-time
      submittedAt:
        type: string
        format: date-time
        x-nullable: true
      updatedAt:
        type: string
        format: date-time
      eTag:
        type: string
      shipmentGBLOC:
        $ref: '#/definitions/GBLOC'
      lockedByOfficeUserID:
        type: string
        format: uuid
        x-nullable: true
      lockedByOfficeUser:
        $ref: '#/definitions/LockedOfficeUser'
        x-nullable: true
      lockExpiresAt:
        type: string
        format: date-time
        x-nullable: true
      additionalDocuments:
        $ref: '#/definitions/Document'
  MoveHistory:
    properties:
      id:
        description: move ID
        example: 1f2270c7-7166-40ae-981e-b200ebdf3054
        format: uuid
        type: string
      historyRecords:
        description: A list of MoveAuditHistory's connected to the move.
        $ref: '#/definitions/MoveAuditHistories'
      locator:
        description: move locator
        type: string
        example: 1K43AR
      referenceId:
        description: move referenceID
        example: 1001-3456
        type: string
        x-nullable: true
  MoveHistoryResult:
    type: object
    properties:
      page:
        type: integer
      perPage:
        type: integer
      totalCount:
        type: integer
      id:
        description: move ID
        example: 1f2270c7-7166-40ae-981e-b200ebdf3054
        format: uuid
        type: string
      historyRecords:
        description: A list of MoveAuditHistory's connected to the move.
        $ref: '#/definitions/MoveAuditHistories'
      locator:
        description: move locator
        type: string
        example: 1K43AR
      referenceId:
        description: move referenceID
        example: 1001-3456
        type: string
        x-nullable: true
  MoveAuditHistories:
    type: array
    items:
      $ref: '#/definitions/MoveAuditHistory'
  MoveAuditHistory:
    properties:
      id:
        description: id from audity_history table
        example: 1f2270c7-7166-40ae-981e-b200ebdf3054
        format: uuid
        type: string
      schemaName:
        description: Database schema audited table for this event is in
        type: string
      tableName:
        description: name of database table that was changed
        type: string
      relId:
        description: relation OID. Table OID (object identifier). Changes with drop/create.
        type: integer
      objectId:
        description: id column for the tableName where the data was changed
        example: 1f2270c7-7166-40ae-981e-b200ebdf3054
        format: uuid
        type: string
        x-nullable: true
      sessionUserId:
        example: 1f2270c7-7166-40ae-981e-b200ebdf3054
        format: uuid
        type: string
        x-nullable: true
      sessionUserFirstName:
        example: foo
        type: string
        x-nullable: true
      sessionUserLastName:
        example: bar
        type: string
        x-nullable: true
      sessionUserEmail:
        example: foobar@example.com
        type: string
        x-nullable: true
      sessionUserTelephone:
        format: telephone
        type: string
        pattern: ^[2-9]\d{2}-\d{3}-\d{4}$
        x-nullable: true
      context:
        type: array
        items:
          type: object
          additionalProperties:
            type: string
        x-nullable: true
      contextId:
        description: id column for the context table the record belongs to
        example: 1f2270c7-7166-40ae-981e-b200ebdf3054
        type: string
        x-nullable: true
      eventName:
        description: API endpoint name that was called to make the change
        type: string
        x-nullable: true
      actionTstampTx:
        description: Transaction start timestamp for tx in which audited event occurred
        type: string
        format: date-time
      actionTstampStm:
        description: Statement start timestamp for tx in which audited event occurred
        type: string
        format: date-time
      actionTstampClk:
        description: Wall clock time at which audited event's trigger call occurred
        type: string
        format: date-time
      transactionId:
        description: >-
          Identifier of transaction that made the change. May wrap, but unique
          paired with action_tstamp_tx.
        type: integer
        x-nullable: true
      action:
        description: Action type; I = insert, D = delete, U = update, T = truncate
        type: string
      oldValues:
        description: >-
          A list of (old/previous) MoveAuditHistoryItem's for a record before
          the change.
        type: object
        additionalProperties: true
        x-nullable: true
      changedValues:
        description: >-
          A list of (changed/updated) MoveAuditHistoryItem's for a record after
          the change.
        type: object
        additionalProperties: true
        x-nullable: true
      statementOnly:
        description: >-
          true if audit event is from an FOR EACH STATEMENT trigger, false for
          FOR EACH ROW'
        type: boolean
        example: false
  MoveAuditHistoryItems:
    type: array
    items:
      $ref: '#/definitions/MoveAuditHistoryItem'
  MoveAuditHistoryItem:
    properties:
      columnName:
        type: string
      columnValue:
        type: string
  MoveStatus:
    type: string
    enum:
      - DRAFT
      - NEEDS SERVICE COUNSELING
      - SERVICE COUNSELING COMPLETED
      - SUBMITTED
      - APPROVALS REQUESTED
      - APPROVED
      - CANCELED
  PPMStatus:
    type: string
    enum:
      - CANCELLED
      - DRAFT
      - SUBMITTED
      - WAITING_ON_CUSTOMER
      - NEEDS_ADVANCE_APPROVAL
      - NEEDS_CLOSEOUT
      - CLOSEOUT_COMPLETE
      - COMPLETED
  DeptIndicator:
    type: string
    title: Dept. indicator
    x-nullable: true
    enum:
      - NAVY_AND_MARINES
      - ARMY
      - ARMY_CORPS_OF_ENGINEERS
      - AIR_AND_SPACE_FORCE
      - COAST_GUARD
      - OFFICE_OF_SECRETARY_OF_DEFENSE
    x-display-value:
      NAVY_AND_MARINES: 17 Navy and Marine Corps
      ARMY: 21 Army
      ARMY_CORPS_OF_ENGINEERS: 96 Army Corps of Engineers
      AIR_AND_SPACE_FORCE: 57 Air Force and Space Force
      COAST_GUARD: 70 Coast Guard
      OFFICE_OF_SECRETARY_OF_DEFENSE: 97 Office of the Secretary of Defense
  OrdersTypeDetail:
    type: string
    title: Orders type detail
    x-nullable: true
    enum:
      - HHG_PERMITTED
      - PCS_TDY
      - HHG_RESTRICTED_PROHIBITED
      - HHG_RESTRICTED_AREA
      - INSTRUCTION_20_WEEKS
      - HHG_PROHIBITED_20_WEEKS
      - DELAYED_APPROVAL
    x-display-value:
      HHG_PERMITTED: Shipment of HHG Permitted
      PCS_TDY: PCS with TDY Enroute
      HHG_RESTRICTED_PROHIBITED: Shipment of HHG Restricted or Prohibited
      HHG_RESTRICTED_AREA: HHG Restricted Area-HHG Prohibited
      INSTRUCTION_20_WEEKS: Course of Instruction 20 Weeks or More
      HHG_PROHIBITED_20_WEEKS: Shipment of HHG Prohibited but Authorized within 20 weeks
      DELAYED_APPROVAL: Delayed Approval 20 Weeks or More
  Order:
    properties:
      id:
        example: 1f2270c7-7166-40ae-981e-b200ebdf3054
        format: uuid
        type: string
      customerID:
        example: c56a4180-65aa-42ec-a945-5fd21dec0538
        format: uuid
        type: string
      customer:
        $ref: '#/definitions/Customer'
      moveCode:
        type: string
        example: H2XFJF
      first_name:
        type: string
        example: John
        readOnly: true
      last_name:
        type: string
        example: Doe
        readOnly: true
      grade:
        $ref: '#/definitions/Grade'
      agency:
        $ref: '#/definitions/Affiliation'
      entitlement:
        $ref: '#/definitions/Entitlements'
      destinationDutyLocation:
        $ref: '#/definitions/DutyLocation'
      originDutyLocation:
        $ref: '#/definitions/DutyLocation'
      originDutyLocationGBLOC:
        $ref: '#/definitions/GBLOC'
      moveTaskOrderID:
        example: c56a4180-65aa-42ec-a945-5fd21dec0538
        format: uuid
        type: string
      uploaded_order_id:
        example: c56a4180-65aa-42ec-a945-5fd21dec0538
        format: uuid
        type: string
      uploadedAmendedOrderID:
        example: c56a4180-65aa-42ec-a945-5fd21dec0538
        format: uuid
        type: string
        x-nullable: true
      amendedOrdersAcknowledgedAt:
        type: string
        format: date-time
        x-nullable: true
      order_number:
        type: string
        x-nullable: true
        example: 030-00362
      order_type:
        $ref: '#/definitions/OrdersType'
      order_type_detail:
        $ref: '#/definitions/OrdersTypeDetail'
        x-nullable: true
      date_issued:
        type: string
        format: date
        example: '2020-01-01'
      report_by_date:
        type: string
        format: date
        example: '2020-01-01'
      department_indicator:
        $ref: '#/definitions/DeptIndicator'
        x-nullable: true
      tac:
        type: string
        title: TAC
        example: F8J1
        x-nullable: true
      sac:
        type: string
        title: SAC
        example: N002214CSW32Y9
        x-nullable: true
      ntsTac:
        type: string
        title: NTS TAC
        example: F8J1
        x-nullable: true
      ntsSac:
        type: string
        title: NTS SAC
        example: N002214CSW32Y9
        x-nullable: true
      has_dependents:
        type: boolean
        example: false
        title: Are dependents included in your orders?
      spouse_has_pro_gear:
        type: boolean
        example: false
        title: >-
          Do you have a spouse who will need to move items related to their
          occupation (also known as spouse pro-gear)?
      supplyAndServicesCostEstimate:
        type: string
      packingAndShippingInstructions:
        type: string
      methodOfPayment:
        type: string
      naics:
        type: string
      orders_type:
        $ref: '#/definitions/OrdersType'
      eTag:
        type: string
    type: object
  Location:
    type: object
    properties:
      label:
        type: string
        example: Label for display
      value:
        type: string
        example: Value for location
    required:
      - label
      - value
  Locations:
    type: array
    items:
      $ref: '#/definitions/Location'
  OrderBody:
    type: object
    properties:
      id:
        type: string
        format: uuid
  CreateOrders:
    type: object
    properties:
      serviceMemberId:
        type: string
        format: uuid
        example: c56a4180-65aa-42ec-a945-5fd21dec0538
      issueDate:
        type: string
        description: The date and time that these orders were cut.
        format: date
        title: Orders date
      reportByDate:
        type: string
        description: Report By Date
        format: date
        title: Report-by date
      ordersType:
        $ref: '#/definitions/OrdersType'
      ordersTypeDetail:
        $ref: '#/definitions/OrdersTypeDetail'
      hasDependents:
        type: boolean
        title: Are dependents included in your orders?
      spouseHasProGear:
        type: boolean
        title: >-
          Do you have a spouse who will need to move items related to their
          occupation (also known as spouse pro-gear)?
      newDutyLocationId:
        type: string
        format: uuid
        example: c56a4180-65aa-42ec-a945-5fd21dec0538
      ordersNumber:
        type: string
        title: Orders Number
        x-nullable: true
        example: 030-00362
      tac:
        type: string
        title: TAC
        example: F8J1
        x-nullable: true
      sac:
        type: string
        title: SAC
        example: N002214CSW32Y9
        x-nullable: true
      departmentIndicator:
        $ref: '#/definitions/DeptIndicator'
      grade:
        $ref: '#/definitions/Grade'
      originDutyLocationId:
        type: string
        format: uuid
        example: c56a4180-65aa-42ec-a945-5fd21dec0538
    required:
      - serviceMemberId
      - issueDate
      - reportByDate
      - ordersType
      - hasDependents
      - spouseHasProGear
      - newDutyLocationId
  CounselingUpdateOrderPayload:
    type: object
    properties:
      issueDate:
        type: string
        description: The date and time that these orders were cut.
        format: date
        example: '2018-04-26'
        title: Orders date
      reportByDate:
        type: string
        description: Report By Date
        format: date
        example: '2018-04-26'
        title: Report-by date
      ordersType:
        $ref: '#/definitions/OrdersType'
      ordersTypeDetail:
        $ref: '#/definitions/OrdersTypeDetail'
      ordersNumber:
        type: string
        title: Orders Number
        x-nullable: true
        example: 030-00362
      departmentIndicator:
        $ref: '#/definitions/DeptIndicator'
        x-nullable: true
      originDutyLocationId:
        type: string
        format: uuid
        example: c56a4180-65aa-42ec-a945-5fd21dec0538
      newDutyLocationId:
        type: string
        format: uuid
        example: c56a4180-65aa-42ec-a945-5fd21dec0538
      tac:
        type: string
        title: HHG TAC
        minLength: 4
        maxLength: 4
        example: F8J1
        x-nullable: true
      sac:
        title: HHG SAC
        example: N002214CSW32Y9
        $ref: '#/definitions/NullableString'
      ntsTac:
        title: NTS TAC
        minLength: 4
        maxLength: 4
        example: F8J1
        $ref: '#/definitions/NullableString'
      ntsSac:
        title: NTS SAC
        example: N002214CSW32Y9
        $ref: '#/definitions/NullableString'
      grade:
        $ref: '#/definitions/Grade'
    required:
      - issueDate
      - reportByDate
      - ordersType
      - originDutyLocationId
      - newDutyLocationId
  UpdateOrderPayload:
    type: object
    properties:
      issueDate:
        type: string
        description: The date and time that these orders were cut.
        format: date
        example: '2018-04-26'
        title: Orders date
      reportByDate:
        type: string
        description: Report By Date
        format: date
        example: '2018-04-26'
        title: Report-by date
      ordersType:
        $ref: '#/definitions/OrdersType'
      ordersTypeDetail:
        $ref: '#/definitions/OrdersTypeDetail'
      originDutyLocationId:
        type: string
        format: uuid
        example: c56a4180-65aa-42ec-a945-5fd21dec0538
      newDutyLocationId:
        type: string
        format: uuid
        example: c56a4180-65aa-42ec-a945-5fd21dec0538
      ordersNumber:
        type: string
        title: Orders Number
        x-nullable: true
        example: 030-00362
      tac:
        type: string
        title: HHG TAC
        minLength: 4
        maxLength: 4
        example: F8J1
        x-nullable: true
      sac:
        title: HHG SAC
        example: N002214CSW32Y9
        $ref: '#/definitions/NullableString'
      ntsTac:
        title: NTS TAC
        minLength: 4
        maxLength: 4
        example: F8J1
        $ref: '#/definitions/NullableString'
      ntsSac:
        title: NTS SAC
        example: N002214CSW32Y9
        $ref: '#/definitions/NullableString'
      departmentIndicator:
        $ref: '#/definitions/DeptIndicator'
        x-nullable: true
      ordersAcknowledgement:
        description: >-
          Confirmation that the new amended orders were reviewed after
          previously approving the original orders
        type: boolean
        x-nullable: true
      grade:
        $ref: '#/definitions/Grade'
    required:
      - issueDate
      - reportByDate
      - ordersType
      - newDutyLocationId
      - originDutyLocationId
  UpdateAllowancePayload:
    type: object
    properties:
      grade:
        $ref: '#/definitions/Grade'
      dependentsAuthorized:
        type: boolean
        x-nullable: true
      agency:
        $ref: '#/definitions/Affiliation'
      proGearWeight:
        description: unit is in lbs
        example: 2000
        type: integer
        minimum: 0
        maximum: 2000
        x-formatting: weight
        x-nullable: true
      proGearWeightSpouse:
        description: unit is in lbs
        example: 500
        type: integer
        minimum: 0
        maximum: 500
        x-formatting: weight
        x-nullable: true
      requiredMedicalEquipmentWeight:
        description: unit is in lbs
        example: 2000
        type: integer
        minimum: 0
        x-formatting: weight
      organizationalClothingAndIndividualEquipment:
        description: only for Army
        type: boolean
        x-nullable: true
      storageInTransit:
        description: >-
          the number of storage in transit days that the customer is entitled to
          for a given shipment on their move
        type: integer
        minimum: 0
      gunSafe:
        description: >-
          True if user is entitled to move a gun safe (up to 500 lbs) as part of
          their move without it being charged against their weight allowance.
        type: boolean
        x-nullable: true
  UpdateBillableWeightPayload:
    type: object
    properties:
      authorizedWeight:
        description: unit is in lbs
        example: 2000
        minimum: 1
        type: integer
        x-formatting: weight
        x-nullable: true
  UpdateMaxBillableWeightAsTIOPayload:
    type: object
    properties:
      authorizedWeight:
        description: unit is in lbs
        example: 2000
        minimum: 1
        type: integer
        x-formatting: weight
        x-nullable: true
      tioRemarks:
        description: TIO remarks for updating the max billable weight
        example: Increasing max billable weight
        type: string
        minLength: 1
        x-nullable: true
    required:
      - authorizedWeight
      - tioRemarks
  CounselingUpdateAllowancePayload:
    type: object
    properties:
      grade:
        $ref: '#/definitions/Grade'
      dependentsAuthorized:
        type: boolean
        x-nullable: true
      agency:
        $ref: '#/definitions/Affiliation'
      proGearWeight:
        minimum: 0
        maximum: 2000
        description: unit is in lbs
        example: 2000
        type: integer
        x-formatting: weight
        x-nullable: true
      proGearWeightSpouse:
        minimum: 0
        maximum: 500
        description: unit is in lbs
        example: 2000
        type: integer
        x-formatting: weight
        x-nullable: true
      requiredMedicalEquipmentWeight:
        minimum: 0
        description: unit is in lbs
        example: 2000
        type: integer
        x-formatting: weight
      organizationalClothingAndIndividualEquipment:
        description: only for Army
        type: boolean
        x-nullable: true
      storageInTransit:
        description: >-
          the number of storage in transit days that the customer is entitled to
          for a given shipment on their move
        type: integer
        minimum: 0
      gunSafe:
        description: >-
          True if user is entitled to move a gun safe (up to 500 lbs) as part of
          their move without it being charged against their weight allowance.
        type: boolean
        x-nullable: true
  MoveTaskOrder:
    description: The Move (MoveTaskOrder)
    properties:
      id:
        example: 1f2270c7-7166-40ae-981e-b200ebdf3054
        format: uuid
        type: string
      createdAt:
        format: date-time
        type: string
      orderID:
        example: c56a4180-65aa-42ec-a945-5fd21dec0538
        format: uuid
        type: string
      locator:
        type: string
        example: 1K43AR
      referenceId:
        example: 1001-3456
        type: string
      serviceCounselingCompletedAt:
        format: date-time
        type: string
        x-nullable: true
      availableToPrimeAt:
        format: date-time
        type: string
        x-nullable: true
      updatedAt:
        format: date-time
        type: string
      destinationAddress:
        $ref: '#/definitions/Address'
      pickupAddress:
        $ref: '#/definitions/Address'
      destinationDutyLocation:
        example: 1f2270c7-7166-40ae-981e-b200ebdf3054
        format: uuid
        type: string
      originDutyLocation:
        example: 1f2270c7-7166-40ae-981e-b200ebdf3054
        format: uuid
        type: string
      entitlements:
        $ref: '#/definitions/Entitlements'
      requestedPickupDate:
        format: date
        type: string
      tioRemarks:
        type: string
        example: approved additional weight
        x-nullable: true
      eTag:
        type: string
    type: object
  MoveTaskOrders:
    items:
      $ref: '#/definitions/MoveTaskOrder'
    type: array
  PaymentRequest:
    properties:
      proofOfServiceDocs:
        $ref: '#/definitions/ProofOfServiceDocs'
      id:
        example: c56a4180-65aa-42ec-a945-5fd21dec0538
        format: uuid
        readOnly: true
        type: string
      isFinal:
        default: false
        type: boolean
      moveTaskOrder:
        $ref: '#/definitions/Move'
      moveTaskOrderID:
        example: c56a4180-65aa-42ec-a945-5fd21dec0538
        format: uuid
        type: string
      rejectionReason:
        example: documentation was incomplete
        type: string
        x-nullable: true
      serviceItems:
        $ref: '#/definitions/PaymentServiceItems'
      status:
        $ref: '#/definitions/PaymentRequestStatus'
      paymentRequestNumber:
        example: 1234-5678-1
        readOnly: true
        type: string
      recalculationOfPaymentRequestID:
        example: c56a4180-65aa-42ec-a945-5fd21dec0538
        format: uuid
        type: string
        readOnly: true
        x-nullable: true
      eTag:
        type: string
      reviewedAt:
        format: date-time
        type: string
        x-nullable: true
      createdAt:
        format: date-time
        type: string
    type: object
  PaymentRequests:
    items:
      $ref: '#/definitions/PaymentRequest'
    type: array
  PaymentServiceItems:
    items:
      $ref: '#/definitions/PaymentServiceItem'
    type: array
  PaymentServiceItem:
    properties:
      id:
        example: c56a4180-65aa-42ec-a945-5fd21dec0538
        format: uuid
        readOnly: true
        type: string
      createdAt:
        format: date-time
        type: string
      paymentRequestID:
        example: c56a4180-65aa-42ec-a945-5fd21dec0538
        format: uuid
        type: string
      mtoServiceItemID:
        example: c56a4180-65aa-42ec-a945-5fd21dec0538
        format: uuid
        type: string
      mtoServiceItemCode:
        example: DLH
        type: string
      mtoServiceItemName:
        example: Move management
        type: string
      mtoShipmentType:
        $ref: '#/definitions/MTOShipmentType'
      mtoShipmentID:
        type: string
        format: uuid
        example: c56a4180-65aa-42ec-a945-5fd21dec0538
        x-nullable: true
      status:
        $ref: '#/definitions/PaymentServiceItemStatus'
      priceCents:
        type: integer
        format: cents
        title: Price of the service item in cents
        x-nullable: true
      rejectionReason:
        example: documentation was incomplete
        type: string
        x-nullable: true
      referenceID:
        example: 1234-5678-c56a4180
        readOnly: true
        format: string
      paymentServiceItemParams:
        $ref: '#/definitions/PaymentServiceItemParams'
      eTag:
        type: string
    type: object
  PaymentRequestStatus:
    type: string
    enum:
      - PENDING
      - REVIEWED
      - REVIEWED_AND_ALL_SERVICE_ITEMS_REJECTED
      - SENT_TO_GEX
      - RECEIVED_BY_GEX
      - PAID
      - EDI_ERROR
      - DEPRECATED
    title: Payment Request Status
  ProofOfServiceDocs:
    items:
      $ref: '#/definitions/ProofOfServiceDoc'
    type: array
  ProofOfServiceDoc:
    properties:
      isWeightTicket:
        type: boolean
      uploads:
        items:
          $ref: '#/definitions/Upload'
        type: array
  ShipmentsPaymentSITBalance:
    items:
      $ref: '#/definitions/ShipmentPaymentSITBalance'
    type: array
  ShipmentPaymentSITBalance:
    properties:
      shipmentID:
        type: string
        format: uuid
      totalSITDaysAuthorized:
        type: integer
      totalSITDaysRemaining:
        type: integer
      totalSITEndDate:
        type: string
        format: date
        x-nullable: true
      pendingSITDaysInvoiced:
        type: integer
      pendingBilledStartDate:
        type: string
        format: date
        x-nullable: true
      pendingBilledEndDate:
        type: string
        format: date
        x-nullable: true
      previouslyBilledDays:
        type: integer
        x-nullable: true
      previouslyBilledStartDate:
        type: string
        format: date
        x-nullable: true
      previouslyBilledEndDate:
        type: string
        format: date
        x-nullable: true
  UpdateShipment:
    type: object
    properties:
      shipmentType:
        $ref: '#/definitions/MTOShipmentType'
      requestedPickupDate:
        format: date
        type: string
        x-nullable: true
      requestedDeliveryDate:
        format: date
        type: string
        x-nullable: true
      customerRemarks:
        type: string
        example: handle with care
        x-nullable: true
      counselorRemarks:
        type: string
        example: counselor approved
        x-nullable: true
      billableWeightCap:
        type: integer
        description: estimated weight of the shuttle service item provided by the prime
        example: 2500
        x-formatting: weight
        x-nullable: true
      billableWeightJustification:
        type: string
        example: more weight than expected
        x-nullable: true
      pickupAddress:
        allOf:
          - $ref: '#/definitions/Address'
      destinationAddress:
        allOf:
          - $ref: '#/definitions/Address'
      secondaryDeliveryAddress:
        allOf:
          - $ref: '#/definitions/Address'
      secondaryPickupAddress:
        allOf:
          - $ref: '#/definitions/Address'
      hasSecondaryPickupAddress:
        type: boolean
        x-nullable: true
        x-omitempty: false
      hasSecondaryDeliveryAddress:
        type: boolean
        x-nullable: true
        x-omitempty: false
      tertiaryDeliveryAddress:
        allOf:
          - $ref: '#/definitions/Address'
      tertiaryPickupAddress:
        allOf:
          - $ref: '#/definitions/Address'
      hasTertiaryPickupAddress:
        type: boolean
        x-nullable: true
        x-omitempty: false
      hasTertiaryDeliveryAddress:
        type: boolean
        x-nullable: true
        x-omitempty: false
      actualProGearWeight:
        type: integer
        x-nullable: true
        x-omitempty: false
      actualSpouseProGearWeight:
        type: integer
        x-nullable: true
        x-omitempty: false
      destinationType:
        $ref: '#/definitions/DestinationType'
      agents:
        $ref: '#/definitions/MTOAgents'
        x-nullable: true
      tacType:
        $ref: '#/definitions/LOATypeNullable'
      sacType:
        $ref: '#/definitions/LOATypeNullable'
      usesExternalVendor:
        type: boolean
        example: false
        x-nullable: true
      serviceOrderNumber:
        type: string
        x-nullable: true
      ntsRecordedWeight:
        description: >-
          The previously recorded weight for the NTS Shipment. Used for NTS
          Release to know what the previous primeActualWeight or billable weight
          was.
        example: 2000
        type: integer
        x-formatting: weight
        x-nullable: true
      storageFacility:
        x-nullable: true
        $ref: '#/definitions/StorageFacility'
      ppmShipment:
        $ref: '#/definitions/UpdatePPMShipment'
  UpdatePPMShipment:
    type: object
    properties:
      expectedDepartureDate:
        description: |
          Date the customer expects to move.
        format: date
        type: string
        x-nullable: true
      actualMoveDate:
        format: date
        type: string
        x-nullable: true
      pickupAddress:
        allOf:
          - $ref: '#/definitions/Address'
      actualPickupPostalCode:
        description: >
          The actual postal code where the PPM shipment started. To be filled
          once the customer has moved the shipment.
        format: zip
        type: string
        title: ZIP
        example: '90210'
        pattern: ^(\d{5})$
        x-nullable: true
      secondaryPickupAddress:
        allOf:
          - $ref: '#/definitions/Address'
      destinationAddress:
        allOf:
          - $ref: '#/definitions/Address'
      actualDestinationPostalCode:
        description: >
          The actual postal code where the PPM shipment ended. To be filled once
          the customer has moved the shipment.
        format: zip
        type: string
        title: ZIP
        example: '90210'
        pattern: ^(\d{5})$
        x-nullable: true
      secondaryDestinationAddress:
        allOf:
          - $ref: '#/definitions/Address'
      hasSecondaryPickupAddress:
        type: boolean
        x-nullable: true
        x-omitempty: false
      hasSecondaryDestinationAddress:
        type: boolean
        x-nullable: true
        x-omitempty: false
      w2Address:
        x-nullable: true
        $ref: '#/definitions/Address'
      sitExpected:
        type: boolean
        x-nullable: true
      sitLocation:
        allOf:
          - $ref: '#/definitions/SITLocationType'
          - x-nullable: true
      sitEstimatedWeight:
        type: integer
        example: 2000
        x-nullable: true
      sitEstimatedEntryDate:
        format: date
        type: string
        x-nullable: true
      sitEstimatedDepartureDate:
        format: date
        type: string
        x-nullable: true
      estimatedWeight:
        type: integer
        example: 4200
        x-nullable: true
      hasProGear:
        description: |
          Indicates whether PPM shipment has pro gear.
        type: boolean
        x-nullable: true
      proGearWeight:
        type: integer
        x-nullable: true
      spouseProGearWeight:
        type: integer
        x-nullable: true
      hasRequestedAdvance:
        description: |
          Indicates whether an advance has been requested for the PPM shipment.
        type: boolean
        x-nullable: true
      hasReceivedAdvance:
        description: |
          Indicates whether an advance was received for the PPM shipment.
        type: boolean
        x-nullable: true
      advanceAmountRequested:
        description: |
          The amount request for an advance, or null if no advance is requested
        type: integer
        format: cents
        x-nullable: true
      advanceAmountReceived:
        description: |
          The amount received for an advance, or null if no advance is received
        type: integer
        format: cents
        x-nullable: true
      advanceStatus:
        $ref: '#/definitions/PPMAdvanceStatus'
        x-nullable: true
  UpdateWeightTicket:
    type: object
    properties:
      emptyWeight:
        description: Weight of the vehicle when empty.
        type: integer
        minimum: 0
      fullWeight:
        description: The weight of the vehicle when full.
        type: integer
        minimum: 0
      ownsTrailer:
        description: Indicates if the customer used a trailer they own for the move.
        type: boolean
      trailerMeetsCriteria:
        description: >-
          Indicates if the trailer that the customer used meets all the criteria
          to be claimable.
        type: boolean
      status:
        $ref: '#/definitions/PPMDocumentStatus'
      reason:
        description: The reason the services counselor has excluded or rejected the item.
        type: string
      adjustedNetWeight:
        description: Indicates the adjusted net weight of the vehicle
        type: integer
        minimum: 0
      netWeightRemarks:
        description: Remarks explaining any edits made to the net weight
        type: string
      allowableWeight:
        description: Indicates the maximum reimbursable weight of the shipment
        type: integer
        minimum: 0
  UpdateMovingExpense:
    type: object
    properties:
      movingExpenseType:
        $ref: '#/definitions/OmittableMovingExpenseType'
      description:
        description: A brief description of the expense.
        type: string
        x-nullable: true
        x-omitempty: false
      amount:
        description: The total amount of the expense as indicated on the receipt
        type: integer
      sitStartDate:
        description: >-
          The date the shipment entered storage, applicable for the `STORAGE`
          movingExpenseType only
        type: string
        format: date
      sitEndDate:
        description: >-
          The date the shipment exited storage, applicable for the `STORAGE`
          movingExpenseType only
        type: string
        format: date
      status:
        $ref: '#/definitions/PPMDocumentStatus'
      reason:
        description: The reason the services counselor has excluded or rejected the item.
        type: string
      weightStored:
        description: The total weight stored in PPM SIT
        type: integer
      sitLocation:
        allOf:
          - $ref: '#/definitions/SITLocationType'
          - x-nullable: true
      sitEstimatedCost:
        description: >-
          The estimated amount that the government will pay the service member
          to put their goods into storage. This estimated storage cost is
          separate from the estimated incentive.
        type: integer
        format: cents
        x-nullable: true
        x-omitempty: false
<<<<<<< HEAD
      sitReimburseableAmount:
        description: The amount of SIT that will be reimbursed
        type: integer
        format: cents
        x-nullable: true
        x-omitempty: false
=======
>>>>>>> 0e76ae97
  UpdateProGearWeightTicket:
    type: object
    properties:
      belongsToSelf:
        description: >-
          Indicates if this information is for the customer's own pro-gear,
          otherwise, it's the spouse's.
        type: boolean
      hasWeightTickets:
        description: >-
          Indicates if the user has a weight ticket for their pro-gear,
          otherwise they have a constructed weight.
        type: boolean
      weight:
        description: Weight of the pro-gear contained in the shipment.
        type: integer
        minimum: 0
      status:
        $ref: '#/definitions/PPMDocumentStatus'
      reason:
        description: The reason the services counselor has excluded or rejected the item.
        type: string
  MTOShipments:
    items:
      $ref: '#/definitions/MTOShipment'
    type: array
  CreateMTOShipment:
    type: object
    properties:
      moveTaskOrderID:
        description: The ID of the move this new shipment is for.
        example: 1f2270c7-7166-40ae-981e-b200ebdf3054
        format: uuid
        type: string
      requestedPickupDate:
        description: >
          The customer's preferred pickup date. Other dates, such as required
          delivery date and (outside MilMove) the pack date, are derived from
          this date.
        format: date
        type: string
        x-nullable: true
      requestedDeliveryDate:
        description: |
          The customer's preferred delivery date.
        format: date
        type: string
        x-nullable: true
      customerRemarks:
        description: >
          The customer can use the customer remarks field to inform the services
          counselor and the movers about any

          special circumstances for this shipment. Typical examples:
            * bulky or fragile items,
            * weapons,
            * access info for their address.
          Customer enters this information during onboarding. Optional field.
        type: string
        example: handle with care
        x-nullable: true
      counselorRemarks:
        description: >
          The counselor can use the counselor remarks field to inform the movers
          about any

          special circumstances for this shipment. Typical examples:
            * bulky or fragile items,
            * weapons,
            * access info for their address.
          Counselors enters this information when creating or editing an MTO
          Shipment. Optional field.
        type: string
        example: handle with care
        x-nullable: true
      agents:
        $ref: '#/definitions/MTOAgents'
      mtoServiceItems:
        $ref: '#/definitions/MTOServiceItems'
      pickupAddress:
        description: The address where the movers should pick up this shipment.
        allOf:
          - $ref: '#/definitions/Address'
      destinationAddress:
        description: Where the movers should deliver this shipment.
        allOf:
          - $ref: '#/definitions/Address'
      destinationType:
        $ref: '#/definitions/DestinationType'
      shipmentType:
        $ref: '#/definitions/MTOShipmentType'
      tacType:
        allOf:
          - $ref: '#/definitions/LOAType'
          - x-nullable: true
      sacType:
        allOf:
          - $ref: '#/definitions/LOAType'
          - x-nullable: true
      usesExternalVendor:
        type: boolean
        example: false
        x-nullable: true
      serviceOrderNumber:
        type: string
        x-nullable: true
      ntsRecordedWeight:
        description: >-
          The previously recorded weight for the NTS Shipment. Used for NTS
          Release to know what the previous primeActualWeight or billable weight
          was.
        example: 2000
        type: integer
        x-nullable: true
        x-formatting: weight
      storageFacility:
        x-nullable: true
        $ref: '#/definitions/StorageFacility'
      ppmShipment:
        $ref: '#/definitions/CreatePPMShipment'
    required:
      - moveTaskOrderID
      - shipmentType
  CreatePPMShipment:
    description: >-
      A personally procured move is a type of shipment that a service members
      moves themselves.
    properties:
      expectedDepartureDate:
        description: |
          Date the customer expects to move.
        format: date
        type: string
      pickupAddress:
        allOf:
          - $ref: '#/definitions/Address'
      secondaryPickupAddress:
        allOf:
          - $ref: '#/definitions/Address'
      tertiaryPickupAddress:
        allOf:
          - $ref: '#/definitions/Address'
      destinationAddress:
        allOf:
          - $ref: '#/definitions/Address'
      secondaryDestinationAddress:
        allOf:
          - $ref: '#/definitions/Address'
      tertiaryDestinationAddress:
        allOf:
          - $ref: '#/definitions/Address'
      hasSecondaryPickupAddress:
        type: boolean
        x-nullable: true
        x-omitempty: false
      hasTertiaryPickupAddress:
        type: boolean
        x-nullable: true
        x-omitempty: false
      hasSecondaryDestinationAddress:
        type: boolean
        x-nullable: true
        x-omitempty: false
      hasTertiaryDestinationAddress:
        type: boolean
        x-nullable: true
        x-omitempty: false
      sitExpected:
        type: boolean
      sitLocation:
        allOf:
          - $ref: '#/definitions/SITLocationType'
          - x-nullable: true
      sitEstimatedWeight:
        type: integer
        example: 2000
        x-nullable: true
      sitEstimatedEntryDate:
        format: date
        type: string
        x-nullable: true
      sitEstimatedDepartureDate:
        format: date
        type: string
        x-nullable: true
      estimatedWeight:
        type: integer
        example: 4200
      hasProGear:
        description: |
          Indicates whether PPM shipment has pro gear.
        type: boolean
      proGearWeight:
        type: integer
        x-nullable: true
      spouseProGearWeight:
        type: integer
        x-nullable: true
    required:
      - expectedDepartureDate
      - pickupAddress
      - destinationAddress
      - sitExpected
      - estimatedWeight
      - hasProGear
  RejectShipment:
    properties:
      rejectionReason:
        type: string
        example: MTO Shipment not good enough
    required:
      - rejectionReason
  RequestDiversion:
    properties:
      diversionReason:
        type: string
        example: Shipment route needs to change
    required:
      - diversionReason
  ApproveSITExtension:
    properties:
      approvedDays:
        description: Number of days approved for SIT extension
        type: integer
        example: 21
        minimum: 1
      requestReason:
        description: >-
          Reason from service counselor-provided picklist for SIT Duration
          Update
        example: AWAITING_COMPLETION_OF_RESIDENCE
        type: string
        enum:
          - SERIOUS_ILLNESS_MEMBER
          - SERIOUS_ILLNESS_DEPENDENT
          - IMPENDING_ASSIGNEMENT
          - DIRECTED_TEMPORARY_DUTY
          - NONAVAILABILITY_OF_CIVILIAN_HOUSING
          - AWAITING_COMPLETION_OF_RESIDENCE
          - OTHER
      officeRemarks:
        description: Remarks from TOO about SIT approval
        type: string
        example: Approved for three weeks rather than requested 45 days
        x-nullable: true
    required:
      - approvedDays
  DenySITExtension:
    properties:
      officeRemarks:
        description: Remarks from TOO about SIT denial
        type: string
        example: Denied this extension as it does not match the criteria
        x-nullable: true
      convertToCustomerExpense:
        description: >-
          Whether or not to convert to members expense once SIT extension is
          denied.
        type: boolean
        example: false
    required:
      - officeRemarks
      - convertToCustomerExpense
  UpdateSITServiceItemCustomerExpense:
    properties:
      convertToCustomerExpense:
        example: true
        type: boolean
      customerExpenseReason:
        description: Reason the service item was rejected
        type: string
        example: Insufficent details provided
    required:
      - convertToCustomerExpense
      - customerExpenseReason
  CreateApprovedSITDurationUpdate:
    properties:
      requestReason:
        description: >-
          Reason from service counselor-provided picklist for SIT Duration
          Update
        example: AWAITING_COMPLETION_OF_RESIDENCE
        type: string
        enum:
          - SERIOUS_ILLNESS_MEMBER
          - SERIOUS_ILLNESS_DEPENDENT
          - IMPENDING_ASSIGNEMENT
          - DIRECTED_TEMPORARY_DUTY
          - NONAVAILABILITY_OF_CIVILIAN_HOUSING
          - AWAITING_COMPLETION_OF_RESIDENCE
          - OTHER
      approvedDays:
        description: >-
          Number of days approved for SIT extension. This will match requested
          days saved to the SIT extension model.
        type: integer
        example: 21
      officeRemarks:
        description: Remarks from TOO about SIT Duration Update creation
        type: string
        example: >-
          Customer needs additional storage time as their new place of residence
          is not yet ready
        x-nullable: true
    required:
      - requestReason
      - approvedDays
  PatchMTOServiceItemStatusPayload:
    properties:
      status:
        description: Describes all statuses for a MTOServiceItem
        type: string
        enum:
          - SUBMITTED
          - APPROVED
          - REJECTED
      rejectionReason:
        description: Reason the service item was rejected
        type: string
        example: Insufficent details provided
        x-nullable: true
  MTOApprovalServiceItemCodes:
    description: MTO level service items to create when updating MTO status.
    properties:
      serviceCodeCS:
        example: true
        type: boolean
      serviceCodeMS:
        example: true
        type: boolean
    type: object
  TacValid:
    properties:
      isValid:
        example: true
        type: boolean
    required:
      - isValid
    type: object
  UpdatePaymentRequestStatusPayload:
    properties:
      rejectionReason:
        example: documentation was incomplete
        type: string
        x-nullable: true
      status:
        $ref: '#/definitions/PaymentRequestStatus'
      eTag:
        type: string
    type: object
  QueueMoves:
    type: array
    items:
      $ref: '#/definitions/QueueMove'
  QueueMove:
    type: object
    properties:
      id:
        type: string
        format: uuid
      customer:
        $ref: '#/definitions/Customer'
      status:
        $ref: '#/definitions/MoveStatus'
      locator:
        type: string
      submittedAt:
        format: date-time
        type: string
        x-nullable: true
      appearedInTooAt:
        format: date-time
        type: string
        x-nullable: true
      requestedMoveDate:
        format: date
        type: string
        x-nullable: true
      departmentIndicator:
        $ref: '#/definitions/DeptIndicator'
      shipmentsCount:
        type: integer
      originDutyLocation:
        $ref: '#/definitions/DutyLocation'
      destinationDutyLocation:
        $ref: '#/definitions/DutyLocation'
      originGBLOC:
        $ref: '#/definitions/GBLOC'
      ppmType:
        type: string
        enum:
          - FULL
          - PARTIAL
        x-nullable: true
      closeoutInitiated:
        format: date-time
        type: string
        x-nullable: true
      closeoutLocation:
        type: string
        x-nullable: true
      orderType:
        type: string
        x-nullable: true
      lockedByOfficeUserID:
        type: string
        format: uuid
        x-nullable: true
      lockedByOfficeUser:
        $ref: '#/definitions/LockedOfficeUser'
        x-nullable: true
      lockExpiresAt:
        type: string
        format: date-time
        x-nullable: true
      ppmStatus:
        $ref: '#/definitions/PPMStatus'
        x-nullable: true
  QueueMovesResult:
    type: object
    properties:
      page:
        type: integer
      perPage:
        type: integer
      totalCount:
        type: integer
      queueMoves:
        $ref: '#/definitions/QueueMoves'
  ListPrimeMove:
    description: >
      An abbreviated definition for a move, without all the nested information
      (shipments, service items, etc). Used to fetch a list of moves more
      efficiently.
    type: object
    properties:
      id:
        example: 1f2270c7-7166-40ae-981e-b200ebdf3054
        format: uuid
        type: string
      moveCode:
        type: string
        example: HYXFJF
        readOnly: true
      createdAt:
        format: date-time
        type: string
        readOnly: true
      orderID:
        example: c56a4180-65aa-42ec-a945-5fd21dec0538
        format: uuid
        type: string
      referenceId:
        example: 1001-3456
        type: string
      availableToPrimeAt:
        format: date-time
        type: string
        x-nullable: true
        readOnly: true
      updatedAt:
        format: date-time
        type: string
        readOnly: true
      ppmType:
        type: string
        enum:
          - FULL
          - PARTIAL
      eTag:
        type: string
        readOnly: true
      orderType:
        type: string
  ListPrimeMoves:
    type: array
    items:
      $ref: '#/definitions/ListPrimeMove'
  ListPrimeMovesResult:
    type: object
    properties:
      page:
        type: integer
      perPage:
        type: integer
      totalCount:
        type: integer
      queueMoves:
        $ref: '#/definitions/ListPrimeMoves'
  QueuePaymentRequest:
    type: object
    properties:
      id:
        type: string
        format: uuid
      moveID:
        type: string
        format: uuid
      customer:
        $ref: '#/definitions/Customer'
      status:
        $ref: '#/definitions/QueuePaymentRequestStatus'
      age:
        type: number
        format: double
        description: >-
          Days since the payment request has been requested.  Decimal
          representation will allow more accurate sorting.
      submittedAt:
        type: string
        format: date-time
      locator:
        type: string
      departmentIndicator:
        $ref: '#/definitions/DeptIndicator'
      originGBLOC:
        $ref: '#/definitions/GBLOC'
      originDutyLocation:
        $ref: '#/definitions/DutyLocation'
      orderType:
        type: string
        x-nullable: true
      lockedByOfficeUserID:
        type: string
        format: uuid
        x-nullable: true
      lockExpiresAt:
        type: string
        format: date-time
        x-nullable: true
  QueuePaymentRequests:
    type: array
    items:
      $ref: '#/definitions/QueuePaymentRequest'
  QueuePaymentRequestsResult:
    type: object
    properties:
      page:
        type: integer
      perPage:
        type: integer
      totalCount:
        type: integer
      queuePaymentRequests:
        $ref: '#/definitions/QueuePaymentRequests'
  QueuePaymentRequestStatus:
    enum:
      - Payment requested
      - Reviewed
      - Rejected
      - Paid
    title: Queue Payment Request Status
    type: string
  SearchMoves:
    type: array
    items:
      $ref: '#/definitions/SearchMove'
  SearchMove:
    type: object
    properties:
      id:
        type: string
        format: uuid
      firstName:
        type: string
        example: John
        x-nullable: true
      lastName:
        type: string
        example: Doe
        x-nullable: true
      dodID:
        type: string
        example: 1234567890
        x-nullable: true
      status:
        $ref: '#/definitions/MoveStatus'
      locator:
        type: string
      branch:
        type: string
      shipmentsCount:
        type: integer
      originDutyLocationPostalCode:
        format: zip
        type: string
        title: ZIP
        example: '90210'
        pattern: ^(\d{5})$
      destinationDutyLocationPostalCode:
        format: zip
        type: string
        title: ZIP
        example: '90210'
        pattern: ^(\d{5})$
      orderType:
        type: string
      requestedPickupDate:
        type: string
        format: date
        x-nullable: true
      requestedDeliveryDate:
        type: string
        format: date
        x-nullable: true
      originGBLOC:
        $ref: '#/definitions/GBLOC'
      destinationGBLOC:
        $ref: '#/definitions/GBLOC'
      lockedByOfficeUserID:
        type: string
        format: uuid
        x-nullable: true
      lockExpiresAt:
        type: string
        format: date-time
        x-nullable: true
      emplid:
        type: string
        x-nullable: true
  SearchMovesResult:
    type: object
    properties:
      page:
        type: integer
      perPage:
        type: integer
      totalCount:
        type: integer
      searchMoves:
        $ref: '#/definitions/SearchMoves'
  GBLOC:
    type: string
    enum:
      - AGFM
      - APAT
      - BGAC
      - BGNC
      - BKAS
      - CFMQ
      - CLPK
      - CNNQ
      - DMAT
      - GSAT
      - HAFC
      - HBAT
      - JEAT
      - JENQ
      - KKFA
      - LHNQ
      - LKNQ
      - MAPK
      - MAPS
      - MBFL
      - MLNQ
      - XXXX
  CreateCustomerSupportRemark:
    type: object
    description: >-
      A text remark written by an customer support user that is associated with
      a specific move.
    required:
      - content
      - officeUserID
    properties:
      content:
        example: This is a remark about a move.
        type: string
      officeUserID:
        example: 1f2270c7-7166-40ae-981e-b200ebdf3054
        format: uuid
        type: string
  UpdateCustomerSupportRemarkPayload:
    type: object
    description: >-
      A text remark update to an existing remark created by the current active
      user (the CSR).
    required:
      - content
    properties:
      content:
        example: This is a remark about a move.
        type: string
  EvaluationReportType:
    type: string
    enum:
      - SHIPMENT
      - COUNSELING
  EvaluationReportInspectionType:
    type: string
    enum:
      - DATA_REVIEW
      - PHYSICAL
      - VIRTUAL
    x-nullable: true
  EvaluationReportLocation:
    type: string
    enum:
      - ORIGIN
      - DESTINATION
      - OTHER
    x-nullable: true
  EvaluationReportOfficeUser:
    type: object
    readOnly: true
    description: The authoring office user for an evaluation report
    properties:
      id:
        example: 1f2270c7-7166-40ae-981e-b200ebdf3054
        format: uuid
        type: string
      firstName:
        type: string
      lastName:
        type: string
      email:
        type: string
        format: x-email
        pattern: ^[a-zA-Z0-9._%+-]+@[a-zA-Z0-9.-]+\.[a-zA-Z]{2,}$
      phone:
        type: string
        format: telephone
        pattern: ^[2-9]\d{2}-\d{3}-\d{4}$
  EvaluationReportList:
    type: array
    items:
      $ref: '#/definitions/EvaluationReport'
  EvaluationReport:
    type: object
    description: An evaluation report
    properties:
      id:
        example: 1f2270c7-7166-40ae-981e-b200ebdf3054
        format: uuid
        type: string
        readOnly: true
      moveID:
        example: 1f2270c7-7166-40ae-981e-b200ebdf3054
        format: uuid
        type: string
        readOnly: true
      shipmentID:
        example: 1f2270c7-7166-40ae-981e-b200ebdf3054
        format: uuid
        type: string
        x-nullable: true
        readOnly: true
      type:
        $ref: '#/definitions/EvaluationReportType'
      inspectionType:
        $ref: '#/definitions/EvaluationReportInspectionType'
        x-nullable: true
      inspectionDate:
        type: string
        format: date
        x-nullable: true
      officeUser:
        $ref: '#/definitions/EvaluationReportOfficeUser'
      location:
        $ref: '#/definitions/EvaluationReportLocation'
        x-nullable: true
      ReportViolations:
        $ref: '#/definitions/ReportViolations'
        x-nullable: true
      locationDescription:
        type: string
        example: Route 66 at crash inspection site 3
        x-nullable: true
      observedShipmentDeliveryDate:
        type: string
        format: date
        x-nullable: true
      observedShipmentPhysicalPickupDate:
        type: string
        format: date
        x-nullable: true
      timeDepart:
        type: string
        x-nullable: true
        pattern: ^(0[0-9]|1[0-9]|2[0-3]):[0-5][0-9]$
        example: '14:30'
      evalStart:
        type: string
        x-nullable: true
        pattern: ^(0[0-9]|1[0-9]|2[0-3]):[0-5][0-9]$
        example: '15:00'
      evalEnd:
        type: string
        x-nullable: true
        pattern: ^(0[0-9]|1[0-9]|2[0-3]):[0-5][0-9]$
        example: '18:00'
      violationsObserved:
        type: boolean
        x-nullable: true
      remarks:
        type: string
        x-nullable: true
      seriousIncident:
        type: boolean
        x-nullable: true
      seriousIncidentDesc:
        type: string
        x-nullable: true
      observedClaimsResponseDate:
        type: string
        format: date
        x-nullable: true
      observedPickupDate:
        type: string
        format: date
        x-nullable: true
      observedPickupSpreadStartDate:
        type: string
        format: date
        x-nullable: true
      observedPickupSpreadEndDate:
        type: string
        format: date
        x-nullable: true
      observedDeliveryDate:
        type: string
        format: date
        x-nullable: true
      moveReferenceID:
        type: string
        x-nullable: true
        readOnly: true
      eTag:
        type: string
      submittedAt:
        type: string
        format: date-time
        x-nullable: true
      createdAt:
        type: string
        format: date-time
        readOnly: true
      updatedAt:
        type: string
        format: date-time
        readOnly: true
  CreateEvaluationReport:
    type: object
    description: >-
      Minimal set of info needed to create a shipment evaluation report, which
      is just a shipment ID.
    properties:
      shipmentID:
        description: The shipment ID of the shipment to be evaluated in the report
        example: 01b9671e-b268-4906-967b-ba661a1d3933
        format: uuid
        type: string
  PWSViolation:
    type: object
    description: A PWS violation for an evaluation report
    readOnly: true
    properties:
      id:
        example: 1f2270c7-7166-40ae-981e-b200ebdf3054
        format: uuid
        type: string
      displayOrder:
        example: 3
        type: integer
      paragraphNumber:
        example: 1.2.3.4.5
        type: string
      title:
        example: Customer Support
        type: string
      category:
        example: Pre-Move Services
        type: string
      subCategory:
        example: Weight Estimate
        type: string
      requirementSummary:
        example: Provide a single point of contact (POC)
        type: string
      requirementStatement:
        example: >-
          The contractor shall prepare and load property going into NTS in
          containers at residence for shipment to NTS.
        type: string
      isKpi:
        example: false
        type: boolean
      additionalDataElem:
        example: QAE Observed Delivery Date
        type: string
  PWSViolations:
    type: array
    items:
      $ref: '#/definitions/PWSViolation'
  AssociateReportViolations:
    type: object
    description: A list of PWS violation string ids to associate with an evaluation report
    properties:
      violations:
        type: array
        items:
          type: string
          format: uuid
  ReportViolation:
    type: object
    description: An object associating violations to evaluation reports
    properties:
      id:
        example: 1f2270c7-7166-40ae-981e-b200ebdf3054
        format: uuid
        type: string
      reportID:
        example: 1f2270c7-7166-40ae-981e-b200ebdf3054
        format: uuid
        type: string
      violationID:
        example: 1f2270c7-7166-40ae-981e-b200ebdf3054
        format: uuid
        type: string
      violation:
        $ref: '#/definitions/PWSViolation'
  ReportViolations:
    type: array
    items:
      $ref: '#/definitions/ReportViolation'
  TransportationOffices:
    type: array
    items:
      $ref: '#/definitions/TransportationOffice'
  MovePayload:
    type: object
    properties:
      id:
        type: string
        format: uuid
        example: c56a4180-65aa-42ec-a945-5fd21dec0538
      orders_id:
        type: string
        format: uuid
        example: c56a4180-65aa-42ec-a945-5fd21dec0538
      service_member_id:
        type: string
        format: uuid
        example: c56a4180-65aa-42ec-a945-5fd21dec0538
        readOnly: true
      locator:
        type: string
        example: '12432'
      status:
        $ref: '#/definitions/MoveStatus'
      created_at:
        type: string
        format: date-time
      updated_at:
        type: string
        format: date-time
      submitted_at:
        type: string
        format: date-time
        x-nullable: true
      mto_shipments:
        $ref: '#/definitions/MTOShipments'
      closeout_office:
        $ref: '#/definitions/TransportationOffice'
      cancel_reason:
        type: string
        example: Change of orders
        x-nullable: true
      eTag:
        type: string
      primeCounselingCompletedAt:
        format: date-time
        type: string
        readOnly: true
      additionalDocuments:
        $ref: '#/definitions/Document'
    required:
      - id
      - orders_id
      - locator
      - created_at
      - updated_at
      - eTag
  Address:
    description: A postal address
    type: object
    properties:
      id:
        type: string
        format: uuid
        example: c56a4180-65aa-42ec-a945-5fd21dec0538
      streetAddress1:
        type: string
        example: 123 Main Ave
        title: Street address 1
      streetAddress2:
        type: string
        example: Apartment 9000
        x-nullable: true
        title: Street address 2
      streetAddress3:
        type: string
        example: Montmârtre
        x-nullable: true
        title: Address Line 3
      city:
        type: string
        example: Anytown
        title: City
      eTag:
        type: string
        readOnly: true
      state:
        title: State
        type: string
        x-display-value:
          AL: AL
          AK: AK
          AR: AR
          AZ: AZ
          CA: CA
          CO: CO
          CT: CT
          DC: DC
          DE: DE
          FL: FL
          GA: GA
          HI: HI
          IA: IA
          ID: ID
          IL: IL
          IN: IN
          KS: KS
          KY: KY
          LA: LA
          MA: MA
          MD: MD
          ME: ME
          MI: MI
          MN: MN
          MO: MO
          MS: MS
          MT: MT
          NC: NC
          ND: ND
          NE: NE
          NH: NH
          NJ: NJ
          NM: NM
          NV: NV
          NY: NY
          OH: OH
          OK: OK
          OR: OR
          PA: PA
          RI: RI
          SC: SC
          SD: SD
          TN: TN
          TX: TX
          UT: UT
          VA: VA
          VT: VT
          WA: WA
          WI: WI
          WV: WV
          WY: WY
        enum:
          - AL
          - AK
          - AR
          - AZ
          - CA
          - CO
          - CT
          - DC
          - DE
          - FL
          - GA
          - HI
          - IA
          - ID
          - IL
          - IN
          - KS
          - KY
          - LA
          - MA
          - MD
          - ME
          - MI
          - MN
          - MO
          - MS
          - MT
          - NC
          - ND
          - NE
          - NH
          - NJ
          - NM
          - NV
          - NY
          - OH
          - OK
          - OR
          - PA
          - RI
          - SC
          - SD
          - TN
          - TX
          - UT
          - VA
          - VT
          - WA
          - WI
          - WV
          - WY
      postalCode:
        type: string
        format: zip
        title: ZIP
        example: '90210'
        pattern: ^(\d{5}([\-]\d{4})?)$
      country:
        type: string
        title: Country
        x-nullable: true
        example: USA
        default: USA
      county:
        type: string
        title: County
        x-nullable: true
        example: LOS ANGELES
    required:
      - streetAddress1
      - city
      - state
      - postalCode
  TransportationOffice:
    type: object
    properties:
      id:
        type: string
        format: uuid
        example: c56a4180-65aa-42ec-a945-5fd21dec0538
      name:
        type: string
        example: Fort Bragg North Station
      address:
        $ref: '#/definitions/Address'
      phone_lines:
        type: array
        items:
          type: string
          format: telephone
          pattern: ^[2-9]\d{2}-\d{3}-\d{4}$
          example: 212-555-5555
      gbloc:
        type: string
        pattern: ^[A-Z]{4}$
        example: JENQ
      latitude:
        type: number
        format: float
        example: 29.382973
      longitude:
        type: number
        format: float
        example: -98.62759
      created_at:
        type: string
        format: date-time
      updated_at:
        type: string
        format: date-time
    required:
      - id
      - name
      - address
      - created_at
      - updated_at
  Affiliation:
    type: string
    x-nullable: true
    title: Branch of service
    description: Military branch of service
    enum:
      - ARMY
      - NAVY
      - MARINES
      - AIR_FORCE
      - COAST_GUARD
      - SPACE_FORCE
      - NAVY_AND_MARINES
      - AIR_AND_SPACE_FORCE
      - OTHER
    x-display-value:
      ARMY: Army
      NAVY: Navy
      MARINES: Marine Corps
      AIR_FORCE: Air Force
      COAST_GUARD: Coast Guard
      SPACE_FORCE: Space Force
      OTHER: OTHER
  DutyLocation:
    type: object
    properties:
      id:
        type: string
        format: uuid
        example: c56a4180-65aa-42ec-a945-5fd21dec0538
      name:
        type: string
        example: Fort Bragg North Station
      address_id:
        type: string
        format: uuid
        example: c56a4180-65aa-42ec-a945-5fd21dec0538
      address:
        $ref: '#/definitions/Address'
      eTag:
        type: string
  OrdersType:
    type: string
    title: Orders type
    enum:
      - PERMANENT_CHANGE_OF_STATION
      - LOCAL_MOVE
      - RETIREMENT
      - SEPARATION
      - WOUNDED_WARRIOR
      - BLUEBARK
      - SAFETY
    x-display-value:
      PERMANENT_CHANGE_OF_STATION: Permanent Change Of Station
      LOCAL_MOVE: Local Move
      RETIREMENT: Retirement
      SEPARATION: Separation
      WOUNDED_WARRIOR: Wounded Warrior
      BLUEBARK: BLUEBARK
      SAFETY: Safety
  Upload:
    description: An uploaded file.
    type: object
    properties:
      id:
        type: string
        format: uuid
        example: c56a4180-65aa-42ec-a945-5fd21dec0538
        readOnly: true
      url:
        type: string
        format: uri
        example: https://uploads.domain.test/dir/c56a4180-65aa-42ec-a945-5fd21dec0538
        readOnly: true
      filename:
        type: string
        example: filename.pdf
        readOnly: true
      contentType:
        type: string
        format: mime-type
        example: application/pdf
        readOnly: true
      bytes:
        type: integer
        readOnly: true
      status:
        type: string
        enum:
          - INFECTED
          - CLEAN
          - PROCESSING
        readOnly: true
      createdAt:
        type: string
        format: date-time
        readOnly: true
      updatedAt:
        type: string
        format: date-time
        readOnly: true
      deletedAt:
        type: string
        format: date-time
        x-nullable: true
        readOnly: true
      isWeightTicket:
        type: boolean
      uploadType:
        type: string
        example: OFFICE
        enum:
          - USER
          - PRIME
          - OFFICE
        readOnly: true
    required:
      - id
      - url
      - filename
      - contentType
      - bytes
      - createdAt
      - updatedAt
  Document:
    type: object
    properties:
      id:
        type: string
        format: uuid
        example: c56a4180-65aa-42ec-a945-5fd21dec0538
      service_member_id:
        type: string
        format: uuid
        title: The service member this document belongs to
      uploads:
        type: array
        items:
          $ref: '#/definitions/Upload'
    required:
      - id
      - service_member_id
      - uploads
  NullableString:
    type: string
    x-go-type:
      import:
        package: github.com/transcom/mymove/pkg/swagger/nullable
      type: String
  CustomerContactType:
    description: >-
      Describes a customer contact type for a MTOServiceItem of type domestic
      destination SIT.
    type: string
    enum:
      - FIRST
      - SECOND
  MTOServiceItemCustomerContact:
    description: Customer contact information for a destination SIT service item
    type: object
    properties:
      id:
        example: 1f2270c7-7166-40ae-981e-b200ebdf3054
        format: uuid
        type: string
      type:
        $ref: '#/definitions/CustomerContactType'
      dateOfContact:
        format: date
        type: string
        description: Date of attempted contact by the prime.
      timeMilitary:
        type: string
        example: 0400Z
        description: Time of attempted contact by the prime.
      firstAvailableDeliveryDate:
        format: date
        type: string
        example: '2020-12-31'
        description: First available date that the Prime can deliver SIT service item.
  MTOServiceItemCustomerContacts:
    type: array
    items:
      $ref: '#/definitions/MTOServiceItemCustomerContact'
  DimensionType:
    description: Describes a dimension type for a MTOServiceItemDimension.
    type: string
    enum:
      - ITEM
      - CRATE
  MTOServiceItemDimension:
    description: Describes a dimension object for the MTOServiceItem.
    type: object
    properties:
      id:
        example: 1f2270c7-7166-40ae-981e-b200ebdf3054
        format: uuid
        type: string
      type:
        $ref: '#/definitions/DimensionType'
      length:
        description: Length in thousandth inches. 1000 thou = 1 inch.
        example: 1000
        type: integer
        format: int32
      width:
        description: Width in thousandth inches. 1000 thou = 1 inch.
        example: 1000
        type: integer
        format: int32
      height:
        description: Height in thousandth inches. 1000 thou = 1 inch.
        example: 1000
        type: integer
        format: int32
  MTOServiceItemDimensions:
    type: array
    items:
      $ref: '#/definitions/MTOServiceItemDimension'
  SITAddressUpdate:
    type: object
    description: An update to a SIT service item address.
    properties:
      id:
        example: 1f2270c7-7166-40ae-981e-b200ebdf3054
        format: uuid
        type: string
      mtoServiceItemID:
        example: 1f2270c7-7166-40ae-981e-b200ebdf3054
        format: uuid
        type: string
      distance:
        description: The distance between the old address and the new address in miles.
        example: 54
        minimum: 0
        type: integer
      contractorRemarks:
        example: The customer has found a new house closer to base.
        type: string
        x-nullable: true
        x-omitempty: false
      officeRemarks:
        example: The customer has found a new house closer to base.
        type: string
        x-nullable: true
        x-omitempty: false
      status:
        enum:
          - REQUESTED
          - APPROVED
          - REJECTED
      oldAddress:
        $ref: '#/definitions/Address'
      newAddress:
        $ref: '#/definitions/Address'
      createdAt:
        format: date-time
        type: string
        readOnly: true
      updatedAt:
        format: date-time
        type: string
        readOnly: true
      eTag:
        type: string
        readOnly: true
  SITAddressUpdates:
    description: A list of updates to a SIT service item address.
    type: array
    items:
      $ref: '#/definitions/SITAddressUpdate'
  MTOServiceItemStatus:
    description: Describes all statuses for a MTOServiceItem
    type: string
    enum:
      - SUBMITTED
      - APPROVED
      - REJECTED
  ServiceRequestDocument:
    type: object
    properties:
      mtoServiceItemID:
        type: string
        format: uuid
      uploads:
        items:
          $ref: '#/definitions/Upload'
        type: array
  ServiceRequestDocuments:
    description: documents uploaded by the Prime as proof of request for service items
    type: array
    items:
      $ref: '#/definitions/ServiceRequestDocument'
  MTOServiceItem:
    type: object
    required:
      - id
      - moveTaskOrderID
      - reServiceID
      - reServiceCode
      - reServiceName
    properties:
      moveTaskOrderID:
        example: 1f2270c7-7166-40ae-981e-b200ebdf3054
        format: uuid
        type: string
      mtoShipmentID:
        example: 1f2270c7-7166-40ae-981e-b200ebdf3054
        format: uuid
        type: string
        x-nullable: true
      reServiceID:
        example: 1f2270c7-7166-40ae-981e-b200ebdf3054
        format: uuid
        type: string
      reServiceCode:
        type: string
      reServiceName:
        type: string
      createdAt:
        format: date-time
        type: string
      convertToCustomerExpense:
        type: boolean
        example: false
        x-omitempty: false
      customerExpenseReason:
        type: string
        x-nullable: true
      customerContacts:
        $ref: '#/definitions/MTOServiceItemCustomerContacts'
      deletedAt:
        format: date
        type: string
      description:
        type: string
        x-nullable: true
      dimensions:
        $ref: '#/definitions/MTOServiceItemDimensions'
      reason:
        type: string
        x-nullable: true
      rejectionReason:
        type: string
        x-nullable: true
      pickupPostalCode:
        type: string
        x-nullable: true
      SITPostalCode:
        type: string
        readOnly: true
        x-nullable: true
      sitEntryDate:
        type: string
        format: date-time
        x-nullable: true
      sitDepartureDate:
        type: string
        format: date-time
        x-nullable: true
      sitCustomerContacted:
        type: string
        format: date
        x-nullable: true
      sitRequestedDelivery:
        type: string
        format: date
        x-nullable: true
      sitDestinationOriginalAddress:
        $ref: '#/definitions/Address'
      sitOriginHHGOriginalAddress:
        $ref: '#/definitions/Address'
      sitOriginHHGActualAddress:
        $ref: '#/definitions/Address'
      sitDestinationFinalAddress:
        $ref: '#/definitions/Address'
      sitAddressUpdates:
        $ref: '#/definitions/SITAddressUpdates'
      sitDeliveryMiles:
        type: integer
        x-nullable: true
      feeType:
        enum:
          - COUNSELING
          - CRATING
          - TRUCKING
          - SHUTTLE
        type: string
      id:
        example: 1f2270c7-7166-40ae-981e-b200ebdf3054
        format: uuid
        type: string
      quantity:
        type: integer
      rate:
        type: integer
      status:
        $ref: '#/definitions/MTOServiceItemStatus'
      submittedAt:
        format: date
        type: string
      total:
        format: cents
        type: integer
      estimatedWeight:
        type: integer
        description: estimated weight of the shuttle service item provided by the prime
        example: 2500
        x-formatting: weight
        x-nullable: true
      updatedAt:
        format: date-time
        type: string
      approvedAt:
        format: date-time
        type: string
        x-nullable: true
      rejectedAt:
        format: date-time
        type: string
        x-nullable: true
      eTag:
        type: string
      updateReason:
        type: string
        description: Reason for updating service item.
        x-nullable: true
      standaloneCrate:
        type: boolean
        x-nullable: true
      serviceRequestDocuments:
        $ref: '#/definitions/ServiceRequestDocuments'
      estimatedPrice:
        type: integer
        format: cents
        x-nullable: true
  MTOServiceItems:
    description: A list of service items connected to this shipment.
    type: array
    items:
      $ref: '#/definitions/MTOServiceItem'
  MTOAgent:
    type: object
    properties:
      id:
        example: 1f2270c7-7166-40ae-981e-b200ebdf3054
        format: uuid
        type: string
      mtoShipmentID:
        example: 1f2270c7-7166-40ae-981e-b200ebdf3054
        format: uuid
        type: string
      createdAt:
        format: date-time
        type: string
      updatedAt:
        format: date-time
        type: string
      firstName:
        type: string
        x-nullable: true
      lastName:
        type: string
        x-nullable: true
      email:
        type: string
        format: x-email
        pattern: (^[a-zA-Z0-9._%+-]+@[a-zA-Z0-9.-]+\.[a-zA-Z]{2,}$)|(^$)
        x-nullable: true
      phone:
        type: string
        format: telephone
        pattern: (^[2-9]\d{2}-\d{3}-\d{4}$)|(^$)
        x-nullable: true
      agentType:
        type: string
        enum:
          - RELEASING_AGENT
          - RECEIVING_AGENT
      eTag:
        type: string
  MTOAgents:
    items:
      $ref: '#/definitions/MTOAgent'
    type: array
  DestinationType:
    type: string
    title: Destination Type
    example: OTHER_THAN_AUTHORIZED
    x-nullable: true
    enum:
      - HOME_OF_RECORD
      - HOME_OF_SELECTION
      - PLACE_ENTERED_ACTIVE_DUTY
      - OTHER_THAN_AUTHORIZED
  MTOShipmentType:
    type: string
    title: Shipment Type
    example: HHG
    enum:
      - HHG
      - HHG_INTO_NTS_DOMESTIC
      - HHG_OUTOF_NTS_DOMESTIC
      - INTERNATIONAL_HHG
      - INTERNATIONAL_UB
      - PPM
    x-display-value:
      HHG: HHG
      INTERNATIONAL_HHG: International HHG
      INTERNATIONAL_UB: International UB
      HHG_INTO_NTS_DOMESTIC: NTS
      HHG_OUTOF_NTS_DOMESTIC: NTS Release
      PPM: PPM
  LOAType:
    description: The Line of accounting (TAC/SAC) type that will be used for the shipment
    type: string
    example: HHG
    enum:
      - HHG
      - NTS
  StorageFacility:
    description: The Storage Facility information for the shipment
    type: object
    properties:
      id:
        type: string
        format: uuid
        example: c56a4180-65aa-42ec-a945-5fd21dec0538
      facilityName:
        type: string
      address:
        $ref: '#/definitions/Address'
      lotNumber:
        type: string
        x-nullable: true
      phone:
        type: string
        format: telephone
        pattern: ^[2-9]\d{2}-\d{3}-\d{4}$
        x-nullable: true
      email:
        type: string
        format: x-email
        pattern: ^[a-zA-Z0-9._%+-]+@[a-zA-Z0-9.-]+\.[a-zA-Z]{2,}$
        x-nullable: true
      eTag:
        type: string
        readOnly: true
  SITLocationType:
    description: The list of SIT location types.
    type: string
    enum:
      - ORIGIN
      - DESTINATION
  MTOShipmentStatus:
    type: string
    title: Shipment Status
    example: SUBMITTED
    enum:
      - SUBMITTED
      - REJECTED
      - APPROVED
      - CANCELLATION_REQUESTED
      - CANCELED
      - DIVERSION_REQUESTED
  ReweighRequester:
    type: string
    enum:
      - CUSTOMER
      - PRIME
      - SYSTEM
      - TOO
  Reweigh:
    description: >-
      A reweigh  is when a shipment is weighed for a second time due to the
      request of a customer, the contractor, system or TOO.
    type: object
    properties:
      id:
        example: 1f2270c7-7166-40ae-981e-b200ebdf3054
        format: uuid
        type: string
      requestedAt:
        format: date-time
        type: string
      requestedBy:
        $ref: '#/definitions/ReweighRequester'
      shipmentID:
        example: 1f2270c7-7166-40ae-981e-b200ebdf3054
        format: uuid
        type: string
      verificationProvidedAt:
        x-nullable: true
        x-omitempty: false
        format: date-time
        type: string
      verificationReason:
        example: >-
          The reweigh was not performed due to some justification provided by
          the counselor
        type: string
        x-nullable: true
        x-omitempty: false
      weight:
        example: 2000
        type: integer
        x-formatting: weight
        x-nullable: true
        x-omitempty: false
  SITExtension:
    type: object
    description: >-
      A storage in transit (SIT) Extension is a request for an increase in the
      billable number of days a shipment is allowed to be in SIT.
    properties:
      id:
        example: 1f2270c7-7166-40ae-981e-b200ebdf3054
        format: uuid
        type: string
      mtoShipmentID:
        example: 1f2270c7-7166-40ae-981e-b200ebdf3054
        format: uuid
        type: string
      requestReason:
        type: string
        enum:
          - SERIOUS_ILLNESS_MEMBER
          - SERIOUS_ILLNESS_DEPENDENT
          - IMPENDING_ASSIGNEMENT
          - DIRECTED_TEMPORARY_DUTY
          - NONAVAILABILITY_OF_CIVILIAN_HOUSING
          - AWAITING_COMPLETION_OF_RESIDENCE
          - OTHER
      contractorRemarks:
        example: We need SIT additional days. The customer has not found a house yet.
        type: string
        x-nullable: true
        x-omitempty: false
      requestedDays:
        type: integer
        example: 30
      status:
        enum:
          - PENDING
          - APPROVED
          - DENIED
      approvedDays:
        type: integer
        example: 30
        x-nullable: true
        x-omitempty: false
      decisionDate:
        format: date-time
        type: string
        x-nullable: true
        x-omitempty: false
      officeRemarks:
        type: string
        x-nullable: true
        x-omitempty: false
      createdAt:
        format: date-time
        type: string
        readOnly: true
      updatedAt:
        format: date-time
        type: string
        readOnly: true
      eTag:
        type: string
        readOnly: true
  SITExtensions:
    type: array
    items:
      $ref: '#/definitions/SITExtension'
  SITStatus:
    properties:
      totalSITDaysUsed:
        type: integer
        minimum: 0
      totalDaysRemaining:
        type: integer
        minimum: 0
      calculatedTotalDaysInSIT:
        type: integer
        minimum: 0
      currentSIT:
        type: object
        properties:
          serviceItemID:
            type: string
            format: uuid
            example: c56a4180-65aa-42ec-a945-5fd21dec0538
          location:
            enum:
              - ORIGIN
              - DESTINATION
          daysInSIT:
            type: integer
            minimum: 0
          sitEntryDate:
            type: string
            format: date
            x-nullable: true
          sitDepartureDate:
            type: string
            format: date
            x-nullable: true
          sitAuthorizedEndDate:
            type: string
            format: date
            x-nullable: true
          sitCustomerContacted:
            type: string
            format: date
            x-nullable: true
          sitRequestedDelivery:
            type: string
            format: date
            x-nullable: true
      pastSITServiceItems:
        $ref: '#/definitions/MTOServiceItems'
  PPMShipmentStatus:
    description: |
      Status of the PPM Shipment:
        * **DRAFT**: The customer has created the PPM shipment but has not yet submitted their move for counseling.
        * **SUBMITTED**: The shipment belongs to a move that has been submitted by the customer or has been created by a Service Counselor or Prime Contractor for a submitted move.
        * **WAITING_ON_CUSTOMER**: The PPM shipment has been approved and the customer may now provide their actual move closeout information and documentation required to get paid.
        * **NEEDS_ADVANCE_APPROVAL**: The shipment was counseled by the Prime Contractor and approved but an advance was requested so will need further financial approval from the government.
        * **NEEDS_CLOSEOUT**: The customer has provided their closeout weight tickets, receipts, and expenses and certified it for the Service Counselor to approve, exclude or reject.
        * **CLOSEOUT_COMPLETE**: The Service Counselor has reviewed all of the customer's PPM closeout documentation and authorizes the customer can download and submit their finalized SSW packet.
    type: string
    readOnly: true
    enum:
      - DRAFT
      - SUBMITTED
      - WAITING_ON_CUSTOMER
      - NEEDS_ADVANCE_APPROVAL
      - NEEDS_CLOSEOUT
      - CLOSEOUT_COMPLETE
  PPMAdvanceStatus:
    type: string
    title: PPM Advance Status
    description: >-
      Indicates whether an advance status has been accepted, rejected, or
      edited, or a prime counseled PPM has been received or not received
    x-nullable: true
    enum:
      - APPROVED
      - REJECTED
      - EDITED
      - RECEIVED
      - NOT_RECEIVED
  OmittablePPMDocumentStatus:
    description: Status of the PPM document.
    type: string
    enum:
      - APPROVED
      - EXCLUDED
      - REJECTED
    x-display-value:
      APPROVED: Approved
      EXCLUDED: Excluded
      REJECTED: Rejected
    x-nullable: true
    x-omitempty: false
  PPMDocumentStatusReason:
    description: The reason the services counselor has excluded or rejected the item.
    type: string
    x-nullable: true
    x-omitempty: false
  WeightTicket:
    description: >-
      Vehicle and optional trailer information and weight documents used to move
      this PPM shipment.
    type: object
    properties:
      id:
        description: ID of this set of weight tickets.
        type: string
        format: uuid
        example: c56a4180-65aa-42ec-a945-5fd21dec0538
        readOnly: true
      ppmShipmentId:
        description: The ID of the PPM shipment that this set of weight tickets is for.
        type: string
        format: uuid
        example: c56a4180-65aa-42ec-a945-5fd21dec0538
        readOnly: true
      createdAt:
        type: string
        format: date-time
        readOnly: true
      updatedAt:
        type: string
        format: date-time
        readOnly: true
      vehicleDescription:
        description: >-
          Description of the vehicle used for the trip. E.g. make/model, type of
          truck/van, etc.
        type: string
        x-nullable: true
        x-omitempty: false
      emptyWeight:
        description: Weight of the vehicle when empty.
        type: integer
        minimum: 0
        x-nullable: true
        x-omitempty: false
      submittedEmptyWeight:
        description: Customer submitted weight of the vehicle when empty.
        type: integer
        minimum: 0
        x-nullable: true
        x-omitempty: false
      missingEmptyWeightTicket:
        description: >-
          Indicates if the customer is missing a weight ticket for the vehicle
          weight when empty.
        type: boolean
        x-nullable: true
        x-omitempty: false
      emptyDocumentId:
        description: >-
          ID of the document that is associated with the user uploads containing
          the vehicle weight when empty.
        type: string
        format: uuid
        readOnly: true
      emptyDocument:
        allOf:
          - description: >-
              Document that is associated with the user uploads containing the
              vehicle weight when empty.
          - $ref: '#/definitions/Document'
      fullWeight:
        description: The weight of the vehicle when full.
        type: integer
        minimum: 0
        x-nullable: true
        x-omitempty: false
      submittedFullWeight:
        description: Customer submitted weight of the vehicle when full.
        type: integer
        minimum: 0
        x-nullable: true
        x-omitempty: false
      missingFullWeightTicket:
        description: >-
          Indicates if the customer is missing a weight ticket for the vehicle
          weight when full.
        type: boolean
        x-nullable: true
        x-omitempty: false
      fullDocumentId:
        description: >-
          ID of the document that is associated with the user uploads containing
          the vehicle weight when full.
        type: string
        format: uuid
        example: c56a4180-65aa-42ec-a945-5fd21dec0538
        readOnly: true
      fullDocument:
        allOf:
          - description: >-
              Document that is associated with the user uploads containing the
              vehicle weight when full.
          - $ref: '#/definitions/Document'
      ownsTrailer:
        description: Indicates if the customer used a trailer they own for the move.
        type: boolean
        x-nullable: true
        x-omitempty: false
      submittedOwnsTrailer:
        description: Indicates if the customer used a trailer they own for the move.
        type: boolean
        x-nullable: true
        x-omitempty: false
      trailerMeetsCriteria:
        description: >-
          Indicates if the trailer that the customer used meets all the criteria
          to be claimable.
        type: boolean
        x-nullable: true
        x-omitempty: false
      submittedTrailerMeetsCriteria:
        description: >-
          Indicates if the trailer that the customer used meets all the criteria
          to be claimable.
        type: boolean
        x-nullable: true
        x-omitempty: false
      proofOfTrailerOwnershipDocumentId:
        description: >-
          ID of the document that is associated with the user uploads containing
          the proof of trailer ownership.
        type: string
        format: uuid
        example: c56a4180-65aa-42ec-a945-5fd21dec0538
        readOnly: true
      proofOfTrailerOwnershipDocument:
        allOf:
          - description: >-
              Document that is associated with the user uploads containing the
              proof of trailer ownership.
          - $ref: '#/definitions/Document'
      status:
        $ref: '#/definitions/OmittablePPMDocumentStatus'
      reason:
        $ref: '#/definitions/PPMDocumentStatusReason'
      adjustedNetWeight:
        description: Indicates the adjusted net weight of the vehicle
        type: integer
        minimum: 0
        x-nullable: true
        x-omitempty: false
      netWeightRemarks:
        description: Remarks explaining any edits made to the net weight
        type: string
        x-nullable: true
        x-omitempty: false
      eTag:
        description: A hash that should be used as the "If-Match" header for any updates.
        type: string
        readOnly: true
      allowableWeight:
        description: Maximum reimbursable weight.
        type: integer
        minimum: 0
        x-nullable: true
        x-omitempty: false
    required:
      - ppmShipmentId
      - createdAt
      - updatedAt
      - emptyDocumentId
      - emptyDocument
      - fullDocument
      - fullDocumentId
      - proofOfTrailerOwnershipDocument
      - proofOfTrailerOwnershipDocumentId
  WeightTickets:
    description: All weight tickets associated with a PPM shipment.
    type: array
    items:
      $ref: '#/definitions/WeightTicket'
    x-omitempty: false
  OmittableMovingExpenseType:
    type: string
    description: Moving Expense Type
    enum:
      - CONTRACTED_EXPENSE
      - GAS
      - OIL
      - OTHER
      - PACKING_MATERIALS
      - RENTAL_EQUIPMENT
      - STORAGE
      - TOLLS
      - WEIGHING_FEE
    x-display-value:
      CONTRACTED_EXPENSE: Contracted expense
      GAS: Gas
      OIL: Oil
      OTHER: Other
      PACKING_MATERIALS: Packing materials
      STORAGE: Storage
      RENTAL_EQUIPMENT: Rental equipment
      TOLLS: Tolls
      WEIGHING_FEE: Weighing fee
    x-nullable: true
    x-omitempty: false
  SubmittedMovingExpenseType:
    type: string
    description: Customer Submitted Moving Expense Type
    enum:
      - CONTRACTED_EXPENSE
      - GAS
      - OIL
      - OTHER
      - PACKING_MATERIALS
      - RENTAL_EQUIPMENT
      - STORAGE
      - TOLLS
      - WEIGHING_FEE
    x-display-value:
      CONTRACTED_EXPENSE: Contracted expense
      GAS: Gas
      OIL: Oil
      OTHER: Other
      PACKING_MATERIALS: Packing materials
      STORAGE: Storage
      RENTAL_EQUIPMENT: Rental equipment
      TOLLS: Tolls
      WEIGHING_FEE: Weighing fee
    x-nullable: true
    x-omitempty: false
  MovingExpense:
    description: >-
      Expense information and receipts of costs incurred that can be reimbursed
      while moving a PPM shipment.
    type: object
    properties:
      id:
        description: Unique primary identifier of the Moving Expense object
        type: string
        format: uuid
        example: c56a4180-65aa-42ec-a945-5fd21dec0538
        readOnly: true
      ppmShipmentId:
        description: The PPM Shipment id that this moving expense belongs to
        type: string
        format: uuid
        example: c56a4180-65aa-42ec-a945-5fd21dec0538
        readOnly: true
      documentId:
        description: The id of the Document that contains all file uploads for this expense
        type: string
        format: uuid
        example: c56a4180-65aa-42ec-a945-5fd21dec0538
        readOnly: true
      document:
        allOf:
          - description: >-
              The Document object that contains all file uploads for this
              expense
          - $ref: '#/definitions/Document'
      movingExpenseType:
        $ref: '#/definitions/OmittableMovingExpenseType'
      submittedMovingExpenseType:
        $ref: '#/definitions/SubmittedMovingExpenseType'
      description:
        description: A brief description of the expense
        type: string
        x-nullable: true
        x-omitempty: false
      submittedDescription:
        description: Customer submitted description of the expense
        type: string
        x-nullable: true
        x-omitempty: false
      paidWithGtcc:
        description: >-
          Indicates if the service member used their government issued card to
          pay for the expense
        type: boolean
        x-nullable: true
        x-omitempty: false
      amount:
        description: The total amount of the expense as indicated on the receipt
        type: integer
        x-nullable: true
        x-omitempty: false
      submittedAmount:
        description: >-
          Customer submitted total amount of the expense as indicated on the
          receipt
        type: integer
        x-nullable: true
        x-omitempty: false
      missingReceipt:
        description: >-
          Indicates if the service member is missing the receipt with the proof
          of expense amount
        type: boolean
        x-nullable: true
        x-omitempty: false
      status:
        $ref: '#/definitions/OmittablePPMDocumentStatus'
      reason:
        $ref: '#/definitions/PPMDocumentStatusReason'
      sitStartDate:
        description: >-
          The date the shipment entered storage, applicable for the `STORAGE`
          movingExpenseType only
        type: string
        example: '2022-04-26'
        format: date
        x-nullable: true
        x-omitempty: false
      submittedSitStartDate:
        description: >-
          Customer submitted date the shipment entered storage, applicable for
          the `STORAGE` movingExpenseType only
        type: string
        example: '2022-04-26'
        format: date
        x-nullable: true
        x-omitempty: false
      sitEndDate:
        description: >-
          The date the shipment exited storage, applicable for the `STORAGE`
          movingExpenseType only
        type: string
        example: '2018-05-26'
        format: date
        x-nullable: true
        x-omitempty: false
      submittedSitEndDate:
        description: >-
          Customer submitted date the shipment exited storage, applicable for
          the `STORAGE` movingExpenseType only
        type: string
        example: '2018-05-26'
        format: date
        x-nullable: true
        x-omitempty: false
      createdAt:
        description: >-
          Timestamp the moving expense object was initially created in the
          system (UTC)
        type: string
        format: date-time
        readOnly: true
      updatedAt:
        description: >-
          Timestamp when a property of this moving expense object was last
          modified (UTC)
        type: string
        format: date-time
        readOnly: true
      eTag:
        description: A hash that should be used as the "If-Match" header for any updates.
        type: string
        readOnly: true
      weightStored:
        description: The total weight stored in PPM SIT
        type: integer
        x-nullable: true
        x-omitempty: false
      sitLocation:
        allOf:
          - $ref: '#/definitions/SITLocationType'
          - x-nullable: true
          - x-omitempty: false
      sitEstimatedCost:
        description: >-
          The estimated amount that the government will pay the service member
          to put their goods into storage. This estimated storage cost is
          separate from the estimated incentive.
        type: integer
        format: cents
        x-nullable: true
        x-omitempty: false
<<<<<<< HEAD
      sitReimburseableAmount:
        description: The amount of SIT that will be reimbursed
        type: integer
        x-nullable: true
        x-omitempty: false
=======
>>>>>>> 0e76ae97
    required:
      - id
      - createdAt
      - updatedAt
      - ppmShipmentId
      - documentId
      - document
  ProGearWeightTicket:
    description: Pro-gear associated information and weight docs for a PPM shipment
    type: object
    properties:
      id:
        description: The ID of the pro-gear weight ticket.
        type: string
        format: uuid
        example: c56a4180-65aa-42ec-a945-5fd21dec0538
        readOnly: true
      ppmShipmentId:
        description: >-
          The ID of the PPM shipment that this pro-gear weight ticket is
          associated with.
        type: string
        format: uuid
        example: c56a4180-65aa-42ec-a945-5fd21dec0538
        readOnly: true
      updatedAt:
        type: string
        format: date-time
        readOnly: true
      createdAt:
        type: string
        format: date-time
        readOnly: true
      belongsToSelf:
        description: >-
          Indicates if this information is for the customer's own pro-gear,
          otherwise, it's the spouse's.
        type: boolean
        x-nullable: true
        x-omitempty: false
      submittedBelongsToSelf:
        description: >-
          Indicates if this information is for the customer's own pro-gear,
          otherwise, it's the spouse's.
        type: boolean
        x-nullable: true
        x-omitempty: false
      description:
        description: Describes the pro-gear that was moved.
        type: string
        x-nullable: true
        x-omitempty: false
      hasWeightTickets:
        description: >-
          Indicates if the user has a weight ticket for their pro-gear,
          otherwise they have a constructed weight.
        type: boolean
        x-nullable: true
        x-omitempty: false
      submittedHasWeightTickets:
        description: >-
          Indicates if the user has a weight ticket for their pro-gear,
          otherwise they have a constructed weight.
        type: boolean
        x-nullable: true
        x-omitempty: false
      weight:
        description: Weight of the pro-gear.
        type: integer
        minimum: 0
        x-nullable: true
        x-omitempty: false
      submittedWeight:
        description: Customer submitted weight of the pro-gear.
        type: integer
        minimum: 0
        x-nullable: true
        x-omitempty: false
      documentId:
        description: >-
          The ID of the document that is associated with the user uploads
          containing the pro-gear weight.
        type: string
        format: uuid
        example: c56a4180-65aa-42ec-a945-5fd21dec0538
        readOnly: true
      document:
        allOf:
          - description: >-
              Document that is associated with the user uploads containing the
              pro-gear weight.
          - $ref: '#/definitions/Document'
      status:
        $ref: '#/definitions/OmittablePPMDocumentStatus'
      reason:
        $ref: '#/definitions/PPMDocumentStatusReason'
      eTag:
        description: A hash that should be used as the "If-Match" header for any updates.
        type: string
        readOnly: true
    required:
      - ppmShipmentId
      - createdAt
      - updatedAt
      - documentId
      - document
  SignedCertificationType:
    description: |
      The type of signed certification:
        - PPM_PAYMENT: This is used when the customer has a PPM shipment that they have uploaded their documents for and are
            ready to submit their documentation for review. When they submit, they will be asked to sign certifying the
            information is correct.
        - SHIPMENT: This is used when a customer submits their move with their shipments to be reviewed by office users.
        - PRE_CLOSEOUT_REVIEWED_PPM_PAYMENT: This is used when a move has a PPM shipment and is set to
             service-counseling-completed "Submit move details" by service counselor.
        - CLOSEOUT_REVIEWED_PPM_PAYMENT: This is used when a PPM shipment is reviewed by counselor in close out queue.
    type: string
    enum:
      - PPM_PAYMENT
      - SHIPMENT
      - PRE_CLOSEOUT_REVIEWED_PPM_PAYMENT
      - CLOSEOUT_REVIEWED_PPM_PAYMENT
    readOnly: true
  SignedCertification:
    description: Signed certification
    type: object
    properties:
      id:
        description: The ID of the signed certification.
        type: string
        format: uuid
        example: c56a4180-65aa-42ec-a945-5fd21dec0538
        readOnly: true
      submittingUserId:
        description: The ID of the user that signed.
        type: string
        format: uuid
        example: c56a4180-65aa-42ec-a945-5fd21dec0538
        readOnly: true
      moveId:
        description: The ID of the move associated with this signed certification.
        type: string
        format: uuid
        example: c56a4180-65aa-42ec-a945-5fd21dec0538
        readOnly: true
      ppmId:
        description: >-
          The ID of the PPM shipment associated with this signed certification,
          if any.
        type: string
        format: uuid
        example: c56a4180-65aa-42ec-a945-5fd21dec0538
        readOnly: true
        x-nullable: true
        x-omitempty: false
      certificationType:
        $ref: '#/definitions/SignedCertificationType'
      certificationText:
        description: Full text that the customer agreed to and signed.
        type: string
      signature:
        description: The signature that the customer provided.
        type: string
      date:
        description: Date that the customer signed the certification.
        type: string
        format: date
      createdAt:
        type: string
        format: date-time
        readOnly: true
      updatedAt:
        type: string
        format: date-time
        readOnly: true
      eTag:
        description: A hash that should be used as the "If-Match" header for any updates.
        type: string
        readOnly: true
    required:
      - id
      - submittingUserId
      - moveId
      - certificationType
      - certificationText
      - signature
      - date
      - createdAt
      - updatedAt
      - eTag
  PPMShipment:
    description: >-
      A personally procured move is a type of shipment that a service member
      moves themselves.
    x-nullable: true
    properties:
      id:
        description: Primary auto-generated unique identifier of the PPM shipment object
        example: 1f2270c7-7166-40ae-981e-b200ebdf3054
        format: uuid
        type: string
        readOnly: true
      shipmentId:
        description: The id of the parent MTOShipment object
        example: 1f2270c7-7166-40ae-981e-b200ebdf3054
        format: uuid
        type: string
        readOnly: true
      createdAt:
        description: Timestamp of when the PPM Shipment was initially created (UTC)
        format: date-time
        type: string
        readOnly: true
      updatedAt:
        description: Timestamp of when a property of this object was last updated (UTC)
        format: date-time
        type: string
        readOnly: true
      status:
        $ref: '#/definitions/PPMShipmentStatus'
      w2Address:
        x-nullable: true
        $ref: '#/definitions/Address'
      advanceStatus:
        $ref: '#/definitions/PPMAdvanceStatus'
      expectedDepartureDate:
        description: |
          Date the customer expects to begin their move.
        format: date
        type: string
      actualMoveDate:
        description: The actual start date of when the PPM shipment left the origin.
        format: date
        type: string
        x-nullable: true
        x-omitempty: false
      submittedAt:
        description: >-
          The timestamp of when the customer submitted their PPM documentation
          to the counselor for review.
        format: date-time
        type: string
        x-nullable: true
        x-omitempty: false
      reviewedAt:
        description: >-
          The timestamp of when the Service Counselor has reviewed all of the
          closeout documents.
        format: date-time
        type: string
        x-nullable: true
        x-omitempty: false
      approvedAt:
        description: >-
          The timestamp of when the shipment was approved and the service member
          can begin their move.
        format: date-time
        type: string
        x-nullable: true
        x-omitempty: false
      pickupAddress:
        $ref: '#/definitions/Address'
      secondaryPickupAddress:
        allOf:
          - $ref: '#/definitions/Address'
          - x-nullable: true
          - x-omitempty: false
      hasSecondaryPickupAddress:
        type: boolean
        x-omitempty: false
        x-nullable: true
      tertiaryPickupAddress:
        allOf:
          - $ref: '#/definitions/Address'
          - x-nullable: true
          - x-omitempty: false
      hasTertiaryPickupAddress:
        type: boolean
        x-omitempty: false
        x-nullable: true
      actualPickupPostalCode:
        description: >
          The actual postal code where the PPM shipment started. To be filled
          once the customer has moved the shipment.
        format: zip
        type: string
        title: ZIP
        example: '90210'
        pattern: ^(\d{5})$
        x-nullable: true
        x-omitempty: false
      destinationAddress:
        $ref: '#/definitions/Address'
      secondaryDestinationAddress:
        allOf:
          - $ref: '#/definitions/Address'
          - x-nullable: true
          - x-omitempty: false
      hasSecondaryDestinationAddress:
        type: boolean
        x-omitempty: false
        x-nullable: true
      tertiaryDestinationAddress:
        allOf:
          - $ref: '#/definitions/Address'
          - x-nullable: true
          - x-omitempty: false
      hasTertiaryDestinationAddress:
        type: boolean
        x-omitempty: false
        x-nullable: true
      actualDestinationPostalCode:
        description: >
          The actual postal code where the PPM shipment ended. To be filled once
          the customer has moved the shipment.
        format: zip
        type: string
        title: ZIP
        example: '90210'
        pattern: ^(\d{5})$
        x-nullable: true
        x-omitempty: false
      sitExpected:
        description: >
          Captures whether some or all of the PPM shipment will require
          temporary storage at the origin or destination.


          Must be set to `true` when providing `sitLocation`,
          `sitEstimatedWeight`, `sitEstimatedEntryDate`, and
          `sitEstimatedDepartureDate` values to calculate the
          `sitEstimatedCost`.
        type: boolean
      estimatedWeight:
        description: The estimated weight of the PPM shipment goods being moved.
        type: integer
        example: 4200
        x-nullable: true
        x-omitempty: false
      hasProGear:
        description: >
          Indicates whether PPM shipment has pro gear for themselves or their
          spouse.
        type: boolean
        x-nullable: true
        x-omitempty: false
      proGearWeight:
        description: >-
          The estimated weight of the pro-gear being moved belonging to the
          service member.
        type: integer
        x-nullable: true
        x-omitempty: false
      spouseProGearWeight:
        description: >-
          The estimated weight of the pro-gear being moved belonging to a
          spouse.
        type: integer
        x-nullable: true
        x-omitempty: false
      estimatedIncentive:
        description: >-
          The estimated amount the government will pay the service member to
          move their belongings based on the moving date, locations, and
          shipment weight.
        type: integer
        format: cents
        x-nullable: true
        x-omitempty: false
      finalIncentive:
        description: >
          The final calculated incentive for the PPM shipment. This does not
          include **SIT** as it is a reimbursement.
        type: integer
        format: cents
        x-nullable: true
        x-omitempty: false
        readOnly: true
      hasRequestedAdvance:
        description: |
          Indicates whether an advance has been requested for the PPM shipment.
        type: boolean
        x-nullable: true
        x-omitempty: false
      advanceAmountRequested:
        description: >
          The amount requested as an advance by the service member up to a
          maximum percentage of the estimated incentive.
        type: integer
        format: cents
        x-nullable: true
        x-omitempty: false
      hasReceivedAdvance:
        description: |
          Indicates whether an advance was received for the PPM shipment.
        type: boolean
        x-nullable: true
        x-omitempty: false
      advanceAmountReceived:
        description: |
          The amount received for an advance, or null if no advance is received.
        type: integer
        format: cents
        x-nullable: true
        x-omitempty: false
      sitLocation:
        allOf:
          - $ref: '#/definitions/SITLocationType'
          - x-nullable: true
          - x-omitempty: false
      sitEstimatedWeight:
        description: The estimated weight of the goods being put into storage.
        type: integer
        example: 2000
        x-nullable: true
        x-omitempty: false
      sitEstimatedEntryDate:
        description: The date that goods will first enter the storage location.
        format: date
        type: string
        x-nullable: true
        x-omitempty: false
      sitEstimatedDepartureDate:
        description: The date that goods will exit the storage location.
        format: date
        type: string
        x-nullable: true
        x-omitempty: false
      sitEstimatedCost:
        description: >-
          The estimated amount that the government will pay the service member
          to put their goods into storage. This estimated storage cost is
          separate from the estimated incentive.
        type: integer
        format: cents
        x-nullable: true
        x-omitempty: false
      weightTickets:
        $ref: '#/definitions/WeightTickets'
      movingExpenses:
        description: All expense documentation receipt records of this PPM shipment.
        items:
          $ref: '#/definitions/MovingExpense'
        type: array
      proGearWeightTickets:
        description: >-
          All pro-gear weight ticket documentation records for this PPM
          shipment.
        type: array
        items:
          $ref: '#/definitions/ProGearWeightTicket'
      signedCertification:
        $ref: '#/definitions/SignedCertification'
      eTag:
        description: >-
          A hash unique to this shipment that should be used as the "If-Match"
          header for any updates.
        type: string
        readOnly: true
    required:
      - id
      - shipmentId
      - createdAt
      - status
      - expectedDepartureDate
      - sitExpected
      - eTag
  ShipmentAddressUpdateStatus:
    type: string
    title: Status
    readOnly: true
    x-display-value:
      REQUESTED: REQUESTED
      REJECTED: REJECTED
      APPROVED: APPROVED
    enum:
      - REQUESTED
      - REJECTED
      - APPROVED
  ShipmentAddressUpdate:
    description: >
      This represents a destination address change request made by the Prime
      that is either auto-approved or requires review if the pricing criteria
      has changed. If criteria has changed, then it must be approved or rejected
      by a TOO.
    type: object
    properties:
      id:
        type: string
        format: uuid
        example: c56a4180-65aa-42ec-a945-5fd21dec0538
        readOnly: true
      contractorRemarks:
        type: string
        example: This is a contractor remark
        title: Contractor Remarks
        description: The reason there is an address change.
        readOnly: true
      officeRemarks:
        type: string
        example: This is an office remark
        title: Office Remarks
        x-nullable: true
        description: The TOO comment on approval or rejection.
      status:
        $ref: '#/definitions/ShipmentAddressUpdateStatus'
      shipmentID:
        type: string
        format: uuid
        example: c56a4180-65aa-42ec-a945-5fd21dec0538
        readOnly: true
      originalAddress:
        $ref: '#/definitions/Address'
      newAddress:
        $ref: '#/definitions/Address'
      sitOriginalAddress:
        $ref: '#/definitions/Address'
      oldSitDistanceBetween:
        description: >-
          The distance between the original SIT address and the previous/old
          destination address of shipment
        example: 50
        minimum: 0
        type: integer
      newSitDistanceBetween:
        description: >-
          The distance between the original SIT address and requested new
          destination address of shipment
        example: 88
        minimum: 0
        type: integer
    required:
      - id
      - status
      - shipmentID
      - originalAddress
      - newAddress
      - contractorRemarks
  MTOShipment:
    properties:
      moveTaskOrderID:
        example: 1f2270c7-7166-40ae-981e-b200ebdf3054
        format: uuid
        type: string
      id:
        example: 1f2270c7-7166-40ae-981e-b200ebdf3054
        format: uuid
        type: string
      createdAt:
        format: date-time
        type: string
      updatedAt:
        format: date-time
        type: string
      deletedAt:
        x-nullable: true
        format: date-time
        type: string
      primeEstimatedWeight:
        x-nullable: true
        example: 2000
        type: integer
      primeActualWeight:
        x-nullable: true
        example: 2000
        type: integer
      calculatedBillableWeight:
        x-nullable: true
        example: 2000
        type: integer
        readOnly: true
      ntsRecordedWeight:
        description: >-
          The previously recorded weight for the NTS Shipment. Used for NTS
          Release to know what the previous primeActualWeight or billable weight
          was.
        example: 2000
        type: integer
        x-nullable: true
        x-formatting: weight
      scheduledPickupDate:
        format: date
        type: string
        x-nullable: true
      scheduledDeliveryDate:
        format: date
        type: string
        x-nullable: true
      requestedPickupDate:
        format: date
        type: string
        x-nullable: true
      actualPickupDate:
        x-nullable: true
        format: date
        type: string
      actualDeliveryDate:
        x-nullable: true
        description: >-
          The actual date that the shipment was delivered to the destination
          address by the Prime
        format: date
        type: string
      requestedDeliveryDate:
        format: date
        type: string
        x-nullable: true
      requiredDeliveryDate:
        x-nullable: true
        format: date
        type: string
      approvedDate:
        format: date-time
        type: string
        x-nullable: true
      diversion:
        type: boolean
        example: true
      diversionReason:
        type: string
        example: MTO Shipment needs rerouted
        x-nullable: true
      distance:
        type: integer
        x-nullable: true
        example: 500
      pickupAddress:
        x-nullable: true
        $ref: '#/definitions/Address'
      destinationAddress:
        x-nullable: true
        $ref: '#/definitions/Address'
      destinationType:
        $ref: '#/definitions/DestinationType'
      secondaryPickupAddress:
        x-nullable: true
        $ref: '#/definitions/Address'
      secondaryDeliveryAddress:
        x-nullable: true
        $ref: '#/definitions/Address'
      hasSecondaryPickupAddress:
        type: boolean
        x-omitempty: false
        x-nullable: true
      hasSecondaryDeliveryAddress:
        type: boolean
        x-omitempty: false
        x-nullable: true
      actualProGearWeight:
        type: integer
        x-nullable: true
        x-omitempty: false
      actualSpouseProGearWeight:
        type: integer
        x-nullable: true
        x-omitempty: false
      customerRemarks:
        type: string
        example: handle with care
        x-nullable: true
      counselorRemarks:
        description: >
          The counselor can use the counselor remarks field to inform the movers
          about any

          special circumstances for this shipment. Typical examples:
            * bulky or fragile items,
            * weapons,
            * access info for their address.
          Counselors enters this information when creating or editing an MTO
          Shipment. Optional field.
        type: string
        example: handle with care
        x-nullable: true
      shipmentType:
        $ref: '#/definitions/MTOShipmentType'
      status:
        $ref: '#/definitions/MTOShipmentStatus'
      rejectionReason:
        type: string
        example: MTO Shipment not good enough
        x-nullable: true
      reweigh:
        x-nullable: true
        x-omitempty: true
        $ref: '#/definitions/Reweigh'
      mtoAgents:
        $ref: '#/definitions/MTOAgents'
      mtoServiceItems:
        $ref: '#/definitions/MTOServiceItems'
      sitDaysAllowance:
        type: integer
        x-nullable: true
      sitExtensions:
        $ref: '#/definitions/SITExtensions'
      sitStatus:
        $ref: '#/definitions/SITStatus'
      eTag:
        type: string
      billableWeightCap:
        type: integer
        description: TIO override billable weight to be used for calculations
        example: 2500
        x-formatting: weight
        x-nullable: true
      billableWeightJustification:
        type: string
        example: more weight than expected
        x-nullable: true
      tacType:
        allOf:
          - $ref: '#/definitions/LOAType'
          - x-nullable: true
      sacType:
        allOf:
          - $ref: '#/definitions/LOAType'
          - x-nullable: true
      usesExternalVendor:
        type: boolean
        example: false
      serviceOrderNumber:
        type: string
        x-nullable: true
      storageFacility:
        x-nullable: true
        $ref: '#/definitions/StorageFacility'
      ppmShipment:
        $ref: '#/definitions/PPMShipment'
      deliveryAddressUpdate:
        $ref: '#/definitions/ShipmentAddressUpdate'
      shipmentLocator:
        type: string
        x-nullable: true
        readOnly: true
        example: 1K43AR-01
      originSitAuthEndDate:
        format: date-time
        type: string
      destinationSitAuthEndDate:
        format: date-time
        type: string
  LOATypeNullable:
    description: The Line of accounting (TAC/SAC) type that will be used for the shipment
    type: string
    x-go-type:
      import:
        package: github.com/transcom/mymove/pkg/swagger/nullable
      type: String
    example: HHG
    enum:
      - HHG
      - NTS
  ProGearWeightTickets:
    description: All progear weight tickets associated with a PPM shipment.
    type: array
    items:
      $ref: '#/definitions/ProGearWeightTicket'
    x-omitempty: false
  MovingExpenses:
    description: All moving expenses associated with a PPM shipment.
    type: array
    items:
      $ref: '#/definitions/MovingExpense'
    x-omitempty: false
  PPMDocuments:
    description: >-
      All documents associated with a PPM shipment, including weight tickets,
      progear weight tickets, and moving expenses.
    x-nullable: true
    x-omitempty: false
    type: object
    properties:
      WeightTickets:
        $ref: '#/definitions/WeightTickets'
      ProGearWeightTickets:
        $ref: '#/definitions/ProGearWeightTickets'
      MovingExpenses:
        $ref: '#/definitions/MovingExpenses'
  PPMDocumentStatus:
    description: Status of the PPM document.
    type: string
    enum:
      - APPROVED
      - EXCLUDED
      - REJECTED
    x-display-value:
      APPROVED: Approved
      EXCLUDED: Excluded
      REJECTED: Rejected
  PPMShipmentSIT:
    description: SIT related items for a PPM shipment
    x-nullable: true
    properties:
      updatedAt:
        description: Timestamp of when a property of this object was last updated (UTC)
        format: date-time
        type: string
        readOnly: true
      sitLocation:
        allOf:
          - $ref: '#/definitions/SITLocationType'
          - x-nullable: true
          - x-omitempty: false
    required:
      - sitLocation
  PPMCloseout:
    description: >-
      The calculations needed in the "Review Documents" section of a PPM
      closeout. LIst of all expenses/reimbursements related toa PPM shipment.
    properties:
      id:
        description: Primary auto-generated unique identifier of the PPM shipment object
        example: 1f2270c7-7166-40ae-981e-b200ebdf3054
        format: uuid
        type: string
        readOnly: true
      plannedMoveDate:
        description: |
          Date the customer expects to begin their move.
        format: date
        type: string
        x-nullable: true
        x-omitempty: false
      actualMoveDate:
        description: The actual start date of when the PPM shipment left the origin.
        format: date
        type: string
        x-nullable: true
        x-omitempty: false
      miles:
        description: The distance between the old address and the new address in miles.
        example: 54
        minimum: 0
        type: integer
        x-nullable: true
        x-omitempty: false
      estimatedWeight:
        description: The estimated weight of the PPM shipment goods being moved.
        type: integer
        example: 4200
        x-nullable: true
        x-omitempty: false
      actualWeight:
        example: 2000
        type: integer
        x-nullable: true
        x-omitempty: false
      proGearWeightCustomer:
        description: >-
          The estimated weight of the pro-gear being moved belonging to the
          service member.
        type: integer
        x-nullable: true
        x-omitempty: false
      proGearWeightSpouse:
        description: >-
          The estimated weight of the pro-gear being moved belonging to a
          spouse.
        type: integer
        x-nullable: true
        x-omitempty: false
      grossIncentive:
        description: >
          The final calculated incentive for the PPM shipment. This does not
          include **SIT** as it is a reimbursement.
        type: integer
        format: cents
        x-nullable: true
        x-omitempty: false
        readOnly: true
      gcc:
        description: Government Constructive Cost (GCC)
        type: integer
        title: GCC
        format: cents
        x-nullable: true
        x-omitempty: false
      aoa:
        description: Advance Operating Allowance (AOA).
        type: integer
        format: cents
        x-nullable: true
        x-omitempty: false
      remainingIncentive:
        description: The remaining reimbursement amount that is still owed to the customer.
        type: integer
        format: cents
        x-nullable: true
        x-omitempty: false
      haulType:
        description: >-
          The type of haul calculation used for this shipment (shorthaul or
          linehaul).
        type: string
        x-nullable: true
        x-omitempty: false
      haulPrice:
        description: The price of the linehaul or shorthaul.
        type: integer
        format: cents
        x-nullable: true
        x-omitempty: false
      haulFSC:
        description: The linehaul/shorthaul Fuel Surcharge (FSC).
        type: integer
        format: cents
        x-nullable: true
        x-omitempty: false
      dop:
        description: The Domestic Origin Price (DOP).
        type: integer
        format: cents
        x-nullable: true
        x-omitempty: false
      ddp:
        description: The Domestic Destination Price (DDP).
        type: integer
        format: cents
        x-nullable: true
        x-omitempty: false
      packPrice:
        description: The full price of all packing/unpacking services.
        type: integer
        format: cents
        x-nullable: true
        x-omitempty: false
      unpackPrice:
        description: The full price of all packing/unpacking services.
        type: integer
        format: cents
        x-nullable: true
        x-omitempty: false
      SITReimbursement:
        description: >-
          The estimated amount that the government will pay the service member
          to put their goods into storage. This estimated storage cost is
          separate from the estimated incentive.
        type: integer
        format: cents
        x-nullable: true
        x-omitempty: false
    required:
      - id
  PPMActualWeight:
    description: >-
      The actual net weight of a single PPM shipment. Used during document
      review for PPM closeout.
    properties:
      actualWeight:
        example: 2000
        type: integer
        x-nullable: true
        x-omitempty: false
    required:
      - actualWeight
  PPMSITEstimatedCost:
    description: >-
      The estimated cost of SIT for a single PPM shipment. Used during document
      review for PPM.
    properties:
      sitCost:
        example: 2000
        type: integer
        x-nullable: true
        x-omitempty: false
    required:
      - sitCost
  MTOServiceItemSingle:
    type: object
    properties:
      moveTaskOrderID:
        example: 1f2270c7-7166-40ae-981e-b200ebdf3054
        format: uuid
        type: string
      mtoShipmentID:
        example: 1f2270c7-7166-40ae-981e-b200ebdf3054
        format: uuid
        type: string
        x-nullable: true
      reServiceID:
        example: 1f2270c7-7166-40ae-981e-b200ebdf3054
        format: uuid
        type: string
      reServiceCode:
        type: string
      reServiceName:
        type: string
      createdAt:
        format: date-time
        type: string
        readOnly: true
      convertToCustomerExpense:
        type: boolean
        example: false
        x-omitempty: false
      customerExpenseReason:
        type: string
        x-nullable: true
      deletedAt:
        format: date
        type: string
      rejectionReason:
        type: string
        x-nullable: true
      pickupPostalCode:
        type: string
        x-nullable: true
      sitPostalCode:
        type: string
        readOnly: true
        x-nullable: true
      sitEntryDate:
        type: string
        format: date-time
        x-nullable: true
      sitDepartureDate:
        type: string
        format: date-time
        x-nullable: true
      sitCustomerContacted:
        type: string
        format: date
        x-nullable: true
      sitRequestedDelivery:
        type: string
        format: date
        x-nullable: true
      id:
        example: 1f2270c7-7166-40ae-981e-b200ebdf3054
        format: uuid
        type: string
      status:
        type: string
        x-nullable: true
      updatedAt:
        format: date-time
        type: string
        readOnly: true
      approvedAt:
        format: date-time
        type: string
        x-nullable: true
      rejectedAt:
        format: date-time
        type: string
        x-nullable: true
  ServiceItemSitEntryDate:
    type: object
    properties:
      id:
        example: 1f2270c7-7166-40ae-981e-b200ebdf3054
        format: uuid
        type: string
      sitEntryDate:
        type: string
        format: date-time
        x-nullable: true
  PaymentServiceItemStatus:
    type: string
    enum:
      - REQUESTED
      - APPROVED
      - DENIED
      - SENT_TO_GEX
      - PAID
      - EDI_ERROR
    title: Payment Service Item Status
  ServiceItemParamName:
    type: string
    enum:
      - ActualPickupDate
      - ContractCode
      - ContractYearName
      - CubicFeetBilled
      - CubicFeetCrating
      - DimensionHeight
      - DimensionLength
      - DimensionWidth
      - DistanceZip
      - DistanceZipSITDest
      - DistanceZipSITOrigin
      - EIAFuelPrice
      - EscalationCompounded
      - FSCMultiplier
      - FSCPriceDifferenceInCents
      - FSCWeightBasedDistanceMultiplier
      - IsPeak
      - MarketDest
      - MarketOrigin
      - MTOAvailableToPrimeAt
      - NTSPackingFactor
      - NumberDaysSIT
      - PriceAreaDest
      - PriceAreaIntlDest
      - PriceAreaIntlOrigin
      - PriceAreaOrigin
      - PriceRateOrFactor
      - PSI_LinehaulDom
      - PSI_LinehaulDomPrice
      - PSI_LinehaulShort
      - PSI_LinehaulShortPrice
      - PSI_PriceDomDest
      - PSI_PriceDomDestPrice
      - PSI_PriceDomOrigin
      - PSI_PriceDomOriginPrice
      - PSI_ShippingLinehaulIntlCO
      - PSI_ShippingLinehaulIntlCOPrice
      - PSI_ShippingLinehaulIntlOC
      - PSI_ShippingLinehaulIntlOCPrice
      - PSI_ShippingLinehaulIntlOO
      - PSI_ShippingLinehaulIntlOOPrice
      - RateAreaNonStdDest
      - RateAreaNonStdOrigin
      - ReferenceDate
      - RequestedPickupDate
      - ServiceAreaDest
      - ServiceAreaOrigin
      - ServicesScheduleDest
      - ServicesScheduleOrigin
      - SITPaymentRequestEnd
      - SITPaymentRequestStart
      - SITScheduleDest
      - SITScheduleOrigin
      - SITServiceAreaDest
      - SITServiceAreaOrigin
      - WeightAdjusted
      - WeightBilled
      - WeightEstimated
      - WeightOriginal
      - WeightReweigh
      - ZipDestAddress
      - ZipPickupAddress
      - ZipSITDestHHGFinalAddress
      - ZipSITDestHHGOriginalAddress
      - ZipSITOriginHHGActualAddress
      - ZipSITOriginHHGOriginalAddress
      - StandaloneCrate
      - StandaloneCrateCap
      - UncappedRequestTotal
  ServiceItemParamType:
    type: string
    enum:
      - STRING
      - DATE
      - INTEGER
      - DECIMAL
      - TIMESTAMP
      - PaymentServiceItemUUID
      - BOOLEAN
  ServiceItemParamOrigin:
    type: string
    enum:
      - PRIME
      - SYSTEM
      - PRICER
      - PAYMENT_REQUEST
  PaymentServiceItemParam:
    type: object
    properties:
      id:
        example: c56a4180-65aa-42ec-a945-5fd21dec0538
        format: uuid
        readOnly: true
        type: string
      paymentServiceItemID:
        example: c56a4180-65aa-42ec-a945-5fd21dec0538
        format: uuid
        type: string
      key:
        $ref: '#/definitions/ServiceItemParamName'
      value:
        example: '3025'
        type: string
      type:
        $ref: '#/definitions/ServiceItemParamType'
      origin:
        $ref: '#/definitions/ServiceItemParamOrigin'
      eTag:
        type: string
        readOnly: true
  PaymentServiceItemParams:
    type: array
    items:
      $ref: '#/definitions/PaymentServiceItemParam'
  CustomerSupportRemark:
    type: object
    description: >-
      A text remark written by an office user that is associated with a specific
      move.
    required:
      - id
      - moveID
      - officeUserID
      - content
    properties:
      id:
        example: 1f2270c7-7166-40ae-981e-b200ebdf3054
        format: uuid
        type: string
      createdAt:
        type: string
        format: date-time
        readOnly: true
      updatedAt:
        type: string
        format: date-time
        readOnly: true
      officeUserID:
        example: 1f2270c7-7166-40ae-981e-b200ebdf3054
        format: uuid
        type: string
      moveID:
        example: 1f2270c7-7166-40ae-981e-b200ebdf3054
        format: uuid
        type: string
      content:
        example: This is a remark about a move.
        type: string
      officeUserFirstName:
        example: Grace
        type: string
        readOnly: true
      officeUserLastName:
        example: Griffin
        type: string
        readOnly: true
      officeUserEmail:
        type: string
        format: x-email
        pattern: ^[a-zA-Z0-9._%+-]+@[a-zA-Z0-9.-]+\.[a-zA-Z]{2,}$
        readOnly: true
  CustomerSupportRemarks:
    type: array
    items:
      $ref: '#/definitions/CustomerSupportRemark'
  LineOfAccounting:
    type: object
    properties:
      id:
        type: string
        format: uuid
        example: 06254fc3-b763-484c-b555-42855d1ad5cd
      loaSysId:
        type: string
        maxLength: 20
        example: '10003'
        x-nullable: true
      loaDptID:
        type: string
        maxLength: 2
        example: '1 '
        x-nullable: true
      loaTnsfrDptNm:
        type: string
        maxLength: 4
        x-nullable: true
      loaBafID:
        type: string
        maxLength: 4
        example: '1234'
        x-nullable: true
      loaTrsySfxTx:
        type: string
        maxLength: 4
        example: '0000'
        x-nullable: true
      loaMajClmNm:
        type: string
        maxLength: 4
        x-nullable: true
      loaOpAgncyID:
        type: string
        maxLength: 4
        example: 1A
        x-nullable: true
      loaAlltSnID:
        type: string
        maxLength: 5
        example: 123A
        x-nullable: true
      loaPgmElmntID:
        type: string
        maxLength: 12
        example: '00000000'
        x-nullable: true
      loaTskBdgtSblnTx:
        type: string
        maxLength: 8
        x-nullable: true
      loaDfAgncyAlctnRcpntID:
        type: string
        maxLength: 4
        x-nullable: true
      loaJbOrdNm:
        type: string
        maxLength: 10
        x-nullable: true
      loaSbaltmtRcpntID:
        type: string
        maxLength: 1
        x-nullable: true
      loaWkCntrRcpntNm:
        type: string
        maxLength: 6
        x-nullable: true
      loaMajRmbsmtSrcID:
        type: string
        maxLength: 1
        x-nullable: true
      loaDtlRmbsmtSrcID:
        type: string
        maxLength: 3
        x-nullable: true
      loaCustNm:
        type: string
        maxLength: 6
        x-nullable: true
      loaObjClsID:
        type: string
        maxLength: 6
        example: 22NL
        x-nullable: true
      loaSrvSrcID:
        type: string
        maxLength: 1
        x-nullable: true
      loaSpclIntrID:
        type: string
        maxLength: 2
        x-nullable: true
      loaBdgtAcntClsNm:
        type: string
        maxLength: 8
        example: '000000'
        x-nullable: true
      loaDocID:
        type: string
        maxLength: 15
        example: HHG12345678900
        x-nullable: true
      loaClsRefID:
        type: string
        maxLength: 2
        x-nullable: true
      loaInstlAcntgActID:
        type: string
        maxLength: 6
        example: '12345'
        x-nullable: true
      loaLclInstlID:
        type: string
        maxLength: 18
        x-nullable: true
      loaFmsTrnsactnID:
        type: string
        maxLength: 12
        x-nullable: true
      loaDscTx:
        type: string
        example: PERSONAL PROPERTY - PARANORMAL ACTIVITY DIVISION (OTHER)
        x-nullable: true
      loaBgnDt:
        type: string
        format: date
        example: '2005-10-01'
        x-nullable: true
      loaEndDt:
        type: string
        format: date
        example: '2015-10-01'
        x-nullable: true
      loaFnctPrsNm:
        type: string
        maxLength: 255
        x-nullable: true
      loaStatCd:
        type: string
        maxLength: 1
        example: U
        x-nullable: true
      loaHistStatCd:
        type: string
        maxLength: 1
        x-nullable: true
      loaHsGdsCd:
        type: string
        maxLength: 2
        example: HT
        x-nullable: true
      orgGrpDfasCd:
        type: string
        maxLength: 2
        example: ZZ
        x-nullable: true
      loaUic:
        type: string
        maxLength: 6
        x-nullable: true
      loaTrnsnID:
        type: string
        maxLength: 3
        example: B1
        x-nullable: true
      loaSubAcntID:
        type: string
        maxLength: 3
        x-nullable: true
      loaBetCd:
        type: string
        maxLength: 4
        x-nullable: true
      loaFndTyFgCd:
        type: string
        maxLength: 1
        x-nullable: true
      loaBgtLnItmID:
        type: string
        maxLength: 8
        x-nullable: true
      loaScrtyCoopImplAgncCd:
        type: string
        maxLength: 1
        x-nullable: true
      loaScrtyCoopDsgntrCd:
        type: string
        maxLength: 4
        x-nullable: true
      loaScrtyCoopLnItmID:
        type: string
        maxLength: 3
        x-nullable: true
      loaAgncDsbrCd:
        type: string
        maxLength: 6
        x-nullable: true
      loaAgncAcntngCd:
        type: string
        maxLength: 6
        x-nullable: true
      loaFndCntrID:
        type: string
        maxLength: 12
        x-nullable: true
      loaCstCntrID:
        type: string
        maxLength: 16
        x-nullable: true
      loaPrjID:
        type: string
        maxLength: 12
        x-nullable: true
      loaActvtyID:
        type: string
        maxLength: 11
        x-nullable: true
      loaCstCd:
        type: string
        maxLength: 16
        x-nullable: true
      loaWrkOrdID:
        type: string
        maxLength: 16
        x-nullable: true
      loaFnclArID:
        type: string
        maxLength: 6
        x-nullable: true
      loaScrtyCoopCustCd:
        type: string
        maxLength: 2
        x-nullable: true
      loaEndFyTx:
        type: integer
        example: 2016
        x-nullable: true
      loaBgFyTx:
        type: integer
        example: 2006
        x-nullable: true
      loaBgtRstrCd:
        type: string
        maxLength: 1
        x-nullable: true
      loaBgtSubActCd:
        type: string
        maxLength: 4
        x-nullable: true
      createdAt:
        type: string
        format: date-time
        example: '2023-08-03T19:17:10.050Z'
      updatedAt:
        type: string
        format: date-time
        example: '2023-08-03T19:17:38.776Z'
      validLoaForTac:
        type: boolean
        x-nullable: true
      validHhgProgramCodeForLoa:
        type: boolean
        x-nullable: true
responses:
  InvalidRequest:
    description: The request payload is invalid
    schema:
      $ref: '#/definitions/Error'
  NotFound:
    description: The requested resource wasn't found
    schema:
      $ref: '#/definitions/Error'
  Conflict:
    description: Conflict error
    schema:
      $ref: '#/definitions/Error'
  PermissionDenied:
    description: The request was denied
    schema:
      $ref: '#/definitions/Error'
  ServerError:
    description: A server error occurred
    schema:
      $ref: '#/definitions/Error'
  PreconditionFailed:
    description: Precondition failed
    schema:
      $ref: '#/definitions/Error'
  UnprocessableEntity:
    description: The payload was unprocessable.
    schema:
      $ref: '#/definitions/ValidationError'
parameters:
  ifMatch:
    in: header
    name: If-Match
    type: string
    required: true
    description: >
      Optimistic locking is implemented via the `If-Match` header. If the ETag
      header does not match the value of the resource on the server, the server
      rejects the change with a `412 Precondition Failed` error.
  ppmShipmentId:
    name: ppmShipmentId
    in: path
    type: string
    format: uuid
    required: true
    description: UUID of the PPM shipment
  weightTicketId:
    name: weightTicketId
    in: path
    type: string
    format: uuid
    required: true
    description: UUID of the weight ticket
  movingExpenseId:
    name: movingExpenseId
    in: path
    type: string
    format: uuid
    required: true
    description: UUID of the moving expense
  proGearWeightTicketId:
    name: proGearWeightTicketId
    in: path
    type: string
    format: uuid
    required: true
    description: UUID of the pro-gear weight ticket<|MERGE_RESOLUTION|>--- conflicted
+++ resolved
@@ -729,11 +729,7 @@
           $ref: '#/responses/ServerError'
       x-permissions:
         - update.maxBillableWeight
-<<<<<<< HEAD
-  /orders/{ordersId}/upload_amended_orders:
-=======
   /orders/{orderID}/upload_amended_orders:
->>>>>>> 0e76ae97
     post:
       summary: Create an amended order for a given order
       description: Create an amended order for a given order
@@ -744,11 +740,7 @@
         - multipart/form-data
       parameters:
         - in: path
-<<<<<<< HEAD
-          name: ordersId
-=======
           name: orderID
->>>>>>> 0e76ae97
           type: string
           format: uuid
           required: true
@@ -3090,11 +3082,7 @@
           $ref: '#/responses/ServerError'
       x-permissions:
         - update.financialReviewFlag
-<<<<<<< HEAD
-  /moves/{moveId}/uploadAdditionalDocuments:
-=======
   /moves/{moveID}/uploadAdditionalDocuments:
->>>>>>> 0e76ae97
     patch:
       summary: Patch the additional documents for a given move
       description: >-
@@ -3108,11 +3096,7 @@
         - multipart/form-data
       parameters:
         - in: path
-<<<<<<< HEAD
-          name: moveId
-=======
           name: moveID
->>>>>>> 0e76ae97
           type: string
           format: uuid
           required: true
@@ -3139,11 +3123,8 @@
           description: payload is too large
         '500':
           description: server error
-<<<<<<< HEAD
-=======
       x-permissions:
         - create.supportingDocuments
->>>>>>> 0e76ae97
   /payment-requests/{paymentRequestID}/shipments-payment-sit-balance:
     parameters:
       - description: >-
@@ -3592,17 +3573,8 @@
           name: dodID
           type: string
         - in: query
-<<<<<<< HEAD
-          name: originDutyLocation
-          type: array
-          uniqueItems: true
-          collectionFormat: multi
-          items:
-            type: string
-=======
           name: emplid
           type: string
->>>>>>> 0e76ae97
         - in: query
           name: originDutyLocation
           type: array
@@ -4022,11 +3994,7 @@
           description: payload is too large
         '500':
           description: server error
-<<<<<<< HEAD
-  /uploads/{uploadId}:
-=======
   /uploads/{uploadID}:
->>>>>>> 0e76ae97
     delete:
       summary: Deletes an upload
       description: Uploads represent a single digital file, such as a JPEG or PDF.
@@ -4035,21 +4003,13 @@
         - uploads
       parameters:
         - in: path
-<<<<<<< HEAD
-          name: uploadId
-=======
           name: uploadID
->>>>>>> 0e76ae97
           type: string
           format: uuid
           required: true
           description: UUID of the upload to be deleted
         - in: query
-<<<<<<< HEAD
-          name: orderId
-=======
           name: orderID
->>>>>>> 0e76ae97
           type: string
           format: uuid
           description: ID of the order that the upload belongs to
@@ -4620,12 +4580,9 @@
       dodID:
         type: string
         example: 1234567890
-<<<<<<< HEAD
-=======
         x-nullable: true
       emplid:
         type: string
->>>>>>> 0e76ae97
         x-nullable: true
       branch:
         type: string
@@ -6082,15 +6039,12 @@
         format: cents
         x-nullable: true
         x-omitempty: false
-<<<<<<< HEAD
       sitReimburseableAmount:
         description: The amount of SIT that will be reimbursed
         type: integer
         format: cents
         x-nullable: true
         x-omitempty: false
-=======
->>>>>>> 0e76ae97
   UpdateProGearWeightTicket:
     type: object
     properties:
@@ -8420,14 +8374,11 @@
         format: cents
         x-nullable: true
         x-omitempty: false
-<<<<<<< HEAD
       sitReimburseableAmount:
         description: The amount of SIT that will be reimbursed
         type: integer
         x-nullable: true
         x-omitempty: false
-=======
->>>>>>> 0e76ae97
     required:
       - id
       - createdAt
