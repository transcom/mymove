--- conflicted
+++ resolved
@@ -6956,13 +6956,11 @@
       ppmStatus:
         $ref: '#/definitions/PPMStatus'
         x-nullable: true
-<<<<<<< HEAD
+      counselingOffice:
+        type: string
+        x-nullable: true
       assignedTo:
         $ref: '#/definitions/AssignedOfficeUser'
-=======
-      counselingOffice:
-        type: string
->>>>>>> a4faf0c2
         x-nullable: true
   QueueMovesResult:
     type: object
