swagger: '2.0'
info:
  contact:
    email: milmove-developers@caci.com
  description: >
    The GHC API is a RESTful API that enables the Office application for
    MilMove.


    All endpoints are located under `/ghc/v1`.
  license:
    name: MIT
    url: https://opensource.org/licenses/MIT
  title: MilMove GHC API
  version: 0.0.1
basePath: /ghc/v1
schemes:
  - http
tags:
  - name: queues
  - name: move
  - name: order
    description: >
      Move Orders - Commonly called “Orders,” especially in customer-facing
      language. Orders are plural because they're a bundle of related orders
      issued bya Service (e.g. Army, Air Force, Navy) to a customer that
      authorize (and order) that customer to move from one location to another.

      Orders are backed by $$ in the bank to support that move, which is
      identified by a Line of Account (LOA) code on the orders document.
  - name: moveTaskOrder
  - name: customer
  - name: mtoServiceItem
  - name: mtoShipment
  - name: shipment
  - name: mtoAgent
  - name: paymentServiceItem
  - name: ppm
  - name: tac
  - name: transportationOffice
  - name: uploads
  - name: paymentRequests
paths:
  /customer:
    post:
      summary: Creates a customer with Okta option
      description: >-
        Creates a customer with option to also create an Okta profile account
        based on the office user's input when completing the UI form and
        submitting.
      operationId: createCustomerWithOktaOption
      tags:
        - customer
      consumes:
        - application/json
      produces:
        - application/json
      parameters:
        - in: body
          name: body
          required: true
          schema:
            $ref: '#/definitions/CreateCustomerPayload'
      responses:
        '200':
          description: successfully created the customer
          schema:
            $ref: '#/definitions/CreatedCustomer'
        '400':
          $ref: '#/responses/InvalidRequest'
        '401':
          $ref: '#/responses/PermissionDenied'
        '403':
          $ref: '#/responses/PermissionDenied'
        '404':
          $ref: '#/responses/NotFound'
        '409':
          $ref: '#/responses/Conflict'
        '412':
          $ref: '#/responses/PreconditionFailed'
        '422':
          $ref: '#/responses/UnprocessableEntity'
        '500':
          $ref: '#/responses/ServerError'
  /open/requested-office-users:
    post:
      consumes:
        - application/json
      produces:
        - application/json
      summary: Create an Office User
      description: >
        This endpoint is publicly accessible as it is utilized for individuals
        who do not have an office account to request the creation of an office
        account.

        Request the creation of an office user. An administrator will need to
        approve them after creation. Note on requirements: An identification
        method must be present. The following 2 fields have an "OR" requirement.
        - edipi - other_unique_id One of these two fields MUST be present to
        serve as identification for the office user being created. This logic is
        handled at the application level.
      operationId: createRequestedOfficeUser
      tags:
        - officeUsers
      parameters:
        - in: body
          name: officeUser
          description: Office User information
          schema:
            $ref: '#/definitions/OfficeUserCreate'
      responses:
        '201':
          description: successfully requested the creation of provided office user
          schema:
            $ref: '#/definitions/OfficeUser'
        '422':
          description: validation error
          schema:
            $ref: '#/definitions/ValidationError'
        '500':
          description: internal server error
  /customer/{customerID}:
    parameters:
      - description: ID of customer to use
        in: path
        name: customerID
        required: true
        type: string
        format: uuid
    get:
      produces:
        - application/json
      parameters: []
      responses:
        '200':
          description: Successfully retrieved information on an individual customer
          schema:
            $ref: '#/definitions/Customer'
        '400':
          $ref: '#/responses/InvalidRequest'
        '401':
          $ref: '#/responses/PermissionDenied'
        '403':
          $ref: '#/responses/PermissionDenied'
        '404':
          $ref: '#/responses/NotFound'
        '500':
          $ref: '#/responses/ServerError'
      tags:
        - customer
      description: Returns a given customer
      operationId: getCustomer
      summary: Returns a given customer
    patch:
      summary: Updates customer info
      description: Updates customer info by ID
      operationId: updateCustomer
      tags:
        - customer
      consumes:
        - application/json
      produces:
        - application/json
      parameters:
        - in: body
          name: body
          required: true
          schema:
            $ref: '#/definitions/UpdateCustomerPayload'
        - in: header
          name: If-Match
          type: string
          required: true
      responses:
        '200':
          description: updated instance of orders
          schema:
            $ref: '#/definitions/Customer'
        '400':
          $ref: '#/responses/InvalidRequest'
        '401':
          $ref: '#/responses/PermissionDenied'
        '403':
          $ref: '#/responses/PermissionDenied'
        '404':
          $ref: '#/responses/NotFound'
        '412':
          $ref: '#/responses/PreconditionFailed'
        '422':
          $ref: '#/responses/UnprocessableEntity'
        '500':
          $ref: '#/responses/ServerError'
      x-permissions:
        - update.customer
  /customer/search:
    post:
      produces:
        - application/json
      consumes:
        - application/json
      summary: Search customers by DOD ID or customer name
      description: >
        Search customers by DOD ID or customer name. Used by services counselors
        to locate profiles to update, find attached moves, and to create new
        moves.
      operationId: searchCustomers
      tags:
        - customer
      parameters:
        - in: body
          name: body
          schema:
            properties:
              page:
                type: integer
                description: requested page of results
              perPage:
                type: integer
              edipi:
                description: DOD ID
                type: string
                minLength: 10
                maxLength: 10
                x-nullable: true
              emplid:
                description: EMPLID
                type: string
                minLength: 7
                maxLength: 7
                x-nullable: true
              branch:
                description: Branch
                type: string
                minLength: 1
              customerName:
                description: Customer Name
                type: string
                minLength: 1
                x-nullable: true
              sort:
                type: string
                x-nullable: true
                enum:
                  - customerName
                  - edipi
                  - emplid
                  - branch
                  - personalEmail
                  - telephone
              order:
                type: string
                x-nullable: true
                enum:
                  - asc
                  - desc
          description: field that results should be sorted by
      responses:
        '200':
          description: Successfully returned all customers matching the criteria
          schema:
            $ref: '#/definitions/SearchCustomersResult'
        '403':
          $ref: '#/responses/PermissionDenied'
        '500':
          $ref: '#/responses/ServerError'
  /move/{locator}:
    parameters:
      - description: Code used to identify a move in the system
        in: path
        name: locator
        required: true
        type: string
    get:
      produces:
        - application/json
      parameters: []
      responses:
        '200':
          description: Successfully retrieved the individual move
          schema:
            $ref: '#/definitions/Move'
        '400':
          $ref: '#/responses/InvalidRequest'
        '401':
          $ref: '#/responses/PermissionDenied'
        '403':
          $ref: '#/responses/PermissionDenied'
        '404':
          $ref: '#/responses/NotFound'
        '500':
          $ref: '#/responses/ServerError'
      tags:
        - move
      description: Returns a given move for a unique alphanumeric locator string
      summary: Returns a given move
      operationId: getMove
  /move/{locator}/history:
    parameters:
      - description: Code used to identify a move in the system
        in: path
        name: locator
        required: true
        type: string
    get:
      produces:
        - application/json
      parameters:
        - in: query
          name: page
          type: integer
          description: requested page of results
        - in: query
          name: perPage
          type: integer
          description: results per page
      responses:
        '200':
          description: Successfully retrieved the individual move history
          schema:
            $ref: '#/definitions/MoveHistoryResult'
        '400':
          $ref: '#/responses/InvalidRequest'
        '401':
          $ref: '#/responses/PermissionDenied'
        '403':
          $ref: '#/responses/PermissionDenied'
        '404':
          $ref: '#/responses/NotFound'
        '500':
          $ref: '#/responses/ServerError'
      tags:
        - move
      description: >-
        Returns the history for a given move for a unique alphanumeric locator
        string
      summary: Returns the history of an identified move
      operationId: getMoveHistory
  /moves/{moveID}/shipment-evaluation-reports-list:
    parameters:
      - description: Code used to identify a move in the system
        in: path
        name: moveID
        required: true
        type: string
        format: uuid
    get:
      produces:
        - application/json
      responses:
        '200':
          description: Successfully retrieved the move's evaluation reports
          schema:
            $ref: '#/definitions/EvaluationReportList'
        '400':
          $ref: '#/responses/InvalidRequest'
        '401':
          $ref: '#/responses/PermissionDenied'
        '403':
          $ref: '#/responses/PermissionDenied'
        '404':
          $ref: '#/responses/NotFound'
        '500':
          $ref: '#/responses/ServerError'
      tags:
        - move
      description: >-
        Returns shipment evaluation reports for the specified move that are
        visible to the current office user
      summary: >-
        Returns shipment evaluation reports for the specified move that are
        visible to the current office user
      operationId: getMoveShipmentEvaluationReportsList
  /moves/{moveID}/counseling-evaluation-reports-list:
    parameters:
      - description: Code used to identify a move in the system
        in: path
        name: moveID
        required: true
        type: string
        format: uuid
    get:
      produces:
        - application/json
      responses:
        '200':
          description: Successfully retrieved the move's evaluation reports
          schema:
            $ref: '#/definitions/EvaluationReportList'
        '400':
          $ref: '#/responses/InvalidRequest'
        '401':
          $ref: '#/responses/PermissionDenied'
        '403':
          $ref: '#/responses/PermissionDenied'
        '404':
          $ref: '#/responses/NotFound'
        '500':
          $ref: '#/responses/ServerError'
      tags:
        - move
      description: >-
        Returns counseling evaluation reports for the specified move that are
        visible to the current office user
      summary: >-
        Returns counseling evaluation reports for the specified move that are
        visible to the current office user
      operationId: getMoveCounselingEvaluationReportsList
  /moves/{moveID}/cancel:
    parameters:
      - description: ID of the move
        in: path
        name: moveID
        required: true
        format: uuid
        type: string
    post:
      consumes:
        - application/json
      produces:
        - application/json
      parameters: []
      responses:
        '200':
          description: Successfully canceled move
          schema:
            $ref: '#/definitions/Move'
        '403':
          $ref: '#/responses/PermissionDenied'
        '404':
          $ref: '#/responses/NotFound'
        '409':
          $ref: '#/responses/Conflict'
        '412':
          $ref: '#/responses/PreconditionFailed'
        '422':
          $ref: '#/responses/UnprocessableEntity'
        '500':
          $ref: '#/responses/ServerError'
      tags:
        - move
      description: cancels a move
      operationId: moveCanceler
      summary: Cancels a move
      x-permissions:
        - update.cancelMoveFlag
  /counseling/orders/{orderID}:
    parameters:
      - description: ID of order to update
        in: path
        name: orderID
        required: true
        type: string
        format: uuid
    patch:
      summary: Updates an order (performed by a services counselor)
      description: All fields sent in this request will be set on the order referenced
      operationId: counselingUpdateOrder
      tags:
        - order
      consumes:
        - application/json
      produces:
        - application/json
      parameters:
        - in: body
          name: body
          required: true
          schema:
            $ref: '#/definitions/CounselingUpdateOrderPayload'
        - in: header
          name: If-Match
          type: string
          required: true
      responses:
        '200':
          description: updated instance of orders
          schema:
            $ref: '#/definitions/Order'
        '403':
          $ref: '#/responses/PermissionDenied'
        '404':
          $ref: '#/responses/NotFound'
        '412':
          $ref: '#/responses/PreconditionFailed'
        '422':
          $ref: '#/responses/UnprocessableEntity'
        '500':
          $ref: '#/responses/ServerError'
  /orders:
    post:
      summary: Creates an orders model for a logged-in user
      description: >-
        Creates an instance of orders tied to a service member, which allow for
        creation of a move and an entitlement. Orders are required before the
        creation of a move
      operationId: createOrder
      tags:
        - order
      consumes:
        - application/json
      produces:
        - application/json
      parameters:
        - in: body
          name: createOrders
          schema:
            $ref: '#/definitions/CreateOrders'
      responses:
        '200':
          description: created instance of orders
          schema:
            $ref: '#/definitions/Order'
        '400':
          description: invalid request
        '401':
          description: request requires user authentication
        '403':
          description: user is not authorized
        '422':
          $ref: '#/responses/UnprocessableEntity'
        '500':
          description: internal server error
  /orders/{orderID}:
    parameters:
      - description: ID of order to use
        in: path
        name: orderID
        required: true
        type: string
        format: uuid
    patch:
      summary: Updates an order
      description: All fields sent in this request will be set on the order referenced
      operationId: updateOrder
      tags:
        - order
      consumes:
        - application/json
      produces:
        - application/json
      parameters:
        - in: body
          name: body
          required: true
          schema:
            $ref: '#/definitions/UpdateOrderPayload'
        - in: header
          name: If-Match
          type: string
          required: true
      responses:
        '200':
          description: updated instance of orders
          schema:
            $ref: '#/definitions/Order'
        '400':
          $ref: '#/responses/InvalidRequest'
        '403':
          $ref: '#/responses/PermissionDenied'
        '404':
          $ref: '#/responses/NotFound'
        '409':
          $ref: '#/responses/Conflict'
        '412':
          $ref: '#/responses/PreconditionFailed'
        '422':
          $ref: '#/responses/UnprocessableEntity'
        '500':
          $ref: '#/responses/ServerError'
      x-permissions:
        - update.orders
    get:
      produces:
        - application/json
      parameters: []
      responses:
        '200':
          description: Successfully retrieved order
          schema:
            $ref: '#/definitions/Order'
        '400':
          $ref: '#/responses/InvalidRequest'
        '401':
          $ref: '#/responses/PermissionDenied'
        '403':
          $ref: '#/responses/PermissionDenied'
        '404':
          $ref: '#/responses/NotFound'
        '500':
          $ref: '#/responses/ServerError'
      tags:
        - order
      description: Gets an order
      operationId: getOrder
      summary: Gets an order by ID
  /orders/{orderID}/allowances:
    parameters:
      - description: ID of order to use
        in: path
        name: orderID
        required: true
        type: string
        format: uuid
    patch:
      summary: Updates an allowance (Orders with Entitlements)
      description: All fields sent in this request will be set on the order referenced
      operationId: updateAllowance
      tags:
        - order
      consumes:
        - application/json
      produces:
        - application/json
      parameters:
        - in: body
          name: body
          required: true
          schema:
            $ref: '#/definitions/UpdateAllowancePayload'
        - in: header
          name: If-Match
          type: string
          required: true
      responses:
        '200':
          description: updated instance of allowance
          schema:
            $ref: '#/definitions/Order'
        '403':
          $ref: '#/responses/PermissionDenied'
        '404':
          $ref: '#/responses/NotFound'
        '412':
          $ref: '#/responses/PreconditionFailed'
        '422':
          $ref: '#/responses/UnprocessableEntity'
        '500':
          $ref: '#/responses/ServerError'
      x-permissions:
        - update.allowances
  /orders/{orderID}/acknowledge-excess-weight-risk:
    parameters:
      - description: ID of order to use
        in: path
        name: orderID
        required: true
        type: string
        format: uuid
    post:
      summary: >-
        Saves the date and time a TOO acknowledged the excess weight risk by
        dismissing the alert
      description: >-
        Saves the date and time a TOO acknowledged the excess weight risk by
        dismissing the alert
      operationId: acknowledgeExcessWeightRisk
      tags:
        - order
      consumes:
        - application/json
      produces:
        - application/json
      parameters:
        - in: header
          name: If-Match
          type: string
          required: true
      responses:
        '200':
          description: updated Move
          schema:
            $ref: '#/definitions/Move'
        '403':
          $ref: '#/responses/PermissionDenied'
        '404':
          $ref: '#/responses/NotFound'
        '412':
          $ref: '#/responses/PreconditionFailed'
        '422':
          $ref: '#/responses/UnprocessableEntity'
        '500':
          $ref: '#/responses/ServerError'
      x-permissions:
        - update.excessWeightRisk
  /orders/{orderID}/update-billable-weight:
    parameters:
      - description: ID of order to use
        in: path
        name: orderID
        required: true
        type: string
        format: uuid
    patch:
      summary: Updates the max billable weight
      description: Updates the DBAuthorizedWeight attribute for the Order Entitlements=
      operationId: updateBillableWeight
      tags:
        - order
      consumes:
        - application/json
      produces:
        - application/json
      parameters:
        - in: body
          name: body
          required: true
          schema:
            $ref: '#/definitions/UpdateBillableWeightPayload'
        - in: header
          name: If-Match
          type: string
          required: true
      responses:
        '200':
          description: updated Order
          schema:
            $ref: '#/definitions/Order'
        '403':
          $ref: '#/responses/PermissionDenied'
        '404':
          $ref: '#/responses/NotFound'
        '412':
          $ref: '#/responses/PreconditionFailed'
        '422':
          $ref: '#/responses/UnprocessableEntity'
        '500':
          $ref: '#/responses/ServerError'
      x-permissions:
        - update.billableWeight
  /orders/{orderID}/update-max-billable-weight/tio:
    parameters:
      - description: ID of order to use
        in: path
        name: orderID
        required: true
        type: string
        format: uuid
    patch:
      summary: Updates the max billable weight with TIO remarks
      description: >-
        Updates the DBAuthorizedWeight attribute for the Order Entitlements and
        move TIO remarks
      operationId: updateMaxBillableWeightAsTIO
      tags:
        - order
      consumes:
        - application/json
      produces:
        - application/json
      parameters:
        - in: body
          name: body
          required: true
          schema:
            $ref: '#/definitions/UpdateMaxBillableWeightAsTIOPayload'
        - $ref: '#/parameters/ifMatch'
      responses:
        '200':
          description: updated Order
          schema:
            $ref: '#/definitions/Order'
        '403':
          $ref: '#/responses/PermissionDenied'
        '404':
          $ref: '#/responses/NotFound'
        '412':
          $ref: '#/responses/PreconditionFailed'
        '422':
          $ref: '#/responses/UnprocessableEntity'
        '500':
          $ref: '#/responses/ServerError'
      x-permissions:
        - update.maxBillableWeight
  /orders/{orderID}/upload_amended_orders:
    post:
      summary: Create an amended order for a given order
      description: Create an amended order for a given order
      operationId: uploadAmendedOrders
      tags:
        - order
      consumes:
        - multipart/form-data
      parameters:
        - in: path
          name: orderID
          type: string
          format: uuid
          required: true
          description: UUID of the order
        - in: formData
          name: file
          type: file
          description: The file to upload.
          required: true
      responses:
        '201':
          description: created upload
          schema:
            $ref: '#/definitions/Upload'
        '400':
          description: invalid request
          schema:
            $ref: '#/definitions/InvalidRequestResponsePayload'
        '403':
          description: not authorized
        '404':
          description: not found
        '413':
          description: payload is too large
        '500':
          description: server error
  /counseling/orders/{orderID}/allowances:
    parameters:
      - description: ID of order to use
        in: path
        name: orderID
        required: true
        type: string
        format: uuid
    patch:
      summary: Updates an allowance (Orders with Entitlements)
      description: All fields sent in this request will be set on the order referenced
      operationId: counselingUpdateAllowance
      tags:
        - order
      consumes:
        - application/json
      produces:
        - application/json
      parameters:
        - in: body
          name: body
          required: true
          schema:
            $ref: '#/definitions/CounselingUpdateAllowancePayload'
        - in: header
          name: If-Match
          type: string
          required: true
      responses:
        '200':
          description: updated instance of allowance
          schema:
            $ref: '#/definitions/Order'
        '403':
          $ref: '#/responses/PermissionDenied'
        '404':
          $ref: '#/responses/NotFound'
        '412':
          $ref: '#/responses/PreconditionFailed'
        '422':
          $ref: '#/responses/UnprocessableEntity'
        '500':
          $ref: '#/responses/ServerError'
  /move-task-orders/{moveTaskOrderID}:
    parameters:
      - description: ID of move to use
        in: path
        name: moveTaskOrderID
        required: true
        type: string
    get:
      produces:
        - application/json
      parameters: []
      responses:
        '200':
          description: Successfully retrieved move task order
          schema:
            $ref: '#/definitions/MoveTaskOrder'
        '400':
          $ref: '#/responses/InvalidRequest'
        '401':
          $ref: '#/responses/PermissionDenied'
        '403':
          $ref: '#/responses/PermissionDenied'
        '404':
          $ref: '#/responses/NotFound'
        '500':
          $ref: '#/responses/ServerError'
      tags:
        - moveTaskOrder
      description: Gets a move
      operationId: getMoveTaskOrder
      summary: Gets a move by ID
  /move_task_orders/{moveTaskOrderID}/mto_service_items:
    parameters:
      - description: ID of move for mto service item to use
        in: path
        name: moveTaskOrderID
        required: true
        format: uuid
        type: string
    get:
      produces:
        - application/json
      parameters: []
      responses:
        '200':
          description: Successfully retrieved all line items for a move task order
          schema:
            $ref: '#/definitions/MTOServiceItems'
        '404':
          $ref: '#/responses/NotFound'
        '422':
          $ref: '#/responses/UnprocessableEntity'
        '500':
          $ref: '#/responses/ServerError'
      tags:
        - mtoServiceItem
      description: Gets all line items for a move
      operationId: listMTOServiceItems
      summary: Gets all line items for a move
  /mto-shipments:
    post:
      summary: createMTOShipment
      description: |
        Creates a MTO shipment for the specified Move Task Order.
        Required fields include:
        * Shipment Type
        * Customer requested pick-up date
        * Pick-up Address
        * Delivery Address
        * Releasing / Receiving agents
        Optional fields include:
        * Delivery Address Type
        * Customer Remarks
        * Releasing / Receiving agents
        * An array of optional accessorial service item codes
      consumes:
        - application/json
      produces:
        - application/json
      operationId: createMTOShipment
      tags:
        - mtoShipment
      parameters:
        - in: body
          name: body
          schema:
            $ref: '#/definitions/CreateMTOShipment'
      responses:
        '200':
          description: Successfully created a MTO shipment.
          schema:
            $ref: '#/definitions/MTOShipment'
        '400':
          $ref: '#/responses/InvalidRequest'
        '404':
          $ref: '#/responses/NotFound'
        '422':
          $ref: '#/responses/UnprocessableEntity'
        '500':
          $ref: '#/responses/ServerError'
  /move_task_orders/{moveTaskOrderID}/mto_shipments:
    parameters:
      - description: ID of move task order for mto shipment to use
        in: path
        name: moveTaskOrderID
        required: true
        format: uuid
        type: string
    get:
      produces:
        - application/json
      parameters: []
      responses:
        '200':
          description: Successfully retrieved all mto shipments for a move task order
          schema:
            $ref: '#/definitions/MTOShipments'
        '403':
          $ref: '#/responses/PermissionDenied'
        '404':
          $ref: '#/responses/NotFound'
        '422':
          $ref: '#/responses/UnprocessableEntity'
        '500':
          $ref: '#/responses/ServerError'
      tags:
        - mtoShipment
      description: Gets all shipments for a move task order
      operationId: listMTOShipments
      summary: Gets all shipments for a move task order
  /shipments/{shipmentID}:
    get:
      summary: fetches a shipment by ID
      description: fetches a shipment by ID
      operationId: getShipment
      tags:
        - mtoShipment
      produces:
        - application/json
      parameters:
        - description: ID of the shipment to be fetched
          in: path
          name: shipmentID
          required: true
          format: uuid
          type: string
      responses:
        '200':
          description: Successfully fetched the shipment
          schema:
            $ref: '#/definitions/MTOShipment'
        '400':
          $ref: '#/responses/InvalidRequest'
        '403':
          $ref: '#/responses/PermissionDenied'
        '404':
          $ref: '#/responses/NotFound'
        '422':
          $ref: '#/responses/UnprocessableEntity'
        '500':
          $ref: '#/responses/ServerError'
    delete:
      summary: Soft deletes a shipment by ID
      description: Soft deletes a shipment by ID
      operationId: deleteShipment
      tags:
        - shipment
      produces:
        - application/json
      parameters:
        - description: ID of the shipment to be deleted
          in: path
          name: shipmentID
          required: true
          format: uuid
          type: string
      responses:
        '204':
          description: Successfully soft deleted the shipment
        '400':
          $ref: '#/responses/InvalidRequest'
        '403':
          $ref: '#/responses/PermissionDenied'
        '404':
          $ref: '#/responses/NotFound'
        '409':
          $ref: '#/responses/Conflict'
        '422':
          $ref: '#/responses/UnprocessableEntity'
        '500':
          $ref: '#/responses/ServerError'
  /move_task_orders/{moveTaskOrderID}/mto_shipments/{shipmentID}:
    patch:
      summary: updateMTOShipment
      description: |
        Updates a specified MTO shipment.
        Required fields include:
        * MTO Shipment ID required in path
        * If-Match required in headers
        * No fields required in body
        Optional fields include:
        * New shipment status type
        * Shipment Type
        * Customer requested pick-up date
        * Pick-up Address
        * Delivery Address
        * Secondary Pick-up Address
        * SecondaryDelivery Address
        * Delivery Address Type
        * Customer Remarks
        * Counselor Remarks
        * Releasing / Receiving agents
        * Actual Pro Gear Weight
        * Actual Spouse Pro Gear Weight
      consumes:
        - application/json
      produces:
        - application/json
      operationId: updateMTOShipment
      tags:
        - mtoShipment
      parameters:
        - in: path
          name: moveTaskOrderID
          required: true
          format: uuid
          type: string
          description: ID of move task order for mto shipment to use
        - in: path
          name: shipmentID
          type: string
          format: uuid
          required: true
          description: UUID of the MTO Shipment to update
        - in: header
          name: If-Match
          type: string
          required: true
          description: >
            Optimistic locking is implemented via the `If-Match` header. If the
            ETag header does not match the value of the resource on the server,
            the server rejects the change with a `412 Precondition Failed`
            error.
        - in: body
          name: body
          schema:
            $ref: '#/definitions/UpdateShipment'
      responses:
        '200':
          description: Successfully updated the specified MTO shipment.
          schema:
            $ref: '#/definitions/MTOShipment'
        '400':
          $ref: '#/responses/InvalidRequest'
        '401':
          $ref: '#/responses/PermissionDenied'
        '403':
          $ref: '#/responses/PermissionDenied'
        '404':
          $ref: '#/responses/NotFound'
        '412':
          $ref: '#/responses/PreconditionFailed'
        '422':
          $ref: '#/responses/UnprocessableEntity'
        '500':
          $ref: '#/responses/ServerError'
  /shipments/{shipmentID}/approve:
    parameters:
      - description: ID of the shipment
        in: path
        name: shipmentID
        required: true
        format: uuid
        type: string
    post:
      consumes:
        - application/json
      produces:
        - application/json
      parameters:
        - in: header
          name: If-Match
          type: string
          required: true
      responses:
        '200':
          description: Successfully approved the shipment
          schema:
            $ref: '#/definitions/MTOShipment'
        '403':
          $ref: '#/responses/PermissionDenied'
        '404':
          $ref: '#/responses/NotFound'
        '409':
          $ref: '#/responses/Conflict'
        '412':
          $ref: '#/responses/PreconditionFailed'
        '422':
          $ref: '#/responses/UnprocessableEntity'
        '500':
          $ref: '#/responses/ServerError'
      tags:
        - shipment
      description: Approves a shipment
      operationId: approveShipment
      summary: Approves a shipment
      x-permissions:
        - update.shipment
  /shipments/{shipmentID}/request-diversion:
    parameters:
      - description: ID of the shipment
        in: path
        name: shipmentID
        required: true
        format: uuid
        type: string
    post:
      consumes:
        - application/json
      produces:
        - application/json
      parameters:
        - in: header
          name: If-Match
          type: string
          required: true
        - in: body
          name: body
          required: true
          schema:
            $ref: '#/definitions/RequestDiversion'
      responses:
        '200':
          description: Successfully requested the shipment diversion
          schema:
            $ref: '#/definitions/MTOShipment'
        '403':
          $ref: '#/responses/PermissionDenied'
        '404':
          $ref: '#/responses/NotFound'
        '409':
          $ref: '#/responses/Conflict'
        '412':
          $ref: '#/responses/PreconditionFailed'
        '422':
          $ref: '#/responses/UnprocessableEntity'
        '500':
          $ref: '#/responses/ServerError'
      tags:
        - shipment
      description: Requests a shipment diversion
      operationId: requestShipmentDiversion
      summary: Requests a shipment diversion
      x-permissions:
        - create.shipmentDiversionRequest
  /shipments/{shipmentID}/approve-diversion:
    parameters:
      - description: ID of the shipment
        in: path
        name: shipmentID
        required: true
        format: uuid
        type: string
    post:
      consumes:
        - application/json
      produces:
        - application/json
      parameters:
        - in: header
          name: If-Match
          type: string
          required: true
      responses:
        '200':
          description: Successfully approved the shipment diversion
          schema:
            $ref: '#/definitions/MTOShipment'
        '403':
          $ref: '#/responses/PermissionDenied'
        '404':
          $ref: '#/responses/NotFound'
        '409':
          $ref: '#/responses/Conflict'
        '412':
          $ref: '#/responses/PreconditionFailed'
        '422':
          $ref: '#/responses/UnprocessableEntity'
        '500':
          $ref: '#/responses/ServerError'
      x-permissions:
        - update.shipment
      tags:
        - shipment
      description: Approves a shipment diversion
      operationId: approveShipmentDiversion
      summary: Approves a shipment diversion
  /shipments/{shipmentID}/reject:
    parameters:
      - description: ID of the shipment
        in: path
        name: shipmentID
        required: true
        format: uuid
        type: string
    post:
      consumes:
        - application/json
      produces:
        - application/json
      parameters:
        - in: header
          name: If-Match
          type: string
          required: true
        - in: body
          name: body
          required: true
          schema:
            $ref: '#/definitions/RejectShipment'
      responses:
        '200':
          description: Successfully rejected the shipment
          schema:
            $ref: '#/definitions/MTOShipment'
        '403':
          $ref: '#/responses/PermissionDenied'
        '404':
          $ref: '#/responses/NotFound'
        '409':
          $ref: '#/responses/Conflict'
        '412':
          $ref: '#/responses/PreconditionFailed'
        '422':
          $ref: '#/responses/UnprocessableEntity'
        '500':
          $ref: '#/responses/ServerError'
      tags:
        - shipment
      description: rejects a shipment
      operationId: rejectShipment
      summary: rejects a shipment
  /shipments/{shipmentID}/request-cancellation:
    parameters:
      - description: ID of the shipment
        in: path
        name: shipmentID
        required: true
        format: uuid
        type: string
    post:
      consumes:
        - application/json
      produces:
        - application/json
      parameters:
        - in: header
          name: If-Match
          type: string
          required: true
      responses:
        '200':
          description: Successfully requested the shipment cancellation
          schema:
            $ref: '#/definitions/MTOShipment'
        '403':
          $ref: '#/responses/PermissionDenied'
        '404':
          $ref: '#/responses/NotFound'
        '409':
          $ref: '#/responses/Conflict'
        '412':
          $ref: '#/responses/PreconditionFailed'
        '422':
          $ref: '#/responses/UnprocessableEntity'
        '500':
          $ref: '#/responses/ServerError'
      tags:
        - shipment
      description: Requests a shipment cancellation
      operationId: requestShipmentCancellation
      summary: Requests a shipment cancellation
      x-permissions:
        - create.shipmentCancellation
  /shipments/{shipmentID}/request-reweigh:
    parameters:
      - description: ID of the shipment
        in: path
        name: shipmentID
        required: true
        format: uuid
        type: string
    post:
      consumes:
        - application/json
      produces:
        - application/json
      responses:
        '200':
          description: Successfully requested a reweigh of the shipment
          schema:
            $ref: '#/definitions/Reweigh'
        '403':
          $ref: '#/responses/PermissionDenied'
        '404':
          $ref: '#/responses/NotFound'
        '409':
          $ref: '#/responses/Conflict'
        '412':
          $ref: '#/responses/PreconditionFailed'
        '422':
          $ref: '#/responses/UnprocessableEntity'
        '500':
          $ref: '#/responses/ServerError'
      tags:
        - shipment
        - reweigh
      description: Requests a shipment reweigh
      operationId: requestShipmentReweigh
      summary: Requests a shipment reweigh
      x-permissions:
        - create.reweighRequest
  /shipments/{shipmentID}/review-shipment-address-update:
    parameters:
      - description: ID of the shipment
        in: path
        name: shipmentID
        required: true
        format: uuid
        type: string
    patch:
      consumes:
        - application/json
      produces:
        - application/json
      parameters:
        - in: header
          name: If-Match
          type: string
          required: true
        - in: body
          name: body
          required: true
          schema:
            properties:
              status:
                type: string
                enum:
                  - REJECTED
                  - APPROVED
              officeRemarks:
                type: string
            required:
              - officeRemarks
              - status
      responses:
        '200':
          description: Successfully requested a shipment address update
          schema:
            $ref: '#/definitions/ShipmentAddressUpdate'
        '403':
          $ref: '#/responses/PermissionDenied'
        '404':
          $ref: '#/responses/NotFound'
        '409':
          $ref: '#/responses/Conflict'
        '412':
          $ref: '#/responses/PreconditionFailed'
        '422':
          $ref: '#/responses/UnprocessableEntity'
        '500':
          $ref: '#/responses/ServerError'
      tags:
        - shipment
      description: >-
        This endpoint is used to approve a address update request. Office
        remarks are required. Approving the address update will update the
        Destination Final Address of the associated service item
      operationId: reviewShipmentAddressUpdate
      summary: Allows TOO to review a shipment address update
  /shipments/{shipmentID}/sit-extensions:
    post:
      summary: Create an approved SIT Duration Update
      description: >-
        TOO can creates an already-approved SIT Duration Update on behalf of a
        customer
      consumes:
        - application/json
      produces:
        - application/json
      operationId: createApprovedSITDurationUpdate
      tags:
        - shipment
        - sitExtension
      parameters:
        - description: ID of the shipment
          in: path
          name: shipmentID
          required: true
          format: uuid
          type: string
        - in: body
          name: body
          schema:
            $ref: '#/definitions/CreateApprovedSITDurationUpdate'
          required: true
        - in: header
          description: >-
            We want the shipment's eTag rather than the SIT Duration Update eTag
            as the SIT Duration Update is always associated with a shipment
          name: If-Match
          type: string
          required: true
      responses:
        '200':
          description: Successfully created a SIT Extension.
          schema:
            $ref: '#/definitions/MTOShipment'
        '400':
          $ref: '#/responses/InvalidRequest'
        '403':
          $ref: '#/responses/PermissionDenied'
        '404':
          $ref: '#/responses/NotFound'
        '422':
          $ref: '#/responses/UnprocessableEntity'
        '500':
          $ref: '#/responses/ServerError'
      x-permissions:
        - create.SITExtension
  /shipments/{shipmentID}/sit-extensions/{sitExtensionID}/approve:
    parameters:
      - description: ID of the shipment
        in: path
        name: shipmentID
        required: true
        format: uuid
        type: string
      - description: ID of the SIT extension
        in: path
        name: sitExtensionID
        required: true
        format: uuid
        type: string
    patch:
      consumes:
        - application/json
      produces:
        - application/json
      parameters:
        - in: body
          name: body
          required: true
          schema:
            $ref: '#/definitions/ApproveSITExtension'
        - in: header
          description: >-
            We want the shipment's eTag rather than the SIT extension eTag as
            the SIT extension is always associated with a shipment
          name: If-Match
          type: string
          required: true
      responses:
        '200':
          description: Successfully approved a SIT extension
          schema:
            $ref: '#/definitions/MTOShipment'
        '403':
          $ref: '#/responses/PermissionDenied'
        '404':
          $ref: '#/responses/NotFound'
        '409':
          $ref: '#/responses/Conflict'
        '412':
          $ref: '#/responses/PreconditionFailed'
        '422':
          $ref: '#/responses/UnprocessableEntity'
        '500':
          $ref: '#/responses/ServerError'
      tags:
        - shipment
        - sitExtension
      description: Approves a SIT extension
      operationId: approveSITExtension
      summary: Approves a SIT extension
      x-permissions:
        - update.SITExtension
  /shipments/{shipmentID}/sit-extensions/{sitExtensionID}/deny:
    parameters:
      - description: ID of the shipment
        in: path
        name: shipmentID
        required: true
        format: uuid
        type: string
      - description: ID of the SIT extension
        in: path
        name: sitExtensionID
        required: true
        format: uuid
        type: string
    patch:
      consumes:
        - application/json
      produces:
        - application/json
      parameters:
        - in: body
          name: body
          required: true
          schema:
            $ref: '#/definitions/DenySITExtension'
        - in: header
          name: If-Match
          type: string
          required: true
      responses:
        '200':
          description: Successfully denied a SIT extension
          schema:
            $ref: '#/definitions/MTOShipment'
        '403':
          $ref: '#/responses/PermissionDenied'
        '404':
          $ref: '#/responses/NotFound'
        '409':
          $ref: '#/responses/Conflict'
        '412':
          $ref: '#/responses/PreconditionFailed'
        '422':
          $ref: '#/responses/UnprocessableEntity'
        '500':
          $ref: '#/responses/ServerError'
      tags:
        - shipment
        - sitExtension
      description: Denies a SIT extension
      operationId: denySITExtension
      summary: Denies a SIT extension
      x-permissions:
        - update.SITExtension
  /shipments/{shipmentID}/sit-service-item/convert-to-customer-expense:
    parameters:
      - description: ID of the shipment
        in: path
        name: shipmentID
        required: true
        format: uuid
        type: string
    patch:
      consumes:
        - application/json
      produces:
        - application/json
      parameters:
        - in: body
          name: body
          required: true
          schema:
            $ref: '#/definitions/UpdateSITServiceItemCustomerExpense'
        - in: header
          name: If-Match
          type: string
          required: true
      responses:
        '200':
          description: Successfully converted to customer expense
          schema:
            $ref: '#/definitions/MTOShipment'
        '403':
          $ref: '#/responses/PermissionDenied'
        '404':
          $ref: '#/responses/NotFound'
        '409':
          $ref: '#/responses/Conflict'
        '412':
          $ref: '#/responses/PreconditionFailed'
        '422':
          $ref: '#/responses/UnprocessableEntity'
        '500':
          $ref: '#/responses/ServerError'
      tags:
        - shipment
        - mtoServiceItem
      description: Converts a SIT to customer expense
      operationId: updateSITServiceItemCustomerExpense
      summary: Converts a SIT to customer expense
      x-permissions:
        - update.MTOServiceItem
  /shipments/{shipmentID}/ppm-documents:
    parameters:
      - description: ID of the shipment
        in: path
        name: shipmentID
        required: true
        format: uuid
        type: string
    get:
      summary: Gets all the PPM documents for a PPM shipment
      description: >
        Retrieves all of the documents and associated uploads for each ppm
        document type connected to a PPM shipment. This

        excludes any deleted PPM documents.
      operationId: getPPMDocuments
      tags:
        - ppm
      consumes:
        - application/json
      produces:
        - application/json
      responses:
        '200':
          description: >-
            All PPM documents and associated uploads for the specified PPM
            shipment.
          schema:
            $ref: '#/definitions/PPMDocuments'
        '401':
          $ref: '#/responses/PermissionDenied'
        '403':
          $ref: '#/responses/PermissionDenied'
        '422':
          $ref: '#/responses/UnprocessableEntity'
        '500':
          $ref: '#/responses/ServerError'
  /ppm-shipments/{ppmShipmentId}/weight-ticket/{weightTicketId}:
    parameters:
      - $ref: '#/parameters/ppmShipmentId'
      - $ref: '#/parameters/weightTicketId'
    patch:
      summary: Updates a weight ticket document
      description: >
        Updates a PPM shipment's weight ticket document with new information.
        Only some of the weight ticket document's

        fields are editable because some have to be set by the customer, e.g.
        vehicle description.
      operationId: updateWeightTicket
      tags:
        - ppm
      consumes:
        - application/json
      produces:
        - application/json
      parameters:
        - $ref: '#/parameters/ifMatch'
        - in: body
          name: updateWeightTicketPayload
          required: true
          schema:
            $ref: '#/definitions/UpdateWeightTicket'
      responses:
        '200':
          description: returns an updated weight ticket object
          schema:
            $ref: '#/definitions/WeightTicket'
        '400':
          $ref: '#/responses/InvalidRequest'
        '401':
          $ref: '#/responses/PermissionDenied'
        '403':
          $ref: '#/responses/PermissionDenied'
        '404':
          $ref: '#/responses/NotFound'
        '412':
          $ref: '#/responses/PreconditionFailed'
        '422':
          $ref: '#/responses/UnprocessableEntity'
        '500':
          $ref: '#/responses/ServerError'
  /ppm-shipments/{ppmShipmentId}/moving-expenses/{movingExpenseId}:
    parameters:
      - $ref: '#/parameters/ppmShipmentId'
      - $ref: '#/parameters/movingExpenseId'
    patch:
      summary: Updates the moving expense
      description: >
        Updates a PPM shipment's moving expense with new information. Only some
        of the moving expense's fields are

        editable because some have to be set by the customer, e.g. the
        description and the moving expense type.
      operationId: updateMovingExpense
      tags:
        - ppm
      consumes:
        - application/json
      produces:
        - application/json
      parameters:
        - $ref: '#/parameters/ifMatch'
        - in: body
          name: updateMovingExpense
          required: true
          schema:
            $ref: '#/definitions/UpdateMovingExpense'
      responses:
        '200':
          description: returns an updated moving expense object
          schema:
            $ref: '#/definitions/MovingExpense'
        '400':
          $ref: '#/responses/InvalidRequest'
        '401':
          $ref: '#/responses/PermissionDenied'
        '403':
          $ref: '#/responses/PermissionDenied'
        '404':
          $ref: '#/responses/NotFound'
        '412':
          $ref: '#/responses/PreconditionFailed'
        '422':
          $ref: '#/responses/UnprocessableEntity'
        '500':
          $ref: '#/responses/ServerError'
  /ppm-shipments/{ppmShipmentId}/pro-gear-weight-tickets/{proGearWeightTicketId}:
    parameters:
      - $ref: '#/parameters/ppmShipmentId'
      - $ref: '#/parameters/proGearWeightTicketId'
    patch:
      summary: Updates a pro-gear weight ticket
      description: >
        Updates a PPM shipment's pro-gear weight ticket with new information.
        Only some of the fields are editable

        because some have to be set by the customer, e.g. the description.
      operationId: updateProGearWeightTicket
      tags:
        - ppm
      consumes:
        - application/json
      produces:
        - application/json
      parameters:
        - $ref: '#/parameters/ifMatch'
        - in: body
          name: updateProGearWeightTicket
          required: true
          schema:
            $ref: '#/definitions/UpdateProGearWeightTicket'
      responses:
        '200':
          description: returns an updated pro-gear weight ticket object
          schema:
            $ref: '#/definitions/ProGearWeightTicket'
        '400':
          $ref: '#/responses/InvalidRequest'
        '401':
          $ref: '#/responses/PermissionDenied'
        '403':
          $ref: '#/responses/PermissionDenied'
        '404':
          $ref: '#/responses/NotFound'
        '412':
          $ref: '#/responses/PreconditionFailed'
        '422':
          $ref: '#/responses/UnprocessableEntity'
        '500':
          $ref: '#/responses/ServerError'
  /ppm-shipments/{ppmShipmentId}/aoa-packet:
    parameters:
      - description: the id for the ppmshipment with aoa to be downloaded
        in: path
        name: ppmShipmentId
        required: true
        type: string
    get:
      summary: Downloads AOA Packet form PPMShipment as a PDF
      description: >
        ### Functionality

        This endpoint downloads all uploaded move order documentation combined
        with the Shipment Summary Worksheet into a single PDF.

        ### Errors

        * The PPMShipment must have requested an AOA.

        * The PPMShipment AOA Request must have been approved.
      operationId: showAOAPacket
      tags:
        - ppm
      produces:
        - application/pdf
      responses:
        '200':
          headers:
            Content-Disposition:
              type: string
              description: File name to download
          description: AOA PDF
          schema:
            format: binary
            type: file
        '400':
          $ref: '#/responses/InvalidRequest'
        '403':
          $ref: '#/responses/PermissionDenied'
        '404':
          $ref: '#/responses/NotFound'
        '422':
          $ref: '#/responses/UnprocessableEntity'
        '500':
          $ref: '#/responses/ServerError'
  /ppm-shipments/{ppmShipmentId}/finish-document-review:
    parameters:
      - $ref: '#/parameters/ppmShipmentId'
    patch:
      summary: Updates a PPM shipment's status after document review
      description: >
        Updates a PPM shipment's status once documents have been reviewed.
        Status is updated depending on whether any documents have been rejected.
      operationId: finishDocumentReview
      tags:
        - ppm
      consumes:
        - application/json
      produces:
        - application/json
      parameters:
        - in: header
          name: If-Match
          type: string
          required: true
      responses:
        '200':
          description: Successfully finished document review
          schema:
            $ref: '#/definitions/PPMShipment'
        '400':
          $ref: '#/responses/InvalidRequest'
        '401':
          $ref: '#/responses/PermissionDenied'
        '403':
          $ref: '#/responses/PermissionDenied'
        '404':
          $ref: '#/responses/NotFound'
        '409':
          $ref: '#/responses/Conflict'
        '412':
          $ref: '#/responses/PreconditionFailed'
        '422':
          $ref: '#/responses/UnprocessableEntity'
        '500':
          $ref: '#/responses/ServerError'
      x-permissions:
        - update.shipment
  /ppm-shipments/{ppmShipmentId}/ppm-sit:
    patch:
      summary: Updates a PPM shipment's SIT values
      description: |
        Updates a PPM shipment's SIT values
      operationId: updatePPMSIT
      tags:
        - ppm
      consumes:
        - application/json
      produces:
        - application/json
      parameters:
        - $ref: '#/parameters/ppmShipmentId'
        - in: header
          name: If-Match
          type: string
          required: true
        - in: body
          name: body
          schema:
            $ref: '#/definitions/PPMShipmentSIT'
      responses:
        '200':
          description: Successfully finished PPM SIT update
          schema:
            $ref: '#/definitions/PPMShipment'
        '400':
          $ref: '#/responses/InvalidRequest'
        '403':
          $ref: '#/responses/PermissionDenied'
        '404':
          $ref: '#/responses/NotFound'
        '412':
          $ref: '#/responses/PreconditionFailed'
        '422':
          $ref: '#/responses/UnprocessableEntity'
        '500':
          $ref: '#/responses/ServerError'
  /ppm-shipments/{ppmShipmentId}/closeout:
    parameters:
      - $ref: '#/parameters/ppmShipmentId'
    get:
      summary: Get the closeout calcuations for the specified PPM shipment
      description: |
        Retrieves the closeout calculations for the specified PPM shipment.
      operationId: getPPMCloseout
      tags:
        - ppm
      produces:
        - application/json
      responses:
        '200':
          description: Returns closeout for the specified PPM shipment.
          schema:
            $ref: '#/definitions/PPMCloseout'
        '400':
          $ref: '#/responses/InvalidRequest'
        '403':
          $ref: '#/responses/PermissionDenied'
        '404':
          $ref: '#/responses/NotFound'
        '422':
          $ref: '#/responses/UnprocessableEntity'
        '500':
          $ref: '#/responses/ServerError'
  /ppm-shipments/{ppmShipmentId}/actual-weight:
    parameters:
      - $ref: '#/parameters/ppmShipmentId'
    get:
      summary: Get the actual weight for a PPM shipment
      description: |
        Retrieves the actual weight for the specified PPM shipment.
      operationId: getPPMActualWeight
      tags:
        - ppm
      produces:
        - application/json
      responses:
        '200':
          description: Returns actual weight for the specified PPM shipment.
          schema:
            $ref: '#/definitions/PPMActualWeight'
        '400':
          $ref: '#/responses/InvalidRequest'
        '403':
          $ref: '#/responses/PermissionDenied'
        '404':
          $ref: '#/responses/NotFound'
        '422':
          $ref: '#/responses/UnprocessableEntity'
        '500':
          $ref: '#/responses/ServerError'
  /ppm-shipments/{ppmShipmentId}/sit_location/{sitLocation}/sit-estimated-cost:
    parameters:
      - $ref: '#/parameters/ppmShipmentId'
      - in: path
        format: string
        description: location of sit
        name: sitLocation
        required: true
        type: string
        enum:
          - ORIGIN
          - DESTINATION
      - in: query
        format: date-time
        description: Date entered into SIT
        name: sitEntryDate
        required: true
        type: string
      - in: query
        format: date-time
        description: Date departed SIT
        name: sitDepartureDate
        required: true
        type: string
      - in: query
        description: Weight stored in SIT
        name: weightStored
        required: true
        type: integer
        minimum: 0
    get:
      summary: Get the SIT estimated cost for a PPM shipment
      description: >
        Calculates and returns the SIT estimated cost for the specified PPM
        shipment.
      operationId: getPPMSITEstimatedCost
      tags:
        - ppm
      produces:
        - application/json
      responses:
        '200':
          description: >-
            Calculates and returns the SIT estimated cost for the specified PPM
            shipment.
          schema:
            $ref: '#/definitions/PPMSITEstimatedCost'
        '400':
          $ref: '#/responses/InvalidRequest'
        '403':
          $ref: '#/responses/PermissionDenied'
        '404':
          $ref: '#/responses/NotFound'
        '422':
          $ref: '#/responses/UnprocessableEntity'
        '500':
          $ref: '#/responses/ServerError'
  /ppm-shipments/{ppmShipmentId}/payment-packet:
    get:
      summary: Returns PPM payment packet
      description: >-
        Generates a PDF containing all user uploaded documentations for PPM.
        Contains SSW form, orders, weight and expense documentations.
      operationId: showPaymentPacket
      tags:
        - ppm
      parameters:
        - in: path
          name: ppmShipmentId
          type: string
          format: uuid
          required: true
          description: UUID of the ppmShipment
      produces:
        - application/pdf
      responses:
        '200':
          headers:
            Content-Disposition:
              type: string
              description: File name to download
          description: PPM Payment Packet PDF
          schema:
            format: binary
            type: file
        '400':
          description: invalid request
        '401':
          description: request requires user authentication
        '403':
          description: user is not authorized
        '404':
          description: ppm not found
        '500':
          description: internal server error
  /move_task_orders/{moveTaskOrderID}/mto_shipments/{shipmentID}/mto-agents:
    parameters:
      - description: ID of move task order
        in: path
        name: moveTaskOrderID
        required: true
        format: uuid
        type: string
      - description: ID of the shipment
        in: path
        name: shipmentID
        required: true
        format: uuid
        type: string
    get:
      produces:
        - application/json
      parameters: []
      responses:
        '200':
          description: Successfully retrieved all agents for a move task order
          schema:
            $ref: '#/definitions/MTOAgents'
        '404':
          $ref: '#/responses/NotFound'
        '422':
          $ref: '#/responses/UnprocessableEntity'
        '500':
          $ref: '#/responses/ServerError'
      tags:
        - mtoAgent
      description: Fetches a list of agents associated with a move task order.
      operationId: fetchMTOAgentList
      summary: Fetch move task order agents.
  /move-task-orders/{moveTaskOrderID}/service-items/{mtoServiceItemID}:
    parameters:
      - description: ID of move to use
        in: path
        name: moveTaskOrderID
        required: true
        type: string
      - description: ID of line item to use
        in: path
        name: mtoServiceItemID
        required: true
        type: string
    get:
      produces:
        - application/json
      parameters: []
      responses:
        '200':
          description: Successfully retrieved a line item for a move task order by ID
          schema:
            $ref: '#/definitions/MTOServiceItemSingle'
        '400':
          $ref: '#/responses/InvalidRequest'
        '401':
          $ref: '#/responses/PermissionDenied'
        '403':
          $ref: '#/responses/PermissionDenied'
        '404':
          $ref: '#/responses/NotFound'
        '500':
          $ref: '#/responses/ServerError'
      tags:
        - mtoServiceItem
      description: Gets a line item by ID for a move by ID
      operationId: getMTOServiceItem
      summary: Gets a line item by ID for a move by ID
  /move-task-orders/{moveTaskOrderID}/service-items/{mtoServiceItemID}/status:
    parameters:
      - description: ID of move to use
        in: path
        name: moveTaskOrderID
        required: true
        type: string
      - description: ID of line item to use
        in: path
        name: mtoServiceItemID
        required: true
        type: string
    patch:
      consumes:
        - application/json
      produces:
        - application/json
      parameters:
        - in: body
          name: body
          required: true
          schema:
            $ref: '#/definitions/PatchMTOServiceItemStatusPayload'
        - in: header
          name: If-Match
          type: string
          required: true
      responses:
        '200':
          description: >-
            Successfully updated status for a line item for a move task order by
            ID
          schema:
            $ref: '#/definitions/MTOServiceItem'
        '400':
          $ref: '#/responses/InvalidRequest'
        '401':
          $ref: '#/responses/PermissionDenied'
        '403':
          $ref: '#/responses/PermissionDenied'
        '404':
          $ref: '#/responses/NotFound'
        '412':
          $ref: '#/responses/PreconditionFailed'
        '422':
          $ref: '#/responses/UnprocessableEntity'
        '500':
          $ref: '#/responses/ServerError'
      tags:
        - mtoServiceItem
      description: Changes the status of a line item for a move by ID
      operationId: updateMTOServiceItemStatus
      summary: Change the status of a line item for a move by ID
      x-permissions:
        - update.MTOServiceItem
  /service-item/{mtoServiceItemID}/entry-date-update:
    parameters:
      - description: ID of the service item
        in: path
        name: mtoServiceItemID
        required: true
        type: string
    patch:
      consumes:
        - application/json
      produces:
        - application/json
      parameters:
        - in: body
          name: body
          required: true
          schema:
            $ref: '#/definitions/ServiceItemSitEntryDate'
      responses:
        '200':
          description: Successfully updated SIT entry date
          schema:
            $ref: '#/definitions/MTOServiceItemSingle'
        '400':
          $ref: '#/responses/InvalidRequest'
        '401':
          $ref: '#/responses/PermissionDenied'
        '403':
          $ref: '#/responses/PermissionDenied'
        '404':
          $ref: '#/responses/NotFound'
        '412':
          $ref: '#/responses/PreconditionFailed'
        '422':
          $ref: '#/responses/UnprocessableEntity'
        '500':
          $ref: '#/responses/ServerError'
      tags:
        - mtoServiceItem
      description: >-
        Locates the service item in the database and updates the SIT entry date
        for the selected service item and returns the service item
      operationId: updateServiceItemSitEntryDate
      summary: Updates a service item's SIT entry date by ID
  /move-task-orders/{moveTaskOrderID}/status:
    patch:
      consumes:
        - application/json
      produces:
        - application/json
      parameters:
        - description: ID of move to use
          in: path
          name: moveTaskOrderID
          required: true
          type: string
        - in: header
          name: If-Match
          type: string
          required: true
        - in: body
          name: serviceItemCodes
          schema:
            $ref: '#/definitions/MTOApprovalServiceItemCodes'
          required: true
      responses:
        '200':
          description: Successfully updated move task order status
          schema:
            $ref: '#/definitions/Move'
        '400':
          $ref: '#/responses/InvalidRequest'
        '401':
          $ref: '#/responses/PermissionDenied'
        '403':
          $ref: '#/responses/PermissionDenied'
        '404':
          $ref: '#/responses/NotFound'
        '409':
          $ref: '#/responses/Conflict'
        '412':
          $ref: '#/responses/PreconditionFailed'
        '422':
          $ref: '#/responses/UnprocessableEntity'
        '500':
          $ref: '#/responses/ServerError'
      tags:
        - moveTaskOrder
      description: Changes move task order status to make it available to prime
      operationId: updateMoveTaskOrderStatus
      summary: Change the status of a move task order to make it available to prime
      x-permissions:
        - update.move
        - create.serviceItem
  /move-task-orders/{moveTaskOrderID}/status/service-counseling-completed:
    patch:
      consumes:
        - application/json
      produces:
        - application/json
      parameters:
        - description: ID of move to use
          in: path
          name: moveTaskOrderID
          required: true
          type: string
        - in: header
          name: If-Match
          type: string
          required: true
      responses:
        '200':
          description: Successfully updated move task order status
          schema:
            $ref: '#/definitions/Move'
        '400':
          $ref: '#/responses/InvalidRequest'
        '401':
          $ref: '#/responses/PermissionDenied'
        '403':
          $ref: '#/responses/PermissionDenied'
        '404':
          $ref: '#/responses/NotFound'
        '409':
          $ref: '#/responses/Conflict'
        '412':
          $ref: '#/responses/PreconditionFailed'
        '422':
          $ref: '#/responses/UnprocessableEntity'
        '500':
          $ref: '#/responses/ServerError'
      tags:
        - moveTaskOrder
      description: Changes move (move task order) status to service counseling completed
      operationId: updateMTOStatusServiceCounselingCompleted
      summary: Changes move (move task order) status to service counseling completed
  /move-task-orders/{moveTaskOrderID}/payment-service-items/{paymentServiceItemID}/status:
    parameters:
      - description: ID of move to use
        in: path
        name: moveTaskOrderID
        required: true
        type: string
      - description: ID of payment service item to use
        in: path
        name: paymentServiceItemID
        required: true
        type: string
    patch:
      consumes:
        - application/json
      produces:
        - application/json
      parameters:
        - in: body
          name: body
          required: true
          schema:
            $ref: '#/definitions/PaymentServiceItem'
        - in: header
          name: If-Match
          type: string
          required: true
      responses:
        '200':
          description: >-
            Successfully updated status for a line item for a move task order by
            ID
          schema:
            $ref: '#/definitions/PaymentServiceItem'
        '400':
          $ref: '#/responses/InvalidRequest'
        '401':
          $ref: '#/responses/PermissionDenied'
        '403':
          $ref: '#/responses/PermissionDenied'
        '404':
          $ref: '#/responses/NotFound'
        '412':
          $ref: '#/responses/PreconditionFailed'
        '422':
          $ref: '#/responses/UnprocessableEntity'
        '500':
          $ref: '#/responses/ServerError'
      tags:
        - paymentServiceItem
      description: Changes the status of a line item for a move by ID
      operationId: updatePaymentServiceItemStatus
      summary: Change the status of a payment service item for a move by ID
      x-permissions:
        - update.paymentServiceItemStatus
  /move-task-orders/{moveTaskOrderID}/billable-weights-reviewed-at:
    patch:
      consumes:
        - application/json
      produces:
        - application/json
      parameters:
        - description: ID of move to use
          in: path
          name: moveTaskOrderID
          required: true
          type: string
        - in: header
          name: If-Match
          type: string
          required: true
      responses:
        '200':
          description: Successfully updated move task order billableWeightsReviewedAt field
          schema:
            $ref: '#/definitions/Move'
        '400':
          $ref: '#/responses/InvalidRequest'
        '401':
          $ref: '#/responses/PermissionDenied'
        '403':
          $ref: '#/responses/PermissionDenied'
        '404':
          $ref: '#/responses/NotFound'
        '409':
          $ref: '#/responses/Conflict'
        '412':
          $ref: '#/responses/PreconditionFailed'
        '422':
          $ref: '#/responses/UnprocessableEntity'
        '500':
          $ref: '#/responses/ServerError'
      tags:
        - moveTaskOrder
      description: >-
        Changes move (move task order) billableWeightsReviewedAt field to a
        timestamp
      operationId: updateMTOReviewedBillableWeightsAt
  /move-task-orders/{moveTaskOrderID}/tio-remarks:
    patch:
      consumes:
        - application/json
      produces:
        - application/json
      parameters:
        - description: ID of move to use
          in: path
          name: moveTaskOrderID
          required: true
          type: string
        - in: header
          name: If-Match
          type: string
          required: true
        - in: body
          name: body
          required: true
          schema:
            $ref: '#/definitions/Move'
      responses:
        '200':
          description: Successfully updated move task order tioRemarks field
          schema:
            $ref: '#/definitions/Move'
        '400':
          $ref: '#/responses/InvalidRequest'
        '401':
          $ref: '#/responses/PermissionDenied'
        '403':
          $ref: '#/responses/PermissionDenied'
        '404':
          $ref: '#/responses/NotFound'
        '409':
          $ref: '#/responses/Conflict'
        '412':
          $ref: '#/responses/PreconditionFailed'
        '422':
          $ref: '#/responses/UnprocessableEntity'
        '500':
          $ref: '#/responses/ServerError'
      tags:
        - moveTaskOrder
      description: >-
        Changes move (move task order) billableWeightsReviewedAt field to a
        timestamp
      operationId: updateMoveTIORemarks
  /move-task-orders/{moveTaskOrderID}/entitlements:
    parameters:
      - description: ID of move to use
        in: path
        name: moveTaskOrderID
        required: true
        type: string
    get:
      produces:
        - application/json
      parameters: []
      tags:
        - moveTaskOrder
      responses:
        '200':
          description: Successfully retrieved entitlements
          schema:
            $ref: '#/definitions/Entitlements'
        '400':
          $ref: '#/responses/InvalidRequest'
        '401':
          $ref: '#/responses/PermissionDenied'
        '403':
          $ref: '#/responses/PermissionDenied'
        '404':
          $ref: '#/responses/NotFound'
        '500':
          $ref: '#/responses/ServerError'
      description: Gets entitlements
      operationId: getEntitlements
      summary: Gets entitlements for a move by ID
  /payment-requests/{paymentRequestID}:
    parameters:
      - description: UUID of payment request
        format: uuid
        in: path
        name: paymentRequestID
        required: true
        type: string
    get:
      produces:
        - application/json
      parameters: []
      responses:
        '200':
          description: fetched instance of payment request
          schema:
            $ref: '#/definitions/PaymentRequest'
        '400':
          $ref: '#/responses/InvalidRequest'
        '401':
          $ref: '#/responses/PermissionDenied'
        '403':
          $ref: '#/responses/PermissionDenied'
        '404':
          $ref: '#/responses/NotFound'
        '500':
          $ref: '#/responses/ServerError'
      tags:
        - paymentRequests
      description: Fetches an instance of a payment request by id
      operationId: getPaymentRequest
      summary: Fetches a payment request by id
      x-permissions:
        - read.paymentRequest
  /moves/{locator}/closeout-office:
    parameters:
      - description: >-
          move code to identify a move to update the PPM shipment's closeout
          office for Army and Air Force service members
        format: string
        in: path
        name: locator
        required: true
        type: string
    patch:
      description: >-
        Sets the transportation office closeout location for where the Move's
        PPM Shipment documentation will be reviewed by
      tags:
        - move
      operationId: updateCloseoutOffice
      x-permissions:
        - update.closeoutOffice
      summary: Updates a Move's PPM closeout office for Army and Air Force customers
      produces:
        - application/json
      consumes:
        - application/json
      parameters:
        - in: body
          name: body
          schema:
            properties:
              closeoutOfficeId:
                type: string
                format: uuid
            required:
              - closeoutOfficeId
        - in: header
          name: If-Match
          type: string
          required: true
      responses:
        '200':
          description: Successfully set the closeout office for the move
          schema:
            $ref: '#/definitions/Move'
        '400':
          $ref: '#/responses/InvalidRequest'
        '401':
          $ref: '#/responses/PermissionDenied'
        '403':
          $ref: '#/responses/PermissionDenied'
        '404':
          $ref: '#/responses/NotFound'
        '412':
          $ref: '#/responses/PreconditionFailed'
        '422':
          $ref: '#/responses/UnprocessableEntity'
        '500':
          $ref: '#/responses/ServerError'
  /moves/{locator}/customer-support-remarks:
    parameters:
      - description: move code to identify a move for customer support remarks
        format: string
        in: path
        name: locator
        required: true
        type: string
    post:
      produces:
        - application/json
      consumes:
        - application/json
      parameters:
        - in: body
          name: body
          schema:
            $ref: '#/definitions/CreateCustomerSupportRemark'
      responses:
        '200':
          description: Successfully created customer support remark
          schema:
            $ref: '#/definitions/CustomerSupportRemark'
        '400':
          $ref: '#/responses/InvalidRequest'
        '404':
          $ref: '#/responses/NotFound'
        '422':
          $ref: '#/responses/UnprocessableEntity'
        '500':
          $ref: '#/responses/ServerError'
      tags:
        - customerSupportRemarks
      description: Creates a customer support remark for a move
      operationId: createCustomerSupportRemarkForMove
      summary: Creates a customer support remark for a move
    get:
      produces:
        - application/json
      parameters: []
      responses:
        '200':
          description: Successfully retrieved all line items for a move task order
          schema:
            $ref: '#/definitions/CustomerSupportRemarks'
        '403':
          $ref: '#/responses/PermissionDenied'
        '404':
          $ref: '#/responses/NotFound'
        '422':
          $ref: '#/responses/UnprocessableEntity'
        '500':
          $ref: '#/responses/ServerError'
      tags:
        - customerSupportRemarks
      description: Fetches customer support remarks for a move
      operationId: getCustomerSupportRemarksForMove
      summary: Fetches customer support remarks using the move code (locator).
  /customer-support-remarks/{customerSupportRemarkID}:
    parameters:
      - in: path
        description: the customer support remark ID to be modified
        name: customerSupportRemarkID
        required: true
        type: string
        format: uuid
    patch:
      tags:
        - customerSupportRemarks
      description: Updates a customer support remark for a move
      operationId: updateCustomerSupportRemarkForMove
      summary: Updates a customer support remark for a move
      consumes:
        - application/json
      produces:
        - application/json
      parameters:
        - in: body
          name: body
          required: true
          schema:
            $ref: '#/definitions/UpdateCustomerSupportRemarkPayload'
      responses:
        '200':
          description: Successfully updated customer support remark
          schema:
            $ref: '#/definitions/CustomerSupportRemark'
        '400':
          $ref: '#/responses/InvalidRequest'
        '403':
          $ref: '#/responses/PermissionDenied'
        '404':
          $ref: '#/responses/NotFound'
        '422':
          $ref: '#/responses/UnprocessableEntity'
        '500':
          $ref: '#/responses/ServerError'
    delete:
      summary: Soft deletes a customer support remark by ID
      description: Soft deletes a customer support remark by ID
      operationId: deleteCustomerSupportRemark
      tags:
        - customerSupportRemarks
      produces:
        - application/json
      responses:
        '204':
          description: Successfully soft deleted the shipment
        '400':
          $ref: '#/responses/InvalidRequest'
        '403':
          $ref: '#/responses/PermissionDenied'
        '404':
          $ref: '#/responses/NotFound'
        '409':
          $ref: '#/responses/Conflict'
        '422':
          $ref: '#/responses/UnprocessableEntity'
        '500':
          $ref: '#/responses/ServerError'
  /moves/{locator}/evaluation-reports:
    parameters:
      - in: path
        name: locator
        required: true
        type: string
    post:
      produces:
        - application/json
      consumes:
        - application/json
      parameters:
        - in: body
          name: body
          schema:
            $ref: '#/definitions/CreateEvaluationReport'
      responses:
        '200':
          description: Successfully created evaluation report
          schema:
            $ref: '#/definitions/EvaluationReport'
        '400':
          $ref: '#/responses/InvalidRequest'
        '404':
          $ref: '#/responses/NotFound'
        '422':
          $ref: '#/responses/UnprocessableEntity'
        '500':
          $ref: '#/responses/ServerError'
      x-permissions:
        - create.evaluationReport
      tags:
        - evaluationReports
      description: Creates an evaluation report
      operationId: createEvaluationReport
      summary: Creates an evaluation report
  /evaluation-reports/{reportID}/download:
    parameters:
      - in: path
        description: the evaluation report ID to be downloaded
        name: reportID
        required: true
        type: string
        format: uuid
    get:
      summary: Downloads an evaluation report as a PDF
      description: Downloads an evaluation report as a PDF
      operationId: downloadEvaluationReport
      tags:
        - evaluationReports
      produces:
        - application/pdf
      responses:
        '200':
          headers:
            Content-Disposition:
              type: string
              description: File name to download
          description: Evaluation report PDF
          schema:
            format: binary
            type: file
        '403':
          $ref: '#/responses/PermissionDenied'
        '404':
          $ref: '#/responses/NotFound'
        '500':
          $ref: '#/responses/ServerError'
  /evaluation-reports/{reportID}:
    parameters:
      - in: path
        description: the evaluation report ID to be modified
        name: reportID
        required: true
        type: string
        format: uuid
    get:
      summary: Gets an evaluation report by ID
      description: Gets an evaluation report by ID
      operationId: getEvaluationReport
      tags:
        - evaluationReports
      produces:
        - application/json
      responses:
        '200':
          description: Successfully got the report
          schema:
            $ref: '#/definitions/EvaluationReport'
        '400':
          $ref: '#/responses/InvalidRequest'
        '403':
          $ref: '#/responses/PermissionDenied'
        '404':
          $ref: '#/responses/NotFound'
        '500':
          $ref: '#/responses/ServerError'
    delete:
      summary: Deletes an evaluation report by ID
      description: Deletes an evaluation report by ID
      operationId: deleteEvaluationReport
      x-permissions:
        - delete.evaluationReport
      tags:
        - evaluationReports
      produces:
        - application/json
      responses:
        '204':
          description: Successfully deleted the report
        '400':
          $ref: '#/responses/InvalidRequest'
        '403':
          $ref: '#/responses/PermissionDenied'
        '404':
          $ref: '#/responses/NotFound'
        '409':
          $ref: '#/responses/Conflict'
        '422':
          $ref: '#/responses/UnprocessableEntity'
        '500':
          $ref: '#/responses/ServerError'
    put:
      summary: Saves an evaluation report as a draft
      description: Saves an evaluation report as a draft
      operationId: saveEvaluationReport
      x-permissions:
        - update.evaluationReport
      tags:
        - evaluationReports
      produces:
        - application/json
      consumes:
        - application/json
      parameters:
        - in: body
          name: body
          schema:
            $ref: '#/definitions/EvaluationReport'
        - in: header
          name: If-Match
          type: string
          required: true
          description: >
            Optimistic locking is implemented via the `If-Match` header. If the
            ETag header does not match the value of the resource on the server,
            the server rejects the change with a `412 Precondition Failed`
            error.
      responses:
        '204':
          description: Successfully saved the report
        '400':
          $ref: '#/responses/InvalidRequest'
        '403':
          $ref: '#/responses/PermissionDenied'
        '404':
          $ref: '#/responses/NotFound'
        '409':
          $ref: '#/responses/Conflict'
        '412':
          $ref: '#/responses/PreconditionFailed'
        '422':
          $ref: '#/responses/UnprocessableEntity'
        '500':
          $ref: '#/responses/ServerError'
  /evaluation-reports/{reportID}/submit:
    parameters:
      - in: path
        description: the evaluation report ID to be modified
        name: reportID
        required: true
        type: string
        format: uuid
    post:
      summary: Submits an evaluation report
      description: Submits an evaluation report
      operationId: submitEvaluationReport
      tags:
        - evaluationReports
      produces:
        - application/json
      parameters:
        - in: header
          name: If-Match
          type: string
          required: true
          description: >
            Optimistic locking is implemented via the `If-Match` header. If the
            ETag header does not match the value of the resource on the server,
            the server rejects the change with a `412 Precondition Failed`
            error.
      responses:
        '204':
          description: Successfully submitted an evaluation report with the provided ID
        '403':
          $ref: '#/responses/PermissionDenied'
        '404':
          $ref: '#/responses/NotFound'
        '412':
          $ref: '#/responses/PreconditionFailed'
        '422':
          $ref: '#/responses/UnprocessableEntity'
        '500':
          $ref: '#/responses/ServerError'
      x-permissions:
        - update.evaluationReport
  /evaluation-reports/{reportID}/{reportViolationID}/appeal/add:
    parameters:
      - in: path
        description: the evaluation report ID
        name: reportID
        required: true
        type: string
        format: uuid
      - in: path
        description: the report violation ID
        name: reportViolationID
        required: true
        type: string
        format: uuid
    post:
      summary: Adds an appeal to a violation
      description: Adds an appeal to a violation
      operationId: addAppealToViolation
      tags:
        - evaluationReports
      produces:
        - application/json
      consumes:
        - application/json
      parameters:
        - in: body
          name: body
          schema:
            $ref: '#/definitions/CreateViolationAppeal'
      responses:
        '204':
          description: Successfully added an appeal to a violation
        '403':
          $ref: '#/responses/PermissionDenied'
        '404':
          $ref: '#/responses/NotFound'
        '412':
          $ref: '#/responses/PreconditionFailed'
        '422':
          $ref: '#/responses/UnprocessableEntity'
        '500':
          $ref: '#/responses/ServerError'
      x-permissions:
        - update.evaluationReport
  /pws-violations:
    get:
      summary: Fetch the possible PWS violations for an evaluation report
      description: Fetch the possible PWS violations for an evaluation report
      operationId: getPWSViolations
      tags:
        - pwsViolations
      produces:
        - application/json
      responses:
        '200':
          description: Successfully retrieved the PWS violations
          schema:
            $ref: '#/definitions/PWSViolations'
        '400':
          $ref: '#/responses/InvalidRequest'
        '403':
          $ref: '#/responses/PermissionDenied'
        '404':
          $ref: '#/responses/NotFound'
        '500':
          $ref: '#/responses/ServerError'
  /report-violations/{reportID}:
    parameters:
      - in: path
        description: the evaluation report ID that has associated violations
        name: reportID
        required: true
        type: string
        format: uuid
    get:
      summary: Fetch the report violations for an evaluation report
      description: Fetch the report violations for an evaluation report
      operationId: getReportViolationsByReportID
      tags:
        - reportViolations
      produces:
        - application/json
      responses:
        '200':
          description: Successfully retrieved the report violations
          schema:
            $ref: '#/definitions/ReportViolations'
        '400':
          $ref: '#/responses/InvalidRequest'
        '403':
          $ref: '#/responses/PermissionDenied'
        '404':
          $ref: '#/responses/NotFound'
        '500':
          $ref: '#/responses/ServerError'
    post:
      summary: Associate violations with an evaluation report
      description: >-
        Associate violations with an evaluation report. This will overwrite any
        existing report-violations associations for the report and replace them
        with the newly provided ones.  An empty array will remove all violation
        associations for a given report.
      operationId: associateReportViolations
      tags:
        - reportViolations
      produces:
        - application/json
      consumes:
        - application/json
      parameters:
        - in: body
          name: body
          schema:
            $ref: '#/definitions/AssociateReportViolations'
      responses:
        '204':
          description: Successfully saved the report violations
        '400':
          $ref: '#/responses/InvalidRequest'
        '403':
          $ref: '#/responses/PermissionDenied'
        '404':
          $ref: '#/responses/NotFound'
        '409':
          $ref: '#/responses/Conflict'
        '422':
          $ref: '#/responses/UnprocessableEntity'
        '500':
          $ref: '#/responses/ServerError'
      x-permissions:
        - create.reportViolation
  /moves/{locator}/payment-requests:
    parameters:
      - description: move code to identify a move for payment requests
        format: string
        in: path
        name: locator
        required: true
        type: string
    get:
      produces:
        - application/json
      parameters: []
      responses:
        '200':
          description: Successfully retrieved all line items for a move task order
          schema:
            $ref: '#/definitions/PaymentRequests'
        '403':
          $ref: '#/responses/PermissionDenied'
        '404':
          $ref: '#/responses/NotFound'
        '422':
          $ref: '#/responses/UnprocessableEntity'
        '500':
          $ref: '#/responses/ServerError'
      tags:
        - paymentRequests
      description: Fetches payment requests for a move
      operationId: getPaymentRequestsForMove
      summary: Fetches payment requests using the move code (locator).
      x-permissions:
        - read.paymentRequest
  /moves/{moveID}/financial-review-flag:
    parameters:
      - description: ID of move to flag
        in: path
        name: moveID
        required: true
        type: string
        format: uuid
    post:
      summary: Flags a move for financial office review
      description: >-
        This sets a flag which indicates that the move should be reviewed by a
        fincancial office. For example, if the origin or destination address of
        a shipment is far from the duty location and may incur excess costs to
        the customer.
      operationId: setFinancialReviewFlag
      tags:
        - move
      consumes:
        - application/json
      produces:
        - application/json
      parameters:
        - in: header
          name: If-Match
          type: string
        - in: body
          name: body
          schema:
            required:
              - flagForReview
            properties:
              remarks:
                description: >-
                  explanation of why the move is being flagged for financial
                  review
                example: this address is way too far away
                type: string
                x-nullable: true
              flagForReview:
                description: >-
                  boolean value representing whether we should flag a move for
                  financial review
                example: false
                type: boolean
      responses:
        '200':
          description: updated Move
          schema:
            $ref: '#/definitions/Move'
        '403':
          $ref: '#/responses/PermissionDenied'
        '404':
          $ref: '#/responses/NotFound'
        '412':
          $ref: '#/responses/PreconditionFailed'
        '422':
          $ref: '#/responses/UnprocessableEntity'
        '500':
          $ref: '#/responses/ServerError'
      x-permissions:
        - update.financialReviewFlag
  /moves/{moveID}/uploadAdditionalDocuments:
    patch:
      summary: Patch the additional documents for a given move
      description: >-
        Customers will on occaision need the ability to upload additional
        supporting documents, for a variety of reasons. This does not include
        amended order.
      operationId: uploadAdditionalDocuments
      tags:
        - move
      consumes:
        - multipart/form-data
      parameters:
        - in: path
          name: moveID
          type: string
          format: uuid
          required: true
          description: UUID of the order
        - in: formData
          name: file
          type: file
          description: The file to upload.
          required: true
      responses:
        '201':
          description: created upload
          schema:
            $ref: '#/definitions/Upload'
        '400':
          description: invalid request
          schema:
            $ref: '#/definitions/InvalidRequestResponsePayload'
        '403':
          description: not authorized
        '404':
          description: not found
        '413':
          description: payload is too large
        '500':
          description: server error
      x-permissions:
        - create.supportingDocuments
  /payment-requests/{paymentRequestID}/shipments-payment-sit-balance:
    parameters:
      - description: >-
          payment request ID of the payment request with SIT service items being
          reviewed
        name: paymentRequestID
        type: string
        format: uuid
        in: path
        required: true
    get:
      produces:
        - application/json
      parameters: []
      responses:
        '200':
          description: >-
            Successfully retrieved shipments and their SIT days balance from all
            payment requests on the move
          schema:
            $ref: '#/definitions/ShipmentsPaymentSITBalance'
        '403':
          $ref: '#/responses/PermissionDenied'
        '404':
          $ref: '#/responses/NotFound'
        '422':
          $ref: '#/responses/UnprocessableEntity'
        '500':
          $ref: '#/responses/ServerError'
      tags:
        - paymentRequests
      description: >-
        Returns all shipment payment request SIT usage to support partial SIT
        invoicing
      operationId: getShipmentsPaymentSITBalance
      summary: >-
        Returns all shipment payment request SIT usage to support partial SIT
        invoicing
      x-permissions:
        - read.shipmentsPaymentSITBalance
  /payment-requests/{paymentRequestID}/status:
    patch:
      consumes:
        - application/json
      produces:
        - application/json
      parameters:
        - description: UUID of payment request
          format: uuid
          in: path
          name: paymentRequestID
          required: true
          type: string
        - in: body
          name: body
          required: true
          schema:
            $ref: '#/definitions/UpdatePaymentRequestStatusPayload'
        - in: header
          name: If-Match
          type: string
          required: true
      responses:
        '200':
          description: updated payment request
          schema:
            $ref: '#/definitions/PaymentRequest'
        '400':
          $ref: '#/responses/InvalidRequest'
        '401':
          $ref: '#/responses/PermissionDenied'
        '403':
          $ref: '#/responses/PermissionDenied'
        '404':
          $ref: '#/responses/NotFound'
        '412':
          $ref: '#/responses/PreconditionFailed'
        '422':
          $ref: '#/responses/UnprocessableEntity'
        '500':
          $ref: '#/responses/ServerError'
      tags:
        - paymentRequests
      description: Updates status of a payment request by id
      operationId: updatePaymentRequestStatus
      summary: Updates status of a payment request by id
      x-permissions:
        - update.paymentRequest
  /payment-requests/{paymentRequestID}/bulkDownload:
    parameters:
      - description: the id for the payment-request with files to be downloaded
        in: path
        name: paymentRequestID
        required: true
        type: string
    get:
      summary: Downloads all Payment Request documents as a PDF
      description: >
        This endpoint downloads all uploaded payment request documentation
        combined into a single PDF.
      operationId: bulkDownload
      tags:
        - paymentRequests
      produces:
        - application/pdf
      responses:
        '200':
          headers:
            Content-Disposition:
              type: string
              description: File name to download
          description: Payment Request Files PDF
          schema:
            format: binary
            type: file
        '400':
          $ref: '#/responses/InvalidRequest'
        '500':
          $ref: '#/responses/ServerError'
  /documents/{documentId}:
    get:
      summary: Returns a document
      description: Returns a document and its uploads
      operationId: getDocument
      tags:
        - ghcDocuments
      parameters:
        - in: path
          name: documentId
          type: string
          format: uuid
          required: true
          description: UUID of the document to return
      responses:
        '200':
          description: the requested document
          schema:
            $ref: '#/definitions/Document'
        '400':
          $ref: '#/responses/InvalidRequest'
        '401':
          $ref: '#/responses/PermissionDenied'
        '403':
          $ref: '#/responses/PermissionDenied'
        '404':
          $ref: '#/responses/NotFound'
        '412':
          $ref: '#/responses/PreconditionFailed'
        '422':
          $ref: '#/responses/UnprocessableEntity'
        '500':
          $ref: '#/responses/ServerError'
  /documents:
    post:
      summary: Create a new document
      description: >-
        Documents represent a physical artifact such as a scanned document or a
        PDF file
      operationId: createDocument
      tags:
        - ghcDocuments
      parameters:
        - in: body
          name: documentPayload
          required: true
          schema:
            $ref: '#/definitions/PostDocumentPayload'
      responses:
        '201':
          description: created document
          schema:
            $ref: '#/definitions/Document'
        '400':
          description: invalid request
        '403':
          $ref: '#/responses/PermissionDenied'
        '500':
          description: server error
  /queues/counseling:
    get:
      produces:
        - application/json
      summary: >-
        Gets queued list of all customer moves needing services counseling by
        GBLOC origin
      description: >
        An office services counselor user will be assigned a transportation
        office that will determine which moves are displayed in their queue
        based on the origin duty location.  GHC moves will show up here onced
        they have reached the NEEDS SERVICE COUNSELING status after submission
        from a customer or created on a customer's behalf.
      operationId: getServicesCounselingQueue
      tags:
        - queues
      parameters:
        - in: query
          name: page
          type: integer
          description: requested page number of paginated move results
        - in: query
          name: perPage
          type: integer
          description: maximum number of moves to show on each page of paginated results
        - in: query
          name: sort
          type: string
          enum:
            - customerName
<<<<<<< HEAD
            - dodID
=======
            - edipi
>>>>>>> a42433de
            - emplid
            - branch
            - locator
            - status
            - requestedMoveDate
            - submittedAt
            - originGBLOC
            - originDutyLocation
            - destinationDutyLocation
            - ppmType
            - closeoutInitiated
            - closeoutLocation
            - ppmStatus
            - counselingOffice
            - assignedTo
          description: field that results should be sorted by
        - in: query
          name: order
          type: string
          enum:
            - asc
            - desc
          description: direction of sort order if applied
        - in: query
          name: branch
          type: string
          description: filters by the branch of the move's service member
        - in: query
          name: locator
          type: string
          description: filters to match the unique move code locator
        - in: query
          name: customerName
          type: string
          description: filters using a prefix match on the service member's last name
        - in: query
          name: counselingOffice
          type: string
          description: filters using a counselingOffice name of the move
        - in: query
          name: edipi
          type: string
          description: filters to match the unique service member's DoD ID
        - in: query
          name: emplid
          type: string
          description: filters to match the unique service member's EMPLID
        - in: query
          name: requestedMoveDate
          type: string
          description: filters the requested pickup date of a shipment on the move
        - in: query
          name: submittedAt
          type: string
          format: date-time
          description: >-
            Start of the submitted at date in the user's local time zone
            converted to UTC
        - in: query
          name: originGBLOC
          type: string
          description: filters the GBLOC of the service member's origin duty location
        - in: query
          name: originDutyLocation
          type: array
          uniqueItems: true
          collectionFormat: multi
          items:
            type: string
          description: filters the name of the origin duty location on the orders
        - in: query
          name: destinationDutyLocation
          type: string
          description: filters the name of the destination duty location on the orders
        - in: query
          name: status
          type: array
          description: filters the status of the move
          uniqueItems: true
          items:
            type: string
            enum:
              - NEEDS SERVICE COUNSELING
              - SERVICE COUNSELING COMPLETED
        - in: query
          name: needsPPMCloseout
          type: boolean
          description: >-
            Only used for Services Counseling queue. If true, show PPM moves
            that are ready for closeout. Otherwise, show all other moves.
        - in: query
          name: ppmType
          type: string
          enum:
            - FULL
            - PARTIAL
          description: filters PPM type
        - in: query
          name: closeoutInitiated
          type: string
          format: date-time
          description: Latest date that closeout was initiated on a PPM on the move
        - in: query
          name: closeoutLocation
          type: string
          description: closeout location
        - in: query
          name: orderType
          type: string
          description: order type
        - in: query
          name: ppmStatus
          type: string
          enum:
            - WAITING_ON_CUSTOMER
            - NEEDS_CLOSEOUT
          description: filters the status of the PPM shipment
        - in: query
          name: viewAsGBLOC
          type: string
          description: >
            Used to return a queue for a GBLOC other than the default of the
            current user. Requires the HQ role. The parameter is ignored if the
            requesting user does not have the necessary role.
        - in: query
          name: assignedTo
          type: string
          description: |
            Used to illustrate which user is assigned to this payment request.
      responses:
        '200':
          description: Successfully returned all moves matching the criteria
          schema:
            $ref: '#/definitions/QueueMovesResult'
        '403':
          $ref: '#/responses/PermissionDenied'
        '500':
          $ref: '#/responses/ServerError'
  /queues/counseling/origin-list:
    get:
      produces:
        - application/json
      summary: Gets queued list of all moves origin locations in the counselors queue
      description: >
        An office services counselor user will be assigned a transportation
        office that will determine which moves are displayed in their queue
        based on the origin duty location. This pulls the availalble origin duty
        locations.
      operationId: getServicesCounselingOriginList
      tags:
        - queues
      parameters:
        - in: query
          name: needsPPMCloseout
          type: boolean
          description: >-
            Only used for Services Counseling queue. If true, show PPM moves
            origin locations that are ready for closeout. Otherwise, show all
            other moves origin locations.
      responses:
        '200':
          description: Successfully returned all moves matching the criteria
          schema:
            $ref: '#/definitions/Locations'
        '403':
          $ref: '#/responses/PermissionDenied'
        '500':
          $ref: '#/responses/ServerError'
  /queues/prime-moves:
    get:
      summary: getPrimeMovesQueue
      description: >
        Gets all moves that have been reviewed and approved by the TOO. The
        `since` parameter can be used to filter this

        list down to only the moves that have been updated since the provided
        timestamp. A move will be considered

        updated if the `updatedAt` timestamp on the move or on its orders,
        shipments, service items, or payment

        requests, is later than the provided date and time.


        **WIP**: Include what causes moves to leave this list. Currently, once
        the `availableToPrimeAt` timestamp has

        been set, that move will always appear in this list.
      operationId: listPrimeMoves
      tags:
        - queues
      produces:
        - application/json
      parameters:
        - in: query
          name: since
          type: string
          format: date-time
          description: >-
            Only return moves updated since this time. Formatted like
            "2021-07-23T18:30:47.116Z"
        - in: query
          name: page
          type: integer
          description: requested page of results
        - in: query
          name: perPage
          type: integer
          description: results per page
        - in: query
          name: id
          type: string
        - in: query
          name: moveCode
          type: string
        - in: query
          name: orderType
          type: string
          description: order type
      responses:
        '200':
          description: >-
            Successfully retrieved moves. A successful fetch might still return
            zero moves.
          schema:
            $ref: '#/definitions/ListPrimeMovesResult'
        '403':
          $ref: '#/responses/PermissionDenied'
        '500':
          $ref: '#/responses/ServerError'
  /queues/moves:
    get:
      produces:
        - application/json
      summary: Gets queued list of all customer moves by GBLOC origin
      description: >
        An office TOO user will be assigned a transportation office that will
        determine which moves are displayed in their queue based on the origin
        duty location.  GHC moves will show up here onced they have reached the
        submitted status sent by the customer and have move task orders,
        shipments, and service items to approve.
      operationId: getMovesQueue
      tags:
        - queues
      parameters:
        - in: query
          name: page
          type: integer
          description: requested page of results
        - in: query
          name: perPage
          type: integer
          description: results per page
        - in: query
          name: sort
          type: string
          enum:
            - customerName
<<<<<<< HEAD
            - dodID
=======
            - edipi
>>>>>>> a42433de
            - emplid
            - branch
            - locator
            - status
            - originDutyLocation
            - destinationDutyLocation
            - requestedMoveDate
            - appearedInTooAt
            - assignedTo
          description: field that results should be sorted by
        - in: query
          name: order
          type: string
          enum:
            - asc
            - desc
          description: direction of sort order if applied
        - in: query
          name: branch
          type: string
        - in: query
          name: locator
          type: string
        - in: query
          name: customerName
          type: string
        - in: query
          name: edipi
          type: string
        - in: query
          name: emplid
          type: string
        - in: query
          name: originDutyLocation
          type: array
          uniqueItems: true
          collectionFormat: multi
          items:
            type: string
        - in: query
          name: destinationDutyLocation
          type: string
        - in: query
          name: appearedInTooAt
          type: string
          format: date-time
        - in: query
          name: requestedMoveDate
          type: string
          description: filters the requested pickup date of a shipment on the move
        - in: query
          name: status
          type: array
          description: Filtering for the status.
          uniqueItems: true
          items:
            type: string
            enum:
              - SUBMITTED
              - SERVICE COUNSELING COMPLETED
              - APPROVALS REQUESTED
        - in: query
          name: orderType
          type: string
          description: order type
        - in: query
          name: viewAsGBLOC
          type: string
          description: >
            Used to return a queue for a GBLOC other than the default of the
            current user. Requires the HQ role. The parameter is ignored if the
            requesting user does not have the necessary role.
        - in: query
          name: assignedTo
          type: string
          description: |
            Used to illustrate which user is assigned to this move.
      responses:
        '200':
          description: Successfully returned all moves matching the criteria
          schema:
            $ref: '#/definitions/QueueMovesResult'
        '403':
          $ref: '#/responses/PermissionDenied'
        '500':
          $ref: '#/responses/ServerError'
  /queues/payment-requests:
    get:
      produces:
        - application/json
      summary: Gets queued list of all payment requests by GBLOC origin
      description: >
        An office TIO user will be assigned a transportation office that will
        determine which payment requests are displayed in their queue based on
        the origin duty location.
      operationId: getPaymentRequestsQueue
      tags:
        - queues
      parameters:
        - in: query
          name: sort
          type: string
          enum:
            - customerName
            - locator
            - submittedAt
            - branch
            - status
            - edipi
            - emplid
            - age
            - originDutyLocation
            - assignedTo
          description: field that results should be sorted by
        - in: query
          name: order
          type: string
          enum:
            - asc
            - desc
          description: direction of sort order if applied
        - in: query
          name: page
          type: integer
          description: requested page of results
        - in: query
          name: perPage
          type: integer
          description: number of records to include per page
        - in: query
          name: submittedAt
          type: string
          format: date-time
          description: >-
            Start of the submitted at date in the user's local time zone
            converted to UTC
        - in: query
          name: branch
          type: string
        - in: query
          name: locator
          type: string
        - in: query
          name: customerName
          type: string
        - in: query
          name: edipi
          type: string
        - in: query
          name: emplid
          type: string
        - in: query
          name: destinationDutyLocation
          type: string
        - in: query
          name: originDutyLocation
          type: string
        - in: query
          name: assignedTo
          type: string
          description: |
            Used to illustrate which user is assigned to this payment request.
        - in: query
          name: status
          type: array
          description: Filtering for the status.
          uniqueItems: true
          items:
            type: string
            enum:
              - PENDING
              - REVIEWED
              - REVIEWED_AND_ALL_SERVICE_ITEMS_REJECTED
              - PAID
              - DEPRECATED
              - EDI_ERROR
        - in: query
          name: orderType
          type: string
          description: order type
        - in: query
          name: viewAsGBLOC
          type: string
          description: >
            Used to return a queue for a GBLOC other than the default of the
            current user. Requires the HQ role. The parameter is ignored if the
            requesting user does not have the necessary role.
      responses:
        '200':
          description: Successfully returned all moves matching the criteria
          schema:
            $ref: '#/definitions/QueuePaymentRequestsResult'
        '403':
          $ref: '#/responses/PermissionDenied'
        '500':
          $ref: '#/responses/ServerError'
  /moves/search:
    post:
      produces:
        - application/json
      consumes:
        - application/json
      summary: Search moves by locator, DOD ID, or customer name
      description: >
        Search moves by locator, DOD ID, or customer name. Used by QAE and CSR
        users.
      operationId: searchMoves
      tags:
        - move
      parameters:
        - in: body
          name: body
          schema:
            properties:
              page:
                type: integer
                description: requested page of results
              perPage:
                type: integer
              locator:
                description: Move locator
                type: string
                minLength: 6
                maxLength: 6
                x-nullable: true
              edipi:
                description: DOD ID
                type: string
                minLength: 10
                maxLength: 10
                x-nullable: true
              emplid:
                description: EMPLID
                type: string
                minLength: 7
                maxLength: 7
                x-nullable: true
              customerName:
                description: Customer Name
                type: string
                minLength: 1
                x-nullable: true
              paymentRequestCode:
                type: string
                example: 9551-6199-2
                x-nullable: true
              status:
                type: array
                description: Filtering for the status.
                uniqueItems: true
                items:
                  type: string
                  enum:
                    - DRAFT
                    - SUBMITTED
                    - APPROVALS REQUESTED
                    - APPROVED
                    - NEEDS SERVICE COUNSELING
                    - SERVICE COUNSELING COMPLETED
                    - CANCELED
              originPostalCode:
                type: string
                x-nullable: true
              destinationPostalCode:
                type: string
                x-nullable: true
              branch:
                type: string
                x-nullable: true
              shipmentsCount:
                type: integer
                x-nullable: true
              pickupDate:
                type: string
                format: date-time
                x-nullable: true
              deliveryDate:
                type: string
                format: date-time
                x-nullable: true
              sort:
                type: string
                x-nullable: true
                enum:
                  - customerName
                  - edipi
                  - emplid
                  - branch
                  - locator
                  - status
                  - originPostalCode
                  - destinationPostalCode
                  - shipmentsCount
              order:
                type: string
                x-nullable: true
                enum:
                  - asc
                  - desc
          description: field that results should be sorted by
      responses:
        '200':
          description: Successfully returned all moves matching the criteria
          schema:
            $ref: '#/definitions/SearchMovesResult'
        '403':
          $ref: '#/responses/PermissionDenied'
        '500':
          $ref: '#/responses/ServerError'
  /tac/valid:
    get:
      summary: Validation of a TAC value
      description: Returns a boolean based on whether a tac value is valid or not
      operationId: tacValidation
      tags:
        - tac
        - order
      parameters:
        - in: query
          name: tac
          type: string
          required: true
          description: The tac value to validate
      responses:
        '200':
          description: Successfully retrieved validation status
          schema:
            $ref: '#/definitions/TacValid'
        '400':
          $ref: '#/responses/InvalidRequest'
        '401':
          $ref: '#/responses/PermissionDenied'
        '403':
          $ref: '#/responses/PermissionDenied'
        '404':
          $ref: '#/responses/NotFound'
        '500':
          $ref: '#/responses/ServerError'
  /lines-of-accounting:
    post:
      summary: Fetch line of accounting
      description: >
        Fetches a line of accounting based on provided service member
        affiliation, effective date, and Transportation Accounting Code (TAC).
        It uses these parameters to filter the correct Line of Accounting for
        the provided TAC. It does this by filtering through both TAC and LOAs
        based on the provided code and effective date. The 'Effective Date' is
        the date that can be either the orders issued date (For HHG shipments),
        MTO approval date (For NTS shipments), or even the current date for NTS
        shipments with no approval yet (Just providing a preview to the office
        users per customer request). Effective date is used to find "Active"
        TGET data by searching for the TACs and LOAs with begin and end dates
        containing this date.
      operationId: requestLineOfAccounting
      tags:
        - linesOfAccounting
      consumes:
        - application/json
      produces:
        - application/json
      parameters:
        - in: body
          name: body
          description: Service member affiliation, effective date, and TAC code.
          required: true
          schema:
            $ref: '#/definitions/FetchLineOfAccountingPayload'
      responses:
        '200':
          description: Successfully retrieved line of accounting
          schema:
            $ref: '#/definitions/LineOfAccounting'
        '400':
          $ref: '#/responses/InvalidRequest'
        '401':
          $ref: '#/responses/PermissionDenied'
        '403':
          $ref: '#/responses/PermissionDenied'
        '404':
          $ref: '#/responses/NotFound'
        '422':
          $ref: '#/responses/UnprocessableEntity'
        '500':
          $ref: '#/responses/ServerError'
  /transportation-offices:
    get:
      produces:
        - application/json
      summary: >-
        Returns the transportation offices matching the search query that is
        enabled for PPM closeout
      description: >-
        Returns the transportation offices matching the search query that is
        enabled for PPM closeout
      operationId: getTransportationOffices
      tags:
        - transportationOffice
      parameters:
        - in: query
          name: search
          type: string
          required: true
          minLength: 2
          description: Search string for transportation offices
      responses:
        '200':
          description: Successfully retrieved transportation offices
          schema:
            $ref: '#/definitions/TransportationOffices'
        '400':
          $ref: '#/responses/InvalidRequest'
        '401':
          $ref: '#/responses/PermissionDenied'
        '403':
          $ref: '#/responses/PermissionDenied'
        '404':
          $ref: '#/responses/NotFound'
        '500':
          $ref: '#/responses/ServerError'
  /open/transportation-offices:
    get:
      produces:
        - application/json
      summary: Returns the transportation offices matching the search query
      description: >-
        This endpoint is publicly accessible as it is utilized to access
        transportation office information without having an office
        account.Returns the transportation offices matching the search query.
      operationId: getTransportationOfficesOpen
      tags:
        - transportationOffice
      parameters:
        - in: query
          name: search
          type: string
          required: true
          minLength: 2
          description: Search string for transportation offices
      responses:
        '200':
          description: Successfully retrieved transportation offices
          schema:
            $ref: '#/definitions/TransportationOffices'
        '400':
          $ref: '#/responses/InvalidRequest'
        '401':
          $ref: '#/responses/PermissionDenied'
        '403':
          $ref: '#/responses/PermissionDenied'
        '404':
          $ref: '#/responses/NotFound'
        '500':
          $ref: '#/responses/ServerError'
  /transportation-offices/gblocs:
    get:
      produces:
        - application/json
      summary: >-
        Returns a list of distinct GBLOCs that exist in the transportation
        offices table
      description: >-
        Returns a list of distinct GBLOCs that exist in the transportation
        offices table
      operationId: getTransportationOfficesGBLOCs
      tags:
        - transportationOffice
      responses:
        '200':
          description: Successfully retrieved transportation offices
          schema:
            $ref: '#/definitions/GBLOCs'
        '400':
          $ref: '#/responses/InvalidRequest'
        '401':
          $ref: '#/responses/PermissionDenied'
        '403':
          $ref: '#/responses/PermissionDenied'
        '404':
          $ref: '#/responses/NotFound'
        '500':
          $ref: '#/responses/ServerError'
  /uploads:
    post:
      summary: Create a new upload
      description: >-
        Uploads represent a single digital file, such as a JPEG or PDF.
        Currently, office application uploads are only for Services Counselors
        to upload files for orders, but this may be expanded in the future.
      operationId: createUpload
      tags:
        - uploads
      consumes:
        - multipart/form-data
      produces:
        - application/json
      parameters:
        - in: query
          name: documentId
          type: string
          format: uuid
          required: false
          description: UUID of the document to add an upload to
        - in: formData
          name: file
          type: file
          description: The file to upload.
          required: true
      responses:
        '201':
          description: created upload
          schema:
            $ref: '#/definitions/Upload'
        '400':
          description: invalid request
        '403':
          description: not authorized
        '404':
          description: not found
        '413':
          description: payload is too large
        '500':
          description: server error
  /uploads/{uploadID}:
    delete:
      summary: Deletes an upload
      description: Uploads represent a single digital file, such as a JPEG or PDF.
      operationId: deleteUpload
      tags:
        - uploads
      parameters:
        - in: path
          name: uploadID
          type: string
          format: uuid
          required: true
          description: UUID of the upload to be deleted
        - in: query
          name: orderID
          type: string
          format: uuid
          description: ID of the order that the upload belongs to
      responses:
        '204':
          description: deleted
        '400':
          description: invalid request
          schema:
            $ref: '#/definitions/InvalidRequestResponsePayload'
        '403':
          description: not authorized
        '404':
          description: not found
        '500':
          description: server error
  /uploads/get/:
    get:
      produces:
        - application/json
      parameters: []
      responses:
        '200':
          description: Successfully retrieved upload
          schema:
            $ref: '#/definitions/Upload'
        '400':
          $ref: '#/responses/InvalidRequest'
        '401':
          $ref: '#/responses/PermissionDenied'
        '403':
          $ref: '#/responses/PermissionDenied'
        '404':
          $ref: '#/responses/NotFound'
        '500':
          $ref: '#/responses/ServerError'
      tags:
        - uploads
      description: Gets an upload
      operationId: getUpload
      summary: Gets an upload by ID
  /uploads/{uploadID}/update:
    patch:
      summary: >-
        Update an existing upload. This is only needed currently for updating
        the image rotation.
      description: >-
        Uploads represent a single digital file, such as a JPEG or PDF. The
        rotation is relevant to how it is displayed on the page.
      operationId: updateUpload
      tags:
        - uploads
      consumes:
        - application/json
      produces:
        - application/json
      parameters:
        - in: path
          name: uploadID
          type: string
          format: uuid
          required: true
          description: UUID of the upload to be updated
        - in: body
          name: body
          required: true
          schema:
            properties:
              rotation:
                type: integer
                description: The rotation of the image
                minimum: 0
                maximum: 3
      responses:
        '201':
          description: updated upload
          schema:
            $ref: '#/definitions/Upload'
        '400':
          description: invalid request
        '403':
          description: not authorized
        '404':
          description: not found
        '413':
          description: payload is too large
        '500':
          description: server error
  /application_parameters/{parameterName}:
    get:
      summary: Searches for an application parameter by name, returns nil if not found
      description: Searches for an application parameter by name, returns nil if not found
      operationId: getParam
      tags:
        - application_parameters
      parameters:
        - in: path
          name: parameterName
          type: string
          format: string
          required: true
          description: Parameter Name
      responses:
        '200':
          description: Application Parameters
          schema:
            $ref: '#/definitions/ApplicationParameters'
        '400':
          description: invalid request
        '401':
          description: request requires user authentication
        '500':
          description: server error
  /calendar/{countryCode}/is-weekend-holiday/{date}:
    get:
      summary: Validate  move date selection
      description: |
        Utility API to determine if input date falls on weekend and/or holiday.
      produces:
        - application/json
      operationId: isDateWeekendHoliday
      tags:
        - calendar
      parameters:
        - description: country code for context of date
          in: path
          name: countryCode
          required: true
          type: string
          enum:
            - US
        - description: input date to determine if weekend/holiday for given country.
          in: path
          name: date
          required: true
          type: string
          format: date
      responses:
        '200':
          description: >-
            Successfully determine if given date is weekend and/or holiday for
            given country.
          schema:
            $ref: '#/definitions/IsDateWeekendHolidayInfo'
        '400':
          $ref: '#/responses/InvalidRequest'
        '401':
          $ref: '#/responses/PermissionDenied'
        '404':
          $ref: '#/responses/NotFound'
        '500':
          $ref: '#/responses/ServerError'
  /moves/{moveID}/assignOfficeUser:
    parameters:
      - description: ID of the move
        in: path
        name: moveID
        required: true
        format: uuid
        type: string
    patch:
      consumes:
        - application/json
      produces:
        - application/json
      parameters:
        - in: body
          name: body
          required: true
          schema:
            $ref: '#/definitions/AssignOfficeUserBody'
      responses:
        '200':
          description: Successfully assigned office user to the move
          schema:
            $ref: '#/definitions/Move'
        '404':
          $ref: '#/responses/NotFound'
        '500':
          $ref: '#/responses/ServerError'
      tags:
        - move
      description: >-
        assigns either a services counselor, task ordering officer, or task
        invoicing officer to the move
      operationId: updateAssignedOfficeUser
  /moves/{moveID}/unassignOfficeUser:
    parameters:
      - description: ID of the move
        in: path
        name: moveID
        required: true
        format: uuid
        type: string
      - in: body
        name: body
        schema:
          properties:
            roleType:
              type: string
          required:
            - roleType
    patch:
      consumes:
        - application/json
      produces:
        - application/json
      responses:
        '200':
          description: Successfully unassigned office user from the move
          schema:
            $ref: '#/definitions/Move'
        '500':
          $ref: '#/responses/ServerError'
      tags:
        - move
      description: >-
        unassigns either a services counselor, task ordering officer, or task
        invoicing officer from the move
      operationId: deleteAssignedOfficeUser
definitions:
  ApplicationParameters:
    type: object
    properties:
      validationCode:
        type: string
        format: string
        x-nullable: true
      parameterName:
        type: string
        format: string
        x-nullable: true
      parameterValue:
        type: string
        format: string
        x-nullable: true
  PostDocumentPayload:
    type: object
    properties:
      service_member_id:
        type: string
        format: uuid
        title: The service member this document belongs to
  InvalidRequestResponsePayload:
    type: object
    properties:
      errors:
        type: object
        additionalProperties:
          type: string
  ClientError:
    type: object
    properties:
      title:
        type: string
      detail:
        type: string
      instance:
        type: string
        format: uuid
    required:
      - title
      - detail
      - instance
  ValidationError:
    allOf:
      - $ref: '#/definitions/ClientError'
      - type: object
    properties:
      invalid_fields:
        type: object
        additionalProperties:
          type: string
    required:
      - invalid_fields
  BackupContact:
    type: object
    properties:
      name:
        type: string
      email:
        type: string
        format: x-email
        example: backupContact@mail.com
      phone:
        type: string
        format: telephone
        pattern: ^[2-9]\d{2}-\d{3}-\d{4}$
    required:
      - name
      - email
      - phone
  Contractor:
    properties:
      contractNumber:
        type: string
      id:
        format: uuid
        type: string
      name:
        type: string
      type:
        type: string
  Role:
    type: object
    properties:
      id:
        type: string
        format: uuid
        example: c56a4180-65aa-42ec-a945-5fd21dec0538
      roleType:
        type: string
        example: customer
      roleName:
        type: string
        example: Task Ordering Officer
      createdAt:
        type: string
        format: date-time
        readOnly: true
      updatedAt:
        type: string
        format: date-time
        readOnly: true
    required:
      - id
      - roleType
      - roleName
      - createdAt
      - updatedAt
  OfficeUser:
    type: object
    properties:
      id:
        type: string
        format: uuid
        example: c56a4180-65aa-42ec-a945-5fd21dec0538
      userId:
        type: string
        format: uuid
      firstName:
        type: string
      middleInitials:
        type: string
      lastName:
        type: string
      email:
        type: string
        format: x-email
        pattern: ^[a-zA-Z0-9._%+-]+@[a-zA-Z0-9.-]+\.[a-zA-Z]{2,}$
      telephone:
        type: string
        format: telephone
        pattern: ^[2-9]\d{2}-\d{3}-\d{4}$
      transportationOfficeId:
        type: string
        format: uuid
      transportationOffice:
        $ref: '#/definitions/TransportationOffice'
      transportationOfficeAssignments:
        type: array
        items:
          $ref: '#/definitions/TransportationOfficeAssignment'
      active:
        type: boolean
      roles:
        type: array
        items:
          $ref: '#/definitions/Role'
      edipi:
        type: string
      otherUniqueId:
        type: string
      rejectionReason:
        type: string
      status:
        type: string
        enum:
          - APPROVED
          - REQUESTED
          - REJECTED
      createdAt:
        type: string
        format: date-time
        readOnly: true
      updatedAt:
        type: string
        format: date-time
        readOnly: true
    required:
      - id
      - firstName
      - middleInitials
      - lastName
      - email
      - telephone
      - transportationOfficeId
      - active
      - roles
      - edipi
      - otherUniqueId
      - rejectionReason
      - status
      - createdAt
      - updatedAt
  LockedOfficeUser:
    type: object
    properties:
      firstName:
        type: string
      lastName:
        type: string
      transportationOfficeId:
        type: string
        format: uuid
      transportationOffice:
        $ref: '#/definitions/TransportationOffice'
  OfficeUserCreate:
    type: object
    properties:
      email:
        type: string
        example: user@userdomain.com
        title: Email
        x-nullable: false
      edipi:
        type: string
        example: '1234567890'
        maxLength: 10
        title: EDIPI
        x-nullable: true
      otherUniqueId:
        type: string
        title: Office user identifier when EDIPI is not available
        x-nullable: true
      firstName:
        type: string
        title: First Name
        x-nullable: false
      middleInitials:
        type: string
        example: L.
        x-nullable: true
        title: Middle Initials
      lastName:
        type: string
        title: Last Name
        x-nullable: false
      telephone:
        type: string
        format: telephone
        pattern: ^[2-9]\d{2}-\d{3}-\d{4}$
        example: 212-555-5555
        x-nullable: false
      transportationOfficeId:
        type: string
        format: uuid
        example: c56a4180-65aa-42ec-a945-5fd21dec0538
        x-nullable: false
      roles:
        type: array
        items:
          $ref: '#/definitions/OfficeUserRole'
        x-nullable: false
    required:
      - firstName
      - lastName
      - email
      - telephone
      - transportationOfficeId
      - roles
  OfficeUserRole:
    type: object
    properties:
      name:
        type: string
        example: Task Ordering Officer
        x-nullable: true
        title: name
      roleType:
        type: string
        example: task_ordering_officer
        x-nullable: true
        title: roleType
  Customer:
    type: object
    properties:
      agency:
        type: string
        title: Agency customer is affilated with
      first_name:
        type: string
        example: John
      last_name:
        type: string
        example: Doe
      phone:
        type: string
        format: telephone
        pattern: ^[2-9]\d{2}-\d{3}-\d{4}$
        x-nullable: true
      email:
        type: string
        format: x-email
        pattern: ^[a-zA-Z0-9._%+-]+@[a-zA-Z0-9.-]+\.[a-zA-Z]{2,}$
        x-nullable: true
      suffix:
        type: string
        example: Jr.
        x-nullable: true
      middle_name:
        type: string
        example: David
        x-nullable: true
      current_address:
        $ref: '#/definitions/Address'
      backup_contact:
        $ref: '#/definitions/BackupContact'
      id:
        type: string
        format: uuid
        example: c56a4180-65aa-42ec-a945-5fd21dec0538
      edipi:
        type: string
      userID:
        type: string
        format: uuid
        example: c56a4180-65aa-42ec-a945-5fd21dec0538
      eTag:
        type: string
      phoneIsPreferred:
        type: boolean
      emailIsPreferred:
        type: boolean
      secondaryTelephone:
        type: string
        format: telephone
        pattern: ^[2-9]\d{2}-\d{3}-\d{4}$|^$
        x-nullable: true
      backupAddress:
        $ref: '#/definitions/Address'
      cacValidated:
        type: boolean
        x-nullable: true
      emplid:
        type: string
        x-nullable: true
  CreatedCustomer:
    type: object
    properties:
      affiliation:
        type: string
        title: Branch of service customer is affilated with
      firstName:
        type: string
        example: John
      lastName:
        type: string
        example: Doe
      telephone:
        type: string
        format: telephone
        pattern: ^[2-9]\d{2}-\d{3}-\d{4}$
        x-nullable: true
      personalEmail:
        type: string
        format: x-email
        pattern: ^[a-zA-Z0-9._%+-]+@[a-zA-Z0-9.-]+\.[a-zA-Z]{2,}$
      suffix:
        type: string
        example: Jr.
        x-nullable: true
      middleName:
        type: string
        example: David
        x-nullable: true
      residentialAddress:
        $ref: '#/definitions/Address'
      backupContact:
        $ref: '#/definitions/BackupContact'
      id:
        type: string
        format: uuid
        example: c56a4180-65aa-42ec-a945-5fd21dec0538
      edipi:
        type: string
        x-nullable: true
      userID:
        type: string
        format: uuid
        example: c56a4180-65aa-42ec-a945-5fd21dec0538
      oktaID:
        type: string
      oktaEmail:
        type: string
      phoneIsPreferred:
        type: boolean
      emailIsPreferred:
        type: boolean
      secondaryTelephone:
        type: string
        format: telephone
        pattern: ^[2-9]\d{2}-\d{3}-\d{4}$
        x-nullable: true
      backupAddress:
        $ref: '#/definitions/Address'
      cacValidated:
        type: boolean
  UpdateCustomerPayload:
    type: object
    properties:
      first_name:
        type: string
        example: John
      last_name:
        type: string
        example: Doe
      phone:
        type: string
        format: telephone
        pattern: ^[2-9]\d{2}-\d{3}-\d{4}$
        x-nullable: true
      email:
        type: string
        format: x-email
        pattern: ^[a-zA-Z0-9._%+-]+@[a-zA-Z0-9.-]+\.[a-zA-Z]{2,}$
        x-nullable: true
      suffix:
        type: string
        example: Jr.
        x-nullable: true
      middle_name:
        type: string
        example: David
        x-nullable: true
      current_address:
        allOf:
          - $ref: '#/definitions/Address'
      backup_contact:
        $ref: '#/definitions/BackupContact'
      phoneIsPreferred:
        type: boolean
      emailIsPreferred:
        type: boolean
      secondaryTelephone:
        type: string
        format: telephone
        pattern: ^[2-9]\d{2}-\d{3}-\d{4}$|^$
        x-nullable: true
      backupAddress:
        allOf:
          - $ref: '#/definitions/Address'
      cac_validated:
        type: boolean
  CreateCustomerPayload:
    type: object
    properties:
      affiliation:
        $ref: '#/definitions/Affiliation'
      edipi:
        type: string
        example: '1234567890'
        maxLength: 10
        x-nullable: false
      emplid:
        type: string
        example: '9485155'
        maxLength: 7
        x-nullable: true
      firstName:
        type: string
        example: John
      middleName:
        type: string
        example: David
        x-nullable: true
      lastName:
        type: string
        example: Doe
      suffix:
        type: string
        example: Jr.
        x-nullable: true
      telephone:
        type: string
        format: telephone
        pattern: ^[2-9]\d{2}-\d{3}-\d{4}$
        x-nullable: true
      secondaryTelephone:
        type: string
        format: telephone
        pattern: ^[2-9]\d{2}-\d{3}-\d{4}$
        x-nullable: true
      personalEmail:
        type: string
        format: x-email
        example: personalEmail@email.com
        pattern: ^[a-zA-Z0-9._%+-]+@[a-zA-Z0-9.-]+\.[a-zA-Z]{2,}$
      phoneIsPreferred:
        type: boolean
      emailIsPreferred:
        type: boolean
      residentialAddress:
        allOf:
          - $ref: '#/definitions/Address'
      backupContact:
        $ref: '#/definitions/BackupContact'
      backupMailingAddress:
        allOf:
          - $ref: '#/definitions/Address'
      createOktaAccount:
        type: boolean
      cacUser:
        type: boolean
  FetchLineOfAccountingPayload:
    type: object
    properties:
      departmentIndicator:
        $ref: '#/definitions/DepartmentIndicator'
      effectiveDate:
        description: >
          The effective date for the Line Of Accounting (LOA) being fetched. Eg,
          the orders issue date or the Non-Temporary Storage (NTS) Move Task
          Order (MTO) approval date. Effective date is used to find "Active"
          TGET data by searching for the TACs and LOAs with begin and end dates
          containing this date. The 'Effective Date' is the date that can be
          either the orders issued date (For HHG shipments), MTO approval date
          (For NTS shipments), or even the current date for NTS shipments with
          no approval yet (Just providing a preview to the office users per
          customer request).
        type: string
        format: date
        example: '2023-01-01'
      tacCode:
        type: string
        minLength: 4
        maxLength: 4
        example: F8J1
  SearchCustomersResult:
    type: object
    properties:
      page:
        type: integer
      perPage:
        type: integer
      totalCount:
        type: integer
      searchCustomers:
        $ref: '#/definitions/SearchCustomers'
  SearchCustomers:
    type: array
    items:
      $ref: '#/definitions/SearchCustomer'
  SearchCustomer:
    type: object
    properties:
      id:
        type: string
        format: uuid
      firstName:
        type: string
        example: John
        x-nullable: true
      lastName:
        type: string
        example: Doe
        x-nullable: true
      edipi:
        type: string
        x-nullable: true
      emplid:
        type: string
        x-nullable: true
      branch:
        type: string
      telephone:
        type: string
        format: telephone
        pattern: ^[2-9]\d{2}-\d{3}-\d{4}$
        x-nullable: true
      personalEmail:
        type: string
        format: x-email
        example: personalEmail@email.com
        pattern: ^[a-zA-Z0-9._%+-]+@[a-zA-Z0-9.-]+\.[a-zA-Z]{2,}$
        x-nullable: true
  Entitlements:
    properties:
      id:
        example: 571008b1-b0de-454d-b843-d71be9f02c04
        format: uuid
        type: string
      authorizedWeight:
        example: 2000
        type: integer
        x-formatting: weight
        x-nullable: true
      dependentsAuthorized:
        example: true
        type: boolean
        x-nullable: true
      gunSafe:
        type: boolean
        example: false
      nonTemporaryStorage:
        example: false
        type: boolean
        x-nullable: true
      privatelyOwnedVehicle:
        example: false
        type: boolean
        x-nullable: true
      proGearWeight:
        example: 2000
        type: integer
        x-formatting: weight
      proGearWeightSpouse:
        example: 500
        type: integer
        x-formatting: weight
      storageInTransit:
        example: 90
        type: integer
        x-nullable: true
      totalWeight:
        example: 500
        type: integer
        x-formatting: weight
      totalDependents:
        example: 2
        type: integer
      requiredMedicalEquipmentWeight:
        example: 500
        type: integer
        x-formatting: weight
      organizationalClothingAndIndividualEquipment:
        example: true
        type: boolean
      accompaniedTour:
        type: boolean
        example: true
        x-nullable: true
        description: >-
          Indicates if the move entitlement allows dependents to travel to the
          new Permanent Duty Station (PDS). This is only present on OCONUS
          moves.
      dependentsUnderTwelve:
        type: integer
        example: 5
        x-nullable: true
        description: >-
          Indicates the number of dependents under the age of twelve for a move.
          This is only present on OCONUS moves.
      dependentsTwelveAndOver:
        type: integer
        example: 3
        x-nullable: true
        description: >-
          Indicates the number of dependents of the age twelve or older for a
          move. This is only present on OCONUS moves.
      eTag:
        type: string
    type: object
  Error:
    properties:
      message:
        type: string
    required:
      - message
    type: object
  Grade:
    type: string
    x-nullable: true
    title: grade
    enum:
      - E_1
      - E_2
      - E_3
      - E_4
      - E_5
      - E_6
      - E_7
      - E_8
      - E_9
      - E_9_SPECIAL_SENIOR_ENLISTED
      - O_1_ACADEMY_GRADUATE
      - O_2
      - O_3
      - O_4
      - O_5
      - O_6
      - O_7
      - O_8
      - O_9
      - O_10
      - W_1
      - W_2
      - W_3
      - W_4
      - W_5
      - AVIATION_CADET
      - CIVILIAN_EMPLOYEE
      - ACADEMY_CADET
      - MIDSHIPMAN
    x-display-value:
      E_1: E-1
      E_2: E-2
      E_3: E-3
      E_4: E-4
      E_5: E-5
      E_6: E-6
      E_7: E-7
      E_8: E-8
      E_9: E-9
      E_9_SPECIAL_SENIOR_ENLISTED: E-9 (Special Senior Enlisted)
      O_1_ACADEMY_GRADUATE: O-1 or Service Academy Graduate
      O_2: O-2
      O_3: O-3
      O_4: O-4
      O_5: O-5
      O_6: O-6
      O_7: O-7
      O_8: O-8
      O_9: O-9
      O_10: O-10
      W_1: W-1
      W_2: W-2
      W_3: W-3
      W_4: W-4
      W_5: W-5
      AVIATION_CADET: Aviation Cadet
      CIVILIAN_EMPLOYEE: Civilian Employee
      ACADEMY_CADET: Service Academy Cadet
      MIDSHIPMAN: Midshipman
  Move:
    properties:
      id:
        example: 1f2270c7-7166-40ae-981e-b200ebdf3054
        format: uuid
        type: string
      serviceCounselingCompletedAt:
        format: date-time
        type: string
        x-nullable: true
      availableToPrimeAt:
        format: date-time
        type: string
        x-nullable: true
      approvedAt:
        format: date-time
        type: string
        x-nullable: true
      billableWeightsReviewedAt:
        format: date-time
        type: string
        x-nullable: true
      contractorId:
        type: string
        format: uuid
        x-nullable: true
      contractor:
        $ref: '#/definitions/Contractor'
      locator:
        type: string
        example: 1K43AR
      ordersId:
        type: string
        format: uuid
        example: c56a4180-65aa-42ec-a945-5fd21dec0538
      orders:
        $ref: '#/definitions/Order'
      referenceId:
        example: 1001-3456
        type: string
        x-nullable: true
      status:
        $ref: '#/definitions/MoveStatus'
      excess_weight_qualified_at:
        type: string
        format: date-time
        description: >-
          Timestamp of when the estimated shipment weights of the move reached
          90% of the weight allowance
        x-nullable: true
      excess_weight_acknowledged_at:
        type: string
        format: date-time
        description: >-
          Timestamp of when the TOO acknowledged the excess weight risk by
          either dismissing the alert or updating the max billable weight
        x-nullable: true
      tioRemarks:
        type: string
        example: approved additional weight
        x-nullable: true
      financialReviewFlag:
        type: boolean
        example: false
        description: >-
          This flag is set by office users if a move should be reviewed by a
          Financial Office
        x-nullable: false
        readOnly: true
      financialReviewRemarks:
        type: string
        example: Destination address is too far from duty location
        x-nullable: true
        readOnly: true
      closeoutOffice:
        $ref: '#/definitions/TransportationOffice'
      closeoutOfficeId:
        type: string
        format: uuid
        description: >-
          The transportation office that will handle reviewing PPM Closeout
          documentation for Army and Air Force service members
        x-nullable: true
      approvalsRequestedAt:
        type: string
        format: date-time
        description: >-
          The time at which a move is sent back to the TOO becuase the prime
          added a new service item for approval
        x-nullable: true
      createdAt:
        type: string
        format: date-time
      submittedAt:
        type: string
        format: date-time
        x-nullable: true
      updatedAt:
        type: string
        format: date-time
      eTag:
        type: string
      shipmentGBLOC:
        $ref: '#/definitions/GBLOC'
      lockedByOfficeUserID:
        type: string
        format: uuid
        x-nullable: true
      lockedByOfficeUser:
        $ref: '#/definitions/LockedOfficeUser'
        x-nullable: true
      lockExpiresAt:
        type: string
        format: date-time
        x-nullable: true
      additionalDocuments:
        $ref: '#/definitions/Document'
      SCAssignedUser:
        $ref: '#/definitions/AssignedOfficeUser'
      TOOAssignedUser:
        $ref: '#/definitions/AssignedOfficeUser'
      TIOAssignedUser:
        $ref: '#/definitions/AssignedOfficeUser'
  MoveHistory:
    properties:
      id:
        description: move ID
        example: 1f2270c7-7166-40ae-981e-b200ebdf3054
        format: uuid
        type: string
      historyRecords:
        description: A list of MoveAuditHistory's connected to the move.
        $ref: '#/definitions/MoveAuditHistories'
      locator:
        description: move locator
        type: string
        example: 1K43AR
      referenceId:
        description: move referenceID
        example: 1001-3456
        type: string
        x-nullable: true
  MoveHistoryResult:
    type: object
    properties:
      page:
        type: integer
      perPage:
        type: integer
      totalCount:
        type: integer
      id:
        description: move ID
        example: 1f2270c7-7166-40ae-981e-b200ebdf3054
        format: uuid
        type: string
      historyRecords:
        description: A list of MoveAuditHistory's connected to the move.
        $ref: '#/definitions/MoveAuditHistories'
      locator:
        description: move locator
        type: string
        example: 1K43AR
      referenceId:
        description: move referenceID
        example: 1001-3456
        type: string
        x-nullable: true
  MoveAuditHistories:
    type: array
    items:
      $ref: '#/definitions/MoveAuditHistory'
  MoveAuditHistory:
    properties:
      id:
        description: id from audity_history table
        example: 1f2270c7-7166-40ae-981e-b200ebdf3054
        format: uuid
        type: string
      schemaName:
        description: Database schema audited table for this event is in
        type: string
      tableName:
        description: name of database table that was changed
        type: string
      relId:
        description: relation OID. Table OID (object identifier). Changes with drop/create.
        type: integer
      objectId:
        description: id column for the tableName where the data was changed
        example: 1f2270c7-7166-40ae-981e-b200ebdf3054
        format: uuid
        type: string
        x-nullable: true
      sessionUserId:
        example: 1f2270c7-7166-40ae-981e-b200ebdf3054
        format: uuid
        type: string
        x-nullable: true
      sessionUserFirstName:
        example: foo
        type: string
        x-nullable: true
      sessionUserLastName:
        example: bar
        type: string
        x-nullable: true
      sessionUserEmail:
        example: foobar@example.com
        type: string
        x-nullable: true
      sessionUserTelephone:
        format: telephone
        type: string
        pattern: ^[2-9]\d{2}-\d{3}-\d{4}$
        x-nullable: true
      context:
        type: array
        items:
          type: object
          additionalProperties:
            type: string
        x-nullable: true
      contextId:
        description: id column for the context table the record belongs to
        example: 1f2270c7-7166-40ae-981e-b200ebdf3054
        type: string
        x-nullable: true
      eventName:
        description: API endpoint name that was called to make the change
        type: string
        x-nullable: true
      actionTstampTx:
        description: Transaction start timestamp for tx in which audited event occurred
        type: string
        format: date-time
      actionTstampStm:
        description: Statement start timestamp for tx in which audited event occurred
        type: string
        format: date-time
      actionTstampClk:
        description: Wall clock time at which audited event's trigger call occurred
        type: string
        format: date-time
      transactionId:
        description: >-
          Identifier of transaction that made the change. May wrap, but unique
          paired with action_tstamp_tx.
        type: integer
        x-nullable: true
      action:
        description: Action type; I = insert, D = delete, U = update, T = truncate
        type: string
      oldValues:
        description: >-
          A list of (old/previous) MoveAuditHistoryItem's for a record before
          the change.
        type: object
        additionalProperties: true
        x-nullable: true
      changedValues:
        description: >-
          A list of (changed/updated) MoveAuditHistoryItem's for a record after
          the change.
        type: object
        additionalProperties: true
        x-nullable: true
      statementOnly:
        description: >-
          true if audit event is from an FOR EACH STATEMENT trigger, false for
          FOR EACH ROW'
        type: boolean
        example: false
  MoveAuditHistoryItems:
    type: array
    items:
      $ref: '#/definitions/MoveAuditHistoryItem'
  MoveAuditHistoryItem:
    properties:
      columnName:
        type: string
      columnValue:
        type: string
  MoveStatus:
    type: string
    enum:
      - DRAFT
      - NEEDS SERVICE COUNSELING
      - SERVICE COUNSELING COMPLETED
      - SUBMITTED
      - APPROVALS REQUESTED
      - APPROVED
      - CANCELED
  PPMStatus:
    type: string
    enum:
      - CANCELED
      - DRAFT
      - SUBMITTED
      - WAITING_ON_CUSTOMER
      - NEEDS_ADVANCE_APPROVAL
      - NEEDS_CLOSEOUT
      - CLOSEOUT_COMPLETE
      - COMPLETED
  DeptIndicator:
    type: string
    title: Dept. indicator
    x-nullable: true
    enum:
      - NAVY_AND_MARINES
      - ARMY
      - ARMY_CORPS_OF_ENGINEERS
      - AIR_AND_SPACE_FORCE
      - COAST_GUARD
      - OFFICE_OF_SECRETARY_OF_DEFENSE
    x-display-value:
      NAVY_AND_MARINES: 17 Navy and Marine Corps
      ARMY: 21 Army
      ARMY_CORPS_OF_ENGINEERS: 96 Army Corps of Engineers
      AIR_AND_SPACE_FORCE: 57 Air Force and Space Force
      COAST_GUARD: 70 Coast Guard
      OFFICE_OF_SECRETARY_OF_DEFENSE: 97 Office of the Secretary of Defense
  OrdersTypeDetail:
    type: string
    title: Orders type detail
    x-nullable: true
    enum:
      - HHG_PERMITTED
      - PCS_TDY
      - HHG_RESTRICTED_PROHIBITED
      - HHG_RESTRICTED_AREA
      - INSTRUCTION_20_WEEKS
      - HHG_PROHIBITED_20_WEEKS
      - DELAYED_APPROVAL
    x-display-value:
      HHG_PERMITTED: Shipment of HHG Permitted
      PCS_TDY: PCS with TDY Enroute
      HHG_RESTRICTED_PROHIBITED: Shipment of HHG Restricted or Prohibited
      HHG_RESTRICTED_AREA: HHG Restricted Area-HHG Prohibited
      INSTRUCTION_20_WEEKS: Course of Instruction 20 Weeks or More
      HHG_PROHIBITED_20_WEEKS: Shipment of HHG Prohibited but Authorized within 20 weeks
      DELAYED_APPROVAL: Delayed Approval 20 Weeks or More
  Order:
    properties:
      id:
        example: 1f2270c7-7166-40ae-981e-b200ebdf3054
        format: uuid
        type: string
      customerID:
        example: c56a4180-65aa-42ec-a945-5fd21dec0538
        format: uuid
        type: string
      customer:
        $ref: '#/definitions/Customer'
      moveCode:
        type: string
        example: H2XFJF
      first_name:
        type: string
        example: John
        readOnly: true
      last_name:
        type: string
        example: Doe
        readOnly: true
      grade:
        $ref: '#/definitions/Grade'
      agency:
        $ref: '#/definitions/Affiliation'
      entitlement:
        $ref: '#/definitions/Entitlements'
      destinationDutyLocation:
        $ref: '#/definitions/DutyLocation'
      destinationDutyLocationGBLOC:
        $ref: '#/definitions/GBLOC'
      originDutyLocation:
        $ref: '#/definitions/DutyLocation'
      originDutyLocationGBLOC:
        $ref: '#/definitions/GBLOC'
      moveTaskOrderID:
        example: c56a4180-65aa-42ec-a945-5fd21dec0538
        format: uuid
        type: string
      uploaded_order_id:
        example: c56a4180-65aa-42ec-a945-5fd21dec0538
        format: uuid
        type: string
      uploadedAmendedOrderID:
        example: c56a4180-65aa-42ec-a945-5fd21dec0538
        format: uuid
        type: string
        x-nullable: true
      amendedOrdersAcknowledgedAt:
        type: string
        format: date-time
        x-nullable: true
      order_number:
        type: string
        x-nullable: true
        example: 030-00362
      order_type:
        $ref: '#/definitions/OrdersType'
      order_type_detail:
        $ref: '#/definitions/OrdersTypeDetail'
        x-nullable: true
      date_issued:
        type: string
        format: date
        example: '2020-01-01'
      report_by_date:
        type: string
        format: date
        example: '2020-01-01'
      department_indicator:
        $ref: '#/definitions/DeptIndicator'
        x-nullable: true
      tac:
        type: string
        title: TAC
        example: F8J1
        x-nullable: true
      sac:
        type: string
        title: SAC
        example: N002214CSW32Y9
        x-nullable: true
      ntsTac:
        type: string
        title: NTS TAC
        example: F8J1
        x-nullable: true
      ntsSac:
        type: string
        title: NTS SAC
        example: N002214CSW32Y9
        x-nullable: true
      has_dependents:
        type: boolean
        example: false
        title: Are dependents included in your orders?
      spouse_has_pro_gear:
        type: boolean
        example: false
        title: >-
          Do you have a spouse who will need to move items related to their
          occupation (also known as spouse pro-gear)?
      supplyAndServicesCostEstimate:
        type: string
      packingAndShippingInstructions:
        type: string
      methodOfPayment:
        type: string
      naics:
        type: string
      orders_type:
        $ref: '#/definitions/OrdersType'
      eTag:
        type: string
    type: object
  Location:
    type: object
    properties:
      label:
        type: string
        example: Label for display
      value:
        type: string
        example: Value for location
    required:
      - label
      - value
  Locations:
    type: array
    items:
      $ref: '#/definitions/Location'
  OrderBody:
    type: object
    properties:
      id:
        type: string
        format: uuid
  CreateOrders:
    type: object
    properties:
      serviceMemberId:
        type: string
        format: uuid
        example: c56a4180-65aa-42ec-a945-5fd21dec0538
      issueDate:
        type: string
        description: The date and time that these orders were cut.
        format: date
        title: Orders date
      reportByDate:
        type: string
        description: Report By Date
        format: date
        title: Report-by date
      ordersType:
        $ref: '#/definitions/OrdersType'
      ordersTypeDetail:
        $ref: '#/definitions/OrdersTypeDetail'
      hasDependents:
        type: boolean
        title: Are dependents included in your orders?
      spouseHasProGear:
        type: boolean
        title: >-
          Do you have a spouse who will need to move items related to their
          occupation (also known as spouse pro-gear)?
      newDutyLocationId:
        type: string
        format: uuid
        example: c56a4180-65aa-42ec-a945-5fd21dec0538
      ordersNumber:
        type: string
        title: Orders Number
        x-nullable: true
        example: 030-00362
      tac:
        type: string
        title: TAC
        example: F8J1
        x-nullable: true
      sac:
        type: string
        title: SAC
        example: N002214CSW32Y9
        x-nullable: true
      departmentIndicator:
        $ref: '#/definitions/DeptIndicator'
      grade:
        $ref: '#/definitions/Grade'
      originDutyLocationId:
        type: string
        format: uuid
        example: c56a4180-65aa-42ec-a945-5fd21dec0538
      accompaniedTour:
        type: boolean
        example: true
        x-nullable: true
        description: >-
          Indicates if the move entitlement allows dependents to travel to the
          new Permanent Duty Station (PDS). This is only present on OCONUS
          moves.
      dependentsUnderTwelve:
        type: integer
        example: 5
        x-nullable: true
        description: >-
          Indicates the number of dependents under the age of twelve for a move.
          This is only present on OCONUS moves.
      dependentsTwelveAndOver:
        type: integer
        example: 3
        x-nullable: true
        description: >-
          Indicates the number of dependents of the age twelve or older for a
          move. This is only present on OCONUS moves.
    required:
      - serviceMemberId
      - issueDate
      - reportByDate
      - ordersType
      - hasDependents
      - spouseHasProGear
      - newDutyLocationId
  CounselingUpdateOrderPayload:
    type: object
    properties:
      issueDate:
        type: string
        description: The date and time that these orders were cut.
        format: date
        example: '2018-04-26'
        title: Orders date
      reportByDate:
        type: string
        description: Report By Date
        format: date
        example: '2018-04-26'
        title: Report-by date
      ordersType:
        $ref: '#/definitions/OrdersType'
      ordersTypeDetail:
        $ref: '#/definitions/OrdersTypeDetail'
      ordersNumber:
        type: string
        title: Orders Number
        x-nullable: true
        example: 030-00362
      departmentIndicator:
        $ref: '#/definitions/DeptIndicator'
        x-nullable: true
      originDutyLocationId:
        type: string
        format: uuid
        example: c56a4180-65aa-42ec-a945-5fd21dec0538
      newDutyLocationId:
        type: string
        format: uuid
        example: c56a4180-65aa-42ec-a945-5fd21dec0538
      tac:
        type: string
        title: HHG TAC
        minLength: 4
        maxLength: 4
        example: F8J1
        x-nullable: true
      sac:
        title: HHG SAC
        example: N002214CSW32Y9
        $ref: '#/definitions/NullableString'
      ntsTac:
        title: NTS TAC
        minLength: 4
        maxLength: 4
        example: F8J1
        $ref: '#/definitions/NullableString'
      ntsSac:
        title: NTS SAC
        example: N002214CSW32Y9
        $ref: '#/definitions/NullableString'
      grade:
        $ref: '#/definitions/Grade'
    required:
      - issueDate
      - reportByDate
      - ordersType
      - originDutyLocationId
      - newDutyLocationId
  UpdateOrderPayload:
    type: object
    properties:
      issueDate:
        type: string
        description: The date and time that these orders were cut.
        format: date
        example: '2018-04-26'
        title: Orders date
      reportByDate:
        type: string
        description: Report By Date
        format: date
        example: '2018-04-26'
        title: Report-by date
      ordersType:
        $ref: '#/definitions/OrdersType'
      ordersTypeDetail:
        $ref: '#/definitions/OrdersTypeDetail'
      originDutyLocationId:
        type: string
        format: uuid
        example: c56a4180-65aa-42ec-a945-5fd21dec0538
      newDutyLocationId:
        type: string
        format: uuid
        example: c56a4180-65aa-42ec-a945-5fd21dec0538
      ordersNumber:
        type: string
        title: Orders Number
        x-nullable: true
        example: 030-00362
      tac:
        type: string
        title: HHG TAC
        minLength: 4
        maxLength: 4
        example: F8J1
        x-nullable: true
      sac:
        title: HHG SAC
        example: N002214CSW32Y9
        $ref: '#/definitions/NullableString'
      ntsTac:
        title: NTS TAC
        minLength: 4
        maxLength: 4
        example: F8J1
        $ref: '#/definitions/NullableString'
      ntsSac:
        title: NTS SAC
        example: N002214CSW32Y9
        $ref: '#/definitions/NullableString'
      departmentIndicator:
        $ref: '#/definitions/DeptIndicator'
        x-nullable: true
      ordersAcknowledgement:
        description: >-
          Confirmation that the new amended orders were reviewed after
          previously approving the original orders
        type: boolean
        x-nullable: true
      grade:
        $ref: '#/definitions/Grade'
    required:
      - issueDate
      - reportByDate
      - ordersType
      - newDutyLocationId
      - originDutyLocationId
  UpdateAllowancePayload:
    type: object
    properties:
      grade:
        $ref: '#/definitions/Grade'
      dependentsAuthorized:
        type: boolean
        x-nullable: true
      agency:
        $ref: '#/definitions/Affiliation'
      proGearWeight:
        description: unit is in lbs
        example: 2000
        type: integer
        minimum: 0
        maximum: 2000
        x-formatting: weight
        x-nullable: true
      proGearWeightSpouse:
        description: unit is in lbs
        example: 500
        type: integer
        minimum: 0
        maximum: 500
        x-formatting: weight
        x-nullable: true
      requiredMedicalEquipmentWeight:
        description: unit is in lbs
        example: 2000
        type: integer
        minimum: 0
        x-formatting: weight
      organizationalClothingAndIndividualEquipment:
        description: only for Army
        type: boolean
        x-nullable: true
      storageInTransit:
        description: >-
          the number of storage in transit days that the customer is entitled to
          for a given shipment on their move
        type: integer
        minimum: 0
      gunSafe:
        description: >-
          True if user is entitled to move a gun safe (up to 500 lbs) as part of
          their move without it being charged against their weight allowance.
        type: boolean
        x-nullable: true
      accompaniedTour:
        type: boolean
        example: true
        x-nullable: true
        description: >-
          Indicates if the move entitlement allows dependents to travel to the
          new Permanent Duty Station (PDS). This is only present on OCONUS
          moves.
      dependentsUnderTwelve:
        type: integer
        example: 5
        x-nullable: true
        description: >-
          Indicates the number of dependents under the age of twelve for a move.
          This is only present on OCONUS moves.
      dependentsTwelveAndOver:
        type: integer
        example: 3
        x-nullable: true
        description: >-
          Indicates the number of dependents of the age twelve or older for a
          move. This is only present on OCONUS moves.
  UpdateBillableWeightPayload:
    type: object
    properties:
      authorizedWeight:
        description: unit is in lbs
        example: 2000
        minimum: 1
        type: integer
        x-formatting: weight
        x-nullable: true
  UpdateMaxBillableWeightAsTIOPayload:
    type: object
    properties:
      authorizedWeight:
        description: unit is in lbs
        example: 2000
        minimum: 1
        type: integer
        x-formatting: weight
        x-nullable: true
      tioRemarks:
        description: TIO remarks for updating the max billable weight
        example: Increasing max billable weight
        type: string
        minLength: 1
        x-nullable: true
    required:
      - authorizedWeight
      - tioRemarks
  CounselingUpdateAllowancePayload:
    type: object
    properties:
      grade:
        $ref: '#/definitions/Grade'
      dependentsAuthorized:
        type: boolean
        x-nullable: true
      agency:
        $ref: '#/definitions/Affiliation'
      proGearWeight:
        minimum: 0
        maximum: 2000
        description: unit is in lbs
        example: 2000
        type: integer
        x-formatting: weight
        x-nullable: true
      proGearWeightSpouse:
        minimum: 0
        maximum: 500
        description: unit is in lbs
        example: 2000
        type: integer
        x-formatting: weight
        x-nullable: true
      requiredMedicalEquipmentWeight:
        minimum: 0
        description: unit is in lbs
        example: 2000
        type: integer
        x-formatting: weight
      organizationalClothingAndIndividualEquipment:
        description: only for Army
        type: boolean
        x-nullable: true
      storageInTransit:
        description: >-
          the number of storage in transit days that the customer is entitled to
          for a given shipment on their move
        type: integer
        minimum: 0
      gunSafe:
        description: >-
          True if user is entitled to move a gun safe (up to 500 lbs) as part of
          their move without it being charged against their weight allowance.
        type: boolean
        x-nullable: true
      accompaniedTour:
        type: boolean
        example: true
        x-nullable: true
        description: >-
          Indicates if the move entitlement allows dependents to travel to the
          new Permanent Duty Station (PDS). This is only present on OCONUS
          moves.
      dependentsUnderTwelve:
        type: integer
        example: 5
        x-nullable: true
        description: >-
          Indicates the number of dependents under the age of twelve for a move.
          This is only present on OCONUS moves.
      dependentsTwelveAndOver:
        type: integer
        example: 3
        x-nullable: true
        description: >-
          Indicates the number of dependents of the age twelve or older for a
          move. This is only present on OCONUS moves.
  MoveTaskOrder:
    description: The Move (MoveTaskOrder)
    properties:
      id:
        example: 1f2270c7-7166-40ae-981e-b200ebdf3054
        format: uuid
        type: string
      createdAt:
        format: date-time
        type: string
      orderID:
        example: c56a4180-65aa-42ec-a945-5fd21dec0538
        format: uuid
        type: string
      locator:
        type: string
        example: 1K43AR
      referenceId:
        example: 1001-3456
        type: string
      serviceCounselingCompletedAt:
        format: date-time
        type: string
        x-nullable: true
      availableToPrimeAt:
        format: date-time
        type: string
        x-nullable: true
      approvedAt:
        format: date-time
        type: string
        x-nullable: true
      updatedAt:
        format: date-time
        type: string
      destinationAddress:
        $ref: '#/definitions/Address'
      pickupAddress:
        $ref: '#/definitions/Address'
      destinationDutyLocation:
        example: 1f2270c7-7166-40ae-981e-b200ebdf3054
        format: uuid
        type: string
      originDutyLocation:
        example: 1f2270c7-7166-40ae-981e-b200ebdf3054
        format: uuid
        type: string
      entitlements:
        $ref: '#/definitions/Entitlements'
      requestedPickupDate:
        format: date
        type: string
      tioRemarks:
        type: string
        example: approved additional weight
        x-nullable: true
      eTag:
        type: string
    type: object
  MoveTaskOrders:
    items:
      $ref: '#/definitions/MoveTaskOrder'
    type: array
  PaymentRequest:
    properties:
      proofOfServiceDocs:
        $ref: '#/definitions/ProofOfServiceDocs'
      id:
        example: c56a4180-65aa-42ec-a945-5fd21dec0538
        format: uuid
        readOnly: true
        type: string
      isFinal:
        default: false
        type: boolean
      moveTaskOrder:
        $ref: '#/definitions/Move'
      moveTaskOrderID:
        example: c56a4180-65aa-42ec-a945-5fd21dec0538
        format: uuid
        type: string
      rejectionReason:
        example: documentation was incomplete
        type: string
        x-nullable: true
      serviceItems:
        $ref: '#/definitions/PaymentServiceItems'
      status:
        $ref: '#/definitions/PaymentRequestStatus'
      paymentRequestNumber:
        example: 1234-5678-1
        readOnly: true
        type: string
      recalculationOfPaymentRequestID:
        example: c56a4180-65aa-42ec-a945-5fd21dec0538
        format: uuid
        type: string
        readOnly: true
        x-nullable: true
      eTag:
        type: string
      reviewedAt:
        format: date-time
        type: string
        x-nullable: true
      createdAt:
        format: date-time
        type: string
      sentToGexAt:
        format: date-time
        type: string
        x-nullable: true
      receivedByGexAt:
        format: date-time
        type: string
        x-nullable: true
      ediErrorType:
        description: >-
          Type of EDI reporting or causing the issue. Can be EDI 997, 824, and
          858.
        type: string
        x-nullable: true
      ediErrorCode:
        description: Reported code from syncada for the EDI error encountered
        type: string
        x-nullable: true
      ediErrorDescription:
        description: The reason the services counselor has excluded or rejected the item.
        type: string
        x-nullable: true
      tppsInvoiceAmountPaidTotalMillicents:
        type: integer
        format: millients
        title: >-
          Total amount that TPPS paid for all service items on the payment
          request in millicents
        x-nullable: true
      tppsInvoiceSellerPaidDate:
        type: string
        format: date-time
        title: Date that TPPS paid HS for the payment request
        x-nullable: true
    type: object
  PaymentRequests:
    items:
      $ref: '#/definitions/PaymentRequest'
    type: array
  PaymentServiceItems:
    items:
      $ref: '#/definitions/PaymentServiceItem'
    type: array
  PaymentServiceItem:
    properties:
      id:
        example: c56a4180-65aa-42ec-a945-5fd21dec0538
        format: uuid
        readOnly: true
        type: string
      createdAt:
        format: date-time
        type: string
      paymentRequestID:
        example: c56a4180-65aa-42ec-a945-5fd21dec0538
        format: uuid
        type: string
      mtoServiceItemID:
        example: c56a4180-65aa-42ec-a945-5fd21dec0538
        format: uuid
        type: string
      mtoServiceItemCode:
        example: DLH
        type: string
      mtoServiceItemName:
        example: Move management
        type: string
      mtoShipmentType:
        $ref: '#/definitions/MTOShipmentType'
      mtoShipmentID:
        type: string
        format: uuid
        example: c56a4180-65aa-42ec-a945-5fd21dec0538
        x-nullable: true
      status:
        $ref: '#/definitions/PaymentServiceItemStatus'
      priceCents:
        type: integer
        format: cents
        title: Price of the service item in cents
        x-nullable: true
      rejectionReason:
        example: documentation was incomplete
        type: string
        x-nullable: true
      referenceID:
        example: 1234-5678-c56a4180
        readOnly: true
        format: string
      paymentServiceItemParams:
        $ref: '#/definitions/PaymentServiceItemParams'
      eTag:
        type: string
      tppsInvoiceAmountPaidPerServiceItemMillicents:
        type: integer
        format: millicents
        title: Amount that TPPS paid for the individual service item in millicents
        x-nullable: true
    type: object
  PaymentRequestStatus:
    type: string
    enum:
      - PENDING
      - REVIEWED
      - REVIEWED_AND_ALL_SERVICE_ITEMS_REJECTED
      - SENT_TO_GEX
      - TPPS_RECEIVED
      - PAID
      - EDI_ERROR
      - DEPRECATED
    title: Payment Request Status
  ProofOfServiceDocs:
    items:
      $ref: '#/definitions/ProofOfServiceDoc'
    type: array
  ProofOfServiceDoc:
    properties:
      isWeightTicket:
        type: boolean
      uploads:
        items:
          $ref: '#/definitions/Upload'
        type: array
  ShipmentsPaymentSITBalance:
    items:
      $ref: '#/definitions/ShipmentPaymentSITBalance'
    type: array
  ShipmentPaymentSITBalance:
    properties:
      shipmentID:
        type: string
        format: uuid
      totalSITDaysAuthorized:
        type: integer
      totalSITDaysRemaining:
        type: integer
      totalSITEndDate:
        type: string
        format: date
        x-nullable: true
      pendingSITDaysInvoiced:
        type: integer
      pendingBilledStartDate:
        type: string
        format: date
        x-nullable: true
      pendingBilledEndDate:
        type: string
        format: date
        x-nullable: true
      previouslyBilledDays:
        type: integer
        x-nullable: true
      previouslyBilledStartDate:
        type: string
        format: date
        x-nullable: true
      previouslyBilledEndDate:
        type: string
        format: date
        x-nullable: true
  UpdateShipment:
    type: object
    properties:
      shipmentType:
        $ref: '#/definitions/MTOShipmentType'
      requestedPickupDate:
        format: date
        type: string
        x-nullable: true
      requestedDeliveryDate:
        format: date
        type: string
        x-nullable: true
      customerRemarks:
        type: string
        example: handle with care
        x-nullable: true
      counselorRemarks:
        type: string
        example: counselor approved
        x-nullable: true
      billableWeightCap:
        type: integer
        description: estimated weight of the shuttle service item provided by the prime
        example: 2500
        x-formatting: weight
        x-nullable: true
      billableWeightJustification:
        type: string
        example: more weight than expected
        x-nullable: true
      pickupAddress:
        allOf:
          - $ref: '#/definitions/Address'
      destinationAddress:
        allOf:
          - $ref: '#/definitions/Address'
      secondaryDeliveryAddress:
        allOf:
          - $ref: '#/definitions/Address'
      secondaryPickupAddress:
        allOf:
          - $ref: '#/definitions/Address'
      hasSecondaryPickupAddress:
        type: boolean
        x-nullable: true
        x-omitempty: false
      hasSecondaryDeliveryAddress:
        type: boolean
        x-nullable: true
        x-omitempty: false
      tertiaryDeliveryAddress:
        allOf:
          - $ref: '#/definitions/Address'
      tertiaryPickupAddress:
        allOf:
          - $ref: '#/definitions/Address'
      hasTertiaryPickupAddress:
        type: boolean
        x-nullable: true
        x-omitempty: false
      hasTertiaryDeliveryAddress:
        type: boolean
        x-nullable: true
        x-omitempty: false
      actualProGearWeight:
        type: integer
        x-nullable: true
        x-omitempty: false
      actualSpouseProGearWeight:
        type: integer
        x-nullable: true
        x-omitempty: false
      destinationType:
        $ref: '#/definitions/DestinationType'
      agents:
        $ref: '#/definitions/MTOAgents'
        x-nullable: true
      tacType:
        $ref: '#/definitions/LOATypeNullable'
      sacType:
        $ref: '#/definitions/LOATypeNullable'
      usesExternalVendor:
        type: boolean
        example: false
        x-nullable: true
      serviceOrderNumber:
        type: string
        x-nullable: true
      ntsRecordedWeight:
        description: >-
          The previously recorded weight for the NTS Shipment. Used for NTS
          Release to know what the previous primeActualWeight or billable weight
          was.
        example: 2000
        type: integer
        x-formatting: weight
        x-nullable: true
      storageFacility:
        x-nullable: true
        $ref: '#/definitions/StorageFacility'
      ppmShipment:
        $ref: '#/definitions/UpdatePPMShipment'
      boatShipment:
        $ref: '#/definitions/UpdateBoatShipment'
      mobileHomeShipment:
        $ref: '#/definitions/UpdateMobileHomeShipment'
  UpdatePPMShipment:
    type: object
    properties:
      expectedDepartureDate:
        description: |
          Date the customer expects to move.
        format: date
        type: string
        x-nullable: true
      actualMoveDate:
        format: date
        type: string
        x-nullable: true
      pickupAddress:
        allOf:
          - $ref: '#/definitions/Address'
      actualPickupPostalCode:
        description: >
          The actual postal code where the PPM shipment started. To be filled
          once the customer has moved the shipment.
        format: zip
        type: string
        title: ZIP
        example: '90210'
        pattern: ^(\d{5})$
        x-nullable: true
      secondaryPickupAddress:
        allOf:
          - $ref: '#/definitions/Address'
      destinationAddress:
        allOf:
          - $ref: '#/definitions/PPMDestinationAddress'
      actualDestinationPostalCode:
        description: >
          The actual postal code where the PPM shipment ended. To be filled once
          the customer has moved the shipment.
        format: zip
        type: string
        title: ZIP
        example: '90210'
        pattern: ^(\d{5})$
        x-nullable: true
      secondaryDestinationAddress:
        allOf:
          - $ref: '#/definitions/Address'
      hasSecondaryPickupAddress:
        type: boolean
        x-nullable: true
        x-omitempty: false
      hasSecondaryDestinationAddress:
        type: boolean
        x-nullable: true
        x-omitempty: false
      tertiaryPickupAddress:
        allOf:
          - $ref: '#/definitions/Address'
      tertiaryDestinationAddress:
        allOf:
          - $ref: '#/definitions/Address'
      hasTertiaryPickupAddress:
        type: boolean
        x-nullable: true
        x-omitempty: false
      hasTertiaryDestinationAddress:
        type: boolean
        x-nullable: true
        x-omitempty: false
      w2Address:
        x-nullable: true
        $ref: '#/definitions/Address'
      sitExpected:
        type: boolean
        x-nullable: true
      sitLocation:
        allOf:
          - $ref: '#/definitions/SITLocationType'
          - x-nullable: true
      sitEstimatedWeight:
        type: integer
        example: 2000
        x-nullable: true
      sitEstimatedEntryDate:
        format: date
        type: string
        x-nullable: true
      sitEstimatedDepartureDate:
        format: date
        type: string
        x-nullable: true
      estimatedWeight:
        type: integer
        example: 4200
        x-nullable: true
      allowableWeight:
        description: The allowable weight of the PPM shipment goods being moved.
        type: integer
        minimum: 0
        example: 4300
        x-nullable: true
      hasProGear:
        description: |
          Indicates whether PPM shipment has pro gear.
        type: boolean
        x-nullable: true
      proGearWeight:
        type: integer
        x-nullable: true
      spouseProGearWeight:
        type: integer
        x-nullable: true
      hasRequestedAdvance:
        description: |
          Indicates whether an advance has been requested for the PPM shipment.
        type: boolean
        x-nullable: true
      hasReceivedAdvance:
        description: |
          Indicates whether an advance was received for the PPM shipment.
        type: boolean
        x-nullable: true
      advanceAmountRequested:
        description: |
          The amount request for an advance, or null if no advance is requested
        type: integer
        format: cents
        x-nullable: true
      advanceAmountReceived:
        description: |
          The amount received for an advance, or null if no advance is received
        type: integer
        format: cents
        x-nullable: true
      advanceStatus:
        $ref: '#/definitions/PPMAdvanceStatus'
        x-nullable: true
      isActualExpenseReimbursement:
        description: >-
          Used for PPM shipments only. Denotes if this shipment uses the Actual
          Expense Reimbursement method.
        type: boolean
        example: false
        x-omitempty: false
        x-nullable: true
  UpdateBoatShipment:
    type: object
    properties:
      type:
        type: string
        enum:
          - HAUL_AWAY
          - TOW_AWAY
        x-nullable: true
      year:
        type: integer
        description: Year of the Boat
        x-nullable: true
      make:
        type: string
        description: Make of the Boat
        x-nullable: true
      model:
        type: string
        description: Model of the Boat
        x-nullable: true
      lengthInInches:
        type: integer
        description: Length of the Boat in inches
        x-nullable: true
      widthInInches:
        type: integer
        description: Width of the Boat in inches
        x-nullable: true
      heightInInches:
        type: integer
        description: Height of the Boat in inches
        x-nullable: true
      hasTrailer:
        type: boolean
        description: Does the boat have a trailer
        x-nullable: true
      isRoadworthy:
        type: boolean
        description: Is the trailer roadworthy
        x-nullable: true
  UpdateMobileHomeShipment:
    type: object
    properties:
      year:
        type: integer
        description: Year of the Boat
        x-nullable: true
      make:
        type: string
        description: Make of the Boat
        x-nullable: true
      model:
        type: string
        description: Model of the Boat
        x-nullable: true
      lengthInInches:
        type: integer
        description: Length of the Boat in inches
        x-nullable: true
      widthInInches:
        type: integer
        description: Width of the Boat in inches
        x-nullable: true
      heightInInches:
        type: integer
        description: Height of the Boat in inches
        x-nullable: true
  UpdateWeightTicket:
    type: object
    properties:
      emptyWeight:
        description: Weight of the vehicle when empty.
        type: integer
        minimum: 0
      fullWeight:
        description: The weight of the vehicle when full.
        type: integer
        minimum: 0
      ownsTrailer:
        description: Indicates if the customer used a trailer they own for the move.
        type: boolean
      trailerMeetsCriteria:
        description: >-
          Indicates if the trailer that the customer used meets all the criteria
          to be claimable.
        type: boolean
      status:
        $ref: '#/definitions/PPMDocumentStatus'
      reason:
        description: The reason the services counselor has excluded or rejected the item.
        type: string
      adjustedNetWeight:
        description: Indicates the adjusted net weight of the vehicle
        type: integer
        minimum: 0
      netWeightRemarks:
        description: Remarks explaining any edits made to the net weight
        type: string
  UpdateMovingExpense:
    type: object
    properties:
      movingExpenseType:
        $ref: '#/definitions/OmittableMovingExpenseType'
      description:
        description: A brief description of the expense.
        type: string
        x-nullable: true
        x-omitempty: false
      amount:
        description: The total amount of the expense as indicated on the receipt
        type: integer
      sitStartDate:
        description: >-
          The date the shipment entered storage, applicable for the `STORAGE`
          movingExpenseType only
        type: string
        format: date
      sitEndDate:
        description: >-
          The date the shipment exited storage, applicable for the `STORAGE`
          movingExpenseType only
        type: string
        format: date
      status:
        $ref: '#/definitions/PPMDocumentStatus'
      reason:
        description: The reason the services counselor has excluded or rejected the item.
        type: string
      weightStored:
        description: The total weight stored in PPM SIT
        type: integer
      sitLocation:
        allOf:
          - $ref: '#/definitions/SITLocationType'
          - x-nullable: true
      sitEstimatedCost:
        description: >-
          The estimated amount that the government will pay the service member
          to put their goods into storage. This estimated storage cost is
          separate from the estimated incentive.
        type: integer
        format: cents
        x-nullable: true
        x-omitempty: false
      sitReimburseableAmount:
        description: The amount of SIT that will be reimbursed
        type: integer
        format: cents
        x-nullable: true
        x-omitempty: false
  UpdateProGearWeightTicket:
    type: object
    properties:
      belongsToSelf:
        description: >-
          Indicates if this information is for the customer's own pro-gear,
          otherwise, it's the spouse's.
        type: boolean
      hasWeightTickets:
        description: >-
          Indicates if the user has a weight ticket for their pro-gear,
          otherwise they have a constructed weight.
        type: boolean
      weight:
        description: Weight of the pro-gear contained in the shipment.
        type: integer
        minimum: 0
      status:
        $ref: '#/definitions/PPMDocumentStatus'
      reason:
        description: The reason the services counselor has excluded or rejected the item.
        type: string
  MTOShipments:
    items:
      $ref: '#/definitions/MTOShipment'
    type: array
  CreateMTOShipment:
    type: object
    properties:
      moveTaskOrderID:
        description: The ID of the move this new shipment is for.
        example: 1f2270c7-7166-40ae-981e-b200ebdf3054
        format: uuid
        type: string
      requestedPickupDate:
        description: >
          The customer's preferred pickup date. Other dates, such as required
          delivery date and (outside MilMove) the pack date, are derived from
          this date.
        format: date
        type: string
        x-nullable: true
      requestedDeliveryDate:
        description: |
          The customer's preferred delivery date.
        format: date
        type: string
        x-nullable: true
      customerRemarks:
        description: >
          The customer can use the customer remarks field to inform the services
          counselor and the movers about any

          special circumstances for this shipment. Typical examples:
            * bulky or fragile items,
            * weapons,
            * access info for their address.
          Customer enters this information during onboarding. Optional field.
        type: string
        example: handle with care
        x-nullable: true
      counselorRemarks:
        description: >
          The counselor can use the counselor remarks field to inform the movers
          about any

          special circumstances for this shipment. Typical examples:
            * bulky or fragile items,
            * weapons,
            * access info for their address.
          Counselors enters this information when creating or editing an MTO
          Shipment. Optional field.
        type: string
        example: handle with care
        x-nullable: true
      agents:
        $ref: '#/definitions/MTOAgents'
      mtoServiceItems:
        $ref: '#/definitions/MTOServiceItems'
      pickupAddress:
        description: The address where the movers should pick up this shipment.
        allOf:
          - $ref: '#/definitions/Address'
      destinationAddress:
        description: Where the movers should deliver this shipment.
        allOf:
          - $ref: '#/definitions/Address'
      hasSecondaryPickupAddress:
        type: boolean
        x-nullable: true
        x-omitempty: false
      secondaryPickupAddress:
        description: The address where the movers should pick up this shipment.
        allOf:
          - $ref: '#/definitions/Address'
      hasSecondaryDeliveryAddress:
        type: boolean
        x-nullable: true
        x-omitempty: false
      secondaryDeliveryAddress:
        description: Where the movers should deliver this shipment.
        allOf:
          - $ref: '#/definitions/Address'
      hasTertiaryPickupAddress:
        type: boolean
        x-nullable: true
        x-omitempty: false
      tertiaryPickupAddress:
        description: The address where the movers should pick up this shipment.
        allOf:
          - $ref: '#/definitions/Address'
      hasTertiaryDeliveryAddress:
        type: boolean
        x-nullable: true
        x-omitempty: false
      tertiaryDeliveryAddress:
        description: Where the movers should deliver this shipment.
        allOf:
          - $ref: '#/definitions/Address'
      destinationType:
        $ref: '#/definitions/DestinationType'
      shipmentType:
        $ref: '#/definitions/MTOShipmentType'
      tacType:
        allOf:
          - $ref: '#/definitions/LOAType'
          - x-nullable: true
      sacType:
        allOf:
          - $ref: '#/definitions/LOAType'
          - x-nullable: true
      usesExternalVendor:
        type: boolean
        example: false
        x-nullable: true
      serviceOrderNumber:
        type: string
        x-nullable: true
      ntsRecordedWeight:
        description: >-
          The previously recorded weight for the NTS Shipment. Used for NTS
          Release to know what the previous primeActualWeight or billable weight
          was.
        example: 2000
        type: integer
        x-nullable: true
        x-formatting: weight
      storageFacility:
        x-nullable: true
        $ref: '#/definitions/StorageFacility'
      mobileHomeShipment:
        $ref: '#/definitions/CreateMobileHomeShipment'
      ppmShipment:
        $ref: '#/definitions/CreatePPMShipment'
      boatShipment:
        $ref: '#/definitions/CreateBoatShipment'
    required:
      - moveTaskOrderID
      - shipmentType
  CreatePPMShipment:
    description: >-
      A personally procured move is a type of shipment that a service members
      moves themselves.
    properties:
      expectedDepartureDate:
        description: |
          Date the customer expects to move.
        format: date
        type: string
      pickupAddress:
        allOf:
          - $ref: '#/definitions/Address'
      secondaryPickupAddress:
        allOf:
          - $ref: '#/definitions/Address'
      tertiaryPickupAddress:
        allOf:
          - $ref: '#/definitions/Address'
      destinationAddress:
        allOf:
          - $ref: '#/definitions/PPMDestinationAddress'
      secondaryDestinationAddress:
        allOf:
          - $ref: '#/definitions/Address'
      tertiaryDestinationAddress:
        allOf:
          - $ref: '#/definitions/Address'
      hasSecondaryPickupAddress:
        type: boolean
        x-nullable: true
        x-omitempty: false
      hasTertiaryPickupAddress:
        type: boolean
        x-nullable: true
        x-omitempty: false
      hasSecondaryDestinationAddress:
        type: boolean
        x-nullable: true
        x-omitempty: false
      hasTertiaryDestinationAddress:
        type: boolean
        x-nullable: true
        x-omitempty: false
      sitExpected:
        type: boolean
      sitLocation:
        allOf:
          - $ref: '#/definitions/SITLocationType'
          - x-nullable: true
      sitEstimatedWeight:
        type: integer
        example: 2000
        x-nullable: true
      sitEstimatedEntryDate:
        format: date
        type: string
        x-nullable: true
      sitEstimatedDepartureDate:
        format: date
        type: string
        x-nullable: true
      estimatedWeight:
        type: integer
        example: 4200
      hasProGear:
        description: |
          Indicates whether PPM shipment has pro gear.
        type: boolean
      proGearWeight:
        type: integer
        x-nullable: true
      spouseProGearWeight:
        type: integer
        x-nullable: true
      isActualExpenseReimbursement:
        description: >-
          Used for PPM shipments only. Denotes if this shipment uses the Actual
          Expense Reimbursement method.
        type: boolean
        example: false
        x-omitempty: false
        x-nullable: true
    required:
      - expectedDepartureDate
      - pickupAddress
      - destinationAddress
      - sitExpected
      - estimatedWeight
      - hasProGear
  CreateBoatShipment:
    description: Boat shipment information for the move.
    properties:
      type:
        type: string
        enum:
          - HAUL_AWAY
          - TOW_AWAY
      year:
        type: integer
        description: Year of the Boat
      make:
        type: string
        description: Make of the Boat
      model:
        type: string
        description: Model of the Boat
      lengthInInches:
        type: integer
        description: Length of the Boat in inches
      widthInInches:
        type: integer
        description: Width of the Boat in inches
      heightInInches:
        type: integer
        description: Height of the Boat in inches
      hasTrailer:
        type: boolean
        description: Does the boat have a trailer
      isRoadworthy:
        type: boolean
        description: Is the trailer roadworthy
        x-nullable: true
    required:
      - type
      - year
      - make
      - model
      - lengthInInches
      - widthInInches
      - heightInInches
      - hasTrailer
  CreateMobileHomeShipment:
    description: A mobile home shipment that the prime moves for a service member.
    properties:
      make:
        type: string
        description: Make of the Mobile Home
      model:
        type: string
        description: Model of the Mobile Home
      year:
        type: integer
        description: Year of the Mobile Home
      lengthInInches:
        type: integer
        description: Length of the Mobile Home in inches
      heightInInches:
        type: integer
        description: Height of the Mobile Home in inches
      widthInInches:
        type: integer
        description: Width of the Mobile Home in inches
    required:
      - make
      - model
      - year
      - lengthInInches
      - heightInInches
      - widthInInches
  RejectShipment:
    properties:
      rejectionReason:
        type: string
        example: MTO Shipment not good enough
    required:
      - rejectionReason
  RequestDiversion:
    properties:
      diversionReason:
        type: string
        example: Shipment route needs to change
    required:
      - diversionReason
  ApproveSITExtension:
    properties:
      approvedDays:
        description: Number of days approved for SIT extension
        type: integer
        example: 21
        minimum: 1
      requestReason:
        description: >-
          Reason from service counselor-provided picklist for SIT Duration
          Update
        example: AWAITING_COMPLETION_OF_RESIDENCE
        type: string
        enum:
          - SERIOUS_ILLNESS_MEMBER
          - SERIOUS_ILLNESS_DEPENDENT
          - IMPENDING_ASSIGNEMENT
          - DIRECTED_TEMPORARY_DUTY
          - NONAVAILABILITY_OF_CIVILIAN_HOUSING
          - AWAITING_COMPLETION_OF_RESIDENCE
          - OTHER
      officeRemarks:
        description: Remarks from TOO about SIT approval
        type: string
        example: Approved for three weeks rather than requested 45 days
        x-nullable: true
    required:
      - approvedDays
  DenySITExtension:
    properties:
      officeRemarks:
        description: Remarks from TOO about SIT denial
        type: string
        example: Denied this extension as it does not match the criteria
        x-nullable: true
      convertToCustomerExpense:
        description: >-
          Whether or not to convert to members expense once SIT extension is
          denied.
        type: boolean
        example: false
    required:
      - officeRemarks
      - convertToCustomerExpense
  UpdateSITServiceItemCustomerExpense:
    properties:
      convertToCustomerExpense:
        example: true
        type: boolean
      customerExpenseReason:
        description: Reason the service item was rejected
        type: string
        example: Insufficent details provided
    required:
      - convertToCustomerExpense
      - customerExpenseReason
  CreateApprovedSITDurationUpdate:
    properties:
      requestReason:
        description: >-
          Reason from service counselor-provided picklist for SIT Duration
          Update
        example: AWAITING_COMPLETION_OF_RESIDENCE
        type: string
        enum:
          - SERIOUS_ILLNESS_MEMBER
          - SERIOUS_ILLNESS_DEPENDENT
          - IMPENDING_ASSIGNEMENT
          - DIRECTED_TEMPORARY_DUTY
          - NONAVAILABILITY_OF_CIVILIAN_HOUSING
          - AWAITING_COMPLETION_OF_RESIDENCE
          - OTHER
      approvedDays:
        description: >-
          Number of days approved for SIT extension. This will match requested
          days saved to the SIT extension model.
        type: integer
        example: 21
      officeRemarks:
        description: Remarks from TOO about SIT Duration Update creation
        type: string
        example: >-
          Customer needs additional storage time as their new place of residence
          is not yet ready
        x-nullable: true
    required:
      - requestReason
      - approvedDays
  PatchMTOServiceItemStatusPayload:
    properties:
      status:
        description: Describes all statuses for a MTOServiceItem
        type: string
        enum:
          - SUBMITTED
          - APPROVED
          - REJECTED
      rejectionReason:
        description: Reason the service item was rejected
        type: string
        example: Insufficent details provided
        x-nullable: true
  MTOApprovalServiceItemCodes:
    description: MTO level service items to create when updating MTO status.
    properties:
      serviceCodeCS:
        example: true
        type: boolean
      serviceCodeMS:
        example: true
        type: boolean
    type: object
  TacValid:
    properties:
      isValid:
        example: true
        type: boolean
    required:
      - isValid
    type: object
  UpdatePaymentRequestStatusPayload:
    properties:
      rejectionReason:
        example: documentation was incomplete
        type: string
        x-nullable: true
      status:
        $ref: '#/definitions/PaymentRequestStatus'
      eTag:
        type: string
    type: object
  AvailableOfficeUsers:
    type: array
    items:
      $ref: '#/definitions/AvailableOfficeUser'
  AvailableOfficeUser:
    type: object
    properties:
      officeUserId:
        type: string
        format: uuid
        example: c56a4180-65aa-42ec-a945-5fd21dec0538
      lastName:
        type: string
      firstName:
        type: string
      hasSafetyPrivilege:
        type: boolean
  QueueMoves:
    type: array
    items:
      $ref: '#/definitions/QueueMove'
  QueueMove:
    type: object
    properties:
      id:
        type: string
        format: uuid
      customer:
        $ref: '#/definitions/Customer'
      status:
        $ref: '#/definitions/MoveStatus'
      locator:
        type: string
      submittedAt:
        format: date-time
        type: string
        x-nullable: true
      appearedInTooAt:
        format: date-time
        type: string
        x-nullable: true
      requestedMoveDate:
        format: date
        type: string
        x-nullable: true
      departmentIndicator:
        $ref: '#/definitions/DeptIndicator'
      shipmentsCount:
        type: integer
      originDutyLocation:
        $ref: '#/definitions/DutyLocation'
      destinationDutyLocation:
        $ref: '#/definitions/DutyLocation'
      originGBLOC:
        $ref: '#/definitions/GBLOC'
      ppmType:
        type: string
        enum:
          - FULL
          - PARTIAL
        x-nullable: true
      closeoutInitiated:
        format: date-time
        type: string
        x-nullable: true
      closeoutLocation:
        type: string
        x-nullable: true
      orderType:
        type: string
        x-nullable: true
      lockedByOfficeUserID:
        type: string
        format: uuid
        x-nullable: true
      lockedByOfficeUser:
        $ref: '#/definitions/LockedOfficeUser'
        x-nullable: true
      lockExpiresAt:
        type: string
        format: date-time
        x-nullable: true
      ppmStatus:
        $ref: '#/definitions/PPMStatus'
        x-nullable: true
      counselingOffice:
        type: string
        x-nullable: true
      counselingOfficeID:
        type: string
        format: uuid
        x-nullable: true
      assignedTo:
        $ref: '#/definitions/AssignedOfficeUser'
        x-nullable: true
      availableOfficeUsers:
        $ref: '#/definitions/AvailableOfficeUsers'
      assignable:
        type: boolean
  QueueMovesResult:
    type: object
    properties:
      page:
        type: integer
      perPage:
        type: integer
      totalCount:
        type: integer
      queueMoves:
        $ref: '#/definitions/QueueMoves'
  ListPrimeMove:
    description: >
      An abbreviated definition for a move, without all the nested information
      (shipments, service items, etc). Used to fetch a list of moves more
      efficiently.
    type: object
    properties:
      id:
        example: 1f2270c7-7166-40ae-981e-b200ebdf3054
        format: uuid
        type: string
      moveCode:
        type: string
        example: HYXFJF
        readOnly: true
      createdAt:
        format: date-time
        type: string
        readOnly: true
      orderID:
        example: c56a4180-65aa-42ec-a945-5fd21dec0538
        format: uuid
        type: string
      referenceId:
        example: 1001-3456
        type: string
      availableToPrimeAt:
        format: date-time
        type: string
        x-nullable: true
        readOnly: true
      approvedAt:
        format: date-time
        type: string
        x-nullable: true
        readOnly: true
      updatedAt:
        format: date-time
        type: string
        readOnly: true
      ppmType:
        type: string
        enum:
          - FULL
          - PARTIAL
      eTag:
        type: string
        readOnly: true
      orderType:
        type: string
  ListPrimeMoves:
    type: array
    items:
      $ref: '#/definitions/ListPrimeMove'
  ListPrimeMovesResult:
    type: object
    properties:
      page:
        type: integer
      perPage:
        type: integer
      totalCount:
        type: integer
      queueMoves:
        $ref: '#/definitions/ListPrimeMoves'
  QueuePaymentRequest:
    type: object
    properties:
      id:
        type: string
        format: uuid
      moveID:
        type: string
        format: uuid
      customer:
        $ref: '#/definitions/Customer'
      status:
        $ref: '#/definitions/QueuePaymentRequestStatus'
      age:
        type: number
        format: double
        description: >-
          Days since the payment request has been requested.  Decimal
          representation will allow more accurate sorting.
      submittedAt:
        type: string
        format: date-time
      locator:
        type: string
      departmentIndicator:
        $ref: '#/definitions/DeptIndicator'
      originGBLOC:
        $ref: '#/definitions/GBLOC'
      originDutyLocation:
        $ref: '#/definitions/DutyLocation'
      orderType:
        type: string
        x-nullable: true
      lockedByOfficeUserID:
        type: string
        format: uuid
        x-nullable: true
      lockExpiresAt:
        type: string
        format: date-time
        x-nullable: true
      assignedTo:
        $ref: '#/definitions/AssignedOfficeUser'
        x-nullable: true
      availableOfficeUsers:
        $ref: '#/definitions/AvailableOfficeUsers'
      assignable:
        type: boolean
  QueuePaymentRequests:
    type: array
    items:
      $ref: '#/definitions/QueuePaymentRequest'
  QueuePaymentRequestsResult:
    type: object
    properties:
      page:
        type: integer
      perPage:
        type: integer
      totalCount:
        type: integer
      queuePaymentRequests:
        $ref: '#/definitions/QueuePaymentRequests'
  QueuePaymentRequestStatus:
    enum:
      - Payment requested
      - Reviewed
      - Rejected
      - Paid
    title: Queue Payment Request Status
    type: string
  SearchMoves:
    type: array
    items:
      $ref: '#/definitions/SearchMove'
  SearchMove:
    type: object
    properties:
      id:
        type: string
        format: uuid
      firstName:
        type: string
        example: John
        x-nullable: true
      lastName:
        type: string
        example: Doe
        x-nullable: true
      edipi:
        type: string
        example: 1234567890
        x-nullable: true
      paymentRequestCode:
        type: string
        example: 9551-6199-2
        x-nullable: true
      status:
        $ref: '#/definitions/MoveStatus'
      locator:
        type: string
      branch:
        type: string
      shipmentsCount:
        type: integer
      originDutyLocationPostalCode:
        format: zip
        type: string
        title: ZIP
        example: '90210'
        pattern: ^(\d{5})$
      destinationDutyLocationPostalCode:
        format: zip
        type: string
        title: ZIP
        example: '90210'
        pattern: ^(\d{5})$
      requestedPickupDate:
        type: string
        format: date
        x-nullable: true
      orderType:
        type: string
      requestedDeliveryDate:
        type: string
        format: date
        x-nullable: true
      originGBLOC:
        $ref: '#/definitions/GBLOC'
      destinationGBLOC:
        $ref: '#/definitions/GBLOC'
      lockedByOfficeUserID:
        type: string
        format: uuid
        x-nullable: true
      lockExpiresAt:
        type: string
        format: date-time
        x-nullable: true
      emplid:
        type: string
        x-nullable: true
  SearchMovesResult:
    type: object
    properties:
      page:
        type: integer
      perPage:
        type: integer
      totalCount:
        type: integer
      searchMoves:
        $ref: '#/definitions/SearchMoves'
  GBLOC:
    type: string
    enum:
      - AGFM
      - APAT
      - BGAC
      - BGNC
      - BKAS
      - CFMQ
      - CLPK
      - CNNQ
      - DMAT
      - GSAT
      - HAFC
      - HBAT
      - JEAT
      - JENQ
      - KKFA
      - LHNQ
      - LKNQ
      - MAPK
      - MAPS
      - MBFL
      - MLNQ
      - XXXX
  CreateCustomerSupportRemark:
    type: object
    description: >-
      A text remark written by an customer support user that is associated with
      a specific move.
    required:
      - content
      - officeUserID
    properties:
      content:
        example: This is a remark about a move.
        type: string
      officeUserID:
        example: 1f2270c7-7166-40ae-981e-b200ebdf3054
        format: uuid
        type: string
  UpdateCustomerSupportRemarkPayload:
    type: object
    description: >-
      A text remark update to an existing remark created by the current active
      user (the CSR).
    required:
      - content
    properties:
      content:
        example: This is a remark about a move.
        type: string
  EvaluationReportType:
    type: string
    enum:
      - SHIPMENT
      - COUNSELING
  EvaluationReportInspectionType:
    type: string
    enum:
      - DATA_REVIEW
      - PHYSICAL
      - VIRTUAL
    x-nullable: true
  EvaluationReportLocation:
    type: string
    enum:
      - ORIGIN
      - DESTINATION
      - OTHER
    x-nullable: true
  EvaluationReportOfficeUser:
    type: object
    readOnly: true
    description: The authoring office user for an evaluation report
    properties:
      id:
        example: 1f2270c7-7166-40ae-981e-b200ebdf3054
        format: uuid
        type: string
      firstName:
        type: string
      lastName:
        type: string
      email:
        type: string
        format: x-email
        pattern: ^[a-zA-Z0-9._%+-]+@[a-zA-Z0-9.-]+\.[a-zA-Z]{2,}$
      phone:
        type: string
        format: telephone
        pattern: ^[2-9]\d{2}-\d{3}-\d{4}$
  EvaluationReportList:
    type: array
    items:
      $ref: '#/definitions/EvaluationReport'
  EvaluationReport:
    type: object
    description: An evaluation report
    properties:
      id:
        example: 1f2270c7-7166-40ae-981e-b200ebdf3054
        format: uuid
        type: string
        readOnly: true
      moveID:
        example: 1f2270c7-7166-40ae-981e-b200ebdf3054
        format: uuid
        type: string
        readOnly: true
      shipmentID:
        example: 1f2270c7-7166-40ae-981e-b200ebdf3054
        format: uuid
        type: string
        x-nullable: true
        readOnly: true
      type:
        $ref: '#/definitions/EvaluationReportType'
      inspectionType:
        $ref: '#/definitions/EvaluationReportInspectionType'
        x-nullable: true
      inspectionDate:
        type: string
        format: date
        x-nullable: true
      officeUser:
        $ref: '#/definitions/EvaluationReportOfficeUser'
      location:
        $ref: '#/definitions/EvaluationReportLocation'
        x-nullable: true
      ReportViolations:
        $ref: '#/definitions/ReportViolations'
        x-nullable: true
      gsrAppeals:
        $ref: '#/definitions/GSRAppeals'
        x-nullable: true
      locationDescription:
        type: string
        example: Route 66 at crash inspection site 3
        x-nullable: true
      observedShipmentDeliveryDate:
        type: string
        format: date
        x-nullable: true
      observedShipmentPhysicalPickupDate:
        type: string
        format: date
        x-nullable: true
      timeDepart:
        type: string
        x-nullable: true
        pattern: ^(0[0-9]|1[0-9]|2[0-3]):[0-5][0-9]$
        example: '14:30'
      evalStart:
        type: string
        x-nullable: true
        pattern: ^(0[0-9]|1[0-9]|2[0-3]):[0-5][0-9]$
        example: '15:00'
      evalEnd:
        type: string
        x-nullable: true
        pattern: ^(0[0-9]|1[0-9]|2[0-3]):[0-5][0-9]$
        example: '18:00'
      violationsObserved:
        type: boolean
        x-nullable: true
      remarks:
        type: string
        x-nullable: true
      seriousIncident:
        type: boolean
        x-nullable: true
      seriousIncidentDesc:
        type: string
        x-nullable: true
      observedClaimsResponseDate:
        type: string
        format: date
        x-nullable: true
      observedPickupDate:
        type: string
        format: date
        x-nullable: true
      observedPickupSpreadStartDate:
        type: string
        format: date
        x-nullable: true
      observedPickupSpreadEndDate:
        type: string
        format: date
        x-nullable: true
      observedDeliveryDate:
        type: string
        format: date
        x-nullable: true
      moveReferenceID:
        type: string
        x-nullable: true
        readOnly: true
      eTag:
        type: string
      submittedAt:
        type: string
        format: date-time
        x-nullable: true
      createdAt:
        type: string
        format: date-time
        readOnly: true
      updatedAt:
        type: string
        format: date-time
        readOnly: true
  CreateEvaluationReport:
    type: object
    description: >-
      Minimal set of info needed to create a shipment evaluation report, which
      is just a shipment ID.
    properties:
      shipmentID:
        description: The shipment ID of the shipment to be evaluated in the report
        example: 01b9671e-b268-4906-967b-ba661a1d3933
        format: uuid
        type: string
  CreateViolationAppeal:
    type: object
    description: Appeal status and remarks left for a violation, created by a GSR user.
    properties:
      remarks:
        description: Remarks left by the GSR user
        example: These are my violation appeal remarks
        type: string
      appealStatus:
        description: The status of the appeal set by the GSR user
        example: These are my violation appeal remarks
        type: string
        enum:
          - sustained
          - rejected
  PWSViolation:
    type: object
    description: A PWS violation for an evaluation report
    readOnly: true
    properties:
      id:
        example: 1f2270c7-7166-40ae-981e-b200ebdf3054
        format: uuid
        type: string
      displayOrder:
        example: 3
        type: integer
      paragraphNumber:
        example: 1.2.3.4.5
        type: string
      title:
        example: Customer Support
        type: string
      category:
        example: Pre-Move Services
        type: string
      subCategory:
        example: Weight Estimate
        type: string
      requirementSummary:
        example: Provide a single point of contact (POC)
        type: string
      requirementStatement:
        example: >-
          The contractor shall prepare and load property going into NTS in
          containers at residence for shipment to NTS.
        type: string
      isKpi:
        example: false
        type: boolean
      additionalDataElem:
        example: QAE Observed Delivery Date
        type: string
  PWSViolations:
    type: array
    items:
      $ref: '#/definitions/PWSViolation'
  AssociateReportViolations:
    type: object
    description: A list of PWS violation string ids to associate with an evaluation report
    properties:
      violations:
        type: array
        items:
          type: string
          format: uuid
  ReportViolation:
    type: object
    description: An object associating violations to evaluation reports
    properties:
      id:
        example: 1f2270c7-7166-40ae-981e-b200ebdf3054
        format: uuid
        type: string
      reportID:
        example: 1f2270c7-7166-40ae-981e-b200ebdf3054
        format: uuid
        type: string
      violationID:
        example: 1f2270c7-7166-40ae-981e-b200ebdf3054
        format: uuid
        type: string
      violation:
        $ref: '#/definitions/PWSViolation'
      gsrAppeals:
        $ref: '#/definitions/GSRAppeals'
        x-nullable: true
  ReportViolations:
    type: array
    items:
      $ref: '#/definitions/ReportViolation'
  GSRAppealStatusType:
    type: string
    enum:
      - SUSTAINED
      - REJECTED
  GSRAppeals:
    type: array
    items:
      $ref: '#/definitions/GSRAppeal'
  GSRAppeal:
    type: object
    description: An object associating appeals on violations and serious incidents
    properties:
      id:
        example: 1f2270c7-7166-40ae-981e-b200ebdf3054
        format: uuid
        type: string
      reportID:
        example: 1f2270c7-7166-40ae-981e-b200ebdf3054
        format: uuid
        type: string
      violationID:
        example: 1f2270c7-7166-40ae-981e-b200ebdf3054
        format: uuid
        type: string
      officeUserID:
        example: 1f2270c7-7166-40ae-981e-b200ebdf3054
        format: uuid
        type: string
      officeUser:
        $ref: '#/definitions/EvaluationReportOfficeUser'
      isSeriousIncident:
        type: boolean
        example: false
      appealStatus:
        $ref: '#/definitions/GSRAppealStatusType'
      remarks:
        type: string
        example: Office user remarks
      createdAt:
        type: string
        format: date-time
        readOnly: true
  TransportationOffices:
    type: array
    items:
      $ref: '#/definitions/TransportationOffice'
  GBLOCs:
    type: array
    items:
      type: string
  MovePayload:
    type: object
    properties:
      id:
        type: string
        format: uuid
        example: c56a4180-65aa-42ec-a945-5fd21dec0538
      orders_id:
        type: string
        format: uuid
        example: c56a4180-65aa-42ec-a945-5fd21dec0538
      service_member_id:
        type: string
        format: uuid
        example: c56a4180-65aa-42ec-a945-5fd21dec0538
        readOnly: true
      locator:
        type: string
        example: '12432'
      status:
        $ref: '#/definitions/MoveStatus'
      created_at:
        type: string
        format: date-time
      updated_at:
        type: string
        format: date-time
      submitted_at:
        type: string
        format: date-time
        x-nullable: true
      mto_shipments:
        $ref: '#/definitions/MTOShipments'
      closeout_office:
        $ref: '#/definitions/TransportationOffice'
      cancel_reason:
        type: string
        example: Change of orders
        x-nullable: true
      eTag:
        type: string
      primeCounselingCompletedAt:
        format: date-time
        type: string
        readOnly: true
      additionalDocuments:
        $ref: '#/definitions/Document'
    required:
      - id
      - orders_id
      - locator
      - created_at
      - updated_at
      - eTag
  IsDateWeekendHolidayInfo:
    type: object
    properties:
      country_code:
        type: string
      country_name:
        type: string
      date:
        type: string
        format: date
        example: '2018-09-25'
      is_weekend:
        type: boolean
      is_holiday:
        type: boolean
      details:
        type: string
    required:
      - country_code
      - country_name
      - date
      - is_weekend
      - is_holiday
  AssignOfficeUserBody:
    type: object
    properties:
      officeUserId:
        type: string
        format: uuid
      roleType:
        type: string
    required:
      - officeUserId
      - roleType
  AssignedOfficeUser:
    type: object
    properties:
      officeUserId:
        type: string
        format: uuid
        example: c56a4180-65aa-42ec-a945-5fd21dec0538
      firstName:
        type: string
      lastName:
        type: string
  Affiliation:
    type: string
    x-nullable: true
    title: Branch of service
    description: Military branch of service
    enum:
      - ARMY
      - NAVY
      - MARINES
      - AIR_FORCE
      - COAST_GUARD
      - SPACE_FORCE
      - OTHER
    x-display-value:
      ARMY: Army
      NAVY: Navy
      MARINES: Marine Corps
      AIR_FORCE: Air Force
      COAST_GUARD: Coast Guard
      SPACE_FORCE: Space Force
      OTHER: OTHER
  Address:
    description: A postal address
    type: object
    properties:
      id:
        type: string
        format: uuid
        example: c56a4180-65aa-42ec-a945-5fd21dec0538
      streetAddress1:
        type: string
        example: 123 Main Ave
        title: Street address 1
      streetAddress2:
        type: string
        example: Apartment 9000
        x-nullable: true
        title: Street address 2
      streetAddress3:
        type: string
        example: Montmârtre
        x-nullable: true
        title: Address Line 3
      city:
        type: string
        example: Anytown
        title: City
      eTag:
        type: string
        readOnly: true
      state:
        title: State
        type: string
        x-display-value:
          AL: AL
          AK: AK
          AR: AR
          AZ: AZ
          CA: CA
          CO: CO
          CT: CT
          DC: DC
          DE: DE
          FL: FL
          GA: GA
          HI: HI
          IA: IA
          ID: ID
          IL: IL
          IN: IN
          KS: KS
          KY: KY
          LA: LA
          MA: MA
          MD: MD
          ME: ME
          MI: MI
          MN: MN
          MO: MO
          MS: MS
          MT: MT
          NC: NC
          ND: ND
          NE: NE
          NH: NH
          NJ: NJ
          NM: NM
          NV: NV
          NY: NY
          OH: OH
          OK: OK
          OR: OR
          PA: PA
          RI: RI
          SC: SC
          SD: SD
          TN: TN
          TX: TX
          UT: UT
          VA: VA
          VT: VT
          WA: WA
          WI: WI
          WV: WV
          WY: WY
        enum:
          - AL
          - AK
          - AR
          - AZ
          - CA
          - CO
          - CT
          - DC
          - DE
          - FL
          - GA
          - HI
          - IA
          - ID
          - IL
          - IN
          - KS
          - KY
          - LA
          - MA
          - MD
          - ME
          - MI
          - MN
          - MO
          - MS
          - MT
          - NC
          - ND
          - NE
          - NH
          - NJ
          - NM
          - NV
          - NY
          - OH
          - OK
          - OR
          - PA
          - RI
          - SC
          - SD
          - TN
          - TX
          - UT
          - VA
          - VT
          - WA
          - WI
          - WV
          - WY
      postalCode:
        type: string
        format: zip
        title: ZIP
        example: '90210'
        pattern: ^(\d{5}([\-]\d{4})?)$
      country:
        type: string
        title: Country
        x-nullable: true
        example: US
        default: US
        pattern: ^[A-Z]{2}$
        description: Two-letter country code
      county:
        type: string
        title: County
        x-nullable: true
        example: LOS ANGELES
      isOconus:
        type: boolean
        title: isOconus
        x-nullable: true
        example: false
    required:
      - streetAddress1
      - city
      - state
      - postalCode
  TransportationOffice:
    type: object
    properties:
      id:
        type: string
        format: uuid
        example: c56a4180-65aa-42ec-a945-5fd21dec0538
      name:
        type: string
        example: Fort Bragg North Station
      address:
        $ref: '#/definitions/Address'
      phone_lines:
        type: array
        items:
          type: string
          format: telephone
          pattern: ^[2-9]\d{2}-\d{3}-\d{4}$
          example: 212-555-5555
      gbloc:
        type: string
        pattern: ^[A-Z]{4}$
        example: JENQ
      latitude:
        type: number
        format: float
        example: 29.382973
      longitude:
        type: number
        format: float
        example: -98.62759
      created_at:
        type: string
        format: date-time
      updated_at:
        type: string
        format: date-time
    required:
      - id
      - name
      - address
      - created_at
      - updated_at
  TransportationOfficeAssignment:
    type: object
    properties:
      officeUserId:
        type: string
        format: uuid
        example: c56a4780-65aa-42ec-a945-5fd87dec0538
      transportationOfficeId:
        type: string
        format: uuid
        example: d67a4780-65aa-42ec-a945-5fd87dec0549
      transportationOffice:
        $ref: '#/definitions/TransportationOffice'
      primaryOffice:
        type: boolean
        x-omitempty: false
      createdAt:
        type: string
        format: date-time
        readOnly: true
      updatedAt:
        type: string
        format: date-time
        readOnly: true
    required:
      - officeUserId
      - transportationOfficeId
      - primaryOffice
  DutyLocation:
    type: object
    properties:
      id:
        type: string
        format: uuid
        example: c56a4180-65aa-42ec-a945-5fd21dec0538
      name:
        type: string
        example: Fort Bragg North Station
      address_id:
        type: string
        format: uuid
        example: c56a4180-65aa-42ec-a945-5fd21dec0538
      address:
        $ref: '#/definitions/Address'
      eTag:
        type: string
  OrdersType:
    type: string
    title: Orders type
    enum:
      - PERMANENT_CHANGE_OF_STATION
      - LOCAL_MOVE
      - RETIREMENT
      - SEPARATION
      - WOUNDED_WARRIOR
      - BLUEBARK
      - SAFETY
      - TEMPORARY_DUTY
    x-display-value:
      PERMANENT_CHANGE_OF_STATION: Permanent Change Of Station
      LOCAL_MOVE: Local Move
      RETIREMENT: Retirement
      SEPARATION: Separation
      WOUNDED_WARRIOR: Wounded Warrior
      BLUEBARK: BLUEBARK
      SAFETY: Safety
      TEMPORARY_DUTY: Temporary Duty (TDY)
  Upload:
    description: An uploaded file.
    type: object
    properties:
      id:
        type: string
        format: uuid
        example: c56a4180-65aa-42ec-a945-5fd21dec0538
        readOnly: true
      url:
        type: string
        format: uri
        example: https://uploads.domain.test/dir/c56a4180-65aa-42ec-a945-5fd21dec0538
        readOnly: true
      filename:
        type: string
        example: filename.pdf
        readOnly: true
      contentType:
        type: string
        format: mime-type
        example: application/pdf
        readOnly: true
      bytes:
        type: integer
        readOnly: true
      rotation:
        type: integer
        readOnly: false
        example: 2
      status:
        type: string
        enum:
          - INFECTED
          - CLEAN
          - PROCESSING
        readOnly: true
      createdAt:
        type: string
        format: date-time
        readOnly: true
      updatedAt:
        type: string
        format: date-time
        readOnly: true
      deletedAt:
        type: string
        format: date-time
        x-nullable: true
        readOnly: true
      isWeightTicket:
        type: boolean
      uploadType:
        type: string
        example: OFFICE
        enum:
          - USER
          - PRIME
          - OFFICE
        readOnly: true
    required:
      - id
      - url
      - filename
      - contentType
      - bytes
      - createdAt
      - updatedAt
  Document:
    type: object
    properties:
      id:
        type: string
        format: uuid
        example: c56a4180-65aa-42ec-a945-5fd21dec0538
      service_member_id:
        type: string
        format: uuid
        title: The service member this document belongs to
      uploads:
        type: array
        items:
          $ref: '#/definitions/Upload'
    required:
      - id
      - service_member_id
      - uploads
  NullableString:
    type: string
    x-go-type:
      import:
        package: github.com/transcom/mymove/pkg/swagger/nullable
      type: String
  CustomerContactType:
    description: >-
      Describes a customer contact type for a MTOServiceItem of type domestic
      destination SIT.
    type: string
    enum:
      - FIRST
      - SECOND
  MTOServiceItemCustomerContact:
    description: Customer contact information for a destination SIT service item
    type: object
    properties:
      id:
        example: 1f2270c7-7166-40ae-981e-b200ebdf3054
        format: uuid
        type: string
      type:
        $ref: '#/definitions/CustomerContactType'
      dateOfContact:
        format: date
        type: string
        description: Date of attempted contact by the prime.
      timeMilitary:
        type: string
        example: 0400Z
        description: Time of attempted contact by the prime.
      firstAvailableDeliveryDate:
        format: date
        type: string
        example: '2020-12-31'
        description: First available date that the Prime can deliver SIT service item.
  MTOServiceItemCustomerContacts:
    type: array
    items:
      $ref: '#/definitions/MTOServiceItemCustomerContact'
  DimensionType:
    description: Describes a dimension type for a MTOServiceItemDimension.
    type: string
    enum:
      - ITEM
      - CRATE
  MTOServiceItemDimension:
    description: Describes a dimension object for the MTOServiceItem.
    type: object
    properties:
      id:
        example: 1f2270c7-7166-40ae-981e-b200ebdf3054
        format: uuid
        type: string
      type:
        $ref: '#/definitions/DimensionType'
      length:
        description: Length in thousandth inches. 1000 thou = 1 inch.
        example: 1000
        type: integer
        format: int32
      width:
        description: Width in thousandth inches. 1000 thou = 1 inch.
        example: 1000
        type: integer
        format: int32
      height:
        description: Height in thousandth inches. 1000 thou = 1 inch.
        example: 1000
        type: integer
        format: int32
  MTOServiceItemDimensions:
    type: array
    items:
      $ref: '#/definitions/MTOServiceItemDimension'
  MTOServiceItemStatus:
    description: Describes all statuses for a MTOServiceItem
    type: string
    enum:
      - SUBMITTED
      - APPROVED
      - REJECTED
  ServiceRequestDocument:
    type: object
    properties:
      mtoServiceItemID:
        type: string
        format: uuid
      uploads:
        items:
          $ref: '#/definitions/Upload'
        type: array
  ServiceRequestDocuments:
    description: documents uploaded by the Prime as proof of request for service items
    type: array
    items:
      $ref: '#/definitions/ServiceRequestDocument'
  MTOServiceItem:
    type: object
    required:
      - id
      - moveTaskOrderID
      - reServiceID
      - reServiceCode
      - reServiceName
    properties:
      moveTaskOrderID:
        example: 1f2270c7-7166-40ae-981e-b200ebdf3054
        format: uuid
        type: string
      mtoShipmentID:
        example: 1f2270c7-7166-40ae-981e-b200ebdf3054
        format: uuid
        type: string
        x-nullable: true
      reServiceID:
        example: 1f2270c7-7166-40ae-981e-b200ebdf3054
        format: uuid
        type: string
      reServiceCode:
        type: string
      reServiceName:
        type: string
      createdAt:
        format: date-time
        type: string
      convertToCustomerExpense:
        type: boolean
        example: false
        x-omitempty: false
      customerExpenseReason:
        type: string
        x-nullable: true
      customerContacts:
        $ref: '#/definitions/MTOServiceItemCustomerContacts'
      deletedAt:
        format: date
        type: string
      description:
        type: string
        x-nullable: true
      dimensions:
        $ref: '#/definitions/MTOServiceItemDimensions'
      reason:
        type: string
        x-nullable: true
      rejectionReason:
        type: string
        x-nullable: true
      pickupPostalCode:
        type: string
        x-nullable: true
      SITPostalCode:
        type: string
        readOnly: true
        x-nullable: true
      sitEntryDate:
        type: string
        format: date-time
        x-nullable: true
      sitDepartureDate:
        type: string
        format: date-time
        x-nullable: true
      sitCustomerContacted:
        type: string
        format: date
        x-nullable: true
      sitRequestedDelivery:
        type: string
        format: date
        x-nullable: true
      sitDestinationOriginalAddress:
        $ref: '#/definitions/Address'
      sitOriginHHGOriginalAddress:
        $ref: '#/definitions/Address'
      sitOriginHHGActualAddress:
        $ref: '#/definitions/Address'
      sitDestinationFinalAddress:
        $ref: '#/definitions/Address'
      sitDeliveryMiles:
        type: integer
        x-nullable: true
      feeType:
        enum:
          - COUNSELING
          - CRATING
          - TRUCKING
          - SHUTTLE
        type: string
      id:
        example: 1f2270c7-7166-40ae-981e-b200ebdf3054
        format: uuid
        type: string
      quantity:
        type: integer
      rate:
        type: integer
      status:
        $ref: '#/definitions/MTOServiceItemStatus'
      submittedAt:
        format: date
        type: string
      total:
        format: cents
        type: integer
      estimatedWeight:
        type: integer
        description: estimated weight of the shuttle service item provided by the prime
        example: 2500
        x-formatting: weight
        x-nullable: true
      updatedAt:
        format: date-time
        type: string
      approvedAt:
        format: date-time
        type: string
        x-nullable: true
      rejectedAt:
        format: date-time
        type: string
        x-nullable: true
      eTag:
        type: string
      updateReason:
        type: string
        description: Reason for updating service item.
        x-nullable: true
      standaloneCrate:
        type: boolean
        x-nullable: true
      serviceRequestDocuments:
        $ref: '#/definitions/ServiceRequestDocuments'
      estimatedPrice:
        type: integer
        format: cents
        x-nullable: true
      lockedPriceCents:
        type: integer
        format: cents
        x-nullable: true
  MTOServiceItems:
    description: A list of service items connected to this shipment.
    type: array
    items:
      $ref: '#/definitions/MTOServiceItem'
  MTOAgent:
    type: object
    properties:
      id:
        example: 1f2270c7-7166-40ae-981e-b200ebdf3054
        format: uuid
        type: string
      mtoShipmentID:
        example: 1f2270c7-7166-40ae-981e-b200ebdf3054
        format: uuid
        type: string
      createdAt:
        format: date-time
        type: string
      updatedAt:
        format: date-time
        type: string
      firstName:
        type: string
        x-nullable: true
      lastName:
        type: string
        x-nullable: true
      email:
        type: string
        format: x-email
        pattern: (^[a-zA-Z0-9._%+-]+@[a-zA-Z0-9.-]+\.[a-zA-Z]{2,}$)|(^$)
        x-nullable: true
      phone:
        type: string
        format: telephone
        pattern: (^[2-9]\d{2}-\d{3}-\d{4}$)|(^$)
        x-nullable: true
      agentType:
        type: string
        enum:
          - RELEASING_AGENT
          - RECEIVING_AGENT
      eTag:
        type: string
  MTOAgents:
    items:
      $ref: '#/definitions/MTOAgent'
    type: array
  DestinationType:
    type: string
    title: Destination Type
    example: OTHER_THAN_AUTHORIZED
    x-nullable: true
    enum:
      - HOME_OF_RECORD
      - HOME_OF_SELECTION
      - PLACE_ENTERED_ACTIVE_DUTY
      - OTHER_THAN_AUTHORIZED
  MTOShipmentType:
    type: string
    title: Shipment Type
    example: HHG
    enum:
      - HHG
      - HHG_INTO_NTS_DOMESTIC
      - HHG_OUTOF_NTS_DOMESTIC
      - PPM
      - BOAT_HAUL_AWAY
      - BOAT_TOW_AWAY
      - MOBILE_HOME
      - UNACCOMPANIED_BAGGAGE
    x-display-value:
      HHG: HHG
      HHG_INTO_NTS_DOMESTIC: NTS
      HHG_OUTOF_NTS_DOMESTIC: NTS Release
      PPM: PPM
      BOAT_HAUL_AWAY: Boat Haul-Away
      BOAT_TOW_AWAY: Boat Tow-Away
      MOBILE_HOME: Mobile Home
      UNACCOMPANIED_BAGGAGE: Unaccompanied Baggage
  LOAType:
    description: The Line of accounting (TAC/SAC) type that will be used for the shipment
    type: string
    example: HHG
    enum:
      - HHG
      - NTS
  StorageFacility:
    description: The Storage Facility information for the shipment
    type: object
    properties:
      id:
        type: string
        format: uuid
        example: c56a4180-65aa-42ec-a945-5fd21dec0538
      facilityName:
        type: string
      address:
        $ref: '#/definitions/Address'
      lotNumber:
        type: string
        x-nullable: true
      phone:
        type: string
        format: telephone
        pattern: ^[2-9]\d{2}-\d{3}-\d{4}$
        x-nullable: true
      email:
        type: string
        format: x-email
        pattern: ^[a-zA-Z0-9._%+-]+@[a-zA-Z0-9.-]+\.[a-zA-Z]{2,}$
        x-nullable: true
      eTag:
        type: string
        readOnly: true
  PPMDestinationAddress:
    description: A postal address
    type: object
    properties:
      id:
        type: string
        format: uuid
        example: c56a4180-65aa-42ec-a945-5fd21dec0538
      streetAddress1:
        type: string
        example: 123 Main Ave
        x-nullable: true
        title: Street address 1
      streetAddress2:
        type: string
        example: Apartment 9000
        x-nullable: true
        title: Street address 2
      streetAddress3:
        type: string
        example: Montmârtre
        x-nullable: true
        title: Address Line 3
      city:
        type: string
        example: Anytown
        title: City
      eTag:
        type: string
        readOnly: true
      state:
        title: State
        type: string
        x-display-value:
          AL: AL
          AK: AK
          AR: AR
          AZ: AZ
          CA: CA
          CO: CO
          CT: CT
          DC: DC
          DE: DE
          FL: FL
          GA: GA
          HI: HI
          IA: IA
          ID: ID
          IL: IL
          IN: IN
          KS: KS
          KY: KY
          LA: LA
          MA: MA
          MD: MD
          ME: ME
          MI: MI
          MN: MN
          MO: MO
          MS: MS
          MT: MT
          NC: NC
          ND: ND
          NE: NE
          NH: NH
          NJ: NJ
          NM: NM
          NV: NV
          NY: NY
          OH: OH
          OK: OK
          OR: OR
          PA: PA
          RI: RI
          SC: SC
          SD: SD
          TN: TN
          TX: TX
          UT: UT
          VA: VA
          VT: VT
          WA: WA
          WI: WI
          WV: WV
          WY: WY
        enum:
          - AL
          - AK
          - AR
          - AZ
          - CA
          - CO
          - CT
          - DC
          - DE
          - FL
          - GA
          - HI
          - IA
          - ID
          - IL
          - IN
          - KS
          - KY
          - LA
          - MA
          - MD
          - ME
          - MI
          - MN
          - MO
          - MS
          - MT
          - NC
          - ND
          - NE
          - NH
          - NJ
          - NM
          - NV
          - NY
          - OH
          - OK
          - OR
          - PA
          - RI
          - SC
          - SD
          - TN
          - TX
          - UT
          - VA
          - VT
          - WA
          - WI
          - WV
          - WY
      postalCode:
        type: string
        format: zip
        title: ZIP
        example: '90210'
        pattern: ^(\d{5}([\-]\d{4})?)$
      country:
        type: string
        title: Country
        x-nullable: true
        example: USA
        default: USA
      county:
        type: string
        title: County
        x-nullable: true
        example: LOS ANGELES
    required:
      - city
      - state
      - postalCode
  SITLocationType:
    description: The list of SIT location types.
    type: string
    enum:
      - ORIGIN
      - DESTINATION
  MTOShipmentStatus:
    type: string
    title: Shipment Status
    example: SUBMITTED
    enum:
      - SUBMITTED
      - REJECTED
      - APPROVED
      - CANCELLATION_REQUESTED
      - CANCELED
      - DIVERSION_REQUESTED
  ReweighRequester:
    type: string
    enum:
      - CUSTOMER
      - PRIME
      - SYSTEM
      - TOO
  Reweigh:
    description: >-
      A reweigh  is when a shipment is weighed for a second time due to the
      request of a customer, the contractor, system or TOO.
    type: object
    properties:
      id:
        example: 1f2270c7-7166-40ae-981e-b200ebdf3054
        format: uuid
        type: string
      requestedAt:
        format: date-time
        type: string
      requestedBy:
        $ref: '#/definitions/ReweighRequester'
      shipmentID:
        example: 1f2270c7-7166-40ae-981e-b200ebdf3054
        format: uuid
        type: string
      verificationProvidedAt:
        x-nullable: true
        x-omitempty: false
        format: date-time
        type: string
      verificationReason:
        example: >-
          The reweigh was not performed due to some justification provided by
          the counselor
        type: string
        x-nullable: true
        x-omitempty: false
      weight:
        example: 2000
        type: integer
        x-formatting: weight
        x-nullable: true
        x-omitempty: false
  SITExtension:
    type: object
    description: >-
      A storage in transit (SIT) Extension is a request for an increase in the
      billable number of days a shipment is allowed to be in SIT.
    properties:
      id:
        example: 1f2270c7-7166-40ae-981e-b200ebdf3054
        format: uuid
        type: string
      mtoShipmentID:
        example: 1f2270c7-7166-40ae-981e-b200ebdf3054
        format: uuid
        type: string
      requestReason:
        type: string
        enum:
          - SERIOUS_ILLNESS_MEMBER
          - SERIOUS_ILLNESS_DEPENDENT
          - IMPENDING_ASSIGNEMENT
          - DIRECTED_TEMPORARY_DUTY
          - NONAVAILABILITY_OF_CIVILIAN_HOUSING
          - AWAITING_COMPLETION_OF_RESIDENCE
          - OTHER
      contractorRemarks:
        example: We need SIT additional days. The customer has not found a house yet.
        type: string
        x-nullable: true
        x-omitempty: false
      requestedDays:
        type: integer
        example: 30
      status:
        enum:
          - PENDING
          - APPROVED
          - DENIED
      approvedDays:
        type: integer
        example: 30
        x-nullable: true
        x-omitempty: false
      decisionDate:
        format: date-time
        type: string
        x-nullable: true
        x-omitempty: false
      officeRemarks:
        type: string
        x-nullable: true
        x-omitempty: false
      createdAt:
        format: date-time
        type: string
        readOnly: true
      updatedAt:
        format: date-time
        type: string
        readOnly: true
      eTag:
        type: string
        readOnly: true
  SITExtensions:
    type: array
    items:
      $ref: '#/definitions/SITExtension'
  SITSummary:
    properties:
      firstDaySITServiceItemID:
        type: string
        format: uuid
        example: c56a4180-65aa-42ec-a945-5fd21dec0538
      location:
        enum:
          - ORIGIN
          - DESTINATION
      daysInSIT:
        type: integer
        minimum: 0
      sitEntryDate:
        type: string
        format: date-time
      sitDepartureDate:
        type: string
        format: date-time
        x-nullable: true
      sitAuthorizedEndDate:
        type: string
        format: date-time
      sitCustomerContacted:
        type: string
        format: date-time
        x-nullable: true
      sitRequestedDelivery:
        type: string
        format: date-time
        x-nullable: true
  SITServiceItemGrouping:
    properties:
      summary:
        $ref: '#/definitions/SITSummary'
        description: >
          Holds the top level summary of a Service Item Grouping, detailing the
          ServiceItemID of the first day SIT service item (Eg, DOFSIT, DOASIT),
          the location (ORIGIN/DESTINATION), how many days the provided instance
          of SIT has been in storage, SIT entry date, departure date, authorized
          end date, customer contacted date, requested delivery date.

          This is provided at a top level because due to our service item
          architecture, SIT information is sometimes split across multiple
          service items, and this summary is a compilation of said information.
          This prevents the need to loop over many service items.
      serviceItems:
        $ref: '#/definitions/MTOServiceItems'
  SITServiceItemGroupings:
    description: >
      Holds groupings of SIT service items and their summaries, detailing the
      summary ServiceItemID of the first day SIT service item (Eg, DOFSIT,
      DOASIT), the location (ORIGIN/DESTINATION), how many days the provided
      instance of SIT has been in storage, SIT entry date, departure date,
      authorized end date, customer contacted date, requested delivery date.
    type: array
    items:
      $ref: '#/definitions/SITServiceItemGrouping'
  SITStatus:
    properties:
      totalSITDaysUsed:
        type: integer
        minimum: 0
      totalDaysRemaining:
        type: integer
        minimum: 0
      calculatedTotalDaysInSIT:
        type: integer
        minimum: 0
      currentSIT:
        type: object
        properties:
          serviceItemID:
            type: string
            format: uuid
            example: c56a4180-65aa-42ec-a945-5fd21dec0538
          location:
            enum:
              - ORIGIN
              - DESTINATION
          daysInSIT:
            type: integer
            minimum: 0
          sitEntryDate:
            type: string
            format: date
            x-nullable: true
          sitDepartureDate:
            type: string
            format: date
            x-nullable: true
          sitAuthorizedEndDate:
            type: string
            format: date
            x-nullable: true
          sitCustomerContacted:
            type: string
            format: date
            x-nullable: true
          sitRequestedDelivery:
            type: string
            format: date
            x-nullable: true
      pastSITServiceItemGroupings:
        $ref: '#/definitions/SITServiceItemGroupings'
        description: >
          A list of past SIT service item groupings. These will contain the
          given SIT service items for an instance of SIT (Either Origin or
          Destination), grouped by the date they went into SIT and service items
          limited explicitly to SIT related Re Service Codes.
  PPMShipmentStatus:
    description: |
      Status of the PPM Shipment:
        * **DRAFT**: The customer has created the PPM shipment but has not yet submitted their move for counseling.
        * **SUBMITTED**: The shipment belongs to a move that has been submitted by the customer or has been created by a Service Counselor or Prime Contractor for a submitted move.
        * **WAITING_ON_CUSTOMER**: The PPM shipment has been approved and the customer may now provide their actual move closeout information and documentation required to get paid.
        * **NEEDS_ADVANCE_APPROVAL**: The shipment was counseled by the Prime Contractor and approved but an advance was requested so will need further financial approval from the government.
        * **NEEDS_CLOSEOUT**: The customer has provided their closeout weight tickets, receipts, and expenses and certified it for the Service Counselor to approve, exclude or reject.
        * **CLOSEOUT_COMPLETE**: The Service Counselor has reviewed all of the customer's PPM closeout documentation and authorizes the customer can download and submit their finalized SSW packet.
    type: string
    readOnly: true
    enum:
      - DRAFT
      - SUBMITTED
      - WAITING_ON_CUSTOMER
      - NEEDS_ADVANCE_APPROVAL
      - NEEDS_CLOSEOUT
      - CLOSEOUT_COMPLETE
      - CANCELED
  PPMAdvanceStatus:
    type: string
    title: PPM Advance Status
    description: >-
      Indicates whether an advance status has been accepted, rejected, or
      edited, or a prime counseled PPM has been received or not received
    x-nullable: true
    enum:
      - APPROVED
      - REJECTED
      - EDITED
      - RECEIVED
      - NOT_RECEIVED
  OmittablePPMDocumentStatus:
    description: Status of the PPM document.
    type: string
    enum:
      - APPROVED
      - EXCLUDED
      - REJECTED
    x-display-value:
      APPROVED: Approved
      EXCLUDED: Excluded
      REJECTED: Rejected
    x-nullable: true
    x-omitempty: false
  PPMDocumentStatusReason:
    description: The reason the services counselor has excluded or rejected the item.
    type: string
    x-nullable: true
    x-omitempty: false
  WeightTicket:
    description: >-
      Vehicle and optional trailer information and weight documents used to move
      this PPM shipment.
    type: object
    properties:
      id:
        description: ID of this set of weight tickets.
        type: string
        format: uuid
        example: c56a4180-65aa-42ec-a945-5fd21dec0538
        readOnly: true
      ppmShipmentId:
        description: The ID of the PPM shipment that this set of weight tickets is for.
        type: string
        format: uuid
        example: c56a4180-65aa-42ec-a945-5fd21dec0538
        readOnly: true
      createdAt:
        type: string
        format: date-time
        readOnly: true
      updatedAt:
        type: string
        format: date-time
        readOnly: true
      vehicleDescription:
        description: >-
          Description of the vehicle used for the trip. E.g. make/model, type of
          truck/van, etc.
        type: string
        x-nullable: true
        x-omitempty: false
      emptyWeight:
        description: Weight of the vehicle when empty.
        type: integer
        minimum: 0
        x-nullable: true
        x-omitempty: false
      submittedEmptyWeight:
        description: Customer submitted weight of the vehicle when empty.
        type: integer
        minimum: 0
        x-nullable: true
        x-omitempty: false
      missingEmptyWeightTicket:
        description: >-
          Indicates if the customer is missing a weight ticket for the vehicle
          weight when empty.
        type: boolean
        x-nullable: true
        x-omitempty: false
      emptyDocumentId:
        description: >-
          ID of the document that is associated with the user uploads containing
          the vehicle weight when empty.
        type: string
        format: uuid
        readOnly: true
      emptyDocument:
        allOf:
          - description: >-
              Document that is associated with the user uploads containing the
              vehicle weight when empty.
          - $ref: '#/definitions/Document'
      fullWeight:
        description: The weight of the vehicle when full.
        type: integer
        minimum: 0
        x-nullable: true
        x-omitempty: false
      submittedFullWeight:
        description: Customer submitted weight of the vehicle when full.
        type: integer
        minimum: 0
        x-nullable: true
        x-omitempty: false
      missingFullWeightTicket:
        description: >-
          Indicates if the customer is missing a weight ticket for the vehicle
          weight when full.
        type: boolean
        x-nullable: true
        x-omitempty: false
      fullDocumentId:
        description: >-
          ID of the document that is associated with the user uploads containing
          the vehicle weight when full.
        type: string
        format: uuid
        example: c56a4180-65aa-42ec-a945-5fd21dec0538
        readOnly: true
      fullDocument:
        allOf:
          - description: >-
              Document that is associated with the user uploads containing the
              vehicle weight when full.
          - $ref: '#/definitions/Document'
      ownsTrailer:
        description: Indicates if the customer used a trailer they own for the move.
        type: boolean
        x-nullable: true
        x-omitempty: false
      submittedOwnsTrailer:
        description: Indicates if the customer used a trailer they own for the move.
        type: boolean
        x-nullable: true
        x-omitempty: false
      trailerMeetsCriteria:
        description: >-
          Indicates if the trailer that the customer used meets all the criteria
          to be claimable.
        type: boolean
        x-nullable: true
        x-omitempty: false
      submittedTrailerMeetsCriteria:
        description: >-
          Indicates if the trailer that the customer used meets all the criteria
          to be claimable.
        type: boolean
        x-nullable: true
        x-omitempty: false
      proofOfTrailerOwnershipDocumentId:
        description: >-
          ID of the document that is associated with the user uploads containing
          the proof of trailer ownership.
        type: string
        format: uuid
        example: c56a4180-65aa-42ec-a945-5fd21dec0538
        readOnly: true
      proofOfTrailerOwnershipDocument:
        allOf:
          - description: >-
              Document that is associated with the user uploads containing the
              proof of trailer ownership.
          - $ref: '#/definitions/Document'
      status:
        $ref: '#/definitions/OmittablePPMDocumentStatus'
      reason:
        $ref: '#/definitions/PPMDocumentStatusReason'
      adjustedNetWeight:
        description: Indicates the adjusted net weight of the vehicle
        type: integer
        minimum: 0
        x-nullable: true
        x-omitempty: false
      netWeightRemarks:
        description: Remarks explaining any edits made to the net weight
        type: string
        x-nullable: true
        x-omitempty: false
      eTag:
        description: A hash that should be used as the "If-Match" header for any updates.
        type: string
        readOnly: true
    required:
      - ppmShipmentId
      - createdAt
      - updatedAt
      - emptyDocumentId
      - emptyDocument
      - fullDocument
      - fullDocumentId
      - proofOfTrailerOwnershipDocument
      - proofOfTrailerOwnershipDocumentId
  WeightTickets:
    description: All weight tickets associated with a PPM shipment.
    type: array
    items:
      $ref: '#/definitions/WeightTicket'
    x-omitempty: false
  OmittableMovingExpenseType:
    type: string
    description: Moving Expense Type
    enum:
      - CONTRACTED_EXPENSE
      - GAS
      - OIL
      - OTHER
      - PACKING_MATERIALS
      - RENTAL_EQUIPMENT
      - STORAGE
      - TOLLS
      - WEIGHING_FEE
    x-display-value:
      CONTRACTED_EXPENSE: Contracted expense
      GAS: Gas
      OIL: Oil
      OTHER: Other
      PACKING_MATERIALS: Packing materials
      STORAGE: Storage
      RENTAL_EQUIPMENT: Rental equipment
      TOLLS: Tolls
      WEIGHING_FEE: Weighing fee
    x-nullable: true
    x-omitempty: false
  SubmittedMovingExpenseType:
    type: string
    description: Customer Submitted Moving Expense Type
    enum:
      - CONTRACTED_EXPENSE
      - GAS
      - OIL
      - OTHER
      - PACKING_MATERIALS
      - RENTAL_EQUIPMENT
      - STORAGE
      - TOLLS
      - WEIGHING_FEE
    x-display-value:
      CONTRACTED_EXPENSE: Contracted expense
      GAS: Gas
      OIL: Oil
      OTHER: Other
      PACKING_MATERIALS: Packing materials
      STORAGE: Storage
      RENTAL_EQUIPMENT: Rental equipment
      TOLLS: Tolls
      WEIGHING_FEE: Weighing fee
    x-nullable: true
    x-omitempty: false
  MovingExpense:
    description: >-
      Expense information and receipts of costs incurred that can be reimbursed
      while moving a PPM shipment.
    type: object
    properties:
      id:
        description: Unique primary identifier of the Moving Expense object
        type: string
        format: uuid
        example: c56a4180-65aa-42ec-a945-5fd21dec0538
        readOnly: true
      ppmShipmentId:
        description: The PPM Shipment id that this moving expense belongs to
        type: string
        format: uuid
        example: c56a4180-65aa-42ec-a945-5fd21dec0538
        readOnly: true
      documentId:
        description: The id of the Document that contains all file uploads for this expense
        type: string
        format: uuid
        example: c56a4180-65aa-42ec-a945-5fd21dec0538
        readOnly: true
      document:
        allOf:
          - description: >-
              The Document object that contains all file uploads for this
              expense
          - $ref: '#/definitions/Document'
      movingExpenseType:
        $ref: '#/definitions/OmittableMovingExpenseType'
      submittedMovingExpenseType:
        $ref: '#/definitions/SubmittedMovingExpenseType'
      description:
        description: A brief description of the expense
        type: string
        x-nullable: true
        x-omitempty: false
      submittedDescription:
        description: Customer submitted description of the expense
        type: string
        x-nullable: true
        x-omitempty: false
      paidWithGtcc:
        description: >-
          Indicates if the service member used their government issued card to
          pay for the expense
        type: boolean
        x-nullable: true
        x-omitempty: false
      amount:
        description: The total amount of the expense as indicated on the receipt
        type: integer
        x-nullable: true
        x-omitempty: false
      submittedAmount:
        description: >-
          Customer submitted total amount of the expense as indicated on the
          receipt
        type: integer
        x-nullable: true
        x-omitempty: false
      missingReceipt:
        description: >-
          Indicates if the service member is missing the receipt with the proof
          of expense amount
        type: boolean
        x-nullable: true
        x-omitempty: false
      status:
        $ref: '#/definitions/OmittablePPMDocumentStatus'
      reason:
        $ref: '#/definitions/PPMDocumentStatusReason'
      sitStartDate:
        description: >-
          The date the shipment entered storage, applicable for the `STORAGE`
          movingExpenseType only
        type: string
        example: '2022-04-26'
        format: date
        x-nullable: true
        x-omitempty: false
      submittedSitStartDate:
        description: >-
          Customer submitted date the shipment entered storage, applicable for
          the `STORAGE` movingExpenseType only
        type: string
        example: '2022-04-26'
        format: date
        x-nullable: true
        x-omitempty: false
      sitEndDate:
        description: >-
          The date the shipment exited storage, applicable for the `STORAGE`
          movingExpenseType only
        type: string
        example: '2018-05-26'
        format: date
        x-nullable: true
        x-omitempty: false
      submittedSitEndDate:
        description: >-
          Customer submitted date the shipment exited storage, applicable for
          the `STORAGE` movingExpenseType only
        type: string
        example: '2018-05-26'
        format: date
        x-nullable: true
        x-omitempty: false
      createdAt:
        description: >-
          Timestamp the moving expense object was initially created in the
          system (UTC)
        type: string
        format: date-time
        readOnly: true
      updatedAt:
        description: >-
          Timestamp when a property of this moving expense object was last
          modified (UTC)
        type: string
        format: date-time
        readOnly: true
      eTag:
        description: A hash that should be used as the "If-Match" header for any updates.
        type: string
        readOnly: true
      weightStored:
        description: The total weight stored in PPM SIT
        type: integer
        x-nullable: true
        x-omitempty: false
      sitLocation:
        allOf:
          - $ref: '#/definitions/SITLocationType'
          - x-nullable: true
          - x-omitempty: false
      sitEstimatedCost:
        description: >-
          The estimated amount that the government will pay the service member
          to put their goods into storage. This estimated storage cost is
          separate from the estimated incentive.
        type: integer
        format: cents
        x-nullable: true
        x-omitempty: false
      sitReimburseableAmount:
        description: The amount of SIT that will be reimbursed
        type: integer
        x-nullable: true
        x-omitempty: false
    required:
      - id
      - createdAt
      - updatedAt
      - ppmShipmentId
      - documentId
      - document
  ProGearWeightTicket:
    description: Pro-gear associated information and weight docs for a PPM shipment
    type: object
    properties:
      id:
        description: The ID of the pro-gear weight ticket.
        type: string
        format: uuid
        example: c56a4180-65aa-42ec-a945-5fd21dec0538
        readOnly: true
      ppmShipmentId:
        description: >-
          The ID of the PPM shipment that this pro-gear weight ticket is
          associated with.
        type: string
        format: uuid
        example: c56a4180-65aa-42ec-a945-5fd21dec0538
        readOnly: true
      updatedAt:
        type: string
        format: date-time
        readOnly: true
      createdAt:
        type: string
        format: date-time
        readOnly: true
      belongsToSelf:
        description: >-
          Indicates if this information is for the customer's own pro-gear,
          otherwise, it's the spouse's.
        type: boolean
        x-nullable: true
        x-omitempty: false
      submittedBelongsToSelf:
        description: >-
          Indicates if this information is for the customer's own pro-gear,
          otherwise, it's the spouse's.
        type: boolean
        x-nullable: true
        x-omitempty: false
      description:
        description: Describes the pro-gear that was moved.
        type: string
        x-nullable: true
        x-omitempty: false
      hasWeightTickets:
        description: >-
          Indicates if the user has a weight ticket for their pro-gear,
          otherwise they have a constructed weight.
        type: boolean
        x-nullable: true
        x-omitempty: false
      submittedHasWeightTickets:
        description: >-
          Indicates if the user has a weight ticket for their pro-gear,
          otherwise they have a constructed weight.
        type: boolean
        x-nullable: true
        x-omitempty: false
      weight:
        description: Weight of the pro-gear.
        type: integer
        minimum: 0
        x-nullable: true
        x-omitempty: false
      submittedWeight:
        description: Customer submitted weight of the pro-gear.
        type: integer
        minimum: 0
        x-nullable: true
        x-omitempty: false
      documentId:
        description: >-
          The ID of the document that is associated with the user uploads
          containing the pro-gear weight.
        type: string
        format: uuid
        example: c56a4180-65aa-42ec-a945-5fd21dec0538
        readOnly: true
      document:
        allOf:
          - description: >-
              Document that is associated with the user uploads containing the
              pro-gear weight.
          - $ref: '#/definitions/Document'
      status:
        $ref: '#/definitions/OmittablePPMDocumentStatus'
      reason:
        $ref: '#/definitions/PPMDocumentStatusReason'
      eTag:
        description: A hash that should be used as the "If-Match" header for any updates.
        type: string
        readOnly: true
    required:
      - ppmShipmentId
      - createdAt
      - updatedAt
      - documentId
      - document
  SignedCertificationType:
    description: |
      The type of signed certification:
        - PPM_PAYMENT: This is used when the customer has a PPM shipment that they have uploaded their documents for and are
            ready to submit their documentation for review. When they submit, they will be asked to sign certifying the
            information is correct.
        - SHIPMENT: This is used when a customer submits their move with their shipments to be reviewed by office users.
        - PRE_CLOSEOUT_REVIEWED_PPM_PAYMENT: This is used when a move has a PPM shipment and is set to
             service-counseling-completed "Submit move details" by service counselor.
        - CLOSEOUT_REVIEWED_PPM_PAYMENT: This is used when a PPM shipment is reviewed by counselor in close out queue.
    type: string
    enum:
      - PPM_PAYMENT
      - SHIPMENT
      - PRE_CLOSEOUT_REVIEWED_PPM_PAYMENT
      - CLOSEOUT_REVIEWED_PPM_PAYMENT
    readOnly: true
  SignedCertification:
    description: Signed certification
    type: object
    properties:
      id:
        description: The ID of the signed certification.
        type: string
        format: uuid
        example: c56a4180-65aa-42ec-a945-5fd21dec0538
        readOnly: true
      submittingUserId:
        description: The ID of the user that signed.
        type: string
        format: uuid
        example: c56a4180-65aa-42ec-a945-5fd21dec0538
        readOnly: true
      moveId:
        description: The ID of the move associated with this signed certification.
        type: string
        format: uuid
        example: c56a4180-65aa-42ec-a945-5fd21dec0538
        readOnly: true
      ppmId:
        description: >-
          The ID of the PPM shipment associated with this signed certification,
          if any.
        type: string
        format: uuid
        example: c56a4180-65aa-42ec-a945-5fd21dec0538
        readOnly: true
        x-nullable: true
        x-omitempty: false
      certificationType:
        $ref: '#/definitions/SignedCertificationType'
      certificationText:
        description: Full text that the customer agreed to and signed.
        type: string
      signature:
        description: The signature that the customer provided.
        type: string
      date:
        description: Date that the customer signed the certification.
        type: string
        format: date
      createdAt:
        type: string
        format: date-time
        readOnly: true
      updatedAt:
        type: string
        format: date-time
        readOnly: true
      eTag:
        description: A hash that should be used as the "If-Match" header for any updates.
        type: string
        readOnly: true
    required:
      - id
      - submittingUserId
      - moveId
      - certificationType
      - certificationText
      - signature
      - date
      - createdAt
      - updatedAt
      - eTag
  PPMShipment:
    description: >-
      A personally procured move is a type of shipment that a service member
      moves themselves.
    x-nullable: true
    properties:
      id:
        description: Primary auto-generated unique identifier of the PPM shipment object
        example: 1f2270c7-7166-40ae-981e-b200ebdf3054
        format: uuid
        type: string
        readOnly: true
      shipmentId:
        description: The id of the parent MTOShipment object
        example: 1f2270c7-7166-40ae-981e-b200ebdf3054
        format: uuid
        type: string
        readOnly: true
      createdAt:
        description: Timestamp of when the PPM Shipment was initially created (UTC)
        format: date-time
        type: string
        readOnly: true
      updatedAt:
        description: Timestamp of when a property of this object was last updated (UTC)
        format: date-time
        type: string
        readOnly: true
      status:
        $ref: '#/definitions/PPMShipmentStatus'
      w2Address:
        x-nullable: true
        $ref: '#/definitions/Address'
      advanceStatus:
        $ref: '#/definitions/PPMAdvanceStatus'
      expectedDepartureDate:
        description: |
          Date the customer expects to begin their move.
        format: date
        type: string
      actualMoveDate:
        description: The actual start date of when the PPM shipment left the origin.
        format: date
        type: string
        x-nullable: true
        x-omitempty: false
      submittedAt:
        description: >-
          The timestamp of when the customer submitted their PPM documentation
          to the counselor for review.
        format: date-time
        type: string
        x-nullable: true
        x-omitempty: false
      reviewedAt:
        description: >-
          The timestamp of when the Service Counselor has reviewed all of the
          closeout documents.
        format: date-time
        type: string
        x-nullable: true
        x-omitempty: false
      approvedAt:
        description: >-
          The timestamp of when the shipment was approved and the service member
          can begin their move.
        format: date-time
        type: string
        x-nullable: true
        x-omitempty: false
      pickupAddress:
        $ref: '#/definitions/Address'
      secondaryPickupAddress:
        allOf:
          - $ref: '#/definitions/Address'
          - x-nullable: true
          - x-omitempty: false
      hasSecondaryPickupAddress:
        type: boolean
        x-omitempty: false
        x-nullable: true
      tertiaryPickupAddress:
        allOf:
          - $ref: '#/definitions/Address'
          - x-nullable: true
          - x-omitempty: false
      hasTertiaryPickupAddress:
        type: boolean
        x-omitempty: false
        x-nullable: true
      actualPickupPostalCode:
        description: >
          The actual postal code where the PPM shipment started. To be filled
          once the customer has moved the shipment.
        format: zip
        type: string
        title: ZIP
        example: '90210'
        pattern: ^(\d{5})$
        x-nullable: true
        x-omitempty: false
      destinationAddress:
        $ref: '#/definitions/Address'
      secondaryDestinationAddress:
        allOf:
          - $ref: '#/definitions/Address'
          - x-nullable: true
          - x-omitempty: false
      hasSecondaryDestinationAddress:
        type: boolean
        x-omitempty: false
        x-nullable: true
      tertiaryDestinationAddress:
        allOf:
          - $ref: '#/definitions/Address'
          - x-nullable: true
          - x-omitempty: false
      hasTertiaryDestinationAddress:
        type: boolean
        x-omitempty: false
        x-nullable: true
      actualDestinationPostalCode:
        description: >
          The actual postal code where the PPM shipment ended. To be filled once
          the customer has moved the shipment.
        format: zip
        type: string
        title: ZIP
        example: '90210'
        pattern: ^(\d{5})$
        x-nullable: true
        x-omitempty: false
      sitExpected:
        description: >
          Captures whether some or all of the PPM shipment will require
          temporary storage at the origin or destination.


          Must be set to `true` when providing `sitLocation`,
          `sitEstimatedWeight`, `sitEstimatedEntryDate`, and
          `sitEstimatedDepartureDate` values to calculate the
          `sitEstimatedCost`.
        type: boolean
      estimatedWeight:
        description: The estimated weight of the PPM shipment goods being moved.
        type: integer
        example: 4200
        x-nullable: true
        x-omitempty: false
      allowableWeight:
        description: The allowable weight of the PPM shipment goods being moved.
        type: integer
        example: 4300
        minimum: 0
        x-nullable: true
        x-omitempty: false
      hasProGear:
        description: >
          Indicates whether PPM shipment has pro gear for themselves or their
          spouse.
        type: boolean
        x-nullable: true
        x-omitempty: false
      proGearWeight:
        description: >-
          The estimated weight of the pro-gear being moved belonging to the
          service member.
        type: integer
        x-nullable: true
        x-omitempty: false
      spouseProGearWeight:
        description: >-
          The estimated weight of the pro-gear being moved belonging to a
          spouse.
        type: integer
        x-nullable: true
        x-omitempty: false
      estimatedIncentive:
        description: >-
          The estimated amount the government will pay the service member to
          move their belongings based on the moving date, locations, and
          shipment weight.
        type: integer
        format: cents
        x-nullable: true
        x-omitempty: false
      finalIncentive:
        description: >
          The final calculated incentive for the PPM shipment. This does not
          include **SIT** as it is a reimbursement.
        type: integer
        format: cents
        x-nullable: true
        x-omitempty: false
        readOnly: true
      hasRequestedAdvance:
        description: |
          Indicates whether an advance has been requested for the PPM shipment.
        type: boolean
        x-nullable: true
        x-omitempty: false
      advanceAmountRequested:
        description: >
          The amount requested as an advance by the service member up to a
          maximum percentage of the estimated incentive.
        type: integer
        format: cents
        x-nullable: true
        x-omitempty: false
      hasReceivedAdvance:
        description: |
          Indicates whether an advance was received for the PPM shipment.
        type: boolean
        x-nullable: true
        x-omitempty: false
      advanceAmountReceived:
        description: |
          The amount received for an advance, or null if no advance is received.
        type: integer
        format: cents
        x-nullable: true
        x-omitempty: false
      sitLocation:
        allOf:
          - $ref: '#/definitions/SITLocationType'
          - x-nullable: true
          - x-omitempty: false
      sitEstimatedWeight:
        description: The estimated weight of the goods being put into storage.
        type: integer
        example: 2000
        x-nullable: true
        x-omitempty: false
      sitEstimatedEntryDate:
        description: The date that goods will first enter the storage location.
        format: date
        type: string
        x-nullable: true
        x-omitempty: false
      sitEstimatedDepartureDate:
        description: The date that goods will exit the storage location.
        format: date
        type: string
        x-nullable: true
        x-omitempty: false
      sitEstimatedCost:
        description: >-
          The estimated amount that the government will pay the service member
          to put their goods into storage. This estimated storage cost is
          separate from the estimated incentive.
        type: integer
        format: cents
        x-nullable: true
        x-omitempty: false
      weightTickets:
        $ref: '#/definitions/WeightTickets'
      movingExpenses:
        description: All expense documentation receipt records of this PPM shipment.
        items:
          $ref: '#/definitions/MovingExpense'
        type: array
      proGearWeightTickets:
        description: >-
          All pro-gear weight ticket documentation records for this PPM
          shipment.
        type: array
        items:
          $ref: '#/definitions/ProGearWeightTicket'
      isActualExpenseReimbursement:
        description: >-
          Used for PPM shipments only. Denotes if this shipment uses the Actual
          Expense Reimbursement method.
        type: boolean
        example: false
        x-omitempty: false
        x-nullable: true
      signedCertification:
        $ref: '#/definitions/SignedCertification'
      eTag:
        description: >-
          A hash unique to this shipment that should be used as the "If-Match"
          header for any updates.
        type: string
        readOnly: true
    required:
      - id
      - shipmentId
      - createdAt
      - status
      - expectedDepartureDate
      - sitExpected
      - eTag
  BoatShipment:
    x-nullable: true
    properties:
      id:
        description: Primary auto-generated unique identifier of the Boat shipment object
        example: 1f2270c7-7166-40ae-981e-b200ebdf3054
        format: uuid
        type: string
        readOnly: true
      shipmentId:
        description: The id of the parent MTOShipment object
        example: 1f2270c7-7166-40ae-981e-b200ebdf3054
        format: uuid
        type: string
        readOnly: true
      createdAt:
        description: Timestamp of when the Boat Shipment was initially created (UTC)
        format: date-time
        type: string
        readOnly: true
      updatedAt:
        description: Timestamp of when a property of this object was last updated (UTC)
        format: date-time
        type: string
        readOnly: true
      type:
        type: string
        enum:
          - HAUL_AWAY
          - TOW_AWAY
      year:
        type: integer
        description: Year of the Boat
      make:
        type: string
        description: Make of the Boat
      model:
        type: string
        description: Model of the Boat
      lengthInInches:
        type: integer
        description: Length of the Boat in inches
      widthInInches:
        type: integer
        description: Width of the Boat in inches
      heightInInches:
        type: integer
        description: Height of the Boat in inches
      hasTrailer:
        type: boolean
        description: Does the boat have a trailer
      isRoadworthy:
        type: boolean
        description: Is the trailer roadworthy
        x-nullable: true
      eTag:
        description: >-
          A hash unique to this shipment that should be used as the "If-Match"
          header for any updates.
        type: string
        readOnly: true
    required:
      - id
      - shipmentId
      - createdAt
      - type
      - year
      - make
      - model
      - lengthInInches
      - widthInInches
      - heightInInches
      - hasTrailer
      - eTag
  MobileHome:
    description: >-
      A mobile home is a type of shipment that a service member moves a mobile
      home.
    x-nullable: true
    properties:
      id:
        description: Primary auto-generated unique identifier of the Mobile Home object
        example: 1f2270c7-7166-40ae-981e-b200ebdf3054
        format: uuid
        type: string
        readOnly: true
      shipmentId:
        description: The id of the parent MTOShipment object
        example: 1f2270c7-7166-40ae-981e-b200ebdf3054
        format: uuid
        type: string
        readOnly: true
      make:
        description: The make of the mobile home
        type: string
      model:
        description: The model of the mobile home.
        type: string
      year:
        description: The year the mobile home was made.
        type: integer
      lengthInInches:
        type: integer
      widthInInches:
        type: integer
      heightInInches:
        type: integer
      updatedAt:
        description: Timestamp of when a property of this object was last updated (UTC)
        format: date-time
        type: string
        readOnly: true
      createdAt:
        description: Timestamp of when a property of this object was created (UTC)
        format: date-time
        type: string
        readOnly: true
      eTag:
        description: >-
          A hash unique to this shipment that should be used as the "If-Match"
          header for any updates.
        type: string
        readOnly: true
  ShipmentAddressUpdateStatus:
    type: string
    title: Status
    readOnly: true
    x-display-value:
      REQUESTED: REQUESTED
      REJECTED: REJECTED
      APPROVED: APPROVED
    enum:
      - REQUESTED
      - REJECTED
      - APPROVED
  ShipmentAddressUpdate:
    description: >
      This represents a destination address change request made by the Prime
      that is either auto-approved or requires review if the pricing criteria
      has changed. If criteria has changed, then it must be approved or rejected
      by a TOO.
    type: object
    properties:
      id:
        type: string
        format: uuid
        example: c56a4180-65aa-42ec-a945-5fd21dec0538
        readOnly: true
      contractorRemarks:
        type: string
        example: This is a contractor remark
        title: Contractor Remarks
        description: The reason there is an address change.
        readOnly: true
      officeRemarks:
        type: string
        example: This is an office remark
        title: Office Remarks
        x-nullable: true
        description: The TOO comment on approval or rejection.
      status:
        $ref: '#/definitions/ShipmentAddressUpdateStatus'
      shipmentID:
        type: string
        format: uuid
        example: c56a4180-65aa-42ec-a945-5fd21dec0538
        readOnly: true
      originalAddress:
        $ref: '#/definitions/Address'
      newAddress:
        $ref: '#/definitions/Address'
      sitOriginalAddress:
        $ref: '#/definitions/Address'
      oldSitDistanceBetween:
        description: >-
          The distance between the original SIT address and the previous/old
          destination address of shipment
        example: 50
        minimum: 0
        type: integer
      newSitDistanceBetween:
        description: >-
          The distance between the original SIT address and requested new
          destination address of shipment
        example: 88
        minimum: 0
        type: integer
    required:
      - id
      - status
      - shipmentID
      - originalAddress
      - newAddress
      - contractorRemarks
  MTOShipment:
    properties:
      moveTaskOrderID:
        example: 1f2270c7-7166-40ae-981e-b200ebdf3054
        format: uuid
        type: string
      id:
        example: 1f2270c7-7166-40ae-981e-b200ebdf3054
        format: uuid
        type: string
      createdAt:
        format: date-time
        type: string
      updatedAt:
        format: date-time
        type: string
      deletedAt:
        x-nullable: true
        format: date-time
        type: string
      primeEstimatedWeight:
        x-nullable: true
        example: 2000
        type: integer
      primeActualWeight:
        x-nullable: true
        example: 2000
        type: integer
      calculatedBillableWeight:
        x-nullable: true
        example: 2000
        type: integer
        readOnly: true
      ntsRecordedWeight:
        description: >-
          The previously recorded weight for the NTS Shipment. Used for NTS
          Release to know what the previous primeActualWeight or billable weight
          was.
        example: 2000
        type: integer
        x-nullable: true
        x-formatting: weight
      scheduledPickupDate:
        format: date
        type: string
        x-nullable: true
      scheduledDeliveryDate:
        format: date
        type: string
        x-nullable: true
      requestedPickupDate:
        format: date
        type: string
        x-nullable: true
      actualPickupDate:
        x-nullable: true
        format: date
        type: string
      actualDeliveryDate:
        x-nullable: true
        description: >-
          The actual date that the shipment was delivered to the destination
          address by the Prime
        format: date
        type: string
      requestedDeliveryDate:
        format: date
        type: string
        x-nullable: true
      requiredDeliveryDate:
        x-nullable: true
        format: date
        type: string
      approvedDate:
        format: date-time
        type: string
        x-nullable: true
      diversion:
        type: boolean
        example: true
      diversionReason:
        type: string
        example: MTO Shipment needs rerouted
        x-nullable: true
      distance:
        type: integer
        x-nullable: true
        example: 500
      pickupAddress:
        x-nullable: true
        $ref: '#/definitions/Address'
      destinationAddress:
        x-nullable: true
        $ref: '#/definitions/Address'
      destinationType:
        $ref: '#/definitions/DestinationType'
      secondaryPickupAddress:
        x-nullable: true
        $ref: '#/definitions/Address'
      secondaryDeliveryAddress:
        x-nullable: true
        $ref: '#/definitions/Address'
      hasSecondaryPickupAddress:
        type: boolean
        x-omitempty: false
        x-nullable: true
      hasSecondaryDeliveryAddress:
        type: boolean
        x-omitempty: false
        x-nullable: true
      tertiaryPickupAddress:
        x-nullable: true
        $ref: '#/definitions/Address'
      tertiaryDeliveryAddress:
        x-nullable: true
        $ref: '#/definitions/Address'
      hasTertiaryPickupAddress:
        type: boolean
        x-omitempty: false
        x-nullable: true
      hasTertiaryDeliveryAddress:
        type: boolean
        x-omitempty: false
        x-nullable: true
      actualProGearWeight:
        type: integer
        x-nullable: true
        x-omitempty: false
      actualSpouseProGearWeight:
        type: integer
        x-nullable: true
        x-omitempty: false
      customerRemarks:
        type: string
        example: handle with care
        x-nullable: true
      counselorRemarks:
        description: >
          The counselor can use the counselor remarks field to inform the movers
          about any

          special circumstances for this shipment. Typical examples:
            * bulky or fragile items,
            * weapons,
            * access info for their address.
          Counselors enters this information when creating or editing an MTO
          Shipment. Optional field.
        type: string
        example: handle with care
        x-nullable: true
      shipmentType:
        $ref: '#/definitions/MTOShipmentType'
      status:
        $ref: '#/definitions/MTOShipmentStatus'
      rejectionReason:
        type: string
        example: MTO Shipment not good enough
        x-nullable: true
      reweigh:
        x-nullable: true
        x-omitempty: true
        $ref: '#/definitions/Reweigh'
      mtoAgents:
        $ref: '#/definitions/MTOAgents'
      mtoServiceItems:
        $ref: '#/definitions/MTOServiceItems'
      sitDaysAllowance:
        type: integer
        x-nullable: true
      sitExtensions:
        $ref: '#/definitions/SITExtensions'
      sitStatus:
        $ref: '#/definitions/SITStatus'
      eTag:
        type: string
      billableWeightCap:
        type: integer
        description: TIO override billable weight to be used for calculations
        example: 2500
        x-formatting: weight
        x-nullable: true
      billableWeightJustification:
        type: string
        example: more weight than expected
        x-nullable: true
      tacType:
        allOf:
          - $ref: '#/definitions/LOAType'
          - x-nullable: true
      sacType:
        allOf:
          - $ref: '#/definitions/LOAType'
          - x-nullable: true
      usesExternalVendor:
        type: boolean
        example: false
      serviceOrderNumber:
        type: string
        x-nullable: true
      storageFacility:
        x-nullable: true
        $ref: '#/definitions/StorageFacility'
      ppmShipment:
        $ref: '#/definitions/PPMShipment'
      boatShipment:
        $ref: '#/definitions/BoatShipment'
      mobileHomeShipment:
        $ref: '#/definitions/MobileHome'
      deliveryAddressUpdate:
        $ref: '#/definitions/ShipmentAddressUpdate'
      shipmentLocator:
        type: string
        x-nullable: true
        readOnly: true
        example: 1K43AR-01
      originSitAuthEndDate:
        format: date-time
        type: string
      destinationSitAuthEndDate:
        format: date-time
        type: string
      marketCode:
        type: string
        enum:
          - d
          - i
        example: d
        description: >-
          Single-letter designator for domestic (d) or international (i)
          shipments
  LOATypeNullable:
    description: The Line of accounting (TAC/SAC) type that will be used for the shipment
    type: string
    x-go-type:
      import:
        package: github.com/transcom/mymove/pkg/swagger/nullable
      type: String
    example: HHG
    enum:
      - HHG
      - NTS
  ProGearWeightTickets:
    description: All progear weight tickets associated with a PPM shipment.
    type: array
    items:
      $ref: '#/definitions/ProGearWeightTicket'
    x-omitempty: false
  MovingExpenses:
    description: All moving expenses associated with a PPM shipment.
    type: array
    items:
      $ref: '#/definitions/MovingExpense'
    x-omitempty: false
  PPMDocuments:
    description: >-
      All documents associated with a PPM shipment, including weight tickets,
      progear weight tickets, and moving expenses.
    x-nullable: true
    x-omitempty: false
    type: object
    properties:
      WeightTickets:
        $ref: '#/definitions/WeightTickets'
      ProGearWeightTickets:
        $ref: '#/definitions/ProGearWeightTickets'
      MovingExpenses:
        $ref: '#/definitions/MovingExpenses'
  PPMDocumentStatus:
    description: Status of the PPM document.
    type: string
    enum:
      - APPROVED
      - EXCLUDED
      - REJECTED
    x-display-value:
      APPROVED: Approved
      EXCLUDED: Excluded
      REJECTED: Rejected
  PPMShipmentSIT:
    description: SIT related items for a PPM shipment
    x-nullable: true
    properties:
      updatedAt:
        description: Timestamp of when a property of this object was last updated (UTC)
        format: date-time
        type: string
        readOnly: true
      sitLocation:
        allOf:
          - $ref: '#/definitions/SITLocationType'
          - x-nullable: true
          - x-omitempty: false
    required:
      - sitLocation
  PPMCloseout:
    description: >-
      The calculations needed in the "Review Documents" section of a PPM
      closeout. LIst of all expenses/reimbursements related toa PPM shipment.
    properties:
      id:
        description: Primary auto-generated unique identifier of the PPM shipment object
        example: 1f2270c7-7166-40ae-981e-b200ebdf3054
        format: uuid
        type: string
        readOnly: true
      plannedMoveDate:
        description: |
          Date the customer expects to begin their move.
        format: date
        type: string
        x-nullable: true
        x-omitempty: false
      actualMoveDate:
        description: The actual start date of when the PPM shipment left the origin.
        format: date
        type: string
        x-nullable: true
        x-omitempty: false
      miles:
        description: The distance between the old address and the new address in miles.
        example: 54
        minimum: 0
        type: integer
        x-nullable: true
        x-omitempty: false
      estimatedWeight:
        description: The estimated weight of the PPM shipment goods being moved.
        type: integer
        example: 4200
        x-nullable: true
        x-omitempty: false
      actualWeight:
        example: 2000
        type: integer
        x-nullable: true
        x-omitempty: false
      proGearWeightCustomer:
        description: >-
          The estimated weight of the pro-gear being moved belonging to the
          service member.
        type: integer
        x-nullable: true
        x-omitempty: false
      proGearWeightSpouse:
        description: >-
          The estimated weight of the pro-gear being moved belonging to a
          spouse.
        type: integer
        x-nullable: true
        x-omitempty: false
      grossIncentive:
        description: >
          The final calculated incentive for the PPM shipment. This does not
          include **SIT** as it is a reimbursement.
        type: integer
        format: cents
        x-nullable: true
        x-omitempty: false
        readOnly: true
      gcc:
        description: Government Constructive Cost (GCC)
        type: integer
        title: GCC
        format: cents
        x-nullable: true
        x-omitempty: false
      aoa:
        description: Advance Operating Allowance (AOA).
        type: integer
        format: cents
        x-nullable: true
        x-omitempty: false
      remainingIncentive:
        description: The remaining reimbursement amount that is still owed to the customer.
        type: integer
        format: cents
        x-nullable: true
        x-omitempty: false
      haulType:
        description: >-
          The type of haul calculation used for this shipment (shorthaul or
          linehaul).
        type: string
        x-nullable: true
        x-omitempty: false
      haulPrice:
        description: The price of the linehaul or shorthaul.
        type: integer
        format: cents
        x-nullable: true
        x-omitempty: false
      haulFSC:
        description: The linehaul/shorthaul Fuel Surcharge (FSC).
        type: integer
        format: cents
        x-nullable: true
        x-omitempty: false
      dop:
        description: The Domestic Origin Price (DOP).
        type: integer
        format: cents
        x-nullable: true
        x-omitempty: false
      ddp:
        description: The Domestic Destination Price (DDP).
        type: integer
        format: cents
        x-nullable: true
        x-omitempty: false
      packPrice:
        description: The full price of all packing/unpacking services.
        type: integer
        format: cents
        x-nullable: true
        x-omitempty: false
      unpackPrice:
        description: The full price of all packing/unpacking services.
        type: integer
        format: cents
        x-nullable: true
        x-omitempty: false
      SITReimbursement:
        description: >-
          The estimated amount that the government will pay the service member
          to put their goods into storage. This estimated storage cost is
          separate from the estimated incentive.
        type: integer
        format: cents
        x-nullable: true
        x-omitempty: false
    required:
      - id
  PPMActualWeight:
    description: >-
      The actual net weight of a single PPM shipment. Used during document
      review for PPM closeout.
    properties:
      actualWeight:
        example: 2000
        type: integer
        x-nullable: true
        x-omitempty: false
    required:
      - actualWeight
  PPMSITEstimatedCost:
    description: >-
      The estimated cost of SIT for a single PPM shipment. Used during document
      review for PPM.
    properties:
      sitCost:
        example: 2000
        type: integer
      priceFirstDaySIT:
        example: 2000
        type: integer
        format: cents
        title: Price of the first day in SIT
      priceAdditionalDaySIT:
        example: 2000
        type: integer
        format: cents
        title: Price of an additional day in SIT
      paramsFirstDaySIT:
        type: object
        properties:
          contractYearName:
            type: string
            example: Award Term 1
          priceRateOrFactor:
            type: string
            example: '20.53'
          isPeak:
            type: string
            example: 'true'
          escalationCompounded:
            type: string
            example: '1.01'
          serviceAreaOrigin:
            type: string
            example: '252'
            x-nullable: true
            x-omitempty: true
          serviceAreaDestination:
            type: string
            example: '252'
            x-nullable: true
            x-omitempty: true
      paramsAdditionalDaySIT:
        type: object
        properties:
          contractYearName:
            type: string
            example: Award Term 1
          priceRateOrFactor:
            type: string
            example: '0.53'
          isPeak:
            type: string
            example: 'true'
          escalationCompounded:
            type: string
            example: '1.01'
          serviceAreaOrigin:
            type: string
            example: '252'
            x-nullable: true
            x-omitempty: true
          serviceAreaDestination:
            type: string
            example: '252'
            x-nullable: true
            x-omitempty: true
          numberDaysSIT:
            type: string
            example: '30'
            x-nullable: true
            x-omitempty: true
    required:
      - sitCost
      - priceFirstDaySIT
      - priceAdditionalDaySIT
  MTOServiceItemSingle:
    type: object
    properties:
      moveTaskOrderID:
        example: 1f2270c7-7166-40ae-981e-b200ebdf3054
        format: uuid
        type: string
      mtoShipmentID:
        example: 1f2270c7-7166-40ae-981e-b200ebdf3054
        format: uuid
        type: string
        x-nullable: true
      reServiceID:
        example: 1f2270c7-7166-40ae-981e-b200ebdf3054
        format: uuid
        type: string
      reServiceCode:
        type: string
      reServiceName:
        type: string
      createdAt:
        format: date-time
        type: string
        readOnly: true
      convertToCustomerExpense:
        type: boolean
        example: false
        x-omitempty: false
      customerExpenseReason:
        type: string
        x-nullable: true
      deletedAt:
        format: date
        type: string
      rejectionReason:
        type: string
        x-nullable: true
      pickupPostalCode:
        type: string
        x-nullable: true
      sitPostalCode:
        type: string
        readOnly: true
        x-nullable: true
      sitEntryDate:
        type: string
        format: date-time
        x-nullable: true
      sitDepartureDate:
        type: string
        format: date-time
        x-nullable: true
      sitCustomerContacted:
        type: string
        format: date
        x-nullable: true
      sitRequestedDelivery:
        type: string
        format: date
        x-nullable: true
      id:
        example: 1f2270c7-7166-40ae-981e-b200ebdf3054
        format: uuid
        type: string
      status:
        type: string
        x-nullable: true
      updatedAt:
        format: date-time
        type: string
        readOnly: true
      approvedAt:
        format: date-time
        type: string
        x-nullable: true
      rejectedAt:
        format: date-time
        type: string
        x-nullable: true
  ServiceItemSitEntryDate:
    type: object
    properties:
      id:
        example: 1f2270c7-7166-40ae-981e-b200ebdf3054
        format: uuid
        type: string
      sitEntryDate:
        type: string
        format: date-time
        x-nullable: true
  PaymentServiceItemStatus:
    type: string
    enum:
      - REQUESTED
      - APPROVED
      - DENIED
      - SENT_TO_GEX
      - PAID
      - EDI_ERROR
    title: Payment Service Item Status
  ServiceItemParamName:
    type: string
    enum:
      - ActualPickupDate
      - ContractCode
      - ContractYearName
      - CubicFeetBilled
      - CubicFeetCrating
      - DimensionHeight
      - DimensionLength
      - DimensionWidth
      - DistanceZip
      - DistanceZipSITDest
      - DistanceZipSITOrigin
      - EIAFuelPrice
      - EscalationCompounded
      - FSCMultiplier
      - FSCPriceDifferenceInCents
      - FSCWeightBasedDistanceMultiplier
      - IsPeak
      - MarketDest
      - MarketOrigin
      - MTOAvailableToPrimeAt
      - NTSPackingFactor
      - NumberDaysSIT
      - PriceAreaDest
      - PriceAreaIntlDest
      - PriceAreaIntlOrigin
      - PriceAreaOrigin
      - PriceRateOrFactor
      - PSI_LinehaulDom
      - PSI_LinehaulDomPrice
      - PSI_LinehaulShort
      - PSI_LinehaulShortPrice
      - PSI_PriceDomDest
      - PSI_PriceDomDestPrice
      - PSI_PriceDomOrigin
      - PSI_PriceDomOriginPrice
      - PSI_ShippingLinehaulIntlCO
      - PSI_ShippingLinehaulIntlCOPrice
      - PSI_ShippingLinehaulIntlOC
      - PSI_ShippingLinehaulIntlOCPrice
      - PSI_ShippingLinehaulIntlOO
      - PSI_ShippingLinehaulIntlOOPrice
      - RateAreaNonStdDest
      - RateAreaNonStdOrigin
      - ReferenceDate
      - RequestedPickupDate
      - ServiceAreaDest
      - ServiceAreaOrigin
      - ServicesScheduleDest
      - ServicesScheduleOrigin
      - SITPaymentRequestEnd
      - SITPaymentRequestStart
      - SITScheduleDest
      - SITScheduleOrigin
      - SITServiceAreaDest
      - SITServiceAreaOrigin
      - WeightAdjusted
      - WeightBilled
      - WeightEstimated
      - WeightOriginal
      - WeightReweigh
      - ZipDestAddress
      - ZipPickupAddress
      - ZipSITDestHHGFinalAddress
      - ZipSITDestHHGOriginalAddress
      - ZipSITOriginHHGActualAddress
      - ZipSITOriginHHGOriginalAddress
      - StandaloneCrate
      - StandaloneCrateCap
      - UncappedRequestTotal
      - LockedPriceCents
  ServiceItemParamType:
    type: string
    enum:
      - STRING
      - DATE
      - INTEGER
      - DECIMAL
      - TIMESTAMP
      - PaymentServiceItemUUID
      - BOOLEAN
  ServiceItemParamOrigin:
    type: string
    enum:
      - PRIME
      - SYSTEM
      - PRICER
      - PAYMENT_REQUEST
  PaymentServiceItemParam:
    type: object
    properties:
      id:
        example: c56a4180-65aa-42ec-a945-5fd21dec0538
        format: uuid
        readOnly: true
        type: string
      paymentServiceItemID:
        example: c56a4180-65aa-42ec-a945-5fd21dec0538
        format: uuid
        type: string
      key:
        $ref: '#/definitions/ServiceItemParamName'
      value:
        example: '3025'
        type: string
      type:
        $ref: '#/definitions/ServiceItemParamType'
      origin:
        $ref: '#/definitions/ServiceItemParamOrigin'
      eTag:
        type: string
        readOnly: true
  PaymentServiceItemParams:
    type: array
    items:
      $ref: '#/definitions/PaymentServiceItemParam'
  CustomerSupportRemark:
    type: object
    description: >-
      A text remark written by an office user that is associated with a specific
      move.
    required:
      - id
      - moveID
      - officeUserID
      - content
    properties:
      id:
        example: 1f2270c7-7166-40ae-981e-b200ebdf3054
        format: uuid
        type: string
      createdAt:
        type: string
        format: date-time
        readOnly: true
      updatedAt:
        type: string
        format: date-time
        readOnly: true
      officeUserID:
        example: 1f2270c7-7166-40ae-981e-b200ebdf3054
        format: uuid
        type: string
      moveID:
        example: 1f2270c7-7166-40ae-981e-b200ebdf3054
        format: uuid
        type: string
      content:
        example: This is a remark about a move.
        type: string
      officeUserFirstName:
        example: Grace
        type: string
        readOnly: true
      officeUserLastName:
        example: Griffin
        type: string
        readOnly: true
      officeUserEmail:
        type: string
        format: x-email
        pattern: ^[a-zA-Z0-9._%+-]+@[a-zA-Z0-9.-]+\.[a-zA-Z]{2,}$
        readOnly: true
  CustomerSupportRemarks:
    type: array
    items:
      $ref: '#/definitions/CustomerSupportRemark'
  DepartmentIndicator:
    type: string
    x-nullable: true
    title: Department indicator
    description: Military branch of service indicator for orders
    enum:
      - ARMY
      - ARMY_CORPS_OF_ENGINEERS
      - COAST_GUARD
      - NAVY_AND_MARINES
      - AIR_AND_SPACE_FORCE
      - OFFICE_OF_SECRETARY_OF_DEFENSE
    x-display-value:
      ARMY: 21 Army
      ARMY_CORPS_OF_ENGINEERS: 96 Army Corps of Engineers
      COAST_GUARD: 70 Coast Guard
      NAVY_AND_MARINES: 17 Navy and Marine Corps
      AIR_AND_SPACE_FORCE: 57 Air Force and Space Force
      OFFICE_OF_SECRETARY_OF_DEFENSE: 97 Office of Secretary of Defense
  LineOfAccounting:
    type: object
    properties:
      id:
        type: string
        format: uuid
        example: 06254fc3-b763-484c-b555-42855d1ad5cd
      loaSysId:
        type: string
        maxLength: 20
        example: '10003'
        x-nullable: true
      loaDptID:
        type: string
        maxLength: 2
        example: '1 '
        x-nullable: true
      loaTnsfrDptNm:
        type: string
        maxLength: 4
        x-nullable: true
      loaBafID:
        type: string
        maxLength: 4
        example: '1234'
        x-nullable: true
      loaTrsySfxTx:
        type: string
        maxLength: 4
        example: '0000'
        x-nullable: true
      loaMajClmNm:
        type: string
        maxLength: 4
        x-nullable: true
      loaOpAgncyID:
        type: string
        maxLength: 4
        example: 1A
        x-nullable: true
      loaAlltSnID:
        type: string
        maxLength: 5
        example: 123A
        x-nullable: true
      loaPgmElmntID:
        type: string
        maxLength: 12
        example: '00000000'
        x-nullable: true
      loaTskBdgtSblnTx:
        type: string
        maxLength: 8
        x-nullable: true
      loaDfAgncyAlctnRcpntID:
        type: string
        maxLength: 4
        x-nullable: true
      loaJbOrdNm:
        type: string
        maxLength: 10
        x-nullable: true
      loaSbaltmtRcpntID:
        type: string
        maxLength: 1
        x-nullable: true
      loaWkCntrRcpntNm:
        type: string
        maxLength: 6
        x-nullable: true
      loaMajRmbsmtSrcID:
        type: string
        maxLength: 1
        x-nullable: true
      loaDtlRmbsmtSrcID:
        type: string
        maxLength: 3
        x-nullable: true
      loaCustNm:
        type: string
        maxLength: 6
        x-nullable: true
      loaObjClsID:
        type: string
        maxLength: 6
        example: 22NL
        x-nullable: true
      loaSrvSrcID:
        type: string
        maxLength: 1
        x-nullable: true
      loaSpclIntrID:
        type: string
        maxLength: 2
        x-nullable: true
      loaBdgtAcntClsNm:
        type: string
        maxLength: 8
        example: '000000'
        x-nullable: true
      loaDocID:
        type: string
        maxLength: 15
        example: HHG12345678900
        x-nullable: true
      loaClsRefID:
        type: string
        maxLength: 2
        x-nullable: true
      loaInstlAcntgActID:
        type: string
        maxLength: 6
        example: '12345'
        x-nullable: true
      loaLclInstlID:
        type: string
        maxLength: 18
        x-nullable: true
      loaFmsTrnsactnID:
        type: string
        maxLength: 12
        x-nullable: true
      loaDscTx:
        type: string
        example: PERSONAL PROPERTY - PARANORMAL ACTIVITY DIVISION (OTHER)
        x-nullable: true
      loaBgnDt:
        type: string
        format: date
        example: '2005-10-01'
        x-nullable: true
      loaEndDt:
        type: string
        format: date
        example: '2015-10-01'
        x-nullable: true
      loaFnctPrsNm:
        type: string
        maxLength: 255
        x-nullable: true
      loaStatCd:
        type: string
        maxLength: 1
        example: U
        x-nullable: true
      loaHistStatCd:
        type: string
        maxLength: 1
        x-nullable: true
      loaHsGdsCd:
        type: string
        maxLength: 2
        example: HT
        x-nullable: true
      orgGrpDfasCd:
        type: string
        maxLength: 2
        example: ZZ
        x-nullable: true
      loaUic:
        type: string
        maxLength: 6
        x-nullable: true
      loaTrnsnID:
        type: string
        maxLength: 3
        example: B1
        x-nullable: true
      loaSubAcntID:
        type: string
        maxLength: 3
        x-nullable: true
      loaBetCd:
        type: string
        maxLength: 4
        x-nullable: true
      loaFndTyFgCd:
        type: string
        maxLength: 1
        x-nullable: true
      loaBgtLnItmID:
        type: string
        maxLength: 8
        x-nullable: true
      loaScrtyCoopImplAgncCd:
        type: string
        maxLength: 1
        x-nullable: true
      loaScrtyCoopDsgntrCd:
        type: string
        maxLength: 4
        x-nullable: true
      loaScrtyCoopLnItmID:
        type: string
        maxLength: 3
        x-nullable: true
      loaAgncDsbrCd:
        type: string
        maxLength: 6
        x-nullable: true
      loaAgncAcntngCd:
        type: string
        maxLength: 6
        x-nullable: true
      loaFndCntrID:
        type: string
        maxLength: 12
        x-nullable: true
      loaCstCntrID:
        type: string
        maxLength: 16
        x-nullable: true
      loaPrjID:
        type: string
        maxLength: 12
        x-nullable: true
      loaActvtyID:
        type: string
        maxLength: 11
        x-nullable: true
      loaCstCd:
        type: string
        maxLength: 16
        x-nullable: true
      loaWrkOrdID:
        type: string
        maxLength: 16
        x-nullable: true
      loaFnclArID:
        type: string
        maxLength: 6
        x-nullable: true
      loaScrtyCoopCustCd:
        type: string
        maxLength: 2
        x-nullable: true
      loaEndFyTx:
        type: integer
        example: 2016
        x-nullable: true
      loaBgFyTx:
        type: integer
        example: 2006
        x-nullable: true
      loaBgtRstrCd:
        type: string
        maxLength: 1
        x-nullable: true
      loaBgtSubActCd:
        type: string
        maxLength: 4
        x-nullable: true
      createdAt:
        type: string
        format: date-time
        example: '2023-08-03T19:17:10.050Z'
      updatedAt:
        type: string
        format: date-time
        example: '2023-08-03T19:17:38.776Z'
      validLoaForTac:
        type: boolean
        x-nullable: true
      validHhgProgramCodeForLoa:
        type: boolean
        x-nullable: true
responses:
  InvalidRequest:
    description: The request payload is invalid
    schema:
      $ref: '#/definitions/Error'
  NotFound:
    description: The requested resource wasn't found
    schema:
      $ref: '#/definitions/Error'
  Conflict:
    description: Conflict error
    schema:
      $ref: '#/definitions/Error'
  PermissionDenied:
    description: The request was denied
    schema:
      $ref: '#/definitions/Error'
  ServerError:
    description: A server error occurred
    schema:
      $ref: '#/definitions/Error'
  PreconditionFailed:
    description: Precondition failed
    schema:
      $ref: '#/definitions/Error'
  UnprocessableEntity:
    description: The payload was unprocessable.
    schema:
      $ref: '#/definitions/ValidationError'
parameters:
  ifMatch:
    in: header
    name: If-Match
    type: string
    required: true
    description: >
      Optimistic locking is implemented via the `If-Match` header. If the ETag
      header does not match the value of the resource on the server, the server
      rejects the change with a `412 Precondition Failed` error.
  ppmShipmentId:
    name: ppmShipmentId
    in: path
    type: string
    format: uuid
    required: true
    description: UUID of the PPM shipment
  weightTicketId:
    name: weightTicketId
    in: path
    type: string
    format: uuid
    required: true
    description: UUID of the weight ticket
  movingExpenseId:
    name: movingExpenseId
    in: path
    type: string
    format: uuid
    required: true
    description: UUID of the moving expense
  proGearWeightTicketId:
    name: proGearWeightTicketId
    in: path
    type: string
    format: uuid
    required: true
    description: UUID of the pro-gear weight ticket<|MERGE_RESOLUTION|>--- conflicted
+++ resolved
@@ -3420,11 +3420,7 @@
           type: string
           enum:
             - customerName
-<<<<<<< HEAD
-            - dodID
-=======
             - edipi
->>>>>>> a42433de
             - emplid
             - branch
             - locator
@@ -3683,11 +3679,7 @@
           type: string
           enum:
             - customerName
-<<<<<<< HEAD
-            - dodID
-=======
             - edipi
->>>>>>> a42433de
             - emplid
             - branch
             - locator
