--- conflicted
+++ resolved
@@ -4118,7 +4118,6 @@
           description: request requires user authentication
         '500':
           description: server error
-<<<<<<< HEAD
   /calendar/{countryCode}/is-weekend-holiday/{date}:
     get:
       summary: Validate  move date selection
@@ -4154,7 +4153,10 @@
           $ref: '#/responses/InvalidRequest'
         '401':
           $ref: '#/responses/PermissionDenied'
-=======
+        '404':
+          $ref: '#/responses/NotFound'
+        '500':
+          $ref: '#/responses/ServerError'
   /moves/{moveID}/assignOfficeUser:
     parameters:
       - description: ID of the move
@@ -4179,13 +4181,10 @@
           description: Successfully assigned office user to the move
           schema:
             $ref: '#/definitions/Move'
->>>>>>> f71f46a3
         '404':
           $ref: '#/responses/NotFound'
         '500':
           $ref: '#/responses/ServerError'
-<<<<<<< HEAD
-=======
       tags:
         - move
       description: >-
@@ -4226,7 +4225,6 @@
         unassigns either a services counselor, task ordering officer, or task
         invoicing officer from the move
       operationId: deleteAssignedOfficeUser
->>>>>>> f71f46a3
 definitions:
   ApplicationParameters:
     type: object
@@ -7433,7 +7431,6 @@
       - created_at
       - updated_at
       - eTag
-<<<<<<< HEAD
   IsDateWeekendHolidayInfo:
     type: object
     properties:
@@ -7457,7 +7454,6 @@
       - date
       - is_weekend
       - is_holiday
-=======
   AssignOfficeUserBody:
     type: object
     properties:
@@ -7480,7 +7476,6 @@
         type: string
       lastName:
         type: string
->>>>>>> f71f46a3
   Affiliation:
     type: string
     x-nullable: true
