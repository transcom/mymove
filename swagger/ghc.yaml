swagger: '2.0'
info:
  contact:
    email: milmove-developers@caci.com
  description: >
    The GHC API is a RESTful API that enables the Office application for
    MilMove.


    All endpoints are located under `/ghc/v1`.
  license:
    name: MIT
    url: https://opensource.org/licenses/MIT
  title: MilMove GHC API
  version: 0.0.1
basePath: /ghc/v1
schemes:
  - http
tags:
  - name: queues
  - name: move
  - name: order
    description: >
      Move Orders - Commonly called “Orders,” especially in customer-facing
      language. Orders are plural because they're a bundle of related orders
      issued bya Service (e.g. Army, Air Force, Navy) to a customer that
      authorize (and order) that customer to move from one location to another.

      Orders are backed by $$ in the bank to support that move, which is
      identified by a Line of Account (LOA) code on the orders document.
  - name: moveTaskOrder
  - name: customer
  - name: mtoServiceItem
  - name: mtoShipment
  - name: shipment
  - name: mtoAgent
  - name: paymentServiceItem
  - name: ppm
  - name: tac
  - name: transportationOffice
  - name: addresses
  - name: uploads
  - name: paymentRequests
  - name: reServiceItems
paths:
  /customer:
    post:
      summary: Creates a customer with Okta option
      description: >-
        Creates a customer with option to also create an Okta profile account
        based on the office user's input when completing the UI form and
        submitting.
      operationId: createCustomerWithOktaOption
      tags:
        - customer
      consumes:
        - application/json
      produces:
        - application/json
      parameters:
        - in: body
          name: body
          required: true
          schema:
            $ref: '#/definitions/CreateCustomerPayload'
      responses:
        '200':
          description: successfully created the customer
          schema:
            $ref: '#/definitions/CreatedCustomer'
        '400':
          $ref: '#/responses/InvalidRequest'
        '401':
          $ref: '#/responses/PermissionDenied'
        '403':
          $ref: '#/responses/PermissionDenied'
        '404':
          $ref: '#/responses/NotFound'
        '409':
          $ref: '#/responses/Conflict'
        '412':
          $ref: '#/responses/PreconditionFailed'
        '422':
          $ref: '#/responses/UnprocessableEntity'
        '500':
          $ref: '#/responses/ServerError'
  /open/requested-office-users:
    post:
      consumes:
        - application/json
      produces:
        - application/json
      summary: Create an Office User
      description: >
        This endpoint is publicly accessible as it is utilized for individuals
        who do not have an office account to request the creation of an office
        account.

        Request the creation of an office user. An administrator will need to
        approve them after creation. Note on requirements: An identification
        method must be present. The following 2 fields have an "OR" requirement.
        - edipi - other_unique_id One of these two fields MUST be present to
        serve as identification for the office user being created. This logic is
        handled at the application level.
      operationId: createRequestedOfficeUser
      tags:
        - officeUsers
      parameters:
        - in: body
          name: officeUser
          description: Office User information
          schema:
            $ref: '#/definitions/OfficeUserCreate'
      responses:
        '201':
          description: successfully requested the creation of provided office user
          schema:
            $ref: '#/definitions/OfficeUser'
        '422':
          description: validation error
          schema:
            $ref: '#/definitions/ValidationError'
        '500':
          description: internal server error
  /customer/{customerID}:
    parameters:
      - description: ID of customer to use
        in: path
        name: customerID
        required: true
        type: string
        format: uuid
    get:
      produces:
        - application/json
      parameters: []
      responses:
        '200':
          description: Successfully retrieved information on an individual customer
          schema:
            $ref: '#/definitions/Customer'
        '400':
          $ref: '#/responses/InvalidRequest'
        '401':
          $ref: '#/responses/PermissionDenied'
        '403':
          $ref: '#/responses/PermissionDenied'
        '404':
          $ref: '#/responses/NotFound'
        '500':
          $ref: '#/responses/ServerError'
      tags:
        - customer
      description: Returns a given customer
      operationId: getCustomer
      summary: Returns a given customer
    patch:
      summary: Updates customer info
      description: Updates customer info by ID
      operationId: updateCustomer
      tags:
        - customer
      consumes:
        - application/json
      produces:
        - application/json
      parameters:
        - in: body
          name: body
          required: true
          schema:
            $ref: '#/definitions/UpdateCustomerPayload'
        - in: header
          name: If-Match
          type: string
          required: true
      responses:
        '200':
          description: updated instance of orders
          schema:
            $ref: '#/definitions/Customer'
        '400':
          $ref: '#/responses/InvalidRequest'
        '401':
          $ref: '#/responses/PermissionDenied'
        '403':
          $ref: '#/responses/PermissionDenied'
        '404':
          $ref: '#/responses/NotFound'
        '412':
          $ref: '#/responses/PreconditionFailed'
        '422':
          $ref: '#/responses/UnprocessableEntity'
        '500':
          $ref: '#/responses/ServerError'
      x-permissions:
        - update.customer
  /customer/search:
    post:
      produces:
        - application/json
      consumes:
        - application/json
      summary: Search customers by DOD ID or customer name
      description: >
        Search customers by DOD ID or customer name. Used by services counselors
        to locate profiles to update, find attached moves, and to create new
        moves.
      operationId: searchCustomers
      tags:
        - customer
      parameters:
        - in: body
          name: body
          schema:
            properties:
              page:
                type: integer
                description: requested page of results
              perPage:
                type: integer
              edipi:
                description: DOD ID
                type: string
                minLength: 10
                maxLength: 10
                x-nullable: true
              emplid:
                description: EMPLID
                type: string
                minLength: 7
                maxLength: 7
                x-nullable: true
              branch:
                description: Branch
                type: string
                minLength: 1
              customerName:
                description: Customer Name
                type: string
                minLength: 1
                x-nullable: true
              sort:
                type: string
                x-nullable: true
                enum:
                  - customerName
                  - edipi
                  - emplid
                  - branch
                  - personalEmail
                  - telephone
              order:
                type: string
                x-nullable: true
                enum:
                  - asc
                  - desc
          description: field that results should be sorted by
      responses:
        '200':
          description: Successfully returned all customers matching the criteria
          schema:
            $ref: '#/definitions/SearchCustomersResult'
        '403':
          $ref: '#/responses/PermissionDenied'
        '500':
          $ref: '#/responses/ServerError'
  /move/{locator}:
    parameters:
      - description: Code used to identify a move in the system
        in: path
        name: locator
        required: true
        type: string
    get:
      produces:
        - application/json
      parameters: []
      responses:
        '200':
          description: Successfully retrieved the individual move
          schema:
            $ref: '#/definitions/Move'
        '400':
          $ref: '#/responses/InvalidRequest'
        '401':
          $ref: '#/responses/PermissionDenied'
        '403':
          $ref: '#/responses/PermissionDenied'
        '404':
          $ref: '#/responses/NotFound'
        '500':
          $ref: '#/responses/ServerError'
      tags:
        - move
      description: Returns a given move for a unique alphanumeric locator string
      summary: Returns a given move
      operationId: getMove
  /move/{locator}/history:
    parameters:
      - description: Code used to identify a move in the system
        in: path
        name: locator
        required: true
        type: string
    get:
      produces:
        - application/json
      parameters:
        - in: query
          name: page
          type: integer
          description: requested page of results
        - in: query
          name: perPage
          type: integer
          description: results per page
      responses:
        '200':
          description: Successfully retrieved the individual move history
          schema:
            $ref: '#/definitions/MoveHistoryResult'
        '400':
          $ref: '#/responses/InvalidRequest'
        '401':
          $ref: '#/responses/PermissionDenied'
        '403':
          $ref: '#/responses/PermissionDenied'
        '404':
          $ref: '#/responses/NotFound'
        '500':
          $ref: '#/responses/ServerError'
      tags:
        - move
      description: >-
        Returns the history for a given move for a unique alphanumeric locator
        string
      summary: Returns the history of an identified move
      operationId: getMoveHistory
  /moves/{moveID}/shipment-evaluation-reports-list:
    parameters:
      - description: Code used to identify a move in the system
        in: path
        name: moveID
        required: true
        type: string
        format: uuid
    get:
      produces:
        - application/json
      responses:
        '200':
          description: Successfully retrieved the move's evaluation reports
          schema:
            $ref: '#/definitions/EvaluationReportList'
        '400':
          $ref: '#/responses/InvalidRequest'
        '401':
          $ref: '#/responses/PermissionDenied'
        '403':
          $ref: '#/responses/PermissionDenied'
        '404':
          $ref: '#/responses/NotFound'
        '500':
          $ref: '#/responses/ServerError'
      tags:
        - move
      description: >-
        Returns shipment evaluation reports for the specified move that are
        visible to the current office user
      summary: >-
        Returns shipment evaluation reports for the specified move that are
        visible to the current office user
      operationId: getMoveShipmentEvaluationReportsList
  /moves/{moveID}/counseling-evaluation-reports-list:
    parameters:
      - description: Code used to identify a move in the system
        in: path
        name: moveID
        required: true
        type: string
        format: uuid
    get:
      produces:
        - application/json
      responses:
        '200':
          description: Successfully retrieved the move's evaluation reports
          schema:
            $ref: '#/definitions/EvaluationReportList'
        '400':
          $ref: '#/responses/InvalidRequest'
        '401':
          $ref: '#/responses/PermissionDenied'
        '403':
          $ref: '#/responses/PermissionDenied'
        '404':
          $ref: '#/responses/NotFound'
        '500':
          $ref: '#/responses/ServerError'
      tags:
        - move
      description: >-
        Returns counseling evaluation reports for the specified move that are
        visible to the current office user
      summary: >-
        Returns counseling evaluation reports for the specified move that are
        visible to the current office user
      operationId: getMoveCounselingEvaluationReportsList
  /moves/{moveID}/cancel:
    parameters:
      - description: ID of the move
        in: path
        name: moveID
        required: true
        format: uuid
        type: string
    post:
      consumes:
        - application/json
      produces:
        - application/json
      parameters: []
      responses:
        '200':
          description: Successfully canceled move
          schema:
            $ref: '#/definitions/Move'
        '403':
          $ref: '#/responses/PermissionDenied'
        '404':
          $ref: '#/responses/NotFound'
        '409':
          $ref: '#/responses/Conflict'
        '412':
          $ref: '#/responses/PreconditionFailed'
        '422':
          $ref: '#/responses/UnprocessableEntity'
        '500':
          $ref: '#/responses/ServerError'
      tags:
        - move
      description: cancels a move
      operationId: moveCanceler
      summary: Cancels a move
      x-permissions:
        - update.cancelMoveFlag
  /counseling/orders/{orderID}:
    parameters:
      - description: ID of order to update
        in: path
        name: orderID
        required: true
        type: string
        format: uuid
    patch:
      summary: Updates an order (performed by a services counselor)
      description: All fields sent in this request will be set on the order referenced
      operationId: counselingUpdateOrder
      tags:
        - order
      consumes:
        - application/json
      produces:
        - application/json
      parameters:
        - in: body
          name: body
          required: true
          schema:
            $ref: '#/definitions/CounselingUpdateOrderPayload'
        - in: header
          name: If-Match
          type: string
          required: true
      responses:
        '200':
          description: updated instance of orders
          schema:
            $ref: '#/definitions/Order'
        '403':
          $ref: '#/responses/PermissionDenied'
        '404':
          $ref: '#/responses/NotFound'
        '412':
          $ref: '#/responses/PreconditionFailed'
        '422':
          $ref: '#/responses/UnprocessableEntity'
        '500':
          $ref: '#/responses/ServerError'
  /orders:
    post:
      summary: Creates an orders model for a logged-in user
      description: >-
        Creates an instance of orders tied to a service member, which allow for
        creation of a move and an entitlement. Orders are required before the
        creation of a move
      operationId: createOrder
      tags:
        - order
      consumes:
        - application/json
      produces:
        - application/json
      parameters:
        - in: body
          name: createOrders
          schema:
            $ref: '#/definitions/CreateOrders'
      responses:
        '200':
          description: created instance of orders
          schema:
            $ref: '#/definitions/Order'
        '400':
          description: invalid request
        '401':
          description: request requires user authentication
        '403':
          description: user is not authorized
        '422':
          $ref: '#/responses/UnprocessableEntity'
        '500':
          description: internal server error
  /orders/{orderID}:
    parameters:
      - description: ID of order to use
        in: path
        name: orderID
        required: true
        type: string
        format: uuid
    patch:
      summary: Updates an order
      description: All fields sent in this request will be set on the order referenced
      operationId: updateOrder
      tags:
        - order
      consumes:
        - application/json
      produces:
        - application/json
      parameters:
        - in: body
          name: body
          required: true
          schema:
            $ref: '#/definitions/UpdateOrderPayload'
        - in: header
          name: If-Match
          type: string
          required: true
      responses:
        '200':
          description: updated instance of orders
          schema:
            $ref: '#/definitions/Order'
        '400':
          $ref: '#/responses/InvalidRequest'
        '403':
          $ref: '#/responses/PermissionDenied'
        '404':
          $ref: '#/responses/NotFound'
        '409':
          $ref: '#/responses/Conflict'
        '412':
          $ref: '#/responses/PreconditionFailed'
        '422':
          $ref: '#/responses/UnprocessableEntity'
        '500':
          $ref: '#/responses/ServerError'
      x-permissions:
        - update.orders
    get:
      produces:
        - application/json
      parameters: []
      responses:
        '200':
          description: Successfully retrieved order
          schema:
            $ref: '#/definitions/Order'
        '400':
          $ref: '#/responses/InvalidRequest'
        '401':
          $ref: '#/responses/PermissionDenied'
        '403':
          $ref: '#/responses/PermissionDenied'
        '404':
          $ref: '#/responses/NotFound'
        '500':
          $ref: '#/responses/ServerError'
      tags:
        - order
      description: Gets an order
      operationId: getOrder
      summary: Gets an order by ID
  /orders/{orderID}/allowances:
    parameters:
      - description: ID of order to use
        in: path
        name: orderID
        required: true
        type: string
        format: uuid
    patch:
      summary: Updates an allowance (Orders with Entitlements)
      description: All fields sent in this request will be set on the order referenced
      operationId: updateAllowance
      tags:
        - order
      consumes:
        - application/json
      produces:
        - application/json
      parameters:
        - in: body
          name: body
          required: true
          schema:
            $ref: '#/definitions/UpdateAllowancePayload'
        - in: header
          name: If-Match
          type: string
          required: true
      responses:
        '200':
          description: updated instance of allowance
          schema:
            $ref: '#/definitions/Order'
        '403':
          $ref: '#/responses/PermissionDenied'
        '404':
          $ref: '#/responses/NotFound'
        '412':
          $ref: '#/responses/PreconditionFailed'
        '422':
          $ref: '#/responses/UnprocessableEntity'
        '500':
          $ref: '#/responses/ServerError'
      x-permissions:
        - update.allowances
  /orders/{orderID}/acknowledge-excess-weight-risk:
    parameters:
      - description: ID of order to use
        in: path
        name: orderID
        required: true
        type: string
        format: uuid
    post:
      summary: >-
        Saves the date and time a TOO acknowledged the excess weight risk by
        dismissing the alert
      description: >-
        Saves the date and time a TOO acknowledged the excess weight risk by
        dismissing the alert
      operationId: acknowledgeExcessWeightRisk
      tags:
        - order
      consumes:
        - application/json
      produces:
        - application/json
      parameters:
        - in: header
          name: If-Match
          type: string
          required: true
      responses:
        '200':
          description: updated Move
          schema:
            $ref: '#/definitions/Move'
        '403':
          $ref: '#/responses/PermissionDenied'
        '404':
          $ref: '#/responses/NotFound'
        '412':
          $ref: '#/responses/PreconditionFailed'
        '422':
          $ref: '#/responses/UnprocessableEntity'
        '500':
          $ref: '#/responses/ServerError'
      x-permissions:
        - update.excessWeightRisk
  /orders/{orderID}/acknowledge-excess-unaccompanied-baggage-weight-risk:
    parameters:
      - description: ID of order to use
        in: path
        name: orderID
        required: true
        type: string
        format: uuid
    post:
      summary: >-
        Saves the date and time a TOO acknowledged the excess unaccompanied
        baggage weight risk by dismissing the alert
      description: >-
        Saves the date and time a TOO acknowledged the excess unaccompanied
        baggage weight risk by dismissing the alert
      operationId: acknowledgeExcessUnaccompaniedBaggageWeightRisk
      tags:
        - order
      consumes:
        - application/json
      produces:
        - application/json
      parameters:
        - in: header
          name: If-Match
          type: string
          required: true
      responses:
        '200':
          description: updated Move
          schema:
            $ref: '#/definitions/Move'
        '403':
          $ref: '#/responses/PermissionDenied'
        '404':
          $ref: '#/responses/NotFound'
        '412':
          $ref: '#/responses/PreconditionFailed'
        '422':
          $ref: '#/responses/UnprocessableEntity'
        '500':
          $ref: '#/responses/ServerError'
      x-permissions:
        - update.excessWeightRisk
  /orders/{orderID}/update-billable-weight:
    parameters:
      - description: ID of order to use
        in: path
        name: orderID
        required: true
        type: string
        format: uuid
    patch:
      summary: Updates the max billable weight
      description: Updates the DBAuthorizedWeight attribute for the Order Entitlements=
      operationId: updateBillableWeight
      tags:
        - order
      consumes:
        - application/json
      produces:
        - application/json
      parameters:
        - in: body
          name: body
          required: true
          schema:
            $ref: '#/definitions/UpdateBillableWeightPayload'
        - in: header
          name: If-Match
          type: string
          required: true
      responses:
        '200':
          description: updated Order
          schema:
            $ref: '#/definitions/Order'
        '403':
          $ref: '#/responses/PermissionDenied'
        '404':
          $ref: '#/responses/NotFound'
        '412':
          $ref: '#/responses/PreconditionFailed'
        '422':
          $ref: '#/responses/UnprocessableEntity'
        '500':
          $ref: '#/responses/ServerError'
      x-permissions:
        - update.billableWeight
  /orders/{orderID}/update-max-billable-weight/tio:
    parameters:
      - description: ID of order to use
        in: path
        name: orderID
        required: true
        type: string
        format: uuid
    patch:
      summary: Updates the max billable weight with TIO remarks
      description: >-
        Updates the DBAuthorizedWeight attribute for the Order Entitlements and
        move TIO remarks
      operationId: updateMaxBillableWeightAsTIO
      tags:
        - order
      consumes:
        - application/json
      produces:
        - application/json
      parameters:
        - in: body
          name: body
          required: true
          schema:
            $ref: '#/definitions/UpdateMaxBillableWeightAsTIOPayload'
        - $ref: '#/parameters/ifMatch'
      responses:
        '200':
          description: updated Order
          schema:
            $ref: '#/definitions/Order'
        '403':
          $ref: '#/responses/PermissionDenied'
        '404':
          $ref: '#/responses/NotFound'
        '412':
          $ref: '#/responses/PreconditionFailed'
        '422':
          $ref: '#/responses/UnprocessableEntity'
        '500':
          $ref: '#/responses/ServerError'
      x-permissions:
        - update.maxBillableWeight
  /orders/{orderID}/upload_amended_orders:
    post:
      summary: Create an amended order for a given order
      description: Create an amended order for a given order
      operationId: uploadAmendedOrders
      tags:
        - order
      consumes:
        - multipart/form-data
      parameters:
        - in: path
          name: orderID
          type: string
          format: uuid
          required: true
          description: UUID of the order
        - in: formData
          name: file
          type: file
          description: The file to upload.
          required: true
      responses:
        '201':
          description: created upload
          schema:
            $ref: '#/definitions/Upload'
        '400':
          description: invalid request
          schema:
            $ref: '#/definitions/InvalidRequestResponsePayload'
        '403':
          description: not authorized
        '404':
          description: not found
        '413':
          description: payload is too large
        '500':
          description: server error
  /counseling/orders/{orderID}/allowances:
    parameters:
      - description: ID of order to use
        in: path
        name: orderID
        required: true
        type: string
        format: uuid
    patch:
      summary: Updates an allowance (Orders with Entitlements)
      description: All fields sent in this request will be set on the order referenced
      operationId: counselingUpdateAllowance
      tags:
        - order
      consumes:
        - application/json
      produces:
        - application/json
      parameters:
        - in: body
          name: body
          required: true
          schema:
            $ref: '#/definitions/CounselingUpdateAllowancePayload'
        - in: header
          name: If-Match
          type: string
          required: true
      responses:
        '200':
          description: updated instance of allowance
          schema:
            $ref: '#/definitions/Order'
        '403':
          $ref: '#/responses/PermissionDenied'
        '404':
          $ref: '#/responses/NotFound'
        '412':
          $ref: '#/responses/PreconditionFailed'
        '422':
          $ref: '#/responses/UnprocessableEntity'
        '500':
          $ref: '#/responses/ServerError'
  /move-task-orders/{moveTaskOrderID}:
    parameters:
      - description: ID of move to use
        in: path
        name: moveTaskOrderID
        required: true
        type: string
    get:
      produces:
        - application/json
      parameters: []
      responses:
        '200':
          description: Successfully retrieved move task order
          schema:
            $ref: '#/definitions/MoveTaskOrder'
        '400':
          $ref: '#/responses/InvalidRequest'
        '401':
          $ref: '#/responses/PermissionDenied'
        '403':
          $ref: '#/responses/PermissionDenied'
        '404':
          $ref: '#/responses/NotFound'
        '500':
          $ref: '#/responses/ServerError'
      tags:
        - moveTaskOrder
      description: Gets a move
      operationId: getMoveTaskOrder
      summary: Gets a move by ID
  /move_task_orders/{moveTaskOrderID}/mto_service_items:
    parameters:
      - description: ID of move for mto service item to use
        in: path
        name: moveTaskOrderID
        required: true
        format: uuid
        type: string
    get:
      produces:
        - application/json
      parameters: []
      responses:
        '200':
          description: Successfully retrieved all line items for a move task order
          schema:
            $ref: '#/definitions/MTOServiceItems'
        '404':
          $ref: '#/responses/NotFound'
        '422':
          $ref: '#/responses/UnprocessableEntity'
        '500':
          $ref: '#/responses/ServerError'
      tags:
        - mtoServiceItem
      description: Gets all line items for a move
      operationId: listMTOServiceItems
      summary: Gets all line items for a move
  /mto-shipments:
    post:
      summary: createMTOShipment
      description: |
        Creates a MTO shipment for the specified Move Task Order.
        Required fields include:
        * Shipment Type
        * Customer requested pick-up date
        * Pick-up Address
        * Delivery Address
        * Releasing / Receiving agents
        Optional fields include:
        * Delivery Address Type
        * Customer Remarks
        * Releasing / Receiving agents
        * An array of optional accessorial service item codes
      consumes:
        - application/json
      produces:
        - application/json
      operationId: createMTOShipment
      tags:
        - mtoShipment
      parameters:
        - in: body
          name: body
          schema:
            $ref: '#/definitions/CreateMTOShipment'
      responses:
        '200':
          description: Successfully created a MTO shipment.
          schema:
            $ref: '#/definitions/MTOShipment'
        '400':
          $ref: '#/responses/InvalidRequest'
        '404':
          $ref: '#/responses/NotFound'
        '422':
          $ref: '#/responses/UnprocessableEntity'
        '500':
          $ref: '#/responses/ServerError'
  /move_task_orders/{moveTaskOrderID}/mto_shipments:
    parameters:
      - description: ID of move task order for mto shipment to use
        in: path
        name: moveTaskOrderID
        required: true
        format: uuid
        type: string
    get:
      produces:
        - application/json
      parameters: []
      responses:
        '200':
          description: Successfully retrieved all mto shipments for a move task order
          schema:
            $ref: '#/definitions/MTOShipments'
        '403':
          $ref: '#/responses/PermissionDenied'
        '404':
          $ref: '#/responses/NotFound'
        '422':
          $ref: '#/responses/UnprocessableEntity'
        '500':
          $ref: '#/responses/ServerError'
      tags:
        - mtoShipment
      description: Gets all shipments for a move task order
      operationId: listMTOShipments
      summary: Gets all shipments for a move task order
  /shipments/{shipmentID}:
    get:
      summary: fetches a shipment by ID
      description: fetches a shipment by ID
      operationId: getShipment
      tags:
        - mtoShipment
      produces:
        - application/json
      parameters:
        - description: ID of the shipment to be fetched
          in: path
          name: shipmentID
          required: true
          format: uuid
          type: string
      responses:
        '200':
          description: Successfully fetched the shipment
          schema:
            $ref: '#/definitions/MTOShipment'
        '400':
          $ref: '#/responses/InvalidRequest'
        '403':
          $ref: '#/responses/PermissionDenied'
        '404':
          $ref: '#/responses/NotFound'
        '422':
          $ref: '#/responses/UnprocessableEntity'
        '500':
          $ref: '#/responses/ServerError'
    delete:
      summary: Soft deletes a shipment by ID
      description: Soft deletes a shipment by ID
      operationId: deleteShipment
      tags:
        - shipment
      produces:
        - application/json
      parameters:
        - description: ID of the shipment to be deleted
          in: path
          name: shipmentID
          required: true
          format: uuid
          type: string
      responses:
        '204':
          description: Successfully soft deleted the shipment
        '400':
          $ref: '#/responses/InvalidRequest'
        '403':
          $ref: '#/responses/PermissionDenied'
        '404':
          $ref: '#/responses/NotFound'
        '409':
          $ref: '#/responses/Conflict'
        '422':
          $ref: '#/responses/UnprocessableEntity'
        '500':
          $ref: '#/responses/ServerError'
  /move_task_orders/{moveTaskOrderID}/mto_shipments/{shipmentID}:
    patch:
      summary: updateMTOShipment
      description: |
        Updates a specified MTO shipment.
        Required fields include:
        * MTO Shipment ID required in path
        * If-Match required in headers
        * No fields required in body
        Optional fields include:
        * New shipment status type
        * Shipment Type
        * Customer requested pick-up date
        * Pick-up Address
        * Delivery Address
        * Secondary Pick-up Address
        * SecondaryDelivery Address
        * Delivery Address Type
        * Customer Remarks
        * Counselor Remarks
        * Releasing / Receiving agents
        * Actual Pro Gear Weight
        * Actual Spouse Pro Gear Weight
        * Location of the POE/POD
      consumes:
        - application/json
      produces:
        - application/json
      operationId: updateMTOShipment
      tags:
        - mtoShipment
      parameters:
        - in: path
          name: moveTaskOrderID
          required: true
          format: uuid
          type: string
          description: ID of move task order for mto shipment to use
        - in: path
          name: shipmentID
          type: string
          format: uuid
          required: true
          description: UUID of the MTO Shipment to update
        - in: header
          name: If-Match
          type: string
          required: true
          description: >
            Optimistic locking is implemented via the `If-Match` header. If the
            ETag header does not match the value of the resource on the server,
            the server rejects the change with a `412 Precondition Failed`
            error.
        - in: body
          name: body
          schema:
            $ref: '#/definitions/UpdateShipment'
      responses:
        '200':
          description: Successfully updated the specified MTO shipment.
          schema:
            $ref: '#/definitions/MTOShipment'
        '400':
          $ref: '#/responses/InvalidRequest'
        '401':
          $ref: '#/responses/PermissionDenied'
        '403':
          $ref: '#/responses/PermissionDenied'
        '404':
          $ref: '#/responses/NotFound'
        '412':
          $ref: '#/responses/PreconditionFailed'
        '422':
          $ref: '#/responses/UnprocessableEntity'
        '500':
          $ref: '#/responses/ServerError'
  /shipments/{shipmentID}/approve:
    parameters:
      - description: ID of the shipment
        in: path
        name: shipmentID
        required: true
        format: uuid
        type: string
    post:
      consumes:
        - application/json
      produces:
        - application/json
      parameters:
        - in: header
          name: If-Match
          type: string
          required: true
      responses:
        '200':
          description: Successfully approved the shipment
          schema:
            $ref: '#/definitions/MTOShipment'
        '403':
          $ref: '#/responses/PermissionDenied'
        '404':
          $ref: '#/responses/NotFound'
        '409':
          $ref: '#/responses/Conflict'
        '412':
          $ref: '#/responses/PreconditionFailed'
        '422':
          $ref: '#/responses/UnprocessableEntity'
        '500':
          $ref: '#/responses/ServerError'
      tags:
        - shipment
      description: Approves a shipment
      operationId: approveShipment
      summary: Approves a shipment
      x-permissions:
        - update.shipment
  /shipments/{shipmentID}/request-diversion:
    parameters:
      - description: ID of the shipment
        in: path
        name: shipmentID
        required: true
        format: uuid
        type: string
    post:
      consumes:
        - application/json
      produces:
        - application/json
      parameters:
        - in: header
          name: If-Match
          type: string
          required: true
        - in: body
          name: body
          required: true
          schema:
            $ref: '#/definitions/RequestDiversion'
      responses:
        '200':
          description: Successfully requested the shipment diversion
          schema:
            $ref: '#/definitions/MTOShipment'
        '403':
          $ref: '#/responses/PermissionDenied'
        '404':
          $ref: '#/responses/NotFound'
        '409':
          $ref: '#/responses/Conflict'
        '412':
          $ref: '#/responses/PreconditionFailed'
        '422':
          $ref: '#/responses/UnprocessableEntity'
        '500':
          $ref: '#/responses/ServerError'
      tags:
        - shipment
      description: Requests a shipment diversion
      operationId: requestShipmentDiversion
      summary: Requests a shipment diversion
      x-permissions:
        - create.shipmentDiversionRequest
  /shipments/{shipmentID}/approve-diversion:
    parameters:
      - description: ID of the shipment
        in: path
        name: shipmentID
        required: true
        format: uuid
        type: string
    post:
      consumes:
        - application/json
      produces:
        - application/json
      parameters:
        - in: header
          name: If-Match
          type: string
          required: true
      responses:
        '200':
          description: Successfully approved the shipment diversion
          schema:
            $ref: '#/definitions/MTOShipment'
        '403':
          $ref: '#/responses/PermissionDenied'
        '404':
          $ref: '#/responses/NotFound'
        '409':
          $ref: '#/responses/Conflict'
        '412':
          $ref: '#/responses/PreconditionFailed'
        '422':
          $ref: '#/responses/UnprocessableEntity'
        '500':
          $ref: '#/responses/ServerError'
      x-permissions:
        - update.shipment
      tags:
        - shipment
      description: Approves a shipment diversion
      operationId: approveShipmentDiversion
      summary: Approves a shipment diversion
  /shipments/{shipmentID}/reject:
    parameters:
      - description: ID of the shipment
        in: path
        name: shipmentID
        required: true
        format: uuid
        type: string
    post:
      consumes:
        - application/json
      produces:
        - application/json
      parameters:
        - in: header
          name: If-Match
          type: string
          required: true
        - in: body
          name: body
          required: true
          schema:
            $ref: '#/definitions/RejectShipment'
      responses:
        '200':
          description: Successfully rejected the shipment
          schema:
            $ref: '#/definitions/MTOShipment'
        '403':
          $ref: '#/responses/PermissionDenied'
        '404':
          $ref: '#/responses/NotFound'
        '409':
          $ref: '#/responses/Conflict'
        '412':
          $ref: '#/responses/PreconditionFailed'
        '422':
          $ref: '#/responses/UnprocessableEntity'
        '500':
          $ref: '#/responses/ServerError'
      tags:
        - shipment
      description: rejects a shipment
      operationId: rejectShipment
      summary: rejects a shipment
  /shipments/{shipmentID}/request-cancellation:
    parameters:
      - description: ID of the shipment
        in: path
        name: shipmentID
        required: true
        format: uuid
        type: string
    post:
      consumes:
        - application/json
      produces:
        - application/json
      parameters:
        - in: header
          name: If-Match
          type: string
          required: true
      responses:
        '200':
          description: Successfully requested the shipment cancellation
          schema:
            $ref: '#/definitions/MTOShipment'
        '403':
          $ref: '#/responses/PermissionDenied'
        '404':
          $ref: '#/responses/NotFound'
        '409':
          $ref: '#/responses/Conflict'
        '412':
          $ref: '#/responses/PreconditionFailed'
        '422':
          $ref: '#/responses/UnprocessableEntity'
        '500':
          $ref: '#/responses/ServerError'
      tags:
        - shipment
      description: Requests a shipment cancellation
      operationId: requestShipmentCancellation
      summary: Requests a shipment cancellation
      x-permissions:
        - create.shipmentCancellation
  /shipments/{shipmentID}/request-reweigh:
    parameters:
      - description: ID of the shipment
        in: path
        name: shipmentID
        required: true
        format: uuid
        type: string
    post:
      consumes:
        - application/json
      produces:
        - application/json
      responses:
        '200':
          description: Successfully requested a reweigh of the shipment
          schema:
            $ref: '#/definitions/Reweigh'
        '403':
          $ref: '#/responses/PermissionDenied'
        '404':
          $ref: '#/responses/NotFound'
        '409':
          $ref: '#/responses/Conflict'
        '412':
          $ref: '#/responses/PreconditionFailed'
        '422':
          $ref: '#/responses/UnprocessableEntity'
        '500':
          $ref: '#/responses/ServerError'
      tags:
        - shipment
        - reweigh
      description: Requests a shipment reweigh
      operationId: requestShipmentReweigh
      summary: Requests a shipment reweigh
      x-permissions:
        - create.reweighRequest
  /shipments/{shipmentID}/review-shipment-address-update:
    parameters:
      - description: ID of the shipment
        in: path
        name: shipmentID
        required: true
        format: uuid
        type: string
    patch:
      consumes:
        - application/json
      produces:
        - application/json
      parameters:
        - in: header
          name: If-Match
          type: string
          required: true
        - in: body
          name: body
          required: true
          schema:
            properties:
              status:
                type: string
                enum:
                  - REJECTED
                  - APPROVED
              officeRemarks:
                type: string
            required:
              - officeRemarks
              - status
      responses:
        '200':
          description: Successfully requested a shipment address update
          schema:
            $ref: '#/definitions/ShipmentAddressUpdate'
        '403':
          $ref: '#/responses/PermissionDenied'
        '404':
          $ref: '#/responses/NotFound'
        '409':
          $ref: '#/responses/Conflict'
        '412':
          $ref: '#/responses/PreconditionFailed'
        '422':
          $ref: '#/responses/UnprocessableEntity'
        '500':
          $ref: '#/responses/ServerError'
      tags:
        - shipment
      description: >-
        This endpoint is used to approve a address update request. Office
        remarks are required. Approving the address update will update the
        Destination Final Address of the associated service item
      operationId: reviewShipmentAddressUpdate
      summary: Allows TOO to review a shipment address update
  /shipments/{shipmentID}/sit-extensions:
    post:
      summary: Create an approved SIT Duration Update
      description: >-
        TOO can creates an already-approved SIT Duration Update on behalf of a
        customer
      consumes:
        - application/json
      produces:
        - application/json
      operationId: createApprovedSITDurationUpdate
      tags:
        - shipment
        - sitExtension
      parameters:
        - description: ID of the shipment
          in: path
          name: shipmentID
          required: true
          format: uuid
          type: string
        - in: body
          name: body
          schema:
            $ref: '#/definitions/CreateApprovedSITDurationUpdate'
          required: true
        - in: header
          description: >-
            We want the shipment's eTag rather than the SIT Duration Update eTag
            as the SIT Duration Update is always associated with a shipment
          name: If-Match
          type: string
          required: true
      responses:
        '200':
          description: Successfully created a SIT Extension.
          schema:
            $ref: '#/definitions/MTOShipment'
        '400':
          $ref: '#/responses/InvalidRequest'
        '403':
          $ref: '#/responses/PermissionDenied'
        '404':
          $ref: '#/responses/NotFound'
        '422':
          $ref: '#/responses/UnprocessableEntity'
        '500':
          $ref: '#/responses/ServerError'
      x-permissions:
        - create.SITExtension
  /shipments/{shipmentID}/sit-extensions/{sitExtensionID}/approve:
    parameters:
      - description: ID of the shipment
        in: path
        name: shipmentID
        required: true
        format: uuid
        type: string
      - description: ID of the SIT extension
        in: path
        name: sitExtensionID
        required: true
        format: uuid
        type: string
    patch:
      consumes:
        - application/json
      produces:
        - application/json
      parameters:
        - in: body
          name: body
          required: true
          schema:
            $ref: '#/definitions/ApproveSITExtension'
        - in: header
          description: >-
            We want the shipment's eTag rather than the SIT extension eTag as
            the SIT extension is always associated with a shipment
          name: If-Match
          type: string
          required: true
      responses:
        '200':
          description: Successfully approved a SIT extension
          schema:
            $ref: '#/definitions/MTOShipment'
        '403':
          $ref: '#/responses/PermissionDenied'
        '404':
          $ref: '#/responses/NotFound'
        '409':
          $ref: '#/responses/Conflict'
        '412':
          $ref: '#/responses/PreconditionFailed'
        '422':
          $ref: '#/responses/UnprocessableEntity'
        '500':
          $ref: '#/responses/ServerError'
      tags:
        - shipment
        - sitExtension
      description: Approves a SIT extension
      operationId: approveSITExtension
      summary: Approves a SIT extension
      x-permissions:
        - update.SITExtension
  /shipments/{shipmentID}/sit-extensions/{sitExtensionID}/deny:
    parameters:
      - description: ID of the shipment
        in: path
        name: shipmentID
        required: true
        format: uuid
        type: string
      - description: ID of the SIT extension
        in: path
        name: sitExtensionID
        required: true
        format: uuid
        type: string
    patch:
      consumes:
        - application/json
      produces:
        - application/json
      parameters:
        - in: body
          name: body
          required: true
          schema:
            $ref: '#/definitions/DenySITExtension'
        - in: header
          name: If-Match
          type: string
          required: true
      responses:
        '200':
          description: Successfully denied a SIT extension
          schema:
            $ref: '#/definitions/MTOShipment'
        '403':
          $ref: '#/responses/PermissionDenied'
        '404':
          $ref: '#/responses/NotFound'
        '409':
          $ref: '#/responses/Conflict'
        '412':
          $ref: '#/responses/PreconditionFailed'
        '422':
          $ref: '#/responses/UnprocessableEntity'
        '500':
          $ref: '#/responses/ServerError'
      tags:
        - shipment
        - sitExtension
      description: Denies a SIT extension
      operationId: denySITExtension
      summary: Denies a SIT extension
      x-permissions:
        - update.SITExtension
  /shipments/{shipmentID}/sit-service-item/convert-to-customer-expense:
    parameters:
      - description: ID of the shipment
        in: path
        name: shipmentID
        required: true
        format: uuid
        type: string
    patch:
      consumes:
        - application/json
      produces:
        - application/json
      parameters:
        - in: body
          name: body
          required: true
          schema:
            $ref: '#/definitions/UpdateSITServiceItemCustomerExpense'
        - in: header
          name: If-Match
          type: string
          required: true
      responses:
        '200':
          description: Successfully converted to customer expense
          schema:
            $ref: '#/definitions/MTOShipment'
        '403':
          $ref: '#/responses/PermissionDenied'
        '404':
          $ref: '#/responses/NotFound'
        '409':
          $ref: '#/responses/Conflict'
        '412':
          $ref: '#/responses/PreconditionFailed'
        '422':
          $ref: '#/responses/UnprocessableEntity'
        '500':
          $ref: '#/responses/ServerError'
      tags:
        - shipment
        - mtoServiceItem
      description: Converts a SIT to customer expense
      operationId: updateSITServiceItemCustomerExpense
      summary: Converts a SIT to customer expense
      x-permissions:
        - update.MTOServiceItem
  /shipments/{shipmentID}/ppm-documents:
    parameters:
      - description: ID of the shipment
        in: path
        name: shipmentID
        required: true
        format: uuid
        type: string
    get:
      summary: Gets all the PPM documents for a PPM shipment
      description: >
        Retrieves all of the documents and associated uploads for each ppm
        document type connected to a PPM shipment. This

        excludes any deleted PPM documents.
      operationId: getPPMDocuments
      tags:
        - ppm
      consumes:
        - application/json
      produces:
        - application/json
      responses:
        '200':
          description: >-
            All PPM documents and associated uploads for the specified PPM
            shipment.
          schema:
            $ref: '#/definitions/PPMDocuments'
        '401':
          $ref: '#/responses/PermissionDenied'
        '403':
          $ref: '#/responses/PermissionDenied'
        '422':
          $ref: '#/responses/UnprocessableEntity'
        '500':
          $ref: '#/responses/ServerError'
  /ppm-shipments/{ppmShipmentId}/weight-ticket/{weightTicketId}:
    parameters:
      - $ref: '#/parameters/ppmShipmentId'
      - $ref: '#/parameters/weightTicketId'
    patch:
      summary: Updates a weight ticket document
      description: >
        Updates a PPM shipment's weight ticket document with new information.
        Only some of the weight ticket document's

        fields are editable because some have to be set by the customer, e.g.
        vehicle description.
      operationId: updateWeightTicket
      tags:
        - ppm
      consumes:
        - application/json
      produces:
        - application/json
      parameters:
        - $ref: '#/parameters/ifMatch'
        - in: body
          name: updateWeightTicketPayload
          required: true
          schema:
            $ref: '#/definitions/UpdateWeightTicket'
      responses:
        '200':
          description: returns an updated weight ticket object
          schema:
            $ref: '#/definitions/WeightTicket'
        '400':
          $ref: '#/responses/InvalidRequest'
        '401':
          $ref: '#/responses/PermissionDenied'
        '403':
          $ref: '#/responses/PermissionDenied'
        '404':
          $ref: '#/responses/NotFound'
        '412':
          $ref: '#/responses/PreconditionFailed'
        '422':
          $ref: '#/responses/UnprocessableEntity'
        '500':
          $ref: '#/responses/ServerError'
  /ppm-shipments/{ppmShipmentId}/moving-expenses/{movingExpenseId}:
    parameters:
      - $ref: '#/parameters/ppmShipmentId'
      - $ref: '#/parameters/movingExpenseId'
    patch:
      summary: Updates the moving expense
      description: >
        Updates a PPM shipment's moving expense with new information. Only some
        of the moving expense's fields are

        editable because some have to be set by the customer, e.g. the
        description and the moving expense type.
      operationId: updateMovingExpense
      tags:
        - ppm
      consumes:
        - application/json
      produces:
        - application/json
      parameters:
        - $ref: '#/parameters/ifMatch'
        - in: body
          name: updateMovingExpense
          required: true
          schema:
            $ref: '#/definitions/UpdateMovingExpense'
      responses:
        '200':
          description: returns an updated moving expense object
          schema:
            $ref: '#/definitions/MovingExpense'
        '400':
          $ref: '#/responses/InvalidRequest'
        '401':
          $ref: '#/responses/PermissionDenied'
        '403':
          $ref: '#/responses/PermissionDenied'
        '404':
          $ref: '#/responses/NotFound'
        '412':
          $ref: '#/responses/PreconditionFailed'
        '422':
          $ref: '#/responses/UnprocessableEntity'
        '500':
          $ref: '#/responses/ServerError'
  /ppm-shipments/{ppmShipmentId}/pro-gear-weight-tickets/{proGearWeightTicketId}:
    parameters:
      - $ref: '#/parameters/ppmShipmentId'
      - $ref: '#/parameters/proGearWeightTicketId'
    patch:
      summary: Updates a pro-gear weight ticket
      description: >
        Updates a PPM shipment's pro-gear weight ticket with new information.
        Only some of the fields are editable

        because some have to be set by the customer, e.g. the description.
      operationId: updateProGearWeightTicket
      tags:
        - ppm
      consumes:
        - application/json
      produces:
        - application/json
      parameters:
        - $ref: '#/parameters/ifMatch'
        - in: body
          name: updateProGearWeightTicket
          required: true
          schema:
            $ref: '#/definitions/UpdateProGearWeightTicket'
      responses:
        '200':
          description: returns an updated pro-gear weight ticket object
          schema:
            $ref: '#/definitions/ProGearWeightTicket'
        '400':
          $ref: '#/responses/InvalidRequest'
        '401':
          $ref: '#/responses/PermissionDenied'
        '403':
          $ref: '#/responses/PermissionDenied'
        '404':
          $ref: '#/responses/NotFound'
        '412':
          $ref: '#/responses/PreconditionFailed'
        '422':
          $ref: '#/responses/UnprocessableEntity'
        '500':
          $ref: '#/responses/ServerError'
  /ppm-shipments/{ppmShipmentId}/aoa-packet:
    parameters:
      - description: the id for the ppmshipment with aoa to be downloaded
        in: path
        name: ppmShipmentId
        required: true
        type: string
    get:
      summary: Downloads AOA Packet form PPMShipment as a PDF
      description: >
        ### Functionality

        This endpoint downloads all uploaded move order documentation combined
        with the Shipment Summary Worksheet into a single PDF.

        ### Errors

        * The PPMShipment must have requested an AOA.

        * The PPMShipment AOA Request must have been approved.
      operationId: showAOAPacket
      tags:
        - ppm
      produces:
        - application/pdf
      responses:
        '200':
          headers:
            Content-Disposition:
              type: string
              description: File name to download
          description: AOA PDF
          schema:
            format: binary
            type: file
        '400':
          $ref: '#/responses/InvalidRequest'
        '403':
          $ref: '#/responses/PermissionDenied'
        '404':
          $ref: '#/responses/NotFound'
        '422':
          $ref: '#/responses/UnprocessableEntity'
        '500':
          $ref: '#/responses/ServerError'
  /ppm-shipments/{ppmShipmentId}/finish-document-review:
    parameters:
      - $ref: '#/parameters/ppmShipmentId'
    patch:
      summary: Updates a PPM shipment's status after document review
      description: >
        Updates a PPM shipment's status once documents have been reviewed.
        Status is updated depending on whether any documents have been rejected.
      operationId: finishDocumentReview
      tags:
        - ppm
      consumes:
        - application/json
      produces:
        - application/json
      parameters:
        - in: header
          name: If-Match
          type: string
          required: true
      responses:
        '200':
          description: Successfully finished document review
          schema:
            $ref: '#/definitions/PPMShipment'
        '400':
          $ref: '#/responses/InvalidRequest'
        '401':
          $ref: '#/responses/PermissionDenied'
        '403':
          $ref: '#/responses/PermissionDenied'
        '404':
          $ref: '#/responses/NotFound'
        '409':
          $ref: '#/responses/Conflict'
        '412':
          $ref: '#/responses/PreconditionFailed'
        '422':
          $ref: '#/responses/UnprocessableEntity'
        '500':
          $ref: '#/responses/ServerError'
      x-permissions:
        - update.shipment
  /ppm-shipments/{ppmShipmentId}/ppm-sit:
    patch:
      summary: Updates a PPM shipment's SIT values
      description: |
        Updates a PPM shipment's SIT values
      operationId: updatePPMSIT
      tags:
        - ppm
      consumes:
        - application/json
      produces:
        - application/json
      parameters:
        - $ref: '#/parameters/ppmShipmentId'
        - in: header
          name: If-Match
          type: string
          required: true
        - in: body
          name: body
          schema:
            $ref: '#/definitions/PPMShipmentSIT'
      responses:
        '200':
          description: Successfully finished PPM SIT update
          schema:
            $ref: '#/definitions/PPMShipment'
        '400':
          $ref: '#/responses/InvalidRequest'
        '403':
          $ref: '#/responses/PermissionDenied'
        '404':
          $ref: '#/responses/NotFound'
        '412':
          $ref: '#/responses/PreconditionFailed'
        '422':
          $ref: '#/responses/UnprocessableEntity'
        '500':
          $ref: '#/responses/ServerError'
  /ppm-shipments/{ppmShipmentId}/closeout:
    parameters:
      - $ref: '#/parameters/ppmShipmentId'
    get:
      summary: Get the closeout calcuations for the specified PPM shipment
      description: |
        Retrieves the closeout calculations for the specified PPM shipment.
      operationId: getPPMCloseout
      tags:
        - ppm
      produces:
        - application/json
      responses:
        '200':
          description: Returns closeout for the specified PPM shipment.
          schema:
            $ref: '#/definitions/PPMCloseout'
        '400':
          $ref: '#/responses/InvalidRequest'
        '403':
          $ref: '#/responses/PermissionDenied'
        '404':
          $ref: '#/responses/NotFound'
        '422':
          $ref: '#/responses/UnprocessableEntity'
        '500':
          $ref: '#/responses/ServerError'
  /ppm-shipments/{ppmShipmentId}/actual-weight:
    parameters:
      - $ref: '#/parameters/ppmShipmentId'
    get:
      summary: Get the actual weight for a PPM shipment
      description: |
        Retrieves the actual weight for the specified PPM shipment.
      operationId: getPPMActualWeight
      tags:
        - ppm
      produces:
        - application/json
      responses:
        '200':
          description: Returns actual weight for the specified PPM shipment.
          schema:
            $ref: '#/definitions/PPMActualWeight'
        '400':
          $ref: '#/responses/InvalidRequest'
        '403':
          $ref: '#/responses/PermissionDenied'
        '404':
          $ref: '#/responses/NotFound'
        '422':
          $ref: '#/responses/UnprocessableEntity'
        '500':
          $ref: '#/responses/ServerError'
  /ppm-shipments/{ppmShipmentId}/sit_location/{sitLocation}/sit-estimated-cost:
    parameters:
      - $ref: '#/parameters/ppmShipmentId'
      - in: path
        format: string
        description: location of sit
        name: sitLocation
        required: true
        type: string
        enum:
          - ORIGIN
          - DESTINATION
      - in: query
        format: date-time
        description: Date entered into SIT
        name: sitEntryDate
        required: true
        type: string
      - in: query
        format: date-time
        description: Date departed SIT
        name: sitDepartureDate
        required: true
        type: string
      - in: query
        description: Weight stored in SIT
        name: weightStored
        required: true
        type: integer
        minimum: 0
    get:
      summary: Get the SIT estimated cost for a PPM shipment
      description: >
        Calculates and returns the SIT estimated cost for the specified PPM
        shipment.
      operationId: getPPMSITEstimatedCost
      tags:
        - ppm
      produces:
        - application/json
      responses:
        '200':
          description: >-
            Calculates and returns the SIT estimated cost for the specified PPM
            shipment.
          schema:
            $ref: '#/definitions/PPMSITEstimatedCost'
        '400':
          $ref: '#/responses/InvalidRequest'
        '403':
          $ref: '#/responses/PermissionDenied'
        '404':
          $ref: '#/responses/NotFound'
        '422':
          $ref: '#/responses/UnprocessableEntity'
        '500':
          $ref: '#/responses/ServerError'
  /ppm-shipments/{ppmShipmentId}/payment-packet:
    get:
      summary: Returns PPM payment packet
      description: >-
        Generates a PDF containing all user uploaded documentations for PPM.
        Contains SSW form, orders, weight and expense documentations.
      operationId: showPaymentPacket
      tags:
        - ppm
      parameters:
        - in: path
          name: ppmShipmentId
          type: string
          format: uuid
          required: true
          description: UUID of the ppmShipment
      produces:
        - application/pdf
      responses:
        '200':
          headers:
            Content-Disposition:
              type: string
              description: File name to download
          description: PPM Payment Packet PDF
          schema:
            format: binary
            type: file
        '400':
          description: invalid request
        '401':
          description: request requires user authentication
        '403':
          description: user is not authorized
        '404':
          description: ppm not found
        '500':
          description: internal server error
  /move_task_orders/{moveTaskOrderID}/mto_shipments/{shipmentID}/mto-agents:
    parameters:
      - description: ID of move task order
        in: path
        name: moveTaskOrderID
        required: true
        format: uuid
        type: string
      - description: ID of the shipment
        in: path
        name: shipmentID
        required: true
        format: uuid
        type: string
    get:
      produces:
        - application/json
      parameters: []
      responses:
        '200':
          description: Successfully retrieved all agents for a move task order
          schema:
            $ref: '#/definitions/MTOAgents'
        '404':
          $ref: '#/responses/NotFound'
        '422':
          $ref: '#/responses/UnprocessableEntity'
        '500':
          $ref: '#/responses/ServerError'
      tags:
        - mtoAgent
      description: Fetches a list of agents associated with a move task order.
      operationId: fetchMTOAgentList
      summary: Fetch move task order agents.
  /move-task-orders/{moveTaskOrderID}/service-items/{mtoServiceItemID}:
    parameters:
      - description: ID of move to use
        in: path
        name: moveTaskOrderID
        required: true
        type: string
      - description: ID of line item to use
        in: path
        name: mtoServiceItemID
        required: true
        type: string
    get:
      produces:
        - application/json
      parameters: []
      responses:
        '200':
          description: Successfully retrieved a line item for a move task order by ID
          schema:
            $ref: '#/definitions/MTOServiceItemSingle'
        '400':
          $ref: '#/responses/InvalidRequest'
        '401':
          $ref: '#/responses/PermissionDenied'
        '403':
          $ref: '#/responses/PermissionDenied'
        '404':
          $ref: '#/responses/NotFound'
        '500':
          $ref: '#/responses/ServerError'
      tags:
        - mtoServiceItem
      description: Gets a line item by ID for a move by ID
      operationId: getMTOServiceItem
      summary: Gets a line item by ID for a move by ID
  /move-task-orders/{moveTaskOrderID}/service-items/{mtoServiceItemID}/status:
    parameters:
      - description: ID of move to use
        in: path
        name: moveTaskOrderID
        required: true
        type: string
      - description: ID of line item to use
        in: path
        name: mtoServiceItemID
        required: true
        type: string
    patch:
      consumes:
        - application/json
      produces:
        - application/json
      parameters:
        - in: body
          name: body
          required: true
          schema:
            $ref: '#/definitions/PatchMTOServiceItemStatusPayload'
        - in: header
          name: If-Match
          type: string
          required: true
      responses:
        '200':
          description: >-
            Successfully updated status for a line item for a move task order by
            ID
          schema:
            $ref: '#/definitions/MTOServiceItem'
        '400':
          $ref: '#/responses/InvalidRequest'
        '401':
          $ref: '#/responses/PermissionDenied'
        '403':
          $ref: '#/responses/PermissionDenied'
        '404':
          $ref: '#/responses/NotFound'
        '412':
          $ref: '#/responses/PreconditionFailed'
        '422':
          $ref: '#/responses/UnprocessableEntity'
        '500':
          $ref: '#/responses/ServerError'
      tags:
        - mtoServiceItem
      description: Changes the status of a line item for a move by ID
      operationId: updateMTOServiceItemStatus
      summary: Change the status of a line item for a move by ID
      x-permissions:
        - update.MTOServiceItem
  /service-item/{mtoServiceItemID}/entry-date-update:
    parameters:
      - description: ID of the service item
        in: path
        name: mtoServiceItemID
        required: true
        type: string
    patch:
      consumes:
        - application/json
      produces:
        - application/json
      parameters:
        - in: body
          name: body
          required: true
          schema:
            $ref: '#/definitions/ServiceItemSitEntryDate'
      responses:
        '200':
          description: Successfully updated SIT entry date
          schema:
            $ref: '#/definitions/MTOServiceItemSingle'
        '400':
          $ref: '#/responses/InvalidRequest'
        '401':
          $ref: '#/responses/PermissionDenied'
        '403':
          $ref: '#/responses/PermissionDenied'
        '404':
          $ref: '#/responses/NotFound'
        '412':
          $ref: '#/responses/PreconditionFailed'
        '422':
          $ref: '#/responses/UnprocessableEntity'
        '500':
          $ref: '#/responses/ServerError'
      tags:
        - mtoServiceItem
      description: >-
        Locates the service item in the database and updates the SIT entry date
        for the selected service item and returns the service item
      operationId: updateServiceItemSitEntryDate
      summary: Updates a service item's SIT entry date by ID
  /move-task-orders/{moveTaskOrderID}/status:
    patch:
      consumes:
        - application/json
      produces:
        - application/json
      parameters:
        - description: ID of move to use
          in: path
          name: moveTaskOrderID
          required: true
          type: string
        - in: header
          name: If-Match
          type: string
          required: true
        - in: body
          name: serviceItemCodes
          schema:
            $ref: '#/definitions/MTOApprovalServiceItemCodes'
          required: true
      responses:
        '200':
          description: Successfully updated move task order status
          schema:
            $ref: '#/definitions/Move'
        '400':
          $ref: '#/responses/InvalidRequest'
        '401':
          $ref: '#/responses/PermissionDenied'
        '403':
          $ref: '#/responses/PermissionDenied'
        '404':
          $ref: '#/responses/NotFound'
        '409':
          $ref: '#/responses/Conflict'
        '412':
          $ref: '#/responses/PreconditionFailed'
        '422':
          $ref: '#/responses/UnprocessableEntity'
        '500':
          $ref: '#/responses/ServerError'
      tags:
        - moveTaskOrder
      description: Changes move task order status to make it available to prime
      operationId: updateMoveTaskOrderStatus
      summary: Change the status of a move task order to make it available to prime
      x-permissions:
        - update.move
        - create.serviceItem
  /move-task-orders/{moveTaskOrderID}/status/service-counseling-completed:
    patch:
      consumes:
        - application/json
      produces:
        - application/json
      parameters:
        - description: ID of move to use
          in: path
          name: moveTaskOrderID
          required: true
          type: string
        - in: header
          name: If-Match
          type: string
          required: true
      responses:
        '200':
          description: Successfully updated move task order status
          schema:
            $ref: '#/definitions/Move'
        '400':
          $ref: '#/responses/InvalidRequest'
        '401':
          $ref: '#/responses/PermissionDenied'
        '403':
          $ref: '#/responses/PermissionDenied'
        '404':
          $ref: '#/responses/NotFound'
        '409':
          $ref: '#/responses/Conflict'
        '412':
          $ref: '#/responses/PreconditionFailed'
        '422':
          $ref: '#/responses/UnprocessableEntity'
        '500':
          $ref: '#/responses/ServerError'
      tags:
        - moveTaskOrder
      description: Changes move (move task order) status to service counseling completed
      operationId: updateMTOStatusServiceCounselingCompleted
      summary: Changes move (move task order) status to service counseling completed
  /move-task-orders/{moveTaskOrderID}/payment-service-items/{paymentServiceItemID}/status:
    parameters:
      - description: ID of move to use
        in: path
        name: moveTaskOrderID
        required: true
        type: string
      - description: ID of payment service item to use
        in: path
        name: paymentServiceItemID
        required: true
        type: string
    patch:
      consumes:
        - application/json
      produces:
        - application/json
      parameters:
        - in: body
          name: body
          required: true
          schema:
            $ref: '#/definitions/PaymentServiceItem'
        - in: header
          name: If-Match
          type: string
          required: true
      responses:
        '200':
          description: >-
            Successfully updated status for a line item for a move task order by
            ID
          schema:
            $ref: '#/definitions/PaymentServiceItem'
        '400':
          $ref: '#/responses/InvalidRequest'
        '401':
          $ref: '#/responses/PermissionDenied'
        '403':
          $ref: '#/responses/PermissionDenied'
        '404':
          $ref: '#/responses/NotFound'
        '412':
          $ref: '#/responses/PreconditionFailed'
        '422':
          $ref: '#/responses/UnprocessableEntity'
        '500':
          $ref: '#/responses/ServerError'
      tags:
        - paymentServiceItem
      description: Changes the status of a line item for a move by ID
      operationId: updatePaymentServiceItemStatus
      summary: Change the status of a payment service item for a move by ID
      x-permissions:
        - update.paymentServiceItemStatus
  /move-task-orders/{moveTaskOrderID}/billable-weights-reviewed-at:
    patch:
      consumes:
        - application/json
      produces:
        - application/json
      parameters:
        - description: ID of move to use
          in: path
          name: moveTaskOrderID
          required: true
          type: string
        - in: header
          name: If-Match
          type: string
          required: true
      responses:
        '200':
          description: Successfully updated move task order billableWeightsReviewedAt field
          schema:
            $ref: '#/definitions/Move'
        '400':
          $ref: '#/responses/InvalidRequest'
        '401':
          $ref: '#/responses/PermissionDenied'
        '403':
          $ref: '#/responses/PermissionDenied'
        '404':
          $ref: '#/responses/NotFound'
        '409':
          $ref: '#/responses/Conflict'
        '412':
          $ref: '#/responses/PreconditionFailed'
        '422':
          $ref: '#/responses/UnprocessableEntity'
        '500':
          $ref: '#/responses/ServerError'
      tags:
        - moveTaskOrder
      description: >-
        Changes move (move task order) billableWeightsReviewedAt field to a
        timestamp
      operationId: updateMTOReviewedBillableWeightsAt
  /move-task-orders/{moveTaskOrderID}/tio-remarks:
    patch:
      consumes:
        - application/json
      produces:
        - application/json
      parameters:
        - description: ID of move to use
          in: path
          name: moveTaskOrderID
          required: true
          type: string
        - in: header
          name: If-Match
          type: string
          required: true
        - in: body
          name: body
          required: true
          schema:
            $ref: '#/definitions/Move'
      responses:
        '200':
          description: Successfully updated move task order tioRemarks field
          schema:
            $ref: '#/definitions/Move'
        '400':
          $ref: '#/responses/InvalidRequest'
        '401':
          $ref: '#/responses/PermissionDenied'
        '403':
          $ref: '#/responses/PermissionDenied'
        '404':
          $ref: '#/responses/NotFound'
        '409':
          $ref: '#/responses/Conflict'
        '412':
          $ref: '#/responses/PreconditionFailed'
        '422':
          $ref: '#/responses/UnprocessableEntity'
        '500':
          $ref: '#/responses/ServerError'
      tags:
        - moveTaskOrder
      description: >-
        Changes move (move task order) billableWeightsReviewedAt field to a
        timestamp
      operationId: updateMoveTIORemarks
  /move-task-orders/{moveTaskOrderID}/entitlements:
    parameters:
      - description: ID of move to use
        in: path
        name: moveTaskOrderID
        required: true
        type: string
    get:
      produces:
        - application/json
      parameters: []
      tags:
        - moveTaskOrder
      responses:
        '200':
          description: Successfully retrieved entitlements
          schema:
            $ref: '#/definitions/Entitlements'
        '400':
          $ref: '#/responses/InvalidRequest'
        '401':
          $ref: '#/responses/PermissionDenied'
        '403':
          $ref: '#/responses/PermissionDenied'
        '404':
          $ref: '#/responses/NotFound'
        '500':
          $ref: '#/responses/ServerError'
      description: Gets entitlements
      operationId: getEntitlements
      summary: Gets entitlements for a move by ID
  /payment-requests/{paymentRequestID}:
    parameters:
      - description: UUID of payment request
        format: uuid
        in: path
        name: paymentRequestID
        required: true
        type: string
    get:
      produces:
        - application/json
      parameters: []
      responses:
        '200':
          description: fetched instance of payment request
          schema:
            $ref: '#/definitions/PaymentRequest'
        '400':
          $ref: '#/responses/InvalidRequest'
        '401':
          $ref: '#/responses/PermissionDenied'
        '403':
          $ref: '#/responses/PermissionDenied'
        '404':
          $ref: '#/responses/NotFound'
        '500':
          $ref: '#/responses/ServerError'
      tags:
        - paymentRequests
      description: Fetches an instance of a payment request by id
      operationId: getPaymentRequest
      summary: Fetches a payment request by id
      x-permissions:
        - read.paymentRequest
  /moves/{locator}/closeout-office:
    parameters:
      - description: >-
          move code to identify a move to update the PPM shipment's closeout
          office for Army and Air Force service members
        format: string
        in: path
        name: locator
        required: true
        type: string
    patch:
      description: >-
        Sets the transportation office closeout location for where the Move's
        PPM Shipment documentation will be reviewed by
      tags:
        - move
      operationId: updateCloseoutOffice
      x-permissions:
        - update.closeoutOffice
      summary: Updates a Move's PPM closeout office for Army and Air Force customers
      produces:
        - application/json
      consumes:
        - application/json
      parameters:
        - in: body
          name: body
          schema:
            properties:
              closeoutOfficeId:
                type: string
                format: uuid
            required:
              - closeoutOfficeId
        - in: header
          name: If-Match
          type: string
          required: true
      responses:
        '200':
          description: Successfully set the closeout office for the move
          schema:
            $ref: '#/definitions/Move'
        '400':
          $ref: '#/responses/InvalidRequest'
        '401':
          $ref: '#/responses/PermissionDenied'
        '403':
          $ref: '#/responses/PermissionDenied'
        '404':
          $ref: '#/responses/NotFound'
        '412':
          $ref: '#/responses/PreconditionFailed'
        '422':
          $ref: '#/responses/UnprocessableEntity'
        '500':
          $ref: '#/responses/ServerError'
  /moves/{locator}/customer-support-remarks:
    parameters:
      - description: move code to identify a move for customer support remarks
        format: string
        in: path
        name: locator
        required: true
        type: string
    post:
      produces:
        - application/json
      consumes:
        - application/json
      parameters:
        - in: body
          name: body
          schema:
            $ref: '#/definitions/CreateCustomerSupportRemark'
      responses:
        '200':
          description: Successfully created customer support remark
          schema:
            $ref: '#/definitions/CustomerSupportRemark'
        '400':
          $ref: '#/responses/InvalidRequest'
        '404':
          $ref: '#/responses/NotFound'
        '422':
          $ref: '#/responses/UnprocessableEntity'
        '500':
          $ref: '#/responses/ServerError'
      tags:
        - customerSupportRemarks
      description: Creates a customer support remark for a move
      operationId: createCustomerSupportRemarkForMove
      summary: Creates a customer support remark for a move
    get:
      produces:
        - application/json
      parameters: []
      responses:
        '200':
          description: Successfully retrieved all line items for a move task order
          schema:
            $ref: '#/definitions/CustomerSupportRemarks'
        '403':
          $ref: '#/responses/PermissionDenied'
        '404':
          $ref: '#/responses/NotFound'
        '422':
          $ref: '#/responses/UnprocessableEntity'
        '500':
          $ref: '#/responses/ServerError'
      tags:
        - customerSupportRemarks
      description: Fetches customer support remarks for a move
      operationId: getCustomerSupportRemarksForMove
      summary: Fetches customer support remarks using the move code (locator).
  /customer-support-remarks/{customerSupportRemarkID}:
    parameters:
      - in: path
        description: the customer support remark ID to be modified
        name: customerSupportRemarkID
        required: true
        type: string
        format: uuid
    patch:
      tags:
        - customerSupportRemarks
      description: Updates a customer support remark for a move
      operationId: updateCustomerSupportRemarkForMove
      summary: Updates a customer support remark for a move
      consumes:
        - application/json
      produces:
        - application/json
      parameters:
        - in: body
          name: body
          required: true
          schema:
            $ref: '#/definitions/UpdateCustomerSupportRemarkPayload'
      responses:
        '200':
          description: Successfully updated customer support remark
          schema:
            $ref: '#/definitions/CustomerSupportRemark'
        '400':
          $ref: '#/responses/InvalidRequest'
        '403':
          $ref: '#/responses/PermissionDenied'
        '404':
          $ref: '#/responses/NotFound'
        '422':
          $ref: '#/responses/UnprocessableEntity'
        '500':
          $ref: '#/responses/ServerError'
    delete:
      summary: Soft deletes a customer support remark by ID
      description: Soft deletes a customer support remark by ID
      operationId: deleteCustomerSupportRemark
      tags:
        - customerSupportRemarks
      produces:
        - application/json
      responses:
        '204':
          description: Successfully soft deleted the shipment
        '400':
          $ref: '#/responses/InvalidRequest'
        '403':
          $ref: '#/responses/PermissionDenied'
        '404':
          $ref: '#/responses/NotFound'
        '409':
          $ref: '#/responses/Conflict'
        '422':
          $ref: '#/responses/UnprocessableEntity'
        '500':
          $ref: '#/responses/ServerError'
  /moves/{locator}/evaluation-reports:
    parameters:
      - in: path
        name: locator
        required: true
        type: string
    post:
      produces:
        - application/json
      consumes:
        - application/json
      parameters:
        - in: body
          name: body
          schema:
            $ref: '#/definitions/CreateEvaluationReport'
      responses:
        '200':
          description: Successfully created evaluation report
          schema:
            $ref: '#/definitions/EvaluationReport'
        '400':
          $ref: '#/responses/InvalidRequest'
        '404':
          $ref: '#/responses/NotFound'
        '422':
          $ref: '#/responses/UnprocessableEntity'
        '500':
          $ref: '#/responses/ServerError'
      x-permissions:
        - create.evaluationReport
      tags:
        - evaluationReports
      description: Creates an evaluation report
      operationId: createEvaluationReport
      summary: Creates an evaluation report
  /evaluation-reports/{reportID}/download:
    parameters:
      - in: path
        description: the evaluation report ID to be downloaded
        name: reportID
        required: true
        type: string
        format: uuid
    get:
      summary: Downloads an evaluation report as a PDF
      description: Downloads an evaluation report as a PDF
      operationId: downloadEvaluationReport
      tags:
        - evaluationReports
      produces:
        - application/pdf
      responses:
        '200':
          headers:
            Content-Disposition:
              type: string
              description: File name to download
          description: Evaluation report PDF
          schema:
            format: binary
            type: file
        '403':
          $ref: '#/responses/PermissionDenied'
        '404':
          $ref: '#/responses/NotFound'
        '500':
          $ref: '#/responses/ServerError'
  /evaluation-reports/{reportID}:
    parameters:
      - in: path
        description: the evaluation report ID to be modified
        name: reportID
        required: true
        type: string
        format: uuid
    get:
      summary: Gets an evaluation report by ID
      description: Gets an evaluation report by ID
      operationId: getEvaluationReport
      tags:
        - evaluationReports
      produces:
        - application/json
      responses:
        '200':
          description: Successfully got the report
          schema:
            $ref: '#/definitions/EvaluationReport'
        '400':
          $ref: '#/responses/InvalidRequest'
        '403':
          $ref: '#/responses/PermissionDenied'
        '404':
          $ref: '#/responses/NotFound'
        '500':
          $ref: '#/responses/ServerError'
    delete:
      summary: Deletes an evaluation report by ID
      description: Deletes an evaluation report by ID
      operationId: deleteEvaluationReport
      x-permissions:
        - delete.evaluationReport
      tags:
        - evaluationReports
      produces:
        - application/json
      responses:
        '204':
          description: Successfully deleted the report
        '400':
          $ref: '#/responses/InvalidRequest'
        '403':
          $ref: '#/responses/PermissionDenied'
        '404':
          $ref: '#/responses/NotFound'
        '409':
          $ref: '#/responses/Conflict'
        '422':
          $ref: '#/responses/UnprocessableEntity'
        '500':
          $ref: '#/responses/ServerError'
    put:
      summary: Saves an evaluation report as a draft
      description: Saves an evaluation report as a draft
      operationId: saveEvaluationReport
      x-permissions:
        - update.evaluationReport
      tags:
        - evaluationReports
      produces:
        - application/json
      consumes:
        - application/json
      parameters:
        - in: body
          name: body
          schema:
            $ref: '#/definitions/EvaluationReport'
        - in: header
          name: If-Match
          type: string
          required: true
          description: >
            Optimistic locking is implemented via the `If-Match` header. If the
            ETag header does not match the value of the resource on the server,
            the server rejects the change with a `412 Precondition Failed`
            error.
      responses:
        '204':
          description: Successfully saved the report
        '400':
          $ref: '#/responses/InvalidRequest'
        '403':
          $ref: '#/responses/PermissionDenied'
        '404':
          $ref: '#/responses/NotFound'
        '409':
          $ref: '#/responses/Conflict'
        '412':
          $ref: '#/responses/PreconditionFailed'
        '422':
          $ref: '#/responses/UnprocessableEntity'
        '500':
          $ref: '#/responses/ServerError'
  /evaluation-reports/{reportID}/submit:
    parameters:
      - in: path
        description: the evaluation report ID to be modified
        name: reportID
        required: true
        type: string
        format: uuid
    post:
      summary: Submits an evaluation report
      description: Submits an evaluation report
      operationId: submitEvaluationReport
      tags:
        - evaluationReports
      produces:
        - application/json
      parameters:
        - in: header
          name: If-Match
          type: string
          required: true
          description: >
            Optimistic locking is implemented via the `If-Match` header. If the
            ETag header does not match the value of the resource on the server,
            the server rejects the change with a `412 Precondition Failed`
            error.
      responses:
        '204':
          description: Successfully submitted an evaluation report with the provided ID
        '403':
          $ref: '#/responses/PermissionDenied'
        '404':
          $ref: '#/responses/NotFound'
        '412':
          $ref: '#/responses/PreconditionFailed'
        '422':
          $ref: '#/responses/UnprocessableEntity'
        '500':
          $ref: '#/responses/ServerError'
      x-permissions:
        - update.evaluationReport
  /evaluation-reports/{reportID}/appeal/add:
    parameters:
      - in: path
        description: the evaluation report ID
        name: reportID
        required: true
        type: string
        format: uuid
    post:
      summary: Adds an appeal to a serious incident on an evaluation report
      description: Adds an appeal to a serious incident on an evaluation report
      operationId: addAppealToSeriousIncident
      tags:
        - evaluationReports
      produces:
        - application/json
      consumes:
        - application/json
      parameters:
        - in: body
          name: body
          schema:
            $ref: '#/definitions/CreateAppeal'
      responses:
        '204':
          description: Successfully added an appeal to a serious incident
        '403':
          $ref: '#/responses/PermissionDenied'
        '404':
          $ref: '#/responses/NotFound'
        '412':
          $ref: '#/responses/PreconditionFailed'
        '422':
          $ref: '#/responses/UnprocessableEntity'
        '500':
          $ref: '#/responses/ServerError'
      x-permissions:
        - update.evaluationReport
  /evaluation-reports/{reportID}/{reportViolationID}/appeal/add:
    parameters:
      - in: path
        description: the evaluation report ID
        name: reportID
        required: true
        type: string
        format: uuid
      - in: path
        description: the report violation ID
        name: reportViolationID
        required: true
        type: string
        format: uuid
    post:
      summary: Adds an appeal to a violation
      description: Adds an appeal to a violation
      operationId: addAppealToViolation
      tags:
        - evaluationReports
      produces:
        - application/json
      consumes:
        - application/json
      parameters:
        - in: body
          name: body
          schema:
            $ref: '#/definitions/CreateAppeal'
      responses:
        '204':
          description: Successfully added an appeal to a violation
        '403':
          $ref: '#/responses/PermissionDenied'
        '404':
          $ref: '#/responses/NotFound'
        '412':
          $ref: '#/responses/PreconditionFailed'
        '422':
          $ref: '#/responses/UnprocessableEntity'
        '500':
          $ref: '#/responses/ServerError'
      x-permissions:
        - update.evaluationReport
  /pws-violations:
    get:
      summary: Fetch the possible PWS violations for an evaluation report
      description: Fetch the possible PWS violations for an evaluation report
      operationId: getPWSViolations
      tags:
        - pwsViolations
      produces:
        - application/json
      responses:
        '200':
          description: Successfully retrieved the PWS violations
          schema:
            $ref: '#/definitions/PWSViolations'
        '400':
          $ref: '#/responses/InvalidRequest'
        '403':
          $ref: '#/responses/PermissionDenied'
        '404':
          $ref: '#/responses/NotFound'
        '500':
          $ref: '#/responses/ServerError'
  /report-violations/{reportID}:
    parameters:
      - in: path
        description: the evaluation report ID that has associated violations
        name: reportID
        required: true
        type: string
        format: uuid
    get:
      summary: Fetch the report violations for an evaluation report
      description: Fetch the report violations for an evaluation report
      operationId: getReportViolationsByReportID
      tags:
        - reportViolations
      produces:
        - application/json
      responses:
        '200':
          description: Successfully retrieved the report violations
          schema:
            $ref: '#/definitions/ReportViolations'
        '400':
          $ref: '#/responses/InvalidRequest'
        '403':
          $ref: '#/responses/PermissionDenied'
        '404':
          $ref: '#/responses/NotFound'
        '500':
          $ref: '#/responses/ServerError'
    post:
      summary: Associate violations with an evaluation report
      description: >-
        Associate violations with an evaluation report. This will overwrite any
        existing report-violations associations for the report and replace them
        with the newly provided ones.  An empty array will remove all violation
        associations for a given report.
      operationId: associateReportViolations
      tags:
        - reportViolations
      produces:
        - application/json
      consumes:
        - application/json
      parameters:
        - in: body
          name: body
          schema:
            $ref: '#/definitions/AssociateReportViolations'
      responses:
        '204':
          description: Successfully saved the report violations
        '400':
          $ref: '#/responses/InvalidRequest'
        '403':
          $ref: '#/responses/PermissionDenied'
        '404':
          $ref: '#/responses/NotFound'
        '409':
          $ref: '#/responses/Conflict'
        '422':
          $ref: '#/responses/UnprocessableEntity'
        '500':
          $ref: '#/responses/ServerError'
      x-permissions:
        - create.reportViolation
  /moves/{locator}/payment-requests:
    parameters:
      - description: move code to identify a move for payment requests
        format: string
        in: path
        name: locator
        required: true
        type: string
    get:
      produces:
        - application/json
      parameters: []
      responses:
        '200':
          description: Successfully retrieved all line items for a move task order
          schema:
            $ref: '#/definitions/PaymentRequests'
        '403':
          $ref: '#/responses/PermissionDenied'
        '404':
          $ref: '#/responses/NotFound'
        '422':
          $ref: '#/responses/UnprocessableEntity'
        '500':
          $ref: '#/responses/ServerError'
      tags:
        - paymentRequests
      description: Fetches payment requests for a move
      operationId: getPaymentRequestsForMove
      summary: Fetches payment requests using the move code (locator).
      x-permissions:
        - read.paymentRequest
  /moves/{moveID}/financial-review-flag:
    parameters:
      - description: ID of move to flag
        in: path
        name: moveID
        required: true
        type: string
        format: uuid
    post:
      summary: Flags a move for financial office review
      description: >-
        This sets a flag which indicates that the move should be reviewed by a
        fincancial office. For example, if the origin or delivery address of a
        shipment is far from the duty location and may incur excess costs to the
        customer.
      operationId: setFinancialReviewFlag
      tags:
        - move
      consumes:
        - application/json
      produces:
        - application/json
      parameters:
        - in: header
          name: If-Match
          type: string
        - in: body
          name: body
          schema:
            required:
              - flagForReview
            properties:
              remarks:
                description: >-
                  explanation of why the move is being flagged for financial
                  review
                example: this address is way too far away
                type: string
                x-nullable: true
              flagForReview:
                description: >-
                  boolean value representing whether we should flag a move for
                  financial review
                example: false
                type: boolean
      responses:
        '200':
          description: updated Move
          schema:
            $ref: '#/definitions/Move'
        '403':
          $ref: '#/responses/PermissionDenied'
        '404':
          $ref: '#/responses/NotFound'
        '412':
          $ref: '#/responses/PreconditionFailed'
        '422':
          $ref: '#/responses/UnprocessableEntity'
        '500':
          $ref: '#/responses/ServerError'
      x-permissions:
        - update.financialReviewFlag
  /moves/{moveID}/uploadAdditionalDocuments:
    patch:
      summary: Patch the additional documents for a given move
      description: >-
        Customers will on occaision need the ability to upload additional
        supporting documents, for a variety of reasons. This does not include
        amended order.
      operationId: uploadAdditionalDocuments
      tags:
        - move
      consumes:
        - multipart/form-data
      parameters:
        - in: path
          name: moveID
          type: string
          format: uuid
          required: true
          description: UUID of the order
        - in: formData
          name: file
          type: file
          description: The file to upload.
          required: true
      responses:
        '201':
          description: created upload
          schema:
            $ref: '#/definitions/Upload'
        '400':
          description: invalid request
          schema:
            $ref: '#/definitions/InvalidRequestResponsePayload'
        '403':
          description: not authorized
        '404':
          description: not found
        '413':
          description: payload is too large
        '500':
          description: server error
      x-permissions:
        - create.supportingDocuments
  /payment-requests/{paymentRequestID}/shipments-payment-sit-balance:
    parameters:
      - description: >-
          payment request ID of the payment request with SIT service items being
          reviewed
        name: paymentRequestID
        type: string
        format: uuid
        in: path
        required: true
    get:
      produces:
        - application/json
      parameters: []
      responses:
        '200':
          description: >-
            Successfully retrieved shipments and their SIT days balance from all
            payment requests on the move
          schema:
            $ref: '#/definitions/ShipmentsPaymentSITBalance'
        '403':
          $ref: '#/responses/PermissionDenied'
        '404':
          $ref: '#/responses/NotFound'
        '422':
          $ref: '#/responses/UnprocessableEntity'
        '500':
          $ref: '#/responses/ServerError'
      tags:
        - paymentRequests
      description: >-
        Returns all shipment payment request SIT usage to support partial SIT
        invoicing
      operationId: getShipmentsPaymentSITBalance
      summary: >-
        Returns all shipment payment request SIT usage to support partial SIT
        invoicing
      x-permissions:
        - read.shipmentsPaymentSITBalance
  /payment-requests/{paymentRequestID}/status:
    patch:
      consumes:
        - application/json
      produces:
        - application/json
      parameters:
        - description: UUID of payment request
          format: uuid
          in: path
          name: paymentRequestID
          required: true
          type: string
        - in: body
          name: body
          required: true
          schema:
            $ref: '#/definitions/UpdatePaymentRequestStatusPayload'
        - in: header
          name: If-Match
          type: string
          required: true
      responses:
        '200':
          description: updated payment request
          schema:
            $ref: '#/definitions/PaymentRequest'
        '400':
          $ref: '#/responses/InvalidRequest'
        '401':
          $ref: '#/responses/PermissionDenied'
        '403':
          $ref: '#/responses/PermissionDenied'
        '404':
          $ref: '#/responses/NotFound'
        '412':
          $ref: '#/responses/PreconditionFailed'
        '422':
          $ref: '#/responses/UnprocessableEntity'
        '500':
          $ref: '#/responses/ServerError'
      tags:
        - paymentRequests
      description: Updates status of a payment request by id
      operationId: updatePaymentRequestStatus
      summary: Updates status of a payment request by id
      x-permissions:
        - update.paymentRequest
  /payment-requests/{paymentRequestID}/bulkDownload:
    parameters:
      - description: the id for the payment-request with files to be downloaded
        in: path
        name: paymentRequestID
        required: true
        type: string
    get:
      summary: Downloads all Payment Request documents as a PDF
      description: >
        This endpoint downloads all uploaded payment request documentation
        combined into a single PDF.
      operationId: bulkDownload
      tags:
        - paymentRequests
      produces:
        - application/pdf
      responses:
        '200':
          headers:
            Content-Disposition:
              type: string
              description: File name to download
          description: Payment Request Files PDF
          schema:
            format: binary
            type: file
        '400':
          $ref: '#/responses/InvalidRequest'
        '500':
          $ref: '#/responses/ServerError'
  /documents/{documentId}:
    get:
      summary: Returns a document
      description: Returns a document and its uploads
      operationId: getDocument
      tags:
        - ghcDocuments
      parameters:
        - in: path
          name: documentId
          type: string
          format: uuid
          required: true
          description: UUID of the document to return
      responses:
        '200':
          description: the requested document
          schema:
            $ref: '#/definitions/Document'
        '400':
          $ref: '#/responses/InvalidRequest'
        '401':
          $ref: '#/responses/PermissionDenied'
        '403':
          $ref: '#/responses/PermissionDenied'
        '404':
          $ref: '#/responses/NotFound'
        '412':
          $ref: '#/responses/PreconditionFailed'
        '422':
          $ref: '#/responses/UnprocessableEntity'
        '500':
          $ref: '#/responses/ServerError'
  /documents:
    post:
      summary: Create a new document
      description: >-
        Documents represent a physical artifact such as a scanned document or a
        PDF file
      operationId: createDocument
      tags:
        - ghcDocuments
      parameters:
        - in: body
          name: documentPayload
          required: true
          schema:
            $ref: '#/definitions/PostDocumentPayload'
      responses:
        '201':
          description: created document
          schema:
            $ref: '#/definitions/Document'
        '400':
          description: invalid request
        '403':
          $ref: '#/responses/PermissionDenied'
        '500':
          description: server error
  /queues/counseling:
    get:
      produces:
        - application/json
      summary: >-
        Gets queued list of all customer moves needing services counseling by
        GBLOC origin
      description: >
        An office services counselor user will be assigned a transportation
        office that will determine which moves are displayed in their queue
        based on the origin duty location.  GHC moves will show up here onced
        they have reached the NEEDS SERVICE COUNSELING status after submission
        from a customer or created on a customer's behalf.
      operationId: getServicesCounselingQueue
      tags:
        - queues
      parameters:
        - in: query
          name: page
          type: integer
          description: requested page number of paginated move results
        - in: query
          name: perPage
          type: integer
          description: maximum number of moves to show on each page of paginated results
        - in: query
          name: sort
          type: string
          enum:
            - customerName
            - edipi
            - emplid
            - branch
            - locator
            - status
            - requestedMoveDate
            - submittedAt
            - originGBLOC
            - originDutyLocation
            - destinationDutyLocation
            - ppmType
            - closeoutInitiated
            - closeoutLocation
            - ppmStatus
            - counselingOffice
            - assignedTo
          description: field that results should be sorted by
        - in: query
          name: order
          type: string
          enum:
            - asc
            - desc
          description: direction of sort order if applied
        - in: query
          name: branch
          type: string
          description: filters by the branch of the move's service member
        - in: query
          name: locator
          type: string
          description: filters to match the unique move code locator
        - in: query
          name: customerName
          type: string
          description: filters using a prefix match on the service member's last name
        - in: query
          name: counselingOffice
          type: string
          description: filters using a counselingOffice name of the move
        - in: query
          name: edipi
          type: string
          description: filters to match the unique service member's DoD ID
        - in: query
          name: emplid
          type: string
          description: filters to match the unique service member's EMPLID
        - in: query
          name: requestedMoveDate
          type: string
          description: filters the requested pickup date of a shipment on the move
        - in: query
          name: submittedAt
          type: string
          format: date-time
          description: >-
            Start of the submitted at date in the user's local time zone
            converted to UTC
        - in: query
          name: originGBLOC
          type: string
          description: filters the GBLOC of the service member's origin duty location
        - in: query
          name: originDutyLocation
          type: array
          uniqueItems: true
          collectionFormat: multi
          items:
            type: string
          description: filters the name of the origin duty location on the orders
        - in: query
          name: destinationDutyLocation
          type: string
          description: filters the name of the destination duty location on the orders
        - in: query
          name: status
          type: array
          description: filters the status of the move
          uniqueItems: true
          items:
            type: string
            enum:
              - NEEDS SERVICE COUNSELING
              - SERVICE COUNSELING COMPLETED
        - in: query
          name: needsPPMCloseout
          type: boolean
          description: >-
            Only used for Services Counseling queue. If true, show PPM moves
            that are ready for closeout. Otherwise, show all other moves.
        - in: query
          name: ppmType
          type: string
          enum:
            - FULL
            - PARTIAL
          description: filters PPM type
        - in: query
          name: closeoutInitiated
          type: string
          format: date-time
          description: Latest date that closeout was initiated on a PPM on the move
        - in: query
          name: closeoutLocation
          type: string
          description: closeout location
        - in: query
          name: orderType
          type: string
          description: order type
        - in: query
          name: ppmStatus
          type: string
          enum:
            - WAITING_ON_CUSTOMER
            - NEEDS_CLOSEOUT
          description: filters the status of the PPM shipment
        - in: query
          name: viewAsGBLOC
          type: string
          description: >
            Used to return a queue for a GBLOC other than the default of the
            current user. Requires the HQ role or a secondary transportation
            office assignment. The parameter is ignored if the requesting user
            does not have the necessary role or assignment.
        - in: query
          name: assignedTo
          type: string
          description: |
            Used to illustrate which user is assigned to this payment request.
        - in: query
          name: activeRole
          type: string
          description: user's actively logged in role
      responses:
        '200':
          description: Successfully returned all moves matching the criteria
          schema:
            $ref: '#/definitions/QueueMovesResult'
        '403':
          $ref: '#/responses/PermissionDenied'
        '500':
          $ref: '#/responses/ServerError'
  /queues/bulk-assignment:
    get:
      produces:
        - application/json
      summary: Gets data for bulk assignment modal
      description: >
        Supervisor office users are able to bulk assign moves. This endpoint
        returns the relevant data to them; the current workload of the office
        users that work under them, and the moves that are available to be
        assigned
      operationId: getBulkAssignmentData
      tags:
        - queues
      parameters:
        - in: query
          name: queueType
          type: string
          description: A string corresponding to the queue type
          enum:
            - COUNSELING
            - CLOSEOUT
            - TASK_ORDER
            - PAYMENT_REQUEST
      responses:
        '200':
          description: Successfully returned bulk assignment data
          schema:
            $ref: '#/definitions/BulkAssignmentData'
        '401':
          $ref: '#/responses/PermissionDenied'
        '404':
          $ref: '#/responses/NotFound'
        '500':
          $ref: '#/responses/ServerError'
  /queues/counseling/origin-list:
    get:
      produces:
        - application/json
      summary: Gets queued list of all moves origin locations in the counselors queue
      description: >
        An office services counselor user will be assigned a transportation
        office that will determine which moves are displayed in their queue
        based on the origin duty location. This pulls the availalble origin duty
        locations.
      operationId: getServicesCounselingOriginList
      tags:
        - queues
      parameters:
        - in: query
          name: needsPPMCloseout
          type: boolean
          description: >-
            Only used for Services Counseling queue. If true, show PPM moves
            origin locations that are ready for closeout. Otherwise, show all
            other moves origin locations.
        - in: query
          name: viewAsGBLOC
          type: string
          description: >-
            Used to return an origins list for a GBLOC other than the default of
            the current user. Requires the HQ role or a secondary transportation
            office assignment. The parameter is ignored if the requesting user
            does not have the necessary role or assignment.
      responses:
        '200':
          description: Successfully returned all moves matching the criteria
          schema:
            $ref: '#/definitions/Locations'
        '403':
          $ref: '#/responses/PermissionDenied'
        '500':
          $ref: '#/responses/ServerError'
  /queues/prime-moves:
    get:
      summary: getPrimeMovesQueue
      description: >
        Gets all moves that have been reviewed and approved by the TOO. The
        `since` parameter can be used to filter this

        list down to only the moves that have been updated since the provided
        timestamp. A move will be considered

        updated if the `updatedAt` timestamp on the move or on its orders,
        shipments, service items, or payment

        requests, is later than the provided date and time.


        **WIP**: Include what causes moves to leave this list. Currently, once
        the `availableToPrimeAt` timestamp has

        been set, that move will always appear in this list.
      operationId: listPrimeMoves
      tags:
        - queues
      produces:
        - application/json
      parameters:
        - in: query
          name: since
          type: string
          format: date-time
          description: >-
            Only return moves updated since this time. Formatted like
            "2021-07-23T18:30:47.116Z"
        - in: query
          name: page
          type: integer
          description: requested page of results
        - in: query
          name: perPage
          type: integer
          description: results per page
        - in: query
          name: id
          type: string
        - in: query
          name: moveCode
          type: string
        - in: query
          name: orderType
          type: string
          description: order type
      responses:
        '200':
          description: >-
            Successfully retrieved moves. A successful fetch might still return
            zero moves.
          schema:
            $ref: '#/definitions/ListPrimeMovesResult'
        '403':
          $ref: '#/responses/PermissionDenied'
        '500':
          $ref: '#/responses/ServerError'
  /queues/moves:
    get:
      produces:
        - application/json
      summary: Gets queued list of all customer moves by GBLOC origin
      description: >
        An office TOO user will be assigned a transportation office that will
        determine which moves are displayed in their queue based on the origin
        duty location.  GHC moves will show up here onced they have reached the
        submitted status sent by the customer and have move task orders,
        shipments, and service items to approve.
      operationId: getMovesQueue
      tags:
        - queues
      parameters:
        - in: query
          name: page
          type: integer
          description: requested page of results
        - in: query
          name: perPage
          type: integer
          description: results per page
        - in: query
          name: sort
          type: string
          enum:
            - customerName
            - edipi
            - emplid
            - branch
            - locator
            - status
            - originDutyLocation
            - destinationDutyLocation
            - requestedMoveDate
            - appearedInTooAt
            - assignedTo
            - counselingOffice
          description: field that results should be sorted by
        - in: query
          name: order
          type: string
          enum:
            - asc
            - desc
          description: direction of sort order if applied
        - in: query
          name: branch
          type: string
        - in: query
          name: locator
          type: string
        - in: query
          name: customerName
          type: string
        - in: query
          name: edipi
          type: string
        - in: query
          name: emplid
          type: string
        - in: query
          name: originDutyLocation
          type: array
          uniqueItems: true
          collectionFormat: multi
          items:
            type: string
        - in: query
          name: destinationDutyLocation
          type: string
        - in: query
          name: appearedInTooAt
          type: string
          format: date-time
        - in: query
          name: requestedMoveDate
          type: string
          description: filters the requested pickup date of a shipment on the move
        - in: query
          name: status
          type: array
          description: Filtering for the status.
          uniqueItems: true
          items:
            type: string
            enum:
              - SUBMITTED
              - SERVICE COUNSELING COMPLETED
              - APPROVALS REQUESTED
        - in: query
          name: orderType
          type: string
          description: order type
        - in: query
          name: viewAsGBLOC
          type: string
          description: >
            Used to return a queue for a GBLOC other than the default of the
            current user. Requires the HQ role or a secondary transportation
            office assignment. The parameter is ignored if the requesting user
            does not have the necessary role or assignment.
        - in: query
          name: assignedTo
          type: string
          description: |
            Used to illustrate which user is assigned to this move.
        - in: query
          name: counselingOffice
          type: string
          description: filters using a counselingOffice name of the move
        - in: query
          name: activeRole
          type: string
          description: user's actively logged in role
      responses:
        '200':
          description: Successfully returned all moves matching the criteria
          schema:
            $ref: '#/definitions/QueueMovesResult'
        '403':
          $ref: '#/responses/PermissionDenied'
        '500':
          $ref: '#/responses/ServerError'
  /queues/payment-requests:
    get:
      produces:
        - application/json
      summary: Gets queued list of all payment requests by GBLOC origin
      description: >
        An office TIO user will be assigned a transportation office that will
        determine which payment requests are displayed in their queue based on
        the origin duty location.
      operationId: getPaymentRequestsQueue
      tags:
        - queues
      parameters:
        - in: query
          name: sort
          type: string
          enum:
            - customerName
            - locator
            - submittedAt
            - branch
            - status
            - edipi
            - emplid
            - age
            - originDutyLocation
            - assignedTo
            - counselingOffice
          description: field that results should be sorted by
        - in: query
          name: order
          type: string
          enum:
            - asc
            - desc
          description: direction of sort order if applied
        - in: query
          name: page
          type: integer
          description: requested page of results
        - in: query
          name: perPage
          type: integer
          description: number of records to include per page
        - in: query
          name: submittedAt
          type: string
          format: date-time
          description: >-
            Start of the submitted at date in the user's local time zone
            converted to UTC
        - in: query
          name: branch
          type: string
        - in: query
          name: locator
          type: string
        - in: query
          name: customerName
          type: string
        - in: query
          name: edipi
          type: string
        - in: query
          name: emplid
          type: string
        - in: query
          name: destinationDutyLocation
          type: string
        - in: query
          name: originDutyLocation
          type: string
        - in: query
          name: assignedTo
          type: string
          description: |
            Used to illustrate which user is assigned to this payment request.
        - in: query
          name: counselingOffice
          type: string
          description: filters using a counselingOffice name of the move
        - in: query
          name: status
          type: array
          description: Filtering for the status.
          uniqueItems: true
          items:
            type: string
            enum:
              - PENDING
              - REVIEWED
              - REVIEWED_AND_ALL_SERVICE_ITEMS_REJECTED
              - PAID
              - DEPRECATED
              - EDI_ERROR
        - in: query
          name: orderType
          type: string
          description: order type
        - in: query
          name: viewAsGBLOC
          type: string
          description: >
            Used to return a queue for a GBLOC other than the default of the
            current user. Requires the HQ role or a secondary transportation
            office assignment. The parameter is ignored if the requesting user
            does not have the necessary role or assignment.
        - in: query
          name: activeRole
          type: string
          description: user's actively logged in role
      responses:
        '200':
          description: Successfully returned all moves matching the criteria
          schema:
            $ref: '#/definitions/QueuePaymentRequestsResult'
        '403':
          $ref: '#/responses/PermissionDenied'
        '500':
          $ref: '#/responses/ServerError'
  /moves/search:
    post:
      produces:
        - application/json
      consumes:
        - application/json
      summary: Search moves by locator, DOD ID, or customer name
      description: >
        Search moves by locator, DOD ID, or customer name. Used by QAE and CSR
        users.
      operationId: searchMoves
      tags:
        - move
      parameters:
        - in: body
          name: body
          schema:
            properties:
              page:
                type: integer
                description: requested page of results
              perPage:
                type: integer
              locator:
                description: Move locator
                type: string
                minLength: 6
                maxLength: 6
                x-nullable: true
              edipi:
                description: DOD ID
                type: string
                minLength: 10
                maxLength: 10
                x-nullable: true
              emplid:
                description: EMPLID
                type: string
                minLength: 7
                maxLength: 7
                x-nullable: true
              customerName:
                description: Customer Name
                type: string
                minLength: 1
                x-nullable: true
              paymentRequestCode:
                type: string
                example: 9551-6199-2
                x-nullable: true
              status:
                type: array
                description: Filtering for the status.
                uniqueItems: true
                items:
                  type: string
                  enum:
                    - DRAFT
                    - SUBMITTED
                    - APPROVALS REQUESTED
                    - APPROVED
                    - NEEDS SERVICE COUNSELING
                    - SERVICE COUNSELING COMPLETED
                    - CANCELED
              originPostalCode:
                type: string
                x-nullable: true
              destinationPostalCode:
                type: string
                x-nullable: true
              branch:
                type: string
                x-nullable: true
              shipmentsCount:
                type: integer
                x-nullable: true
              pickupDate:
                type: string
                format: date-time
                x-nullable: true
              deliveryDate:
                type: string
                format: date-time
                x-nullable: true
              sort:
                type: string
                x-nullable: true
                enum:
                  - customerName
                  - edipi
                  - emplid
                  - branch
                  - locator
                  - status
                  - originPostalCode
                  - destinationPostalCode
                  - shipmentsCount
              order:
                type: string
                x-nullable: true
                enum:
                  - asc
                  - desc
          description: field that results should be sorted by
      responses:
        '200':
          description: Successfully returned all moves matching the criteria
          schema:
            $ref: '#/definitions/SearchMovesResult'
        '403':
          $ref: '#/responses/PermissionDenied'
        '500':
          $ref: '#/responses/ServerError'
  /tac/valid:
    get:
      summary: Validation of a TAC value
      description: Returns a boolean based on whether a tac value is valid or not
      operationId: tacValidation
      tags:
        - tac
        - order
      parameters:
        - in: query
          name: tac
          type: string
          required: true
          description: The tac value to validate
      responses:
        '200':
          description: Successfully retrieved validation status
          schema:
            $ref: '#/definitions/TacValid'
        '400':
          $ref: '#/responses/InvalidRequest'
        '401':
          $ref: '#/responses/PermissionDenied'
        '403':
          $ref: '#/responses/PermissionDenied'
        '404':
          $ref: '#/responses/NotFound'
        '500':
          $ref: '#/responses/ServerError'
  /lines-of-accounting:
    post:
      summary: Fetch line of accounting
      description: >
        Fetches a line of accounting based on provided service member
        affiliation, effective date, and Transportation Accounting Code (TAC).
        It uses these parameters to filter the correct Line of Accounting for
        the provided TAC. It does this by filtering through both TAC and LOAs
        based on the provided code and effective date. The 'Effective Date' is
        the date that can be either the orders issued date (For HHG shipments),
        MTO approval date (For NTS shipments), or even the current date for NTS
        shipments with no approval yet (Just providing a preview to the office
        users per customer request). Effective date is used to find "Active"
        TGET data by searching for the TACs and LOAs with begin and end dates
        containing this date.
      operationId: requestLineOfAccounting
      tags:
        - linesOfAccounting
      consumes:
        - application/json
      produces:
        - application/json
      parameters:
        - in: body
          name: body
          description: Service member affiliation, effective date, and TAC code.
          required: true
          schema:
            $ref: '#/definitions/FetchLineOfAccountingPayload'
      responses:
        '200':
          description: Successfully retrieved line of accounting
          schema:
            $ref: '#/definitions/LineOfAccounting'
        '400':
          $ref: '#/responses/InvalidRequest'
        '401':
          $ref: '#/responses/PermissionDenied'
        '403':
          $ref: '#/responses/PermissionDenied'
        '404':
          $ref: '#/responses/NotFound'
        '422':
          $ref: '#/responses/UnprocessableEntity'
        '500':
          $ref: '#/responses/ServerError'
  /transportation-offices:
    get:
      produces:
        - application/json
      summary: >-
        Returns the transportation offices matching the search query that is
        enabled for PPM closeout
      description: >-
        Returns the transportation offices matching the search query that is
        enabled for PPM closeout
      operationId: getTransportationOffices
      tags:
        - transportationOffice
      parameters:
        - in: query
          name: search
          type: string
          required: true
          minLength: 2
          description: Search string for transportation offices
      responses:
        '200':
          description: Successfully retrieved transportation offices
          schema:
            $ref: '#/definitions/TransportationOffices'
        '400':
          $ref: '#/responses/InvalidRequest'
        '401':
          $ref: '#/responses/PermissionDenied'
        '403':
          $ref: '#/responses/PermissionDenied'
        '404':
          $ref: '#/responses/NotFound'
        '500':
          $ref: '#/responses/ServerError'
  /open/transportation-offices:
    get:
      produces:
        - application/json
      summary: Returns the transportation offices matching the search query
      description: >-
        This endpoint is publicly accessible as it is utilized to access
        transportation office information without having an office
        account.Returns the transportation offices matching the search query.
      operationId: getTransportationOfficesOpen
      tags:
        - transportationOffice
      parameters:
        - in: query
          name: search
          type: string
          required: true
          minLength: 2
          description: Search string for transportation offices
      responses:
        '200':
          description: Successfully retrieved transportation offices
          schema:
            $ref: '#/definitions/TransportationOffices'
        '400':
          $ref: '#/responses/InvalidRequest'
        '401':
          $ref: '#/responses/PermissionDenied'
        '403':
          $ref: '#/responses/PermissionDenied'
        '404':
          $ref: '#/responses/NotFound'
        '500':
          $ref: '#/responses/ServerError'
  /transportation-offices/gblocs:
    get:
      produces:
        - application/json
      summary: >-
        Returns a list of distinct GBLOCs that exist in the transportation
        offices table
      description: >-
        Returns a list of distinct GBLOCs that exist in the transportation
        offices table
      operationId: getTransportationOfficesGBLOCs
      tags:
        - transportationOffice
      responses:
        '200':
          description: Successfully retrieved transportation offices
          schema:
            $ref: '#/definitions/GBLOCs'
        '400':
          $ref: '#/responses/InvalidRequest'
        '401':
          $ref: '#/responses/PermissionDenied'
        '403':
          $ref: '#/responses/PermissionDenied'
        '404':
          $ref: '#/responses/NotFound'
        '500':
          $ref: '#/responses/ServerError'
  /addresses/zip-city-lookup/{search}:
    get:
      summary: >-
        Returns city, state, postal code, and county associated with the
        specified full/partial postal code or city and state string
      description: >-
        Find by API using full/partial postal code or city name that returns an
        us_post_region_cities json object containing city, state, county and
        postal code.
      operationId: getLocationByZipCityState
      tags:
        - addresses
      parameters:
        - in: path
          name: search
          type: string
          required: true
      responses:
        '200':
          description: the requested list of city, state, county, and postal code matches
          schema:
            $ref: '#/definitions/VLocations'
        '400':
          $ref: '#/responses/InvalidRequest'
        '403':
          $ref: '#/responses/PermissionDenied'
        '404':
          $ref: '#/responses/NotFound'
        '500':
          $ref: '#/responses/ServerError'
<<<<<<< HEAD
  /transportation_offices/{dutyLocationId}/counseling_offices:
=======
  /transportation_offices/{dutyLocationId}/counseling_offices/{serviceMemberId}:
>>>>>>> 9e4624bc
    get:
      summary: Returns the counseling locations in the GBLOC matching the duty location
      description: >-
        Returns the counseling locations matching the GBLOC from the selected
        duty location
      operationId: showCounselingOffices
      tags:
        - transportationOffice
      parameters:
        - in: path
          name: dutyLocationId
          format: uuid
          type: string
          required: true
          description: UUID of the duty location
<<<<<<< HEAD
=======
        - in: path
          name: serviceMemberId
          format: uuid
          type: string
          required: true
          description: >-
            UUID of the service member, some counseling offices are branch
            specific
>>>>>>> 9e4624bc
      produces:
        - application/json
      responses:
        '200':
          description: Successfully retrieved counseling offices
          schema:
            $ref: '#/definitions/CounselingOffices'
<<<<<<< HEAD
=======
        '400':
          $ref: '#/responses/InvalidRequest'
        '403':
          $ref: '#/responses/PermissionDenied'
        '404':
          $ref: '#/responses/NotFound'
>>>>>>> 9e4624bc
        '500':
          description: internal server error
  /uploads:
    post:
      summary: Create a new upload
      description: >-
        Uploads represent a single digital file, such as a JPEG or PDF.
        Currently, office application uploads are only for Services Counselors
        to upload files for orders, but this may be expanded in the future.
      operationId: createUpload
      tags:
        - uploads
      consumes:
        - multipart/form-data
      produces:
        - application/json
      parameters:
        - in: query
          name: documentId
          type: string
          format: uuid
          required: false
          description: UUID of the document to add an upload to
        - in: formData
          name: file
          type: file
          description: The file to upload.
          required: true
      responses:
        '201':
          description: created upload
          schema:
            $ref: '#/definitions/Upload'
        '400':
          description: invalid request
        '403':
          description: not authorized
        '404':
          description: not found
        '413':
          description: payload is too large
        '500':
          description: server error
  /re-service-items:
    get:
      summary: >-
        Returns all ReServiceItems (Service Code, Service Name, Market, Shipment
        Type, Auto Approved)
      description: Get ReServiceItems
      produces:
        - application/json
      operationId: getAllReServiceItems
      tags:
        - reServiceItems
      responses:
        '200':
          description: Successfully retrieved all ReServiceItems.
          schema:
            $ref: '#/definitions/ReServiceItems'
        '400':
          $ref: '#/responses/InvalidRequest'
        '401':
          $ref: '#/responses/PermissionDenied'
        '404':
          $ref: '#/responses/NotFound'
        '500':
          $ref: '#/responses/ServerError'
  /uploads/{uploadID}:
    delete:
      summary: Deletes an upload
      description: Uploads represent a single digital file, such as a JPEG or PDF.
      operationId: deleteUpload
      tags:
        - uploads
      parameters:
        - in: path
          name: uploadID
          type: string
          format: uuid
          required: true
          description: UUID of the upload to be deleted
        - in: query
          name: orderID
          type: string
          format: uuid
          description: ID of the order that the upload belongs to
      responses:
        '204':
          description: deleted
        '400':
          description: invalid request
          schema:
            $ref: '#/definitions/InvalidRequestResponsePayload'
        '403':
          description: not authorized
        '404':
          description: not found
        '500':
          description: server error
  /uploads/get/:
    get:
      produces:
        - application/json
      parameters: []
      responses:
        '200':
          description: Successfully retrieved upload
          schema:
            $ref: '#/definitions/Upload'
        '400':
          $ref: '#/responses/InvalidRequest'
        '401':
          $ref: '#/responses/PermissionDenied'
        '403':
          $ref: '#/responses/PermissionDenied'
        '404':
          $ref: '#/responses/NotFound'
        '500':
          $ref: '#/responses/ServerError'
      tags:
        - uploads
      description: Gets an upload
      operationId: getUpload
      summary: Gets an upload by ID
  /uploads/{uploadID}/update:
    patch:
      summary: >-
        Update an existing upload. This is only needed currently for updating
        the image rotation.
      description: >-
        Uploads represent a single digital file, such as a JPEG or PDF. The
        rotation is relevant to how it is displayed on the page.
      operationId: updateUpload
      tags:
        - uploads
      consumes:
        - application/json
      produces:
        - application/json
      parameters:
        - in: path
          name: uploadID
          type: string
          format: uuid
          required: true
          description: UUID of the upload to be updated
        - in: body
          name: body
          required: true
          schema:
            properties:
              rotation:
                type: integer
                description: The rotation of the image
                minimum: 0
                maximum: 3
      responses:
        '201':
          description: updated upload
          schema:
            $ref: '#/definitions/Upload'
        '400':
          description: invalid request
        '403':
          description: not authorized
        '404':
          description: not found
        '413':
          description: payload is too large
        '500':
          description: server error
  /application_parameters/{parameterName}:
    get:
      summary: Searches for an application parameter by name, returns nil if not found
      description: Searches for an application parameter by name, returns nil if not found
      operationId: getParam
      tags:
        - application_parameters
      parameters:
        - in: path
          name: parameterName
          type: string
          format: string
          required: true
          description: Parameter Name
      responses:
        '200':
          description: Application Parameters
          schema:
            $ref: '#/definitions/ApplicationParameters'
        '400':
          description: invalid request
        '401':
          description: request requires user authentication
        '500':
          description: server error
  /calendar/{countryCode}/is-weekend-holiday/{date}:
    get:
      summary: Validate  move date selection
      description: |
        Utility API to determine if input date falls on weekend and/or holiday.
      produces:
        - application/json
      operationId: isDateWeekendHoliday
      tags:
        - calendar
      parameters:
        - description: country code for context of date
          in: path
          name: countryCode
          required: true
          type: string
          enum:
            - US
        - description: input date to determine if weekend/holiday for given country.
          in: path
          name: date
          required: true
          type: string
          format: date
      responses:
        '200':
          description: >-
            Successfully determine if given date is weekend and/or holiday for
            given country.
          schema:
            $ref: '#/definitions/IsDateWeekendHolidayInfo'
        '400':
          $ref: '#/responses/InvalidRequest'
        '401':
          $ref: '#/responses/PermissionDenied'
        '404':
          $ref: '#/responses/NotFound'
        '500':
          $ref: '#/responses/ServerError'
  /moves/{moveID}/assignOfficeUser:
    parameters:
      - description: ID of the move
        in: path
        name: moveID
        required: true
        format: uuid
        type: string
    patch:
      consumes:
        - application/json
      produces:
        - application/json
      parameters:
        - in: body
          name: body
          required: true
          schema:
            $ref: '#/definitions/AssignOfficeUserBody'
      responses:
        '200':
          description: Successfully assigned office user to the move
          schema:
            $ref: '#/definitions/Move'
        '404':
          $ref: '#/responses/NotFound'
        '500':
          $ref: '#/responses/ServerError'
      tags:
        - move
      description: >-
        assigns either a services counselor, task ordering officer, or task
        invoicing officer to the move
      operationId: updateAssignedOfficeUser
  /moves/{moveID}/unassignOfficeUser:
    parameters:
      - description: ID of the move
        in: path
        name: moveID
        required: true
        format: uuid
        type: string
      - in: body
        name: body
        schema:
          properties:
            roleType:
              type: string
          required:
            - roleType
    patch:
      consumes:
        - application/json
      produces:
        - application/json
      responses:
        '200':
          description: Successfully unassigned office user from the move
          schema:
            $ref: '#/definitions/Move'
        '500':
          $ref: '#/responses/ServerError'
      tags:
        - move
      description: >-
        unassigns either a services counselor, task ordering officer, or task
        invoicing officer from the move
      operationId: deleteAssignedOfficeUser
  /moves/{officeUserID}/CheckForLockedMovesAndUnlock:
    parameters:
      - description: ID of the move's officer
        in: path
        name: officeUserID
        required: true
        format: uuid
        type: string
    patch:
      consumes:
        - application/json
      produces:
        - application/json
      responses:
        '200':
          description: Successfully unlocked officer's move(s).
          schema:
            type: object
            properties:
              successMessage:
                type: string
                example: OK
        '500':
          $ref: '#/responses/ServerError'
      tags:
        - move
      description: Finds and unlocks any locked moves by an office user
      operationId: checkForLockedMovesAndUnlock
definitions:
  ApplicationParameters:
    type: object
    properties:
      validationCode:
        type: string
        format: string
        x-nullable: true
      parameterName:
        type: string
        format: string
        x-nullable: true
      parameterValue:
        type: string
        format: string
        x-nullable: true
  PostDocumentPayload:
    type: object
    properties:
      service_member_id:
        type: string
        format: uuid
        title: The service member this document belongs to
  InvalidRequestResponsePayload:
    type: object
    properties:
      errors:
        type: object
        additionalProperties:
          type: string
  ClientError:
    type: object
    properties:
      title:
        type: string
      detail:
        type: string
      instance:
        type: string
        format: uuid
    required:
      - title
      - detail
      - instance
  ValidationError:
    allOf:
      - $ref: '#/definitions/ClientError'
      - type: object
    properties:
      invalid_fields:
        type: object
        additionalProperties:
          type: string
    required:
      - invalid_fields
  BackupContact:
    type: object
    properties:
      name:
        type: string
      email:
        type: string
        format: x-email
        example: backupContact@mail.com
      phone:
        type: string
        format: telephone
        pattern: ^[2-9]\d{2}-\d{3}-\d{4}$
    required:
      - name
      - email
      - phone
  Contractor:
    properties:
      contractNumber:
        type: string
      id:
        format: uuid
        type: string
      name:
        type: string
      type:
        type: string
  Role:
    type: object
    properties:
      id:
        type: string
        format: uuid
        example: c56a4180-65aa-42ec-a945-5fd21dec0538
      roleType:
        type: string
        example: customer
      roleName:
        type: string
        example: Task Ordering Officer
      createdAt:
        type: string
        format: date-time
        readOnly: true
      updatedAt:
        type: string
        format: date-time
        readOnly: true
    required:
      - id
      - roleType
      - roleName
      - createdAt
      - updatedAt
  OfficeUser:
    type: object
    properties:
      id:
        type: string
        format: uuid
        example: c56a4180-65aa-42ec-a945-5fd21dec0538
      userId:
        type: string
        format: uuid
      firstName:
        type: string
      middleInitials:
        type: string
      lastName:
        type: string
      email:
        type: string
        format: x-email
        pattern: ^[a-zA-Z0-9._%+-]+@[a-zA-Z0-9.-]+\.[a-zA-Z]{2,}$
      telephone:
        type: string
        format: telephone
        pattern: ^[2-9]\d{2}-\d{3}-\d{4}$
      transportationOfficeId:
        type: string
        format: uuid
      transportationOffice:
        $ref: '#/definitions/TransportationOffice'
      transportationOfficeAssignments:
        type: array
        items:
          $ref: '#/definitions/TransportationOfficeAssignment'
      active:
        type: boolean
      roles:
        type: array
        items:
          $ref: '#/definitions/Role'
      edipi:
        type: string
      otherUniqueId:
        type: string
      rejectionReason:
        type: string
      status:
        type: string
        enum:
          - APPROVED
          - REQUESTED
          - REJECTED
      createdAt:
        type: string
        format: date-time
        readOnly: true
      updatedAt:
        type: string
        format: date-time
        readOnly: true
    required:
      - id
      - firstName
      - middleInitials
      - lastName
      - email
      - telephone
      - transportationOfficeId
      - active
      - roles
      - edipi
      - otherUniqueId
      - rejectionReason
      - status
      - createdAt
      - updatedAt
  LockedOfficeUser:
    type: object
    properties:
      firstName:
        type: string
      lastName:
        type: string
      transportationOfficeId:
        type: string
        format: uuid
      transportationOffice:
        $ref: '#/definitions/TransportationOffice'
  OfficeUserCreate:
    type: object
    properties:
      email:
        type: string
        example: user@userdomain.com
        title: Email
        x-nullable: false
      edipi:
        type: string
        example: '1234567890'
        maxLength: 10
        title: EDIPI
        x-nullable: true
      otherUniqueId:
        type: string
        title: Office user identifier when EDIPI is not available
        x-nullable: true
      firstName:
        type: string
        title: First Name
        x-nullable: false
      middleInitials:
        type: string
        example: L.
        x-nullable: true
        title: Middle Initials
      lastName:
        type: string
        title: Last Name
        x-nullable: false
      telephone:
        type: string
        format: telephone
        pattern: ^[2-9]\d{2}-\d{3}-\d{4}$
        example: 212-555-5555
        x-nullable: false
      transportationOfficeId:
        type: string
        format: uuid
        example: c56a4180-65aa-42ec-a945-5fd21dec0538
        x-nullable: false
      roles:
        type: array
        items:
          $ref: '#/definitions/OfficeUserRole'
        x-nullable: false
    required:
      - firstName
      - lastName
      - email
      - telephone
      - transportationOfficeId
      - roles
  OfficeUserRole:
    type: object
    properties:
      name:
        type: string
        example: Task Ordering Officer
        x-nullable: true
        title: name
      roleType:
        type: string
        example: task_ordering_officer
        x-nullable: true
        title: roleType
  Customer:
    type: object
    properties:
      agency:
        type: string
        title: Agency customer is affilated with
      first_name:
        type: string
        example: John
      last_name:
        type: string
        example: Doe
      phone:
        type: string
        format: telephone
        pattern: ^[2-9]\d{2}-\d{3}-\d{4}$
        x-nullable: true
      email:
        type: string
        format: x-email
        pattern: ^[a-zA-Z0-9._%+-]+@[a-zA-Z0-9.-]+\.[a-zA-Z]{2,}$
        x-nullable: true
      suffix:
        type: string
        example: Jr.
        x-nullable: true
      middle_name:
        type: string
        example: David
        x-nullable: true
      current_address:
        $ref: '#/definitions/Address'
      backup_contact:
        $ref: '#/definitions/BackupContact'
      id:
        type: string
        format: uuid
        example: c56a4180-65aa-42ec-a945-5fd21dec0538
      edipi:
        type: string
      userID:
        type: string
        format: uuid
        example: c56a4180-65aa-42ec-a945-5fd21dec0538
      eTag:
        type: string
      phoneIsPreferred:
        type: boolean
      emailIsPreferred:
        type: boolean
      secondaryTelephone:
        type: string
        format: telephone
        pattern: ^[2-9]\d{2}-\d{3}-\d{4}$|^$
        x-nullable: true
      backupAddress:
        $ref: '#/definitions/Address'
      cacValidated:
        type: boolean
        x-nullable: true
      emplid:
        type: string
        x-nullable: true
  CreatedCustomer:
    type: object
    properties:
      affiliation:
        type: string
        title: Branch of service customer is affilated with
      firstName:
        type: string
        example: John
      lastName:
        type: string
        example: Doe
      telephone:
        type: string
        format: telephone
        pattern: ^[2-9]\d{2}-\d{3}-\d{4}$
        x-nullable: true
      personalEmail:
        type: string
        format: x-email
        pattern: ^[a-zA-Z0-9._%+-]+@[a-zA-Z0-9.-]+\.[a-zA-Z]{2,}$
      suffix:
        type: string
        example: Jr.
        x-nullable: true
      middleName:
        type: string
        example: David
        x-nullable: true
      residentialAddress:
        $ref: '#/definitions/Address'
      backupContact:
        $ref: '#/definitions/BackupContact'
      id:
        type: string
        format: uuid
        example: c56a4180-65aa-42ec-a945-5fd21dec0538
      edipi:
        type: string
        x-nullable: true
      userID:
        type: string
        format: uuid
        example: c56a4180-65aa-42ec-a945-5fd21dec0538
      oktaID:
        type: string
      oktaEmail:
        type: string
      phoneIsPreferred:
        type: boolean
      emailIsPreferred:
        type: boolean
      secondaryTelephone:
        type: string
        format: telephone
        pattern: ^[2-9]\d{2}-\d{3}-\d{4}$
        x-nullable: true
      backupAddress:
        $ref: '#/definitions/Address'
      cacValidated:
        type: boolean
  UpdateCustomerPayload:
    type: object
    properties:
      first_name:
        type: string
        example: John
      last_name:
        type: string
        example: Doe
      phone:
        type: string
        format: telephone
        pattern: ^[2-9]\d{2}-\d{3}-\d{4}$
        x-nullable: true
      email:
        type: string
        format: x-email
        pattern: ^[a-zA-Z0-9._%+-]+@[a-zA-Z0-9.-]+\.[a-zA-Z]{2,}$
        x-nullable: true
      suffix:
        type: string
        example: Jr.
        x-nullable: true
      middle_name:
        type: string
        example: David
        x-nullable: true
      current_address:
        allOf:
          - $ref: '#/definitions/Address'
      backup_contact:
        $ref: '#/definitions/BackupContact'
      phoneIsPreferred:
        type: boolean
      emailIsPreferred:
        type: boolean
      secondaryTelephone:
        type: string
        format: telephone
        pattern: ^[2-9]\d{2}-\d{3}-\d{4}$|^$
        x-nullable: true
      backupAddress:
        allOf:
          - $ref: '#/definitions/Address'
      cac_validated:
        type: boolean
  CreateCustomerPayload:
    type: object
    properties:
      affiliation:
        $ref: '#/definitions/Affiliation'
      edipi:
        type: string
        example: '1234567890'
        maxLength: 10
        x-nullable: false
      emplid:
        type: string
        example: '9485155'
        maxLength: 7
        x-nullable: true
      firstName:
        type: string
        example: John
      middleName:
        type: string
        example: David
        x-nullable: true
      lastName:
        type: string
        example: Doe
      suffix:
        type: string
        example: Jr.
        x-nullable: true
      telephone:
        type: string
        format: telephone
        pattern: ^[2-9]\d{2}-\d{3}-\d{4}$
        x-nullable: true
      secondaryTelephone:
        type: string
        format: telephone
        pattern: ^[2-9]\d{2}-\d{3}-\d{4}$
        x-nullable: true
      personalEmail:
        type: string
        format: x-email
        example: personalEmail@email.com
        pattern: ^[a-zA-Z0-9._%+-]+@[a-zA-Z0-9.-]+\.[a-zA-Z]{2,}$
      phoneIsPreferred:
        type: boolean
      emailIsPreferred:
        type: boolean
      residentialAddress:
        allOf:
          - $ref: '#/definitions/Address'
      backupContact:
        $ref: '#/definitions/BackupContact'
      backupMailingAddress:
        allOf:
          - $ref: '#/definitions/Address'
      createOktaAccount:
        type: boolean
      cacUser:
        type: boolean
  FetchLineOfAccountingPayload:
    type: object
    properties:
      departmentIndicator:
        $ref: '#/definitions/DepartmentIndicator'
      effectiveDate:
        description: >
          The effective date for the Line Of Accounting (LOA) being fetched. Eg,
          the orders issue date or the Non-Temporary Storage (NTS) Move Task
          Order (MTO) approval date. Effective date is used to find "Active"
          TGET data by searching for the TACs and LOAs with begin and end dates
          containing this date. The 'Effective Date' is the date that can be
          either the orders issued date (For HHG shipments), MTO approval date
          (For NTS shipments), or even the current date for NTS shipments with
          no approval yet (Just providing a preview to the office users per
          customer request).
        type: string
        format: date
        example: '2023-01-01'
      tacCode:
        type: string
        minLength: 4
        maxLength: 4
        example: F8J1
  SearchCustomersResult:
    type: object
    properties:
      page:
        type: integer
      perPage:
        type: integer
      totalCount:
        type: integer
      searchCustomers:
        $ref: '#/definitions/SearchCustomers'
  SearchCustomers:
    type: array
    items:
      $ref: '#/definitions/SearchCustomer'
  SearchCustomer:
    type: object
    properties:
      id:
        type: string
        format: uuid
      firstName:
        type: string
        example: John
        x-nullable: true
      lastName:
        type: string
        example: Doe
        x-nullable: true
      edipi:
        type: string
        x-nullable: true
      emplid:
        type: string
        x-nullable: true
      branch:
        type: string
      telephone:
        type: string
        format: telephone
        pattern: ^[2-9]\d{2}-\d{3}-\d{4}$
        x-nullable: true
      personalEmail:
        type: string
        format: x-email
        example: personalEmail@email.com
        pattern: ^[a-zA-Z0-9._%+-]+@[a-zA-Z0-9.-]+\.[a-zA-Z]{2,}$
        x-nullable: true
  Entitlements:
    properties:
      id:
        example: 571008b1-b0de-454d-b843-d71be9f02c04
        format: uuid
        type: string
      authorizedWeight:
        example: 2000
        type: integer
        x-formatting: weight
        x-nullable: true
      dependentsAuthorized:
        example: true
        type: boolean
        x-nullable: true
      gunSafe:
        type: boolean
        example: false
      weightRestriction:
        type: integer
        example: 1500
        x-formatting: weight
        x-nullable: true
      nonTemporaryStorage:
        example: false
        type: boolean
        x-nullable: true
      privatelyOwnedVehicle:
        example: false
        type: boolean
        x-nullable: true
      proGearWeight:
        example: 2000
        type: integer
        x-formatting: weight
      proGearWeightSpouse:
        example: 500
        type: integer
        x-formatting: weight
      storageInTransit:
        example: 90
        type: integer
        x-nullable: true
      totalWeight:
        example: 500
        type: integer
        x-formatting: weight
      totalDependents:
        example: 2
        type: integer
      requiredMedicalEquipmentWeight:
        example: 500
        type: integer
        x-formatting: weight
      organizationalClothingAndIndividualEquipment:
        example: true
        type: boolean
      accompaniedTour:
        type: boolean
        example: true
        x-nullable: true
        description: >-
          Indicates if the move entitlement allows dependents to travel to the
          new Permanent Duty Station (PDS). This is only present on OCONUS
          moves.
      unaccompaniedBaggageAllowance:
        type: integer
        example: 3
        x-nullable: true
        description: >-
          The amount of weight in pounds that the move is entitled for shipment
          types of Unaccompanied Baggage.
      dependentsUnderTwelve:
        type: integer
        example: 5
        x-nullable: true
        description: >-
          Indicates the number of dependents under the age of twelve for a move.
          This is only present on OCONUS moves.
      dependentsTwelveAndOver:
        type: integer
        example: 3
        x-nullable: true
        description: >-
          Indicates the number of dependents of the age twelve or older for a
          move. This is only present on OCONUS moves.
      eTag:
        type: string
    type: object
  Error:
    properties:
      message:
        type: string
    required:
      - message
    type: object
  Grade:
    type: string
    x-nullable: true
    title: grade
    enum:
      - E_1
      - E_2
      - E_3
      - E_4
      - E_5
      - E_6
      - E_7
      - E_8
      - E_9
      - E_9_SPECIAL_SENIOR_ENLISTED
      - O_1_ACADEMY_GRADUATE
      - O_2
      - O_3
      - O_4
      - O_5
      - O_6
      - O_7
      - O_8
      - O_9
      - O_10
      - W_1
      - W_2
      - W_3
      - W_4
      - W_5
      - AVIATION_CADET
      - CIVILIAN_EMPLOYEE
      - ACADEMY_CADET
      - MIDSHIPMAN
    x-display-value:
      E_1: E-1
      E_2: E-2
      E_3: E-3
      E_4: E-4
      E_5: E-5
      E_6: E-6
      E_7: E-7
      E_8: E-8
      E_9: E-9
      E_9_SPECIAL_SENIOR_ENLISTED: E-9 (Special Senior Enlisted)
      O_1_ACADEMY_GRADUATE: O-1 or Service Academy Graduate
      O_2: O-2
      O_3: O-3
      O_4: O-4
      O_5: O-5
      O_6: O-6
      O_7: O-7
      O_8: O-8
      O_9: O-9
      O_10: O-10
      W_1: W-1
      W_2: W-2
      W_3: W-3
      W_4: W-4
      W_5: W-5
      AVIATION_CADET: Aviation Cadet
      CIVILIAN_EMPLOYEE: Civilian Employee
      ACADEMY_CADET: Service Academy Cadet
      MIDSHIPMAN: Midshipman
  Move:
    properties:
      id:
        example: 1f2270c7-7166-40ae-981e-b200ebdf3054
        format: uuid
        type: string
      serviceCounselingCompletedAt:
        format: date-time
        type: string
        x-nullable: true
      availableToPrimeAt:
        format: date-time
        type: string
        x-nullable: true
      approvedAt:
        format: date-time
        type: string
        x-nullable: true
      billableWeightsReviewedAt:
        format: date-time
        type: string
        x-nullable: true
      contractorId:
        type: string
        format: uuid
        x-nullable: true
      contractor:
        $ref: '#/definitions/Contractor'
      locator:
        type: string
        example: 1K43AR
      ordersId:
        type: string
        format: uuid
        example: c56a4180-65aa-42ec-a945-5fd21dec0538
      orders:
        $ref: '#/definitions/Order'
      referenceId:
        example: 1001-3456
        type: string
        x-nullable: true
      status:
        $ref: '#/definitions/MoveStatus'
      excessUnaccompaniedBaggageWeightQualifiedAt:
        type: string
        format: date-time
        description: >-
          Timestamp of when the sum of estimated or actual unaccompanied baggage
          shipment weights of the move reached 90% of the weight allowance
        x-nullable: true
      excessUnaccompaniedBaggageWeightAcknowledgedAt:
        type: string
        format: date-time
        description: >-
          Timestamp of when the TOO acknowledged the excess unaccompanied
          baggage weight risk by either dismissing the alert or updating the max
          billable weight
        x-nullable: true
      excess_weight_qualified_at:
        type: string
        format: date-time
        description: >-
          Timestamp of when the estimated shipment weights of the move reached
          90% of the weight allowance
        x-nullable: true
      excess_weight_acknowledged_at:
        type: string
        format: date-time
        description: >-
          Timestamp of when the TOO acknowledged the excess weight risk by
          either dismissing the alert or updating the max billable weight
        x-nullable: true
      tioRemarks:
        type: string
        example: approved additional weight
        x-nullable: true
      financialReviewFlag:
        type: boolean
        example: false
        description: >-
          This flag is set by office users if a move should be reviewed by a
          Financial Office
        x-nullable: false
        readOnly: true
      financialReviewRemarks:
        type: string
        example: Delivery Address is too far from duty location
        x-nullable: true
        readOnly: true
      closeoutOffice:
        $ref: '#/definitions/TransportationOffice'
      closeoutOfficeId:
        type: string
        format: uuid
        description: >-
          The transportation office that will handle reviewing PPM Closeout
          documentation for Army and Air Force service members
        x-nullable: true
      counselingOffice:
        $ref: '#/definitions/TransportationOffice'
      counselingOfficeId:
        type: string
        format: uuid
        description: >-
          The transportation office that will handle services counseling for
          this move
        x-nullable: true
      approvalsRequestedAt:
        type: string
        format: date-time
        description: >-
          The time at which a move is sent back to the TOO becuase the prime
          added a new service item for approval
        x-nullable: true
      createdAt:
        type: string
        format: date-time
      submittedAt:
        type: string
        format: date-time
        x-nullable: true
      updatedAt:
        type: string
        format: date-time
      eTag:
        type: string
      shipmentGBLOC:
        $ref: '#/definitions/GBLOC'
      lockedByOfficeUserID:
        type: string
        format: uuid
        x-nullable: true
      lockedByOfficeUser:
        $ref: '#/definitions/LockedOfficeUser'
        x-nullable: true
      lockExpiresAt:
        type: string
        format: date-time
        x-nullable: true
      additionalDocuments:
        $ref: '#/definitions/Document'
      SCAssignedUser:
        $ref: '#/definitions/AssignedOfficeUser'
      TOOAssignedUser:
        $ref: '#/definitions/AssignedOfficeUser'
      TIOAssignedUser:
        $ref: '#/definitions/AssignedOfficeUser'
  MoveHistory:
    properties:
      id:
        description: move ID
        example: 1f2270c7-7166-40ae-981e-b200ebdf3054
        format: uuid
        type: string
      historyRecords:
        description: A list of MoveAuditHistory's connected to the move.
        $ref: '#/definitions/MoveAuditHistories'
      locator:
        description: move locator
        type: string
        example: 1K43AR
      referenceId:
        description: move referenceID
        example: 1001-3456
        type: string
        x-nullable: true
  MoveHistoryResult:
    type: object
    properties:
      page:
        type: integer
      perPage:
        type: integer
      totalCount:
        type: integer
      id:
        description: move ID
        example: 1f2270c7-7166-40ae-981e-b200ebdf3054
        format: uuid
        type: string
      historyRecords:
        description: A list of MoveAuditHistory's connected to the move.
        $ref: '#/definitions/MoveAuditHistories'
      locator:
        description: move locator
        type: string
        example: 1K43AR
      referenceId:
        description: move referenceID
        example: 1001-3456
        type: string
        x-nullable: true
  MoveAuditHistories:
    type: array
    items:
      $ref: '#/definitions/MoveAuditHistory'
  MoveAuditHistory:
    properties:
      id:
        description: id from audity_history table
        example: 1f2270c7-7166-40ae-981e-b200ebdf3054
        format: uuid
        type: string
      schemaName:
        description: Database schema audited table for this event is in
        type: string
      tableName:
        description: name of database table that was changed
        type: string
      relId:
        description: relation OID. Table OID (object identifier). Changes with drop/create.
        type: integer
      objectId:
        description: id column for the tableName where the data was changed
        example: 1f2270c7-7166-40ae-981e-b200ebdf3054
        format: uuid
        type: string
        x-nullable: true
      sessionUserId:
        example: 1f2270c7-7166-40ae-981e-b200ebdf3054
        format: uuid
        type: string
        x-nullable: true
      sessionUserFirstName:
        example: foo
        type: string
        x-nullable: true
      sessionUserLastName:
        example: bar
        type: string
        x-nullable: true
      sessionUserEmail:
        example: foobar@example.com
        type: string
        x-nullable: true
      sessionUserTelephone:
        format: telephone
        type: string
        pattern: ^[2-9]\d{2}-\d{3}-\d{4}$
        x-nullable: true
      context:
        type: array
        items:
          type: object
          additionalProperties:
            type: string
        x-nullable: true
      contextId:
        description: id column for the context table the record belongs to
        example: 1f2270c7-7166-40ae-981e-b200ebdf3054
        type: string
        x-nullable: true
      eventName:
        description: API endpoint name that was called to make the change
        type: string
        x-nullable: true
      actionTstampTx:
        description: Transaction start timestamp for tx in which audited event occurred
        type: string
        format: date-time
      actionTstampStm:
        description: Statement start timestamp for tx in which audited event occurred
        type: string
        format: date-time
      actionTstampClk:
        description: Wall clock time at which audited event's trigger call occurred
        type: string
        format: date-time
      transactionId:
        description: >-
          Identifier of transaction that made the change. May wrap, but unique
          paired with action_tstamp_tx.
        type: integer
        x-nullable: true
      action:
        description: Action type; I = insert, D = delete, U = update, T = truncate
        type: string
      oldValues:
        description: >-
          A list of (old/previous) MoveAuditHistoryItem's for a record before
          the change.
        type: object
        additionalProperties: true
        x-nullable: true
      changedValues:
        description: >-
          A list of (changed/updated) MoveAuditHistoryItem's for a record after
          the change.
        type: object
        additionalProperties: true
        x-nullable: true
      statementOnly:
        description: >-
          true if audit event is from an FOR EACH STATEMENT trigger, false for
          FOR EACH ROW'
        type: boolean
        example: false
  MoveAuditHistoryItems:
    type: array
    items:
      $ref: '#/definitions/MoveAuditHistoryItem'
  MoveAuditHistoryItem:
    properties:
      columnName:
        type: string
      columnValue:
        type: string
  MoveStatus:
    type: string
    enum:
      - DRAFT
      - NEEDS SERVICE COUNSELING
      - SERVICE COUNSELING COMPLETED
      - SUBMITTED
      - APPROVALS REQUESTED
      - APPROVED
      - CANCELED
  PPMStatus:
    type: string
    enum:
      - CANCELED
      - DRAFT
      - SUBMITTED
      - WAITING_ON_CUSTOMER
      - NEEDS_ADVANCE_APPROVAL
      - NEEDS_CLOSEOUT
      - CLOSEOUT_COMPLETE
      - COMPLETED
  DeptIndicator:
    type: string
    title: Dept. indicator
    x-nullable: true
    enum:
      - NAVY_AND_MARINES
      - ARMY
      - ARMY_CORPS_OF_ENGINEERS
      - AIR_AND_SPACE_FORCE
      - COAST_GUARD
      - OFFICE_OF_SECRETARY_OF_DEFENSE
    x-display-value:
      NAVY_AND_MARINES: 17 Navy and Marine Corps
      ARMY: 21 Army
      ARMY_CORPS_OF_ENGINEERS: 96 Army Corps of Engineers
      AIR_AND_SPACE_FORCE: 57 Air Force and Space Force
      COAST_GUARD: 70 Coast Guard
      OFFICE_OF_SECRETARY_OF_DEFENSE: 97 Office of the Secretary of Defense
  OrdersTypeDetail:
    type: string
    title: Orders type detail
    x-nullable: true
    enum:
      - HHG_PERMITTED
      - PCS_TDY
      - HHG_RESTRICTED_PROHIBITED
      - HHG_RESTRICTED_AREA
      - INSTRUCTION_20_WEEKS
      - HHG_PROHIBITED_20_WEEKS
      - DELAYED_APPROVAL
    x-display-value:
      HHG_PERMITTED: Shipment of HHG Permitted
      PCS_TDY: PCS with TDY Enroute
      HHG_RESTRICTED_PROHIBITED: Shipment of HHG Restricted or Prohibited
      HHG_RESTRICTED_AREA: HHG Restricted Area-HHG Prohibited
      INSTRUCTION_20_WEEKS: Course of Instruction 20 Weeks or More
      HHG_PROHIBITED_20_WEEKS: Shipment of HHG Prohibited but Authorized within 20 weeks
      DELAYED_APPROVAL: Delayed Approval 20 Weeks or More
  Order:
    properties:
      id:
        example: 1f2270c7-7166-40ae-981e-b200ebdf3054
        format: uuid
        type: string
      customerID:
        example: c56a4180-65aa-42ec-a945-5fd21dec0538
        format: uuid
        type: string
      customer:
        $ref: '#/definitions/Customer'
      moveCode:
        type: string
        example: H2XFJF
      first_name:
        type: string
        example: John
        readOnly: true
      last_name:
        type: string
        example: Doe
        readOnly: true
      grade:
        $ref: '#/definitions/Grade'
      agency:
        $ref: '#/definitions/Affiliation'
      entitlement:
        $ref: '#/definitions/Entitlements'
      destinationDutyLocation:
        $ref: '#/definitions/DutyLocation'
      destinationDutyLocationGBLOC:
        $ref: '#/definitions/GBLOC'
      originDutyLocation:
        $ref: '#/definitions/DutyLocation'
      originDutyLocationGBLOC:
        $ref: '#/definitions/GBLOC'
      moveTaskOrderID:
        example: c56a4180-65aa-42ec-a945-5fd21dec0538
        format: uuid
        type: string
      uploaded_order_id:
        example: c56a4180-65aa-42ec-a945-5fd21dec0538
        format: uuid
        type: string
      uploadedAmendedOrderID:
        example: c56a4180-65aa-42ec-a945-5fd21dec0538
        format: uuid
        type: string
        x-nullable: true
      amendedOrdersAcknowledgedAt:
        type: string
        format: date-time
        x-nullable: true
      order_number:
        type: string
        x-nullable: true
        example: 030-00362
      order_type:
        $ref: '#/definitions/OrdersType'
      order_type_detail:
        $ref: '#/definitions/OrdersTypeDetail'
        x-nullable: true
      date_issued:
        type: string
        format: date
        example: '2020-01-01'
      report_by_date:
        type: string
        format: date
        example: '2020-01-01'
      department_indicator:
        $ref: '#/definitions/DeptIndicator'
        x-nullable: true
      tac:
        type: string
        title: TAC
        example: F8J1
        x-nullable: true
      sac:
        type: string
        title: SAC
        example: N002214CSW32Y9
        x-nullable: true
      ntsTac:
        type: string
        title: NTS TAC
        example: F8J1
        x-nullable: true
      ntsSac:
        type: string
        title: NTS SAC
        example: N002214CSW32Y9
        x-nullable: true
      has_dependents:
        type: boolean
        example: false
        title: Are dependents included in your orders?
      spouse_has_pro_gear:
        type: boolean
        example: false
        title: >-
          Do you have a spouse who will need to move items related to their
          occupation (also known as spouse pro-gear)?
      supplyAndServicesCostEstimate:
        type: string
      packingAndShippingInstructions:
        type: string
      methodOfPayment:
        type: string
      naics:
        type: string
      orders_type:
        $ref: '#/definitions/OrdersType'
      eTag:
        type: string
    type: object
  Location:
    type: object
    properties:
      label:
        type: string
        example: Label for display
      value:
        type: string
        example: Value for location
    required:
      - label
      - value
  Locations:
    type: array
    items:
      $ref: '#/definitions/Location'
  OrderBody:
    type: object
    properties:
      id:
        type: string
        format: uuid
  CreateOrders:
    type: object
    properties:
      serviceMemberId:
        type: string
        format: uuid
        example: c56a4180-65aa-42ec-a945-5fd21dec0538
      issueDate:
        type: string
        description: The date and time that these orders were cut.
        format: date
        title: Orders date
      reportByDate:
        type: string
        description: Report By Date
        format: date
        title: Report-by date
      ordersType:
        $ref: '#/definitions/OrdersType'
      ordersTypeDetail:
        $ref: '#/definitions/OrdersTypeDetail'
      hasDependents:
        type: boolean
        title: Are dependents included in your orders?
      spouseHasProGear:
        type: boolean
        title: >-
          Do you have a spouse who will need to move items related to their
          occupation (also known as spouse pro-gear)?
      newDutyLocationId:
        type: string
        format: uuid
        example: c56a4180-65aa-42ec-a945-5fd21dec0538
      counselingOfficeId:
        type: string
        format: uuid
        example: cf1addea-a4f9-4173-8506-2bb82a064cb7
        x-nullable: true
      ordersNumber:
        type: string
        title: Orders Number
        x-nullable: true
        example: 030-00362
      tac:
        type: string
        title: TAC
        example: F8J1
        x-nullable: true
      sac:
        type: string
        title: SAC
        example: N002214CSW32Y9
        x-nullable: true
      departmentIndicator:
        $ref: '#/definitions/DeptIndicator'
      grade:
        $ref: '#/definitions/Grade'
      originDutyLocationId:
        type: string
        format: uuid
        example: c56a4180-65aa-42ec-a945-5fd21dec0538
      accompaniedTour:
        type: boolean
        example: true
        x-nullable: true
        description: >-
          Indicates if the move entitlement allows dependents to travel to the
          new Permanent Duty Station (PDS). This is only present on OCONUS
          moves.
      dependentsUnderTwelve:
        type: integer
        example: 5
        x-nullable: true
        description: >-
          Indicates the number of dependents under the age of twelve for a move.
          This is only present on OCONUS moves.
      dependentsTwelveAndOver:
        type: integer
        example: 3
        x-nullable: true
        description: >-
          Indicates the number of dependents of the age twelve or older for a
          move. This is only present on OCONUS moves.
    required:
      - serviceMemberId
      - issueDate
      - reportByDate
      - ordersType
      - hasDependents
      - spouseHasProGear
      - newDutyLocationId
  CounselingUpdateOrderPayload:
    type: object
    properties:
      issueDate:
        type: string
        description: The date and time that these orders were cut.
        format: date
        example: '2018-04-26'
        title: Orders date
      reportByDate:
        type: string
        description: Report By Date
        format: date
        example: '2018-04-26'
        title: Report-by date
      ordersType:
        $ref: '#/definitions/OrdersType'
      ordersTypeDetail:
        $ref: '#/definitions/OrdersTypeDetail'
      ordersNumber:
        type: string
        title: Orders Number
        x-nullable: true
        example: 030-00362
      departmentIndicator:
        $ref: '#/definitions/DeptIndicator'
        x-nullable: true
      originDutyLocationId:
        type: string
        format: uuid
        example: c56a4180-65aa-42ec-a945-5fd21dec0538
      newDutyLocationId:
        type: string
        format: uuid
        example: c56a4180-65aa-42ec-a945-5fd21dec0538
      tac:
        type: string
        title: HHG TAC
        minLength: 4
        maxLength: 4
        example: F8J1
        x-nullable: true
      sac:
        title: HHG SAC
        example: N002214CSW32Y9
        $ref: '#/definitions/NullableString'
      ntsTac:
        title: NTS TAC
        minLength: 4
        maxLength: 4
        example: F8J1
        $ref: '#/definitions/NullableString'
      ntsSac:
        title: NTS SAC
        example: N002214CSW32Y9
        $ref: '#/definitions/NullableString'
      grade:
        $ref: '#/definitions/Grade'
      hasDependents:
        type: boolean
        title: Are dependents included in your orders?
        x-nullable: true
    required:
      - issueDate
      - reportByDate
      - ordersType
      - originDutyLocationId
      - newDutyLocationId
  UpdateOrderPayload:
    type: object
    properties:
      issueDate:
        type: string
        description: The date and time that these orders were cut.
        format: date
        example: '2018-04-26'
        title: Orders date
      reportByDate:
        type: string
        description: Report By Date
        format: date
        example: '2018-04-26'
        title: Report-by date
      ordersType:
        $ref: '#/definitions/OrdersType'
      ordersTypeDetail:
        $ref: '#/definitions/OrdersTypeDetail'
      originDutyLocationId:
        type: string
        format: uuid
        example: c56a4180-65aa-42ec-a945-5fd21dec0538
      newDutyLocationId:
        type: string
        format: uuid
        example: c56a4180-65aa-42ec-a945-5fd21dec0538
      ordersNumber:
        type: string
        title: Orders Number
        x-nullable: true
        example: 030-00362
      tac:
        type: string
        title: HHG TAC
        minLength: 4
        maxLength: 4
        example: F8J1
        x-nullable: true
      sac:
        title: HHG SAC
        example: N002214CSW32Y9
        $ref: '#/definitions/NullableString'
      ntsTac:
        title: NTS TAC
        minLength: 4
        maxLength: 4
        example: F8J1
        $ref: '#/definitions/NullableString'
      ntsSac:
        title: NTS SAC
        example: N002214CSW32Y9
        $ref: '#/definitions/NullableString'
      departmentIndicator:
        $ref: '#/definitions/DeptIndicator'
        x-nullable: true
      ordersAcknowledgement:
        description: >-
          Confirmation that the new amended orders were reviewed after
          previously approving the original orders
        type: boolean
        x-nullable: true
      grade:
        $ref: '#/definitions/Grade'
    required:
      - issueDate
      - reportByDate
      - ordersType
      - newDutyLocationId
      - originDutyLocationId
  UpdateAllowancePayload:
    type: object
    properties:
      grade:
        $ref: '#/definitions/Grade'
      dependentsAuthorized:
        type: boolean
        x-nullable: true
      agency:
        $ref: '#/definitions/Affiliation'
      proGearWeight:
        description: unit is in lbs
        example: 2000
        type: integer
        minimum: 0
        maximum: 2000
        x-formatting: weight
        x-nullable: true
      proGearWeightSpouse:
        description: unit is in lbs
        example: 500
        type: integer
        minimum: 0
        maximum: 500
        x-formatting: weight
        x-nullable: true
      requiredMedicalEquipmentWeight:
        description: unit is in lbs
        example: 2000
        type: integer
        minimum: 0
        x-formatting: weight
      organizationalClothingAndIndividualEquipment:
        description: only for Army
        type: boolean
        x-nullable: true
      storageInTransit:
        description: >-
          the number of storage in transit days that the customer is entitled to
          for a given shipment on their move
        type: integer
        minimum: 0
      gunSafe:
        description: >-
          True if user is entitled to move a gun safe (up to 500 lbs) as part of
          their move without it being charged against their weight allowance.
        type: boolean
        x-nullable: true
      accompaniedTour:
        type: boolean
        example: true
        x-nullable: true
        description: >-
          Indicates if the move entitlement allows dependents to travel to the
          new Permanent Duty Station (PDS). This is only present on OCONUS
          moves.
      dependentsUnderTwelve:
        type: integer
        example: 5
        x-nullable: true
        description: >-
          Indicates the number of dependents under the age of twelve for a move.
          This is only present on OCONUS moves.
      dependentsTwelveAndOver:
        type: integer
        example: 3
        x-nullable: true
        description: >-
          Indicates the number of dependents of the age twelve or older for a
          move. This is only present on OCONUS moves.
      ubAllowance:
        example: 500
        type: integer
        x-nullable: true
      weightRestriction:
        example: 1500
        type: integer
        x-nullable: true
        description: >-
          Indicates the weight restriction for the move to a particular
          location.
  UpdateBillableWeightPayload:
    type: object
    properties:
      authorizedWeight:
        description: unit is in lbs
        example: 2000
        minimum: 1
        type: integer
        x-formatting: weight
        x-nullable: true
  UpdateMaxBillableWeightAsTIOPayload:
    type: object
    properties:
      authorizedWeight:
        description: unit is in lbs
        example: 2000
        minimum: 1
        type: integer
        x-formatting: weight
        x-nullable: true
      tioRemarks:
        description: TIO remarks for updating the max billable weight
        example: Increasing max billable weight
        type: string
        minLength: 1
        x-nullable: true
    required:
      - authorizedWeight
      - tioRemarks
  CounselingUpdateAllowancePayload:
    type: object
    properties:
      grade:
        $ref: '#/definitions/Grade'
      dependentsAuthorized:
        type: boolean
        x-nullable: true
      agency:
        $ref: '#/definitions/Affiliation'
      proGearWeight:
        minimum: 0
        maximum: 2000
        description: unit is in lbs
        example: 2000
        type: integer
        x-formatting: weight
        x-nullable: true
      proGearWeightSpouse:
        minimum: 0
        maximum: 500
        description: unit is in lbs
        example: 2000
        type: integer
        x-formatting: weight
        x-nullable: true
      requiredMedicalEquipmentWeight:
        minimum: 0
        description: unit is in lbs
        example: 2000
        type: integer
        x-formatting: weight
      organizationalClothingAndIndividualEquipment:
        description: only for Army
        type: boolean
        x-nullable: true
      storageInTransit:
        description: >-
          the number of storage in transit days that the customer is entitled to
          for a given shipment on their move
        type: integer
        minimum: 0
      gunSafe:
        description: >-
          True if user is entitled to move a gun safe (up to 500 lbs) as part of
          their move without it being charged against their weight allowance.
        type: boolean
        x-nullable: true
      accompaniedTour:
        type: boolean
        example: true
        x-nullable: true
        description: >-
          Indicates if the move entitlement allows dependents to travel to the
          new Permanent Duty Station (PDS). This is only present on OCONUS
          moves.
      dependentsUnderTwelve:
        type: integer
        example: 5
        x-nullable: true
        description: >-
          Indicates the number of dependents under the age of twelve for a move.
          This is only present on OCONUS moves.
      dependentsTwelveAndOver:
        type: integer
        example: 3
        x-nullable: true
        description: >-
          Indicates the number of dependents of the age twelve or older for a
          move. This is only present on OCONUS moves.
      ubAllowance:
        example: 500
        type: integer
        x-nullable: true
      weightRestriction:
        example: 1500
        type: integer
        x-nullable: true
        description: Indicates the weight restriction for a move to a particular location.
  MoveTaskOrder:
    description: The Move (MoveTaskOrder)
    properties:
      id:
        example: 1f2270c7-7166-40ae-981e-b200ebdf3054
        format: uuid
        type: string
      createdAt:
        format: date-time
        type: string
      orderID:
        example: c56a4180-65aa-42ec-a945-5fd21dec0538
        format: uuid
        type: string
      locator:
        type: string
        example: 1K43AR
      referenceId:
        example: 1001-3456
        type: string
      serviceCounselingCompletedAt:
        format: date-time
        type: string
        x-nullable: true
      availableToPrimeAt:
        format: date-time
        type: string
        x-nullable: true
      approvedAt:
        format: date-time
        type: string
        x-nullable: true
      updatedAt:
        format: date-time
        type: string
      destinationAddress:
        $ref: '#/definitions/Address'
      pickupAddress:
        $ref: '#/definitions/Address'
      destinationDutyLocation:
        example: 1f2270c7-7166-40ae-981e-b200ebdf3054
        format: uuid
        type: string
      originDutyLocation:
        example: 1f2270c7-7166-40ae-981e-b200ebdf3054
        format: uuid
        type: string
      entitlements:
        $ref: '#/definitions/Entitlements'
      requestedPickupDate:
        format: date
        type: string
      tioRemarks:
        type: string
        example: approved additional weight
        x-nullable: true
      eTag:
        type: string
    type: object
  MoveTaskOrders:
    items:
      $ref: '#/definitions/MoveTaskOrder'
    type: array
  PaymentRequest:
    properties:
      proofOfServiceDocs:
        $ref: '#/definitions/ProofOfServiceDocs'
      id:
        example: c56a4180-65aa-42ec-a945-5fd21dec0538
        format: uuid
        readOnly: true
        type: string
      isFinal:
        default: false
        type: boolean
      moveTaskOrder:
        $ref: '#/definitions/Move'
      moveTaskOrderID:
        example: c56a4180-65aa-42ec-a945-5fd21dec0538
        format: uuid
        type: string
      rejectionReason:
        example: documentation was incomplete
        type: string
        x-nullable: true
      serviceItems:
        $ref: '#/definitions/PaymentServiceItems'
      status:
        $ref: '#/definitions/PaymentRequestStatus'
      paymentRequestNumber:
        example: 1234-5678-1
        readOnly: true
        type: string
      recalculationOfPaymentRequestID:
        example: c56a4180-65aa-42ec-a945-5fd21dec0538
        format: uuid
        type: string
        readOnly: true
        x-nullable: true
      eTag:
        type: string
      reviewedAt:
        format: date-time
        type: string
        x-nullable: true
      createdAt:
        format: date-time
        type: string
      sentToGexAt:
        format: date-time
        type: string
        x-nullable: true
      receivedByGexAt:
        format: date-time
        type: string
        x-nullable: true
      ediErrorType:
        description: >-
          Type of EDI reporting or causing the issue. Can be EDI 997, 824, and
          858.
        type: string
        x-nullable: true
      ediErrorCode:
        description: Reported code from syncada for the EDI error encountered
        type: string
        x-nullable: true
      ediErrorDescription:
        description: The reason the services counselor has excluded or rejected the item.
        type: string
        x-nullable: true
      tppsInvoiceAmountPaidTotalMillicents:
        type: integer
        format: millients
        title: >-
          Total amount that TPPS paid for all service items on the payment
          request in millicents
        x-nullable: true
      tppsInvoiceSellerPaidDate:
        type: string
        format: date-time
        title: Date that TPPS paid HS for the payment request
        x-nullable: true
    type: object
  PaymentRequests:
    items:
      $ref: '#/definitions/PaymentRequest'
    type: array
  PaymentServiceItems:
    items:
      $ref: '#/definitions/PaymentServiceItem'
    type: array
  PaymentServiceItem:
    properties:
      id:
        example: c56a4180-65aa-42ec-a945-5fd21dec0538
        format: uuid
        readOnly: true
        type: string
      createdAt:
        format: date-time
        type: string
      paymentRequestID:
        example: c56a4180-65aa-42ec-a945-5fd21dec0538
        format: uuid
        type: string
      mtoServiceItemID:
        example: c56a4180-65aa-42ec-a945-5fd21dec0538
        format: uuid
        type: string
      mtoServiceItemCode:
        example: DLH
        type: string
      mtoServiceItemName:
        example: Move management
        type: string
      mtoShipmentType:
        $ref: '#/definitions/MTOShipmentType'
      mtoShipmentID:
        type: string
        format: uuid
        example: c56a4180-65aa-42ec-a945-5fd21dec0538
        x-nullable: true
      status:
        $ref: '#/definitions/PaymentServiceItemStatus'
      priceCents:
        type: integer
        format: cents
        title: Price of the service item in cents
        x-nullable: true
      rejectionReason:
        example: documentation was incomplete
        type: string
        x-nullable: true
      referenceID:
        example: 1234-5678-c56a4180
        readOnly: true
        format: string
      paymentServiceItemParams:
        $ref: '#/definitions/PaymentServiceItemParams'
      eTag:
        type: string
      tppsInvoiceAmountPaidPerServiceItemMillicents:
        type: integer
        format: millicents
        title: Amount that TPPS paid for the individual service item in millicents
        x-nullable: true
    type: object
  PaymentRequestStatus:
    type: string
    enum:
      - PENDING
      - REVIEWED
      - REVIEWED_AND_ALL_SERVICE_ITEMS_REJECTED
      - SENT_TO_GEX
      - TPPS_RECEIVED
      - PAID
      - EDI_ERROR
      - DEPRECATED
    title: Payment Request Status
  ProofOfServiceDocs:
    items:
      $ref: '#/definitions/ProofOfServiceDoc'
    type: array
  ProofOfServiceDoc:
    properties:
      isWeightTicket:
        type: boolean
      uploads:
        items:
          $ref: '#/definitions/Upload'
        type: array
  ShipmentsPaymentSITBalance:
    items:
      $ref: '#/definitions/ShipmentPaymentSITBalance'
    type: array
  ShipmentPaymentSITBalance:
    properties:
      shipmentID:
        type: string
        format: uuid
      totalSITDaysAuthorized:
        type: integer
      totalSITDaysRemaining:
        type: integer
      totalSITEndDate:
        type: string
        format: date
        x-nullable: true
      pendingSITDaysInvoiced:
        type: integer
      pendingBilledStartDate:
        type: string
        format: date
        x-nullable: true
      pendingBilledEndDate:
        type: string
        format: date
        x-nullable: true
      previouslyBilledDays:
        type: integer
        x-nullable: true
      previouslyBilledStartDate:
        type: string
        format: date
        x-nullable: true
      previouslyBilledEndDate:
        type: string
        format: date
        x-nullable: true
  UpdateShipment:
    type: object
    properties:
      shipmentType:
        $ref: '#/definitions/MTOShipmentType'
      requestedPickupDate:
        format: date
        type: string
        x-nullable: true
      requestedDeliveryDate:
        format: date
        type: string
        x-nullable: true
      customerRemarks:
        type: string
        example: handle with care
        x-nullable: true
      counselorRemarks:
        type: string
        example: counselor approved
        x-nullable: true
      billableWeightCap:
        type: integer
        description: estimated weight of the shuttle service item provided by the prime
        example: 2500
        x-formatting: weight
        x-nullable: true
      billableWeightJustification:
        type: string
        example: more weight than expected
        x-nullable: true
      pickupAddress:
        allOf:
          - $ref: '#/definitions/Address'
      destinationAddress:
        allOf:
          - $ref: '#/definitions/Address'
      secondaryDeliveryAddress:
        allOf:
          - $ref: '#/definitions/Address'
      secondaryPickupAddress:
        allOf:
          - $ref: '#/definitions/Address'
      hasSecondaryPickupAddress:
        type: boolean
        x-nullable: true
        x-omitempty: false
      hasSecondaryDeliveryAddress:
        type: boolean
        x-nullable: true
        x-omitempty: false
      tertiaryDeliveryAddress:
        allOf:
          - $ref: '#/definitions/Address'
      tertiaryPickupAddress:
        allOf:
          - $ref: '#/definitions/Address'
      hasTertiaryPickupAddress:
        type: boolean
        x-nullable: true
        x-omitempty: false
      hasTertiaryDeliveryAddress:
        type: boolean
        x-nullable: true
        x-omitempty: false
      actualProGearWeight:
        type: integer
        x-nullable: true
        x-omitempty: false
      actualSpouseProGearWeight:
        type: integer
        x-nullable: true
        x-omitempty: false
      destinationType:
        $ref: '#/definitions/DestinationType'
      agents:
        $ref: '#/definitions/MTOAgents'
        x-nullable: true
      tacType:
        $ref: '#/definitions/LOATypeNullable'
      sacType:
        $ref: '#/definitions/LOATypeNullable'
      usesExternalVendor:
        type: boolean
        example: false
        x-nullable: true
      serviceOrderNumber:
        type: string
        x-nullable: true
      ntsRecordedWeight:
        description: >-
          The previously recorded weight for the NTS Shipment. Used for NTS
          Release to know what the previous primeActualWeight or billable weight
          was.
        example: 2000
        type: integer
        x-formatting: weight
        x-nullable: true
      storageFacility:
        x-nullable: true
        $ref: '#/definitions/StorageFacility'
      ppmShipment:
        $ref: '#/definitions/UpdatePPMShipment'
      boatShipment:
        $ref: '#/definitions/UpdateBoatShipment'
      mobileHomeShipment:
        $ref: '#/definitions/UpdateMobileHomeShipment'
  UpdatePPMShipment:
    type: object
    properties:
      expectedDepartureDate:
        description: |
          Date the customer expects to move.
        format: date
        type: string
        x-nullable: true
      actualMoveDate:
        format: date
        type: string
        x-nullable: true
      pickupAddress:
        allOf:
          - $ref: '#/definitions/Address'
      actualPickupPostalCode:
        description: >
          The actual postal code where the PPM shipment started. To be filled
          once the customer has moved the shipment.
        format: zip
        type: string
        title: ZIP
        example: '90210'
        pattern: ^(\d{5})$
        x-nullable: true
      secondaryPickupAddress:
        allOf:
          - $ref: '#/definitions/Address'
      destinationAddress:
        allOf:
          - $ref: '#/definitions/PPMDestinationAddress'
      actualDestinationPostalCode:
        description: >
          The actual postal code where the PPM shipment ended. To be filled once
          the customer has moved the shipment.
        format: zip
        type: string
        title: ZIP
        example: '90210'
        pattern: ^(\d{5})$
        x-nullable: true
      secondaryDestinationAddress:
        allOf:
          - $ref: '#/definitions/Address'
      hasSecondaryPickupAddress:
        type: boolean
        x-nullable: true
        x-omitempty: false
      hasSecondaryDestinationAddress:
        type: boolean
        x-nullable: true
        x-omitempty: false
      tertiaryPickupAddress:
        allOf:
          - $ref: '#/definitions/Address'
      tertiaryDestinationAddress:
        allOf:
          - $ref: '#/definitions/Address'
      hasTertiaryPickupAddress:
        type: boolean
        x-nullable: true
        x-omitempty: false
      hasTertiaryDestinationAddress:
        type: boolean
        x-nullable: true
        x-omitempty: false
      w2Address:
        x-nullable: true
        $ref: '#/definitions/Address'
      sitExpected:
        type: boolean
        x-nullable: true
      sitLocation:
        allOf:
          - $ref: '#/definitions/SITLocationType'
          - x-nullable: true
      sitEstimatedWeight:
        type: integer
        example: 2000
        x-nullable: true
      sitEstimatedEntryDate:
        format: date
        type: string
        x-nullable: true
      sitEstimatedDepartureDate:
        format: date
        type: string
        x-nullable: true
      estimatedWeight:
        type: integer
        example: 4200
        x-nullable: true
      allowableWeight:
        description: The allowable weight of the PPM shipment goods being moved.
        type: integer
        minimum: 0
        example: 4300
        x-nullable: true
      hasProGear:
        description: |
          Indicates whether PPM shipment has pro gear.
        type: boolean
        x-nullable: true
      proGearWeight:
        type: integer
        x-nullable: true
      spouseProGearWeight:
        type: integer
        x-nullable: true
      hasRequestedAdvance:
        description: |
          Indicates whether an advance has been requested for the PPM shipment.
        type: boolean
        x-nullable: true
      hasReceivedAdvance:
        description: |
          Indicates whether an advance was received for the PPM shipment.
        type: boolean
        x-nullable: true
      advanceAmountRequested:
        description: |
          The amount request for an advance, or null if no advance is requested
        type: integer
        format: cents
        x-nullable: true
      advanceAmountReceived:
        description: |
          The amount received for an advance, or null if no advance is received
        type: integer
        format: cents
        x-nullable: true
      advanceStatus:
        $ref: '#/definitions/PPMAdvanceStatus'
        x-nullable: true
      isActualExpenseReimbursement:
        description: >-
          Used for PPM shipments only. Denotes if this shipment uses the Actual
          Expense Reimbursement method.
        type: boolean
        example: false
        x-omitempty: false
        x-nullable: true
  UpdateBoatShipment:
    type: object
    properties:
      type:
        type: string
        enum:
          - HAUL_AWAY
          - TOW_AWAY
        x-nullable: true
      year:
        type: integer
        description: Year of the Boat
        x-nullable: true
      make:
        type: string
        description: Make of the Boat
        x-nullable: true
      model:
        type: string
        description: Model of the Boat
        x-nullable: true
      lengthInInches:
        type: integer
        description: Length of the Boat in inches
        x-nullable: true
      widthInInches:
        type: integer
        description: Width of the Boat in inches
        x-nullable: true
      heightInInches:
        type: integer
        description: Height of the Boat in inches
        x-nullable: true
      hasTrailer:
        type: boolean
        description: Does the boat have a trailer
        x-nullable: true
      isRoadworthy:
        type: boolean
        description: Is the trailer roadworthy
        x-nullable: true
  UpdateMobileHomeShipment:
    type: object
    properties:
      year:
        type: integer
        description: Year of the Boat
        x-nullable: true
      make:
        type: string
        description: Make of the Boat
        x-nullable: true
      model:
        type: string
        description: Model of the Boat
        x-nullable: true
      lengthInInches:
        type: integer
        description: Length of the Boat in inches
        x-nullable: true
      widthInInches:
        type: integer
        description: Width of the Boat in inches
        x-nullable: true
      heightInInches:
        type: integer
        description: Height of the Boat in inches
        x-nullable: true
  UpdateWeightTicket:
    type: object
    properties:
      emptyWeight:
        description: Weight of the vehicle when empty.
        type: integer
        minimum: 0
      fullWeight:
        description: The weight of the vehicle when full.
        type: integer
        minimum: 0
      ownsTrailer:
        description: Indicates if the customer used a trailer they own for the move.
        type: boolean
      trailerMeetsCriteria:
        description: >-
          Indicates if the trailer that the customer used meets all the criteria
          to be claimable.
        type: boolean
      status:
        $ref: '#/definitions/PPMDocumentStatus'
      reason:
        description: The reason the services counselor has excluded or rejected the item.
        type: string
      adjustedNetWeight:
        description: Indicates the adjusted net weight of the vehicle
        type: integer
        minimum: 0
      netWeightRemarks:
        description: Remarks explaining any edits made to the net weight
        type: string
  UpdateMovingExpense:
    type: object
    properties:
      movingExpenseType:
        $ref: '#/definitions/OmittableMovingExpenseType'
      description:
        description: A brief description of the expense.
        type: string
        x-nullable: true
        x-omitempty: false
      amount:
        description: The total amount of the expense as indicated on the receipt
        type: integer
      sitStartDate:
        description: >-
          The date the shipment entered storage, applicable for the `STORAGE`
          movingExpenseType only
        type: string
        format: date
      sitEndDate:
        description: >-
          The date the shipment exited storage, applicable for the `STORAGE`
          movingExpenseType only
        type: string
        format: date
      status:
        $ref: '#/definitions/PPMDocumentStatus'
      reason:
        description: The reason the services counselor has excluded or rejected the item.
        type: string
      weightStored:
        description: The total weight stored in PPM SIT
        type: integer
      sitLocation:
        allOf:
          - $ref: '#/definitions/SITLocationType'
          - x-nullable: true
      sitEstimatedCost:
        description: >-
          The estimated amount that the government will pay the service member
          to put their goods into storage. This estimated storage cost is
          separate from the estimated incentive.
        type: integer
        format: cents
        x-nullable: true
        x-omitempty: false
      sitReimburseableAmount:
        description: The amount of SIT that will be reimbursed
        type: integer
        format: cents
        x-nullable: true
        x-omitempty: false
  UpdateProGearWeightTicket:
    type: object
    properties:
      belongsToSelf:
        description: >-
          Indicates if this information is for the customer's own pro-gear,
          otherwise, it's the spouse's.
        type: boolean
      hasWeightTickets:
        description: >-
          Indicates if the user has a weight ticket for their pro-gear,
          otherwise they have a constructed weight.
        type: boolean
      weight:
        description: Weight of the pro-gear contained in the shipment.
        type: integer
        minimum: 0
      status:
        $ref: '#/definitions/PPMDocumentStatus'
      reason:
        description: The reason the services counselor has excluded or rejected the item.
        type: string
  MTOShipments:
    items:
      $ref: '#/definitions/MTOShipment'
    type: array
  CreateMTOShipment:
    type: object
    properties:
      moveTaskOrderID:
        description: The ID of the move this new shipment is for.
        example: 1f2270c7-7166-40ae-981e-b200ebdf3054
        format: uuid
        type: string
      requestedPickupDate:
        description: >
          The customer's preferred pickup date. Other dates, such as required
          delivery date and (outside MilMove) the pack date, are derived from
          this date.
        format: date
        type: string
        x-nullable: true
      requestedDeliveryDate:
        description: |
          The customer's preferred delivery date.
        format: date
        type: string
        x-nullable: true
      customerRemarks:
        description: >
          The customer can use the customer remarks field to inform the services
          counselor and the movers about any

          special circumstances for this shipment. Typical examples:
            * bulky or fragile items,
            * weapons,
            * access info for their address.
          Customer enters this information during onboarding. Optional field.
        type: string
        example: handle with care
        x-nullable: true
      counselorRemarks:
        description: >
          The counselor can use the counselor remarks field to inform the movers
          about any

          special circumstances for this shipment. Typical examples:
            * bulky or fragile items,
            * weapons,
            * access info for their address.
          Counselors enters this information when creating or editing an MTO
          Shipment. Optional field.
        type: string
        example: handle with care
        x-nullable: true
      agents:
        $ref: '#/definitions/MTOAgents'
      mtoServiceItems:
        $ref: '#/definitions/MTOServiceItems'
      pickupAddress:
        description: The address where the movers should pick up this shipment.
        allOf:
          - $ref: '#/definitions/Address'
      destinationAddress:
        description: Where the movers should deliver this shipment.
        allOf:
          - $ref: '#/definitions/Address'
      hasSecondaryPickupAddress:
        type: boolean
        x-nullable: true
        x-omitempty: false
      secondaryPickupAddress:
        description: The address where the movers should pick up this shipment.
        allOf:
          - $ref: '#/definitions/Address'
      hasSecondaryDeliveryAddress:
        type: boolean
        x-nullable: true
        x-omitempty: false
      secondaryDeliveryAddress:
        description: Where the movers should deliver this shipment.
        allOf:
          - $ref: '#/definitions/Address'
      hasTertiaryPickupAddress:
        type: boolean
        x-nullable: true
        x-omitempty: false
      tertiaryPickupAddress:
        description: The address where the movers should pick up this shipment.
        allOf:
          - $ref: '#/definitions/Address'
      hasTertiaryDeliveryAddress:
        type: boolean
        x-nullable: true
        x-omitempty: false
      tertiaryDeliveryAddress:
        description: Where the movers should deliver this shipment.
        allOf:
          - $ref: '#/definitions/Address'
      destinationType:
        $ref: '#/definitions/DestinationType'
      shipmentType:
        $ref: '#/definitions/MTOShipmentType'
      tacType:
        allOf:
          - $ref: '#/definitions/LOAType'
          - x-nullable: true
      sacType:
        allOf:
          - $ref: '#/definitions/LOAType'
          - x-nullable: true
      usesExternalVendor:
        type: boolean
        example: false
        x-nullable: true
      serviceOrderNumber:
        type: string
        x-nullable: true
      ntsRecordedWeight:
        description: >-
          The previously recorded weight for the NTS Shipment. Used for NTS
          Release to know what the previous primeActualWeight or billable weight
          was.
        example: 2000
        type: integer
        x-nullable: true
        x-formatting: weight
      storageFacility:
        x-nullable: true
        $ref: '#/definitions/StorageFacility'
      mobileHomeShipment:
        $ref: '#/definitions/CreateMobileHomeShipment'
      ppmShipment:
        $ref: '#/definitions/CreatePPMShipment'
      boatShipment:
        $ref: '#/definitions/CreateBoatShipment'
    required:
      - moveTaskOrderID
      - shipmentType
  CreatePPMShipment:
    description: >-
      A personally procured move is a type of shipment that a service members
      moves themselves.
    properties:
      expectedDepartureDate:
        description: |
          Date the customer expects to move.
        format: date
        type: string
      pickupAddress:
        allOf:
          - $ref: '#/definitions/Address'
      secondaryPickupAddress:
        allOf:
          - $ref: '#/definitions/Address'
      tertiaryPickupAddress:
        allOf:
          - $ref: '#/definitions/Address'
      destinationAddress:
        allOf:
          - $ref: '#/definitions/PPMDestinationAddress'
      secondaryDestinationAddress:
        allOf:
          - $ref: '#/definitions/Address'
      tertiaryDestinationAddress:
        allOf:
          - $ref: '#/definitions/Address'
      hasSecondaryPickupAddress:
        type: boolean
        x-nullable: true
        x-omitempty: false
      hasTertiaryPickupAddress:
        type: boolean
        x-nullable: true
        x-omitempty: false
      hasSecondaryDestinationAddress:
        type: boolean
        x-nullable: true
        x-omitempty: false
      hasTertiaryDestinationAddress:
        type: boolean
        x-nullable: true
        x-omitempty: false
      sitExpected:
        type: boolean
      sitLocation:
        allOf:
          - $ref: '#/definitions/SITLocationType'
          - x-nullable: true
      sitEstimatedWeight:
        type: integer
        example: 2000
        x-nullable: true
      sitEstimatedEntryDate:
        format: date
        type: string
        x-nullable: true
      sitEstimatedDepartureDate:
        format: date
        type: string
        x-nullable: true
      estimatedWeight:
        type: integer
        example: 4200
      hasProGear:
        description: |
          Indicates whether PPM shipment has pro gear.
        type: boolean
      proGearWeight:
        type: integer
        x-nullable: true
      spouseProGearWeight:
        type: integer
        x-nullable: true
      isActualExpenseReimbursement:
        description: >-
          Used for PPM shipments only. Denotes if this shipment uses the Actual
          Expense Reimbursement method.
        type: boolean
        example: false
        x-omitempty: false
        x-nullable: true
    required:
      - expectedDepartureDate
      - pickupAddress
      - destinationAddress
      - sitExpected
      - estimatedWeight
      - hasProGear
  CreateBoatShipment:
    description: Boat shipment information for the move.
    properties:
      type:
        type: string
        enum:
          - HAUL_AWAY
          - TOW_AWAY
      year:
        type: integer
        description: Year of the Boat
      make:
        type: string
        description: Make of the Boat
      model:
        type: string
        description: Model of the Boat
      lengthInInches:
        type: integer
        description: Length of the Boat in inches
      widthInInches:
        type: integer
        description: Width of the Boat in inches
      heightInInches:
        type: integer
        description: Height of the Boat in inches
      hasTrailer:
        type: boolean
        description: Does the boat have a trailer
      isRoadworthy:
        type: boolean
        description: Is the trailer roadworthy
        x-nullable: true
    required:
      - type
      - year
      - make
      - model
      - lengthInInches
      - widthInInches
      - heightInInches
      - hasTrailer
  CreateMobileHomeShipment:
    description: A mobile home shipment that the prime moves for a service member.
    properties:
      make:
        type: string
        description: Make of the Mobile Home
      model:
        type: string
        description: Model of the Mobile Home
      year:
        type: integer
        description: Year of the Mobile Home
      lengthInInches:
        type: integer
        description: Length of the Mobile Home in inches
      heightInInches:
        type: integer
        description: Height of the Mobile Home in inches
      widthInInches:
        type: integer
        description: Width of the Mobile Home in inches
    required:
      - make
      - model
      - year
      - lengthInInches
      - heightInInches
      - widthInInches
  RejectShipment:
    properties:
      rejectionReason:
        type: string
        example: MTO Shipment not good enough
    required:
      - rejectionReason
  RequestDiversion:
    properties:
      diversionReason:
        type: string
        example: Shipment route needs to change
    required:
      - diversionReason
  ApproveSITExtension:
    properties:
      approvedDays:
        description: Number of days approved for SIT extension
        type: integer
        example: 21
        minimum: 1
      requestReason:
        description: >-
          Reason from service counselor-provided picklist for SIT Duration
          Update
        example: AWAITING_COMPLETION_OF_RESIDENCE
        type: string
        enum:
          - SERIOUS_ILLNESS_MEMBER
          - SERIOUS_ILLNESS_DEPENDENT
          - IMPENDING_ASSIGNEMENT
          - DIRECTED_TEMPORARY_DUTY
          - NONAVAILABILITY_OF_CIVILIAN_HOUSING
          - AWAITING_COMPLETION_OF_RESIDENCE
          - OTHER
      officeRemarks:
        description: Remarks from TOO about SIT approval
        type: string
        example: Approved for three weeks rather than requested 45 days
        x-nullable: true
    required:
      - approvedDays
  DenySITExtension:
    properties:
      officeRemarks:
        description: Remarks from TOO about SIT denial
        type: string
        example: Denied this extension as it does not match the criteria
        x-nullable: true
      convertToCustomerExpense:
        description: >-
          Whether or not to convert to members expense once SIT extension is
          denied.
        type: boolean
        example: false
    required:
      - officeRemarks
      - convertToCustomerExpense
  UpdateSITServiceItemCustomerExpense:
    properties:
      convertToCustomerExpense:
        example: true
        type: boolean
      customerExpenseReason:
        description: Reason the service item was rejected
        type: string
        example: Insufficent details provided
    required:
      - convertToCustomerExpense
      - customerExpenseReason
  CreateApprovedSITDurationUpdate:
    properties:
      requestReason:
        description: >-
          Reason from service counselor-provided picklist for SIT Duration
          Update
        example: AWAITING_COMPLETION_OF_RESIDENCE
        type: string
        enum:
          - SERIOUS_ILLNESS_MEMBER
          - SERIOUS_ILLNESS_DEPENDENT
          - IMPENDING_ASSIGNEMENT
          - DIRECTED_TEMPORARY_DUTY
          - NONAVAILABILITY_OF_CIVILIAN_HOUSING
          - AWAITING_COMPLETION_OF_RESIDENCE
          - OTHER
      approvedDays:
        description: >-
          Number of days approved for SIT extension. This will match requested
          days saved to the SIT extension model.
        type: integer
        example: 21
      officeRemarks:
        description: Remarks from TOO about SIT Duration Update creation
        type: string
        example: >-
          Customer needs additional storage time as their new place of residence
          is not yet ready
        x-nullable: true
    required:
      - requestReason
      - approvedDays
  PatchMTOServiceItemStatusPayload:
    properties:
      status:
        description: Describes all statuses for a MTOServiceItem
        type: string
        enum:
          - SUBMITTED
          - APPROVED
          - REJECTED
      rejectionReason:
        description: Reason the service item was rejected
        type: string
        example: Insufficent details provided
        x-nullable: true
  MTOApprovalServiceItemCodes:
    description: MTO level service items to create when updating MTO status.
    properties:
      serviceCodeCS:
        example: true
        type: boolean
      serviceCodeMS:
        example: true
        type: boolean
    type: object
  TacValid:
    properties:
      isValid:
        example: true
        type: boolean
    required:
      - isValid
    type: object
  UpdatePaymentRequestStatusPayload:
    properties:
      rejectionReason:
        example: documentation was incomplete
        type: string
        x-nullable: true
      status:
        $ref: '#/definitions/PaymentRequestStatus'
      eTag:
        type: string
    type: object
  BulkAssignmentMoveIDs:
    type: array
    items:
      $ref: '#/definitions/BulkAssignmentMoveID'
  BulkAssignmentMoveID:
    type: string
    format: uuid
    example: c56a4180-65aa-42ec-a945-5fd21dec0538
  AvailableOfficeUsers:
    type: array
    items:
      $ref: '#/definitions/AvailableOfficeUser'
  AvailableOfficeUser:
    type: object
    properties:
      officeUserId:
        type: string
        format: uuid
        example: c56a4180-65aa-42ec-a945-5fd21dec0538
      lastName:
        type: string
      firstName:
        type: string
      hasSafetyPrivilege:
        type: boolean
      workload:
        type: integer
        x-omitempty: false
  BulkAssignmentData:
    type: object
    properties:
      availableOfficeUsers:
        $ref: '#/definitions/AvailableOfficeUsers'
      bulkAssignmentMoveIDs:
        $ref: '#/definitions/BulkAssignmentMoveIDs'
  QueueMoves:
    type: array
    items:
      $ref: '#/definitions/QueueMove'
  QueueMove:
    type: object
    properties:
      id:
        type: string
        format: uuid
      customer:
        $ref: '#/definitions/Customer'
      status:
        $ref: '#/definitions/MoveStatus'
      locator:
        type: string
      submittedAt:
        format: date-time
        type: string
        x-nullable: true
      appearedInTooAt:
        format: date-time
        type: string
        x-nullable: true
      requestedMoveDate:
        format: date
        type: string
        x-nullable: true
      departmentIndicator:
        $ref: '#/definitions/DeptIndicator'
      shipmentsCount:
        type: integer
      originDutyLocation:
        $ref: '#/definitions/DutyLocation'
      destinationDutyLocation:
        $ref: '#/definitions/DutyLocation'
      originGBLOC:
        $ref: '#/definitions/GBLOC'
      ppmType:
        type: string
        enum:
          - FULL
          - PARTIAL
        x-nullable: true
      closeoutInitiated:
        format: date-time
        type: string
        x-nullable: true
      closeoutLocation:
        type: string
        x-nullable: true
      orderType:
        type: string
        x-nullable: true
      lockedByOfficeUserID:
        type: string
        format: uuid
        x-nullable: true
      lockedByOfficeUser:
        $ref: '#/definitions/LockedOfficeUser'
        x-nullable: true
      lockExpiresAt:
        type: string
        format: date-time
        x-nullable: true
      ppmStatus:
        $ref: '#/definitions/PPMStatus'
        x-nullable: true
      counselingOffice:
        type: string
        x-nullable: true
      counselingOfficeID:
        type: string
        format: uuid
        x-nullable: true
      assignedTo:
        $ref: '#/definitions/AssignedOfficeUser'
        x-nullable: true
      availableOfficeUsers:
        $ref: '#/definitions/AvailableOfficeUsers'
      assignable:
        type: boolean
  QueueMovesResult:
    type: object
    properties:
      page:
        type: integer
      perPage:
        type: integer
      totalCount:
        type: integer
      queueMoves:
        $ref: '#/definitions/QueueMoves'
  ListPrimeMove:
    description: >
      An abbreviated definition for a move, without all the nested information
      (shipments, service items, etc). Used to fetch a list of moves more
      efficiently.
    type: object
    properties:
      id:
        example: 1f2270c7-7166-40ae-981e-b200ebdf3054
        format: uuid
        type: string
      moveCode:
        type: string
        example: HYXFJF
        readOnly: true
      createdAt:
        format: date-time
        type: string
        readOnly: true
      orderID:
        example: c56a4180-65aa-42ec-a945-5fd21dec0538
        format: uuid
        type: string
      destinationGBLOC:
        example: AGFM
        type: string
      destinationPostalCode:
        example: '90210'
        type: string
      referenceId:
        example: 1001-3456
        type: string
      availableToPrimeAt:
        format: date-time
        type: string
        x-nullable: true
        readOnly: true
      approvedAt:
        format: date-time
        type: string
        x-nullable: true
        readOnly: true
      updatedAt:
        format: date-time
        type: string
        readOnly: true
      ppmType:
        type: string
        enum:
          - FULL
          - PARTIAL
      eTag:
        type: string
        readOnly: true
      orderType:
        type: string
  ListPrimeMoves:
    type: array
    items:
      $ref: '#/definitions/ListPrimeMove'
  ListPrimeMovesResult:
    type: object
    properties:
      page:
        type: integer
      perPage:
        type: integer
      totalCount:
        type: integer
      queueMoves:
        $ref: '#/definitions/ListPrimeMoves'
  QueuePaymentRequest:
    type: object
    properties:
      id:
        type: string
        format: uuid
      moveID:
        type: string
        format: uuid
      customer:
        $ref: '#/definitions/Customer'
      status:
        $ref: '#/definitions/QueuePaymentRequestStatus'
      age:
        type: number
        format: double
        description: >-
          Days since the payment request has been requested.  Decimal
          representation will allow more accurate sorting.
      submittedAt:
        type: string
        format: date-time
      locator:
        type: string
      departmentIndicator:
        $ref: '#/definitions/DeptIndicator'
      originGBLOC:
        $ref: '#/definitions/GBLOC'
      originDutyLocation:
        $ref: '#/definitions/DutyLocation'
      orderType:
        type: string
        x-nullable: true
      lockedByOfficeUserID:
        type: string
        format: uuid
        x-nullable: true
      lockExpiresAt:
        type: string
        format: date-time
        x-nullable: true
      assignedTo:
        $ref: '#/definitions/AssignedOfficeUser'
        x-nullable: true
      availableOfficeUsers:
        $ref: '#/definitions/AvailableOfficeUsers'
      assignable:
        type: boolean
      counselingOffice:
        type: string
        x-nullable: true
  QueuePaymentRequests:
    type: array
    items:
      $ref: '#/definitions/QueuePaymentRequest'
  QueuePaymentRequestsResult:
    type: object
    properties:
      page:
        type: integer
      perPage:
        type: integer
      totalCount:
        type: integer
      queuePaymentRequests:
        $ref: '#/definitions/QueuePaymentRequests'
  QueuePaymentRequestStatus:
    enum:
      - Payment requested
      - Reviewed
      - Rejected
      - Paid
    title: Queue Payment Request Status
    type: string
  SearchMoves:
    type: array
    items:
      $ref: '#/definitions/SearchMove'
  SearchMove:
    type: object
    properties:
      id:
        type: string
        format: uuid
      firstName:
        type: string
        example: John
        x-nullable: true
      lastName:
        type: string
        example: Doe
        x-nullable: true
      edipi:
        type: string
        example: 1234567890
        x-nullable: true
      paymentRequestCode:
        type: string
        example: 9551-6199-2
        x-nullable: true
      status:
        $ref: '#/definitions/MoveStatus'
      locator:
        type: string
      branch:
        type: string
      shipmentsCount:
        type: integer
      originDutyLocationPostalCode:
        format: zip
        type: string
        title: ZIP
        example: '90210'
        pattern: ^(\d{5})$
      destinationPostalCode:
        format: zip
        type: string
        title: ZIP
        example: '90210'
        pattern: ^(\d{5})$
      requestedPickupDate:
        type: string
        format: date
        x-nullable: true
      orderType:
        type: string
      requestedDeliveryDate:
        type: string
        format: date
        x-nullable: true
      originGBLOC:
        $ref: '#/definitions/GBLOC'
      destinationGBLOC:
        $ref: '#/definitions/GBLOC'
      lockedByOfficeUserID:
        type: string
        format: uuid
        x-nullable: true
      lockExpiresAt:
        type: string
        format: date-time
        x-nullable: true
      emplid:
        type: string
        x-nullable: true
  SearchMovesResult:
    type: object
    properties:
      page:
        type: integer
      perPage:
        type: integer
      totalCount:
        type: integer
      searchMoves:
        $ref: '#/definitions/SearchMoves'
  GBLOC:
    type: string
    enum:
      - AGFM
      - APAT
      - BGAC
      - BGNC
      - BKAS
      - CFMQ
      - CLPK
      - CNNQ
      - DMAT
      - GSAT
      - HAFC
      - HBAT
      - JEAT
      - JENQ
      - KKFA
      - LHNQ
      - LKNQ
      - MAPK
      - MAPS
      - MBFL
      - MLNQ
      - XXXX
  CreateCustomerSupportRemark:
    type: object
    description: >-
      A text remark written by an customer support user that is associated with
      a specific move.
    required:
      - content
      - officeUserID
    properties:
      content:
        example: This is a remark about a move.
        type: string
      officeUserID:
        example: 1f2270c7-7166-40ae-981e-b200ebdf3054
        format: uuid
        type: string
  UpdateCustomerSupportRemarkPayload:
    type: object
    description: >-
      A text remark update to an existing remark created by the current active
      user (the CSR).
    required:
      - content
    properties:
      content:
        example: This is a remark about a move.
        type: string
  EvaluationReportType:
    type: string
    enum:
      - SHIPMENT
      - COUNSELING
  EvaluationReportInspectionType:
    type: string
    enum:
      - DATA_REVIEW
      - PHYSICAL
      - VIRTUAL
    x-nullable: true
  EvaluationReportLocation:
    type: string
    enum:
      - ORIGIN
      - DESTINATION
      - OTHER
    x-nullable: true
  EvaluationReportOfficeUser:
    type: object
    readOnly: true
    description: The authoring office user for an evaluation report
    properties:
      id:
        example: 1f2270c7-7166-40ae-981e-b200ebdf3054
        format: uuid
        type: string
      firstName:
        type: string
      lastName:
        type: string
      email:
        type: string
        format: x-email
        pattern: ^[a-zA-Z0-9._%+-]+@[a-zA-Z0-9.-]+\.[a-zA-Z]{2,}$
      phone:
        type: string
        format: telephone
        pattern: ^[2-9]\d{2}-\d{3}-\d{4}$
  EvaluationReportList:
    type: array
    items:
      $ref: '#/definitions/EvaluationReport'
  EvaluationReport:
    type: object
    description: An evaluation report
    properties:
      id:
        example: 1f2270c7-7166-40ae-981e-b200ebdf3054
        format: uuid
        type: string
        readOnly: true
      moveID:
        example: 1f2270c7-7166-40ae-981e-b200ebdf3054
        format: uuid
        type: string
        readOnly: true
      shipmentID:
        example: 1f2270c7-7166-40ae-981e-b200ebdf3054
        format: uuid
        type: string
        x-nullable: true
        readOnly: true
      type:
        $ref: '#/definitions/EvaluationReportType'
      inspectionType:
        $ref: '#/definitions/EvaluationReportInspectionType'
        x-nullable: true
      inspectionDate:
        type: string
        format: date
        x-nullable: true
      officeUser:
        $ref: '#/definitions/EvaluationReportOfficeUser'
      location:
        $ref: '#/definitions/EvaluationReportLocation'
        x-nullable: true
      reportViolations:
        $ref: '#/definitions/ReportViolations'
        x-nullable: true
      gsrAppeals:
        $ref: '#/definitions/GSRAppeals'
        x-nullable: true
      locationDescription:
        type: string
        example: Route 66 at crash inspection site 3
        x-nullable: true
      observedShipmentDeliveryDate:
        type: string
        format: date
        x-nullable: true
      observedShipmentPhysicalPickupDate:
        type: string
        format: date
        x-nullable: true
      timeDepart:
        type: string
        x-nullable: true
        pattern: ^(0[0-9]|1[0-9]|2[0-3]):[0-5][0-9]$
        example: '14:30'
      evalStart:
        type: string
        x-nullable: true
        pattern: ^(0[0-9]|1[0-9]|2[0-3]):[0-5][0-9]$
        example: '15:00'
      evalEnd:
        type: string
        x-nullable: true
        pattern: ^(0[0-9]|1[0-9]|2[0-3]):[0-5][0-9]$
        example: '18:00'
      violationsObserved:
        type: boolean
        x-nullable: true
      remarks:
        type: string
        x-nullable: true
      seriousIncident:
        type: boolean
        x-nullable: true
      seriousIncidentDesc:
        type: string
        x-nullable: true
      observedClaimsResponseDate:
        type: string
        format: date
        x-nullable: true
      observedPickupDate:
        type: string
        format: date
        x-nullable: true
      observedPickupSpreadStartDate:
        type: string
        format: date
        x-nullable: true
      observedPickupSpreadEndDate:
        type: string
        format: date
        x-nullable: true
      observedDeliveryDate:
        type: string
        format: date
        x-nullable: true
      moveReferenceID:
        type: string
        x-nullable: true
        readOnly: true
      eTag:
        type: string
      submittedAt:
        type: string
        format: date-time
        x-nullable: true
      createdAt:
        type: string
        format: date-time
        readOnly: true
      updatedAt:
        type: string
        format: date-time
        readOnly: true
  CreateEvaluationReport:
    type: object
    description: >-
      Minimal set of info needed to create a shipment evaluation report, which
      is just a shipment ID.
    properties:
      shipmentID:
        description: The shipment ID of the shipment to be evaluated in the report
        example: 01b9671e-b268-4906-967b-ba661a1d3933
        format: uuid
        type: string
  CreateAppeal:
    type: object
    description: Appeal status and remarks left for a violation, created by a GSR user.
    properties:
      remarks:
        description: Remarks left by the GSR user
        example: These are my violation appeal remarks
        type: string
      appealStatus:
        description: The status of the appeal set by the GSR user
        example: These are my violation appeal remarks
        type: string
        enum:
          - sustained
          - rejected
  PWSViolation:
    type: object
    description: A PWS violation for an evaluation report
    readOnly: true
    properties:
      id:
        example: 1f2270c7-7166-40ae-981e-b200ebdf3054
        format: uuid
        type: string
      displayOrder:
        example: 3
        type: integer
      paragraphNumber:
        example: 1.2.3.4.5
        type: string
      title:
        example: Customer Support
        type: string
      category:
        example: Pre-Move Services
        type: string
      subCategory:
        example: Weight Estimate
        type: string
      requirementSummary:
        example: Provide a single point of contact (POC)
        type: string
      requirementStatement:
        example: >-
          The contractor shall prepare and load property going into NTS in
          containers at residence for shipment to NTS.
        type: string
      isKpi:
        example: false
        type: boolean
      additionalDataElem:
        example: QAE Observed Delivery Date
        type: string
  PWSViolations:
    type: array
    items:
      $ref: '#/definitions/PWSViolation'
  AssociateReportViolations:
    type: object
    description: A list of PWS violation string ids to associate with an evaluation report
    properties:
      violations:
        type: array
        items:
          type: string
          format: uuid
  ReportViolation:
    type: object
    description: An object associating violations to evaluation reports
    properties:
      id:
        example: 1f2270c7-7166-40ae-981e-b200ebdf3054
        format: uuid
        type: string
      reportID:
        example: 1f2270c7-7166-40ae-981e-b200ebdf3054
        format: uuid
        type: string
      violationID:
        example: 1f2270c7-7166-40ae-981e-b200ebdf3054
        format: uuid
        type: string
      violation:
        $ref: '#/definitions/PWSViolation'
      gsrAppeals:
        $ref: '#/definitions/GSRAppeals'
        x-nullable: true
  ReportViolations:
    type: array
    items:
      $ref: '#/definitions/ReportViolation'
  GSRAppealStatusType:
    type: string
    enum:
      - SUSTAINED
      - REJECTED
  GSRAppeals:
    type: array
    items:
      $ref: '#/definitions/GSRAppeal'
  GSRAppeal:
    type: object
    description: An object associating appeals on violations and serious incidents
    properties:
      id:
        example: 1f2270c7-7166-40ae-981e-b200ebdf3054
        format: uuid
        type: string
      reportID:
        example: 1f2270c7-7166-40ae-981e-b200ebdf3054
        format: uuid
        type: string
      violationID:
        example: 1f2270c7-7166-40ae-981e-b200ebdf3054
        format: uuid
        type: string
      officeUserID:
        example: 1f2270c7-7166-40ae-981e-b200ebdf3054
        format: uuid
        type: string
      officeUser:
        $ref: '#/definitions/EvaluationReportOfficeUser'
      isSeriousIncident:
        type: boolean
        example: false
      appealStatus:
        $ref: '#/definitions/GSRAppealStatusType'
      remarks:
        type: string
        example: Office user remarks
      createdAt:
        type: string
        format: date-time
        readOnly: true
  ReServiceItems:
    type: array
    items:
      $ref: '#/definitions/ReServiceItem'
  TransportationOffices:
    type: array
    items:
      $ref: '#/definitions/TransportationOffice'
  VLocations:
    type: array
    items:
      $ref: '#/definitions/VLocation'
  GBLOCs:
    type: array
    items:
      type: string
  CounselingOffices:
    type: array
    items:
      $ref: '#/definitions/CounselingOffice'
  CounselingOffice:
    type: object
    properties:
      id:
        type: string
        format: uuid
        example: c56a4180-65aa-42ec-a945-5fd21dec0538
      name:
        type: string
        example: Fort Bragg North Station
    required:
      - id
      - name
  MovePayload:
    type: object
    properties:
      id:
        type: string
        format: uuid
        example: c56a4180-65aa-42ec-a945-5fd21dec0538
      orders_id:
        type: string
        format: uuid
        example: c56a4180-65aa-42ec-a945-5fd21dec0538
      service_member_id:
        type: string
        format: uuid
        example: c56a4180-65aa-42ec-a945-5fd21dec0538
        readOnly: true
      locator:
        type: string
        example: '12432'
      status:
        $ref: '#/definitions/MoveStatus'
      created_at:
        type: string
        format: date-time
      updated_at:
        type: string
        format: date-time
      submitted_at:
        type: string
        format: date-time
        x-nullable: true
      mto_shipments:
        $ref: '#/definitions/MTOShipments'
      closeout_office:
        $ref: '#/definitions/TransportationOffice'
      cancel_reason:
        type: string
        example: Change of orders
        x-nullable: true
      eTag:
        type: string
      primeCounselingCompletedAt:
        format: date-time
        type: string
        readOnly: true
      additionalDocuments:
        $ref: '#/definitions/Document'
    required:
      - id
      - orders_id
      - locator
      - created_at
      - updated_at
      - eTag
  IsDateWeekendHolidayInfo:
    type: object
    properties:
      country_code:
        type: string
      country_name:
        type: string
      date:
        type: string
        format: date
        example: '2018-09-25'
      is_weekend:
        type: boolean
      is_holiday:
        type: boolean
      details:
        type: string
    required:
      - country_code
      - country_name
      - date
      - is_weekend
      - is_holiday
  AssignOfficeUserBody:
    type: object
    properties:
      officeUserId:
        type: string
        format: uuid
      roleType:
        type: string
    required:
      - officeUserId
      - roleType
  AssignedOfficeUser:
    type: object
    properties:
      officeUserId:
        type: string
        format: uuid
        example: c56a4180-65aa-42ec-a945-5fd21dec0538
      firstName:
        type: string
      lastName:
        type: string
  Affiliation:
    type: string
    x-nullable: true
    title: Branch of service
    description: Military branch of service
    enum:
      - ARMY
      - NAVY
      - MARINES
      - AIR_FORCE
      - COAST_GUARD
      - SPACE_FORCE
      - OTHER
    x-display-value:
      ARMY: Army
      NAVY: Navy
      MARINES: Marine Corps
      AIR_FORCE: Air Force
      COAST_GUARD: Coast Guard
      SPACE_FORCE: Space Force
      OTHER: OTHER
  Address:
    description: A postal address
    type: object
    properties:
      id:
        type: string
        format: uuid
        example: c56a4180-65aa-42ec-a945-5fd21dec0538
      streetAddress1:
        type: string
        example: 123 Main Ave
        title: Street address 1
      streetAddress2:
        type: string
        example: Apartment 9000
        x-nullable: true
        title: Street address 2
      streetAddress3:
        type: string
        example: Montmârtre
        x-nullable: true
        title: Address Line 3
      city:
        type: string
        example: Anytown
        title: City
      eTag:
        type: string
        readOnly: true
      state:
        title: State
        type: string
        x-display-value:
          AL: AL
          AK: AK
          AR: AR
          AZ: AZ
          CA: CA
          CO: CO
          CT: CT
          DC: DC
          DE: DE
          FL: FL
          GA: GA
          HI: HI
          IA: IA
          ID: ID
          IL: IL
          IN: IN
          KS: KS
          KY: KY
          LA: LA
          MA: MA
          MD: MD
          ME: ME
          MI: MI
          MN: MN
          MO: MO
          MS: MS
          MT: MT
          NC: NC
          ND: ND
          NE: NE
          NH: NH
          NJ: NJ
          NM: NM
          NV: NV
          NY: NY
          OH: OH
          OK: OK
          OR: OR
          PA: PA
          RI: RI
          SC: SC
          SD: SD
          TN: TN
          TX: TX
          UT: UT
          VA: VA
          VT: VT
          WA: WA
          WI: WI
          WV: WV
          WY: WY
        enum:
          - AL
          - AK
          - AR
          - AZ
          - CA
          - CO
          - CT
          - DC
          - DE
          - FL
          - GA
          - HI
          - IA
          - ID
          - IL
          - IN
          - KS
          - KY
          - LA
          - MA
          - MD
          - ME
          - MI
          - MN
          - MO
          - MS
          - MT
          - NC
          - ND
          - NE
          - NH
          - NJ
          - NM
          - NV
          - NY
          - OH
          - OK
          - OR
          - PA
          - RI
          - SC
          - SD
          - TN
          - TX
          - UT
          - VA
          - VT
          - WA
          - WI
          - WV
          - WY
      postalCode:
        type: string
        format: zip
        title: ZIP
        example: '90210'
        pattern: ^(\d{5}([\-]\d{4})?)$
      country:
        type: string
        title: Country
        x-nullable: true
        example: US
        default: US
        pattern: ^[A-Z]{2}$
        description: Two-letter country code
      county:
        type: string
        title: County
        x-nullable: true
        example: LOS ANGELES
      isOconus:
        type: boolean
        title: isOconus
        x-nullable: true
        example: false
      usPostRegionCitiesID:
        type: string
        format: uuid
        example: c56a4180-65aa-42ec-a945-5fd21dec0538
      destinationGbloc:
        type: string
        pattern: ^[A-Z]{4}$
        x-nullable: true
    required:
      - streetAddress1
      - city
      - state
      - postalCode
  TransportationOffice:
    type: object
    properties:
      id:
        type: string
        format: uuid
        example: c56a4180-65aa-42ec-a945-5fd21dec0538
      name:
        type: string
        example: Fort Bragg North Station
      address:
        $ref: '#/definitions/Address'
      phone_lines:
        type: array
        items:
          type: string
          format: telephone
          pattern: ^[2-9]\d{2}-\d{3}-\d{4}$
          example: 212-555-5555
      gbloc:
        type: string
        pattern: ^[A-Z]{4}$
        example: JENQ
      latitude:
        type: number
        format: float
        example: 29.382973
      longitude:
        type: number
        format: float
        example: -98.62759
      created_at:
        type: string
        format: date-time
      updated_at:
        type: string
        format: date-time
    required:
      - id
      - name
      - address
      - created_at
      - updated_at
  TransportationOfficeAssignment:
    type: object
    properties:
      officeUserId:
        type: string
        format: uuid
        example: c56a4780-65aa-42ec-a945-5fd87dec0538
      transportationOfficeId:
        type: string
        format: uuid
        example: d67a4780-65aa-42ec-a945-5fd87dec0549
      transportationOffice:
        $ref: '#/definitions/TransportationOffice'
      primaryOffice:
        type: boolean
        x-omitempty: false
      createdAt:
        type: string
        format: date-time
        readOnly: true
      updatedAt:
        type: string
        format: date-time
        readOnly: true
    required:
      - officeUserId
      - transportationOfficeId
      - primaryOffice
  DutyLocation:
    type: object
    properties:
      id:
        type: string
        format: uuid
        example: c56a4180-65aa-42ec-a945-5fd21dec0538
      name:
        type: string
        example: Fort Bragg North Station
      address_id:
        type: string
        format: uuid
        example: c56a4180-65aa-42ec-a945-5fd21dec0538
      address:
        $ref: '#/definitions/Address'
      eTag:
        type: string
  OrdersType:
    type: string
    title: Orders type
    enum:
      - PERMANENT_CHANGE_OF_STATION
      - LOCAL_MOVE
      - RETIREMENT
      - SEPARATION
      - WOUNDED_WARRIOR
      - BLUEBARK
      - SAFETY
      - TEMPORARY_DUTY
      - EARLY_RETURN_OF_DEPENDENTS
      - STUDENT_TRAVEL
    x-display-value:
      PERMANENT_CHANGE_OF_STATION: Permanent Change Of Station
      LOCAL_MOVE: Local Move
      RETIREMENT: Retirement
      SEPARATION: Separation
      WOUNDED_WARRIOR: Wounded Warrior
      BLUEBARK: BLUEBARK
      SAFETY: Safety
      TEMPORARY_DUTY: Temporary Duty (TDY)
      EARLY_RETURN_OF_DEPENDENTS: Early Return of Dependents
      STUDENT_TRAVEL: Student Travel
  Upload:
    description: An uploaded file.
    type: object
    properties:
      id:
        type: string
        format: uuid
        example: c56a4180-65aa-42ec-a945-5fd21dec0538
        readOnly: true
      url:
        type: string
        format: uri
        example: https://uploads.domain.test/dir/c56a4180-65aa-42ec-a945-5fd21dec0538
        readOnly: true
      filename:
        type: string
        example: filename.pdf
        readOnly: true
      contentType:
        type: string
        format: mime-type
        example: application/pdf
        readOnly: true
      bytes:
        type: integer
        readOnly: true
      rotation:
        type: integer
        readOnly: false
        example: 2
      status:
        type: string
        enum:
          - INFECTED
          - CLEAN
          - PROCESSING
        readOnly: true
      createdAt:
        type: string
        format: date-time
        readOnly: true
      updatedAt:
        type: string
        format: date-time
        readOnly: true
      deletedAt:
        type: string
        format: date-time
        x-nullable: true
        readOnly: true
      isWeightTicket:
        type: boolean
      uploadType:
        type: string
        example: OFFICE
        enum:
          - USER
          - PRIME
          - OFFICE
        readOnly: true
    required:
      - id
      - url
      - filename
      - contentType
      - bytes
      - createdAt
      - updatedAt
  Document:
    type: object
    properties:
      id:
        type: string
        format: uuid
        example: c56a4180-65aa-42ec-a945-5fd21dec0538
      service_member_id:
        type: string
        format: uuid
        title: The service member this document belongs to
      uploads:
        type: array
        items:
          $ref: '#/definitions/Upload'
    required:
      - id
      - service_member_id
      - uploads
  NullableString:
    type: string
    x-go-type:
      import:
        package: github.com/transcom/mymove/pkg/swagger/nullable
      type: String
  CustomerContactType:
    description: >-
      Describes a customer contact type for a MTOServiceItem of type domestic
      destination SIT.
    type: string
    enum:
      - FIRST
      - SECOND
  MTOServiceItemCustomerContact:
    description: Customer contact information for a destination SIT service item
    type: object
    properties:
      id:
        example: 1f2270c7-7166-40ae-981e-b200ebdf3054
        format: uuid
        type: string
      type:
        $ref: '#/definitions/CustomerContactType'
      dateOfContact:
        format: date
        type: string
        description: Date of attempted contact by the prime.
      timeMilitary:
        type: string
        example: 0400Z
        description: Time of attempted contact by the prime.
      firstAvailableDeliveryDate:
        format: date
        type: string
        example: '2020-12-31'
        description: First available date that the Prime can deliver SIT service item.
  MTOServiceItemCustomerContacts:
    type: array
    items:
      $ref: '#/definitions/MTOServiceItemCustomerContact'
  DimensionType:
    description: Describes a dimension type for a MTOServiceItemDimension.
    type: string
    enum:
      - ITEM
      - CRATE
  MTOServiceItemDimension:
    description: Describes a dimension object for the MTOServiceItem.
    type: object
    properties:
      id:
        example: 1f2270c7-7166-40ae-981e-b200ebdf3054
        format: uuid
        type: string
      type:
        $ref: '#/definitions/DimensionType'
      length:
        description: Length in thousandth inches. 1000 thou = 1 inch.
        example: 1000
        type: integer
        format: int32
      width:
        description: Width in thousandth inches. 1000 thou = 1 inch.
        example: 1000
        type: integer
        format: int32
      height:
        description: Height in thousandth inches. 1000 thou = 1 inch.
        example: 1000
        type: integer
        format: int32
  MTOServiceItemDimensions:
    type: array
    items:
      $ref: '#/definitions/MTOServiceItemDimension'
  MTOServiceItemStatus:
    description: Describes all statuses for a MTOServiceItem
    type: string
    enum:
      - SUBMITTED
      - APPROVED
      - REJECTED
  ServiceRequestDocument:
    type: object
    properties:
      mtoServiceItemID:
        type: string
        format: uuid
      uploads:
        items:
          $ref: '#/definitions/Upload'
        type: array
  ServiceRequestDocuments:
    description: documents uploaded by the Prime as proof of request for service items
    type: array
    items:
      $ref: '#/definitions/ServiceRequestDocument'
  MTOServiceItem:
    type: object
    required:
      - id
      - moveTaskOrderID
      - reServiceID
      - reServiceCode
      - reServiceName
    properties:
      moveTaskOrderID:
        example: 1f2270c7-7166-40ae-981e-b200ebdf3054
        format: uuid
        type: string
      mtoShipmentID:
        example: 1f2270c7-7166-40ae-981e-b200ebdf3054
        format: uuid
        type: string
        x-nullable: true
      reServiceID:
        example: 1f2270c7-7166-40ae-981e-b200ebdf3054
        format: uuid
        type: string
      reServiceCode:
        type: string
      reServiceName:
        type: string
      createdAt:
        format: date-time
        type: string
      convertToCustomerExpense:
        type: boolean
        example: false
        x-omitempty: false
      customerExpenseReason:
        type: string
        x-nullable: true
      customerContacts:
        $ref: '#/definitions/MTOServiceItemCustomerContacts'
      deletedAt:
        format: date
        type: string
      description:
        type: string
        x-nullable: true
      dimensions:
        $ref: '#/definitions/MTOServiceItemDimensions'
      reason:
        type: string
        x-nullable: true
      rejectionReason:
        type: string
        x-nullable: true
      pickupPostalCode:
        type: string
        x-nullable: true
      SITPostalCode:
        type: string
        readOnly: true
        x-nullable: true
      sitEntryDate:
        type: string
        format: date-time
        x-nullable: true
      sitDepartureDate:
        type: string
        format: date-time
        x-nullable: true
      sitCustomerContacted:
        type: string
        format: date
        x-nullable: true
      sitRequestedDelivery:
        type: string
        format: date
        x-nullable: true
      sitDestinationOriginalAddress:
        $ref: '#/definitions/Address'
      sitOriginHHGOriginalAddress:
        $ref: '#/definitions/Address'
      sitOriginHHGActualAddress:
        $ref: '#/definitions/Address'
      sitDestinationFinalAddress:
        $ref: '#/definitions/Address'
      sitDeliveryMiles:
        type: integer
        x-nullable: true
      feeType:
        enum:
          - COUNSELING
          - CRATING
          - TRUCKING
          - SHUTTLE
        type: string
      id:
        example: 1f2270c7-7166-40ae-981e-b200ebdf3054
        format: uuid
        type: string
      quantity:
        type: integer
      rate:
        type: integer
      status:
        $ref: '#/definitions/MTOServiceItemStatus'
      submittedAt:
        format: date
        type: string
      total:
        format: cents
        type: integer
      estimatedWeight:
        type: integer
        description: estimated weight of the shuttle service item provided by the prime
        example: 2500
        x-formatting: weight
        x-nullable: true
      updatedAt:
        format: date-time
        type: string
      approvedAt:
        format: date-time
        type: string
        x-nullable: true
      rejectedAt:
        format: date-time
        type: string
        x-nullable: true
      eTag:
        type: string
      updateReason:
        type: string
        description: Reason for updating service item.
        x-nullable: true
      standaloneCrate:
        type: boolean
        x-nullable: true
      externalCrate:
        type: boolean
        x-nullable: true
      serviceRequestDocuments:
        $ref: '#/definitions/ServiceRequestDocuments'
      estimatedPrice:
        type: integer
        format: cents
        x-nullable: true
      lockedPriceCents:
        type: integer
        format: cents
        x-nullable: true
      market:
        type: string
        enum:
          - CONUS
          - OCONUS
        example: CONUS
        description: >-
          To identify whether the service was provided within (CONUS) or
          (OCONUS)
        x-nullable: true
      sort:
        type: string
        description: >-
          Sort order for service items to be displayed for a given shipment
          type.
        x-nullable: true
  MTOServiceItems:
    description: A list of service items connected to this shipment.
    type: array
    items:
      $ref: '#/definitions/MTOServiceItem'
  MTOAgent:
    type: object
    properties:
      id:
        example: 1f2270c7-7166-40ae-981e-b200ebdf3054
        format: uuid
        type: string
      mtoShipmentID:
        example: 1f2270c7-7166-40ae-981e-b200ebdf3054
        format: uuid
        type: string
      createdAt:
        format: date-time
        type: string
      updatedAt:
        format: date-time
        type: string
      firstName:
        type: string
        x-nullable: true
      lastName:
        type: string
        x-nullable: true
      email:
        type: string
        format: x-email
        pattern: (^[a-zA-Z0-9._%+-]+@[a-zA-Z0-9.-]+\.[a-zA-Z]{2,}$)|(^$)
        x-nullable: true
      phone:
        type: string
        format: telephone
        pattern: (^[2-9]\d{2}-\d{3}-\d{4}$)|(^$)
        x-nullable: true
      agentType:
        type: string
        enum:
          - RELEASING_AGENT
          - RECEIVING_AGENT
      eTag:
        type: string
  MTOAgents:
    items:
      $ref: '#/definitions/MTOAgent'
    type: array
  DestinationType:
    type: string
    title: Destination Type
    example: OTHER_THAN_AUTHORIZED
    x-nullable: true
    enum:
      - HOME_OF_RECORD
      - HOME_OF_SELECTION
      - PLACE_ENTERED_ACTIVE_DUTY
      - OTHER_THAN_AUTHORIZED
  MTOShipmentType:
    type: string
    title: Shipment Type
    example: HHG
    enum:
      - HHG
      - HHG_INTO_NTS
      - HHG_OUTOF_NTS
      - PPM
      - BOAT_HAUL_AWAY
      - BOAT_TOW_AWAY
      - MOBILE_HOME
      - UNACCOMPANIED_BAGGAGE
    x-display-value:
      HHG: HHG
      HHG_INTO_NTS: NTS
      HHG_OUTOF_NTS: NTS Release
      PPM: PPM
      BOAT_HAUL_AWAY: Boat Haul-Away
      BOAT_TOW_AWAY: Boat Tow-Away
      MOBILE_HOME: Mobile Home
      UNACCOMPANIED_BAGGAGE: Unaccompanied Baggage
  LOAType:
    description: The Line of accounting (TAC/SAC) type that will be used for the shipment
    type: string
    example: HHG
    enum:
      - HHG
      - NTS
  StorageFacility:
    description: The Storage Facility information for the shipment
    type: object
    properties:
      id:
        type: string
        format: uuid
        example: c56a4180-65aa-42ec-a945-5fd21dec0538
      facilityName:
        type: string
      address:
        $ref: '#/definitions/Address'
      lotNumber:
        type: string
        x-nullable: true
      phone:
        type: string
        format: telephone
        pattern: ^[2-9]\d{2}-\d{3}-\d{4}$
        x-nullable: true
      email:
        type: string
        format: x-email
        pattern: ^[a-zA-Z0-9._%+-]+@[a-zA-Z0-9.-]+\.[a-zA-Z]{2,}$
        x-nullable: true
      eTag:
        type: string
        readOnly: true
  PPMDestinationAddress:
    description: A postal address
    type: object
    properties:
      id:
        type: string
        format: uuid
        example: c56a4180-65aa-42ec-a945-5fd21dec0538
      streetAddress1:
        type: string
        example: 123 Main Ave
        x-nullable: true
        title: Street address 1
      streetAddress2:
        type: string
        example: Apartment 9000
        x-nullable: true
        title: Street address 2
      streetAddress3:
        type: string
        example: Montmârtre
        x-nullable: true
        title: Address Line 3
      city:
        type: string
        example: Anytown
        title: City
      eTag:
        type: string
        readOnly: true
      state:
        title: State
        type: string
        x-display-value:
          AL: AL
          AK: AK
          AR: AR
          AZ: AZ
          CA: CA
          CO: CO
          CT: CT
          DC: DC
          DE: DE
          FL: FL
          GA: GA
          HI: HI
          IA: IA
          ID: ID
          IL: IL
          IN: IN
          KS: KS
          KY: KY
          LA: LA
          MA: MA
          MD: MD
          ME: ME
          MI: MI
          MN: MN
          MO: MO
          MS: MS
          MT: MT
          NC: NC
          ND: ND
          NE: NE
          NH: NH
          NJ: NJ
          NM: NM
          NV: NV
          NY: NY
          OH: OH
          OK: OK
          OR: OR
          PA: PA
          RI: RI
          SC: SC
          SD: SD
          TN: TN
          TX: TX
          UT: UT
          VA: VA
          VT: VT
          WA: WA
          WI: WI
          WV: WV
          WY: WY
        enum:
          - AL
          - AK
          - AR
          - AZ
          - CA
          - CO
          - CT
          - DC
          - DE
          - FL
          - GA
          - HI
          - IA
          - ID
          - IL
          - IN
          - KS
          - KY
          - LA
          - MA
          - MD
          - ME
          - MI
          - MN
          - MO
          - MS
          - MT
          - NC
          - ND
          - NE
          - NH
          - NJ
          - NM
          - NV
          - NY
          - OH
          - OK
          - OR
          - PA
          - RI
          - SC
          - SD
          - TN
          - TX
          - UT
          - VA
          - VT
          - WA
          - WI
          - WV
          - WY
      postalCode:
        type: string
        format: zip
        title: ZIP
        example: '90210'
        pattern: ^(\d{5}([\-]\d{4})?)$
      country:
        type: string
        title: Country
        x-nullable: true
        example: USA
        default: USA
      county:
        type: string
        title: County
        x-nullable: true
        example: LOS ANGELES
      usPostRegionCitiesID:
        type: string
        format: uuid
        example: c56a4180-65aa-42ec-a945-5fd21dec0538
    required:
      - city
      - state
      - postalCode
  SITLocationType:
    description: The list of SIT location types.
    type: string
    enum:
      - ORIGIN
      - DESTINATION
  MTOShipmentStatus:
    type: string
    title: Shipment Status
    example: SUBMITTED
    enum:
      - SUBMITTED
      - REJECTED
      - APPROVED
      - CANCELLATION_REQUESTED
      - CANCELED
      - DIVERSION_REQUESTED
  ReweighRequester:
    type: string
    enum:
      - CUSTOMER
      - PRIME
      - SYSTEM
      - TOO
  Reweigh:
    description: >-
      A reweigh  is when a shipment is weighed for a second time due to the
      request of a customer, the contractor, system or TOO.
    type: object
    properties:
      id:
        example: 1f2270c7-7166-40ae-981e-b200ebdf3054
        format: uuid
        type: string
      requestedAt:
        format: date-time
        type: string
      requestedBy:
        $ref: '#/definitions/ReweighRequester'
      shipmentID:
        example: 1f2270c7-7166-40ae-981e-b200ebdf3054
        format: uuid
        type: string
      verificationProvidedAt:
        x-nullable: true
        x-omitempty: false
        format: date-time
        type: string
      verificationReason:
        example: >-
          The reweigh was not performed due to some justification provided by
          the counselor
        type: string
        x-nullable: true
        x-omitempty: false
      weight:
        example: 2000
        type: integer
        x-formatting: weight
        x-nullable: true
        x-omitempty: false
  SITExtension:
    type: object
    description: >-
      A storage in transit (SIT) Extension is a request for an increase in the
      billable number of days a shipment is allowed to be in SIT.
    properties:
      id:
        example: 1f2270c7-7166-40ae-981e-b200ebdf3054
        format: uuid
        type: string
      mtoShipmentID:
        example: 1f2270c7-7166-40ae-981e-b200ebdf3054
        format: uuid
        type: string
      requestReason:
        type: string
        enum:
          - SERIOUS_ILLNESS_MEMBER
          - SERIOUS_ILLNESS_DEPENDENT
          - IMPENDING_ASSIGNEMENT
          - DIRECTED_TEMPORARY_DUTY
          - NONAVAILABILITY_OF_CIVILIAN_HOUSING
          - AWAITING_COMPLETION_OF_RESIDENCE
          - OTHER
      contractorRemarks:
        example: We need SIT additional days. The customer has not found a house yet.
        type: string
        x-nullable: true
        x-omitempty: false
      requestedDays:
        type: integer
        example: 30
      status:
        enum:
          - PENDING
          - APPROVED
          - DENIED
      approvedDays:
        type: integer
        example: 30
        x-nullable: true
        x-omitempty: false
      decisionDate:
        format: date-time
        type: string
        x-nullable: true
        x-omitempty: false
      officeRemarks:
        type: string
        x-nullable: true
        x-omitempty: false
      createdAt:
        format: date-time
        type: string
        readOnly: true
      updatedAt:
        format: date-time
        type: string
        readOnly: true
      eTag:
        type: string
        readOnly: true
  SITExtensions:
    type: array
    items:
      $ref: '#/definitions/SITExtension'
  SITSummary:
    properties:
      firstDaySITServiceItemID:
        type: string
        format: uuid
        example: c56a4180-65aa-42ec-a945-5fd21dec0538
      location:
        enum:
          - ORIGIN
          - DESTINATION
      daysInSIT:
        type: integer
        minimum: 0
      sitEntryDate:
        type: string
        format: date-time
      sitDepartureDate:
        type: string
        format: date-time
        x-nullable: true
      sitAuthorizedEndDate:
        type: string
        format: date-time
      sitCustomerContacted:
        type: string
        format: date-time
        x-nullable: true
      sitRequestedDelivery:
        type: string
        format: date-time
        x-nullable: true
  SITServiceItemGrouping:
    properties:
      summary:
        $ref: '#/definitions/SITSummary'
        description: >
          Holds the top level summary of a Service Item Grouping, detailing the
          ServiceItemID of the first day SIT service item (Eg, DOFSIT, DOASIT),
          the location (ORIGIN/DESTINATION), how many days the provided instance
          of SIT has been in storage, SIT entry date, departure date, authorized
          end date, customer contacted date, requested delivery date.

          This is provided at a top level because due to our service item
          architecture, SIT information is sometimes split across multiple
          service items, and this summary is a compilation of said information.
          This prevents the need to loop over many service items.
      serviceItems:
        $ref: '#/definitions/MTOServiceItems'
  SITServiceItemGroupings:
    description: >
      Holds groupings of SIT service items and their summaries, detailing the
      summary ServiceItemID of the first day SIT service item (Eg, DOFSIT,
      DOASIT), the location (ORIGIN/DESTINATION), how many days the provided
      instance of SIT has been in storage, SIT entry date, departure date,
      authorized end date, customer contacted date, requested delivery date.
    type: array
    items:
      $ref: '#/definitions/SITServiceItemGrouping'
  SITStatus:
    properties:
      totalSITDaysUsed:
        type: integer
        minimum: 0
      totalDaysRemaining:
        type: integer
        minimum: 0
      calculatedTotalDaysInSIT:
        type: integer
        minimum: 0
      currentSIT:
        type: object
        properties:
          serviceItemID:
            type: string
            format: uuid
            example: c56a4180-65aa-42ec-a945-5fd21dec0538
          location:
            enum:
              - ORIGIN
              - DESTINATION
          daysInSIT:
            type: integer
            minimum: 0
          sitEntryDate:
            type: string
            format: date
            x-nullable: true
          sitDepartureDate:
            type: string
            format: date
            x-nullable: true
          sitAuthorizedEndDate:
            type: string
            format: date
            x-nullable: true
          sitCustomerContacted:
            type: string
            format: date
            x-nullable: true
          sitRequestedDelivery:
            type: string
            format: date
            x-nullable: true
      pastSITServiceItemGroupings:
        $ref: '#/definitions/SITServiceItemGroupings'
        description: >
          A list of past SIT service item groupings. These will contain the
          given SIT service items for an instance of SIT (Either Origin or
          Destination), grouped by the date they went into SIT and service items
          limited explicitly to SIT related Re Service Codes.
  PPMShipmentStatus:
    description: |
      Status of the PPM Shipment:
        * **DRAFT**: The customer has created the PPM shipment but has not yet submitted their move for counseling.
        * **SUBMITTED**: The shipment belongs to a move that has been submitted by the customer or has been created by a Service Counselor or Prime Contractor for a submitted move.
        * **WAITING_ON_CUSTOMER**: The PPM shipment has been approved and the customer may now provide their actual move closeout information and documentation required to get paid.
        * **NEEDS_ADVANCE_APPROVAL**: The shipment was counseled by the Prime Contractor and approved but an advance was requested so will need further financial approval from the government.
        * **NEEDS_CLOSEOUT**: The customer has provided their closeout weight tickets, receipts, and expenses and certified it for the Service Counselor to approve, exclude or reject.
        * **CLOSEOUT_COMPLETE**: The Service Counselor has reviewed all of the customer's PPM closeout documentation and authorizes the customer can download and submit their finalized SSW packet.
    type: string
    readOnly: true
    enum:
      - DRAFT
      - SUBMITTED
      - WAITING_ON_CUSTOMER
      - NEEDS_ADVANCE_APPROVAL
      - NEEDS_CLOSEOUT
      - CLOSEOUT_COMPLETE
      - CANCELED
  PPMAdvanceStatus:
    type: string
    title: PPM Advance Status
    description: >-
      Indicates whether an advance status has been accepted, rejected, or
      edited, or a prime counseled PPM has been received or not received
    x-nullable: true
    enum:
      - APPROVED
      - REJECTED
      - EDITED
      - RECEIVED
      - NOT_RECEIVED
  OmittablePPMDocumentStatus:
    description: Status of the PPM document.
    type: string
    enum:
      - APPROVED
      - EXCLUDED
      - REJECTED
    x-display-value:
      APPROVED: Approved
      EXCLUDED: Excluded
      REJECTED: Rejected
    x-nullable: true
    x-omitempty: false
  PPMDocumentStatusReason:
    description: The reason the services counselor has excluded or rejected the item.
    type: string
    x-nullable: true
    x-omitempty: false
  WeightTicket:
    description: >-
      Vehicle and optional trailer information and weight documents used to move
      this PPM shipment.
    type: object
    properties:
      id:
        description: ID of this set of weight tickets.
        type: string
        format: uuid
        example: c56a4180-65aa-42ec-a945-5fd21dec0538
        readOnly: true
      ppmShipmentId:
        description: The ID of the PPM shipment that this set of weight tickets is for.
        type: string
        format: uuid
        example: c56a4180-65aa-42ec-a945-5fd21dec0538
        readOnly: true
      createdAt:
        type: string
        format: date-time
        readOnly: true
      updatedAt:
        type: string
        format: date-time
        readOnly: true
      vehicleDescription:
        description: >-
          Description of the vehicle used for the trip. E.g. make/model, type of
          truck/van, etc.
        type: string
        x-nullable: true
        x-omitempty: false
      emptyWeight:
        description: Weight of the vehicle when empty.
        type: integer
        minimum: 0
        x-nullable: true
        x-omitempty: false
      submittedEmptyWeight:
        description: Customer submitted weight of the vehicle when empty.
        type: integer
        minimum: 0
        x-nullable: true
        x-omitempty: false
      missingEmptyWeightTicket:
        description: >-
          Indicates if the customer is missing a weight ticket for the vehicle
          weight when empty.
        type: boolean
        x-nullable: true
        x-omitempty: false
      emptyDocumentId:
        description: >-
          ID of the document that is associated with the user uploads containing
          the vehicle weight when empty.
        type: string
        format: uuid
        readOnly: true
      emptyDocument:
        allOf:
          - description: >-
              Document that is associated with the user uploads containing the
              vehicle weight when empty.
          - $ref: '#/definitions/Document'
      fullWeight:
        description: The weight of the vehicle when full.
        type: integer
        minimum: 0
        x-nullable: true
        x-omitempty: false
      submittedFullWeight:
        description: Customer submitted weight of the vehicle when full.
        type: integer
        minimum: 0
        x-nullable: true
        x-omitempty: false
      missingFullWeightTicket:
        description: >-
          Indicates if the customer is missing a weight ticket for the vehicle
          weight when full.
        type: boolean
        x-nullable: true
        x-omitempty: false
      fullDocumentId:
        description: >-
          ID of the document that is associated with the user uploads containing
          the vehicle weight when full.
        type: string
        format: uuid
        example: c56a4180-65aa-42ec-a945-5fd21dec0538
        readOnly: true
      fullDocument:
        allOf:
          - description: >-
              Document that is associated with the user uploads containing the
              vehicle weight when full.
          - $ref: '#/definitions/Document'
      ownsTrailer:
        description: Indicates if the customer used a trailer they own for the move.
        type: boolean
        x-nullable: true
        x-omitempty: false
      submittedOwnsTrailer:
        description: Indicates if the customer used a trailer they own for the move.
        type: boolean
        x-nullable: true
        x-omitempty: false
      trailerMeetsCriteria:
        description: >-
          Indicates if the trailer that the customer used meets all the criteria
          to be claimable.
        type: boolean
        x-nullable: true
        x-omitempty: false
      submittedTrailerMeetsCriteria:
        description: >-
          Indicates if the trailer that the customer used meets all the criteria
          to be claimable.
        type: boolean
        x-nullable: true
        x-omitempty: false
      proofOfTrailerOwnershipDocumentId:
        description: >-
          ID of the document that is associated with the user uploads containing
          the proof of trailer ownership.
        type: string
        format: uuid
        example: c56a4180-65aa-42ec-a945-5fd21dec0538
        readOnly: true
      proofOfTrailerOwnershipDocument:
        allOf:
          - description: >-
              Document that is associated with the user uploads containing the
              proof of trailer ownership.
          - $ref: '#/definitions/Document'
      status:
        $ref: '#/definitions/OmittablePPMDocumentStatus'
      reason:
        $ref: '#/definitions/PPMDocumentStatusReason'
      adjustedNetWeight:
        description: Indicates the adjusted net weight of the vehicle
        type: integer
        minimum: 0
        x-nullable: true
        x-omitempty: false
      netWeightRemarks:
        description: Remarks explaining any edits made to the net weight
        type: string
        x-nullable: true
        x-omitempty: false
      eTag:
        description: A hash that should be used as the "If-Match" header for any updates.
        type: string
        readOnly: true
    required:
      - ppmShipmentId
      - createdAt
      - updatedAt
      - emptyDocumentId
      - emptyDocument
      - fullDocument
      - fullDocumentId
      - proofOfTrailerOwnershipDocument
      - proofOfTrailerOwnershipDocumentId
  WeightTickets:
    description: All weight tickets associated with a PPM shipment.
    type: array
    items:
      $ref: '#/definitions/WeightTicket'
    x-omitempty: false
  OmittableMovingExpenseType:
    type: string
    description: Moving Expense Type
    enum:
      - CONTRACTED_EXPENSE
      - GAS
      - OIL
      - OTHER
      - PACKING_MATERIALS
      - RENTAL_EQUIPMENT
      - STORAGE
      - TOLLS
      - WEIGHING_FEE
    x-display-value:
      CONTRACTED_EXPENSE: Contracted expense
      GAS: Gas
      OIL: Oil
      OTHER: Other
      PACKING_MATERIALS: Packing materials
      STORAGE: Storage
      RENTAL_EQUIPMENT: Rental equipment
      TOLLS: Tolls
      WEIGHING_FEE: Weighing fee
    x-nullable: true
    x-omitempty: false
  SubmittedMovingExpenseType:
    type: string
    description: Customer Submitted Moving Expense Type
    enum:
      - CONTRACTED_EXPENSE
      - GAS
      - OIL
      - OTHER
      - PACKING_MATERIALS
      - RENTAL_EQUIPMENT
      - STORAGE
      - TOLLS
      - WEIGHING_FEE
    x-display-value:
      CONTRACTED_EXPENSE: Contracted expense
      GAS: Gas
      OIL: Oil
      OTHER: Other
      PACKING_MATERIALS: Packing materials
      STORAGE: Storage
      RENTAL_EQUIPMENT: Rental equipment
      TOLLS: Tolls
      WEIGHING_FEE: Weighing fee
    x-nullable: true
    x-omitempty: false
  MovingExpense:
    description: >-
      Expense information and receipts of costs incurred that can be reimbursed
      while moving a PPM shipment.
    type: object
    properties:
      id:
        description: Unique primary identifier of the Moving Expense object
        type: string
        format: uuid
        example: c56a4180-65aa-42ec-a945-5fd21dec0538
        readOnly: true
      ppmShipmentId:
        description: The PPM Shipment id that this moving expense belongs to
        type: string
        format: uuid
        example: c56a4180-65aa-42ec-a945-5fd21dec0538
        readOnly: true
      documentId:
        description: The id of the Document that contains all file uploads for this expense
        type: string
        format: uuid
        example: c56a4180-65aa-42ec-a945-5fd21dec0538
        readOnly: true
      document:
        allOf:
          - description: >-
              The Document object that contains all file uploads for this
              expense
          - $ref: '#/definitions/Document'
      movingExpenseType:
        $ref: '#/definitions/OmittableMovingExpenseType'
      submittedMovingExpenseType:
        $ref: '#/definitions/SubmittedMovingExpenseType'
      description:
        description: A brief description of the expense
        type: string
        x-nullable: true
        x-omitempty: false
      submittedDescription:
        description: Customer submitted description of the expense
        type: string
        x-nullable: true
        x-omitempty: false
      paidWithGtcc:
        description: >-
          Indicates if the service member used their government issued card to
          pay for the expense
        type: boolean
        x-nullable: true
        x-omitempty: false
      amount:
        description: The total amount of the expense as indicated on the receipt
        type: integer
        x-nullable: true
        x-omitempty: false
      submittedAmount:
        description: >-
          Customer submitted total amount of the expense as indicated on the
          receipt
        type: integer
        x-nullable: true
        x-omitempty: false
      missingReceipt:
        description: >-
          Indicates if the service member is missing the receipt with the proof
          of expense amount
        type: boolean
        x-nullable: true
        x-omitempty: false
      status:
        $ref: '#/definitions/OmittablePPMDocumentStatus'
      reason:
        $ref: '#/definitions/PPMDocumentStatusReason'
      sitStartDate:
        description: >-
          The date the shipment entered storage, applicable for the `STORAGE`
          movingExpenseType only
        type: string
        example: '2022-04-26'
        format: date
        x-nullable: true
        x-omitempty: false
      submittedSitStartDate:
        description: >-
          Customer submitted date the shipment entered storage, applicable for
          the `STORAGE` movingExpenseType only
        type: string
        example: '2022-04-26'
        format: date
        x-nullable: true
        x-omitempty: false
      sitEndDate:
        description: >-
          The date the shipment exited storage, applicable for the `STORAGE`
          movingExpenseType only
        type: string
        example: '2018-05-26'
        format: date
        x-nullable: true
        x-omitempty: false
      submittedSitEndDate:
        description: >-
          Customer submitted date the shipment exited storage, applicable for
          the `STORAGE` movingExpenseType only
        type: string
        example: '2018-05-26'
        format: date
        x-nullable: true
        x-omitempty: false
      createdAt:
        description: >-
          Timestamp the moving expense object was initially created in the
          system (UTC)
        type: string
        format: date-time
        readOnly: true
      updatedAt:
        description: >-
          Timestamp when a property of this moving expense object was last
          modified (UTC)
        type: string
        format: date-time
        readOnly: true
      eTag:
        description: A hash that should be used as the "If-Match" header for any updates.
        type: string
        readOnly: true
      weightStored:
        description: The total weight stored in PPM SIT
        type: integer
        x-nullable: true
        x-omitempty: false
      sitLocation:
        allOf:
          - $ref: '#/definitions/SITLocationType'
          - x-nullable: true
          - x-omitempty: false
      sitEstimatedCost:
        description: >-
          The estimated amount that the government will pay the service member
          to put their goods into storage. This estimated storage cost is
          separate from the estimated incentive.
        type: integer
        format: cents
        x-nullable: true
        x-omitempty: false
      sitReimburseableAmount:
        description: The amount of SIT that will be reimbursed
        type: integer
        x-nullable: true
        x-omitempty: false
    required:
      - id
      - createdAt
      - updatedAt
      - ppmShipmentId
      - documentId
      - document
  ProGearWeightTicket:
    description: Pro-gear associated information and weight docs for a PPM shipment
    type: object
    properties:
      id:
        description: The ID of the pro-gear weight ticket.
        type: string
        format: uuid
        example: c56a4180-65aa-42ec-a945-5fd21dec0538
        readOnly: true
      ppmShipmentId:
        description: >-
          The ID of the PPM shipment that this pro-gear weight ticket is
          associated with.
        type: string
        format: uuid
        example: c56a4180-65aa-42ec-a945-5fd21dec0538
        readOnly: true
      updatedAt:
        type: string
        format: date-time
        readOnly: true
      createdAt:
        type: string
        format: date-time
        readOnly: true
      belongsToSelf:
        description: >-
          Indicates if this information is for the customer's own pro-gear,
          otherwise, it's the spouse's.
        type: boolean
        x-nullable: true
        x-omitempty: false
      submittedBelongsToSelf:
        description: >-
          Indicates if this information is for the customer's own pro-gear,
          otherwise, it's the spouse's.
        type: boolean
        x-nullable: true
        x-omitempty: false
      description:
        description: Describes the pro-gear that was moved.
        type: string
        x-nullable: true
        x-omitempty: false
      hasWeightTickets:
        description: >-
          Indicates if the user has a weight ticket for their pro-gear,
          otherwise they have a constructed weight.
        type: boolean
        x-nullable: true
        x-omitempty: false
      submittedHasWeightTickets:
        description: >-
          Indicates if the user has a weight ticket for their pro-gear,
          otherwise they have a constructed weight.
        type: boolean
        x-nullable: true
        x-omitempty: false
      weight:
        description: Weight of the pro-gear.
        type: integer
        minimum: 0
        x-nullable: true
        x-omitempty: false
      submittedWeight:
        description: Customer submitted weight of the pro-gear.
        type: integer
        minimum: 0
        x-nullable: true
        x-omitempty: false
      documentId:
        description: >-
          The ID of the document that is associated with the user uploads
          containing the pro-gear weight.
        type: string
        format: uuid
        example: c56a4180-65aa-42ec-a945-5fd21dec0538
        readOnly: true
      document:
        allOf:
          - description: >-
              Document that is associated with the user uploads containing the
              pro-gear weight.
          - $ref: '#/definitions/Document'
      status:
        $ref: '#/definitions/OmittablePPMDocumentStatus'
      reason:
        $ref: '#/definitions/PPMDocumentStatusReason'
      eTag:
        description: A hash that should be used as the "If-Match" header for any updates.
        type: string
        readOnly: true
    required:
      - ppmShipmentId
      - createdAt
      - updatedAt
      - documentId
      - document
  SignedCertificationType:
    description: |
      The type of signed certification:
        - PPM_PAYMENT: This is used when the customer has a PPM shipment that they have uploaded their documents for and are
            ready to submit their documentation for review. When they submit, they will be asked to sign certifying the
            information is correct.
        - SHIPMENT: This is used when a customer submits their move with their shipments to be reviewed by office users.
        - PRE_CLOSEOUT_REVIEWED_PPM_PAYMENT: This is used when a move has a PPM shipment and is set to
             service-counseling-completed "Submit move details" by service counselor.
        - CLOSEOUT_REVIEWED_PPM_PAYMENT: This is used when a PPM shipment is reviewed by counselor in close out queue.
    type: string
    enum:
      - PPM_PAYMENT
      - SHIPMENT
      - PRE_CLOSEOUT_REVIEWED_PPM_PAYMENT
      - CLOSEOUT_REVIEWED_PPM_PAYMENT
    readOnly: true
  SignedCertification:
    description: Signed certification
    type: object
    properties:
      id:
        description: The ID of the signed certification.
        type: string
        format: uuid
        example: c56a4180-65aa-42ec-a945-5fd21dec0538
        readOnly: true
      submittingUserId:
        description: The ID of the user that signed.
        type: string
        format: uuid
        example: c56a4180-65aa-42ec-a945-5fd21dec0538
        readOnly: true
      moveId:
        description: The ID of the move associated with this signed certification.
        type: string
        format: uuid
        example: c56a4180-65aa-42ec-a945-5fd21dec0538
        readOnly: true
      ppmId:
        description: >-
          The ID of the PPM shipment associated with this signed certification,
          if any.
        type: string
        format: uuid
        example: c56a4180-65aa-42ec-a945-5fd21dec0538
        readOnly: true
        x-nullable: true
        x-omitempty: false
      certificationType:
        $ref: '#/definitions/SignedCertificationType'
      certificationText:
        description: Full text that the customer agreed to and signed.
        type: string
      signature:
        description: The signature that the customer provided.
        type: string
      date:
        description: Date that the customer signed the certification.
        type: string
        format: date
      createdAt:
        type: string
        format: date-time
        readOnly: true
      updatedAt:
        type: string
        format: date-time
        readOnly: true
      eTag:
        description: A hash that should be used as the "If-Match" header for any updates.
        type: string
        readOnly: true
    required:
      - id
      - submittingUserId
      - moveId
      - certificationType
      - certificationText
      - signature
      - date
      - createdAt
      - updatedAt
      - eTag
  PPMShipment:
    description: >-
      A personally procured move is a type of shipment that a service member
      moves themselves.
    x-nullable: true
    properties:
      id:
        description: Primary auto-generated unique identifier of the PPM shipment object
        example: 1f2270c7-7166-40ae-981e-b200ebdf3054
        format: uuid
        type: string
        readOnly: true
      shipmentId:
        description: The id of the parent MTOShipment object
        example: 1f2270c7-7166-40ae-981e-b200ebdf3054
        format: uuid
        type: string
        readOnly: true
      createdAt:
        description: Timestamp of when the PPM Shipment was initially created (UTC)
        format: date-time
        type: string
        readOnly: true
      updatedAt:
        description: Timestamp of when a property of this object was last updated (UTC)
        format: date-time
        type: string
        readOnly: true
      status:
        $ref: '#/definitions/PPMShipmentStatus'
      w2Address:
        x-nullable: true
        $ref: '#/definitions/Address'
      advanceStatus:
        $ref: '#/definitions/PPMAdvanceStatus'
      expectedDepartureDate:
        description: |
          Date the customer expects to begin their move.
        format: date
        type: string
      actualMoveDate:
        description: The actual start date of when the PPM shipment left the origin.
        format: date
        type: string
        x-nullable: true
        x-omitempty: false
      submittedAt:
        description: >-
          The timestamp of when the customer submitted their PPM documentation
          to the counselor for review.
        format: date-time
        type: string
        x-nullable: true
        x-omitempty: false
      reviewedAt:
        description: >-
          The timestamp of when the Service Counselor has reviewed all of the
          closeout documents.
        format: date-time
        type: string
        x-nullable: true
        x-omitempty: false
      approvedAt:
        description: >-
          The timestamp of when the shipment was approved and the service member
          can begin their move.
        format: date-time
        type: string
        x-nullable: true
        x-omitempty: false
      pickupAddress:
        $ref: '#/definitions/Address'
      secondaryPickupAddress:
        allOf:
          - $ref: '#/definitions/Address'
          - x-nullable: true
          - x-omitempty: false
      hasSecondaryPickupAddress:
        type: boolean
        x-omitempty: false
        x-nullable: true
      tertiaryPickupAddress:
        allOf:
          - $ref: '#/definitions/Address'
          - x-nullable: true
          - x-omitempty: false
      hasTertiaryPickupAddress:
        type: boolean
        x-omitempty: false
        x-nullable: true
      actualPickupPostalCode:
        description: >
          The actual postal code where the PPM shipment started. To be filled
          once the customer has moved the shipment.
        format: zip
        type: string
        title: ZIP
        example: '90210'
        pattern: ^(\d{5})$
        x-nullable: true
        x-omitempty: false
      destinationAddress:
        $ref: '#/definitions/Address'
      secondaryDestinationAddress:
        allOf:
          - $ref: '#/definitions/Address'
          - x-nullable: true
          - x-omitempty: false
      hasSecondaryDestinationAddress:
        type: boolean
        x-omitempty: false
        x-nullable: true
      tertiaryDestinationAddress:
        allOf:
          - $ref: '#/definitions/Address'
          - x-nullable: true
          - x-omitempty: false
      hasTertiaryDestinationAddress:
        type: boolean
        x-omitempty: false
        x-nullable: true
      actualDestinationPostalCode:
        description: >
          The actual postal code where the PPM shipment ended. To be filled once
          the customer has moved the shipment.
        format: zip
        type: string
        title: ZIP
        example: '90210'
        pattern: ^(\d{5})$
        x-nullable: true
        x-omitempty: false
      sitExpected:
        description: >
          Captures whether some or all of the PPM shipment will require
          temporary storage at the origin or destination.


          Must be set to `true` when providing `sitLocation`,
          `sitEstimatedWeight`, `sitEstimatedEntryDate`, and
          `sitEstimatedDepartureDate` values to calculate the
          `sitEstimatedCost`.
        type: boolean
      estimatedWeight:
        description: The estimated weight of the PPM shipment goods being moved.
        type: integer
        example: 4200
        x-nullable: true
        x-omitempty: false
      allowableWeight:
        description: The allowable weight of the PPM shipment goods being moved.
        type: integer
        example: 4300
        minimum: 0
        x-nullable: true
        x-omitempty: false
      hasProGear:
        description: >
          Indicates whether PPM shipment has pro gear for themselves or their
          spouse.
        type: boolean
        x-nullable: true
        x-omitempty: false
      proGearWeight:
        description: >-
          The estimated weight of the pro-gear being moved belonging to the
          service member.
        type: integer
        x-nullable: true
        x-omitempty: false
      spouseProGearWeight:
        description: >-
          The estimated weight of the pro-gear being moved belonging to a
          spouse.
        type: integer
        x-nullable: true
        x-omitempty: false
      estimatedIncentive:
        description: >-
          The estimated amount the government will pay the service member to
          move their belongings based on the moving date, locations, and
          shipment weight.
        type: integer
        format: cents
        x-nullable: true
        x-omitempty: false
      maxIncentive:
        description: >-
          The max amount the government will pay the service member to move
          their belongings based on the moving date, locations, and shipment
          weight.
        type: integer
        format: cents
        x-nullable: true
        x-omitempty: false
      finalIncentive:
        description: >
          The final calculated incentive for the PPM shipment. This does not
          include **SIT** as it is a reimbursement.
        type: integer
        format: cents
        x-nullable: true
        x-omitempty: false
        readOnly: true
      hasRequestedAdvance:
        description: |
          Indicates whether an advance has been requested for the PPM shipment.
        type: boolean
        x-nullable: true
        x-omitempty: false
      advanceAmountRequested:
        description: >
          The amount requested as an advance by the service member up to a
          maximum percentage of the estimated incentive.
        type: integer
        format: cents
        x-nullable: true
        x-omitempty: false
      hasReceivedAdvance:
        description: |
          Indicates whether an advance was received for the PPM shipment.
        type: boolean
        x-nullable: true
        x-omitempty: false
      advanceAmountReceived:
        description: |
          The amount received for an advance, or null if no advance is received.
        type: integer
        format: cents
        x-nullable: true
        x-omitempty: false
      sitLocation:
        allOf:
          - $ref: '#/definitions/SITLocationType'
          - x-nullable: true
          - x-omitempty: false
      sitEstimatedWeight:
        description: The estimated weight of the goods being put into storage.
        type: integer
        example: 2000
        x-nullable: true
        x-omitempty: false
      sitEstimatedEntryDate:
        description: The date that goods will first enter the storage location.
        format: date
        type: string
        x-nullable: true
        x-omitempty: false
      sitEstimatedDepartureDate:
        description: The date that goods will exit the storage location.
        format: date
        type: string
        x-nullable: true
        x-omitempty: false
      sitEstimatedCost:
        description: >-
          The estimated amount that the government will pay the service member
          to put their goods into storage. This estimated storage cost is
          separate from the estimated incentive.
        type: integer
        format: cents
        x-nullable: true
        x-omitempty: false
      weightTickets:
        $ref: '#/definitions/WeightTickets'
      movingExpenses:
        description: All expense documentation receipt records of this PPM shipment.
        items:
          $ref: '#/definitions/MovingExpense'
        type: array
      proGearWeightTickets:
        description: >-
          All pro-gear weight ticket documentation records for this PPM
          shipment.
        type: array
        items:
          $ref: '#/definitions/ProGearWeightTicket'
      isActualExpenseReimbursement:
        description: >-
          Used for PPM shipments only. Denotes if this shipment uses the Actual
          Expense Reimbursement method.
        type: boolean
        example: false
        x-omitempty: false
        x-nullable: true
      signedCertification:
        $ref: '#/definitions/SignedCertification'
      eTag:
        description: >-
          A hash unique to this shipment that should be used as the "If-Match"
          header for any updates.
        type: string
        readOnly: true
    required:
      - id
      - shipmentId
      - createdAt
      - status
      - expectedDepartureDate
      - sitExpected
      - eTag
  BoatShipment:
    x-nullable: true
    properties:
      id:
        description: Primary auto-generated unique identifier of the Boat shipment object
        example: 1f2270c7-7166-40ae-981e-b200ebdf3054
        format: uuid
        type: string
        readOnly: true
      shipmentId:
        description: The id of the parent MTOShipment object
        example: 1f2270c7-7166-40ae-981e-b200ebdf3054
        format: uuid
        type: string
        readOnly: true
      createdAt:
        description: Timestamp of when the Boat Shipment was initially created (UTC)
        format: date-time
        type: string
        readOnly: true
      updatedAt:
        description: Timestamp of when a property of this object was last updated (UTC)
        format: date-time
        type: string
        readOnly: true
      type:
        type: string
        enum:
          - HAUL_AWAY
          - TOW_AWAY
      year:
        type: integer
        description: Year of the Boat
      make:
        type: string
        description: Make of the Boat
      model:
        type: string
        description: Model of the Boat
      lengthInInches:
        type: integer
        description: Length of the Boat in inches
      widthInInches:
        type: integer
        description: Width of the Boat in inches
      heightInInches:
        type: integer
        description: Height of the Boat in inches
      hasTrailer:
        type: boolean
        description: Does the boat have a trailer
      isRoadworthy:
        type: boolean
        description: Is the trailer roadworthy
        x-nullable: true
      eTag:
        description: >-
          A hash unique to this shipment that should be used as the "If-Match"
          header for any updates.
        type: string
        readOnly: true
    required:
      - id
      - shipmentId
      - createdAt
      - type
      - year
      - make
      - model
      - lengthInInches
      - widthInInches
      - heightInInches
      - hasTrailer
      - eTag
  MobileHome:
    description: >-
      A mobile home is a type of shipment that a service member moves a mobile
      home.
    x-nullable: true
    properties:
      id:
        description: Primary auto-generated unique identifier of the Mobile Home object
        example: 1f2270c7-7166-40ae-981e-b200ebdf3054
        format: uuid
        type: string
        readOnly: true
      shipmentId:
        description: The id of the parent MTOShipment object
        example: 1f2270c7-7166-40ae-981e-b200ebdf3054
        format: uuid
        type: string
        readOnly: true
      make:
        description: The make of the mobile home
        type: string
      model:
        description: The model of the mobile home.
        type: string
      year:
        description: The year the mobile home was made.
        type: integer
      lengthInInches:
        type: integer
      widthInInches:
        type: integer
      heightInInches:
        type: integer
      updatedAt:
        description: Timestamp of when a property of this object was last updated (UTC)
        format: date-time
        type: string
        readOnly: true
      createdAt:
        description: Timestamp of when a property of this object was created (UTC)
        format: date-time
        type: string
        readOnly: true
      eTag:
        description: >-
          A hash unique to this shipment that should be used as the "If-Match"
          header for any updates.
        type: string
        readOnly: true
  ShipmentAddressUpdateStatus:
    type: string
    title: Status
    readOnly: true
    x-display-value:
      REQUESTED: REQUESTED
      REJECTED: REJECTED
      APPROVED: APPROVED
    enum:
      - REQUESTED
      - REJECTED
      - APPROVED
  ShipmentAddressUpdate:
    description: >
      This represents a delivery address change request made by the Prime that
      is either auto-approved or requires review if the pricing criteria has
      changed. If criteria has changed, then it must be approved or rejected by
      a TOO.
    type: object
    properties:
      id:
        type: string
        format: uuid
        example: c56a4180-65aa-42ec-a945-5fd21dec0538
        readOnly: true
      contractorRemarks:
        type: string
        example: This is a contractor remark
        title: Contractor Remarks
        description: The reason there is an address change.
        readOnly: true
      officeRemarks:
        type: string
        example: This is an office remark
        title: Office Remarks
        x-nullable: true
        description: The TOO comment on approval or rejection.
      status:
        $ref: '#/definitions/ShipmentAddressUpdateStatus'
      shipmentID:
        type: string
        format: uuid
        example: c56a4180-65aa-42ec-a945-5fd21dec0538
        readOnly: true
      originalAddress:
        $ref: '#/definitions/Address'
      newAddress:
        $ref: '#/definitions/Address'
      sitOriginalAddress:
        $ref: '#/definitions/Address'
      oldSitDistanceBetween:
        description: >-
          The distance between the original SIT address and the previous/old
          delivery address of shipment
        example: 50
        minimum: 0
        type: integer
      newSitDistanceBetween:
        description: >-
          The distance between the original SIT address and requested new
          delivery address of shipment
        example: 88
        minimum: 0
        type: integer
    required:
      - id
      - status
      - shipmentID
      - originalAddress
      - newAddress
      - contractorRemarks
  Port:
    description: A port that is used to move an international shipment.
    type: object
    properties:
      id:
        type: string
        format: uuid
        example: c56a4180-65aa-42ec-a945-5fd21dec0538
      portType:
        type: string
        description: Port type A (Air), B (Border Crossing), S (Sea)
        enum:
          - A
          - B
          - S
      portCode:
        type: string
        description: 3 or 4 digit port code
        example: '0431'
      portName:
        type: string
        description: Name of the port
        example: PORTLAND INTL
      city:
        type: string
        example: PORTLAND
      county:
        type: string
        example: MULTNOMAH
      state:
        type: string
        description: US state
        example: OR
        enum:
          - AL
          - AK
          - AR
          - AZ
          - CA
          - CO
          - CT
          - DC
          - DE
          - FL
          - GA
          - HI
          - IA
          - ID
          - IL
          - IN
          - KS
          - KY
          - LA
          - MA
          - MD
          - ME
          - MI
          - MN
          - MO
          - MS
          - MT
          - NC
          - ND
          - NE
          - NH
          - NJ
          - NM
          - NV
          - NY
          - OH
          - OK
          - OR
          - PA
          - RI
          - SC
          - SD
          - TN
          - TX
          - UT
          - VA
          - VT
          - WA
          - WI
          - WV
          - WY
      zip:
        type: string
        format: zip
        title: ZIP
        example: '99501'
        pattern: ^(\d{5}([\-]\d{4})?)$
      country:
        type: string
        example: US
        pattern: ^[A-Z]{2}$
        description: Two-letter country code
  MTOShipment:
    properties:
      moveTaskOrderID:
        example: 1f2270c7-7166-40ae-981e-b200ebdf3054
        format: uuid
        type: string
      id:
        example: 1f2270c7-7166-40ae-981e-b200ebdf3054
        format: uuid
        type: string
      createdAt:
        format: date-time
        type: string
      updatedAt:
        format: date-time
        type: string
      deletedAt:
        x-nullable: true
        format: date-time
        type: string
      primeEstimatedWeight:
        x-nullable: true
        example: 2000
        type: integer
      primeActualWeight:
        x-nullable: true
        example: 2000
        type: integer
      calculatedBillableWeight:
        x-nullable: true
        example: 2000
        type: integer
        readOnly: true
      ntsRecordedWeight:
        description: >-
          The previously recorded weight for the NTS Shipment. Used for NTS
          Release to know what the previous primeActualWeight or billable weight
          was.
        example: 2000
        type: integer
        x-nullable: true
        x-formatting: weight
      scheduledPickupDate:
        format: date
        type: string
        x-nullable: true
      scheduledDeliveryDate:
        format: date
        type: string
        x-nullable: true
      requestedPickupDate:
        format: date
        type: string
        x-nullable: true
      actualPickupDate:
        x-nullable: true
        format: date
        type: string
      actualDeliveryDate:
        x-nullable: true
        description: >-
          The actual date that the shipment was delivered to the delivery
          address by the Prime
        format: date
        type: string
      requestedDeliveryDate:
        format: date
        type: string
        x-nullable: true
      requiredDeliveryDate:
        x-nullable: true
        format: date
        type: string
      approvedDate:
        format: date-time
        type: string
        x-nullable: true
      diversion:
        type: boolean
        example: true
      diversionReason:
        type: string
        example: MTO Shipment needs rerouted
        x-nullable: true
      distance:
        type: integer
        x-nullable: true
        example: 500
      pickupAddress:
        x-nullable: true
        $ref: '#/definitions/Address'
      destinationAddress:
        x-nullable: true
        $ref: '#/definitions/Address'
      destinationType:
        $ref: '#/definitions/DestinationType'
      secondaryPickupAddress:
        x-nullable: true
        $ref: '#/definitions/Address'
      secondaryDeliveryAddress:
        x-nullable: true
        $ref: '#/definitions/Address'
      hasSecondaryPickupAddress:
        type: boolean
        x-omitempty: false
        x-nullable: true
      hasSecondaryDeliveryAddress:
        type: boolean
        x-omitempty: false
        x-nullable: true
      tertiaryPickupAddress:
        x-nullable: true
        $ref: '#/definitions/Address'
      tertiaryDeliveryAddress:
        x-nullable: true
        $ref: '#/definitions/Address'
      hasTertiaryPickupAddress:
        type: boolean
        x-omitempty: false
        x-nullable: true
      hasTertiaryDeliveryAddress:
        type: boolean
        x-omitempty: false
        x-nullable: true
      actualProGearWeight:
        type: integer
        x-nullable: true
        x-omitempty: false
      actualSpouseProGearWeight:
        type: integer
        x-nullable: true
        x-omitempty: false
      customerRemarks:
        type: string
        example: handle with care
        x-nullable: true
      counselorRemarks:
        description: >
          The counselor can use the counselor remarks field to inform the movers
          about any

          special circumstances for this shipment. Typical examples:
            * bulky or fragile items,
            * weapons,
            * access info for their address.
          Counselors enters this information when creating or editing an MTO
          Shipment. Optional field.
        type: string
        example: handle with care
        x-nullable: true
      shipmentType:
        $ref: '#/definitions/MTOShipmentType'
      status:
        $ref: '#/definitions/MTOShipmentStatus'
      rejectionReason:
        type: string
        example: MTO Shipment not good enough
        x-nullable: true
      reweigh:
        x-nullable: true
        x-omitempty: true
        $ref: '#/definitions/Reweigh'
      mtoAgents:
        $ref: '#/definitions/MTOAgents'
      mtoServiceItems:
        $ref: '#/definitions/MTOServiceItems'
      sitDaysAllowance:
        type: integer
        x-nullable: true
      sitExtensions:
        $ref: '#/definitions/SITExtensions'
      sitStatus:
        $ref: '#/definitions/SITStatus'
      eTag:
        type: string
      billableWeightCap:
        type: integer
        description: TIO override billable weight to be used for calculations
        example: 2500
        x-formatting: weight
        x-nullable: true
      billableWeightJustification:
        type: string
        example: more weight than expected
        x-nullable: true
      tacType:
        allOf:
          - $ref: '#/definitions/LOAType'
          - x-nullable: true
      sacType:
        allOf:
          - $ref: '#/definitions/LOAType'
          - x-nullable: true
      usesExternalVendor:
        type: boolean
        example: false
      serviceOrderNumber:
        type: string
        x-nullable: true
      storageFacility:
        x-nullable: true
        $ref: '#/definitions/StorageFacility'
      ppmShipment:
        $ref: '#/definitions/PPMShipment'
      boatShipment:
        $ref: '#/definitions/BoatShipment'
      mobileHomeShipment:
        $ref: '#/definitions/MobileHome'
      deliveryAddressUpdate:
        $ref: '#/definitions/ShipmentAddressUpdate'
      shipmentLocator:
        type: string
        x-nullable: true
        readOnly: true
        example: 1K43AR-01
      originSitAuthEndDate:
        format: date-time
        type: string
      destinationSitAuthEndDate:
        format: date-time
        type: string
      marketCode:
        type: string
        enum:
          - d
          - i
        example: d
        description: >-
          Single-letter designator for domestic (d) or international (i)
          shipments
      podLocation:
        $ref: '#/definitions/Port'
      poeLocation:
        $ref: '#/definitions/Port'
  LOATypeNullable:
    description: The Line of accounting (TAC/SAC) type that will be used for the shipment
    type: string
    x-go-type:
      import:
        package: github.com/transcom/mymove/pkg/swagger/nullable
      type: String
    example: HHG
    enum:
      - HHG
      - NTS
  ProGearWeightTickets:
    description: All progear weight tickets associated with a PPM shipment.
    type: array
    items:
      $ref: '#/definitions/ProGearWeightTicket'
    x-omitempty: false
  MovingExpenses:
    description: All moving expenses associated with a PPM shipment.
    type: array
    items:
      $ref: '#/definitions/MovingExpense'
    x-omitempty: false
  PPMDocuments:
    description: >-
      All documents associated with a PPM shipment, including weight tickets,
      progear weight tickets, and moving expenses.
    x-nullable: true
    x-omitempty: false
    type: object
    properties:
      WeightTickets:
        $ref: '#/definitions/WeightTickets'
      ProGearWeightTickets:
        $ref: '#/definitions/ProGearWeightTickets'
      MovingExpenses:
        $ref: '#/definitions/MovingExpenses'
  PPMDocumentStatus:
    description: Status of the PPM document.
    type: string
    enum:
      - APPROVED
      - EXCLUDED
      - REJECTED
    x-display-value:
      APPROVED: Approved
      EXCLUDED: Excluded
      REJECTED: Rejected
  PPMShipmentSIT:
    description: SIT related items for a PPM shipment
    x-nullable: true
    properties:
      updatedAt:
        description: Timestamp of when a property of this object was last updated (UTC)
        format: date-time
        type: string
        readOnly: true
      sitLocation:
        allOf:
          - $ref: '#/definitions/SITLocationType'
          - x-nullable: true
          - x-omitempty: false
    required:
      - sitLocation
  PPMCloseout:
    description: >-
      The calculations needed in the "Review Documents" section of a PPM
      closeout. LIst of all expenses/reimbursements related toa PPM shipment.
    properties:
      id:
        description: Primary auto-generated unique identifier of the PPM shipment object
        example: 1f2270c7-7166-40ae-981e-b200ebdf3054
        format: uuid
        type: string
        readOnly: true
      plannedMoveDate:
        description: |
          Date the customer expects to begin their move.
        format: date
        type: string
        x-nullable: true
        x-omitempty: false
      actualMoveDate:
        description: The actual start date of when the PPM shipment left the origin.
        format: date
        type: string
        x-nullable: true
        x-omitempty: false
      miles:
        description: The distance between the old address and the new address in miles.
        example: 54
        minimum: 0
        type: integer
        x-nullable: true
        x-omitempty: false
      estimatedWeight:
        description: The estimated weight of the PPM shipment goods being moved.
        type: integer
        example: 4200
        x-nullable: true
        x-omitempty: false
      actualWeight:
        example: 2000
        type: integer
        x-nullable: true
        x-omitempty: false
      proGearWeightCustomer:
        description: >-
          The estimated weight of the pro-gear being moved belonging to the
          service member.
        type: integer
        x-nullable: true
        x-omitempty: false
      proGearWeightSpouse:
        description: >-
          The estimated weight of the pro-gear being moved belonging to a
          spouse.
        type: integer
        x-nullable: true
        x-omitempty: false
      grossIncentive:
        description: >
          The final calculated incentive for the PPM shipment. This does not
          include **SIT** as it is a reimbursement.
        type: integer
        format: cents
        x-nullable: true
        x-omitempty: false
        readOnly: true
      gcc:
        description: Government Constructive Cost (GCC)
        type: integer
        title: GCC
        format: cents
        x-nullable: true
        x-omitempty: false
      aoa:
        description: Advance Operating Allowance (AOA).
        type: integer
        format: cents
        x-nullable: true
        x-omitempty: false
      remainingIncentive:
        description: The remaining reimbursement amount that is still owed to the customer.
        type: integer
        format: cents
        x-nullable: true
        x-omitempty: false
      haulType:
        description: >-
          The type of haul calculation used for this shipment (shorthaul or
          linehaul).
        type: string
        x-nullable: true
        x-omitempty: false
      haulPrice:
        description: The price of the linehaul or shorthaul.
        type: integer
        format: cents
        x-nullable: true
        x-omitempty: false
      haulFSC:
        description: The linehaul/shorthaul Fuel Surcharge (FSC).
        type: integer
        format: cents
        x-nullable: true
        x-omitempty: false
      dop:
        description: The Domestic Origin Price (DOP).
        type: integer
        format: cents
        x-nullable: true
        x-omitempty: false
      ddp:
        description: The Domestic Destination Price (DDP).
        type: integer
        format: cents
        x-nullable: true
        x-omitempty: false
      packPrice:
        description: The full price of all packing/unpacking services.
        type: integer
        format: cents
        x-nullable: true
        x-omitempty: false
      unpackPrice:
        description: The full price of all packing/unpacking services.
        type: integer
        format: cents
        x-nullable: true
        x-omitempty: false
      intlPackPrice:
        description: The full price of international packing (IHPK)
        type: integer
        format: cents
        x-nullable: true
        x-omitempty: false
      intlUnpackPrice:
        description: The full price of international unpacking (IHUPK)
        type: integer
        format: cents
        x-nullable: true
        x-omitempty: false
      intlLinehaulPrice:
        description: The full price of international shipping and linehaul (ISLH)
        type: integer
        format: cents
        x-nullable: true
        x-omitempty: false
      SITReimbursement:
        description: >-
          The estimated amount that the government will pay the service member
          to put their goods into storage. This estimated storage cost is
          separate from the estimated incentive.
        type: integer
        format: cents
        x-nullable: true
        x-omitempty: false
    required:
      - id
  PPMActualWeight:
    description: >-
      The actual net weight of a single PPM shipment. Used during document
      review for PPM closeout.
    properties:
      actualWeight:
        example: 2000
        type: integer
        x-nullable: true
        x-omitempty: false
    required:
      - actualWeight
  PPMSITEstimatedCost:
    description: >-
      The estimated cost of SIT for a single PPM shipment. Used during document
      review for PPM.
    properties:
      sitCost:
        example: 2000
        type: integer
      priceFirstDaySIT:
        example: 2000
        type: integer
        format: cents
        title: Price of the first day in SIT
      priceAdditionalDaySIT:
        example: 2000
        type: integer
        format: cents
        title: Price of an additional day in SIT
      paramsFirstDaySIT:
        type: object
        properties:
          contractYearName:
            type: string
            example: Award Term 1
          priceRateOrFactor:
            type: string
            example: '20.53'
          isPeak:
            type: string
            example: 'true'
          escalationCompounded:
            type: string
            example: '1.01'
          serviceAreaOrigin:
            type: string
            example: '252'
            x-nullable: true
            x-omitempty: true
          serviceAreaDestination:
            type: string
            example: '252'
            x-nullable: true
            x-omitempty: true
      paramsAdditionalDaySIT:
        type: object
        properties:
          contractYearName:
            type: string
            example: Award Term 1
          priceRateOrFactor:
            type: string
            example: '0.53'
          isPeak:
            type: string
            example: 'true'
          escalationCompounded:
            type: string
            example: '1.01'
          serviceAreaOrigin:
            type: string
            example: '252'
            x-nullable: true
            x-omitempty: true
          serviceAreaDestination:
            type: string
            example: '252'
            x-nullable: true
            x-omitempty: true
          numberDaysSIT:
            type: string
            example: '30'
            x-nullable: true
            x-omitempty: true
    required:
      - sitCost
      - priceFirstDaySIT
      - priceAdditionalDaySIT
  MTOServiceItemSingle:
    type: object
    properties:
      moveTaskOrderID:
        example: 1f2270c7-7166-40ae-981e-b200ebdf3054
        format: uuid
        type: string
      mtoShipmentID:
        example: 1f2270c7-7166-40ae-981e-b200ebdf3054
        format: uuid
        type: string
        x-nullable: true
      reServiceID:
        example: 1f2270c7-7166-40ae-981e-b200ebdf3054
        format: uuid
        type: string
      reServiceCode:
        type: string
      reServiceName:
        type: string
      createdAt:
        format: date-time
        type: string
        readOnly: true
      convertToCustomerExpense:
        type: boolean
        example: false
        x-omitempty: false
      customerExpenseReason:
        type: string
        x-nullable: true
      deletedAt:
        format: date
        type: string
      rejectionReason:
        type: string
        x-nullable: true
      pickupPostalCode:
        type: string
        x-nullable: true
      sitPostalCode:
        type: string
        readOnly: true
        x-nullable: true
      sitEntryDate:
        type: string
        format: date-time
        x-nullable: true
      sitDepartureDate:
        type: string
        format: date-time
        x-nullable: true
      sitCustomerContacted:
        type: string
        format: date
        x-nullable: true
      sitRequestedDelivery:
        type: string
        format: date
        x-nullable: true
      id:
        example: 1f2270c7-7166-40ae-981e-b200ebdf3054
        format: uuid
        type: string
      status:
        type: string
        x-nullable: true
      updatedAt:
        format: date-time
        type: string
        readOnly: true
      approvedAt:
        format: date-time
        type: string
        x-nullable: true
      rejectedAt:
        format: date-time
        type: string
        x-nullable: true
  ServiceItemSitEntryDate:
    type: object
    properties:
      id:
        example: 1f2270c7-7166-40ae-981e-b200ebdf3054
        format: uuid
        type: string
      sitEntryDate:
        type: string
        format: date-time
        x-nullable: true
  PaymentServiceItemStatus:
    type: string
    enum:
      - REQUESTED
      - APPROVED
      - DENIED
      - SENT_TO_GEX
      - PAID
      - EDI_ERROR
    title: Payment Service Item Status
  ServiceItemParamName:
    type: string
    enum:
      - ActualPickupDate
      - ContractCode
      - ContractYearName
      - CubicFeetBilled
      - CubicFeetCrating
      - DimensionHeight
      - DimensionLength
      - DimensionWidth
      - DistanceZip
      - DistanceZipSITDest
      - DistanceZipSITOrigin
      - EIAFuelPrice
      - EscalationCompounded
      - FSCMultiplier
      - FSCPriceDifferenceInCents
      - FSCWeightBasedDistanceMultiplier
      - IsPeak
      - MarketDest
      - MarketOrigin
      - MTOAvailableToPrimeAt
      - NTSPackingFactor
      - NumberDaysSIT
      - PriceAreaDest
      - PriceAreaIntlDest
      - PriceAreaIntlOrigin
      - PriceAreaOrigin
      - PriceRateOrFactor
      - PSI_LinehaulDom
      - PSI_LinehaulDomPrice
      - PSI_LinehaulShort
      - PSI_LinehaulShortPrice
      - PSI_PriceDomDest
      - PSI_PriceDomDestPrice
      - PSI_PriceDomOrigin
      - PSI_PriceDomOriginPrice
      - PSI_ShippingLinehaulIntlCO
      - PSI_ShippingLinehaulIntlCOPrice
      - PSI_ShippingLinehaulIntlOC
      - PSI_ShippingLinehaulIntlOCPrice
      - PSI_ShippingLinehaulIntlOO
      - PSI_ShippingLinehaulIntlOOPrice
      - RateAreaNonStdDest
      - RateAreaNonStdOrigin
      - ReferenceDate
      - RequestedPickupDate
      - ServiceAreaDest
      - ServiceAreaOrigin
      - ServicesScheduleDest
      - ServicesScheduleOrigin
      - SITPaymentRequestEnd
      - SITPaymentRequestStart
      - SITScheduleDest
      - SITScheduleOrigin
      - SITServiceAreaDest
      - SITServiceAreaOrigin
      - WeightAdjusted
      - WeightBilled
      - WeightEstimated
      - WeightOriginal
      - WeightReweigh
      - ZipDestAddress
      - ZipPickupAddress
      - ZipSITDestHHGFinalAddress
      - ZipSITDestHHGOriginalAddress
      - ZipSITOriginHHGActualAddress
      - ZipSITOriginHHGOriginalAddress
      - StandaloneCrate
      - StandaloneCrateCap
      - UncappedRequestTotal
      - LockedPriceCents
  ServiceItemParamType:
    type: string
    enum:
      - STRING
      - DATE
      - INTEGER
      - DECIMAL
      - TIMESTAMP
      - PaymentServiceItemUUID
      - BOOLEAN
  ServiceItemParamOrigin:
    type: string
    enum:
      - PRIME
      - SYSTEM
      - PRICER
      - PAYMENT_REQUEST
  PaymentServiceItemParam:
    type: object
    properties:
      id:
        example: c56a4180-65aa-42ec-a945-5fd21dec0538
        format: uuid
        readOnly: true
        type: string
      paymentServiceItemID:
        example: c56a4180-65aa-42ec-a945-5fd21dec0538
        format: uuid
        type: string
      key:
        $ref: '#/definitions/ServiceItemParamName'
      value:
        example: '3025'
        type: string
      type:
        $ref: '#/definitions/ServiceItemParamType'
      origin:
        $ref: '#/definitions/ServiceItemParamOrigin'
      eTag:
        type: string
        readOnly: true
  PaymentServiceItemParams:
    type: array
    items:
      $ref: '#/definitions/PaymentServiceItemParam'
  CustomerSupportRemark:
    type: object
    description: >-
      A text remark written by an office user that is associated with a specific
      move.
    required:
      - id
      - moveID
      - officeUserID
      - content
    properties:
      id:
        example: 1f2270c7-7166-40ae-981e-b200ebdf3054
        format: uuid
        type: string
      createdAt:
        type: string
        format: date-time
        readOnly: true
      updatedAt:
        type: string
        format: date-time
        readOnly: true
      officeUserID:
        example: 1f2270c7-7166-40ae-981e-b200ebdf3054
        format: uuid
        type: string
      moveID:
        example: 1f2270c7-7166-40ae-981e-b200ebdf3054
        format: uuid
        type: string
      content:
        example: This is a remark about a move.
        type: string
      officeUserFirstName:
        example: Grace
        type: string
        readOnly: true
      officeUserLastName:
        example: Griffin
        type: string
        readOnly: true
      officeUserEmail:
        type: string
        format: x-email
        pattern: ^[a-zA-Z0-9._%+-]+@[a-zA-Z0-9.-]+\.[a-zA-Z]{2,}$
        readOnly: true
  CustomerSupportRemarks:
    type: array
    items:
      $ref: '#/definitions/CustomerSupportRemark'
  DepartmentIndicator:
    type: string
    x-nullable: true
    title: Department indicator
    description: Military branch of service indicator for orders
    enum:
      - ARMY
      - ARMY_CORPS_OF_ENGINEERS
      - COAST_GUARD
      - NAVY_AND_MARINES
      - AIR_AND_SPACE_FORCE
      - OFFICE_OF_SECRETARY_OF_DEFENSE
    x-display-value:
      ARMY: 21 Army
      ARMY_CORPS_OF_ENGINEERS: 96 Army Corps of Engineers
      COAST_GUARD: 70 Coast Guard
      NAVY_AND_MARINES: 17 Navy and Marine Corps
      AIR_AND_SPACE_FORCE: 57 Air Force and Space Force
      OFFICE_OF_SECRETARY_OF_DEFENSE: 97 Office of Secretary of Defense
  LineOfAccounting:
    type: object
    properties:
      id:
        type: string
        format: uuid
        example: 06254fc3-b763-484c-b555-42855d1ad5cd
      loaSysId:
        type: string
        maxLength: 20
        example: '10003'
        x-nullable: true
      loaDptID:
        type: string
        maxLength: 2
        example: '1 '
        x-nullable: true
      loaTnsfrDptNm:
        type: string
        maxLength: 4
        x-nullable: true
      loaBafID:
        type: string
        maxLength: 4
        example: '1234'
        x-nullable: true
      loaTrsySfxTx:
        type: string
        maxLength: 4
        example: '0000'
        x-nullable: true
      loaMajClmNm:
        type: string
        maxLength: 4
        x-nullable: true
      loaOpAgncyID:
        type: string
        maxLength: 4
        example: 1A
        x-nullable: true
      loaAlltSnID:
        type: string
        maxLength: 5
        example: 123A
        x-nullable: true
      loaPgmElmntID:
        type: string
        maxLength: 12
        example: '00000000'
        x-nullable: true
      loaTskBdgtSblnTx:
        type: string
        maxLength: 8
        x-nullable: true
      loaDfAgncyAlctnRcpntID:
        type: string
        maxLength: 4
        x-nullable: true
      loaJbOrdNm:
        type: string
        maxLength: 10
        x-nullable: true
      loaSbaltmtRcpntID:
        type: string
        maxLength: 1
        x-nullable: true
      loaWkCntrRcpntNm:
        type: string
        maxLength: 6
        x-nullable: true
      loaMajRmbsmtSrcID:
        type: string
        maxLength: 1
        x-nullable: true
      loaDtlRmbsmtSrcID:
        type: string
        maxLength: 3
        x-nullable: true
      loaCustNm:
        type: string
        maxLength: 6
        x-nullable: true
      loaObjClsID:
        type: string
        maxLength: 6
        example: 22NL
        x-nullable: true
      loaSrvSrcID:
        type: string
        maxLength: 1
        x-nullable: true
      loaSpclIntrID:
        type: string
        maxLength: 2
        x-nullable: true
      loaBdgtAcntClsNm:
        type: string
        maxLength: 8
        example: '000000'
        x-nullable: true
      loaDocID:
        type: string
        maxLength: 15
        example: HHG12345678900
        x-nullable: true
      loaClsRefID:
        type: string
        maxLength: 2
        x-nullable: true
      loaInstlAcntgActID:
        type: string
        maxLength: 6
        example: '12345'
        x-nullable: true
      loaLclInstlID:
        type: string
        maxLength: 18
        x-nullable: true
      loaFmsTrnsactnID:
        type: string
        maxLength: 12
        x-nullable: true
      loaDscTx:
        type: string
        example: PERSONAL PROPERTY - PARANORMAL ACTIVITY DIVISION (OTHER)
        x-nullable: true
      loaBgnDt:
        type: string
        format: date
        example: '2005-10-01'
        x-nullable: true
      loaEndDt:
        type: string
        format: date
        example: '2015-10-01'
        x-nullable: true
      loaFnctPrsNm:
        type: string
        maxLength: 255
        x-nullable: true
      loaStatCd:
        type: string
        maxLength: 1
        example: U
        x-nullable: true
      loaHistStatCd:
        type: string
        maxLength: 1
        x-nullable: true
      loaHsGdsCd:
        type: string
        maxLength: 2
        example: HT
        x-nullable: true
      orgGrpDfasCd:
        type: string
        maxLength: 2
        example: ZZ
        x-nullable: true
      loaUic:
        type: string
        maxLength: 6
        x-nullable: true
      loaTrnsnID:
        type: string
        maxLength: 3
        example: B1
        x-nullable: true
      loaSubAcntID:
        type: string
        maxLength: 3
        x-nullable: true
      loaBetCd:
        type: string
        maxLength: 4
        x-nullable: true
      loaFndTyFgCd:
        type: string
        maxLength: 1
        x-nullable: true
      loaBgtLnItmID:
        type: string
        maxLength: 8
        x-nullable: true
      loaScrtyCoopImplAgncCd:
        type: string
        maxLength: 1
        x-nullable: true
      loaScrtyCoopDsgntrCd:
        type: string
        maxLength: 4
        x-nullable: true
      loaScrtyCoopLnItmID:
        type: string
        maxLength: 3
        x-nullable: true
      loaAgncDsbrCd:
        type: string
        maxLength: 6
        x-nullable: true
      loaAgncAcntngCd:
        type: string
        maxLength: 6
        x-nullable: true
      loaFndCntrID:
        type: string
        maxLength: 12
        x-nullable: true
      loaCstCntrID:
        type: string
        maxLength: 16
        x-nullable: true
      loaPrjID:
        type: string
        maxLength: 12
        x-nullable: true
      loaActvtyID:
        type: string
        maxLength: 11
        x-nullable: true
      loaCstCd:
        type: string
        maxLength: 16
        x-nullable: true
      loaWrkOrdID:
        type: string
        maxLength: 16
        x-nullable: true
      loaFnclArID:
        type: string
        maxLength: 6
        x-nullable: true
      loaScrtyCoopCustCd:
        type: string
        maxLength: 2
        x-nullable: true
      loaEndFyTx:
        type: integer
        example: 2016
        x-nullable: true
      loaBgFyTx:
        type: integer
        example: 2006
        x-nullable: true
      loaBgtRstrCd:
        type: string
        maxLength: 1
        x-nullable: true
      loaBgtSubActCd:
        type: string
        maxLength: 4
        x-nullable: true
      createdAt:
        type: string
        format: date-time
        example: '2023-08-03T19:17:10.050Z'
      updatedAt:
        type: string
        format: date-time
        example: '2023-08-03T19:17:38.776Z'
      validLoaForTac:
        type: boolean
        x-nullable: true
      validHhgProgramCodeForLoa:
        type: boolean
        x-nullable: true
  VLocation:
    description: A postal code, city, and state lookup
    type: object
    properties:
      city:
        type: string
        example: Anytown
        title: City
      state:
        title: State
        type: string
        x-display-value:
          AL: AL
          AK: AK
          AR: AR
          AZ: AZ
          CA: CA
          CO: CO
          CT: CT
          DC: DC
          DE: DE
          FL: FL
          GA: GA
          HI: HI
          IA: IA
          ID: ID
          IL: IL
          IN: IN
          KS: KS
          KY: KY
          LA: LA
          MA: MA
          MD: MD
          ME: ME
          MI: MI
          MN: MN
          MO: MO
          MS: MS
          MT: MT
          NC: NC
          ND: ND
          NE: NE
          NH: NH
          NJ: NJ
          NM: NM
          NV: NV
          NY: NY
          OH: OH
          OK: OK
          OR: OR
          PA: PA
          RI: RI
          SC: SC
          SD: SD
          TN: TN
          TX: TX
          UT: UT
          VA: VA
          VT: VT
          WA: WA
          WI: WI
          WV: WV
          WY: WY
        enum:
          - AL
          - AK
          - AR
          - AZ
          - CA
          - CO
          - CT
          - DC
          - DE
          - FL
          - GA
          - HI
          - IA
          - ID
          - IL
          - IN
          - KS
          - KY
          - LA
          - MA
          - MD
          - ME
          - MI
          - MN
          - MO
          - MS
          - MT
          - NC
          - ND
          - NE
          - NH
          - NJ
          - NM
          - NV
          - NY
          - OH
          - OK
          - OR
          - PA
          - RI
          - SC
          - SD
          - TN
          - TX
          - UT
          - VA
          - VT
          - WA
          - WI
          - WV
          - WY
      postalCode:
        type: string
        format: zip
        title: ZIP
        example: '90210'
        pattern: ^(\d{5}?)$
      county:
        type: string
        title: County
        x-nullable: true
        example: LOS ANGELES
      usPostRegionCitiesID:
        type: string
        format: uuid
        example: c56a4180-65aa-42ec-a945-5fd21dec0538
  ReServiceItem:
    description: A Service Item which ties an ReService, Market, and Shipment Type together
    type: object
    properties:
      serviceCode:
        type: string
        example: UBP
        enum:
          - CS
          - DBHF
          - DBTF
          - DCRT
          - DCRTSA
          - DDASIT
          - DDDSIT
          - DDFSIT
          - DDP
          - DDSFSC
          - DDSHUT
          - DLH
          - DMHF
          - DNPK
          - DOASIT
          - DOFSIT
          - DOP
          - DOPSIT
          - DOSFSC
          - DOSHUT
          - DPK
          - DSH
          - DUCRT
          - DUPK
          - FSC
          - IBHF
          - IBTF
          - ICRT
          - ICRTSA
          - IDASIT
          - IDDSIT
          - IDFSIT
          - IDSFSC
          - IDSHUT
          - IHPK
          - IHUPK
          - INPK
          - IOASIT
          - IOFSIT
          - IOPSIT
          - IOSFSC
          - IOSHUT
          - ISLH
          - IUBPK
          - IUBUPK
          - IUCRT
          - MS
          - PODFSC
          - POEFSC
          - UBP
      serviceName:
        type: string
        example: International UB, International Shipping & Linehaul
      marketCode:
        type: string
        example: i (International), d (Domestic)
        enum:
          - i
          - d
      shipmentType:
        type: string
        example: HHG, UNACCOMPANIED_BAGGAGE
        enum:
          - BOAT_HAUL_AWAY
          - BOAT_TOW_AWAY
          - HHG
          - HHG_INTO_NTS
          - HHG_OUTOF_NTS
          - MOBILE_HOME
          - PPM
          - UNACCOMPANIED_BAGGAGE
      isAutoApproved:
        type: boolean
        example: true
responses:
  InvalidRequest:
    description: The request payload is invalid
    schema:
      $ref: '#/definitions/Error'
  NotFound:
    description: The requested resource wasn't found
    schema:
      $ref: '#/definitions/Error'
  Conflict:
    description: Conflict error
    schema:
      $ref: '#/definitions/Error'
  PermissionDenied:
    description: The request was denied
    schema:
      $ref: '#/definitions/Error'
  ServerError:
    description: A server error occurred
    schema:
      $ref: '#/definitions/Error'
  PreconditionFailed:
    description: Precondition failed
    schema:
      $ref: '#/definitions/Error'
  UnprocessableEntity:
    description: The payload was unprocessable.
    schema:
      $ref: '#/definitions/ValidationError'
parameters:
  ifMatch:
    in: header
    name: If-Match
    type: string
    required: true
    description: >
      Optimistic locking is implemented via the `If-Match` header. If the ETag
      header does not match the value of the resource on the server, the server
      rejects the change with a `412 Precondition Failed` error.
  ppmShipmentId:
    name: ppmShipmentId
    in: path
    type: string
    format: uuid
    required: true
    description: UUID of the PPM shipment
  weightTicketId:
    name: weightTicketId
    in: path
    type: string
    format: uuid
    required: true
    description: UUID of the weight ticket
  movingExpenseId:
    name: movingExpenseId
    in: path
    type: string
    format: uuid
    required: true
    description: UUID of the moving expense
  proGearWeightTicketId:
    name: proGearWeightTicketId
    in: path
    type: string
    format: uuid
    required: true
    description: UUID of the pro-gear weight ticket<|MERGE_RESOLUTION|>--- conflicted
+++ resolved
@@ -4343,11 +4343,7 @@
           $ref: '#/responses/NotFound'
         '500':
           $ref: '#/responses/ServerError'
-<<<<<<< HEAD
-  /transportation_offices/{dutyLocationId}/counseling_offices:
-=======
   /transportation_offices/{dutyLocationId}/counseling_offices/{serviceMemberId}:
->>>>>>> 9e4624bc
     get:
       summary: Returns the counseling locations in the GBLOC matching the duty location
       description: >-
@@ -4363,8 +4359,6 @@
           type: string
           required: true
           description: UUID of the duty location
-<<<<<<< HEAD
-=======
         - in: path
           name: serviceMemberId
           format: uuid
@@ -4373,7 +4367,6 @@
           description: >-
             UUID of the service member, some counseling offices are branch
             specific
->>>>>>> 9e4624bc
       produces:
         - application/json
       responses:
@@ -4381,15 +4374,12 @@
           description: Successfully retrieved counseling offices
           schema:
             $ref: '#/definitions/CounselingOffices'
-<<<<<<< HEAD
-=======
         '400':
           $ref: '#/responses/InvalidRequest'
         '403':
           $ref: '#/responses/PermissionDenied'
         '404':
           $ref: '#/responses/NotFound'
->>>>>>> 9e4624bc
         '500':
           description: internal server error
   /uploads:
