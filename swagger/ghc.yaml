--- conflicted
+++ resolved
@@ -8967,21 +8967,13 @@
       The estimated cost of SIT for a single PPM shipment. Used during document
       review for PPM.
     properties:
-<<<<<<< HEAD
-      estimatedCost:
-=======
       sitCost:
->>>>>>> 81038656
         example: 2000
         type: integer
         x-nullable: true
         x-omitempty: false
     required:
-<<<<<<< HEAD
-      - estimatedCost
-=======
       - sitCost
->>>>>>> 81038656
   MTOServiceItemSingle:
     type: object
     properties:
