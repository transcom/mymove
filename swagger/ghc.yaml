swagger: '2.0'
info:
  contact:
    email: milmove-developers@caci.com
  description: >
    The GHC API is a RESTful API that enables the Office application for
    MilMove.


    All endpoints are located under `/ghc/v1`.
  license:
    name: MIT
    url: https://opensource.org/licenses/MIT
  title: MilMove GHC API
  version: 0.0.1
basePath: /ghc/v1
schemes:
  - http
tags:
  - name: queues
  - name: move
  - name: order
    description: >
      Move Orders - Commonly called “Orders,” especially in customer-facing
      language. Orders are plural because they're a bundle of related orders
      issued bya Service (e.g. Army, Air Force, Navy) to a customer that
      authorize (and order) that customer to move from one location to another.

      Orders are backed by $$ in the bank to support that move, which is
      identified by a Line of Account (LOA) code on the orders document.
  - name: moveTaskOrder
  - name: customer
  - name: mtoServiceItem
  - name: mtoShipment
  - name: shipment
  - name: mtoAgent
  - name: paymentServiceItem
  - name: ppm
  - name: tac
  - name: transportationOffice
  - name: uploads
  - name: paymentRequests
paths:
  /open/requested-office-users:
    post:
      consumes:
        - application/json
      produces:
        - application/json
      summary: Create an Office User
      description: >
        This endpoint is publicly accessible as it is utilized for individuals
        who do not have an office account to request the creation of an office
        account.

        Request the creation of an office user. An administrator will need to
        approve them after creation. Note on requirements: An identification
        method must be present. The following 2 fields have an "OR" requirement.
        - edipi - other_unique_id One of these two fields MUST be present to
        serve as identification for the office user being created. This logic is
        handled at the application level.
      operationId: createRequestedOfficeUser
      tags:
        - officeUsers
      parameters:
        - in: body
          name: officeUser
          description: Office User information
          schema:
            $ref: '#/definitions/OfficeUserCreate'
      responses:
        '201':
          description: successfully requested the creation of provided office user
          schema:
            $ref: '#/definitions/OfficeUser'
        '422':
          description: validation error
          schema:
            $ref: '#/definitions/ValidationError'
        '500':
          description: internal server error
  /customer:
    post:
      summary: Creates a customer with Okta option
      description: Creates a customer with option to create an Okta profile account
      operationId: createCustomerWithOktaOption
      tags:
        - customer
      consumes:
        - application/json
      produces:
        - application/json
      parameters:
        - in: body
          name: body
          required: true
          schema:
            $ref: '#/definitions/CreateCustomerPayload'
      responses:
        '200':
          description: successfully created the customer
          schema:
            $ref: '#/definitions/CreatedCustomer'
        '400':
          $ref: '#/responses/InvalidRequest'
        '401':
          $ref: '#/responses/PermissionDenied'
        '403':
          $ref: '#/responses/PermissionDenied'
        '404':
          $ref: '#/responses/NotFound'
        '412':
          $ref: '#/responses/PreconditionFailed'
        '422':
          $ref: '#/responses/UnprocessableEntity'
        '500':
          $ref: '#/responses/ServerError'
  /customer/{customerID}:
    parameters:
      - description: ID of customer to use
        in: path
        name: customerID
        required: true
        type: string
        format: uuid
    get:
      produces:
        - application/json
      parameters: []
      responses:
        '200':
          description: Successfully retrieved information on an individual customer
          schema:
            $ref: '#/definitions/Customer'
        '400':
          $ref: '#/responses/InvalidRequest'
        '401':
          $ref: '#/responses/PermissionDenied'
        '403':
          $ref: '#/responses/PermissionDenied'
        '404':
          $ref: '#/responses/NotFound'
        '500':
          $ref: '#/responses/ServerError'
      tags:
        - customer
      description: Returns a given customer
      operationId: getCustomer
      summary: Returns a given customer
    patch:
      summary: Updates customer info
      description: Updates customer info by ID
      operationId: updateCustomer
      tags:
        - customer
      consumes:
        - application/json
      produces:
        - application/json
      parameters:
        - in: body
          name: body
          required: true
          schema:
            $ref: '#/definitions/UpdateCustomerPayload'
        - in: header
          name: If-Match
          type: string
          required: true
      responses:
        '200':
          description: updated instance of orders
          schema:
            $ref: '#/definitions/Customer'
        '400':
          $ref: '#/responses/InvalidRequest'
        '401':
          $ref: '#/responses/PermissionDenied'
        '403':
          $ref: '#/responses/PermissionDenied'
        '404':
          $ref: '#/responses/NotFound'
        '412':
          $ref: '#/responses/PreconditionFailed'
        '422':
          $ref: '#/responses/UnprocessableEntity'
        '500':
          $ref: '#/responses/ServerError'
      x-permissions:
        - update.customer
  /customer/search:
    post:
      produces:
        - application/json
      consumes:
        - application/json
      summary: Search customers by DOD ID or customer name
      description: >
        Search customers by DOD ID or customer name. Used by services counselors
        to locate profiles to update, find attached moves, and to create new
        moves.
      operationId: searchCustomers
      tags:
        - customer
      parameters:
        - in: body
          name: body
          schema:
            properties:
              page:
                type: integer
                description: requested page of results
              perPage:
                type: integer
              dodID:
                description: DOD ID
                type: string
                minLength: 10
                maxLength: 10
                x-nullable: true
              branch:
                description: Branch
                type: string
                minLength: 1
              customerName:
                description: Customer Name
                type: string
                minLength: 1
                x-nullable: true
              sort:
                type: string
                x-nullable: true
                enum:
                  - customerName
                  - dodID
                  - branch
                  - personalEmail
                  - telephone
              order:
                type: string
                x-nullable: true
                enum:
                  - asc
                  - desc
          description: field that results should be sorted by
      responses:
        '200':
          description: Successfully returned all customers matching the criteria
          schema:
            $ref: '#/definitions/SearchCustomersResult'
        '403':
          $ref: '#/responses/PermissionDenied'
        '500':
          $ref: '#/responses/ServerError'
  /move/{locator}:
    parameters:
      - description: Code used to identify a move in the system
        in: path
        name: locator
        required: true
        type: string
    get:
      produces:
        - application/json
      parameters: []
      responses:
        '200':
          description: Successfully retrieved the individual move
          schema:
            $ref: '#/definitions/Move'
        '400':
          $ref: '#/responses/InvalidRequest'
        '401':
          $ref: '#/responses/PermissionDenied'
        '403':
          $ref: '#/responses/PermissionDenied'
        '404':
          $ref: '#/responses/NotFound'
        '500':
          $ref: '#/responses/ServerError'
      tags:
        - move
      description: Returns a given move for a unique alphanumeric locator string
      summary: Returns a given move
      operationId: getMove
  /move/{locator}/history:
    parameters:
      - description: Code used to identify a move in the system
        in: path
        name: locator
        required: true
        type: string
    get:
      produces:
        - application/json
      parameters:
        - in: query
          name: page
          type: integer
          description: requested page of results
        - in: query
          name: perPage
          type: integer
          description: results per page
      responses:
        '200':
          description: Successfully retrieved the individual move history
          schema:
            $ref: '#/definitions/MoveHistoryResult'
        '400':
          $ref: '#/responses/InvalidRequest'
        '401':
          $ref: '#/responses/PermissionDenied'
        '403':
          $ref: '#/responses/PermissionDenied'
        '404':
          $ref: '#/responses/NotFound'
        '500':
          $ref: '#/responses/ServerError'
      tags:
        - move
      description: >-
        Returns the history for a given move for a unique alphanumeric locator
        string
      summary: Returns the history of an identified move
      operationId: getMoveHistory
  /moves/{moveID}/shipment-evaluation-reports-list:
    parameters:
      - description: Code used to identify a move in the system
        in: path
        name: moveID
        required: true
        type: string
        format: uuid
    get:
      produces:
        - application/json
      responses:
        '200':
          description: Successfully retrieved the move's evaluation reports
          schema:
            $ref: '#/definitions/EvaluationReportList'
        '400':
          $ref: '#/responses/InvalidRequest'
        '401':
          $ref: '#/responses/PermissionDenied'
        '403':
          $ref: '#/responses/PermissionDenied'
        '404':
          $ref: '#/responses/NotFound'
        '500':
          $ref: '#/responses/ServerError'
      tags:
        - move
      description: >-
        Returns shipment evaluation reports for the specified move that are
        visible to the current office user
      summary: >-
        Returns shipment evaluation reports for the specified move that are
        visible to the current office user
      operationId: getMoveShipmentEvaluationReportsList
  /moves/{moveID}/counseling-evaluation-reports-list:
    parameters:
      - description: Code used to identify a move in the system
        in: path
        name: moveID
        required: true
        type: string
        format: uuid
    get:
      produces:
        - application/json
      responses:
        '200':
          description: Successfully retrieved the move's evaluation reports
          schema:
            $ref: '#/definitions/EvaluationReportList'
        '400':
          $ref: '#/responses/InvalidRequest'
        '401':
          $ref: '#/responses/PermissionDenied'
        '403':
          $ref: '#/responses/PermissionDenied'
        '404':
          $ref: '#/responses/NotFound'
        '500':
          $ref: '#/responses/ServerError'
      tags:
        - move
      description: >-
        Returns counseling evaluation reports for the specified move that are
        visible to the current office user
      summary: >-
        Returns counseling evaluation reports for the specified move that are
        visible to the current office user
      operationId: getMoveCounselingEvaluationReportsList
  /counseling/orders/{orderID}:
    parameters:
      - description: ID of order to update
        in: path
        name: orderID
        required: true
        type: string
        format: uuid
    patch:
      summary: Updates an order (performed by a services counselor)
      description: All fields sent in this request will be set on the order referenced
      operationId: counselingUpdateOrder
      tags:
        - order
      consumes:
        - application/json
      produces:
        - application/json
      parameters:
        - in: body
          name: body
          required: true
          schema:
            $ref: '#/definitions/CounselingUpdateOrderPayload'
        - in: header
          name: If-Match
          type: string
          required: true
      responses:
        '200':
          description: updated instance of orders
          schema:
            $ref: '#/definitions/Order'
        '403':
          $ref: '#/responses/PermissionDenied'
        '404':
          $ref: '#/responses/NotFound'
        '412':
          $ref: '#/responses/PreconditionFailed'
        '422':
          $ref: '#/responses/UnprocessableEntity'
        '500':
          $ref: '#/responses/ServerError'
  /orders:
    post:
      summary: Creates an orders model for a logged-in user
      description: >-
        Creates an instance of orders tied to a service member, which allow for
        creation of a move and an entitlement. Orders are required before the
        creation of a move
      operationId: createOrder
      tags:
        - order
      consumes:
        - application/json
      produces:
        - application/json
      parameters:
        - in: body
          name: createOrders
          schema:
            $ref: '#/definitions/CreateOrders'
      responses:
        '200':
          description: created instance of orders
          schema:
            $ref: '#/definitions/Order'
        '400':
          description: invalid request
        '401':
          description: request requires user authentication
        '403':
          description: user is not authorized
        '422':
          $ref: '#/responses/UnprocessableEntity'
        '500':
          description: internal server error
  /orders/{orderID}:
    parameters:
      - description: ID of order to use
        in: path
        name: orderID
        required: true
        type: string
        format: uuid
    patch:
      summary: Updates an order
      description: All fields sent in this request will be set on the order referenced
      operationId: updateOrder
      tags:
        - order
      consumes:
        - application/json
      produces:
        - application/json
      parameters:
        - in: body
          name: body
          required: true
          schema:
            $ref: '#/definitions/UpdateOrderPayload'
        - in: header
          name: If-Match
          type: string
          required: true
      responses:
        '200':
          description: updated instance of orders
          schema:
            $ref: '#/definitions/Order'
        '400':
          $ref: '#/responses/InvalidRequest'
        '403':
          $ref: '#/responses/PermissionDenied'
        '404':
          $ref: '#/responses/NotFound'
        '409':
          $ref: '#/responses/Conflict'
        '412':
          $ref: '#/responses/PreconditionFailed'
        '422':
          $ref: '#/responses/UnprocessableEntity'
        '500':
          $ref: '#/responses/ServerError'
      x-permissions:
        - update.orders
    get:
      produces:
        - application/json
      parameters: []
      responses:
        '200':
          description: Successfully retrieved order
          schema:
            $ref: '#/definitions/Order'
        '400':
          $ref: '#/responses/InvalidRequest'
        '401':
          $ref: '#/responses/PermissionDenied'
        '403':
          $ref: '#/responses/PermissionDenied'
        '404':
          $ref: '#/responses/NotFound'
        '500':
          $ref: '#/responses/ServerError'
      tags:
        - order
      description: Gets an order
      operationId: getOrder
      summary: Gets an order by ID
  /orders/{orderID}/allowances:
    parameters:
      - description: ID of order to use
        in: path
        name: orderID
        required: true
        type: string
        format: uuid
    patch:
      summary: Updates an allowance (Orders with Entitlements)
      description: All fields sent in this request will be set on the order referenced
      operationId: updateAllowance
      tags:
        - order
      consumes:
        - application/json
      produces:
        - application/json
      parameters:
        - in: body
          name: body
          required: true
          schema:
            $ref: '#/definitions/UpdateAllowancePayload'
        - in: header
          name: If-Match
          type: string
          required: true
      responses:
        '200':
          description: updated instance of allowance
          schema:
            $ref: '#/definitions/Order'
        '403':
          $ref: '#/responses/PermissionDenied'
        '404':
          $ref: '#/responses/NotFound'
        '412':
          $ref: '#/responses/PreconditionFailed'
        '422':
          $ref: '#/responses/UnprocessableEntity'
        '500':
          $ref: '#/responses/ServerError'
      x-permissions:
        - update.allowances
  /orders/{orderID}/acknowledge-excess-weight-risk:
    parameters:
      - description: ID of order to use
        in: path
        name: orderID
        required: true
        type: string
        format: uuid
    post:
      summary: >-
        Saves the date and time a TOO acknowledged the excess weight risk by
        dismissing the alert
      description: >-
        Saves the date and time a TOO acknowledged the excess weight risk by
        dismissing the alert
      operationId: acknowledgeExcessWeightRisk
      tags:
        - order
      consumes:
        - application/json
      produces:
        - application/json
      parameters:
        - in: header
          name: If-Match
          type: string
          required: true
      responses:
        '200':
          description: updated Move
          schema:
            $ref: '#/definitions/Move'
        '403':
          $ref: '#/responses/PermissionDenied'
        '404':
          $ref: '#/responses/NotFound'
        '412':
          $ref: '#/responses/PreconditionFailed'
        '422':
          $ref: '#/responses/UnprocessableEntity'
        '500':
          $ref: '#/responses/ServerError'
      x-permissions:
        - update.excessWeightRisk
  /orders/{orderID}/update-billable-weight:
    parameters:
      - description: ID of order to use
        in: path
        name: orderID
        required: true
        type: string
        format: uuid
    patch:
      summary: Updates the max billable weight
      description: Updates the DBAuthorizedWeight attribute for the Order Entitlements=
      operationId: updateBillableWeight
      tags:
        - order
      consumes:
        - application/json
      produces:
        - application/json
      parameters:
        - in: body
          name: body
          required: true
          schema:
            $ref: '#/definitions/UpdateBillableWeightPayload'
        - in: header
          name: If-Match
          type: string
          required: true
      responses:
        '200':
          description: updated Order
          schema:
            $ref: '#/definitions/Order'
        '403':
          $ref: '#/responses/PermissionDenied'
        '404':
          $ref: '#/responses/NotFound'
        '412':
          $ref: '#/responses/PreconditionFailed'
        '422':
          $ref: '#/responses/UnprocessableEntity'
        '500':
          $ref: '#/responses/ServerError'
      x-permissions:
        - update.billableWeight
  /orders/{orderID}/update-max-billable-weight/tio:
    parameters:
      - description: ID of order to use
        in: path
        name: orderID
        required: true
        type: string
        format: uuid
    patch:
      summary: Updates the max billable weight with TIO remarks
      description: >-
        Updates the DBAuthorizedWeight attribute for the Order Entitlements and
        move TIO remarks
      operationId: updateMaxBillableWeightAsTIO
      tags:
        - order
      consumes:
        - application/json
      produces:
        - application/json
      parameters:
        - in: body
          name: body
          required: true
          schema:
            $ref: '#/definitions/UpdateMaxBillableWeightAsTIOPayload'
        - $ref: '#/parameters/ifMatch'
      responses:
        '200':
          description: updated Order
          schema:
            $ref: '#/definitions/Order'
        '403':
          $ref: '#/responses/PermissionDenied'
        '404':
          $ref: '#/responses/NotFound'
        '412':
          $ref: '#/responses/PreconditionFailed'
        '422':
          $ref: '#/responses/UnprocessableEntity'
        '500':
          $ref: '#/responses/ServerError'
      x-permissions:
        - update.maxBillableWeight
  /orders/{ordersId}/upload_amended_orders:
    post:
      summary: Create an amended order for a given order
      description: Create an amended order for a given order
      operationId: uploadAmendedOrders
      tags:
        - order
      consumes:
        - multipart/form-data
      parameters:
        - in: path
          name: ordersId
          type: string
          format: uuid
          required: true
          description: UUID of the order
        - in: formData
          name: file
          type: file
          description: The file to upload.
          required: true
      responses:
        '201':
          description: created upload
          schema:
            $ref: '#/definitions/Upload'
        '400':
          description: invalid request
          schema:
            $ref: '#/definitions/InvalidRequestResponsePayload'
        '403':
          description: not authorized
        '404':
          description: not found
        '413':
          description: payload is too large
        '500':
          description: server error
  /counseling/orders/{orderID}/allowances:
    parameters:
      - description: ID of order to use
        in: path
        name: orderID
        required: true
        type: string
        format: uuid
    patch:
      summary: Updates an allowance (Orders with Entitlements)
      description: All fields sent in this request will be set on the order referenced
      operationId: counselingUpdateAllowance
      tags:
        - order
      consumes:
        - application/json
      produces:
        - application/json
      parameters:
        - in: body
          name: body
          required: true
          schema:
            $ref: '#/definitions/CounselingUpdateAllowancePayload'
        - in: header
          name: If-Match
          type: string
          required: true
      responses:
        '200':
          description: updated instance of allowance
          schema:
            $ref: '#/definitions/Order'
        '403':
          $ref: '#/responses/PermissionDenied'
        '404':
          $ref: '#/responses/NotFound'
        '412':
          $ref: '#/responses/PreconditionFailed'
        '422':
          $ref: '#/responses/UnprocessableEntity'
        '500':
          $ref: '#/responses/ServerError'
  /move-task-orders/{moveTaskOrderID}:
    parameters:
      - description: ID of move to use
        in: path
        name: moveTaskOrderID
        required: true
        type: string
    get:
      produces:
        - application/json
      parameters: []
      responses:
        '200':
          description: Successfully retrieved move task order
          schema:
            $ref: '#/definitions/MoveTaskOrder'
        '400':
          $ref: '#/responses/InvalidRequest'
        '401':
          $ref: '#/responses/PermissionDenied'
        '403':
          $ref: '#/responses/PermissionDenied'
        '404':
          $ref: '#/responses/NotFound'
        '500':
          $ref: '#/responses/ServerError'
      tags:
        - moveTaskOrder
      description: Gets a move
      operationId: getMoveTaskOrder
      summary: Gets a move by ID
  /move_task_orders/{moveTaskOrderID}/mto_service_items:
    parameters:
      - description: ID of move for mto service item to use
        in: path
        name: moveTaskOrderID
        required: true
        format: uuid
        type: string
    get:
      produces:
        - application/json
      parameters: []
      responses:
        '200':
          description: Successfully retrieved all line items for a move task order
          schema:
            $ref: '#/definitions/MTOServiceItems'
        '404':
          $ref: '#/responses/NotFound'
        '422':
          $ref: '#/responses/UnprocessableEntity'
        '500':
          $ref: '#/responses/ServerError'
      tags:
        - mtoServiceItem
      description: Gets all line items for a move
      operationId: listMTOServiceItems
      summary: Gets all line items for a move
  /mto-shipments:
    post:
      summary: createMTOShipment
      description: |
        Creates a MTO shipment for the specified Move Task Order.
        Required fields include:
        * Shipment Type
        * Customer requested pick-up date
        * Pick-up Address
        * Delivery Address
        * Releasing / Receiving agents
        Optional fields include:
        * Delivery Address Type
        * Customer Remarks
        * Releasing / Receiving agents
        * An array of optional accessorial service item codes
      consumes:
        - application/json
      produces:
        - application/json
      operationId: createMTOShipment
      tags:
        - mtoShipment
      parameters:
        - in: body
          name: body
          schema:
            $ref: '#/definitions/CreateMTOShipment'
      responses:
        '200':
          description: Successfully created a MTO shipment.
          schema:
            $ref: '#/definitions/MTOShipment'
        '400':
          $ref: '#/responses/InvalidRequest'
        '404':
          $ref: '#/responses/NotFound'
        '422':
          $ref: '#/responses/UnprocessableEntity'
        '500':
          $ref: '#/responses/ServerError'
  /move_task_orders/{moveTaskOrderID}/mto_shipments:
    parameters:
      - description: ID of move task order for mto shipment to use
        in: path
        name: moveTaskOrderID
        required: true
        format: uuid
        type: string
    get:
      produces:
        - application/json
      parameters: []
      responses:
        '200':
          description: Successfully retrieved all mto shipments for a move task order
          schema:
            $ref: '#/definitions/MTOShipments'
        '403':
          $ref: '#/responses/PermissionDenied'
        '404':
          $ref: '#/responses/NotFound'
        '422':
          $ref: '#/responses/UnprocessableEntity'
        '500':
          $ref: '#/responses/ServerError'
      tags:
        - mtoShipment
      description: Gets all shipments for a move task order
      operationId: listMTOShipments
      summary: Gets all shipments for a move task order
  /shipments/{shipmentID}:
    get:
      summary: fetches a shipment by ID
      description: fetches a shipment by ID
      operationId: getShipment
      tags:
        - mtoShipment
      produces:
        - application/json
      parameters:
        - description: ID of the shipment to be fetched
          in: path
          name: shipmentID
          required: true
          format: uuid
          type: string
      responses:
        '200':
          description: Successfully fetched the shipment
          schema:
            $ref: '#/definitions/MTOShipment'
        '400':
          $ref: '#/responses/InvalidRequest'
        '403':
          $ref: '#/responses/PermissionDenied'
        '404':
          $ref: '#/responses/NotFound'
        '422':
          $ref: '#/responses/UnprocessableEntity'
        '500':
          $ref: '#/responses/ServerError'
    delete:
      summary: Soft deletes a shipment by ID
      description: Soft deletes a shipment by ID
      operationId: deleteShipment
      tags:
        - shipment
      produces:
        - application/json
      parameters:
        - description: ID of the shipment to be deleted
          in: path
          name: shipmentID
          required: true
          format: uuid
          type: string
      responses:
        '204':
          description: Successfully soft deleted the shipment
        '400':
          $ref: '#/responses/InvalidRequest'
        '403':
          $ref: '#/responses/PermissionDenied'
        '404':
          $ref: '#/responses/NotFound'
        '409':
          $ref: '#/responses/Conflict'
        '422':
          $ref: '#/responses/UnprocessableEntity'
        '500':
          $ref: '#/responses/ServerError'
  /move_task_orders/{moveTaskOrderID}/mto_shipments/{shipmentID}:
    patch:
      summary: updateMTOShipment
      description: |
        Updates a specified MTO shipment.
        Required fields include:
        * MTO Shipment ID required in path
        * If-Match required in headers
        * No fields required in body
        Optional fields include:
        * New shipment status type
        * Shipment Type
        * Customer requested pick-up date
        * Pick-up Address
        * Delivery Address
        * Secondary Pick-up Address
        * SecondaryDelivery Address
        * Delivery Address Type
        * Customer Remarks
        * Counselor Remarks
        * Releasing / Receiving agents
        * Actual Pro Gear Weight
        * Actual Spouse Pro Gear Weight
      consumes:
        - application/json
      produces:
        - application/json
      operationId: updateMTOShipment
      tags:
        - mtoShipment
      parameters:
        - in: path
          name: moveTaskOrderID
          required: true
          format: uuid
          type: string
          description: ID of move task order for mto shipment to use
        - in: path
          name: shipmentID
          type: string
          format: uuid
          required: true
          description: UUID of the MTO Shipment to update
        - in: header
          name: If-Match
          type: string
          required: true
          description: >
            Optimistic locking is implemented via the `If-Match` header. If the
            ETag header does not match the value of the resource on the server,
            the server rejects the change with a `412 Precondition Failed`
            error.
        - in: body
          name: body
          schema:
            $ref: '#/definitions/UpdateShipment'
      responses:
        '200':
          description: Successfully updated the specified MTO shipment.
          schema:
            $ref: '#/definitions/MTOShipment'
        '400':
          $ref: '#/responses/InvalidRequest'
        '401':
          $ref: '#/responses/PermissionDenied'
        '403':
          $ref: '#/responses/PermissionDenied'
        '404':
          $ref: '#/responses/NotFound'
        '412':
          $ref: '#/responses/PreconditionFailed'
        '422':
          $ref: '#/responses/UnprocessableEntity'
        '500':
          $ref: '#/responses/ServerError'
  /shipments/{shipmentID}/approve:
    parameters:
      - description: ID of the shipment
        in: path
        name: shipmentID
        required: true
        format: uuid
        type: string
    post:
      consumes:
        - application/json
      produces:
        - application/json
      parameters:
        - in: header
          name: If-Match
          type: string
          required: true
      responses:
        '200':
          description: Successfully approved the shipment
          schema:
            $ref: '#/definitions/MTOShipment'
        '403':
          $ref: '#/responses/PermissionDenied'
        '404':
          $ref: '#/responses/NotFound'
        '409':
          $ref: '#/responses/Conflict'
        '412':
          $ref: '#/responses/PreconditionFailed'
        '422':
          $ref: '#/responses/UnprocessableEntity'
        '500':
          $ref: '#/responses/ServerError'
      tags:
        - shipment
      description: Approves a shipment
      operationId: approveShipment
      summary: Approves a shipment
      x-permissions:
        - update.shipment
  /shipments/{shipmentID}/request-diversion:
    parameters:
      - description: ID of the shipment
        in: path
        name: shipmentID
        required: true
        format: uuid
        type: string
    post:
      consumes:
        - application/json
      produces:
        - application/json
      parameters:
        - in: header
          name: If-Match
          type: string
          required: true
        - in: body
          name: body
          required: true
          schema:
            $ref: '#/definitions/RequestDiversion'
      responses:
        '200':
          description: Successfully requested the shipment diversion
          schema:
            $ref: '#/definitions/MTOShipment'
        '403':
          $ref: '#/responses/PermissionDenied'
        '404':
          $ref: '#/responses/NotFound'
        '409':
          $ref: '#/responses/Conflict'
        '412':
          $ref: '#/responses/PreconditionFailed'
        '422':
          $ref: '#/responses/UnprocessableEntity'
        '500':
          $ref: '#/responses/ServerError'
      tags:
        - shipment
      description: Requests a shipment diversion
      operationId: requestShipmentDiversion
      summary: Requests a shipment diversion
      x-permissions:
        - create.shipmentDiversionRequest
  /shipments/{shipmentID}/approve-diversion:
    parameters:
      - description: ID of the shipment
        in: path
        name: shipmentID
        required: true
        format: uuid
        type: string
    post:
      consumes:
        - application/json
      produces:
        - application/json
      parameters:
        - in: header
          name: If-Match
          type: string
          required: true
      responses:
        '200':
          description: Successfully approved the shipment diversion
          schema:
            $ref: '#/definitions/MTOShipment'
        '403':
          $ref: '#/responses/PermissionDenied'
        '404':
          $ref: '#/responses/NotFound'
        '409':
          $ref: '#/responses/Conflict'
        '412':
          $ref: '#/responses/PreconditionFailed'
        '422':
          $ref: '#/responses/UnprocessableEntity'
        '500':
          $ref: '#/responses/ServerError'
      x-permissions:
        - update.shipment
      tags:
        - shipment
      description: Approves a shipment diversion
      operationId: approveShipmentDiversion
      summary: Approves a shipment diversion
  /shipments/{shipmentID}/reject:
    parameters:
      - description: ID of the shipment
        in: path
        name: shipmentID
        required: true
        format: uuid
        type: string
    post:
      consumes:
        - application/json
      produces:
        - application/json
      parameters:
        - in: header
          name: If-Match
          type: string
          required: true
        - in: body
          name: body
          required: true
          schema:
            $ref: '#/definitions/RejectShipment'
      responses:
        '200':
          description: Successfully rejected the shipment
          schema:
            $ref: '#/definitions/MTOShipment'
        '403':
          $ref: '#/responses/PermissionDenied'
        '404':
          $ref: '#/responses/NotFound'
        '409':
          $ref: '#/responses/Conflict'
        '412':
          $ref: '#/responses/PreconditionFailed'
        '422':
          $ref: '#/responses/UnprocessableEntity'
        '500':
          $ref: '#/responses/ServerError'
      tags:
        - shipment
      description: rejects a shipment
      operationId: rejectShipment
      summary: rejects a shipment
  /shipments/{shipmentID}/request-cancellation:
    parameters:
      - description: ID of the shipment
        in: path
        name: shipmentID
        required: true
        format: uuid
        type: string
    post:
      consumes:
        - application/json
      produces:
        - application/json
      parameters:
        - in: header
          name: If-Match
          type: string
          required: true
      responses:
        '200':
          description: Successfully requested the shipment cancellation
          schema:
            $ref: '#/definitions/MTOShipment'
        '403':
          $ref: '#/responses/PermissionDenied'
        '404':
          $ref: '#/responses/NotFound'
        '409':
          $ref: '#/responses/Conflict'
        '412':
          $ref: '#/responses/PreconditionFailed'
        '422':
          $ref: '#/responses/UnprocessableEntity'
        '500':
          $ref: '#/responses/ServerError'
      tags:
        - shipment
      description: Requests a shipment cancellation
      operationId: requestShipmentCancellation
      summary: Requests a shipment cancellation
      x-permissions:
        - create.shipmentCancellation
  /shipments/{shipmentID}/request-reweigh:
    parameters:
      - description: ID of the shipment
        in: path
        name: shipmentID
        required: true
        format: uuid
        type: string
    post:
      consumes:
        - application/json
      produces:
        - application/json
      responses:
        '200':
          description: Successfully requested a reweigh of the shipment
          schema:
            $ref: '#/definitions/Reweigh'
        '403':
          $ref: '#/responses/PermissionDenied'
        '404':
          $ref: '#/responses/NotFound'
        '409':
          $ref: '#/responses/Conflict'
        '412':
          $ref: '#/responses/PreconditionFailed'
        '422':
          $ref: '#/responses/UnprocessableEntity'
        '500':
          $ref: '#/responses/ServerError'
      tags:
        - shipment
        - reweigh
      description: Requests a shipment reweigh
      operationId: requestShipmentReweigh
      summary: Requests a shipment reweigh
      x-permissions:
        - create.reweighRequest
  /shipments/{shipmentID}/review-shipment-address-update:
    parameters:
      - description: ID of the shipment
        in: path
        name: shipmentID
        required: true
        format: uuid
        type: string
    patch:
      consumes:
        - application/json
      produces:
        - application/json
      parameters:
        - in: header
          name: If-Match
          type: string
          required: true
        - in: body
          name: body
          required: true
          schema:
            properties:
              status:
                type: string
                enum:
                  - REJECTED
                  - APPROVED
              officeRemarks:
                type: string
            required:
              - officeRemarks
              - status
      responses:
        '200':
          description: Successfully requested a shipment address update
          schema:
            $ref: '#/definitions/ShipmentAddressUpdate'
        '403':
          $ref: '#/responses/PermissionDenied'
        '404':
          $ref: '#/responses/NotFound'
        '409':
          $ref: '#/responses/Conflict'
        '412':
          $ref: '#/responses/PreconditionFailed'
        '422':
          $ref: '#/responses/UnprocessableEntity'
        '500':
          $ref: '#/responses/ServerError'
      tags:
        - shipment
      description: >-
        This endpoint is used to approve a address update request. Office
        remarks are required. Approving the address update will update the
        Destination Final Address of the associated service item
      operationId: reviewShipmentAddressUpdate
      summary: Allows TOO to review a shipment address update
  /shipments/{shipmentID}/sit-extensions:
    post:
      summary: Create an approved SIT Duration Update
      description: >-
        TOO can creates an already-approved SIT Duration Update on behalf of a
        customer
      consumes:
        - application/json
      produces:
        - application/json
      operationId: createApprovedSITDurationUpdate
      tags:
        - shipment
        - sitExtension
      parameters:
        - description: ID of the shipment
          in: path
          name: shipmentID
          required: true
          format: uuid
          type: string
        - in: body
          name: body
          schema:
            $ref: '#/definitions/CreateApprovedSITDurationUpdate'
          required: true
        - in: header
          description: >-
            We want the shipment's eTag rather than the SIT Duration Update eTag
            as the SIT Duration Update is always associated with a shipment
          name: If-Match
          type: string
          required: true
      responses:
        '200':
          description: Successfully created a SIT Extension.
          schema:
            $ref: '#/definitions/MTOShipment'
        '400':
          $ref: '#/responses/InvalidRequest'
        '403':
          $ref: '#/responses/PermissionDenied'
        '404':
          $ref: '#/responses/NotFound'
        '422':
          $ref: '#/responses/UnprocessableEntity'
        '500':
          $ref: '#/responses/ServerError'
      x-permissions:
        - create.SITExtension
  /shipments/{shipmentID}/sit-extensions/{sitExtensionID}/approve:
    parameters:
      - description: ID of the shipment
        in: path
        name: shipmentID
        required: true
        format: uuid
        type: string
      - description: ID of the SIT extension
        in: path
        name: sitExtensionID
        required: true
        format: uuid
        type: string
    patch:
      consumes:
        - application/json
      produces:
        - application/json
      parameters:
        - in: body
          name: body
          required: true
          schema:
            $ref: '#/definitions/ApproveSITExtension'
        - in: header
          description: >-
            We want the shipment's eTag rather than the SIT extension eTag as
            the SIT extension is always associated with a shipment
          name: If-Match
          type: string
          required: true
      responses:
        '200':
          description: Successfully approved a SIT extension
          schema:
            $ref: '#/definitions/MTOShipment'
        '403':
          $ref: '#/responses/PermissionDenied'
        '404':
          $ref: '#/responses/NotFound'
        '409':
          $ref: '#/responses/Conflict'
        '412':
          $ref: '#/responses/PreconditionFailed'
        '422':
          $ref: '#/responses/UnprocessableEntity'
        '500':
          $ref: '#/responses/ServerError'
      tags:
        - shipment
        - sitExtension
      description: Approves a SIT extension
      operationId: approveSITExtension
      summary: Approves a SIT extension
      x-permissions:
        - update.SITExtension
  /shipments/{shipmentID}/sit-extensions/{sitExtensionID}/deny:
    parameters:
      - description: ID of the shipment
        in: path
        name: shipmentID
        required: true
        format: uuid
        type: string
      - description: ID of the SIT extension
        in: path
        name: sitExtensionID
        required: true
        format: uuid
        type: string
    patch:
      consumes:
        - application/json
      produces:
        - application/json
      parameters:
        - in: body
          name: body
          required: true
          schema:
            $ref: '#/definitions/DenySITExtension'
        - in: header
          name: If-Match
          type: string
          required: true
      responses:
        '200':
          description: Successfully denied a SIT extension
          schema:
            $ref: '#/definitions/MTOShipment'
        '403':
          $ref: '#/responses/PermissionDenied'
        '404':
          $ref: '#/responses/NotFound'
        '409':
          $ref: '#/responses/Conflict'
        '412':
          $ref: '#/responses/PreconditionFailed'
        '422':
          $ref: '#/responses/UnprocessableEntity'
        '500':
          $ref: '#/responses/ServerError'
      tags:
        - shipment
        - sitExtension
      description: Denies a SIT extension
      operationId: denySITExtension
      summary: Denies a SIT extension
      x-permissions:
        - update.SITExtension
  /shipments/{shipmentID}/sit-service-item/convert-to-customer-expense:
    parameters:
      - description: ID of the shipment
        in: path
        name: shipmentID
        required: true
        format: uuid
        type: string
    patch:
      consumes:
        - application/json
      produces:
        - application/json
      parameters:
        - in: body
          name: body
          required: true
          schema:
            $ref: '#/definitions/UpdateSITServiceItemCustomerExpense'
        - in: header
          name: If-Match
          type: string
          required: true
      responses:
        '200':
          description: Successfully converted to customer expense
          schema:
            $ref: '#/definitions/MTOShipment'
        '403':
          $ref: '#/responses/PermissionDenied'
        '404':
          $ref: '#/responses/NotFound'
        '409':
          $ref: '#/responses/Conflict'
        '412':
          $ref: '#/responses/PreconditionFailed'
        '422':
          $ref: '#/responses/UnprocessableEntity'
        '500':
          $ref: '#/responses/ServerError'
      tags:
        - shipment
        - mtoServiceItem
      description: Converts a SIT to customer expense
      operationId: updateSITServiceItemCustomerExpense
      summary: Converts a SIT to customer expense
      x-permissions:
        - update.MTOServiceItem
  /shipments/{shipmentID}/ppm-documents:
    parameters:
      - description: ID of the shipment
        in: path
        name: shipmentID
        required: true
        format: uuid
        type: string
    get:
      summary: Gets all the PPM documents for a PPM shipment
      description: >
        Retrieves all of the documents and associated uploads for each ppm
        document type connected to a PPM shipment. This

        excludes any deleted PPM documents.
      operationId: getPPMDocuments
      tags:
        - ppm
      consumes:
        - application/json
      produces:
        - application/json
      responses:
        '200':
          description: >-
            All PPM documents and associated uploads for the specified PPM
            shipment.
          schema:
            $ref: '#/definitions/PPMDocuments'
        '401':
          $ref: '#/responses/PermissionDenied'
        '403':
          $ref: '#/responses/PermissionDenied'
        '422':
          $ref: '#/responses/UnprocessableEntity'
        '500':
          $ref: '#/responses/ServerError'
  /ppm-shipments/{ppmShipmentId}/weight-ticket/{weightTicketId}:
    parameters:
      - $ref: '#/parameters/ppmShipmentId'
      - $ref: '#/parameters/weightTicketId'
    patch:
      summary: Updates a weight ticket document
      description: >
        Updates a PPM shipment's weight ticket document with new information.
        Only some of the weight ticket document's

        fields are editable because some have to be set by the customer, e.g.
        vehicle description.
      operationId: updateWeightTicket
      tags:
        - ppm
      consumes:
        - application/json
      produces:
        - application/json
      parameters:
        - $ref: '#/parameters/ifMatch'
        - in: body
          name: updateWeightTicketPayload
          required: true
          schema:
            $ref: '#/definitions/UpdateWeightTicket'
      responses:
        '200':
          description: returns an updated weight ticket object
          schema:
            $ref: '#/definitions/WeightTicket'
        '400':
          $ref: '#/responses/InvalidRequest'
        '401':
          $ref: '#/responses/PermissionDenied'
        '403':
          $ref: '#/responses/PermissionDenied'
        '404':
          $ref: '#/responses/NotFound'
        '412':
          $ref: '#/responses/PreconditionFailed'
        '422':
          $ref: '#/responses/UnprocessableEntity'
        '500':
          $ref: '#/responses/ServerError'
  /ppm-shipments/{ppmShipmentId}/moving-expenses/{movingExpenseId}:
    parameters:
      - $ref: '#/parameters/ppmShipmentId'
      - $ref: '#/parameters/movingExpenseId'
    patch:
      summary: Updates the moving expense
      description: >
        Updates a PPM shipment's moving expense with new information. Only some
        of the moving expense's fields are

        editable because some have to be set by the customer, e.g. the
        description and the moving expense type.
      operationId: updateMovingExpense
      tags:
        - ppm
      consumes:
        - application/json
      produces:
        - application/json
      parameters:
        - $ref: '#/parameters/ifMatch'
        - in: body
          name: updateMovingExpense
          required: true
          schema:
            $ref: '#/definitions/UpdateMovingExpense'
      responses:
        '200':
          description: returns an updated moving expense object
          schema:
            $ref: '#/definitions/MovingExpense'
        '400':
          $ref: '#/responses/InvalidRequest'
        '401':
          $ref: '#/responses/PermissionDenied'
        '403':
          $ref: '#/responses/PermissionDenied'
        '404':
          $ref: '#/responses/NotFound'
        '412':
          $ref: '#/responses/PreconditionFailed'
        '422':
          $ref: '#/responses/UnprocessableEntity'
        '500':
          $ref: '#/responses/ServerError'
  /ppm-shipments/{ppmShipmentId}/pro-gear-weight-tickets/{proGearWeightTicketId}:
    parameters:
      - $ref: '#/parameters/ppmShipmentId'
      - $ref: '#/parameters/proGearWeightTicketId'
    patch:
      summary: Updates a pro-gear weight ticket
      description: >
        Updates a PPM shipment's pro-gear weight ticket with new information.
        Only some of the fields are editable

        because some have to be set by the customer, e.g. the description.
      operationId: updateProGearWeightTicket
      tags:
        - ppm
      consumes:
        - application/json
      produces:
        - application/json
      parameters:
        - $ref: '#/parameters/ifMatch'
        - in: body
          name: updateProGearWeightTicket
          required: true
          schema:
            $ref: '#/definitions/UpdateProGearWeightTicket'
      responses:
        '200':
          description: returns an updated pro-gear weight ticket object
          schema:
            $ref: '#/definitions/ProGearWeightTicket'
        '400':
          $ref: '#/responses/InvalidRequest'
        '401':
          $ref: '#/responses/PermissionDenied'
        '403':
          $ref: '#/responses/PermissionDenied'
        '404':
          $ref: '#/responses/NotFound'
        '412':
          $ref: '#/responses/PreconditionFailed'
        '422':
          $ref: '#/responses/UnprocessableEntity'
        '500':
          $ref: '#/responses/ServerError'
  /ppm-shipments/{ppmShipmentId}/aoa-packet:
    parameters:
      - description: the id for the ppmshipment with aoa to be downloaded
        in: path
        name: ppmShipmentId
        required: true
        type: string
    get:
      summary: Downloads AOA Packet form PPMShipment as a PDF
      description: >
        ### Functionality

        This endpoint downloads all uploaded move order documentation combined
        with the Shipment Summary Worksheet into a single PDF.

        ### Errors

        * The PPMShipment must have requested an AOA.

        * The PPMShipment AOA Request must have been approved.
      operationId: showAOAPacket
      tags:
        - ppm
      produces:
        - application/pdf
      responses:
        '200':
          headers:
            Content-Disposition:
              type: string
              description: File name to download
          description: AOA PDF
          schema:
            format: binary
            type: file
        '400':
          $ref: '#/responses/InvalidRequest'
        '403':
          $ref: '#/responses/PermissionDenied'
        '404':
          $ref: '#/responses/NotFound'
        '422':
          $ref: '#/responses/UnprocessableEntity'
        '500':
          $ref: '#/responses/ServerError'
  /ppm-shipments/{ppmShipmentId}/finish-document-review:
    parameters:
      - $ref: '#/parameters/ppmShipmentId'
    patch:
      summary: Updates a PPM shipment's status after document review
      description: >
        Updates a PPM shipment's status once documents have been reviewed.
        Status is updated depending on whether any documents have been rejected.
      operationId: finishDocumentReview
      tags:
        - ppm
      consumes:
        - application/json
      produces:
        - application/json
      parameters:
        - in: header
          name: If-Match
          type: string
          required: true
      responses:
        '200':
          description: Successfully finished document review
          schema:
            $ref: '#/definitions/PPMShipment'
        '400':
          $ref: '#/responses/InvalidRequest'
        '401':
          $ref: '#/responses/PermissionDenied'
        '403':
          $ref: '#/responses/PermissionDenied'
        '404':
          $ref: '#/responses/NotFound'
        '409':
          $ref: '#/responses/Conflict'
        '412':
          $ref: '#/responses/PreconditionFailed'
        '422':
          $ref: '#/responses/UnprocessableEntity'
        '500':
          $ref: '#/responses/ServerError'
      x-permissions:
        - update.shipment
  /ppm-shipments/{ppmShipmentId}/ppm-sit:
    patch:
      summary: Updates a PPM shipment's SIT values
      description: |
        Updates a PPM shipment's SIT values
      operationId: updatePPMSIT
      tags:
        - ppm
      consumes:
        - application/json
      produces:
        - application/json
      parameters:
        - $ref: '#/parameters/ppmShipmentId'
        - in: header
          name: If-Match
          type: string
          required: true
        - in: body
          name: body
          schema:
            $ref: '#/definitions/PPMShipmentSIT'
      responses:
        '200':
          description: Successfully finished PPM SIT update
          schema:
            $ref: '#/definitions/PPMShipment'
        '400':
          $ref: '#/responses/InvalidRequest'
        '403':
          $ref: '#/responses/PermissionDenied'
        '404':
          $ref: '#/responses/NotFound'
        '412':
          $ref: '#/responses/PreconditionFailed'
        '422':
          $ref: '#/responses/UnprocessableEntity'
        '500':
          $ref: '#/responses/ServerError'
  /ppm-shipments/{ppmShipmentId}/closeout:
    parameters:
      - $ref: '#/parameters/ppmShipmentId'
    get:
      summary: Get the closeout calcuations for the specified PPM shipment
      description: |
        Retrieves the closeout calculations for the specified PPM shipment.
      operationId: getPPMCloseout
      tags:
        - ppm
      produces:
        - application/json
      responses:
        '200':
          description: Returns closeout for the specified PPM shipment.
          schema:
            $ref: '#/definitions/PPMCloseout'
        '400':
          $ref: '#/responses/InvalidRequest'
        '403':
          $ref: '#/responses/PermissionDenied'
        '404':
          $ref: '#/responses/NotFound'
        '422':
          $ref: '#/responses/UnprocessableEntity'
        '500':
          $ref: '#/responses/ServerError'
  /ppm-shipments/{ppmShipmentId}/actual-weight:
    parameters:
      - $ref: '#/parameters/ppmShipmentId'
    get:
      summary: Get the actual weight for a PPM shipment
      description: |
        Retrieves the actual weight for the specified PPM shipment.
      operationId: getPPMActualWeight
      tags:
        - ppm
      produces:
        - application/json
      responses:
        '200':
          description: Returns actual weight for the specified PPM shipment.
          schema:
            $ref: '#/definitions/PPMActualWeight'
        '400':
          $ref: '#/responses/InvalidRequest'
        '403':
          $ref: '#/responses/PermissionDenied'
        '404':
          $ref: '#/responses/NotFound'
        '422':
          $ref: '#/responses/UnprocessableEntity'
        '500':
          $ref: '#/responses/ServerError'
  /ppm-shipments/{ppmShipmentId}/sit_location/{sitLocation}/sit-estimated-cost:
    parameters:
      - $ref: '#/parameters/ppmShipmentId'
      - in: path
        format: string
        description: location of sit
        name: sitLocation
        required: true
        type: string
        enum:
          - ORIGIN
          - DESTINATION
      - in: query
        format: date-time
        description: Date entered into SIT
        name: sitEntryDate
        required: true
        type: string
      - in: query
        format: date-time
        description: Date departed SIT
        name: sitDepartureDate
        required: true
        type: string
      - in: query
        description: Weight stored in SIT
        name: weightStored
        required: true
        type: integer
        minimum: 0
    get:
      summary: Get the SIT estimated cost for a PPM shipment
      description: >
        Calculates and returns the SIT estimated cost for the specified PPM
        shipment.
      operationId: getPPMSITEstimatedCost
      tags:
        - ppm
      produces:
        - application/json
      responses:
        '200':
          description: >-
            Calculates and returns the SIT estimated cost for the specified PPM
            shipment.
          schema:
            $ref: '#/definitions/PPMSITEstimatedCost'
        '400':
          $ref: '#/responses/InvalidRequest'
        '403':
          $ref: '#/responses/PermissionDenied'
        '404':
          $ref: '#/responses/NotFound'
        '422':
          $ref: '#/responses/UnprocessableEntity'
        '500':
          $ref: '#/responses/ServerError'
  /ppm-shipments/{ppmShipmentId}/payment-packet:
    get:
      summary: Returns PPM payment packet
      description: >-
        Generates a PDF containing all user uploaded documentations for PPM.
        Contains SSW form, orders, weight and expense documentations.
      operationId: showPaymentPacket
      tags:
        - ppm
      parameters:
        - in: path
          name: ppmShipmentId
          type: string
          format: uuid
          required: true
          description: UUID of the ppmShipment
      produces:
        - application/pdf
      responses:
        '200':
          headers:
            Content-Disposition:
              type: string
              description: File name to download
          description: PPM Payment Packet PDF
          schema:
            format: binary
            type: file
        '400':
          description: invalid request
        '401':
          description: request requires user authentication
        '403':
          description: user is not authorized
        '404':
          description: ppm not found
        '500':
          description: internal server error
  /move_task_orders/{moveTaskOrderID}/mto_shipments/{shipmentID}/mto-agents:
    parameters:
      - description: ID of move task order
        in: path
        name: moveTaskOrderID
        required: true
        format: uuid
        type: string
      - description: ID of the shipment
        in: path
        name: shipmentID
        required: true
        format: uuid
        type: string
    get:
      produces:
        - application/json
      parameters: []
      responses:
        '200':
          description: Successfully retrieved all agents for a move task order
          schema:
            $ref: '#/definitions/MTOAgents'
        '404':
          $ref: '#/responses/NotFound'
        '422':
          $ref: '#/responses/UnprocessableEntity'
        '500':
          $ref: '#/responses/ServerError'
      tags:
        - mtoAgent
      description: Fetches a list of agents associated with a move task order.
      operationId: fetchMTOAgentList
      summary: Fetch move task order agents.
  /move-task-orders/{moveTaskOrderID}/service-items/{mtoServiceItemID}:
    parameters:
      - description: ID of move to use
        in: path
        name: moveTaskOrderID
        required: true
        type: string
      - description: ID of line item to use
        in: path
        name: mtoServiceItemID
        required: true
        type: string
    get:
      produces:
        - application/json
      parameters: []
      responses:
        '200':
          description: Successfully retrieved a line item for a move task order by ID
          schema:
            $ref: '#/definitions/MTOServiceItemSingle'
        '400':
          $ref: '#/responses/InvalidRequest'
        '401':
          $ref: '#/responses/PermissionDenied'
        '403':
          $ref: '#/responses/PermissionDenied'
        '404':
          $ref: '#/responses/NotFound'
        '500':
          $ref: '#/responses/ServerError'
      tags:
        - mtoServiceItem
      description: Gets a line item by ID for a move by ID
      operationId: getMTOServiceItem
      summary: Gets a line item by ID for a move by ID
  /move-task-orders/{moveTaskOrderID}/service-items/{mtoServiceItemID}/status:
    parameters:
      - description: ID of move to use
        in: path
        name: moveTaskOrderID
        required: true
        type: string
      - description: ID of line item to use
        in: path
        name: mtoServiceItemID
        required: true
        type: string
    patch:
      consumes:
        - application/json
      produces:
        - application/json
      parameters:
        - in: body
          name: body
          required: true
          schema:
            $ref: '#/definitions/PatchMTOServiceItemStatusPayload'
        - in: header
          name: If-Match
          type: string
          required: true
      responses:
        '200':
          description: >-
            Successfully updated status for a line item for a move task order by
            ID
          schema:
            $ref: '#/definitions/MTOServiceItem'
        '400':
          $ref: '#/responses/InvalidRequest'
        '401':
          $ref: '#/responses/PermissionDenied'
        '403':
          $ref: '#/responses/PermissionDenied'
        '404':
          $ref: '#/responses/NotFound'
        '412':
          $ref: '#/responses/PreconditionFailed'
        '422':
          $ref: '#/responses/UnprocessableEntity'
        '500':
          $ref: '#/responses/ServerError'
      tags:
        - mtoServiceItem
      description: Changes the status of a line item for a move by ID
      operationId: updateMTOServiceItemStatus
      summary: Change the status of a line item for a move by ID
      x-permissions:
        - update.MTOServiceItem
  /service-item/{mtoServiceItemID}/entry-date-update:
    parameters:
      - description: ID of the service item
        in: path
        name: mtoServiceItemID
        required: true
        type: string
    patch:
      consumes:
        - application/json
      produces:
        - application/json
      parameters:
        - in: body
          name: body
          required: true
          schema:
            $ref: '#/definitions/ServiceItemSitEntryDate'
      responses:
        '200':
          description: Successfully updated SIT entry date
          schema:
            $ref: '#/definitions/MTOServiceItemSingle'
        '400':
          $ref: '#/responses/InvalidRequest'
        '401':
          $ref: '#/responses/PermissionDenied'
        '403':
          $ref: '#/responses/PermissionDenied'
        '404':
          $ref: '#/responses/NotFound'
        '412':
          $ref: '#/responses/PreconditionFailed'
        '422':
          $ref: '#/responses/UnprocessableEntity'
        '500':
          $ref: '#/responses/ServerError'
      tags:
        - mtoServiceItem
      description: >-
        Locates the service item in the database and updates the SIT entry date
        for the selected service item and returns the service item
      operationId: updateServiceItemSitEntryDate
      summary: Updates a service item's SIT entry date by ID
  /move-task-orders/{moveTaskOrderID}/status:
    patch:
      consumes:
        - application/json
      produces:
        - application/json
      parameters:
        - description: ID of move to use
          in: path
          name: moveTaskOrderID
          required: true
          type: string
        - in: header
          name: If-Match
          type: string
          required: true
        - in: body
          name: serviceItemCodes
          schema:
            $ref: '#/definitions/MTOApprovalServiceItemCodes'
          required: true
      responses:
        '200':
          description: Successfully updated move task order status
          schema:
            $ref: '#/definitions/Move'
        '400':
          $ref: '#/responses/InvalidRequest'
        '401':
          $ref: '#/responses/PermissionDenied'
        '403':
          $ref: '#/responses/PermissionDenied'
        '404':
          $ref: '#/responses/NotFound'
        '409':
          $ref: '#/responses/Conflict'
        '412':
          $ref: '#/responses/PreconditionFailed'
        '422':
          $ref: '#/responses/UnprocessableEntity'
        '500':
          $ref: '#/responses/ServerError'
      tags:
        - moveTaskOrder
      description: Changes move task order status to make it available to prime
      operationId: updateMoveTaskOrderStatus
      summary: Change the status of a move task order to make it available to prime
      x-permissions:
        - update.move
        - create.serviceItem
  /move-task-orders/{moveTaskOrderID}/status/service-counseling-completed:
    patch:
      consumes:
        - application/json
      produces:
        - application/json
      parameters:
        - description: ID of move to use
          in: path
          name: moveTaskOrderID
          required: true
          type: string
        - in: header
          name: If-Match
          type: string
          required: true
      responses:
        '200':
          description: Successfully updated move task order status
          schema:
            $ref: '#/definitions/Move'
        '400':
          $ref: '#/responses/InvalidRequest'
        '401':
          $ref: '#/responses/PermissionDenied'
        '403':
          $ref: '#/responses/PermissionDenied'
        '404':
          $ref: '#/responses/NotFound'
        '409':
          $ref: '#/responses/Conflict'
        '412':
          $ref: '#/responses/PreconditionFailed'
        '422':
          $ref: '#/responses/UnprocessableEntity'
        '500':
          $ref: '#/responses/ServerError'
      tags:
        - moveTaskOrder
      description: Changes move (move task order) status to service counseling completed
      operationId: updateMTOStatusServiceCounselingCompleted
      summary: Changes move (move task order) status to service counseling completed
  /move-task-orders/{moveTaskOrderID}/payment-service-items/{paymentServiceItemID}/status:
    parameters:
      - description: ID of move to use
        in: path
        name: moveTaskOrderID
        required: true
        type: string
      - description: ID of payment service item to use
        in: path
        name: paymentServiceItemID
        required: true
        type: string
    patch:
      consumes:
        - application/json
      produces:
        - application/json
      parameters:
        - in: body
          name: body
          required: true
          schema:
            $ref: '#/definitions/PaymentServiceItem'
        - in: header
          name: If-Match
          type: string
          required: true
      responses:
        '200':
          description: >-
            Successfully updated status for a line item for a move task order by
            ID
          schema:
            $ref: '#/definitions/PaymentServiceItem'
        '400':
          $ref: '#/responses/InvalidRequest'
        '401':
          $ref: '#/responses/PermissionDenied'
        '403':
          $ref: '#/responses/PermissionDenied'
        '404':
          $ref: '#/responses/NotFound'
        '412':
          $ref: '#/responses/PreconditionFailed'
        '422':
          $ref: '#/responses/UnprocessableEntity'
        '500':
          $ref: '#/responses/ServerError'
      tags:
        - paymentServiceItem
      description: Changes the status of a line item for a move by ID
      operationId: updatePaymentServiceItemStatus
      summary: Change the status of a payment service item for a move by ID
      x-permissions:
        - update.paymentServiceItemStatus
  /move-task-orders/{moveTaskOrderID}/billable-weights-reviewed-at:
    patch:
      consumes:
        - application/json
      produces:
        - application/json
      parameters:
        - description: ID of move to use
          in: path
          name: moveTaskOrderID
          required: true
          type: string
        - in: header
          name: If-Match
          type: string
          required: true
      responses:
        '200':
          description: Successfully updated move task order billableWeightsReviewedAt field
          schema:
            $ref: '#/definitions/Move'
        '400':
          $ref: '#/responses/InvalidRequest'
        '401':
          $ref: '#/responses/PermissionDenied'
        '403':
          $ref: '#/responses/PermissionDenied'
        '404':
          $ref: '#/responses/NotFound'
        '409':
          $ref: '#/responses/Conflict'
        '412':
          $ref: '#/responses/PreconditionFailed'
        '422':
          $ref: '#/responses/UnprocessableEntity'
        '500':
          $ref: '#/responses/ServerError'
      tags:
        - moveTaskOrder
      description: >-
        Changes move (move task order) billableWeightsReviewedAt field to a
        timestamp
      operationId: updateMTOReviewedBillableWeightsAt
  /move-task-orders/{moveTaskOrderID}/tio-remarks:
    patch:
      consumes:
        - application/json
      produces:
        - application/json
      parameters:
        - description: ID of move to use
          in: path
          name: moveTaskOrderID
          required: true
          type: string
        - in: header
          name: If-Match
          type: string
          required: true
        - in: body
          name: body
          required: true
          schema:
            $ref: '#/definitions/Move'
      responses:
        '200':
          description: Successfully updated move task order tioRemarks field
          schema:
            $ref: '#/definitions/Move'
        '400':
          $ref: '#/responses/InvalidRequest'
        '401':
          $ref: '#/responses/PermissionDenied'
        '403':
          $ref: '#/responses/PermissionDenied'
        '404':
          $ref: '#/responses/NotFound'
        '409':
          $ref: '#/responses/Conflict'
        '412':
          $ref: '#/responses/PreconditionFailed'
        '422':
          $ref: '#/responses/UnprocessableEntity'
        '500':
          $ref: '#/responses/ServerError'
      tags:
        - moveTaskOrder
      description: >-
        Changes move (move task order) billableWeightsReviewedAt field to a
        timestamp
      operationId: updateMoveTIORemarks
  /move-task-orders/{moveTaskOrderID}/entitlements:
    parameters:
      - description: ID of move to use
        in: path
        name: moveTaskOrderID
        required: true
        type: string
    get:
      produces:
        - application/json
      parameters: []
      tags:
        - moveTaskOrder
      responses:
        '200':
          description: Successfully retrieved entitlements
          schema:
            $ref: '#/definitions/Entitlements'
        '400':
          $ref: '#/responses/InvalidRequest'
        '401':
          $ref: '#/responses/PermissionDenied'
        '403':
          $ref: '#/responses/PermissionDenied'
        '404':
          $ref: '#/responses/NotFound'
        '500':
          $ref: '#/responses/ServerError'
      description: Gets entitlements
      operationId: getEntitlements
      summary: Gets entitlements for a move by ID
  /payment-requests/{paymentRequestID}:
    parameters:
      - description: UUID of payment request
        format: uuid
        in: path
        name: paymentRequestID
        required: true
        type: string
    get:
      produces:
        - application/json
      parameters: []
      responses:
        '200':
          description: fetched instance of payment request
          schema:
            $ref: '#/definitions/PaymentRequest'
        '400':
          $ref: '#/responses/InvalidRequest'
        '401':
          $ref: '#/responses/PermissionDenied'
        '403':
          $ref: '#/responses/PermissionDenied'
        '404':
          $ref: '#/responses/NotFound'
        '500':
          $ref: '#/responses/ServerError'
      tags:
        - paymentRequests
      description: Fetches an instance of a payment request by id
      operationId: getPaymentRequest
      summary: Fetches a payment request by id
      x-permissions:
        - read.paymentRequest
  /moves/{locator}/closeout-office:
    parameters:
      - description: >-
          move code to identify a move to update the PPM shipment's closeout
          office for Army and Air Force service members
        format: string
        in: path
        name: locator
        required: true
        type: string
    patch:
      description: >-
        Sets the transportation office closeout location for where the Move's
        PPM Shipment documentation will be reviewed by
      tags:
        - move
      operationId: updateCloseoutOffice
      x-permissions:
        - update.closeoutOffice
      summary: Updates a Move's PPM closeout office for Army and Air Force customers
      produces:
        - application/json
      consumes:
        - application/json
      parameters:
        - in: body
          name: body
          schema:
            properties:
              closeoutOfficeId:
                type: string
                format: uuid
            required:
              - closeoutOfficeId
        - in: header
          name: If-Match
          type: string
          required: true
      responses:
        '200':
          description: Successfully set the closeout office for the move
          schema:
            $ref: '#/definitions/Move'
        '400':
          $ref: '#/responses/InvalidRequest'
        '401':
          $ref: '#/responses/PermissionDenied'
        '403':
          $ref: '#/responses/PermissionDenied'
        '404':
          $ref: '#/responses/NotFound'
        '412':
          $ref: '#/responses/PreconditionFailed'
        '422':
          $ref: '#/responses/UnprocessableEntity'
        '500':
          $ref: '#/responses/ServerError'
  /moves/{locator}/customer-support-remarks:
    parameters:
      - description: move code to identify a move for customer support remarks
        format: string
        in: path
        name: locator
        required: true
        type: string
    post:
      produces:
        - application/json
      consumes:
        - application/json
      parameters:
        - in: body
          name: body
          schema:
            $ref: '#/definitions/CreateCustomerSupportRemark'
      responses:
        '200':
          description: Successfully created customer support remark
          schema:
            $ref: '#/definitions/CustomerSupportRemark'
        '400':
          $ref: '#/responses/InvalidRequest'
        '404':
          $ref: '#/responses/NotFound'
        '422':
          $ref: '#/responses/UnprocessableEntity'
        '500':
          $ref: '#/responses/ServerError'
      tags:
        - customerSupportRemarks
      description: Creates a customer support remark for a move
      operationId: createCustomerSupportRemarkForMove
      summary: Creates a customer support remark for a move
    get:
      produces:
        - application/json
      parameters: []
      responses:
        '200':
          description: Successfully retrieved all line items for a move task order
          schema:
            $ref: '#/definitions/CustomerSupportRemarks'
        '403':
          $ref: '#/responses/PermissionDenied'
        '404':
          $ref: '#/responses/NotFound'
        '422':
          $ref: '#/responses/UnprocessableEntity'
        '500':
          $ref: '#/responses/ServerError'
      tags:
        - customerSupportRemarks
      description: Fetches customer support remarks for a move
      operationId: getCustomerSupportRemarksForMove
      summary: Fetches customer support remarks using the move code (locator).
  /customer-support-remarks/{customerSupportRemarkID}:
    parameters:
      - in: path
        description: the customer support remark ID to be modified
        name: customerSupportRemarkID
        required: true
        type: string
        format: uuid
    patch:
      tags:
        - customerSupportRemarks
      description: Updates a customer support remark for a move
      operationId: updateCustomerSupportRemarkForMove
      summary: Updates a customer support remark for a move
      consumes:
        - application/json
      produces:
        - application/json
      parameters:
        - in: body
          name: body
          required: true
          schema:
            $ref: '#/definitions/UpdateCustomerSupportRemarkPayload'
      responses:
        '200':
          description: Successfully updated customer support remark
          schema:
            $ref: '#/definitions/CustomerSupportRemark'
        '400':
          $ref: '#/responses/InvalidRequest'
        '403':
          $ref: '#/responses/PermissionDenied'
        '404':
          $ref: '#/responses/NotFound'
        '422':
          $ref: '#/responses/UnprocessableEntity'
        '500':
          $ref: '#/responses/ServerError'
    delete:
      summary: Soft deletes a customer support remark by ID
      description: Soft deletes a customer support remark by ID
      operationId: deleteCustomerSupportRemark
      tags:
        - customerSupportRemarks
      produces:
        - application/json
      responses:
        '204':
          description: Successfully soft deleted the shipment
        '400':
          $ref: '#/responses/InvalidRequest'
        '403':
          $ref: '#/responses/PermissionDenied'
        '404':
          $ref: '#/responses/NotFound'
        '409':
          $ref: '#/responses/Conflict'
        '422':
          $ref: '#/responses/UnprocessableEntity'
        '500':
          $ref: '#/responses/ServerError'
  /moves/{locator}/evaluation-reports:
    parameters:
      - in: path
        name: locator
        required: true
        type: string
    post:
      produces:
        - application/json
      consumes:
        - application/json
      parameters:
        - in: body
          name: body
          schema:
            $ref: '#/definitions/CreateEvaluationReport'
      responses:
        '200':
          description: Successfully created evaluation report
          schema:
            $ref: '#/definitions/EvaluationReport'
        '400':
          $ref: '#/responses/InvalidRequest'
        '404':
          $ref: '#/responses/NotFound'
        '422':
          $ref: '#/responses/UnprocessableEntity'
        '500':
          $ref: '#/responses/ServerError'
      x-permissions:
        - create.evaluationReport
      tags:
        - evaluationReports
      description: Creates an evaluation report
      operationId: createEvaluationReport
      summary: Creates an evaluation report
  /evaluation-reports/{reportID}/download:
    parameters:
      - in: path
        description: the evaluation report ID to be downloaded
        name: reportID
        required: true
        type: string
        format: uuid
    get:
      summary: Downloads an evaluation report as a PDF
      description: Downloads an evaluation report as a PDF
      operationId: downloadEvaluationReport
      tags:
        - evaluationReports
      produces:
        - application/pdf
      responses:
        '200':
          headers:
            Content-Disposition:
              type: string
              description: File name to download
          description: Evaluation report PDF
          schema:
            format: binary
            type: file
        '403':
          $ref: '#/responses/PermissionDenied'
        '404':
          $ref: '#/responses/NotFound'
        '500':
          $ref: '#/responses/ServerError'
  /evaluation-reports/{reportID}:
    parameters:
      - in: path
        description: the evaluation report ID to be modified
        name: reportID
        required: true
        type: string
        format: uuid
    get:
      summary: Gets an evaluation report by ID
      description: Gets an evaluation report by ID
      operationId: getEvaluationReport
      tags:
        - evaluationReports
      produces:
        - application/json
      responses:
        '200':
          description: Successfully got the report
          schema:
            $ref: '#/definitions/EvaluationReport'
        '400':
          $ref: '#/responses/InvalidRequest'
        '403':
          $ref: '#/responses/PermissionDenied'
        '404':
          $ref: '#/responses/NotFound'
        '500':
          $ref: '#/responses/ServerError'
    delete:
      summary: Deletes an evaluation report by ID
      description: Deletes an evaluation report by ID
      operationId: deleteEvaluationReport
      x-permissions:
        - delete.evaluationReport
      tags:
        - evaluationReports
      produces:
        - application/json
      responses:
        '204':
          description: Successfully deleted the report
        '400':
          $ref: '#/responses/InvalidRequest'
        '403':
          $ref: '#/responses/PermissionDenied'
        '404':
          $ref: '#/responses/NotFound'
        '409':
          $ref: '#/responses/Conflict'
        '422':
          $ref: '#/responses/UnprocessableEntity'
        '500':
          $ref: '#/responses/ServerError'
    put:
      summary: Saves an evaluation report as a draft
      description: Saves an evaluation report as a draft
      operationId: saveEvaluationReport
      x-permissions:
        - update.evaluationReport
      tags:
        - evaluationReports
      produces:
        - application/json
      consumes:
        - application/json
      parameters:
        - in: body
          name: body
          schema:
            $ref: '#/definitions/EvaluationReport'
        - in: header
          name: If-Match
          type: string
          required: true
          description: >
            Optimistic locking is implemented via the `If-Match` header. If the
            ETag header does not match the value of the resource on the server,
            the server rejects the change with a `412 Precondition Failed`
            error.
      responses:
        '204':
          description: Successfully saved the report
        '400':
          $ref: '#/responses/InvalidRequest'
        '403':
          $ref: '#/responses/PermissionDenied'
        '404':
          $ref: '#/responses/NotFound'
        '409':
          $ref: '#/responses/Conflict'
        '412':
          $ref: '#/responses/PreconditionFailed'
        '422':
          $ref: '#/responses/UnprocessableEntity'
        '500':
          $ref: '#/responses/ServerError'
  /evaluation-reports/{reportID}/submit:
    parameters:
      - in: path
        description: the evaluation report ID to be modified
        name: reportID
        required: true
        type: string
        format: uuid
    post:
      summary: Submits an evaluation report
      description: Submits an evaluation report
      operationId: submitEvaluationReport
      tags:
        - evaluationReports
      produces:
        - application/json
      parameters:
        - in: header
          name: If-Match
          type: string
          required: true
          description: >
            Optimistic locking is implemented via the `If-Match` header. If the
            ETag header does not match the value of the resource on the server,
            the server rejects the change with a `412 Precondition Failed`
            error.
      responses:
        '204':
          description: Successfully submitted an evaluation report with the provided ID
        '403':
          $ref: '#/responses/PermissionDenied'
        '404':
          $ref: '#/responses/NotFound'
        '412':
          $ref: '#/responses/PreconditionFailed'
        '422':
          $ref: '#/responses/UnprocessableEntity'
        '500':
          $ref: '#/responses/ServerError'
      x-permissions:
        - update.evaluationReport
  /pws-violations:
    get:
      summary: Fetch the possible PWS violations for an evaluation report
      description: Fetch the possible PWS violations for an evaluation report
      operationId: getPWSViolations
      tags:
        - pwsViolations
      produces:
        - application/json
      responses:
        '200':
          description: Successfully retrieved the PWS violations
          schema:
            $ref: '#/definitions/PWSViolations'
        '400':
          $ref: '#/responses/InvalidRequest'
        '403':
          $ref: '#/responses/PermissionDenied'
        '404':
          $ref: '#/responses/NotFound'
        '500':
          $ref: '#/responses/ServerError'
  /report-violations/{reportID}:
    parameters:
      - in: path
        description: the evaluation report ID that has associated violations
        name: reportID
        required: true
        type: string
        format: uuid
    get:
      summary: Fetch the report violations for an evaluation report
      description: Fetch the report violations for an evaluation report
      operationId: getReportViolationsByReportID
      tags:
        - reportViolations
      produces:
        - application/json
      responses:
        '200':
          description: Successfully retrieved the report violations
          schema:
            $ref: '#/definitions/ReportViolations'
        '400':
          $ref: '#/responses/InvalidRequest'
        '403':
          $ref: '#/responses/PermissionDenied'
        '404':
          $ref: '#/responses/NotFound'
        '500':
          $ref: '#/responses/ServerError'
    post:
      summary: Associate violations with an evaluation report
      description: >-
        Associate violations with an evaluation report. This will overwrite any
        existing report-violations associations for the report and replace them
        with the newly provided ones.  An empty array will remove all violation
        associations for a given report.
      operationId: associateReportViolations
      tags:
        - reportViolations
      produces:
        - application/json
      consumes:
        - application/json
      parameters:
        - in: body
          name: body
          schema:
            $ref: '#/definitions/AssociateReportViolations'
      responses:
        '204':
          description: Successfully saved the report violations
        '400':
          $ref: '#/responses/InvalidRequest'
        '403':
          $ref: '#/responses/PermissionDenied'
        '404':
          $ref: '#/responses/NotFound'
        '409':
          $ref: '#/responses/Conflict'
        '422':
          $ref: '#/responses/UnprocessableEntity'
        '500':
          $ref: '#/responses/ServerError'
      x-permissions:
        - create.reportViolation
  /moves/{locator}/payment-requests:
    parameters:
      - description: move code to identify a move for payment requests
        format: string
        in: path
        name: locator
        required: true
        type: string
    get:
      produces:
        - application/json
      parameters: []
      responses:
        '200':
          description: Successfully retrieved all line items for a move task order
          schema:
            $ref: '#/definitions/PaymentRequests'
        '403':
          $ref: '#/responses/PermissionDenied'
        '404':
          $ref: '#/responses/NotFound'
        '422':
          $ref: '#/responses/UnprocessableEntity'
        '500':
          $ref: '#/responses/ServerError'
      tags:
        - paymentRequests
      description: Fetches payment requests for a move
      operationId: getPaymentRequestsForMove
      summary: Fetches payment requests using the move code (locator).
      x-permissions:
        - read.paymentRequest
  /moves/{moveID}/financial-review-flag:
    parameters:
      - description: ID of move to flag
        in: path
        name: moveID
        required: true
        type: string
        format: uuid
    post:
      summary: Flags a move for financial office review
      description: >-
        This sets a flag which indicates that the move should be reviewed by a
        fincancial office. For example, if the origin or destination address of
        a shipment is far from the duty location and may incur excess costs to
        the customer.
      operationId: setFinancialReviewFlag
      tags:
        - move
      consumes:
        - application/json
      produces:
        - application/json
      parameters:
        - in: header
          name: If-Match
          type: string
        - in: body
          name: body
          schema:
            required:
              - flagForReview
            properties:
              remarks:
                description: >-
                  explanation of why the move is being flagged for financial
                  review
                example: this address is way too far away
                type: string
                x-nullable: true
              flagForReview:
                description: >-
                  boolean value representing whether we should flag a move for
                  financial review
                example: false
                type: boolean
      responses:
        '200':
          description: updated Move
          schema:
            $ref: '#/definitions/Move'
        '403':
          $ref: '#/responses/PermissionDenied'
        '404':
          $ref: '#/responses/NotFound'
        '412':
          $ref: '#/responses/PreconditionFailed'
        '422':
          $ref: '#/responses/UnprocessableEntity'
        '500':
          $ref: '#/responses/ServerError'
      x-permissions:
        - update.financialReviewFlag
  /moves/{moveId}/uploadAdditionalDocuments:
    patch:
      summary: Patch the additional documents for a given move
      description: >-
        Customers will on occaision need the ability to upload additional
        supporting documents, for a variety of reasons. This does not include
        amended order.
      operationId: uploadAdditionalDocuments
      tags:
        - move
      consumes:
        - multipart/form-data
      parameters:
        - in: path
          name: moveId
          type: string
          format: uuid
          required: true
          description: UUID of the order
        - in: formData
          name: file
          type: file
          description: The file to upload.
          required: true
      responses:
        '201':
          description: created upload
          schema:
            $ref: '#/definitions/Upload'
        '400':
          description: invalid request
          schema:
            $ref: '#/definitions/InvalidRequestResponsePayload'
        '403':
          description: not authorized
        '404':
          description: not found
        '413':
          description: payload is too large
        '500':
          description: server error
  /payment-requests/{paymentRequestID}/shipments-payment-sit-balance:
    parameters:
      - description: >-
          payment request ID of the payment request with SIT service items being
          reviewed
        name: paymentRequestID
        type: string
        format: uuid
        in: path
        required: true
    get:
      produces:
        - application/json
      parameters: []
      responses:
        '200':
          description: >-
            Successfully retrieved shipments and their SIT days balance from all
            payment requests on the move
          schema:
            $ref: '#/definitions/ShipmentsPaymentSITBalance'
        '403':
          $ref: '#/responses/PermissionDenied'
        '404':
          $ref: '#/responses/NotFound'
        '422':
          $ref: '#/responses/UnprocessableEntity'
        '500':
          $ref: '#/responses/ServerError'
      tags:
        - paymentRequests
      description: >-
        Returns all shipment payment request SIT usage to support partial SIT
        invoicing
      operationId: getShipmentsPaymentSITBalance
      summary: >-
        Returns all shipment payment request SIT usage to support partial SIT
        invoicing
      x-permissions:
        - read.shipmentsPaymentSITBalance
  /payment-requests/{paymentRequestID}/status:
    patch:
      consumes:
        - application/json
      produces:
        - application/json
      parameters:
        - description: UUID of payment request
          format: uuid
          in: path
          name: paymentRequestID
          required: true
          type: string
        - in: body
          name: body
          required: true
          schema:
            $ref: '#/definitions/UpdatePaymentRequestStatusPayload'
        - in: header
          name: If-Match
          type: string
          required: true
      responses:
        '200':
          description: updated payment request
          schema:
            $ref: '#/definitions/PaymentRequest'
        '400':
          $ref: '#/responses/InvalidRequest'
        '401':
          $ref: '#/responses/PermissionDenied'
        '403':
          $ref: '#/responses/PermissionDenied'
        '404':
          $ref: '#/responses/NotFound'
        '412':
          $ref: '#/responses/PreconditionFailed'
        '422':
          $ref: '#/responses/UnprocessableEntity'
        '500':
          $ref: '#/responses/ServerError'
      tags:
        - paymentRequests
      description: Updates status of a payment request by id
      operationId: updatePaymentRequestStatus
      summary: Updates status of a payment request by id
      x-permissions:
        - update.paymentRequest
  /documents/{documentId}:
    get:
      summary: Returns a document
      description: Returns a document and its uploads
      operationId: getDocument
      tags:
        - ghcDocuments
      parameters:
        - in: path
          name: documentId
          type: string
          format: uuid
          required: true
          description: UUID of the document to return
      responses:
        '200':
          description: the requested document
          schema:
            $ref: '#/definitions/Document'
        '400':
          $ref: '#/responses/InvalidRequest'
        '401':
          $ref: '#/responses/PermissionDenied'
        '403':
          $ref: '#/responses/PermissionDenied'
        '404':
          $ref: '#/responses/NotFound'
        '412':
          $ref: '#/responses/PreconditionFailed'
        '422':
          $ref: '#/responses/UnprocessableEntity'
        '500':
          $ref: '#/responses/ServerError'
  /documents:
    post:
      summary: Create a new document
      description: >-
        Documents represent a physical artifact such as a scanned document or a
        PDF file
      operationId: createDocument
      tags:
        - ghcDocuments
      parameters:
        - in: body
          name: documentPayload
          required: true
          schema:
            $ref: '#/definitions/PostDocumentPayload'
      responses:
        '201':
          description: created document
          schema:
            $ref: '#/definitions/Document'
        '400':
          description: invalid request
        '403':
          $ref: '#/responses/PermissionDenied'
        '500':
          description: server error
  /queues/counseling:
    get:
      produces:
        - application/json
      summary: >-
        Gets queued list of all customer moves needing services counseling by
        GBLOC origin
      description: >
        An office services counselor user will be assigned a transportation
        office that will determine which moves are displayed in their queue
        based on the origin duty location.  GHC moves will show up here onced
        they have reached the NEEDS SERVICE COUNSELING status after submission
        from a customer or created on a customer's behalf.
      operationId: getServicesCounselingQueue
      tags:
        - queues
      parameters:
        - in: query
          name: page
          type: integer
          description: requested page number of paginated move results
        - in: query
          name: perPage
          type: integer
          description: maximum number of moves to show on each page of paginated results
        - in: query
          name: sort
          type: string
          enum:
            - lastName
            - dodID
            - branch
            - locator
            - status
            - requestedMoveDate
            - submittedAt
            - originGBLOC
            - originDutyLocation
            - destinationDutyLocation
            - ppmType
            - closeoutInitiated
            - closeoutLocation
            - ppmStatus
          description: field that results should be sorted by
        - in: query
          name: order
          type: string
          enum:
            - asc
            - desc
          description: direction of sort order if applied
        - in: query
          name: branch
          type: string
          description: filters by the branch of the move's service member
        - in: query
          name: locator
          type: string
          description: filters to match the unique move code locator
        - in: query
          name: lastName
          type: string
          description: filters using a prefix match on the service member's last name
        - in: query
          name: dodID
          type: string
          description: filters to match the unique service member's DoD ID
        - in: query
          name: requestedMoveDate
          type: string
          description: filters the requested pickup date of a shipment on the move
        - in: query
          name: submittedAt
          type: string
          format: date-time
          description: >-
            Start of the submitted at date in the user's local time zone
            converted to UTC
        - in: query
          name: originGBLOC
          type: string
          description: filters the GBLOC of the service member's origin duty location
        - in: query
          name: originDutyLocation
          type: array
          uniqueItems: true
          collectionFormat: multi
          items:
            type: string
          description: filters the name of the origin duty location on the orders
        - in: query
          name: destinationDutyLocation
          type: string
          description: filters the name of the destination duty location on the orders
        - in: query
          name: status
          type: array
          description: filters the status of the move
          uniqueItems: true
          items:
            type: string
            enum:
              - NEEDS SERVICE COUNSELING
              - SERVICE COUNSELING COMPLETED
        - in: query
          name: needsPPMCloseout
          type: boolean
          description: >-
            Only used for Services Counseling queue. If true, show PPM moves
            that are ready for closeout. Otherwise, show all other moves.
        - in: query
          name: ppmType
          type: string
          enum:
            - FULL
            - PARTIAL
          description: filters PPM type
        - in: query
          name: closeoutInitiated
          type: string
          format: date-time
          description: Latest date that closeout was initiated on a PPM on the move
        - in: query
          name: closeoutLocation
          type: string
          description: closeout location
        - in: query
          name: orderType
          type: string
          description: order type
        - in: query
          name: ppmStatus
          type: string
          enum:
            - WAITING_ON_CUSTOMER
            - NEEDS_CLOSEOUT
          description: filters the status of the PPM shipment
      responses:
        '200':
          description: Successfully returned all moves matching the criteria
          schema:
            $ref: '#/definitions/QueueMovesResult'
        '403':
          $ref: '#/responses/PermissionDenied'
        '500':
          $ref: '#/responses/ServerError'
  /queues/counseling/origin-list:
    get:
      produces:
        - application/json
      summary: Gets queued list of all moves origin locations in the counselors queue
      description: >
        An office services counselor user will be assigned a transportation
        office that will determine which moves are displayed in their queue
        based on the origin duty location. This pulls the availalble origin duty
        locations.
      operationId: getServicesCounselingOriginList
      tags:
        - queues
      parameters:
        - in: query
          name: needsPPMCloseout
          type: boolean
          description: >-
            Only used for Services Counseling queue. If true, show PPM moves
            origin locations that are ready for closeout. Otherwise, show all
            other moves origin locations.
      responses:
        '200':
          description: Successfully returned all moves matching the criteria
          schema:
            $ref: '#/definitions/Locations'
        '403':
          $ref: '#/responses/PermissionDenied'
        '500':
          $ref: '#/responses/ServerError'
  /queues/prime-moves:
    get:
      summary: getPrimeMovesQueue
      description: >
        Gets all moves that have been reviewed and approved by the TOO. The
        `since` parameter can be used to filter this

        list down to only the moves that have been updated since the provided
        timestamp. A move will be considered

        updated if the `updatedAt` timestamp on the move or on its orders,
        shipments, service items, or payment

        requests, is later than the provided date and time.


        **WIP**: Include what causes moves to leave this list. Currently, once
        the `availableToPrimeAt` timestamp has

        been set, that move will always appear in this list.
      operationId: listPrimeMoves
      tags:
        - queues
      produces:
        - application/json
      parameters:
        - in: query
          name: since
          type: string
          format: date-time
          description: >-
            Only return moves updated since this time. Formatted like
            "2021-07-23T18:30:47.116Z"
        - in: query
          name: page
          type: integer
          description: requested page of results
        - in: query
          name: perPage
          type: integer
          description: results per page
        - in: query
          name: id
          type: string
        - in: query
          name: moveCode
          type: string
        - in: query
          name: orderType
          type: string
          description: order type
      responses:
        '200':
          description: >-
            Successfully retrieved moves. A successful fetch might still return
            zero moves.
          schema:
            $ref: '#/definitions/ListPrimeMovesResult'
        '403':
          $ref: '#/responses/PermissionDenied'
        '500':
          $ref: '#/responses/ServerError'
  /queues/moves:
    get:
      produces:
        - application/json
      summary: Gets queued list of all customer moves by GBLOC origin
      description: >
        An office TOO user will be assigned a transportation office that will
        determine which moves are displayed in their queue based on the origin
        duty location.  GHC moves will show up here onced they have reached the
        submitted status sent by the customer and have move task orders,
        shipments, and service items to approve.
      operationId: getMovesQueue
      tags:
        - queues
      parameters:
        - in: query
          name: page
          type: integer
          description: requested page of results
        - in: query
          name: perPage
          type: integer
          description: results per page
        - in: query
          name: sort
          type: string
          enum:
            - lastName
            - dodID
            - branch
            - locator
            - status
            - originDutyLocation
            - destinationDutyLocation
            - requestedMoveDate
            - appearedInTooAt
          description: field that results should be sorted by
        - in: query
          name: order
          type: string
          enum:
            - asc
            - desc
          description: direction of sort order if applied
        - in: query
          name: branch
          type: string
        - in: query
          name: locator
          type: string
        - in: query
          name: lastName
          type: string
        - in: query
          name: dodID
          type: string
        - in: query
          name: originDutyLocation
          type: array
          uniqueItems: true
          collectionFormat: multi
          items:
            type: string
        - in: query
          name: destinationDutyLocation
          type: string
        - in: query
          name: appearedInTooAt
          type: string
          format: date-time
        - in: query
          name: requestedMoveDate
          type: string
          description: filters the requested pickup date of a shipment on the move
        - in: query
          name: status
          type: array
          description: Filtering for the status.
          uniqueItems: true
          items:
            type: string
            enum:
              - SUBMITTED
              - SERVICE COUNSELING COMPLETED
              - APPROVALS REQUESTED
        - in: query
          name: orderType
          type: string
          description: order type
      responses:
        '200':
          description: Successfully returned all moves matching the criteria
          schema:
            $ref: '#/definitions/QueueMovesResult'
        '403':
          $ref: '#/responses/PermissionDenied'
        '500':
          $ref: '#/responses/ServerError'
  /queues/payment-requests:
    get:
      produces:
        - application/json
      summary: Gets queued list of all payment requests by GBLOC origin
      description: >
        An office TIO user will be assigned a transportation office that will
        determine which payment requests are displayed in their queue based on
        the origin duty location.
      operationId: getPaymentRequestsQueue
      tags:
        - queues
      parameters:
        - in: query
          name: sort
          type: string
          enum:
            - lastName
            - locator
            - submittedAt
            - branch
            - status
            - dodID
            - age
            - originDutyLocation
          description: field that results should be sorted by
        - in: query
          name: order
          type: string
          enum:
            - asc
            - desc
          description: direction of sort order if applied
        - in: query
          name: page
          type: integer
          description: requested page of results
        - in: query
          name: perPage
          type: integer
          description: number of records to include per page
        - in: query
          name: submittedAt
          type: string
          format: date-time
          description: >-
            Start of the submitted at date in the user's local time zone
            converted to UTC
        - in: query
          name: branch
          type: string
        - in: query
          name: locator
          type: string
        - in: query
          name: lastName
          type: string
        - in: query
          name: dodID
          type: string
        - in: query
          name: destinationDutyLocation
          type: string
        - in: query
          name: originDutyLocation
          type: string
        - in: query
          name: status
          type: array
          description: Filtering for the status.
          uniqueItems: true
          items:
            type: string
            enum:
              - PENDING
              - REVIEWED
              - REVIEWED_AND_ALL_SERVICE_ITEMS_REJECTED
              - PAID
              - DEPRECATED
              - EDI_ERROR
        - in: query
          name: orderType
          type: string
          description: order type
      responses:
        '200':
          description: Successfully returned all moves matching the criteria
          schema:
            $ref: '#/definitions/QueuePaymentRequestsResult'
        '403':
          $ref: '#/responses/PermissionDenied'
        '500':
          $ref: '#/responses/ServerError'
  /moves/search:
    post:
      produces:
        - application/json
      consumes:
        - application/json
      summary: Search moves by locator, DOD ID, or customer name
      description: >
        Search moves by locator, DOD ID, or customer name. Used by QAE and CSR
        users.
      operationId: searchMoves
      tags:
        - move
      parameters:
        - in: body
          name: body
          schema:
            properties:
              page:
                type: integer
                description: requested page of results
              perPage:
                type: integer
              locator:
                description: Move locator
                type: string
                minLength: 6
                maxLength: 6
                x-nullable: true
              dodID:
                description: DOD ID
                type: string
                minLength: 10
                maxLength: 10
                x-nullable: true
              customerName:
                description: Customer Name
                type: string
                minLength: 1
                x-nullable: true
              status:
                type: array
                description: Filtering for the status.
                uniqueItems: true
                items:
                  type: string
                  enum:
                    - DRAFT
                    - SUBMITTED
                    - APPROVALS REQUESTED
                    - APPROVED
                    - NEEDS SERVICE COUNSELING
                    - SERVICE COUNSELING COMPLETED
              originPostalCode:
                type: string
                x-nullable: true
              destinationPostalCode:
                type: string
                x-nullable: true
              branch:
                type: string
                x-nullable: true
              shipmentsCount:
                type: integer
                x-nullable: true
              pickupDate:
                type: string
                format: date-time
                x-nullable: true
              deliveryDate:
                type: string
                format: date-time
                x-nullable: true
              sort:
                type: string
                x-nullable: true
                enum:
                  - customerName
                  - dodID
                  - branch
                  - locator
                  - status
                  - originPostalCode
                  - destinationPostalCode
                  - shipmentsCount
              order:
                type: string
                x-nullable: true
                enum:
                  - asc
                  - desc
          description: field that results should be sorted by
      responses:
        '200':
          description: Successfully returned all moves matching the criteria
          schema:
            $ref: '#/definitions/SearchMovesResult'
        '403':
          $ref: '#/responses/PermissionDenied'
        '500':
          $ref: '#/responses/ServerError'
  /tac/valid:
    get:
      summary: Validation of a TAC value
      description: Returns a boolean based on whether a tac value is valid or not
      operationId: tacValidation
      tags:
        - tac
        - order
      parameters:
        - in: query
          name: tac
          type: string
          required: true
          description: The tac value to validate
      responses:
        '200':
          description: Successfully retrieved validation status
          schema:
            $ref: '#/definitions/TacValid'
        '400':
          $ref: '#/responses/InvalidRequest'
        '401':
          $ref: '#/responses/PermissionDenied'
        '403':
          $ref: '#/responses/PermissionDenied'
        '404':
          $ref: '#/responses/NotFound'
        '500':
          $ref: '#/responses/ServerError'
  /lines-of-accounting:
    post:
      summary: Fetch line of accounting
      description: >-
        Fetches a line of accounting based on provided service member
        affiliation, order issue date, and Transportation Accounting Code (TAC).
      operationId: requestLineOfAccounting
      tags:
        - linesOfAccounting
      consumes:
        - application/json
      produces:
        - application/json
      parameters:
        - in: body
          name: body
          description: Service member affiliation, order issue date, and TAC code.
          required: true
          schema:
            $ref: '#/definitions/FetchLineOfAccountingPayload'
      responses:
        '200':
          description: Successfully retrieved line of accounting
          schema:
            $ref: '#/definitions/LineOfAccounting'
        '400':
          $ref: '#/responses/InvalidRequest'
        '401':
          $ref: '#/responses/PermissionDenied'
        '403':
          $ref: '#/responses/PermissionDenied'
        '404':
          $ref: '#/responses/NotFound'
        '422':
          $ref: '#/responses/UnprocessableEntity'
        '500':
          $ref: '#/responses/ServerError'
  /transportation-offices:
    get:
      produces:
        - application/json
      summary: Returns the transportation offices matching the search query
      description: Returns the transportation offices matching the search query
      operationId: getTransportationOffices
      tags:
        - transportationOffice
      parameters:
        - in: query
          name: search
          type: string
          required: true
          minLength: 2
          description: Search string for transportation offices
      responses:
        '200':
          description: Successfully retrieved transportation offices
          schema:
            $ref: '#/definitions/TransportationOffices'
        '400':
          $ref: '#/responses/InvalidRequest'
        '401':
          $ref: '#/responses/PermissionDenied'
        '403':
          $ref: '#/responses/PermissionDenied'
        '404':
          $ref: '#/responses/NotFound'
        '500':
          $ref: '#/responses/ServerError'
  /open/transportation-offices:
    get:
      produces:
        - application/json
      summary: Returns the transportation offices matching the search query
      description: >-
        This endpoint is publicly accessible as it is utilized to access
        transportation office information without having an office
        account.Returns the transportation offices matching the search query.
      operationId: getTransportationOfficesOpen
      tags:
        - transportationOffice
      parameters:
        - in: query
          name: search
          type: string
          required: true
          minLength: 2
          description: Search string for transportation offices
      responses:
        '200':
          description: Successfully retrieved transportation offices
          schema:
            $ref: '#/definitions/TransportationOffices'
        '400':
          $ref: '#/responses/InvalidRequest'
        '401':
          $ref: '#/responses/PermissionDenied'
        '403':
          $ref: '#/responses/PermissionDenied'
        '404':
          $ref: '#/responses/NotFound'
        '500':
          $ref: '#/responses/ServerError'
  /uploads:
    post:
      summary: Create a new upload
      description: >-
        Uploads represent a single digital file, such as a JPEG or PDF.
        Currently, office application uploads are only for Services Counselors
        to upload files for orders, but this may be expanded in the future.
      operationId: createUpload
      tags:
        - uploads
      consumes:
        - multipart/form-data
      produces:
        - application/json
      parameters:
        - in: query
          name: documentId
          type: string
          format: uuid
          required: false
          description: UUID of the document to add an upload to
        - in: formData
          name: file
          type: file
          description: The file to upload.
          required: true
      responses:
        '201':
          description: created upload
          schema:
            $ref: '#/definitions/Upload'
        '400':
          description: invalid request
        '403':
          description: not authorized
        '404':
          description: not found
        '413':
          description: payload is too large
        '500':
          description: server error
  /uploads/{uploadId}:
    delete:
      summary: Deletes an upload
      description: Uploads represent a single digital file, such as a JPEG or PDF.
      operationId: deleteUpload
      tags:
        - uploads
      parameters:
        - in: path
          name: uploadId
          type: string
          format: uuid
          required: true
          description: UUID of the upload to be deleted
        - in: query
          name: orderId
          type: string
          format: uuid
          description: ID of the order that the upload belongs to
      responses:
        '204':
          description: deleted
        '400':
          description: invalid request
          schema:
            $ref: '#/definitions/InvalidRequestResponsePayload'
        '403':
          description: not authorized
        '404':
          description: not found
        '500':
          description: server error
  /application_parameters/{parameterName}:
    get:
      summary: Searches for an application parameter by name, returns nil if not found
      description: Searches for an application parameter by name, returns nil if not found
      operationId: getParam
      tags:
        - application_parameters
      parameters:
        - in: path
          name: parameterName
          type: string
          format: string
          required: true
          description: Parameter Name
      responses:
        '200':
          description: Application Parameters
          schema:
            $ref: '#/definitions/ApplicationParameters'
        '400':
          description: invalid request
        '401':
          description: request requires user authentication
        '500':
          description: server error
definitions:
  ApplicationParameters:
    type: object
    properties:
      validationCode:
        type: string
        format: string
        x-nullable: true
      parameterName:
        type: string
        format: string
        x-nullable: true
      parameterValue:
        type: string
        format: string
        x-nullable: true
  PostDocumentPayload:
    type: object
    properties:
      service_member_id:
        type: string
        format: uuid
        title: The service member this document belongs to
  InvalidRequestResponsePayload:
    type: object
    properties:
      errors:
        type: object
        additionalProperties:
          type: string
  ClientError:
    type: object
    properties:
      title:
        type: string
      detail:
        type: string
      instance:
        type: string
        format: uuid
    required:
      - title
      - detail
      - instance
  ValidationError:
    allOf:
      - $ref: '#/definitions/ClientError'
      - type: object
    properties:
      invalid_fields:
        type: object
        additionalProperties:
          type: string
    required:
      - invalid_fields
  BackupContact:
    type: object
    properties:
      name:
        type: string
      email:
        type: string
        format: x-email
        example: backupContact@mail.com
      phone:
        type: string
        format: telephone
        pattern: ^[2-9]\d{2}-\d{3}-\d{4}$
    required:
      - name
      - email
      - phone
  Contractor:
    properties:
      contractNumber:
        type: string
      id:
        format: uuid
        type: string
      name:
        type: string
      type:
        type: string
  Role:
    type: object
    properties:
      id:
        type: string
        format: uuid
        example: c56a4180-65aa-42ec-a945-5fd21dec0538
      roleType:
        type: string
        example: customer
      roleName:
        type: string
        example: Task Ordering Officer
      createdAt:
        type: string
        format: date-time
        readOnly: true
      updatedAt:
        type: string
        format: date-time
        readOnly: true
    required:
      - id
      - roleType
      - roleName
      - createdAt
      - updatedAt
  OfficeUser:
    type: object
    properties:
      id:
        type: string
        format: uuid
        example: c56a4180-65aa-42ec-a945-5fd21dec0538
      userId:
        type: string
        format: uuid
      firstName:
        type: string
      middleInitials:
        type: string
      lastName:
        type: string
      email:
        type: string
        format: x-email
        pattern: ^[a-zA-Z0-9._%+-]+@[a-zA-Z0-9.-]+\.[a-zA-Z]{2,}$
      telephone:
        type: string
        format: telephone
        pattern: ^[2-9]\d{2}-\d{3}-\d{4}$
      transportationOfficeId:
        type: string
        format: uuid
      transportationOffice:
        $ref: '#/definitions/TransportationOffice'
      active:
        type: boolean
      roles:
        type: array
        items:
          $ref: '#/definitions/Role'
      edipi:
        type: string
      otherUniqueId:
        type: string
      rejectionReason:
        type: string
      status:
        type: string
        enum:
          - APPROVED
          - REQUESTED
          - REJECTED
      createdAt:
        type: string
        format: date-time
        readOnly: true
      updatedAt:
        type: string
        format: date-time
        readOnly: true
    required:
      - id
      - firstName
      - middleInitials
      - lastName
      - email
      - telephone
      - transportationOfficeId
      - active
      - roles
      - edipi
      - otherUniqueId
      - rejectionReason
      - status
      - createdAt
      - updatedAt
  LockedOfficeUser:
    type: object
    properties:
      firstName:
        type: string
      lastName:
        type: string
      transportationOfficeId:
        type: string
        format: uuid
      transportationOffice:
        $ref: '#/definitions/TransportationOffice'
  OfficeUserCreate:
    type: object
    properties:
      email:
        type: string
        example: user@userdomain.com
        title: Email
        x-nullable: false
      edipi:
        type: string
        example: '1234567890'
        maxLength: 10
        title: EDIPI
        x-nullable: true
      otherUniqueId:
        type: string
        title: Office user identifier when EDIPI is not available
        x-nullable: true
      firstName:
        type: string
        title: First Name
        x-nullable: false
      middleInitials:
        type: string
        example: L.
        x-nullable: true
        title: Middle Initials
      lastName:
        type: string
        title: Last Name
        x-nullable: false
      telephone:
        type: string
        format: telephone
        pattern: ^[2-9]\d{2}-\d{3}-\d{4}$
        example: 212-555-5555
        x-nullable: false
      transportationOfficeId:
        type: string
        format: uuid
        example: c56a4180-65aa-42ec-a945-5fd21dec0538
        x-nullable: false
      roles:
        type: array
        items:
          $ref: '#/definitions/OfficeUserRole'
        x-nullable: false
    required:
      - firstName
      - lastName
      - email
      - telephone
      - transportationOfficeId
      - roles
  OfficeUserRole:
    type: object
    properties:
      name:
        type: string
        example: Task Ordering Officer
        x-nullable: true
        title: name
      roleType:
        type: string
        example: task_ordering_officer
        x-nullable: true
        title: roleType
  Customer:
    type: object
    properties:
      agency:
        type: string
        title: Agency customer is affilated with
      first_name:
        type: string
        example: John
      last_name:
        type: string
        example: Doe
      phone:
        type: string
        format: telephone
        pattern: ^[2-9]\d{2}-\d{3}-\d{4}$
        x-nullable: true
      email:
        type: string
        format: x-email
        pattern: ^[a-zA-Z0-9._%+-]+@[a-zA-Z0-9.-]+\.[a-zA-Z]{2,}$
        x-nullable: true
      suffix:
        type: string
        example: Jr.
        x-nullable: true
      middle_name:
        type: string
        example: David
        x-nullable: true
      current_address:
        $ref: '#/definitions/Address'
      backup_contact:
        $ref: '#/definitions/BackupContact'
      id:
        type: string
        format: uuid
        example: c56a4180-65aa-42ec-a945-5fd21dec0538
      dodID:
        type: string
      emplid:
        type: string
      userID:
        type: string
        format: uuid
        example: c56a4180-65aa-42ec-a945-5fd21dec0538
      eTag:
        type: string
      phoneIsPreferred:
        type: boolean
      emailIsPreferred:
        type: boolean
      secondaryTelephone:
        type: string
        format: telephone
        pattern: ^[2-9]\d{2}-\d{3}-\d{4}$|^$
        x-nullable: true
      backupAddress:
        $ref: '#/definitions/Address'
      cacValidated:
        type: boolean
        x-nullable: true
  CreatedCustomer:
    type: object
    properties:
      affiliation:
        type: string
        title: Branch of service customer is affilated with
      firstName:
        type: string
        example: John
      lastName:
        type: string
        example: Doe
      telephone:
        type: string
        format: telephone
        pattern: ^[2-9]\d{2}-\d{3}-\d{4}$
        x-nullable: true
      personalEmail:
        type: string
        format: x-email
        pattern: ^[a-zA-Z0-9._%+-]+@[a-zA-Z0-9.-]+\.[a-zA-Z]{2,}$
      suffix:
        type: string
        example: Jr.
        x-nullable: true
      middleName:
        type: string
        example: David
        x-nullable: true
      residentialAddress:
        $ref: '#/definitions/Address'
      backupContact:
        $ref: '#/definitions/BackupContact'
      id:
        type: string
        format: uuid
        example: c56a4180-65aa-42ec-a945-5fd21dec0538
      edipi:
        type: string
        x-nullable: true
      userID:
        type: string
        format: uuid
        example: c56a4180-65aa-42ec-a945-5fd21dec0538
      oktaID:
        type: string
      oktaEmail:
        type: string
      phoneIsPreferred:
        type: boolean
      emailIsPreferred:
        type: boolean
      secondaryTelephone:
        type: string
        format: telephone
        pattern: ^[2-9]\d{2}-\d{3}-\d{4}$
        x-nullable: true
      backupAddress:
        $ref: '#/definitions/Address'
      cacValidated:
        type: boolean
  UpdateCustomerPayload:
    type: object
    properties:
      first_name:
        type: string
        example: John
      last_name:
        type: string
        example: Doe
      phone:
        type: string
        format: telephone
        pattern: ^[2-9]\d{2}-\d{3}-\d{4}$
        x-nullable: true
      email:
        type: string
        format: x-email
        pattern: ^[a-zA-Z0-9._%+-]+@[a-zA-Z0-9.-]+\.[a-zA-Z]{2,}$
        x-nullable: true
      suffix:
        type: string
        example: Jr.
        x-nullable: true
      middle_name:
        type: string
        example: David
        x-nullable: true
      current_address:
        allOf:
          - $ref: '#/definitions/Address'
      backup_contact:
        $ref: '#/definitions/BackupContact'
      phoneIsPreferred:
        type: boolean
      emailIsPreferred:
        type: boolean
      secondaryTelephone:
        type: string
        format: telephone
        pattern: ^[2-9]\d{2}-\d{3}-\d{4}$|^$
        x-nullable: true
      backupAddress:
        allOf:
          - $ref: '#/definitions/Address'
      cac_validated:
        type: boolean
  CreateCustomerPayload:
    type: object
    properties:
      affiliation:
        $ref: '#/definitions/Affiliation'
      edipi:
        type: string
        example: John
        x-nullable: true
      firstName:
        type: string
        example: John
      middleName:
        type: string
        example: David
        x-nullable: true
      lastName:
        type: string
        example: Doe
      suffix:
        type: string
        example: Jr.
        x-nullable: true
      telephone:
        type: string
        format: telephone
        pattern: ^[2-9]\d{2}-\d{3}-\d{4}$
        x-nullable: true
      secondaryTelephone:
        type: string
        format: telephone
        pattern: ^[2-9]\d{2}-\d{3}-\d{4}$
        x-nullable: true
      personalEmail:
        type: string
        format: x-email
        example: personalEmail@email.com
        pattern: ^[a-zA-Z0-9._%+-]+@[a-zA-Z0-9.-]+\.[a-zA-Z]{2,}$
      phoneIsPreferred:
        type: boolean
      emailIsPreferred:
        type: boolean
      residentialAddress:
        allOf:
          - $ref: '#/definitions/Address'
      backupContact:
        $ref: '#/definitions/BackupContact'
      backupMailingAddress:
        allOf:
          - $ref: '#/definitions/Address'
      createOktaAccount:
        type: boolean
      cacUser:
        type: boolean
  FetchLineOfAccountingPayload:
    type: object
    properties:
      serviceMemberAffiliation:
        $ref: '#/definitions/Affiliation'
      ordersIssueDate:
        type: string
        format: date
        example: '2023-01-01'
      tacCode:
        type: string
        minLength: 4
        maxLength: 4
        example: F8J1
  SearchCustomersResult:
    type: object
    properties:
      page:
        type: integer
      perPage:
        type: integer
      totalCount:
        type: integer
      searchCustomers:
        $ref: '#/definitions/SearchCustomers'
  SearchCustomers:
    type: array
    items:
      $ref: '#/definitions/SearchCustomer'
  SearchCustomer:
    type: object
    properties:
      id:
        type: string
        format: uuid
      firstName:
        type: string
        example: John
        x-nullable: true
      lastName:
        type: string
        example: Doe
        x-nullable: true
      dodID:
        type: string
        example: 1234567890
        x-nullable: true
      branch:
        type: string
      telephone:
        type: string
        format: telephone
        pattern: ^[2-9]\d{2}-\d{3}-\d{4}$
        x-nullable: true
      personalEmail:
        type: string
        format: x-email
        example: personalEmail@email.com
        pattern: ^[a-zA-Z0-9._%+-]+@[a-zA-Z0-9.-]+\.[a-zA-Z]{2,}$
  Entitlements:
    properties:
      id:
        example: 571008b1-b0de-454d-b843-d71be9f02c04
        format: uuid
        type: string
      authorizedWeight:
        example: 2000
        type: integer
        x-formatting: weight
        x-nullable: true
      dependentsAuthorized:
        example: true
        type: boolean
        x-nullable: true
      gunSafe:
        type: boolean
        example: false
      nonTemporaryStorage:
        example: false
        type: boolean
        x-nullable: true
      privatelyOwnedVehicle:
        example: false
        type: boolean
        x-nullable: true
      proGearWeight:
        example: 2000
        type: integer
        x-formatting: weight
      proGearWeightSpouse:
        example: 500
        type: integer
        x-formatting: weight
      storageInTransit:
        example: 90
        type: integer
        x-nullable: true
      totalWeight:
        example: 500
        type: integer
        x-formatting: weight
      totalDependents:
        example: 2
        type: integer
      requiredMedicalEquipmentWeight:
        example: 500
        type: integer
        x-formatting: weight
      organizationalClothingAndIndividualEquipment:
        example: true
        type: boolean
      eTag:
        type: string
    type: object
  Error:
    properties:
      message:
        type: string
    required:
      - message
    type: object
  Grade:
    type: string
    x-nullable: true
    title: grade
    enum:
      - E_1
      - E_2
      - E_3
      - E_4
      - E_5
      - E_6
      - E_7
      - E_8
      - E_9
      - E_9_SPECIAL_SENIOR_ENLISTED
      - O_1_ACADEMY_GRADUATE
      - O_2
      - O_3
      - O_4
      - O_5
      - O_6
      - O_7
      - O_8
      - O_9
      - O_10
      - W_1
      - W_2
      - W_3
      - W_4
      - W_5
      - AVIATION_CADET
      - CIVILIAN_EMPLOYEE
      - ACADEMY_CADET
      - MIDSHIPMAN
    x-display-value:
      E_1: E-1
      E_2: E-2
      E_3: E-3
      E_4: E-4
      E_5: E-5
      E_6: E-6
      E_7: E-7
      E_8: E-8
      E_9: E-9
      E_9_SPECIAL_SENIOR_ENLISTED: E-9 (Special Senior Enlisted)
      O_1_ACADEMY_GRADUATE: O-1 or Service Academy Graduate
      O_2: O-2
      O_3: O-3
      O_4: O-4
      O_5: O-5
      O_6: O-6
      O_7: O-7
      O_8: O-8
      O_9: O-9
      O_10: O-10
      W_1: W-1
      W_2: W-2
      W_3: W-3
      W_4: W-4
      W_5: W-5
      AVIATION_CADET: Aviation Cadet
      CIVILIAN_EMPLOYEE: Civilian Employee
      ACADEMY_CADET: Service Academy Cadet
      MIDSHIPMAN: Midshipman
  Move:
    properties:
      id:
        example: 1f2270c7-7166-40ae-981e-b200ebdf3054
        format: uuid
        type: string
      serviceCounselingCompletedAt:
        format: date-time
        type: string
        x-nullable: true
      availableToPrimeAt:
        format: date-time
        type: string
        x-nullable: true
      billableWeightsReviewedAt:
        format: date-time
        type: string
        x-nullable: true
      contractorId:
        type: string
        format: uuid
        x-nullable: true
      contractor:
        $ref: '#/definitions/Contractor'
      locator:
        type: string
        example: 1K43AR
      ordersId:
        type: string
        format: uuid
        example: c56a4180-65aa-42ec-a945-5fd21dec0538
      orders:
        $ref: '#/definitions/Order'
      referenceId:
        example: 1001-3456
        type: string
        x-nullable: true
      status:
        $ref: '#/definitions/MoveStatus'
      excess_weight_qualified_at:
        type: string
        format: date-time
        description: >-
          Timestamp of when the estimated shipment weights of the move reached
          90% of the weight allowance
        x-nullable: true
      excess_weight_acknowledged_at:
        type: string
        format: date-time
        description: >-
          Timestamp of when the TOO acknowledged the excess weight risk by
          either dismissing the alert or updating the max billable weight
        x-nullable: true
      tioRemarks:
        type: string
        example: approved additional weight
        x-nullable: true
      financialReviewFlag:
        type: boolean
        example: false
        description: >-
          This flag is set by office users if a move should be reviewed by a
          Financial Office
        x-nullable: false
        readOnly: true
      financialReviewRemarks:
        type: string
        example: Destination address is too far from duty location
        x-nullable: true
        readOnly: true
      closeoutOffice:
        $ref: '#/definitions/TransportationOffice'
      closeoutOfficeId:
        type: string
        format: uuid
        description: >-
          The transportation office that will handle reviewing PPM Closeout
          documentation for Army and Air Force service members
        x-nullable: true
      approvalsRequestedAt:
        type: string
        format: date-time
        description: >-
          The time at which a move is sent back to the TOO becuase the prime
          added a new service item for approval
        x-nullable: true
      createdAt:
        type: string
        format: date-time
      submittedAt:
        type: string
        format: date-time
        x-nullable: true
      updatedAt:
        type: string
        format: date-time
      eTag:
        type: string
      shipmentGBLOC:
        $ref: '#/definitions/GBLOC'
      lockedByOfficeUserID:
        type: string
        format: uuid
        x-nullable: true
      lockedByOfficeUser:
        $ref: '#/definitions/LockedOfficeUser'
        x-nullable: true
      lockExpiresAt:
        type: string
        format: date-time
        x-nullable: true
      additionalDocuments:
        $ref: '#/definitions/Document'
  MoveHistory:
    properties:
      id:
        description: move ID
        example: 1f2270c7-7166-40ae-981e-b200ebdf3054
        format: uuid
        type: string
      historyRecords:
        description: A list of MoveAuditHistory's connected to the move.
        $ref: '#/definitions/MoveAuditHistories'
      locator:
        description: move locator
        type: string
        example: 1K43AR
      referenceId:
        description: move referenceID
        example: 1001-3456
        type: string
        x-nullable: true
  MoveHistoryResult:
    type: object
    properties:
      page:
        type: integer
      perPage:
        type: integer
      totalCount:
        type: integer
      id:
        description: move ID
        example: 1f2270c7-7166-40ae-981e-b200ebdf3054
        format: uuid
        type: string
      historyRecords:
        description: A list of MoveAuditHistory's connected to the move.
        $ref: '#/definitions/MoveAuditHistories'
      locator:
        description: move locator
        type: string
        example: 1K43AR
      referenceId:
        description: move referenceID
        example: 1001-3456
        type: string
        x-nullable: true
  MoveAuditHistories:
    type: array
    items:
      $ref: '#/definitions/MoveAuditHistory'
  MoveAuditHistory:
    properties:
      id:
        description: id from audity_history table
        example: 1f2270c7-7166-40ae-981e-b200ebdf3054
        format: uuid
        type: string
      schemaName:
        description: Database schema audited table for this event is in
        type: string
      tableName:
        description: name of database table that was changed
        type: string
      relId:
        description: relation OID. Table OID (object identifier). Changes with drop/create.
        type: integer
      objectId:
        description: id column for the tableName where the data was changed
        example: 1f2270c7-7166-40ae-981e-b200ebdf3054
        format: uuid
        type: string
        x-nullable: true
      sessionUserId:
        example: 1f2270c7-7166-40ae-981e-b200ebdf3054
        format: uuid
        type: string
        x-nullable: true
      sessionUserFirstName:
        example: foo
        type: string
        x-nullable: true
      sessionUserLastName:
        example: bar
        type: string
        x-nullable: true
      sessionUserEmail:
        example: foobar@example.com
        type: string
        x-nullable: true
      sessionUserTelephone:
        format: telephone
        type: string
        pattern: ^[2-9]\d{2}-\d{3}-\d{4}$
        x-nullable: true
      context:
        type: array
        items:
          type: object
          additionalProperties:
            type: string
        x-nullable: true
      contextId:
        description: id column for the context table the record belongs to
        example: 1f2270c7-7166-40ae-981e-b200ebdf3054
        type: string
        x-nullable: true
      eventName:
        description: API endpoint name that was called to make the change
        type: string
        x-nullable: true
      actionTstampTx:
        description: Transaction start timestamp for tx in which audited event occurred
        type: string
        format: date-time
      actionTstampStm:
        description: Statement start timestamp for tx in which audited event occurred
        type: string
        format: date-time
      actionTstampClk:
        description: Wall clock time at which audited event's trigger call occurred
        type: string
        format: date-time
      transactionId:
        description: >-
          Identifier of transaction that made the change. May wrap, but unique
          paired with action_tstamp_tx.
        type: integer
        x-nullable: true
      action:
        description: Action type; I = insert, D = delete, U = update, T = truncate
        type: string
      oldValues:
        description: >-
          A list of (old/previous) MoveAuditHistoryItem's for a record before
          the change.
        type: object
        additionalProperties: true
        x-nullable: true
      changedValues:
        description: >-
          A list of (changed/updated) MoveAuditHistoryItem's for a record after
          the change.
        type: object
        additionalProperties: true
        x-nullable: true
      statementOnly:
        description: >-
          true if audit event is from an FOR EACH STATEMENT trigger, false for
          FOR EACH ROW'
        type: boolean
        example: false
  MoveAuditHistoryItems:
    type: array
    items:
      $ref: '#/definitions/MoveAuditHistoryItem'
  MoveAuditHistoryItem:
    properties:
      columnName:
        type: string
      columnValue:
        type: string
  MoveStatus:
    type: string
    enum:
      - DRAFT
      - NEEDS SERVICE COUNSELING
      - SERVICE COUNSELING COMPLETED
      - SUBMITTED
      - APPROVALS REQUESTED
      - APPROVED
      - CANCELED
  PPMStatus:
    type: string
    enum:
      - CANCELLED
      - DRAFT
      - SUBMITTED
      - WAITING_ON_CUSTOMER
      - NEEDS_ADVANCE_APPROVAL
      - NEEDS_CLOSEOUT
      - CLOSEOUT_COMPLETE
      - COMPLETED
  DeptIndicator:
    type: string
    title: Dept. indicator
    x-nullable: true
    enum:
      - NAVY_AND_MARINES
      - ARMY
      - ARMY_CORPS_OF_ENGINEERS
      - AIR_AND_SPACE_FORCE
      - COAST_GUARD
      - OFFICE_OF_SECRETARY_OF_DEFENSE
    x-display-value:
      NAVY_AND_MARINES: 17 Navy and Marine Corps
      ARMY: 21 Army
      ARMY_CORPS_OF_ENGINEERS: 96 Army Corps of Engineers
      AIR_AND_SPACE_FORCE: 57 Air Force and Space Force
      COAST_GUARD: 70 Coast Guard
      OFFICE_OF_SECRETARY_OF_DEFENSE: 97 Office of the Secretary of Defense
  OrdersTypeDetail:
    type: string
    title: Orders type detail
    x-nullable: true
    enum:
      - HHG_PERMITTED
      - PCS_TDY
      - HHG_RESTRICTED_PROHIBITED
      - HHG_RESTRICTED_AREA
      - INSTRUCTION_20_WEEKS
      - HHG_PROHIBITED_20_WEEKS
      - DELAYED_APPROVAL
    x-display-value:
      HHG_PERMITTED: Shipment of HHG Permitted
      PCS_TDY: PCS with TDY Enroute
      HHG_RESTRICTED_PROHIBITED: Shipment of HHG Restricted or Prohibited
      HHG_RESTRICTED_AREA: HHG Restricted Area-HHG Prohibited
      INSTRUCTION_20_WEEKS: Course of Instruction 20 Weeks or More
      HHG_PROHIBITED_20_WEEKS: Shipment of HHG Prohibited but Authorized within 20 weeks
      DELAYED_APPROVAL: Delayed Approval 20 Weeks or More
  Order:
    properties:
      id:
        example: 1f2270c7-7166-40ae-981e-b200ebdf3054
        format: uuid
        type: string
      customerID:
        example: c56a4180-65aa-42ec-a945-5fd21dec0538
        format: uuid
        type: string
      customer:
        $ref: '#/definitions/Customer'
      moveCode:
        type: string
        example: H2XFJF
      first_name:
        type: string
        example: John
        readOnly: true
      last_name:
        type: string
        example: Doe
        readOnly: true
      grade:
        $ref: '#/definitions/Grade'
      agency:
        $ref: '#/definitions/Affiliation'
      entitlement:
        $ref: '#/definitions/Entitlements'
      destinationDutyLocation:
        $ref: '#/definitions/DutyLocation'
      originDutyLocation:
        $ref: '#/definitions/DutyLocation'
      originDutyLocationGBLOC:
        $ref: '#/definitions/GBLOC'
      moveTaskOrderID:
        example: c56a4180-65aa-42ec-a945-5fd21dec0538
        format: uuid
        type: string
      uploaded_order_id:
        example: c56a4180-65aa-42ec-a945-5fd21dec0538
        format: uuid
        type: string
      uploadedAmendedOrderID:
        example: c56a4180-65aa-42ec-a945-5fd21dec0538
        format: uuid
        type: string
        x-nullable: true
      amendedOrdersAcknowledgedAt:
        type: string
        format: date-time
        x-nullable: true
      order_number:
        type: string
        x-nullable: true
        example: 030-00362
      order_type:
        $ref: '#/definitions/OrdersType'
      order_type_detail:
        $ref: '#/definitions/OrdersTypeDetail'
        x-nullable: true
      date_issued:
        type: string
        format: date
        example: '2020-01-01'
      report_by_date:
        type: string
        format: date
        example: '2020-01-01'
      department_indicator:
        $ref: '#/definitions/DeptIndicator'
        x-nullable: true
      tac:
        type: string
        title: TAC
        example: F8J1
        x-nullable: true
      sac:
        type: string
        title: SAC
        example: N002214CSW32Y9
        x-nullable: true
      ntsTac:
        type: string
        title: NTS TAC
        example: F8J1
        x-nullable: true
      ntsSac:
        type: string
        title: NTS SAC
        example: N002214CSW32Y9
        x-nullable: true
      has_dependents:
        type: boolean
        example: false
        title: Are dependents included in your orders?
      spouse_has_pro_gear:
        type: boolean
        example: false
        title: >-
          Do you have a spouse who will need to move items related to their
          occupation (also known as spouse pro-gear)?
      supplyAndServicesCostEstimate:
        type: string
      packingAndShippingInstructions:
        type: string
      methodOfPayment:
        type: string
      naics:
        type: string
      orders_type:
        $ref: '#/definitions/OrdersType'
      eTag:
        type: string
    type: object
  Location:
    type: object
    properties:
      label:
        type: string
        example: Label for display
      value:
        type: string
        example: Value for location
    required:
      - label
      - value
  Locations:
    type: array
    items:
      $ref: '#/definitions/Location'
  OrderBody:
    type: object
    properties:
      id:
        type: string
        format: uuid
  CreateOrders:
    type: object
    properties:
      serviceMemberId:
        type: string
        format: uuid
        example: c56a4180-65aa-42ec-a945-5fd21dec0538
      issueDate:
        type: string
        description: The date and time that these orders were cut.
        format: date
        title: Orders date
      reportByDate:
        type: string
        description: Report By Date
        format: date
        title: Report-by date
      ordersType:
        $ref: '#/definitions/OrdersType'
      ordersTypeDetail:
        $ref: '#/definitions/OrdersTypeDetail'
      hasDependents:
        type: boolean
        title: Are dependents included in your orders?
      spouseHasProGear:
        type: boolean
        title: >-
          Do you have a spouse who will need to move items related to their
          occupation (also known as spouse pro-gear)?
      newDutyLocationId:
        type: string
        format: uuid
        example: c56a4180-65aa-42ec-a945-5fd21dec0538
      ordersNumber:
        type: string
        title: Orders Number
        x-nullable: true
        example: 030-00362
      tac:
        type: string
        title: TAC
        example: F8J1
        x-nullable: true
      sac:
        type: string
        title: SAC
        example: N002214CSW32Y9
        x-nullable: true
      departmentIndicator:
        $ref: '#/definitions/DeptIndicator'
      grade:
        $ref: '#/definitions/Grade'
      originDutyLocationId:
        type: string
        format: uuid
        example: c56a4180-65aa-42ec-a945-5fd21dec0538
    required:
      - serviceMemberId
      - issueDate
      - reportByDate
      - ordersType
      - hasDependents
      - spouseHasProGear
      - newDutyLocationId
  CounselingUpdateOrderPayload:
    type: object
    properties:
      issueDate:
        type: string
        description: The date and time that these orders were cut.
        format: date
        example: '2018-04-26'
        title: Orders date
      reportByDate:
        type: string
        description: Report By Date
        format: date
        example: '2018-04-26'
        title: Report-by date
      ordersType:
        $ref: '#/definitions/OrdersType'
      ordersTypeDetail:
        $ref: '#/definitions/OrdersTypeDetail'
      ordersNumber:
        type: string
        title: Orders Number
        x-nullable: true
        example: 030-00362
      departmentIndicator:
        $ref: '#/definitions/DeptIndicator'
        x-nullable: true
      originDutyLocationId:
        type: string
        format: uuid
        example: c56a4180-65aa-42ec-a945-5fd21dec0538
      newDutyLocationId:
        type: string
        format: uuid
        example: c56a4180-65aa-42ec-a945-5fd21dec0538
      tac:
        type: string
        title: HHG TAC
        minLength: 4
        maxLength: 4
        example: F8J1
        x-nullable: true
      sac:
        title: HHG SAC
        example: N002214CSW32Y9
        $ref: '#/definitions/NullableString'
      ntsTac:
        title: NTS TAC
        minLength: 4
        maxLength: 4
        example: F8J1
        $ref: '#/definitions/NullableString'
      ntsSac:
        title: NTS SAC
        example: N002214CSW32Y9
        $ref: '#/definitions/NullableString'
      grade:
        $ref: '#/definitions/Grade'
    required:
      - issueDate
      - reportByDate
      - ordersType
      - originDutyLocationId
      - newDutyLocationId
  UpdateOrderPayload:
    type: object
    properties:
      issueDate:
        type: string
        description: The date and time that these orders were cut.
        format: date
        example: '2018-04-26'
        title: Orders date
      reportByDate:
        type: string
        description: Report By Date
        format: date
        example: '2018-04-26'
        title: Report-by date
      ordersType:
        $ref: '#/definitions/OrdersType'
      ordersTypeDetail:
        $ref: '#/definitions/OrdersTypeDetail'
      originDutyLocationId:
        type: string
        format: uuid
        example: c56a4180-65aa-42ec-a945-5fd21dec0538
      newDutyLocationId:
        type: string
        format: uuid
        example: c56a4180-65aa-42ec-a945-5fd21dec0538
      ordersNumber:
        type: string
        title: Orders Number
        x-nullable: true
        example: 030-00362
      tac:
        type: string
        title: HHG TAC
        minLength: 4
        maxLength: 4
        example: F8J1
        x-nullable: true
      sac:
        title: HHG SAC
        example: N002214CSW32Y9
        $ref: '#/definitions/NullableString'
      ntsTac:
        title: NTS TAC
        minLength: 4
        maxLength: 4
        example: F8J1
        $ref: '#/definitions/NullableString'
      ntsSac:
        title: NTS SAC
        example: N002214CSW32Y9
        $ref: '#/definitions/NullableString'
      departmentIndicator:
        $ref: '#/definitions/DeptIndicator'
        x-nullable: true
      ordersAcknowledgement:
        description: >-
          Confirmation that the new amended orders were reviewed after
          previously approving the original orders
        type: boolean
        x-nullable: true
      grade:
        $ref: '#/definitions/Grade'
    required:
      - issueDate
      - reportByDate
      - ordersType
      - newDutyLocationId
      - originDutyLocationId
  UpdateAllowancePayload:
    type: object
    properties:
      grade:
        $ref: '#/definitions/Grade'
      dependentsAuthorized:
        type: boolean
        x-nullable: true
      agency:
        $ref: '#/definitions/Affiliation'
      proGearWeight:
        description: unit is in lbs
        example: 2000
        type: integer
        minimum: 0
        maximum: 2000
        x-formatting: weight
        x-nullable: true
      proGearWeightSpouse:
        description: unit is in lbs
        example: 500
        type: integer
        minimum: 0
        maximum: 500
        x-formatting: weight
        x-nullable: true
      requiredMedicalEquipmentWeight:
        description: unit is in lbs
        example: 2000
        type: integer
        minimum: 0
        x-formatting: weight
      organizationalClothingAndIndividualEquipment:
        description: only for Army
        type: boolean
        x-nullable: true
      storageInTransit:
        description: >-
          the number of storage in transit days that the customer is entitled to
          for a given shipment on their move
        type: integer
        minimum: 0
      gunSafe:
        description: >-
          True if user is entitled to move a gun safe (up to 500 lbs) as part of
          their move without it being charged against their weight allowance.
        type: boolean
        x-nullable: true
  UpdateBillableWeightPayload:
    type: object
    properties:
      authorizedWeight:
        description: unit is in lbs
        example: 2000
        minimum: 1
        type: integer
        x-formatting: weight
        x-nullable: true
  UpdateMaxBillableWeightAsTIOPayload:
    type: object
    properties:
      authorizedWeight:
        description: unit is in lbs
        example: 2000
        minimum: 1
        type: integer
        x-formatting: weight
        x-nullable: true
      tioRemarks:
        description: TIO remarks for updating the max billable weight
        example: Increasing max billable weight
        type: string
        minLength: 1
        x-nullable: true
    required:
      - authorizedWeight
      - tioRemarks
  CounselingUpdateAllowancePayload:
    type: object
    properties:
      grade:
        $ref: '#/definitions/Grade'
      dependentsAuthorized:
        type: boolean
        x-nullable: true
      agency:
        $ref: '#/definitions/Affiliation'
      proGearWeight:
        minimum: 0
        maximum: 2000
        description: unit is in lbs
        example: 2000
        type: integer
        x-formatting: weight
        x-nullable: true
      proGearWeightSpouse:
        minimum: 0
        maximum: 500
        description: unit is in lbs
        example: 2000
        type: integer
        x-formatting: weight
        x-nullable: true
      requiredMedicalEquipmentWeight:
        minimum: 0
        description: unit is in lbs
        example: 2000
        type: integer
        x-formatting: weight
      organizationalClothingAndIndividualEquipment:
        description: only for Army
        type: boolean
        x-nullable: true
      storageInTransit:
        description: >-
          the number of storage in transit days that the customer is entitled to
          for a given shipment on their move
        type: integer
        minimum: 0
      gunSafe:
        description: >-
          True if user is entitled to move a gun safe (up to 500 lbs) as part of
          their move without it being charged against their weight allowance.
        type: boolean
        x-nullable: true
  MoveTaskOrder:
    description: The Move (MoveTaskOrder)
    properties:
      id:
        example: 1f2270c7-7166-40ae-981e-b200ebdf3054
        format: uuid
        type: string
      createdAt:
        format: date-time
        type: string
      orderID:
        example: c56a4180-65aa-42ec-a945-5fd21dec0538
        format: uuid
        type: string
      locator:
        type: string
        example: 1K43AR
      referenceId:
        example: 1001-3456
        type: string
      serviceCounselingCompletedAt:
        format: date-time
        type: string
        x-nullable: true
      availableToPrimeAt:
        format: date-time
        type: string
        x-nullable: true
      updatedAt:
        format: date-time
        type: string
      destinationAddress:
        $ref: '#/definitions/Address'
      pickupAddress:
        $ref: '#/definitions/Address'
      destinationDutyLocation:
        example: 1f2270c7-7166-40ae-981e-b200ebdf3054
        format: uuid
        type: string
      originDutyLocation:
        example: 1f2270c7-7166-40ae-981e-b200ebdf3054
        format: uuid
        type: string
      entitlements:
        $ref: '#/definitions/Entitlements'
      requestedPickupDate:
        format: date
        type: string
      tioRemarks:
        type: string
        example: approved additional weight
        x-nullable: true
      eTag:
        type: string
    type: object
  MoveTaskOrders:
    items:
      $ref: '#/definitions/MoveTaskOrder'
    type: array
  PaymentRequest:
    properties:
      proofOfServiceDocs:
        $ref: '#/definitions/ProofOfServiceDocs'
      id:
        example: c56a4180-65aa-42ec-a945-5fd21dec0538
        format: uuid
        readOnly: true
        type: string
      isFinal:
        default: false
        type: boolean
      moveTaskOrder:
        $ref: '#/definitions/Move'
      moveTaskOrderID:
        example: c56a4180-65aa-42ec-a945-5fd21dec0538
        format: uuid
        type: string
      rejectionReason:
        example: documentation was incomplete
        type: string
        x-nullable: true
      serviceItems:
        $ref: '#/definitions/PaymentServiceItems'
      status:
        $ref: '#/definitions/PaymentRequestStatus'
      paymentRequestNumber:
        example: 1234-5678-1
        readOnly: true
        type: string
      recalculationOfPaymentRequestID:
        example: c56a4180-65aa-42ec-a945-5fd21dec0538
        format: uuid
        type: string
        readOnly: true
        x-nullable: true
      eTag:
        type: string
      reviewedAt:
        format: date-time
        type: string
        x-nullable: true
      createdAt:
        format: date-time
        type: string
    type: object
  PaymentRequests:
    items:
      $ref: '#/definitions/PaymentRequest'
    type: array
  PaymentServiceItems:
    items:
      $ref: '#/definitions/PaymentServiceItem'
    type: array
  PaymentServiceItem:
    properties:
      id:
        example: c56a4180-65aa-42ec-a945-5fd21dec0538
        format: uuid
        readOnly: true
        type: string
      createdAt:
        format: date-time
        type: string
      paymentRequestID:
        example: c56a4180-65aa-42ec-a945-5fd21dec0538
        format: uuid
        type: string
      mtoServiceItemID:
        example: c56a4180-65aa-42ec-a945-5fd21dec0538
        format: uuid
        type: string
      mtoServiceItemCode:
        example: DLH
        type: string
      mtoServiceItemName:
        example: Move management
        type: string
      mtoShipmentType:
        $ref: '#/definitions/MTOShipmentType'
      mtoShipmentID:
        type: string
        format: uuid
        example: c56a4180-65aa-42ec-a945-5fd21dec0538
        x-nullable: true
      status:
        $ref: '#/definitions/PaymentServiceItemStatus'
      priceCents:
        type: integer
        format: cents
        title: Price of the service item in cents
        x-nullable: true
      rejectionReason:
        example: documentation was incomplete
        type: string
        x-nullable: true
      referenceID:
        example: 1234-5678-c56a4180
        readOnly: true
        format: string
      paymentServiceItemParams:
        $ref: '#/definitions/PaymentServiceItemParams'
      eTag:
        type: string
    type: object
  PaymentRequestStatus:
    type: string
    enum:
      - PENDING
      - REVIEWED
      - REVIEWED_AND_ALL_SERVICE_ITEMS_REJECTED
      - SENT_TO_GEX
      - RECEIVED_BY_GEX
      - PAID
      - EDI_ERROR
      - DEPRECATED
    title: Payment Request Status
  ProofOfServiceDocs:
    items:
      $ref: '#/definitions/ProofOfServiceDoc'
    type: array
  ProofOfServiceDoc:
    properties:
      isWeightTicket:
        type: boolean
      uploads:
        items:
          $ref: '#/definitions/Upload'
        type: array
  ShipmentsPaymentSITBalance:
    items:
      $ref: '#/definitions/ShipmentPaymentSITBalance'
    type: array
  ShipmentPaymentSITBalance:
    properties:
      shipmentID:
        type: string
        format: uuid
      totalSITDaysAuthorized:
        type: integer
      totalSITDaysRemaining:
        type: integer
      totalSITEndDate:
        type: string
        format: date
        x-nullable: true
      pendingSITDaysInvoiced:
        type: integer
      pendingBilledStartDate:
        type: string
        format: date
        x-nullable: true
      pendingBilledEndDate:
        type: string
        format: date
        x-nullable: true
      previouslyBilledDays:
        type: integer
        x-nullable: true
      previouslyBilledStartDate:
        type: string
        format: date
        x-nullable: true
      previouslyBilledEndDate:
        type: string
        format: date
        x-nullable: true
  UpdateShipment:
    type: object
    properties:
      shipmentType:
        $ref: '#/definitions/MTOShipmentType'
      requestedPickupDate:
        format: date
        type: string
        x-nullable: true
      requestedDeliveryDate:
        format: date
        type: string
        x-nullable: true
      customerRemarks:
        type: string
        example: handle with care
        x-nullable: true
      counselorRemarks:
        type: string
        example: counselor approved
        x-nullable: true
      billableWeightCap:
        type: integer
        description: estimated weight of the shuttle service item provided by the prime
        example: 2500
        x-formatting: weight
        x-nullable: true
      billableWeightJustification:
        type: string
        example: more weight than expected
        x-nullable: true
      pickupAddress:
        allOf:
          - $ref: '#/definitions/Address'
      destinationAddress:
        allOf:
          - $ref: '#/definitions/Address'
      secondaryDeliveryAddress:
        allOf:
          - $ref: '#/definitions/Address'
      secondaryPickupAddress:
        allOf:
          - $ref: '#/definitions/Address'
      hasSecondaryPickupAddress:
        type: boolean
        x-nullable: true
        x-omitempty: false
      hasSecondaryDeliveryAddress:
        type: boolean
        x-nullable: true
        x-omitempty: false
      actualProGearWeight:
        type: integer
        x-nullable: true
        x-omitempty: false
      actualSpouseProGearWeight:
        type: integer
        x-nullable: true
        x-omitempty: false
      destinationType:
        $ref: '#/definitions/DestinationType'
      agents:
        $ref: '#/definitions/MTOAgents'
        x-nullable: true
      tacType:
        $ref: '#/definitions/LOATypeNullable'
      sacType:
        $ref: '#/definitions/LOATypeNullable'
      usesExternalVendor:
        type: boolean
        example: false
        x-nullable: true
      serviceOrderNumber:
        type: string
        x-nullable: true
      ntsRecordedWeight:
        description: >-
          The previously recorded weight for the NTS Shipment. Used for NTS
          Release to know what the previous primeActualWeight or billable weight
          was.
        example: 2000
        type: integer
        x-formatting: weight
        x-nullable: true
      storageFacility:
        x-nullable: true
        $ref: '#/definitions/StorageFacility'
      ppmShipment:
        $ref: '#/definitions/UpdatePPMShipment'
  UpdatePPMShipment:
    type: object
    properties:
      expectedDepartureDate:
        description: |
          Date the customer expects to move.
        format: date
        type: string
        x-nullable: true
      actualMoveDate:
        format: date
        type: string
        x-nullable: true
      pickupAddress:
        allOf:
          - $ref: '#/definitions/Address'
      actualPickupPostalCode:
        description: >
          The actual postal code where the PPM shipment started. To be filled
          once the customer has moved the shipment.
        format: zip
        type: string
        title: ZIP
        example: '90210'
        pattern: ^(\d{5})$
        x-nullable: true
      secondaryPickupAddress:
        allOf:
          - $ref: '#/definitions/Address'
      destinationAddress:
        allOf:
          - $ref: '#/definitions/Address'
      actualDestinationPostalCode:
        description: >
          The actual postal code where the PPM shipment ended. To be filled once
          the customer has moved the shipment.
        format: zip
        type: string
        title: ZIP
        example: '90210'
        pattern: ^(\d{5})$
        x-nullable: true
      secondaryDestinationAddress:
        allOf:
          - $ref: '#/definitions/Address'
      hasSecondaryPickupAddress:
        type: boolean
        x-nullable: true
        x-omitempty: false
      hasSecondaryDestinationAddress:
        type: boolean
        x-nullable: true
        x-omitempty: false
      w2Address:
        x-nullable: true
        $ref: '#/definitions/Address'
      sitExpected:
        type: boolean
        x-nullable: true
      sitLocation:
        allOf:
          - $ref: '#/definitions/SITLocationType'
          - x-nullable: true
      sitEstimatedWeight:
        type: integer
        example: 2000
        x-nullable: true
      sitEstimatedEntryDate:
        format: date
        type: string
        x-nullable: true
      sitEstimatedDepartureDate:
        format: date
        type: string
        x-nullable: true
      estimatedWeight:
        type: integer
        example: 4200
        x-nullable: true
      hasProGear:
        description: |
          Indicates whether PPM shipment has pro gear.
        type: boolean
        x-nullable: true
      proGearWeight:
        type: integer
        x-nullable: true
      spouseProGearWeight:
        type: integer
        x-nullable: true
      hasRequestedAdvance:
        description: |
          Indicates whether an advance has been requested for the PPM shipment.
        type: boolean
        x-nullable: true
      hasReceivedAdvance:
        description: |
          Indicates whether an advance was received for the PPM shipment.
        type: boolean
        x-nullable: true
      advanceAmountRequested:
        description: |
          The amount request for an advance, or null if no advance is requested
        type: integer
        format: cents
        x-nullable: true
      advanceAmountReceived:
        description: |
          The amount received for an advance, or null if no advance is received
        type: integer
        format: cents
        x-nullable: true
      advanceStatus:
        $ref: '#/definitions/PPMAdvanceStatus'
        x-nullable: true
  UpdateWeightTicket:
    type: object
    properties:
      emptyWeight:
        description: Weight of the vehicle when empty.
        type: integer
        minimum: 0
      fullWeight:
        description: The weight of the vehicle when full.
        type: integer
        minimum: 0
      ownsTrailer:
        description: Indicates if the customer used a trailer they own for the move.
        type: boolean
      trailerMeetsCriteria:
        description: >-
          Indicates if the trailer that the customer used meets all the criteria
          to be claimable.
        type: boolean
      status:
        $ref: '#/definitions/PPMDocumentStatus'
      reason:
        description: The reason the services counselor has excluded or rejected the item.
        type: string
      adjustedNetWeight:
        description: Indicates the adjusted net weight of the vehicle
        type: integer
        minimum: 0
      netWeightRemarks:
        description: Remarks explaining any edits made to the net weight
        type: string
      allowableWeight:
        description: Indicates the maximum reimbursable weight of the shipment
        type: integer
        minimum: 0
  UpdateMovingExpense:
    type: object
    properties:
      movingExpenseType:
        $ref: '#/definitions/OmittableMovingExpenseType'
      description:
        description: A brief description of the expense.
        type: string
        x-nullable: true
        x-omitempty: false
      amount:
        description: The total amount of the expense as indicated on the receipt
        type: integer
      sitStartDate:
        description: >-
          The date the shipment entered storage, applicable for the `STORAGE`
          movingExpenseType only
        type: string
        format: date
      sitEndDate:
        description: >-
          The date the shipment exited storage, applicable for the `STORAGE`
          movingExpenseType only
        type: string
        format: date
      status:
        $ref: '#/definitions/PPMDocumentStatus'
      reason:
        description: The reason the services counselor has excluded or rejected the item.
        type: string
      weightStored:
        description: The total weight stored in PPM SIT
        type: integer
      sitLocation:
        allOf:
          - $ref: '#/definitions/SITLocationType'
          - x-nullable: true
      sitEstimatedCost:
        description: >-
          The estimated amount that the government will pay the service member
          to put their goods into storage. This estimated storage cost is
          separate from the estimated incentive.
        type: integer
        format: cents
        x-nullable: true
        x-omitempty: false
  UpdateProGearWeightTicket:
    type: object
    properties:
      belongsToSelf:
        description: >-
          Indicates if this information is for the customer's own pro-gear,
          otherwise, it's the spouse's.
        type: boolean
      hasWeightTickets:
        description: >-
          Indicates if the user has a weight ticket for their pro-gear,
          otherwise they have a constructed weight.
        type: boolean
      weight:
        description: Weight of the pro-gear contained in the shipment.
        type: integer
        minimum: 0
      status:
        $ref: '#/definitions/PPMDocumentStatus'
      reason:
        description: The reason the services counselor has excluded or rejected the item.
        type: string
  MTOShipments:
    items:
      $ref: '#/definitions/MTOShipment'
    type: array
  CreateMTOShipment:
    type: object
    properties:
      moveTaskOrderID:
        description: The ID of the move this new shipment is for.
        example: 1f2270c7-7166-40ae-981e-b200ebdf3054
        format: uuid
        type: string
      requestedPickupDate:
        description: >
          The customer's preferred pickup date. Other dates, such as required
          delivery date and (outside MilMove) the pack date, are derived from
          this date.
        format: date
        type: string
        x-nullable: true
      requestedDeliveryDate:
        description: |
          The customer's preferred delivery date.
        format: date
        type: string
        x-nullable: true
      customerRemarks:
        description: >
          The customer can use the customer remarks field to inform the services
          counselor and the movers about any

          special circumstances for this shipment. Typical examples:
            * bulky or fragile items,
            * weapons,
            * access info for their address.
          Customer enters this information during onboarding. Optional field.
        type: string
        example: handle with care
        x-nullable: true
      counselorRemarks:
        description: >
          The counselor can use the counselor remarks field to inform the movers
          about any

          special circumstances for this shipment. Typical examples:
            * bulky or fragile items,
            * weapons,
            * access info for their address.
          Counselors enters this information when creating or editing an MTO
          Shipment. Optional field.
        type: string
        example: handle with care
        x-nullable: true
      agents:
        $ref: '#/definitions/MTOAgents'
      mtoServiceItems:
        $ref: '#/definitions/MTOServiceItems'
      pickupAddress:
        description: The address where the movers should pick up this shipment.
        allOf:
          - $ref: '#/definitions/Address'
      destinationAddress:
        description: Where the movers should deliver this shipment.
        allOf:
          - $ref: '#/definitions/Address'
      destinationType:
        $ref: '#/definitions/DestinationType'
      shipmentType:
        $ref: '#/definitions/MTOShipmentType'
      tacType:
        allOf:
          - $ref: '#/definitions/LOAType'
          - x-nullable: true
      sacType:
        allOf:
          - $ref: '#/definitions/LOAType'
          - x-nullable: true
      usesExternalVendor:
        type: boolean
        example: false
        x-nullable: true
      serviceOrderNumber:
        type: string
        x-nullable: true
      ntsRecordedWeight:
        description: >-
          The previously recorded weight for the NTS Shipment. Used for NTS
          Release to know what the previous primeActualWeight or billable weight
          was.
        example: 2000
        type: integer
        x-nullable: true
        x-formatting: weight
      storageFacility:
        x-nullable: true
        $ref: '#/definitions/StorageFacility'
      ppmShipment:
        $ref: '#/definitions/CreatePPMShipment'
    required:
      - moveTaskOrderID
      - shipmentType
  CreatePPMShipment:
    description: >-
      A personally procured move is a type of shipment that a service members
      moves themselves.
    properties:
      expectedDepartureDate:
        description: |
          Date the customer expects to move.
        format: date
        type: string
      pickupAddress:
        allOf:
          - $ref: '#/definitions/Address'
      destinationAddress:
        allOf:
          - $ref: '#/definitions/Address'
      secondaryDestinationAddress:
        allOf:
          - $ref: '#/definitions/Address'
      secondaryPickupAddress:
        allOf:
          - $ref: '#/definitions/Address'
      hasSecondaryPickupAddress:
        type: boolean
        x-nullable: true
        x-omitempty: false
      hasSecondaryDestinationAddress:
        type: boolean
        x-nullable: true
        x-omitempty: false
      sitExpected:
        type: boolean
      sitLocation:
        allOf:
          - $ref: '#/definitions/SITLocationType'
          - x-nullable: true
      sitEstimatedWeight:
        type: integer
        example: 2000
        x-nullable: true
      sitEstimatedEntryDate:
        format: date
        type: string
        x-nullable: true
      sitEstimatedDepartureDate:
        format: date
        type: string
        x-nullable: true
      estimatedWeight:
        type: integer
        example: 4200
      hasProGear:
        description: |
          Indicates whether PPM shipment has pro gear.
        type: boolean
      proGearWeight:
        type: integer
        x-nullable: true
      spouseProGearWeight:
        type: integer
        x-nullable: true
    required:
      - expectedDepartureDate
      - pickupAddress
      - destinationAddress
      - sitExpected
      - estimatedWeight
      - hasProGear
  RejectShipment:
    properties:
      rejectionReason:
        type: string
        example: MTO Shipment not good enough
    required:
      - rejectionReason
  RequestDiversion:
    properties:
      diversionReason:
        type: string
        example: Shipment route needs to change
    required:
      - diversionReason
  ApproveSITExtension:
    properties:
      approvedDays:
        description: Number of days approved for SIT extension
        type: integer
        example: 21
        minimum: 1
      requestReason:
        description: >-
          Reason from service counselor-provided picklist for SIT Duration
          Update
        example: AWAITING_COMPLETION_OF_RESIDENCE
        type: string
        enum:
          - SERIOUS_ILLNESS_MEMBER
          - SERIOUS_ILLNESS_DEPENDENT
          - IMPENDING_ASSIGNEMENT
          - DIRECTED_TEMPORARY_DUTY
          - NONAVAILABILITY_OF_CIVILIAN_HOUSING
          - AWAITING_COMPLETION_OF_RESIDENCE
          - OTHER
      officeRemarks:
        description: Remarks from TOO about SIT approval
        type: string
        example: Approved for three weeks rather than requested 45 days
        x-nullable: true
    required:
      - approvedDays
  DenySITExtension:
    properties:
      officeRemarks:
        description: Remarks from TOO about SIT denial
        type: string
        example: Denied this extension as it does not match the criteria
        x-nullable: true
      convertToCustomerExpense:
        description: >-
          Whether or not to convert to members expense once SIT extension is
          denied.
        type: boolean
        example: false
    required:
      - officeRemarks
      - convertToCustomerExpense
  UpdateSITServiceItemCustomerExpense:
    properties:
      convertToCustomerExpense:
        example: true
        type: boolean
      customerExpenseReason:
        description: Reason the service item was rejected
        type: string
        example: Insufficent details provided
    required:
      - convertToCustomerExpense
      - customerExpenseReason
  CreateApprovedSITDurationUpdate:
    properties:
      requestReason:
        description: >-
          Reason from service counselor-provided picklist for SIT Duration
          Update
        example: AWAITING_COMPLETION_OF_RESIDENCE
        type: string
        enum:
          - SERIOUS_ILLNESS_MEMBER
          - SERIOUS_ILLNESS_DEPENDENT
          - IMPENDING_ASSIGNEMENT
          - DIRECTED_TEMPORARY_DUTY
          - NONAVAILABILITY_OF_CIVILIAN_HOUSING
          - AWAITING_COMPLETION_OF_RESIDENCE
          - OTHER
      approvedDays:
        description: >-
          Number of days approved for SIT extension. This will match requested
          days saved to the SIT extension model.
        type: integer
        example: 21
      officeRemarks:
        description: Remarks from TOO about SIT Duration Update creation
        type: string
        example: >-
          Customer needs additional storage time as their new place of residence
          is not yet ready
        x-nullable: true
    required:
      - requestReason
      - approvedDays
  PatchMTOServiceItemStatusPayload:
    properties:
      status:
        description: Describes all statuses for a MTOServiceItem
        type: string
        enum:
          - SUBMITTED
          - APPROVED
          - REJECTED
      rejectionReason:
        description: Reason the service item was rejected
        type: string
        example: Insufficent details provided
        x-nullable: true
  MTOApprovalServiceItemCodes:
    description: MTO level service items to create when updating MTO status.
    properties:
      serviceCodeCS:
        example: true
        type: boolean
      serviceCodeMS:
        example: true
        type: boolean
    type: object
  TacValid:
    properties:
      isValid:
        example: true
        type: boolean
    required:
      - isValid
    type: object
  UpdatePaymentRequestStatusPayload:
    properties:
      rejectionReason:
        example: documentation was incomplete
        type: string
        x-nullable: true
      status:
        $ref: '#/definitions/PaymentRequestStatus'
      eTag:
        type: string
    type: object
  QueueMoves:
    type: array
    items:
      $ref: '#/definitions/QueueMove'
  QueueMove:
    type: object
    properties:
      id:
        type: string
        format: uuid
      customer:
        $ref: '#/definitions/Customer'
      status:
        $ref: '#/definitions/MoveStatus'
      locator:
        type: string
      submittedAt:
        format: date-time
        type: string
        x-nullable: true
      appearedInTooAt:
        format: date-time
        type: string
        x-nullable: true
      requestedMoveDate:
        format: date
        type: string
        x-nullable: true
      departmentIndicator:
        $ref: '#/definitions/DeptIndicator'
      shipmentsCount:
        type: integer
      originDutyLocation:
        $ref: '#/definitions/DutyLocation'
      destinationDutyLocation:
        $ref: '#/definitions/DutyLocation'
      originGBLOC:
        $ref: '#/definitions/GBLOC'
      ppmType:
        type: string
        enum:
          - FULL
          - PARTIAL
        x-nullable: true
      closeoutInitiated:
        format: date-time
        type: string
        x-nullable: true
      closeoutLocation:
        type: string
        x-nullable: true
      orderType:
        type: string
        x-nullable: true
      lockedByOfficeUserID:
        type: string
        format: uuid
        x-nullable: true
      lockedByOfficeUser:
        $ref: '#/definitions/LockedOfficeUser'
        x-nullable: true
      lockExpiresAt:
        type: string
        format: date-time
        x-nullable: true
      ppmStatus:
        $ref: '#/definitions/PPMStatus'
        x-nullable: true
  QueueMovesResult:
    type: object
    properties:
      page:
        type: integer
      perPage:
        type: integer
      totalCount:
        type: integer
      queueMoves:
        $ref: '#/definitions/QueueMoves'
  ListPrimeMove:
    description: >
      An abbreviated definition for a move, without all the nested information
      (shipments, service items, etc). Used to fetch a list of moves more
      efficiently.
    type: object
    properties:
      id:
        example: 1f2270c7-7166-40ae-981e-b200ebdf3054
        format: uuid
        type: string
      moveCode:
        type: string
        example: HYXFJF
        readOnly: true
      createdAt:
        format: date-time
        type: string
        readOnly: true
      orderID:
        example: c56a4180-65aa-42ec-a945-5fd21dec0538
        format: uuid
        type: string
      referenceId:
        example: 1001-3456
        type: string
      availableToPrimeAt:
        format: date-time
        type: string
        x-nullable: true
        readOnly: true
      updatedAt:
        format: date-time
        type: string
        readOnly: true
      ppmType:
        type: string
        enum:
          - FULL
          - PARTIAL
      eTag:
        type: string
        readOnly: true
      orderType:
        type: string
  ListPrimeMoves:
    type: array
    items:
      $ref: '#/definitions/ListPrimeMove'
  ListPrimeMovesResult:
    type: object
    properties:
      page:
        type: integer
      perPage:
        type: integer
      totalCount:
        type: integer
      queueMoves:
        $ref: '#/definitions/ListPrimeMoves'
  QueuePaymentRequest:
    type: object
    properties:
      id:
        type: string
        format: uuid
      moveID:
        type: string
        format: uuid
      customer:
        $ref: '#/definitions/Customer'
      status:
        $ref: '#/definitions/QueuePaymentRequestStatus'
      age:
        type: number
        format: double
        description: >-
          Days since the payment request has been requested.  Decimal
          representation will allow more accurate sorting.
      submittedAt:
        type: string
        format: date-time
      locator:
        type: string
      departmentIndicator:
        $ref: '#/definitions/DeptIndicator'
      originGBLOC:
        $ref: '#/definitions/GBLOC'
      originDutyLocation:
        $ref: '#/definitions/DutyLocation'
      orderType:
        type: string
        x-nullable: true
      lockedByOfficeUserID:
        type: string
        format: uuid
        x-nullable: true
      lockExpiresAt:
        type: string
        format: date-time
        x-nullable: true
  QueuePaymentRequests:
    type: array
    items:
      $ref: '#/definitions/QueuePaymentRequest'
  QueuePaymentRequestsResult:
    type: object
    properties:
      page:
        type: integer
      perPage:
        type: integer
      totalCount:
        type: integer
      queuePaymentRequests:
        $ref: '#/definitions/QueuePaymentRequests'
  QueuePaymentRequestStatus:
    enum:
      - Payment requested
      - Reviewed
      - Rejected
      - Paid
    title: Queue Payment Request Status
    type: string
  SearchMoves:
    type: array
    items:
      $ref: '#/definitions/SearchMove'
  SearchMove:
    type: object
    properties:
      id:
        type: string
        format: uuid
      firstName:
        type: string
        example: John
        x-nullable: true
      lastName:
        type: string
        example: Doe
        x-nullable: true
      dodID:
        type: string
        example: 1234567890
        x-nullable: true
      status:
        $ref: '#/definitions/MoveStatus'
      locator:
        type: string
      branch:
        type: string
      shipmentsCount:
        type: integer
      originDutyLocationPostalCode:
        format: zip
        type: string
        title: ZIP
        example: '90210'
        pattern: ^(\d{5})$
      destinationDutyLocationPostalCode:
        format: zip
        type: string
        title: ZIP
        example: '90210'
        pattern: ^(\d{5})$
      orderType:
        type: string
      requestedPickupDate:
        type: string
        format: date
        x-nullable: true
      requestedDeliveryDate:
        type: string
        format: date
        x-nullable: true
      originGBLOC:
        $ref: '#/definitions/GBLOC'
      destinationGBLOC:
        $ref: '#/definitions/GBLOC'
      lockedByOfficeUserID:
        type: string
        format: uuid
        x-nullable: true
      lockExpiresAt:
        type: string
        format: date-time
        x-nullable: true
  SearchMovesResult:
    type: object
    properties:
      page:
        type: integer
      perPage:
        type: integer
      totalCount:
        type: integer
      searchMoves:
        $ref: '#/definitions/SearchMoves'
  GBLOC:
    type: string
    enum:
      - AGFM
      - APAT
      - BGAC
      - BGNC
      - BKAS
      - CFMQ
      - CLPK
      - CNNQ
      - DMAT
      - GSAT
      - HAFC
      - HBAT
      - JEAT
      - JENQ
      - KKFA
      - LHNQ
      - LKNQ
      - MAPK
      - MAPS
      - MBFL
      - MLNQ
      - XXXX
  CreateCustomerSupportRemark:
    type: object
    description: >-
      A text remark written by an customer support user that is associated with
      a specific move.
    required:
      - content
      - officeUserID
    properties:
      content:
        example: This is a remark about a move.
        type: string
      officeUserID:
        example: 1f2270c7-7166-40ae-981e-b200ebdf3054
        format: uuid
        type: string
  UpdateCustomerSupportRemarkPayload:
    type: object
    description: >-
      A text remark update to an existing remark created by the current active
      user (the CSR).
    required:
      - content
    properties:
      content:
        example: This is a remark about a move.
        type: string
  EvaluationReportType:
    type: string
    enum:
      - SHIPMENT
      - COUNSELING
  EvaluationReportInspectionType:
    type: string
    enum:
      - DATA_REVIEW
      - PHYSICAL
      - VIRTUAL
    x-nullable: true
  EvaluationReportLocation:
    type: string
    enum:
      - ORIGIN
      - DESTINATION
      - OTHER
    x-nullable: true
  EvaluationReportOfficeUser:
    type: object
    readOnly: true
    description: The authoring office user for an evaluation report
    properties:
      id:
        example: 1f2270c7-7166-40ae-981e-b200ebdf3054
        format: uuid
        type: string
      firstName:
        type: string
      lastName:
        type: string
      email:
        type: string
        format: x-email
        pattern: ^[a-zA-Z0-9._%+-]+@[a-zA-Z0-9.-]+\.[a-zA-Z]{2,}$
      phone:
        type: string
        format: telephone
        pattern: ^[2-9]\d{2}-\d{3}-\d{4}$
  EvaluationReportList:
    type: array
    items:
      $ref: '#/definitions/EvaluationReport'
  EvaluationReport:
    type: object
    description: An evaluation report
    properties:
      id:
        example: 1f2270c7-7166-40ae-981e-b200ebdf3054
        format: uuid
        type: string
        readOnly: true
      moveID:
        example: 1f2270c7-7166-40ae-981e-b200ebdf3054
        format: uuid
        type: string
        readOnly: true
      shipmentID:
        example: 1f2270c7-7166-40ae-981e-b200ebdf3054
        format: uuid
        type: string
        x-nullable: true
        readOnly: true
      type:
        $ref: '#/definitions/EvaluationReportType'
      inspectionType:
        $ref: '#/definitions/EvaluationReportInspectionType'
        x-nullable: true
      inspectionDate:
        type: string
        format: date
        x-nullable: true
      officeUser:
        $ref: '#/definitions/EvaluationReportOfficeUser'
      location:
        $ref: '#/definitions/EvaluationReportLocation'
        x-nullable: true
      ReportViolations:
        $ref: '#/definitions/ReportViolations'
        x-nullable: true
      locationDescription:
        type: string
        example: Route 66 at crash inspection site 3
        x-nullable: true
      observedShipmentDeliveryDate:
        type: string
        format: date
        x-nullable: true
      observedShipmentPhysicalPickupDate:
        type: string
        format: date
        x-nullable: true
      timeDepart:
        type: string
        x-nullable: true
        pattern: ^(0[0-9]|1[0-9]|2[0-3]):[0-5][0-9]$
        example: '14:30'
      evalStart:
        type: string
        x-nullable: true
        pattern: ^(0[0-9]|1[0-9]|2[0-3]):[0-5][0-9]$
        example: '15:00'
      evalEnd:
        type: string
        x-nullable: true
        pattern: ^(0[0-9]|1[0-9]|2[0-3]):[0-5][0-9]$
        example: '18:00'
      violationsObserved:
        type: boolean
        x-nullable: true
      remarks:
        type: string
        x-nullable: true
      seriousIncident:
        type: boolean
        x-nullable: true
      seriousIncidentDesc:
        type: string
        x-nullable: true
      observedClaimsResponseDate:
        type: string
        format: date
        x-nullable: true
      observedPickupDate:
        type: string
        format: date
        x-nullable: true
      observedPickupSpreadStartDate:
        type: string
        format: date
        x-nullable: true
      observedPickupSpreadEndDate:
        type: string
        format: date
        x-nullable: true
      observedDeliveryDate:
        type: string
        format: date
        x-nullable: true
      moveReferenceID:
        type: string
        x-nullable: true
        readOnly: true
      eTag:
        type: string
      submittedAt:
        type: string
        format: date-time
        x-nullable: true
      createdAt:
        type: string
        format: date-time
        readOnly: true
      updatedAt:
        type: string
        format: date-time
        readOnly: true
  CreateEvaluationReport:
    type: object
    description: >-
      Minimal set of info needed to create a shipment evaluation report, which
      is just a shipment ID.
    properties:
      shipmentID:
        description: The shipment ID of the shipment to be evaluated in the report
        example: 01b9671e-b268-4906-967b-ba661a1d3933
        format: uuid
        type: string
  PWSViolation:
    type: object
    description: A PWS violation for an evaluation report
    readOnly: true
    properties:
      id:
        example: 1f2270c7-7166-40ae-981e-b200ebdf3054
        format: uuid
        type: string
      displayOrder:
        example: 3
        type: integer
      paragraphNumber:
        example: 1.2.3.4.5
        type: string
      title:
        example: Customer Support
        type: string
      category:
        example: Pre-Move Services
        type: string
      subCategory:
        example: Weight Estimate
        type: string
      requirementSummary:
        example: Provide a single point of contact (POC)
        type: string
      requirementStatement:
        example: >-
          The contractor shall prepare and load property going into NTS in
          containers at residence for shipment to NTS.
        type: string
      isKpi:
        example: false
        type: boolean
      additionalDataElem:
        example: QAE Observed Delivery Date
        type: string
  PWSViolations:
    type: array
    items:
      $ref: '#/definitions/PWSViolation'
  AssociateReportViolations:
    type: object
    description: A list of PWS violation string ids to associate with an evaluation report
    properties:
      violations:
        type: array
        items:
          type: string
          format: uuid
  ReportViolation:
    type: object
    description: An object associating violations to evaluation reports
    properties:
      id:
        example: 1f2270c7-7166-40ae-981e-b200ebdf3054
        format: uuid
        type: string
      reportID:
        example: 1f2270c7-7166-40ae-981e-b200ebdf3054
        format: uuid
        type: string
      violationID:
        example: 1f2270c7-7166-40ae-981e-b200ebdf3054
        format: uuid
        type: string
      violation:
        $ref: '#/definitions/PWSViolation'
  ReportViolations:
    type: array
    items:
      $ref: '#/definitions/ReportViolation'
  TransportationOffices:
    type: array
    items:
      $ref: '#/definitions/TransportationOffice'
<<<<<<< HEAD
  MovePayload:
    type: object
    properties:
      id:
        type: string
        format: uuid
        example: c56a4180-65aa-42ec-a945-5fd21dec0538
      orders_id:
        type: string
        format: uuid
        example: c56a4180-65aa-42ec-a945-5fd21dec0538
      service_member_id:
        type: string
        format: uuid
        example: c56a4180-65aa-42ec-a945-5fd21dec0538
        readOnly: true
      locator:
        type: string
        example: '12432'
      status:
        $ref: '#/definitions/MoveStatus'
      created_at:
        type: string
        format: date-time
      updated_at:
        type: string
        format: date-time
      submitted_at:
        type: string
        format: date-time
        x-nullable: true
      mto_shipments:
        $ref: '#/definitions/MTOShipments'
      closeout_office:
        $ref: '#/definitions/TransportationOffice'
      cancel_reason:
        type: string
        example: Change of orders
        x-nullable: true
      eTag:
        type: string
      primeCounselingCompletedAt:
        format: date-time
        type: string
        readOnly: true
      additionalDocuments:
        $ref: '#/definitions/Document'
    required:
      - id
      - orders_id
      - locator
      - created_at
      - updated_at
      - eTag
=======
  Affiliation:
    type: string
    x-nullable: true
    title: Branch of service
    description: Military branch of service
    enum:
      - ARMY
      - NAVY
      - MARINES
      - AIR_FORCE
      - COAST_GUARD
      - SPACE_FORCE
      - NAVY_AND_MARINES
      - AIR_AND_SPACE_FORCE
      - OTHER
    x-display-value:
      ARMY: Army
      NAVY: Navy
      MARINES: Marine Corps
      AIR_FORCE: Air Force
      COAST_GUARD: Coast Guard
      SPACE_FORCE: Space Force
      OTHER: OTHER
>>>>>>> a6341ed4
  Address:
    description: A postal address
    type: object
    properties:
      id:
        type: string
        format: uuid
        example: c56a4180-65aa-42ec-a945-5fd21dec0538
      streetAddress1:
        type: string
        example: 123 Main Ave
        title: Street address 1
      streetAddress2:
        type: string
        example: Apartment 9000
        x-nullable: true
        title: Street address 2
      streetAddress3:
        type: string
        example: Montmârtre
        x-nullable: true
        title: Address Line 3
      city:
        type: string
        example: Anytown
        title: City
      eTag:
        type: string
        readOnly: true
      state:
        title: State
        type: string
        x-display-value:
          AL: AL
          AK: AK
          AR: AR
          AZ: AZ
          CA: CA
          CO: CO
          CT: CT
          DC: DC
          DE: DE
          FL: FL
          GA: GA
          HI: HI
          IA: IA
          ID: ID
          IL: IL
          IN: IN
          KS: KS
          KY: KY
          LA: LA
          MA: MA
          MD: MD
          ME: ME
          MI: MI
          MN: MN
          MO: MO
          MS: MS
          MT: MT
          NC: NC
          ND: ND
          NE: NE
          NH: NH
          NJ: NJ
          NM: NM
          NV: NV
          NY: NY
          OH: OH
          OK: OK
          OR: OR
          PA: PA
          RI: RI
          SC: SC
          SD: SD
          TN: TN
          TX: TX
          UT: UT
          VA: VA
          VT: VT
          WA: WA
          WI: WI
          WV: WV
          WY: WY
        enum:
          - AL
          - AK
          - AR
          - AZ
          - CA
          - CO
          - CT
          - DC
          - DE
          - FL
          - GA
          - HI
          - IA
          - ID
          - IL
          - IN
          - KS
          - KY
          - LA
          - MA
          - MD
          - ME
          - MI
          - MN
          - MO
          - MS
          - MT
          - NC
          - ND
          - NE
          - NH
          - NJ
          - NM
          - NV
          - NY
          - OH
          - OK
          - OR
          - PA
          - RI
          - SC
          - SD
          - TN
          - TX
          - UT
          - VA
          - VT
          - WA
          - WI
          - WV
          - WY
      postalCode:
        type: string
        format: zip
        title: ZIP
        example: '90210'
        pattern: ^(\d{5}([\-]\d{4})?)$
      country:
        type: string
        title: Country
        x-nullable: true
        example: USA
        default: USA
      county:
        type: string
        title: County
        x-nullable: true
        example: LOS ANGELES
    required:
      - streetAddress1
      - city
      - state
      - postalCode
  TransportationOffice:
    type: object
    properties:
      id:
        type: string
        format: uuid
        example: c56a4180-65aa-42ec-a945-5fd21dec0538
      name:
        type: string
        example: Fort Bragg North Station
      address:
        $ref: '#/definitions/Address'
      phone_lines:
        type: array
        items:
          type: string
          format: telephone
          pattern: ^[2-9]\d{2}-\d{3}-\d{4}$
          example: 212-555-5555
      gbloc:
        type: string
        pattern: ^[A-Z]{4}$
        example: JENQ
      latitude:
        type: number
        format: float
        example: 29.382973
      longitude:
        type: number
        format: float
        example: -98.62759
      created_at:
        type: string
        format: date-time
      updated_at:
        type: string
        format: date-time
    required:
      - id
      - name
      - address
      - created_at
      - updated_at
  Affiliation:
    type: string
    x-nullable: true
    title: Branch of service
    description: Military branch of service
    enum:
      - ARMY
      - NAVY
      - MARINES
      - AIR_FORCE
      - COAST_GUARD
      - SPACE_FORCE
      - OTHER
    x-display-value:
      ARMY: Army
      NAVY: Navy
      MARINES: Marine Corps
      AIR_FORCE: Air Force
      COAST_GUARD: Coast Guard
      SPACE_FORCE: Space Force
      OTHER: OTHER
  DutyLocation:
    type: object
    properties:
      id:
        type: string
        format: uuid
        example: c56a4180-65aa-42ec-a945-5fd21dec0538
      name:
        type: string
        example: Fort Bragg North Station
      address_id:
        type: string
        format: uuid
        example: c56a4180-65aa-42ec-a945-5fd21dec0538
      address:
        $ref: '#/definitions/Address'
      eTag:
        type: string
  OrdersType:
    type: string
    title: Orders type
    enum:
      - PERMANENT_CHANGE_OF_STATION
      - LOCAL_MOVE
      - RETIREMENT
      - SEPARATION
      - WOUNDED_WARRIOR
      - BLUEBARK
      - SAFETY
    x-display-value:
      PERMANENT_CHANGE_OF_STATION: Permanent Change Of Station
      LOCAL_MOVE: Local Move
      RETIREMENT: Retirement
      SEPARATION: Separation
      WOUNDED_WARRIOR: Wounded Warrior
      BLUEBARK: BLUEBARK
      SAFETY: Safety
  Upload:
    description: An uploaded file.
    type: object
    properties:
      id:
        type: string
        format: uuid
        example: c56a4180-65aa-42ec-a945-5fd21dec0538
        readOnly: true
      url:
        type: string
        format: uri
        example: https://uploads.domain.test/dir/c56a4180-65aa-42ec-a945-5fd21dec0538
        readOnly: true
      filename:
        type: string
        example: filename.pdf
        readOnly: true
      contentType:
        type: string
        format: mime-type
        example: application/pdf
        readOnly: true
      bytes:
        type: integer
        readOnly: true
      status:
        type: string
        enum:
          - INFECTED
          - CLEAN
          - PROCESSING
        readOnly: true
      createdAt:
        type: string
        format: date-time
        readOnly: true
      updatedAt:
        type: string
        format: date-time
        readOnly: true
      deletedAt:
        type: string
        format: date-time
        x-nullable: true
        readOnly: true
      isWeightTicket:
        type: boolean
      uploadType:
        type: string
        example: OFFICE
        enum:
          - USER
          - PRIME
          - OFFICE
        readOnly: true
    required:
      - id
      - url
      - filename
      - contentType
      - bytes
      - createdAt
      - updatedAt
  Document:
    type: object
    properties:
      id:
        type: string
        format: uuid
        example: c56a4180-65aa-42ec-a945-5fd21dec0538
      service_member_id:
        type: string
        format: uuid
        title: The service member this document belongs to
      uploads:
        type: array
        items:
          $ref: '#/definitions/Upload'
    required:
      - id
      - service_member_id
      - uploads
  NullableString:
    type: string
    x-go-type:
      import:
        package: github.com/transcom/mymove/pkg/swagger/nullable
      type: String
  CustomerContactType:
    description: >-
      Describes a customer contact type for a MTOServiceItem of type domestic
      destination SIT.
    type: string
    enum:
      - FIRST
      - SECOND
  MTOServiceItemCustomerContact:
    description: Customer contact information for a destination SIT service item
    type: object
    properties:
      id:
        example: 1f2270c7-7166-40ae-981e-b200ebdf3054
        format: uuid
        type: string
      type:
        $ref: '#/definitions/CustomerContactType'
      dateOfContact:
        format: date
        type: string
        description: Date of attempted contact by the prime.
      timeMilitary:
        type: string
        example: 0400Z
        description: Time of attempted contact by the prime.
      firstAvailableDeliveryDate:
        format: date
        type: string
        example: '2020-12-31'
        description: First available date that the Prime can deliver SIT service item.
  MTOServiceItemCustomerContacts:
    type: array
    items:
      $ref: '#/definitions/MTOServiceItemCustomerContact'
  DimensionType:
    description: Describes a dimension type for a MTOServiceItemDimension.
    type: string
    enum:
      - ITEM
      - CRATE
  MTOServiceItemDimension:
    description: Describes a dimension object for the MTOServiceItem.
    type: object
    properties:
      id:
        example: 1f2270c7-7166-40ae-981e-b200ebdf3054
        format: uuid
        type: string
      type:
        $ref: '#/definitions/DimensionType'
      length:
        description: Length in thousandth inches. 1000 thou = 1 inch.
        example: 1000
        type: integer
        format: int32
      width:
        description: Width in thousandth inches. 1000 thou = 1 inch.
        example: 1000
        type: integer
        format: int32
      height:
        description: Height in thousandth inches. 1000 thou = 1 inch.
        example: 1000
        type: integer
        format: int32
  MTOServiceItemDimensions:
    type: array
    items:
      $ref: '#/definitions/MTOServiceItemDimension'
  SITAddressUpdate:
    type: object
    description: An update to a SIT service item address.
    properties:
      id:
        example: 1f2270c7-7166-40ae-981e-b200ebdf3054
        format: uuid
        type: string
      mtoServiceItemID:
        example: 1f2270c7-7166-40ae-981e-b200ebdf3054
        format: uuid
        type: string
      distance:
        description: The distance between the old address and the new address in miles.
        example: 54
        minimum: 0
        type: integer
      contractorRemarks:
        example: The customer has found a new house closer to base.
        type: string
        x-nullable: true
        x-omitempty: false
      officeRemarks:
        example: The customer has found a new house closer to base.
        type: string
        x-nullable: true
        x-omitempty: false
      status:
        enum:
          - REQUESTED
          - APPROVED
          - REJECTED
      oldAddress:
        $ref: '#/definitions/Address'
      newAddress:
        $ref: '#/definitions/Address'
      createdAt:
        format: date-time
        type: string
        readOnly: true
      updatedAt:
        format: date-time
        type: string
        readOnly: true
      eTag:
        type: string
        readOnly: true
  SITAddressUpdates:
    description: A list of updates to a SIT service item address.
    type: array
    items:
      $ref: '#/definitions/SITAddressUpdate'
  MTOServiceItemStatus:
    description: Describes all statuses for a MTOServiceItem
    type: string
    enum:
      - SUBMITTED
      - APPROVED
      - REJECTED
  ServiceRequestDocument:
    type: object
    properties:
      mtoServiceItemID:
        type: string
        format: uuid
      uploads:
        items:
          $ref: '#/definitions/Upload'
        type: array
  ServiceRequestDocuments:
    description: documents uploaded by the Prime as proof of request for service items
    type: array
    items:
      $ref: '#/definitions/ServiceRequestDocument'
  MTOServiceItem:
    type: object
    required:
      - id
      - moveTaskOrderID
      - reServiceID
      - reServiceCode
      - reServiceName
    properties:
      moveTaskOrderID:
        example: 1f2270c7-7166-40ae-981e-b200ebdf3054
        format: uuid
        type: string
      mtoShipmentID:
        example: 1f2270c7-7166-40ae-981e-b200ebdf3054
        format: uuid
        type: string
        x-nullable: true
      reServiceID:
        example: 1f2270c7-7166-40ae-981e-b200ebdf3054
        format: uuid
        type: string
      reServiceCode:
        type: string
      reServiceName:
        type: string
      createdAt:
        format: date-time
        type: string
      convertToCustomerExpense:
        type: boolean
        example: false
        x-omitempty: false
      customerExpenseReason:
        type: string
        x-nullable: true
      customerContacts:
        $ref: '#/definitions/MTOServiceItemCustomerContacts'
      deletedAt:
        format: date
        type: string
      description:
        type: string
        x-nullable: true
      dimensions:
        $ref: '#/definitions/MTOServiceItemDimensions'
      reason:
        type: string
        x-nullable: true
      rejectionReason:
        type: string
        x-nullable: true
      pickupPostalCode:
        type: string
        x-nullable: true
      SITPostalCode:
        type: string
        readOnly: true
        x-nullable: true
      sitEntryDate:
        type: string
        format: date-time
        x-nullable: true
      sitDepartureDate:
        type: string
        format: date-time
        x-nullable: true
      sitCustomerContacted:
        type: string
        format: date
        x-nullable: true
      sitRequestedDelivery:
        type: string
        format: date
        x-nullable: true
      sitDestinationOriginalAddress:
        $ref: '#/definitions/Address'
      sitOriginHHGOriginalAddress:
        $ref: '#/definitions/Address'
      sitOriginHHGActualAddress:
        $ref: '#/definitions/Address'
      sitDestinationFinalAddress:
        $ref: '#/definitions/Address'
      sitAddressUpdates:
        $ref: '#/definitions/SITAddressUpdates'
      sitDeliveryMiles:
        type: integer
        x-nullable: true
      feeType:
        enum:
          - COUNSELING
          - CRATING
          - TRUCKING
          - SHUTTLE
        type: string
      id:
        example: 1f2270c7-7166-40ae-981e-b200ebdf3054
        format: uuid
        type: string
      quantity:
        type: integer
      rate:
        type: integer
      status:
        $ref: '#/definitions/MTOServiceItemStatus'
      submittedAt:
        format: date
        type: string
      total:
        format: cents
        type: integer
      estimatedWeight:
        type: integer
        description: estimated weight of the shuttle service item provided by the prime
        example: 2500
        x-formatting: weight
        x-nullable: true
      updatedAt:
        format: date-time
        type: string
      approvedAt:
        format: date-time
        type: string
        x-nullable: true
      rejectedAt:
        format: date-time
        type: string
        x-nullable: true
      eTag:
        type: string
      updateReason:
        type: string
        description: Reason for updating service item.
        x-nullable: true
      standaloneCrate:
        type: boolean
        x-nullable: true
      serviceRequestDocuments:
        $ref: '#/definitions/ServiceRequestDocuments'
      estimatedPrice:
        type: integer
        format: cents
        x-nullable: true
  MTOServiceItems:
    description: A list of service items connected to this shipment.
    type: array
    items:
      $ref: '#/definitions/MTOServiceItem'
  MTOAgent:
    type: object
    properties:
      id:
        example: 1f2270c7-7166-40ae-981e-b200ebdf3054
        format: uuid
        type: string
      mtoShipmentID:
        example: 1f2270c7-7166-40ae-981e-b200ebdf3054
        format: uuid
        type: string
      createdAt:
        format: date-time
        type: string
      updatedAt:
        format: date-time
        type: string
      firstName:
        type: string
        x-nullable: true
      lastName:
        type: string
        x-nullable: true
      email:
        type: string
        format: x-email
        pattern: (^[a-zA-Z0-9._%+-]+@[a-zA-Z0-9.-]+\.[a-zA-Z]{2,}$)|(^$)
        x-nullable: true
      phone:
        type: string
        format: telephone
        pattern: (^[2-9]\d{2}-\d{3}-\d{4}$)|(^$)
        x-nullable: true
      agentType:
        type: string
        enum:
          - RELEASING_AGENT
          - RECEIVING_AGENT
      eTag:
        type: string
  MTOAgents:
    items:
      $ref: '#/definitions/MTOAgent'
    type: array
  DestinationType:
    type: string
    title: Destination Type
    example: OTHER_THAN_AUTHORIZED
    x-nullable: true
    enum:
      - HOME_OF_RECORD
      - HOME_OF_SELECTION
      - PLACE_ENTERED_ACTIVE_DUTY
      - OTHER_THAN_AUTHORIZED
  MTOShipmentType:
    type: string
    title: Shipment Type
    example: HHG
    enum:
      - HHG
      - HHG_INTO_NTS_DOMESTIC
      - HHG_OUTOF_NTS_DOMESTIC
      - INTERNATIONAL_HHG
      - INTERNATIONAL_UB
      - PPM
    x-display-value:
      HHG: HHG
      INTERNATIONAL_HHG: International HHG
      INTERNATIONAL_UB: International UB
      HHG_INTO_NTS_DOMESTIC: NTS
      HHG_OUTOF_NTS_DOMESTIC: NTS Release
      PPM: PPM
  LOAType:
    description: The Line of accounting (TAC/SAC) type that will be used for the shipment
    type: string
    example: HHG
    enum:
      - HHG
      - NTS
  StorageFacility:
    description: The Storage Facility information for the shipment
    type: object
    properties:
      id:
        type: string
        format: uuid
        example: c56a4180-65aa-42ec-a945-5fd21dec0538
      facilityName:
        type: string
      address:
        $ref: '#/definitions/Address'
      lotNumber:
        type: string
        x-nullable: true
      phone:
        type: string
        format: telephone
        pattern: ^[2-9]\d{2}-\d{3}-\d{4}$
        x-nullable: true
      email:
        type: string
        format: x-email
        pattern: ^[a-zA-Z0-9._%+-]+@[a-zA-Z0-9.-]+\.[a-zA-Z]{2,}$
        x-nullable: true
      eTag:
        type: string
        readOnly: true
  SITLocationType:
    description: The list of SIT location types.
    type: string
    enum:
      - ORIGIN
      - DESTINATION
  MTOShipmentStatus:
    type: string
    title: Shipment Status
    example: SUBMITTED
    enum:
      - SUBMITTED
      - REJECTED
      - APPROVED
      - CANCELLATION_REQUESTED
      - CANCELED
      - DIVERSION_REQUESTED
  ReweighRequester:
    type: string
    enum:
      - CUSTOMER
      - PRIME
      - SYSTEM
      - TOO
  Reweigh:
    description: >-
      A reweigh  is when a shipment is weighed for a second time due to the
      request of a customer, the contractor, system or TOO.
    type: object
    properties:
      id:
        example: 1f2270c7-7166-40ae-981e-b200ebdf3054
        format: uuid
        type: string
      requestedAt:
        format: date-time
        type: string
      requestedBy:
        $ref: '#/definitions/ReweighRequester'
      shipmentID:
        example: 1f2270c7-7166-40ae-981e-b200ebdf3054
        format: uuid
        type: string
      verificationProvidedAt:
        x-nullable: true
        x-omitempty: false
        format: date-time
        type: string
      verificationReason:
        example: >-
          The reweigh was not performed due to some justification provided by
          the counselor
        type: string
        x-nullable: true
        x-omitempty: false
      weight:
        example: 2000
        type: integer
        x-formatting: weight
        x-nullable: true
        x-omitempty: false
  SITExtension:
    type: object
    description: >-
      A storage in transit (SIT) Extension is a request for an increase in the
      billable number of days a shipment is allowed to be in SIT.
    properties:
      id:
        example: 1f2270c7-7166-40ae-981e-b200ebdf3054
        format: uuid
        type: string
      mtoShipmentID:
        example: 1f2270c7-7166-40ae-981e-b200ebdf3054
        format: uuid
        type: string
      requestReason:
        type: string
        enum:
          - SERIOUS_ILLNESS_MEMBER
          - SERIOUS_ILLNESS_DEPENDENT
          - IMPENDING_ASSIGNEMENT
          - DIRECTED_TEMPORARY_DUTY
          - NONAVAILABILITY_OF_CIVILIAN_HOUSING
          - AWAITING_COMPLETION_OF_RESIDENCE
          - OTHER
      contractorRemarks:
        example: We need SIT additional days. The customer has not found a house yet.
        type: string
        x-nullable: true
        x-omitempty: false
      requestedDays:
        type: integer
        example: 30
      status:
        enum:
          - PENDING
          - APPROVED
          - DENIED
      approvedDays:
        type: integer
        example: 30
        x-nullable: true
        x-omitempty: false
      decisionDate:
        format: date-time
        type: string
        x-nullable: true
        x-omitempty: false
      officeRemarks:
        type: string
        x-nullable: true
        x-omitempty: false
      createdAt:
        format: date-time
        type: string
        readOnly: true
      updatedAt:
        format: date-time
        type: string
        readOnly: true
      eTag:
        type: string
        readOnly: true
  SITExtensions:
    type: array
    items:
      $ref: '#/definitions/SITExtension'
  SITStatus:
    properties:
      totalSITDaysUsed:
        type: integer
        minimum: 0
      totalDaysRemaining:
        type: integer
        minimum: 0
      calculatedTotalDaysInSIT:
        type: integer
        minimum: 0
      currentSIT:
        type: object
        properties:
          serviceItemID:
            type: string
            format: uuid
            example: c56a4180-65aa-42ec-a945-5fd21dec0538
          location:
            enum:
              - ORIGIN
              - DESTINATION
          daysInSIT:
            type: integer
            minimum: 0
          sitEntryDate:
            type: string
            format: date
            x-nullable: true
          sitDepartureDate:
            type: string
            format: date
            x-nullable: true
          sitAuthorizedEndDate:
            type: string
            format: date
            x-nullable: true
          sitCustomerContacted:
            type: string
            format: date
            x-nullable: true
          sitRequestedDelivery:
            type: string
            format: date
            x-nullable: true
      pastSITServiceItems:
        $ref: '#/definitions/MTOServiceItems'
  PPMShipmentStatus:
    description: |
      Status of the PPM Shipment:
        * **DRAFT**: The customer has created the PPM shipment but has not yet submitted their move for counseling.
        * **SUBMITTED**: The shipment belongs to a move that has been submitted by the customer or has been created by a Service Counselor or Prime Contractor for a submitted move.
        * **WAITING_ON_CUSTOMER**: The PPM shipment has been approved and the customer may now provide their actual move closeout information and documentation required to get paid.
        * **NEEDS_ADVANCE_APPROVAL**: The shipment was counseled by the Prime Contractor and approved but an advance was requested so will need further financial approval from the government.
        * **NEEDS_CLOSEOUT**: The customer has provided their closeout weight tickets, receipts, and expenses and certified it for the Service Counselor to approve, exclude or reject.
        * **CLOSEOUT_COMPLETE**: The Service Counselor has reviewed all of the customer's PPM closeout documentation and authorizes the customer can download and submit their finalized SSW packet.
    type: string
    readOnly: true
    enum:
      - DRAFT
      - SUBMITTED
      - WAITING_ON_CUSTOMER
      - NEEDS_ADVANCE_APPROVAL
      - NEEDS_CLOSEOUT
      - CLOSEOUT_COMPLETE
  PPMAdvanceStatus:
    type: string
    title: PPM Advance Status
    description: >-
      Indicates whether an advance status has been accepted, rejected, or
      edited, or a prime counseled PPM has been received or not received
    x-nullable: true
    enum:
      - APPROVED
      - REJECTED
      - EDITED
      - RECEIVED
      - NOT_RECEIVED
  OmittablePPMDocumentStatus:
    description: Status of the PPM document.
    type: string
    enum:
      - APPROVED
      - EXCLUDED
      - REJECTED
    x-display-value:
      APPROVED: Approved
      EXCLUDED: Excluded
      REJECTED: Rejected
    x-nullable: true
    x-omitempty: false
  PPMDocumentStatusReason:
    description: The reason the services counselor has excluded or rejected the item.
    type: string
    x-nullable: true
    x-omitempty: false
  WeightTicket:
    description: >-
      Vehicle and optional trailer information and weight documents used to move
      this PPM shipment.
    type: object
    properties:
      id:
        description: ID of this set of weight tickets.
        type: string
        format: uuid
        example: c56a4180-65aa-42ec-a945-5fd21dec0538
        readOnly: true
      ppmShipmentId:
        description: The ID of the PPM shipment that this set of weight tickets is for.
        type: string
        format: uuid
        example: c56a4180-65aa-42ec-a945-5fd21dec0538
        readOnly: true
      createdAt:
        type: string
        format: date-time
        readOnly: true
      updatedAt:
        type: string
        format: date-time
        readOnly: true
      vehicleDescription:
        description: >-
          Description of the vehicle used for the trip. E.g. make/model, type of
          truck/van, etc.
        type: string
        x-nullable: true
        x-omitempty: false
      emptyWeight:
        description: Weight of the vehicle when empty.
        type: integer
        minimum: 0
        x-nullable: true
        x-omitempty: false
      submittedEmptyWeight:
        description: Customer submitted weight of the vehicle when empty.
        type: integer
        minimum: 0
        x-nullable: true
        x-omitempty: false
      missingEmptyWeightTicket:
        description: >-
          Indicates if the customer is missing a weight ticket for the vehicle
          weight when empty.
        type: boolean
        x-nullable: true
        x-omitempty: false
      emptyDocumentId:
        description: >-
          ID of the document that is associated with the user uploads containing
          the vehicle weight when empty.
        type: string
        format: uuid
        readOnly: true
      emptyDocument:
        allOf:
          - description: >-
              Document that is associated with the user uploads containing the
              vehicle weight when empty.
          - $ref: '#/definitions/Document'
      fullWeight:
        description: The weight of the vehicle when full.
        type: integer
        minimum: 0
        x-nullable: true
        x-omitempty: false
      submittedFullWeight:
        description: Customer submitted weight of the vehicle when full.
        type: integer
        minimum: 0
        x-nullable: true
        x-omitempty: false
      missingFullWeightTicket:
        description: >-
          Indicates if the customer is missing a weight ticket for the vehicle
          weight when full.
        type: boolean
        x-nullable: true
        x-omitempty: false
      fullDocumentId:
        description: >-
          ID of the document that is associated with the user uploads containing
          the vehicle weight when full.
        type: string
        format: uuid
        example: c56a4180-65aa-42ec-a945-5fd21dec0538
        readOnly: true
      fullDocument:
        allOf:
          - description: >-
              Document that is associated with the user uploads containing the
              vehicle weight when full.
          - $ref: '#/definitions/Document'
      ownsTrailer:
        description: Indicates if the customer used a trailer they own for the move.
        type: boolean
        x-nullable: true
        x-omitempty: false
      submittedOwnsTrailer:
        description: Indicates if the customer used a trailer they own for the move.
        type: boolean
        x-nullable: true
        x-omitempty: false
      trailerMeetsCriteria:
        description: >-
          Indicates if the trailer that the customer used meets all the criteria
          to be claimable.
        type: boolean
        x-nullable: true
        x-omitempty: false
      submittedTrailerMeetsCriteria:
        description: >-
          Indicates if the trailer that the customer used meets all the criteria
          to be claimable.
        type: boolean
        x-nullable: true
        x-omitempty: false
      proofOfTrailerOwnershipDocumentId:
        description: >-
          ID of the document that is associated with the user uploads containing
          the proof of trailer ownership.
        type: string
        format: uuid
        example: c56a4180-65aa-42ec-a945-5fd21dec0538
        readOnly: true
      proofOfTrailerOwnershipDocument:
        allOf:
          - description: >-
              Document that is associated with the user uploads containing the
              proof of trailer ownership.
          - $ref: '#/definitions/Document'
      status:
        $ref: '#/definitions/OmittablePPMDocumentStatus'
      reason:
        $ref: '#/definitions/PPMDocumentStatusReason'
      adjustedNetWeight:
        description: Indicates the adjusted net weight of the vehicle
        type: integer
        minimum: 0
        x-nullable: true
        x-omitempty: false
      netWeightRemarks:
        description: Remarks explaining any edits made to the net weight
        type: string
        x-nullable: true
        x-omitempty: false
      eTag:
        description: A hash that should be used as the "If-Match" header for any updates.
        type: string
        readOnly: true
      allowableWeight:
        description: Maximum reimbursable weight.
        type: integer
        minimum: 0
        x-nullable: true
        x-omitempty: false
    required:
      - ppmShipmentId
      - createdAt
      - updatedAt
      - emptyDocumentId
      - emptyDocument
      - fullDocument
      - fullDocumentId
      - proofOfTrailerOwnershipDocument
      - proofOfTrailerOwnershipDocumentId
  WeightTickets:
    description: All weight tickets associated with a PPM shipment.
    type: array
    items:
      $ref: '#/definitions/WeightTicket'
    x-omitempty: false
  OmittableMovingExpenseType:
    type: string
    description: Moving Expense Type
    enum:
      - CONTRACTED_EXPENSE
      - GAS
      - OIL
      - OTHER
      - PACKING_MATERIALS
      - RENTAL_EQUIPMENT
      - STORAGE
      - TOLLS
      - WEIGHING_FEE
    x-display-value:
      CONTRACTED_EXPENSE: Contracted expense
      GAS: Gas
      OIL: Oil
      OTHER: Other
      PACKING_MATERIALS: Packing materials
      STORAGE: Storage
      RENTAL_EQUIPMENT: Rental equipment
      TOLLS: Tolls
      WEIGHING_FEE: Weighing fee
    x-nullable: true
    x-omitempty: false
  SubmittedMovingExpenseType:
    type: string
    description: Customer Submitted Moving Expense Type
    enum:
      - CONTRACTED_EXPENSE
      - GAS
      - OIL
      - OTHER
      - PACKING_MATERIALS
      - RENTAL_EQUIPMENT
      - STORAGE
      - TOLLS
      - WEIGHING_FEE
    x-display-value:
      CONTRACTED_EXPENSE: Contracted expense
      GAS: Gas
      OIL: Oil
      OTHER: Other
      PACKING_MATERIALS: Packing materials
      STORAGE: Storage
      RENTAL_EQUIPMENT: Rental equipment
      TOLLS: Tolls
      WEIGHING_FEE: Weighing fee
    x-nullable: true
    x-omitempty: false
  MovingExpense:
    description: >-
      Expense information and receipts of costs incurred that can be reimbursed
      while moving a PPM shipment.
    type: object
    properties:
      id:
        description: Unique primary identifier of the Moving Expense object
        type: string
        format: uuid
        example: c56a4180-65aa-42ec-a945-5fd21dec0538
        readOnly: true
      ppmShipmentId:
        description: The PPM Shipment id that this moving expense belongs to
        type: string
        format: uuid
        example: c56a4180-65aa-42ec-a945-5fd21dec0538
        readOnly: true
      documentId:
        description: The id of the Document that contains all file uploads for this expense
        type: string
        format: uuid
        example: c56a4180-65aa-42ec-a945-5fd21dec0538
        readOnly: true
      document:
        allOf:
          - description: >-
              The Document object that contains all file uploads for this
              expense
          - $ref: '#/definitions/Document'
      movingExpenseType:
        $ref: '#/definitions/OmittableMovingExpenseType'
      submittedMovingExpenseType:
        $ref: '#/definitions/SubmittedMovingExpenseType'
      description:
        description: A brief description of the expense
        type: string
        x-nullable: true
        x-omitempty: false
      submittedDescription:
        description: Customer submitted description of the expense
        type: string
        x-nullable: true
        x-omitempty: false
      paidWithGtcc:
        description: >-
          Indicates if the service member used their government issued card to
          pay for the expense
        type: boolean
        x-nullable: true
        x-omitempty: false
      amount:
        description: The total amount of the expense as indicated on the receipt
        type: integer
        x-nullable: true
        x-omitempty: false
      submittedAmount:
        description: >-
          Customer submitted total amount of the expense as indicated on the
          receipt
        type: integer
        x-nullable: true
        x-omitempty: false
      missingReceipt:
        description: >-
          Indicates if the service member is missing the receipt with the proof
          of expense amount
        type: boolean
        x-nullable: true
        x-omitempty: false
      status:
        $ref: '#/definitions/OmittablePPMDocumentStatus'
      reason:
        $ref: '#/definitions/PPMDocumentStatusReason'
      sitStartDate:
        description: >-
          The date the shipment entered storage, applicable for the `STORAGE`
          movingExpenseType only
        type: string
        example: '2022-04-26'
        format: date
        x-nullable: true
        x-omitempty: false
      submittedSitStartDate:
        description: >-
          Customer submitted date the shipment entered storage, applicable for
          the `STORAGE` movingExpenseType only
        type: string
        example: '2022-04-26'
        format: date
        x-nullable: true
        x-omitempty: false
      sitEndDate:
        description: >-
          The date the shipment exited storage, applicable for the `STORAGE`
          movingExpenseType only
        type: string
        example: '2018-05-26'
        format: date
        x-nullable: true
        x-omitempty: false
      submittedSitEndDate:
        description: >-
          Customer submitted date the shipment exited storage, applicable for
          the `STORAGE` movingExpenseType only
        type: string
        example: '2018-05-26'
        format: date
        x-nullable: true
        x-omitempty: false
      createdAt:
        description: >-
          Timestamp the moving expense object was initially created in the
          system (UTC)
        type: string
        format: date-time
        readOnly: true
      updatedAt:
        description: >-
          Timestamp when a property of this moving expense object was last
          modified (UTC)
        type: string
        format: date-time
        readOnly: true
      eTag:
        description: A hash that should be used as the "If-Match" header for any updates.
        type: string
        readOnly: true
      weightStored:
        description: The total weight stored in PPM SIT
        type: integer
        x-nullable: true
        x-omitempty: false
      sitLocation:
        allOf:
          - $ref: '#/definitions/SITLocationType'
          - x-nullable: true
          - x-omitempty: false
      sitEstimatedCost:
        description: >-
          The estimated amount that the government will pay the service member
          to put their goods into storage. This estimated storage cost is
          separate from the estimated incentive.
        type: integer
        format: cents
        x-nullable: true
        x-omitempty: false
    required:
      - id
      - createdAt
      - updatedAt
      - ppmShipmentId
      - documentId
      - document
  ProGearWeightTicket:
    description: Pro-gear associated information and weight docs for a PPM shipment
    type: object
    properties:
      id:
        description: The ID of the pro-gear weight ticket.
        type: string
        format: uuid
        example: c56a4180-65aa-42ec-a945-5fd21dec0538
        readOnly: true
      ppmShipmentId:
        description: >-
          The ID of the PPM shipment that this pro-gear weight ticket is
          associated with.
        type: string
        format: uuid
        example: c56a4180-65aa-42ec-a945-5fd21dec0538
        readOnly: true
      updatedAt:
        type: string
        format: date-time
        readOnly: true
      createdAt:
        type: string
        format: date-time
        readOnly: true
      belongsToSelf:
        description: >-
          Indicates if this information is for the customer's own pro-gear,
          otherwise, it's the spouse's.
        type: boolean
        x-nullable: true
        x-omitempty: false
      submittedBelongsToSelf:
        description: >-
          Indicates if this information is for the customer's own pro-gear,
          otherwise, it's the spouse's.
        type: boolean
        x-nullable: true
        x-omitempty: false
      description:
        description: Describes the pro-gear that was moved.
        type: string
        x-nullable: true
        x-omitempty: false
      hasWeightTickets:
        description: >-
          Indicates if the user has a weight ticket for their pro-gear,
          otherwise they have a constructed weight.
        type: boolean
        x-nullable: true
        x-omitempty: false
      submittedHasWeightTickets:
        description: >-
          Indicates if the user has a weight ticket for their pro-gear,
          otherwise they have a constructed weight.
        type: boolean
        x-nullable: true
        x-omitempty: false
      weight:
        description: Weight of the pro-gear.
        type: integer
        minimum: 0
        x-nullable: true
        x-omitempty: false
      submittedWeight:
        description: Customer submitted weight of the pro-gear.
        type: integer
        minimum: 0
        x-nullable: true
        x-omitempty: false
      documentId:
        description: >-
          The ID of the document that is associated with the user uploads
          containing the pro-gear weight.
        type: string
        format: uuid
        example: c56a4180-65aa-42ec-a945-5fd21dec0538
        readOnly: true
      document:
        allOf:
          - description: >-
              Document that is associated with the user uploads containing the
              pro-gear weight.
          - $ref: '#/definitions/Document'
      status:
        $ref: '#/definitions/OmittablePPMDocumentStatus'
      reason:
        $ref: '#/definitions/PPMDocumentStatusReason'
      eTag:
        description: A hash that should be used as the "If-Match" header for any updates.
        type: string
        readOnly: true
    required:
      - ppmShipmentId
      - createdAt
      - updatedAt
      - documentId
      - document
  SignedCertificationType:
    description: |
      The type of signed certification:
        - PPM_PAYMENT: This is used when the customer has a PPM shipment that they have uploaded their documents for and are
            ready to submit their documentation for review. When they submit, they will be asked to sign certifying the
            information is correct.
        - SHIPMENT: This is used when a customer submits their move with their shipments to be reviewed by office users.
        - PRE_CLOSEOUT_REVIEWED_PPM_PAYMENT: This is used when a move has a PPM shipment and is set to
             service-counseling-completed "Submit move details" by service counselor.
        - CLOSEOUT_REVIEWED_PPM_PAYMENT: This is used when a PPM shipment is reviewed by counselor in close out queue.
    type: string
    enum:
      - PPM_PAYMENT
      - SHIPMENT
      - PRE_CLOSEOUT_REVIEWED_PPM_PAYMENT
      - CLOSEOUT_REVIEWED_PPM_PAYMENT
    readOnly: true
  SignedCertification:
    description: Signed certification
    type: object
    properties:
      id:
        description: The ID of the signed certification.
        type: string
        format: uuid
        example: c56a4180-65aa-42ec-a945-5fd21dec0538
        readOnly: true
      submittingUserId:
        description: The ID of the user that signed.
        type: string
        format: uuid
        example: c56a4180-65aa-42ec-a945-5fd21dec0538
        readOnly: true
      moveId:
        description: The ID of the move associated with this signed certification.
        type: string
        format: uuid
        example: c56a4180-65aa-42ec-a945-5fd21dec0538
        readOnly: true
      ppmId:
        description: >-
          The ID of the PPM shipment associated with this signed certification,
          if any.
        type: string
        format: uuid
        example: c56a4180-65aa-42ec-a945-5fd21dec0538
        readOnly: true
        x-nullable: true
        x-omitempty: false
      certificationType:
        $ref: '#/definitions/SignedCertificationType'
      certificationText:
        description: Full text that the customer agreed to and signed.
        type: string
      signature:
        description: The signature that the customer provided.
        type: string
      date:
        description: Date that the customer signed the certification.
        type: string
        format: date
      createdAt:
        type: string
        format: date-time
        readOnly: true
      updatedAt:
        type: string
        format: date-time
        readOnly: true
      eTag:
        description: A hash that should be used as the "If-Match" header for any updates.
        type: string
        readOnly: true
    required:
      - id
      - submittingUserId
      - moveId
      - certificationType
      - certificationText
      - signature
      - date
      - createdAt
      - updatedAt
      - eTag
  PPMShipment:
    description: >-
      A personally procured move is a type of shipment that a service member
      moves themselves.
    x-nullable: true
    properties:
      id:
        description: Primary auto-generated unique identifier of the PPM shipment object
        example: 1f2270c7-7166-40ae-981e-b200ebdf3054
        format: uuid
        type: string
        readOnly: true
      shipmentId:
        description: The id of the parent MTOShipment object
        example: 1f2270c7-7166-40ae-981e-b200ebdf3054
        format: uuid
        type: string
        readOnly: true
      createdAt:
        description: Timestamp of when the PPM Shipment was initially created (UTC)
        format: date-time
        type: string
        readOnly: true
      updatedAt:
        description: Timestamp of when a property of this object was last updated (UTC)
        format: date-time
        type: string
        readOnly: true
      status:
        $ref: '#/definitions/PPMShipmentStatus'
      w2Address:
        x-nullable: true
        $ref: '#/definitions/Address'
      advanceStatus:
        $ref: '#/definitions/PPMAdvanceStatus'
      expectedDepartureDate:
        description: |
          Date the customer expects to begin their move.
        format: date
        type: string
      actualMoveDate:
        description: The actual start date of when the PPM shipment left the origin.
        format: date
        type: string
        x-nullable: true
        x-omitempty: false
      submittedAt:
        description: >-
          The timestamp of when the customer submitted their PPM documentation
          to the counselor for review.
        format: date-time
        type: string
        x-nullable: true
        x-omitempty: false
      reviewedAt:
        description: >-
          The timestamp of when the Service Counselor has reviewed all of the
          closeout documents.
        format: date-time
        type: string
        x-nullable: true
        x-omitempty: false
      approvedAt:
        description: >-
          The timestamp of when the shipment was approved and the service member
          can begin their move.
        format: date-time
        type: string
        x-nullable: true
        x-omitempty: false
      pickupAddress:
        $ref: '#/definitions/Address'
      hasSecondaryPickupAddress:
        type: boolean
        x-omitempty: false
        x-nullable: true
      secondaryPickupAddress:
        allOf:
          - $ref: '#/definitions/Address'
          - x-nullable: true
          - x-omitempty: false
      actualPickupPostalCode:
        description: >
          The actual postal code where the PPM shipment started. To be filled
          once the customer has moved the shipment.
        format: zip
        type: string
        title: ZIP
        example: '90210'
        pattern: ^(\d{5})$
        x-nullable: true
        x-omitempty: false
      destinationAddress:
        $ref: '#/definitions/Address'
      hasSecondaryDestinationAddress:
        type: boolean
        x-omitempty: false
        x-nullable: true
      secondaryDestinationAddress:
        allOf:
          - $ref: '#/definitions/Address'
          - x-nullable: true
          - x-omitempty: false
      actualDestinationPostalCode:
        description: >
          The actual postal code where the PPM shipment ended. To be filled once
          the customer has moved the shipment.
        format: zip
        type: string
        title: ZIP
        example: '90210'
        pattern: ^(\d{5})$
        x-nullable: true
        x-omitempty: false
      sitExpected:
        description: >
          Captures whether some or all of the PPM shipment will require
          temporary storage at the origin or destination.


          Must be set to `true` when providing `sitLocation`,
          `sitEstimatedWeight`, `sitEstimatedEntryDate`, and
          `sitEstimatedDepartureDate` values to calculate the
          `sitEstimatedCost`.
        type: boolean
      estimatedWeight:
        description: The estimated weight of the PPM shipment goods being moved.
        type: integer
        example: 4200
        x-nullable: true
        x-omitempty: false
      hasProGear:
        description: >
          Indicates whether PPM shipment has pro gear for themselves or their
          spouse.
        type: boolean
        x-nullable: true
        x-omitempty: false
      proGearWeight:
        description: >-
          The estimated weight of the pro-gear being moved belonging to the
          service member.
        type: integer
        x-nullable: true
        x-omitempty: false
      spouseProGearWeight:
        description: >-
          The estimated weight of the pro-gear being moved belonging to a
          spouse.
        type: integer
        x-nullable: true
        x-omitempty: false
      estimatedIncentive:
        description: >-
          The estimated amount the government will pay the service member to
          move their belongings based on the moving date, locations, and
          shipment weight.
        type: integer
        format: cents
        x-nullable: true
        x-omitempty: false
      finalIncentive:
        description: >
          The final calculated incentive for the PPM shipment. This does not
          include **SIT** as it is a reimbursement.
        type: integer
        format: cents
        x-nullable: true
        x-omitempty: false
        readOnly: true
      hasRequestedAdvance:
        description: |
          Indicates whether an advance has been requested for the PPM shipment.
        type: boolean
        x-nullable: true
        x-omitempty: false
      advanceAmountRequested:
        description: >
          The amount requested as an advance by the service member up to a
          maximum percentage of the estimated incentive.
        type: integer
        format: cents
        x-nullable: true
        x-omitempty: false
      hasReceivedAdvance:
        description: |
          Indicates whether an advance was received for the PPM shipment.
        type: boolean
        x-nullable: true
        x-omitempty: false
      advanceAmountReceived:
        description: |
          The amount received for an advance, or null if no advance is received.
        type: integer
        format: cents
        x-nullable: true
        x-omitempty: false
      sitLocation:
        allOf:
          - $ref: '#/definitions/SITLocationType'
          - x-nullable: true
          - x-omitempty: false
      sitEstimatedWeight:
        description: The estimated weight of the goods being put into storage.
        type: integer
        example: 2000
        x-nullable: true
        x-omitempty: false
      sitEstimatedEntryDate:
        description: The date that goods will first enter the storage location.
        format: date
        type: string
        x-nullable: true
        x-omitempty: false
      sitEstimatedDepartureDate:
        description: The date that goods will exit the storage location.
        format: date
        type: string
        x-nullable: true
        x-omitempty: false
      sitEstimatedCost:
        description: >-
          The estimated amount that the government will pay the service member
          to put their goods into storage. This estimated storage cost is
          separate from the estimated incentive.
        type: integer
        format: cents
        x-nullable: true
        x-omitempty: false
      weightTickets:
        $ref: '#/definitions/WeightTickets'
      movingExpenses:
        description: All expense documentation receipt records of this PPM shipment.
        items:
          $ref: '#/definitions/MovingExpense'
        type: array
      proGearWeightTickets:
        description: >-
          All pro-gear weight ticket documentation records for this PPM
          shipment.
        type: array
        items:
          $ref: '#/definitions/ProGearWeightTicket'
      signedCertification:
        $ref: '#/definitions/SignedCertification'
      eTag:
        description: >-
          A hash unique to this shipment that should be used as the "If-Match"
          header for any updates.
        type: string
        readOnly: true
    required:
      - id
      - shipmentId
      - createdAt
      - status
      - expectedDepartureDate
      - sitExpected
      - eTag
  ShipmentAddressUpdateStatus:
    type: string
    title: Status
    readOnly: true
    x-display-value:
      REQUESTED: REQUESTED
      REJECTED: REJECTED
      APPROVED: APPROVED
    enum:
      - REQUESTED
      - REJECTED
      - APPROVED
  ShipmentAddressUpdate:
    description: >
      This represents a destination address change request made by the Prime
      that is either auto-approved or requires review if the pricing criteria
      has changed. If criteria has changed, then it must be approved or rejected
      by a TOO.
    type: object
    properties:
      id:
        type: string
        format: uuid
        example: c56a4180-65aa-42ec-a945-5fd21dec0538
        readOnly: true
      contractorRemarks:
        type: string
        example: This is a contractor remark
        title: Contractor Remarks
        description: The reason there is an address change.
        readOnly: true
      officeRemarks:
        type: string
        example: This is an office remark
        title: Office Remarks
        x-nullable: true
        description: The TOO comment on approval or rejection.
      status:
        $ref: '#/definitions/ShipmentAddressUpdateStatus'
      shipmentID:
        type: string
        format: uuid
        example: c56a4180-65aa-42ec-a945-5fd21dec0538
        readOnly: true
      originalAddress:
        $ref: '#/definitions/Address'
      newAddress:
        $ref: '#/definitions/Address'
      sitOriginalAddress:
        $ref: '#/definitions/Address'
      oldSitDistanceBetween:
        description: >-
          The distance between the original SIT address and the previous/old
          destination address of shipment
        example: 50
        minimum: 0
        type: integer
      newSitDistanceBetween:
        description: >-
          The distance between the original SIT address and requested new
          destination address of shipment
        example: 88
        minimum: 0
        type: integer
    required:
      - id
      - status
      - shipmentID
      - originalAddress
      - newAddress
      - contractorRemarks
  MTOShipment:
    properties:
      moveTaskOrderID:
        example: 1f2270c7-7166-40ae-981e-b200ebdf3054
        format: uuid
        type: string
      id:
        example: 1f2270c7-7166-40ae-981e-b200ebdf3054
        format: uuid
        type: string
      createdAt:
        format: date-time
        type: string
      updatedAt:
        format: date-time
        type: string
      deletedAt:
        x-nullable: true
        format: date-time
        type: string
      primeEstimatedWeight:
        x-nullable: true
        example: 2000
        type: integer
      primeActualWeight:
        x-nullable: true
        example: 2000
        type: integer
      calculatedBillableWeight:
        x-nullable: true
        example: 2000
        type: integer
        readOnly: true
      ntsRecordedWeight:
        description: >-
          The previously recorded weight for the NTS Shipment. Used for NTS
          Release to know what the previous primeActualWeight or billable weight
          was.
        example: 2000
        type: integer
        x-nullable: true
        x-formatting: weight
      scheduledPickupDate:
        format: date
        type: string
        x-nullable: true
      scheduledDeliveryDate:
        format: date
        type: string
        x-nullable: true
      requestedPickupDate:
        format: date
        type: string
        x-nullable: true
      actualPickupDate:
        x-nullable: true
        format: date
        type: string
      actualDeliveryDate:
        x-nullable: true
        description: >-
          The actual date that the shipment was delivered to the destination
          address by the Prime
        format: date
        type: string
      requestedDeliveryDate:
        format: date
        type: string
        x-nullable: true
      requiredDeliveryDate:
        x-nullable: true
        format: date
        type: string
      approvedDate:
        format: date-time
        type: string
        x-nullable: true
      diversion:
        type: boolean
        example: true
      diversionReason:
        type: string
        example: MTO Shipment needs rerouted
        x-nullable: true
      distance:
        type: integer
        x-nullable: true
        example: 500
      pickupAddress:
        x-nullable: true
        $ref: '#/definitions/Address'
      destinationAddress:
        x-nullable: true
        $ref: '#/definitions/Address'
      destinationType:
        $ref: '#/definitions/DestinationType'
      secondaryPickupAddress:
        x-nullable: true
        $ref: '#/definitions/Address'
      secondaryDeliveryAddress:
        x-nullable: true
        $ref: '#/definitions/Address'
      hasSecondaryPickupAddress:
        type: boolean
        x-omitempty: false
        x-nullable: true
      hasSecondaryDeliveryAddress:
        type: boolean
        x-omitempty: false
        x-nullable: true
      actualProGearWeight:
        type: integer
        x-nullable: true
        x-omitempty: false
      actualSpouseProGearWeight:
        type: integer
        x-nullable: true
        x-omitempty: false
      customerRemarks:
        type: string
        example: handle with care
        x-nullable: true
      counselorRemarks:
        description: >
          The counselor can use the counselor remarks field to inform the movers
          about any

          special circumstances for this shipment. Typical examples:
            * bulky or fragile items,
            * weapons,
            * access info for their address.
          Counselors enters this information when creating or editing an MTO
          Shipment. Optional field.
        type: string
        example: handle with care
        x-nullable: true
      shipmentType:
        $ref: '#/definitions/MTOShipmentType'
      status:
        $ref: '#/definitions/MTOShipmentStatus'
      rejectionReason:
        type: string
        example: MTO Shipment not good enough
        x-nullable: true
      reweigh:
        x-nullable: true
        x-omitempty: true
        $ref: '#/definitions/Reweigh'
      mtoAgents:
        $ref: '#/definitions/MTOAgents'
      mtoServiceItems:
        $ref: '#/definitions/MTOServiceItems'
      sitDaysAllowance:
        type: integer
        x-nullable: true
      sitExtensions:
        $ref: '#/definitions/SITExtensions'
      sitStatus:
        $ref: '#/definitions/SITStatus'
      eTag:
        type: string
      billableWeightCap:
        type: integer
        description: TIO override billable weight to be used for calculations
        example: 2500
        x-formatting: weight
        x-nullable: true
      billableWeightJustification:
        type: string
        example: more weight than expected
        x-nullable: true
      tacType:
        allOf:
          - $ref: '#/definitions/LOAType'
          - x-nullable: true
      sacType:
        allOf:
          - $ref: '#/definitions/LOAType'
          - x-nullable: true
      usesExternalVendor:
        type: boolean
        example: false
      serviceOrderNumber:
        type: string
        x-nullable: true
      storageFacility:
        x-nullable: true
        $ref: '#/definitions/StorageFacility'
      ppmShipment:
        $ref: '#/definitions/PPMShipment'
      deliveryAddressUpdate:
        $ref: '#/definitions/ShipmentAddressUpdate'
      shipmentLocator:
        type: string
        x-nullable: true
        readOnly: true
        example: 1K43AR-01
      originSitAuthEndDate:
        format: date-time
        type: string
      destinationSitAuthEndDate:
        format: date-time
        type: string
  LOATypeNullable:
    description: The Line of accounting (TAC/SAC) type that will be used for the shipment
    type: string
    x-go-type:
      import:
        package: github.com/transcom/mymove/pkg/swagger/nullable
      type: String
    example: HHG
    enum:
      - HHG
      - NTS
  ProGearWeightTickets:
    description: All progear weight tickets associated with a PPM shipment.
    type: array
    items:
      $ref: '#/definitions/ProGearWeightTicket'
    x-omitempty: false
  MovingExpenses:
    description: All moving expenses associated with a PPM shipment.
    type: array
    items:
      $ref: '#/definitions/MovingExpense'
    x-omitempty: false
  PPMDocuments:
    description: >-
      All documents associated with a PPM shipment, including weight tickets,
      progear weight tickets, and moving expenses.
    x-nullable: true
    x-omitempty: false
    type: object
    properties:
      WeightTickets:
        $ref: '#/definitions/WeightTickets'
      ProGearWeightTickets:
        $ref: '#/definitions/ProGearWeightTickets'
      MovingExpenses:
        $ref: '#/definitions/MovingExpenses'
  PPMDocumentStatus:
    description: Status of the PPM document.
    type: string
    enum:
      - APPROVED
      - EXCLUDED
      - REJECTED
    x-display-value:
      APPROVED: Approved
      EXCLUDED: Excluded
      REJECTED: Rejected
  PPMShipmentSIT:
    description: SIT related items for a PPM shipment
    x-nullable: true
    properties:
      updatedAt:
        description: Timestamp of when a property of this object was last updated (UTC)
        format: date-time
        type: string
        readOnly: true
      sitLocation:
        allOf:
          - $ref: '#/definitions/SITLocationType'
          - x-nullable: true
          - x-omitempty: false
    required:
      - sitLocation
  PPMCloseout:
    description: >-
      The calculations needed in the "Review Documents" section of a PPM
      closeout. LIst of all expenses/reimbursements related toa PPM shipment.
    properties:
      id:
        description: Primary auto-generated unique identifier of the PPM shipment object
        example: 1f2270c7-7166-40ae-981e-b200ebdf3054
        format: uuid
        type: string
        readOnly: true
      plannedMoveDate:
        description: |
          Date the customer expects to begin their move.
        format: date
        type: string
        x-nullable: true
        x-omitempty: false
      actualMoveDate:
        description: The actual start date of when the PPM shipment left the origin.
        format: date
        type: string
        x-nullable: true
        x-omitempty: false
      miles:
        description: The distance between the old address and the new address in miles.
        example: 54
        minimum: 0
        type: integer
        x-nullable: true
        x-omitempty: false
      estimatedWeight:
        description: The estimated weight of the PPM shipment goods being moved.
        type: integer
        example: 4200
        x-nullable: true
        x-omitempty: false
      actualWeight:
        example: 2000
        type: integer
        x-nullable: true
        x-omitempty: false
      proGearWeightCustomer:
        description: >-
          The estimated weight of the pro-gear being moved belonging to the
          service member.
        type: integer
        x-nullable: true
        x-omitempty: false
      proGearWeightSpouse:
        description: >-
          The estimated weight of the pro-gear being moved belonging to a
          spouse.
        type: integer
        x-nullable: true
        x-omitempty: false
      grossIncentive:
        description: >
          The final calculated incentive for the PPM shipment. This does not
          include **SIT** as it is a reimbursement.
        type: integer
        format: cents
        x-nullable: true
        x-omitempty: false
        readOnly: true
      gcc:
        description: Government Constructive Cost (GCC)
        type: integer
        title: GCC
        format: cents
        x-nullable: true
        x-omitempty: false
      aoa:
        description: Advance Operating Allowance (AOA).
        type: integer
        format: cents
        x-nullable: true
        x-omitempty: false
      remainingIncentive:
        description: The remaining reimbursement amount that is still owed to the customer.
        type: integer
        format: cents
        x-nullable: true
        x-omitempty: false
      haulType:
        description: >-
          The type of haul calculation used for this shipment (shorthaul or
          linehaul).
        type: string
        x-nullable: true
        x-omitempty: false
      haulPrice:
        description: The price of the linehaul or shorthaul.
        type: integer
        format: cents
        x-nullable: true
        x-omitempty: false
      haulFSC:
        description: The linehaul/shorthaul Fuel Surcharge (FSC).
        type: integer
        format: cents
        x-nullable: true
        x-omitempty: false
      dop:
        description: The Domestic Origin Price (DOP).
        type: integer
        format: cents
        x-nullable: true
        x-omitempty: false
      ddp:
        description: The Domestic Destination Price (DDP).
        type: integer
        format: cents
        x-nullable: true
        x-omitempty: false
      packPrice:
        description: The full price of all packing/unpacking services.
        type: integer
        format: cents
        x-nullable: true
        x-omitempty: false
      unpackPrice:
        description: The full price of all packing/unpacking services.
        type: integer
        format: cents
        x-nullable: true
        x-omitempty: false
      SITReimbursement:
        description: >-
          The estimated amount that the government will pay the service member
          to put their goods into storage. This estimated storage cost is
          separate from the estimated incentive.
        type: integer
        format: cents
        x-nullable: true
        x-omitempty: false
    required:
      - id
  PPMActualWeight:
    description: >-
      The actual net weight of a single PPM shipment. Used during document
      review for PPM closeout.
    properties:
      actualWeight:
        example: 2000
        type: integer
        x-nullable: true
        x-omitempty: false
    required:
      - actualWeight
  PPMSITEstimatedCost:
    description: >-
      The estimated cost of SIT for a single PPM shipment. Used during document
      review for PPM.
    properties:
      sitCost:
        example: 2000
        type: integer
        x-nullable: true
        x-omitempty: false
    required:
      - sitCost
  MTOServiceItemSingle:
    type: object
    properties:
      moveTaskOrderID:
        example: 1f2270c7-7166-40ae-981e-b200ebdf3054
        format: uuid
        type: string
      mtoShipmentID:
        example: 1f2270c7-7166-40ae-981e-b200ebdf3054
        format: uuid
        type: string
        x-nullable: true
      reServiceID:
        example: 1f2270c7-7166-40ae-981e-b200ebdf3054
        format: uuid
        type: string
      reServiceCode:
        type: string
      reServiceName:
        type: string
      createdAt:
        format: date-time
        type: string
        readOnly: true
      convertToCustomerExpense:
        type: boolean
        example: false
        x-omitempty: false
      customerExpenseReason:
        type: string
        x-nullable: true
      deletedAt:
        format: date
        type: string
      rejectionReason:
        type: string
        x-nullable: true
      pickupPostalCode:
        type: string
        x-nullable: true
      sitPostalCode:
        type: string
        readOnly: true
        x-nullable: true
      sitEntryDate:
        type: string
        format: date-time
        x-nullable: true
      sitDepartureDate:
        type: string
        format: date-time
        x-nullable: true
      sitCustomerContacted:
        type: string
        format: date
        x-nullable: true
      sitRequestedDelivery:
        type: string
        format: date
        x-nullable: true
      id:
        example: 1f2270c7-7166-40ae-981e-b200ebdf3054
        format: uuid
        type: string
      status:
        type: string
        x-nullable: true
      updatedAt:
        format: date-time
        type: string
        readOnly: true
      approvedAt:
        format: date-time
        type: string
        x-nullable: true
      rejectedAt:
        format: date-time
        type: string
        x-nullable: true
  ServiceItemSitEntryDate:
    type: object
    properties:
      id:
        example: 1f2270c7-7166-40ae-981e-b200ebdf3054
        format: uuid
        type: string
      sitEntryDate:
        type: string
        format: date-time
        x-nullable: true
  PaymentServiceItemStatus:
    type: string
    enum:
      - REQUESTED
      - APPROVED
      - DENIED
      - SENT_TO_GEX
      - PAID
      - EDI_ERROR
    title: Payment Service Item Status
  ServiceItemParamName:
    type: string
    enum:
      - ActualPickupDate
      - ContractCode
      - ContractYearName
      - CubicFeetBilled
      - CubicFeetCrating
      - DimensionHeight
      - DimensionLength
      - DimensionWidth
      - DistanceZip
      - DistanceZipSITDest
      - DistanceZipSITOrigin
      - EIAFuelPrice
      - EscalationCompounded
      - FSCMultiplier
      - FSCPriceDifferenceInCents
      - FSCWeightBasedDistanceMultiplier
      - IsPeak
      - MarketDest
      - MarketOrigin
      - MTOAvailableToPrimeAt
      - NTSPackingFactor
      - NumberDaysSIT
      - PriceAreaDest
      - PriceAreaIntlDest
      - PriceAreaIntlOrigin
      - PriceAreaOrigin
      - PriceRateOrFactor
      - PSI_LinehaulDom
      - PSI_LinehaulDomPrice
      - PSI_LinehaulShort
      - PSI_LinehaulShortPrice
      - PSI_PriceDomDest
      - PSI_PriceDomDestPrice
      - PSI_PriceDomOrigin
      - PSI_PriceDomOriginPrice
      - PSI_ShippingLinehaulIntlCO
      - PSI_ShippingLinehaulIntlCOPrice
      - PSI_ShippingLinehaulIntlOC
      - PSI_ShippingLinehaulIntlOCPrice
      - PSI_ShippingLinehaulIntlOO
      - PSI_ShippingLinehaulIntlOOPrice
      - RateAreaNonStdDest
      - RateAreaNonStdOrigin
      - ReferenceDate
      - RequestedPickupDate
      - ServiceAreaDest
      - ServiceAreaOrigin
      - ServicesScheduleDest
      - ServicesScheduleOrigin
      - SITPaymentRequestEnd
      - SITPaymentRequestStart
      - SITScheduleDest
      - SITScheduleOrigin
      - SITServiceAreaDest
      - SITServiceAreaOrigin
      - WeightAdjusted
      - WeightBilled
      - WeightEstimated
      - WeightOriginal
      - WeightReweigh
      - ZipDestAddress
      - ZipPickupAddress
      - ZipSITDestHHGFinalAddress
      - ZipSITDestHHGOriginalAddress
      - ZipSITOriginHHGActualAddress
      - ZipSITOriginHHGOriginalAddress
      - StandaloneCrate
      - StandaloneCrateCap
      - UncappedRequestTotal
  ServiceItemParamType:
    type: string
    enum:
      - STRING
      - DATE
      - INTEGER
      - DECIMAL
      - TIMESTAMP
      - PaymentServiceItemUUID
      - BOOLEAN
  ServiceItemParamOrigin:
    type: string
    enum:
      - PRIME
      - SYSTEM
      - PRICER
      - PAYMENT_REQUEST
  PaymentServiceItemParam:
    type: object
    properties:
      id:
        example: c56a4180-65aa-42ec-a945-5fd21dec0538
        format: uuid
        readOnly: true
        type: string
      paymentServiceItemID:
        example: c56a4180-65aa-42ec-a945-5fd21dec0538
        format: uuid
        type: string
      key:
        $ref: '#/definitions/ServiceItemParamName'
      value:
        example: '3025'
        type: string
      type:
        $ref: '#/definitions/ServiceItemParamType'
      origin:
        $ref: '#/definitions/ServiceItemParamOrigin'
      eTag:
        type: string
        readOnly: true
  PaymentServiceItemParams:
    type: array
    items:
      $ref: '#/definitions/PaymentServiceItemParam'
  CustomerSupportRemark:
    type: object
    description: >-
      A text remark written by an office user that is associated with a specific
      move.
    required:
      - id
      - moveID
      - officeUserID
      - content
    properties:
      id:
        example: 1f2270c7-7166-40ae-981e-b200ebdf3054
        format: uuid
        type: string
      createdAt:
        type: string
        format: date-time
        readOnly: true
      updatedAt:
        type: string
        format: date-time
        readOnly: true
      officeUserID:
        example: 1f2270c7-7166-40ae-981e-b200ebdf3054
        format: uuid
        type: string
      moveID:
        example: 1f2270c7-7166-40ae-981e-b200ebdf3054
        format: uuid
        type: string
      content:
        example: This is a remark about a move.
        type: string
      officeUserFirstName:
        example: Grace
        type: string
        readOnly: true
      officeUserLastName:
        example: Griffin
        type: string
        readOnly: true
      officeUserEmail:
        type: string
        format: x-email
        pattern: ^[a-zA-Z0-9._%+-]+@[a-zA-Z0-9.-]+\.[a-zA-Z]{2,}$
        readOnly: true
  CustomerSupportRemarks:
    type: array
    items:
      $ref: '#/definitions/CustomerSupportRemark'
  LineOfAccounting:
    type: object
    properties:
      id:
        type: string
        format: uuid
        example: 06254fc3-b763-484c-b555-42855d1ad5cd
      loaSysId:
        type: string
        maxLength: 20
        example: '10003'
        x-nullable: true
      loaDptID:
        type: string
        maxLength: 2
        example: '1 '
        x-nullable: true
      loaTnsfrDptNm:
        type: string
        maxLength: 4
        x-nullable: true
      loaBafID:
        type: string
        maxLength: 4
        example: '1234'
        x-nullable: true
      loaTrsySfxTx:
        type: string
        maxLength: 4
        example: '0000'
        x-nullable: true
      loaMajClmNm:
        type: string
        maxLength: 4
        x-nullable: true
      loaOpAgncyID:
        type: string
        maxLength: 4
        example: 1A
        x-nullable: true
      loaAlltSnID:
        type: string
        maxLength: 5
        example: 123A
        x-nullable: true
      loaPgmElmntID:
        type: string
        maxLength: 12
        example: '00000000'
        x-nullable: true
      loaTskBdgtSblnTx:
        type: string
        maxLength: 8
        x-nullable: true
      loaDfAgncyAlctnRcpntID:
        type: string
        maxLength: 4
        x-nullable: true
      loaJbOrdNm:
        type: string
        maxLength: 10
        x-nullable: true
      loaSbaltmtRcpntID:
        type: string
        maxLength: 1
        x-nullable: true
      loaWkCntrRcpntNm:
        type: string
        maxLength: 6
        x-nullable: true
      loaMajRmbsmtSrcID:
        type: string
        maxLength: 1
        x-nullable: true
      loaDtlRmbsmtSrcID:
        type: string
        maxLength: 3
        x-nullable: true
      loaCustNm:
        type: string
        maxLength: 6
        x-nullable: true
      loaObjClsID:
        type: string
        maxLength: 6
        example: 22NL
        x-nullable: true
      loaSrvSrcID:
        type: string
        maxLength: 1
        x-nullable: true
      loaSpclIntrID:
        type: string
        maxLength: 2
        x-nullable: true
      loaBdgtAcntClsNm:
        type: string
        maxLength: 8
        example: '000000'
        x-nullable: true
      loaDocID:
        type: string
        maxLength: 15
        example: HHG12345678900
        x-nullable: true
      loaClsRefID:
        type: string
        maxLength: 2
        x-nullable: true
      loaInstlAcntgActID:
        type: string
        maxLength: 6
        example: '12345'
        x-nullable: true
      loaLclInstlID:
        type: string
        maxLength: 18
        x-nullable: true
      loaFmsTrnsactnID:
        type: string
        maxLength: 12
        x-nullable: true
      loaDscTx:
        type: string
        example: PERSONAL PROPERTY - PARANORMAL ACTIVITY DIVISION (OTHER)
        x-nullable: true
      loaBgnDt:
        type: string
        format: date
        example: '2005-10-01'
        x-nullable: true
      loaEndDt:
        type: string
        format: date
        example: '2015-10-01'
        x-nullable: true
      loaFnctPrsNm:
        type: string
        maxLength: 255
        x-nullable: true
      loaStatCd:
        type: string
        maxLength: 1
        example: U
        x-nullable: true
      loaHistStatCd:
        type: string
        maxLength: 1
        x-nullable: true
      loaHsGdsCd:
        type: string
        maxLength: 2
        example: HT
        x-nullable: true
      orgGrpDfasCd:
        type: string
        maxLength: 2
        example: ZZ
        x-nullable: true
      loaUic:
        type: string
        maxLength: 6
        x-nullable: true
      loaTrnsnID:
        type: string
        maxLength: 3
        example: B1
        x-nullable: true
      loaSubAcntID:
        type: string
        maxLength: 3
        x-nullable: true
      loaBetCd:
        type: string
        maxLength: 4
        x-nullable: true
      loaFndTyFgCd:
        type: string
        maxLength: 1
        x-nullable: true
      loaBgtLnItmID:
        type: string
        maxLength: 8
        x-nullable: true
      loaScrtyCoopImplAgncCd:
        type: string
        maxLength: 1
        x-nullable: true
      loaScrtyCoopDsgntrCd:
        type: string
        maxLength: 4
        x-nullable: true
      loaScrtyCoopLnItmID:
        type: string
        maxLength: 3
        x-nullable: true
      loaAgncDsbrCd:
        type: string
        maxLength: 6
        x-nullable: true
      loaAgncAcntngCd:
        type: string
        maxLength: 6
        x-nullable: true
      loaFndCntrID:
        type: string
        maxLength: 12
        x-nullable: true
      loaCstCntrID:
        type: string
        maxLength: 16
        x-nullable: true
      loaPrjID:
        type: string
        maxLength: 12
        x-nullable: true
      loaActvtyID:
        type: string
        maxLength: 11
        x-nullable: true
      loaCstCd:
        type: string
        maxLength: 16
        x-nullable: true
      loaWrkOrdID:
        type: string
        maxLength: 16
        x-nullable: true
      loaFnclArID:
        type: string
        maxLength: 6
        x-nullable: true
      loaScrtyCoopCustCd:
        type: string
        maxLength: 2
        x-nullable: true
      loaEndFyTx:
        type: integer
        example: 2016
        x-nullable: true
      loaBgFyTx:
        type: integer
        example: 2006
        x-nullable: true
      loaBgtRstrCd:
        type: string
        maxLength: 1
        x-nullable: true
      loaBgtSubActCd:
        type: string
        maxLength: 4
        x-nullable: true
      createdAt:
        type: string
        format: date-time
        example: '2023-08-03T19:17:10.050Z'
      updatedAt:
        type: string
        format: date-time
        example: '2023-08-03T19:17:38.776Z'
      validLoaForTac:
        type: boolean
        x-nullable: true
      validHhgProgramCodeForLoa:
        type: boolean
        x-nullable: true
responses:
  InvalidRequest:
    description: The request payload is invalid
    schema:
      $ref: '#/definitions/Error'
  NotFound:
    description: The requested resource wasn't found
    schema:
      $ref: '#/definitions/Error'
  Conflict:
    description: Conflict error
    schema:
      $ref: '#/definitions/Error'
  PermissionDenied:
    description: The request was denied
    schema:
      $ref: '#/definitions/Error'
  ServerError:
    description: A server error occurred
    schema:
      $ref: '#/definitions/Error'
  PreconditionFailed:
    description: Precondition failed
    schema:
      $ref: '#/definitions/Error'
  UnprocessableEntity:
    description: The payload was unprocessable.
    schema:
      $ref: '#/definitions/ValidationError'
parameters:
  ifMatch:
    in: header
    name: If-Match
    type: string
    required: true
    description: >
      Optimistic locking is implemented via the `If-Match` header. If the ETag
      header does not match the value of the resource on the server, the server
      rejects the change with a `412 Precondition Failed` error.
  ppmShipmentId:
    name: ppmShipmentId
    in: path
    type: string
    format: uuid
    required: true
    description: UUID of the PPM shipment
  weightTicketId:
    name: weightTicketId
    in: path
    type: string
    format: uuid
    required: true
    description: UUID of the weight ticket
  movingExpenseId:
    name: movingExpenseId
    in: path
    type: string
    format: uuid
    required: true
    description: UUID of the moving expense
  proGearWeightTicketId:
    name: proGearWeightTicketId
    in: path
    type: string
    format: uuid
    required: true
    description: UUID of the pro-gear weight ticket<|MERGE_RESOLUTION|>--- conflicted
+++ resolved
@@ -6905,7 +6905,6 @@
     type: array
     items:
       $ref: '#/definitions/TransportationOffice'
-<<<<<<< HEAD
   MovePayload:
     type: object
     properties:
@@ -6960,31 +6959,6 @@
       - created_at
       - updated_at
       - eTag
-=======
-  Affiliation:
-    type: string
-    x-nullable: true
-    title: Branch of service
-    description: Military branch of service
-    enum:
-      - ARMY
-      - NAVY
-      - MARINES
-      - AIR_FORCE
-      - COAST_GUARD
-      - SPACE_FORCE
-      - NAVY_AND_MARINES
-      - AIR_AND_SPACE_FORCE
-      - OTHER
-    x-display-value:
-      ARMY: Army
-      NAVY: Navy
-      MARINES: Marine Corps
-      AIR_FORCE: Air Force
-      COAST_GUARD: Coast Guard
-      SPACE_FORCE: Space Force
-      OTHER: OTHER
->>>>>>> a6341ed4
   Address:
     description: A postal address
     type: object
@@ -7198,6 +7172,8 @@
       - AIR_FORCE
       - COAST_GUARD
       - SPACE_FORCE
+      - NAVY_AND_MARINES
+      - AIR_AND_SPACE_FORCE
       - OTHER
     x-display-value:
       ARMY: Army
