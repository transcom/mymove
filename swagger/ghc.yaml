--- conflicted
+++ resolved
@@ -3180,6 +3180,7 @@
         - in: query
           name: orderType
           type: string
+          description: order type
       responses:
         '200':
           description: >-
@@ -3576,8 +3577,6 @@
           $ref: '#/responses/NotFound'
         '500':
           $ref: '#/responses/ServerError'
-<<<<<<< HEAD
-=======
   /uploads:
     post:
       summary: Create a new upload
@@ -3619,7 +3618,6 @@
           description: payload is too large
         '500':
           description: server error
->>>>>>> c407d377
 definitions:
   ClientError:
     type: object
@@ -6427,6 +6425,11 @@
         x-nullable: true
         example: USA
         default: USA
+      county:
+        type: string
+        title: County
+        x-nullable: true
+        example: JESSAMINE
     required:
       - streetAddress1
       - city
@@ -6458,12 +6461,14 @@
       - LOCAL_MOVE
       - RETIREMENT
       - SEPARATION
+      - WOUNDED_WARRIOR
       - BLUEBARK
     x-display-value:
       PERMANENT_CHANGE_OF_STATION: Permanent Change Of Station
       LOCAL_MOVE: Local Move
       RETIREMENT: Retirement
       SEPARATION: Separation
+      WOUNDED_WARRIOR: Wounded Warrior
       BLUEBARK: BLUEBARK
   TransportationOffice:
     type: object
