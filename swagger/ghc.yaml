--- conflicted
+++ resolved
@@ -5134,7 +5134,6 @@
           $ref: '#/responses/NotFound'
         '500':
           $ref: '#/responses/ServerError'
-<<<<<<< HEAD
   /addresses/countries:
     get:
       summary: Returns the countries matching the search query
@@ -5158,7 +5157,14 @@
           description: countries matching the search query
           schema:
             $ref: '#/definitions/Countries'
-=======
+        '400':
+          $ref: '#/responses/InvalidRequest'
+        '403':
+          $ref: '#/responses/PermissionDenied'
+        '404':
+          $ref: '#/responses/NotFound'
+        '500':
+          $ref: '#/responses/ServerError'
   /addresses/oconus-lookup/{country}/{search}:
     get:
       summary: >-
@@ -5186,7 +5192,6 @@
           description: the requested list of Oconus city and principal division match
           schema:
             $ref: '#/definitions/VIntlLocations'
->>>>>>> 74ba0ec7
         '400':
           $ref: '#/responses/InvalidRequest'
         '403':
@@ -9322,15 +9327,11 @@
     type: array
     items:
       $ref: '#/definitions/VLocation'
-<<<<<<< HEAD
-  Countries:
-=======
   VIntlLocations:
     type: array
     items:
       $ref: '#/definitions/VIntlLocation'
-  ReServiceItems:
->>>>>>> 74ba0ec7
+  Countries:
     type: array
     items:
       $ref: '#/definitions/Country'
@@ -13102,7 +13103,6 @@
         type: string
         format: uuid
         example: c56a4180-65aa-42ec-a945-5fd21dec0538
-<<<<<<< HEAD
   Country:
     description: Country code and name
     type: object
@@ -13664,7 +13664,6 @@
         type: string
         example: UNITED STATES
         title: Country Name
-=======
   VIntlLocation:
     description: An Oconus city and principal division lookup
     type: object
@@ -13681,7 +13680,6 @@
         type: string
         format: uuid
         example: c56a4180-65aa-42ec-a945-5fd21dec0538
->>>>>>> 74ba0ec7
   ReServiceItem:
     description: A Service Item which ties an ReService, Market, and Shipment Type together
     type: object
