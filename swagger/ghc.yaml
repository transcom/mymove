swagger: '2.0'
info:
  contact:
    email: milmove-developers@caci.com
  description: >
    The GHC API is a RESTful API that enables the Office application for
    MilMove.


    All endpoints are located under `/ghc/v1`.
  license:
    name: MIT
    url: https://opensource.org/licenses/MIT
  title: MilMove GHC API
  version: 0.0.1
basePath: /ghc/v1
schemes:
  - http
tags:
  - name: queues
  - name: move
  - name: order
    description: >
      Move Orders - Commonly called “Orders,” especially in customer-facing
      language. Orders are plural because they're a bundle of related orders
      issued bya Service (e.g. Army, Air Force, Navy) to a customer that
      authorize (and order) that customer to move from one location to another.

      Orders are backed by $$ in the bank to support that move, which is
      identified by a Line of Account (LOA) code on the orders document.
  - name: moveTaskOrder
  - name: customer
  - name: mtoServiceItem
  - name: mtoShipment
  - name: shipment
  - name: mtoAgent
  - name: paymentServiceItem
  - name: ppm
  - name: tac
  - name: transportationOffice
  - name: uploads
  - name: paymentRequests
paths:
  /open/requested-office-users:
    post:
      consumes:
        - application/json
      produces:
        - application/json
      summary: Create an Office User
      description: >
        This endpoint is publicly accessible as it is utilized for individuals
        who do not have an office account to request the creation of an office
        account.

        Request the creation of an office user. An administrator will need to
        approve them after creation. Note on requirements: An identification
        method must be present. The following 2 fields have an "OR" requirement.
        - edipi - other_unique_id One of these two fields MUST be present to
        serve as identification for the office user being created. This logic is
        handled at the application level.
      operationId: createRequestedOfficeUser
      tags:
<<<<<<< HEAD
        - officeUsers
=======
        - Office users
>>>>>>> 04d7b629
      parameters:
        - in: body
          name: officeUser
          description: Office User information
          schema:
            $ref: '#/definitions/OfficeUserCreate'
      responses:
        '201':
          description: successfully requested the creation of provided office user
          schema:
            $ref: '#/definitions/OfficeUser'
        '422':
          description: validation error
          schema:
            $ref: '#/definitions/ValidationError'
        '500':
          description: internal server error
  /customer:
    post:
      summary: Creates a customer with Okta option
      description: Creates a customer with option to create an Okta profile account
      operationId: createCustomerWithOktaOption
      tags:
        - customer
      consumes:
        - application/json
      produces:
        - application/json
      parameters:
        - in: body
          name: body
          required: true
          schema:
            $ref: '#/definitions/CreateCustomerPayload'
      responses:
        '200':
          description: successfully created the customer
          schema:
            $ref: '#/definitions/CreatedCustomer'
        '400':
          $ref: '#/responses/InvalidRequest'
        '401':
          $ref: '#/responses/PermissionDenied'
        '403':
          $ref: '#/responses/PermissionDenied'
        '404':
          $ref: '#/responses/NotFound'
        '412':
          $ref: '#/responses/PreconditionFailed'
        '422':
          $ref: '#/responses/UnprocessableEntity'
        '500':
          $ref: '#/responses/ServerError'
  /customer/{customerID}:
    parameters:
      - description: ID of customer to use
        in: path
        name: customerID
        required: true
        type: string
        format: uuid
    get:
      produces:
        - application/json
      parameters: []
      responses:
        '200':
          description: Successfully retrieved information on an individual customer
          schema:
            $ref: '#/definitions/Customer'
        '400':
          $ref: '#/responses/InvalidRequest'
        '401':
          $ref: '#/responses/PermissionDenied'
        '403':
          $ref: '#/responses/PermissionDenied'
        '404':
          $ref: '#/responses/NotFound'
        '500':
          $ref: '#/responses/ServerError'
      tags:
        - customer
      description: Returns a given customer
      operationId: getCustomer
      summary: Returns a given customer
    patch:
      summary: Updates customer info
      description: Updates customer info by ID
      operationId: updateCustomer
      tags:
        - customer
      consumes:
        - application/json
      produces:
        - application/json
      parameters:
        - in: body
          name: body
          required: true
          schema:
            $ref: '#/definitions/UpdateCustomerPayload'
        - in: header
          name: If-Match
          type: string
          required: true
      responses:
        '200':
          description: updated instance of orders
          schema:
            $ref: '#/definitions/Customer'
        '400':
          $ref: '#/responses/InvalidRequest'
        '401':
          $ref: '#/responses/PermissionDenied'
        '403':
          $ref: '#/responses/PermissionDenied'
        '404':
          $ref: '#/responses/NotFound'
        '412':
          $ref: '#/responses/PreconditionFailed'
        '422':
          $ref: '#/responses/UnprocessableEntity'
        '500':
          $ref: '#/responses/ServerError'
      x-permissions:
        - update.customer
  /move/{locator}:
    parameters:
      - description: Code used to identify a move in the system
        in: path
        name: locator
        required: true
        type: string
    get:
      produces:
        - application/json
      parameters: []
      responses:
        '200':
          description: Successfully retrieved the individual move
          schema:
            $ref: '#/definitions/Move'
        '400':
          $ref: '#/responses/InvalidRequest'
        '401':
          $ref: '#/responses/PermissionDenied'
        '403':
          $ref: '#/responses/PermissionDenied'
        '404':
          $ref: '#/responses/NotFound'
        '500':
          $ref: '#/responses/ServerError'
      tags:
        - move
      description: Returns a given move for a unique alphanumeric locator string
      summary: Returns a given move
      operationId: getMove
  /move/{locator}/history:
    parameters:
      - description: Code used to identify a move in the system
        in: path
        name: locator
        required: true
        type: string
    get:
      produces:
        - application/json
      parameters:
        - in: query
          name: page
          type: integer
          description: requested page of results
        - in: query
          name: perPage
          type: integer
          description: results per page
      responses:
        '200':
          description: Successfully retrieved the individual move history
          schema:
            $ref: '#/definitions/MoveHistoryResult'
        '400':
          $ref: '#/responses/InvalidRequest'
        '401':
          $ref: '#/responses/PermissionDenied'
        '403':
          $ref: '#/responses/PermissionDenied'
        '404':
          $ref: '#/responses/NotFound'
        '500':
          $ref: '#/responses/ServerError'
      tags:
        - move
      description: >-
        Returns the history for a given move for a unique alphanumeric locator
        string
      summary: Returns the history of an identified move
      operationId: getMoveHistory
  /moves/{moveID}/shipment-evaluation-reports-list:
    parameters:
      - description: Code used to identify a move in the system
        in: path
        name: moveID
        required: true
        type: string
        format: uuid
    get:
      produces:
        - application/json
      responses:
        '200':
          description: Successfully retrieved the move's evaluation reports
          schema:
            $ref: '#/definitions/EvaluationReportList'
        '400':
          $ref: '#/responses/InvalidRequest'
        '401':
          $ref: '#/responses/PermissionDenied'
        '403':
          $ref: '#/responses/PermissionDenied'
        '404':
          $ref: '#/responses/NotFound'
        '500':
          $ref: '#/responses/ServerError'
      tags:
        - move
      description: >-
        Returns shipment evaluation reports for the specified move that are
        visible to the current office user
      summary: >-
        Returns shipment evaluation reports for the specified move that are
        visible to the current office user
      operationId: getMoveShipmentEvaluationReportsList
  /moves/{moveID}/counseling-evaluation-reports-list:
    parameters:
      - description: Code used to identify a move in the system
        in: path
        name: moveID
        required: true
        type: string
        format: uuid
    get:
      produces:
        - application/json
      responses:
        '200':
          description: Successfully retrieved the move's evaluation reports
          schema:
            $ref: '#/definitions/EvaluationReportList'
        '400':
          $ref: '#/responses/InvalidRequest'
        '401':
          $ref: '#/responses/PermissionDenied'
        '403':
          $ref: '#/responses/PermissionDenied'
        '404':
          $ref: '#/responses/NotFound'
        '500':
          $ref: '#/responses/ServerError'
      tags:
        - move
      description: >-
        Returns counseling evaluation reports for the specified move that are
        visible to the current office user
      summary: >-
        Returns counseling evaluation reports for the specified move that are
        visible to the current office user
      operationId: getMoveCounselingEvaluationReportsList
  /counseling/orders/{orderID}:
    parameters:
      - description: ID of order to update
        in: path
        name: orderID
        required: true
        type: string
        format: uuid
    patch:
      summary: Updates an order (performed by a services counselor)
      description: All fields sent in this request will be set on the order referenced
      operationId: counselingUpdateOrder
      tags:
        - order
      consumes:
        - application/json
      produces:
        - application/json
      parameters:
        - in: body
          name: body
          required: true
          schema:
            $ref: '#/definitions/CounselingUpdateOrderPayload'
        - in: header
          name: If-Match
          type: string
          required: true
      responses:
        '200':
          description: updated instance of orders
          schema:
            $ref: '#/definitions/Order'
        '403':
          $ref: '#/responses/PermissionDenied'
        '404':
          $ref: '#/responses/NotFound'
        '412':
          $ref: '#/responses/PreconditionFailed'
        '422':
          $ref: '#/responses/UnprocessableEntity'
        '500':
          $ref: '#/responses/ServerError'
  /orders:
    post:
      summary: Creates an orders model for a logged-in user
      description: >-
        Creates an instance of orders tied to a service member, which allow for
        creation of a move and an entitlement. Orders are required before the
        creation of a move
      operationId: createOrder
      tags:
        - order
      consumes:
        - application/json
      produces:
        - application/json
      parameters:
        - in: body
          name: createOrders
          schema:
            $ref: '#/definitions/CreateOrders'
      responses:
        '200':
          description: created instance of orders
          schema:
            $ref: '#/definitions/Order'
        '400':
          description: invalid request
        '401':
          description: request requires user authentication
        '403':
          description: user is not authorized
        '422':
          $ref: '#/responses/UnprocessableEntity'
        '500':
          description: internal server error
  /orders/{orderID}:
    parameters:
      - description: ID of order to use
        in: path
        name: orderID
        required: true
        type: string
        format: uuid
    patch:
      summary: Updates an order
      description: All fields sent in this request will be set on the order referenced
      operationId: updateOrder
      tags:
        - order
      consumes:
        - application/json
      produces:
        - application/json
      parameters:
        - in: body
          name: body
          required: true
          schema:
            $ref: '#/definitions/UpdateOrderPayload'
        - in: header
          name: If-Match
          type: string
          required: true
      responses:
        '200':
          description: updated instance of orders
          schema:
            $ref: '#/definitions/Order'
        '400':
          $ref: '#/responses/InvalidRequest'
        '403':
          $ref: '#/responses/PermissionDenied'
        '404':
          $ref: '#/responses/NotFound'
        '409':
          $ref: '#/responses/Conflict'
        '412':
          $ref: '#/responses/PreconditionFailed'
        '422':
          $ref: '#/responses/UnprocessableEntity'
        '500':
          $ref: '#/responses/ServerError'
      x-permissions:
        - update.orders
    get:
      produces:
        - application/json
      parameters: []
      responses:
        '200':
          description: Successfully retrieved order
          schema:
            $ref: '#/definitions/Order'
        '400':
          $ref: '#/responses/InvalidRequest'
        '401':
          $ref: '#/responses/PermissionDenied'
        '403':
          $ref: '#/responses/PermissionDenied'
        '404':
          $ref: '#/responses/NotFound'
        '500':
          $ref: '#/responses/ServerError'
      tags:
        - order
      description: Gets an order
      operationId: getOrder
      summary: Gets an order by ID
  /orders/{orderID}/allowances:
    parameters:
      - description: ID of order to use
        in: path
        name: orderID
        required: true
        type: string
        format: uuid
    patch:
      summary: Updates an allowance (Orders with Entitlements)
      description: All fields sent in this request will be set on the order referenced
      operationId: updateAllowance
      tags:
        - order
      consumes:
        - application/json
      produces:
        - application/json
      parameters:
        - in: body
          name: body
          required: true
          schema:
            $ref: '#/definitions/UpdateAllowancePayload'
        - in: header
          name: If-Match
          type: string
          required: true
      responses:
        '200':
          description: updated instance of allowance
          schema:
            $ref: '#/definitions/Order'
        '403':
          $ref: '#/responses/PermissionDenied'
        '404':
          $ref: '#/responses/NotFound'
        '412':
          $ref: '#/responses/PreconditionFailed'
        '422':
          $ref: '#/responses/UnprocessableEntity'
        '500':
          $ref: '#/responses/ServerError'
      x-permissions:
        - update.allowances
  /orders/{orderID}/acknowledge-excess-weight-risk:
    parameters:
      - description: ID of order to use
        in: path
        name: orderID
        required: true
        type: string
        format: uuid
    post:
      summary: >-
        Saves the date and time a TOO acknowledged the excess weight risk by
        dismissing the alert
      description: >-
        Saves the date and time a TOO acknowledged the excess weight risk by
        dismissing the alert
      operationId: acknowledgeExcessWeightRisk
      tags:
        - order
      consumes:
        - application/json
      produces:
        - application/json
      parameters:
        - in: header
          name: If-Match
          type: string
          required: true
      responses:
        '200':
          description: updated Move
          schema:
            $ref: '#/definitions/Move'
        '403':
          $ref: '#/responses/PermissionDenied'
        '404':
          $ref: '#/responses/NotFound'
        '412':
          $ref: '#/responses/PreconditionFailed'
        '422':
          $ref: '#/responses/UnprocessableEntity'
        '500':
          $ref: '#/responses/ServerError'
      x-permissions:
        - update.excessWeightRisk
  /orders/{orderID}/update-billable-weight:
    parameters:
      - description: ID of order to use
        in: path
        name: orderID
        required: true
        type: string
        format: uuid
    patch:
      summary: Updates the max billable weight
      description: Updates the DBAuthorizedWeight attribute for the Order Entitlements=
      operationId: updateBillableWeight
      tags:
        - order
      consumes:
        - application/json
      produces:
        - application/json
      parameters:
        - in: body
          name: body
          required: true
          schema:
            $ref: '#/definitions/UpdateBillableWeightPayload'
        - in: header
          name: If-Match
          type: string
          required: true
      responses:
        '200':
          description: updated Order
          schema:
            $ref: '#/definitions/Order'
        '403':
          $ref: '#/responses/PermissionDenied'
        '404':
          $ref: '#/responses/NotFound'
        '412':
          $ref: '#/responses/PreconditionFailed'
        '422':
          $ref: '#/responses/UnprocessableEntity'
        '500':
          $ref: '#/responses/ServerError'
      x-permissions:
        - update.billableWeight
  /orders/{orderID}/update-max-billable-weight/tio:
    parameters:
      - description: ID of order to use
        in: path
        name: orderID
        required: true
        type: string
        format: uuid
    patch:
      summary: Updates the max billable weight with TIO remarks
      description: >-
        Updates the DBAuthorizedWeight attribute for the Order Entitlements and
        move TIO remarks
      operationId: updateMaxBillableWeightAsTIO
      tags:
        - order
      consumes:
        - application/json
      produces:
        - application/json
      parameters:
        - in: body
          name: body
          required: true
          schema:
            $ref: '#/definitions/UpdateMaxBillableWeightAsTIOPayload'
        - $ref: '#/parameters/ifMatch'
      responses:
        '200':
          description: updated Order
          schema:
            $ref: '#/definitions/Order'
        '403':
          $ref: '#/responses/PermissionDenied'
        '404':
          $ref: '#/responses/NotFound'
        '412':
          $ref: '#/responses/PreconditionFailed'
        '422':
          $ref: '#/responses/UnprocessableEntity'
        '500':
          $ref: '#/responses/ServerError'
      x-permissions:
        - update.maxBillableWeight
  /counseling/orders/{orderID}/allowances:
    parameters:
      - description: ID of order to use
        in: path
        name: orderID
        required: true
        type: string
        format: uuid
    patch:
      summary: Updates an allowance (Orders with Entitlements)
      description: All fields sent in this request will be set on the order referenced
      operationId: counselingUpdateAllowance
      tags:
        - order
      consumes:
        - application/json
      produces:
        - application/json
      parameters:
        - in: body
          name: body
          required: true
          schema:
            $ref: '#/definitions/CounselingUpdateAllowancePayload'
        - in: header
          name: If-Match
          type: string
          required: true
      responses:
        '200':
          description: updated instance of allowance
          schema:
            $ref: '#/definitions/Order'
        '403':
          $ref: '#/responses/PermissionDenied'
        '404':
          $ref: '#/responses/NotFound'
        '412':
          $ref: '#/responses/PreconditionFailed'
        '422':
          $ref: '#/responses/UnprocessableEntity'
        '500':
          $ref: '#/responses/ServerError'
  /move-task-orders/{moveTaskOrderID}:
    parameters:
      - description: ID of move to use
        in: path
        name: moveTaskOrderID
        required: true
        type: string
    get:
      produces:
        - application/json
      parameters: []
      responses:
        '200':
          description: Successfully retrieved move task order
          schema:
            $ref: '#/definitions/MoveTaskOrder'
        '400':
          $ref: '#/responses/InvalidRequest'
        '401':
          $ref: '#/responses/PermissionDenied'
        '403':
          $ref: '#/responses/PermissionDenied'
        '404':
          $ref: '#/responses/NotFound'
        '500':
          $ref: '#/responses/ServerError'
      tags:
        - moveTaskOrder
      description: Gets a move
      operationId: getMoveTaskOrder
      summary: Gets a move by ID
  /move_task_orders/{moveTaskOrderID}/mto_service_items:
    parameters:
      - description: ID of move for mto service item to use
        in: path
        name: moveTaskOrderID
        required: true
        format: uuid
        type: string
    get:
      produces:
        - application/json
      parameters: []
      responses:
        '200':
          description: Successfully retrieved all line items for a move task order
          schema:
            $ref: '#/definitions/MTOServiceItems'
        '404':
          $ref: '#/responses/NotFound'
        '422':
          $ref: '#/responses/UnprocessableEntity'
        '500':
          $ref: '#/responses/ServerError'
      tags:
        - mtoServiceItem
      description: Gets all line items for a move
      operationId: listMTOServiceItems
      summary: Gets all line items for a move
  /mto-shipments:
    post:
      summary: createMTOShipment
      description: |
        Creates a MTO shipment for the specified Move Task Order.
        Required fields include:
        * Shipment Type
        * Customer requested pick-up date
        * Pick-up Address
        * Delivery Address
        * Releasing / Receiving agents
        Optional fields include:
        * Delivery Address Type
        * Customer Remarks
        * Releasing / Receiving agents
        * An array of optional accessorial service item codes
      consumes:
        - application/json
      produces:
        - application/json
      operationId: createMTOShipment
      tags:
        - mtoShipment
      parameters:
        - in: body
          name: body
          schema:
            $ref: '#/definitions/CreateMTOShipment'
      responses:
        '200':
          description: Successfully created a MTO shipment.
          schema:
            $ref: '#/definitions/MTOShipment'
        '400':
          $ref: '#/responses/InvalidRequest'
        '404':
          $ref: '#/responses/NotFound'
        '422':
          $ref: '#/responses/UnprocessableEntity'
        '500':
          $ref: '#/responses/ServerError'
  /move_task_orders/{moveTaskOrderID}/mto_shipments:
    parameters:
      - description: ID of move task order for mto shipment to use
        in: path
        name: moveTaskOrderID
        required: true
        format: uuid
        type: string
    get:
      produces:
        - application/json
      parameters: []
      responses:
        '200':
          description: Successfully retrieved all mto shipments for a move task order
          schema:
            $ref: '#/definitions/MTOShipments'
        '403':
          $ref: '#/responses/PermissionDenied'
        '404':
          $ref: '#/responses/NotFound'
        '422':
          $ref: '#/responses/UnprocessableEntity'
        '500':
          $ref: '#/responses/ServerError'
      tags:
        - mtoShipment
      description: Gets all shipments for a move task order
      operationId: listMTOShipments
      summary: Gets all shipments for a move task order
  /shipments/{shipmentID}:
    get:
      summary: fetches a shipment by ID
      description: fetches a shipment by ID
      operationId: getShipment
      tags:
        - mtoShipment
      produces:
        - application/json
      parameters:
        - description: ID of the shipment to be fetched
          in: path
          name: shipmentID
          required: true
          format: uuid
          type: string
      responses:
        '200':
          description: Successfully fetched the shipment
          schema:
            $ref: '#/definitions/MTOShipment'
        '400':
          $ref: '#/responses/InvalidRequest'
        '403':
          $ref: '#/responses/PermissionDenied'
        '404':
          $ref: '#/responses/NotFound'
        '422':
          $ref: '#/responses/UnprocessableEntity'
        '500':
          $ref: '#/responses/ServerError'
    delete:
      summary: Soft deletes a shipment by ID
      description: Soft deletes a shipment by ID
      operationId: deleteShipment
      tags:
        - shipment
      produces:
        - application/json
      parameters:
        - description: ID of the shipment to be deleted
          in: path
          name: shipmentID
          required: true
          format: uuid
          type: string
      responses:
        '204':
          description: Successfully soft deleted the shipment
        '400':
          $ref: '#/responses/InvalidRequest'
        '403':
          $ref: '#/responses/PermissionDenied'
        '404':
          $ref: '#/responses/NotFound'
        '409':
          $ref: '#/responses/Conflict'
        '422':
          $ref: '#/responses/UnprocessableEntity'
        '500':
          $ref: '#/responses/ServerError'
  /move_task_orders/{moveTaskOrderID}/mto_shipments/{shipmentID}:
    patch:
      summary: updateMTOShipment
      description: |
        Updates a specified MTO shipment.
        Required fields include:
        * MTO Shipment ID required in path
        * If-Match required in headers
        * No fields required in body
        Optional fields include:
        * New shipment status type
        * Shipment Type
        * Customer requested pick-up date
        * Pick-up Address
        * Delivery Address
        * Secondary Pick-up Address
        * SecondaryDelivery Address
        * Delivery Address Type
        * Customer Remarks
        * Counselor Remarks
        * Releasing / Receiving agents
        * Actual Pro Gear Weight
        * Actual Spouse Pro Gear Weight
      consumes:
        - application/json
      produces:
        - application/json
      operationId: updateMTOShipment
      tags:
        - mtoShipment
      parameters:
        - in: path
          name: moveTaskOrderID
          required: true
          format: uuid
          type: string
          description: ID of move task order for mto shipment to use
        - in: path
          name: shipmentID
          type: string
          format: uuid
          required: true
          description: UUID of the MTO Shipment to update
        - in: header
          name: If-Match
          type: string
          required: true
          description: >
            Optimistic locking is implemented via the `If-Match` header. If the
            ETag header does not match the value of the resource on the server,
            the server rejects the change with a `412 Precondition Failed`
            error.
        - in: body
          name: body
          schema:
            $ref: '#/definitions/UpdateShipment'
      responses:
        '200':
          description: Successfully updated the specified MTO shipment.
          schema:
            $ref: '#/definitions/MTOShipment'
        '400':
          $ref: '#/responses/InvalidRequest'
        '401':
          $ref: '#/responses/PermissionDenied'
        '403':
          $ref: '#/responses/PermissionDenied'
        '404':
          $ref: '#/responses/NotFound'
        '412':
          $ref: '#/responses/PreconditionFailed'
        '422':
          $ref: '#/responses/UnprocessableEntity'
        '500':
          $ref: '#/responses/ServerError'
  /shipments/{shipmentID}/approve:
    parameters:
      - description: ID of the shipment
        in: path
        name: shipmentID
        required: true
        format: uuid
        type: string
    post:
      consumes:
        - application/json
      produces:
        - application/json
      parameters:
        - in: header
          name: If-Match
          type: string
          required: true
      responses:
        '200':
          description: Successfully approved the shipment
          schema:
            $ref: '#/definitions/MTOShipment'
        '403':
          $ref: '#/responses/PermissionDenied'
        '404':
          $ref: '#/responses/NotFound'
        '409':
          $ref: '#/responses/Conflict'
        '412':
          $ref: '#/responses/PreconditionFailed'
        '422':
          $ref: '#/responses/UnprocessableEntity'
        '500':
          $ref: '#/responses/ServerError'
      tags:
        - shipment
      description: Approves a shipment
      operationId: approveShipment
      summary: Approves a shipment
      x-permissions:
        - update.shipment
  /shipments/{shipmentID}/request-diversion:
    parameters:
      - description: ID of the shipment
        in: path
        name: shipmentID
        required: true
        format: uuid
        type: string
    post:
      consumes:
        - application/json
      produces:
        - application/json
      parameters:
        - in: header
          name: If-Match
          type: string
          required: true
      responses:
        '200':
          description: Successfully requested the shipment diversion
          schema:
            $ref: '#/definitions/MTOShipment'
        '403':
          $ref: '#/responses/PermissionDenied'
        '404':
          $ref: '#/responses/NotFound'
        '409':
          $ref: '#/responses/Conflict'
        '412':
          $ref: '#/responses/PreconditionFailed'
        '422':
          $ref: '#/responses/UnprocessableEntity'
        '500':
          $ref: '#/responses/ServerError'
      tags:
        - shipment
      description: Requests a shipment diversion
      operationId: requestShipmentDiversion
      summary: Requests a shipment diversion
      x-permissions:
        - create.shipmentDiversionRequest
  /shipments/{shipmentID}/approve-diversion:
    parameters:
      - description: ID of the shipment
        in: path
        name: shipmentID
        required: true
        format: uuid
        type: string
    post:
      consumes:
        - application/json
      produces:
        - application/json
      parameters:
        - in: header
          name: If-Match
          type: string
          required: true
      responses:
        '200':
          description: Successfully approved the shipment diversion
          schema:
            $ref: '#/definitions/MTOShipment'
        '403':
          $ref: '#/responses/PermissionDenied'
        '404':
          $ref: '#/responses/NotFound'
        '409':
          $ref: '#/responses/Conflict'
        '412':
          $ref: '#/responses/PreconditionFailed'
        '422':
          $ref: '#/responses/UnprocessableEntity'
        '500':
          $ref: '#/responses/ServerError'
      x-permissions:
        - update.shipment
      tags:
        - shipment
      description: Approves a shipment diversion
      operationId: approveShipmentDiversion
      summary: Approves a shipment diversion
  /shipments/{shipmentID}/reject:
    parameters:
      - description: ID of the shipment
        in: path
        name: shipmentID
        required: true
        format: uuid
        type: string
    post:
      consumes:
        - application/json
      produces:
        - application/json
      parameters:
        - in: header
          name: If-Match
          type: string
          required: true
        - in: body
          name: body
          required: true
          schema:
            $ref: '#/definitions/RejectShipment'
      responses:
        '200':
          description: Successfully rejected the shipment
          schema:
            $ref: '#/definitions/MTOShipment'
        '403':
          $ref: '#/responses/PermissionDenied'
        '404':
          $ref: '#/responses/NotFound'
        '409':
          $ref: '#/responses/Conflict'
        '412':
          $ref: '#/responses/PreconditionFailed'
        '422':
          $ref: '#/responses/UnprocessableEntity'
        '500':
          $ref: '#/responses/ServerError'
      tags:
        - shipment
      description: rejects a shipment
      operationId: rejectShipment
      summary: rejects a shipment
  /shipments/{shipmentID}/request-cancellation:
    parameters:
      - description: ID of the shipment
        in: path
        name: shipmentID
        required: true
        format: uuid
        type: string
    post:
      consumes:
        - application/json
      produces:
        - application/json
      parameters:
        - in: header
          name: If-Match
          type: string
          required: true
      responses:
        '200':
          description: Successfully requested the shipment cancellation
          schema:
            $ref: '#/definitions/MTOShipment'
        '403':
          $ref: '#/responses/PermissionDenied'
        '404':
          $ref: '#/responses/NotFound'
        '409':
          $ref: '#/responses/Conflict'
        '412':
          $ref: '#/responses/PreconditionFailed'
        '422':
          $ref: '#/responses/UnprocessableEntity'
        '500':
          $ref: '#/responses/ServerError'
      tags:
        - shipment
      description: Requests a shipment cancellation
      operationId: requestShipmentCancellation
      summary: Requests a shipment cancellation
      x-permissions:
        - create.shipmentCancellation
  /shipments/{shipmentID}/request-reweigh:
    parameters:
      - description: ID of the shipment
        in: path
        name: shipmentID
        required: true
        format: uuid
        type: string
    post:
      consumes:
        - application/json
      produces:
        - application/json
      responses:
        '200':
          description: Successfully requested a reweigh of the shipment
          schema:
            $ref: '#/definitions/Reweigh'
        '403':
          $ref: '#/responses/PermissionDenied'
        '404':
          $ref: '#/responses/NotFound'
        '409':
          $ref: '#/responses/Conflict'
        '412':
          $ref: '#/responses/PreconditionFailed'
        '422':
          $ref: '#/responses/UnprocessableEntity'
        '500':
          $ref: '#/responses/ServerError'
      tags:
        - shipment
        - reweigh
      description: Requests a shipment reweigh
      operationId: requestShipmentReweigh
      summary: Requests a shipment reweigh
      x-permissions:
        - create.reweighRequest
  /shipments/{shipmentID}/review-shipment-address-update:
    parameters:
      - description: ID of the shipment
        in: path
        name: shipmentID
        required: true
        format: uuid
        type: string
    patch:
      consumes:
        - application/json
      produces:
        - application/json
      parameters:
        - in: header
          name: If-Match
          type: string
          required: true
        - in: body
          name: body
          required: true
          schema:
            properties:
              status:
                type: string
                enum:
                  - REJECTED
                  - APPROVED
              officeRemarks:
                type: string
            required:
              - officeRemarks
              - status
      responses:
        '200':
          description: Successfully requested a shipment address update
          schema:
            $ref: '#/definitions/ShipmentAddressUpdate'
        '403':
          $ref: '#/responses/PermissionDenied'
        '404':
          $ref: '#/responses/NotFound'
        '409':
          $ref: '#/responses/Conflict'
        '412':
          $ref: '#/responses/PreconditionFailed'
        '422':
          $ref: '#/responses/UnprocessableEntity'
        '500':
          $ref: '#/responses/ServerError'
      tags:
        - shipment
      description: >-
        This endpoint is used to approve a address update request. Office
        remarks are required. Approving the address update will update the
        Destination Final Address of the associated service item
      operationId: reviewShipmentAddressUpdate
      summary: Allows TOO to review a shipment address update
  /shipments/{shipmentID}/sit-extensions:
    post:
      summary: Create an approved SIT Duration Update
      description: >-
        TOO can creates an already-approved SIT Duration Update on behalf of a
        customer
      consumes:
        - application/json
      produces:
        - application/json
      operationId: createApprovedSITDurationUpdate
      tags:
        - shipment
        - sitExtension
      parameters:
        - description: ID of the shipment
          in: path
          name: shipmentID
          required: true
          format: uuid
          type: string
        - in: body
          name: body
          schema:
            $ref: '#/definitions/CreateApprovedSITDurationUpdate'
          required: true
        - in: header
          description: >-
            We want the shipment's eTag rather than the SIT Duration Update eTag
            as the SIT Duration Update is always associated with a shipment
          name: If-Match
          type: string
          required: true
      responses:
        '200':
          description: Successfully created a SIT Extension.
          schema:
            $ref: '#/definitions/MTOShipment'
        '400':
          $ref: '#/responses/InvalidRequest'
        '403':
          $ref: '#/responses/PermissionDenied'
        '404':
          $ref: '#/responses/NotFound'
        '422':
          $ref: '#/responses/UnprocessableEntity'
        '500':
          $ref: '#/responses/ServerError'
      x-permissions:
        - create.SITExtension
  /shipments/{shipmentID}/sit-extensions/{sitExtensionID}/approve:
    parameters:
      - description: ID of the shipment
        in: path
        name: shipmentID
        required: true
        format: uuid
        type: string
      - description: ID of the SIT extension
        in: path
        name: sitExtensionID
        required: true
        format: uuid
        type: string
    patch:
      consumes:
        - application/json
      produces:
        - application/json
      parameters:
        - in: body
          name: body
          required: true
          schema:
            $ref: '#/definitions/ApproveSITExtension'
        - in: header
          description: >-
            We want the shipment's eTag rather than the SIT extension eTag as
            the SIT extension is always associated with a shipment
          name: If-Match
          type: string
          required: true
      responses:
        '200':
          description: Successfully approved a SIT extension
          schema:
            $ref: '#/definitions/MTOShipment'
        '403':
          $ref: '#/responses/PermissionDenied'
        '404':
          $ref: '#/responses/NotFound'
        '409':
          $ref: '#/responses/Conflict'
        '412':
          $ref: '#/responses/PreconditionFailed'
        '422':
          $ref: '#/responses/UnprocessableEntity'
        '500':
          $ref: '#/responses/ServerError'
      tags:
        - shipment
        - sitExtension
      description: Approves a SIT extension
      operationId: approveSITExtension
      summary: Approves a SIT extension
      x-permissions:
        - update.SITExtension
  /shipments/{shipmentID}/sit-extensions/{sitExtensionID}/deny:
    parameters:
      - description: ID of the shipment
        in: path
        name: shipmentID
        required: true
        format: uuid
        type: string
      - description: ID of the SIT extension
        in: path
        name: sitExtensionID
        required: true
        format: uuid
        type: string
    patch:
      consumes:
        - application/json
      produces:
        - application/json
      parameters:
        - in: body
          name: body
          required: true
          schema:
            $ref: '#/definitions/DenySITExtension'
        - in: header
          name: If-Match
          type: string
          required: true
      responses:
        '200':
          description: Successfully denied a SIT extension
          schema:
            $ref: '#/definitions/MTOShipment'
        '403':
          $ref: '#/responses/PermissionDenied'
        '404':
          $ref: '#/responses/NotFound'
        '409':
          $ref: '#/responses/Conflict'
        '412':
          $ref: '#/responses/PreconditionFailed'
        '422':
          $ref: '#/responses/UnprocessableEntity'
        '500':
          $ref: '#/responses/ServerError'
      tags:
        - shipment
        - sitExtension
      description: Denies a SIT extension
      operationId: denySITExtension
      summary: Denies a SIT extension
      x-permissions:
        - update.SITExtension
  /shipments/{shipmentID}/sit-service-item/convert-to-customer-expense:
    parameters:
      - description: ID of the shipment
        in: path
        name: shipmentID
        required: true
        format: uuid
        type: string
    patch:
      consumes:
        - application/json
      produces:
        - application/json
      parameters:
        - in: body
          name: body
          required: true
          schema:
            $ref: '#/definitions/UpdateSITServiceItemCustomerExpense'
        - in: header
          name: If-Match
          type: string
          required: true
      responses:
        '200':
          description: Successfully converted to customer expense
          schema:
            $ref: '#/definitions/MTOShipment'
        '403':
          $ref: '#/responses/PermissionDenied'
        '404':
          $ref: '#/responses/NotFound'
        '409':
          $ref: '#/responses/Conflict'
        '412':
          $ref: '#/responses/PreconditionFailed'
        '422':
          $ref: '#/responses/UnprocessableEntity'
        '500':
          $ref: '#/responses/ServerError'
      tags:
        - shipment
        - mtoServiceItem
      description: Converts a SIT to customer expense
      operationId: updateSITServiceItemCustomerExpense
      summary: Converts a SIT to customer expense
      x-permissions:
        - update.MTOServiceItem
  /shipments/{shipmentID}/ppm-documents:
    parameters:
      - description: ID of the shipment
        in: path
        name: shipmentID
        required: true
        format: uuid
        type: string
    get:
      summary: Gets all the PPM documents for a PPM shipment
      description: >
        Retrieves all of the documents and associated uploads for each ppm
        document type connected to a PPM shipment. This

        excludes any deleted PPM documents.
      operationId: getPPMDocuments
      tags:
        - ppm
      consumes:
        - application/json
      produces:
        - application/json
      responses:
        '200':
          description: >-
            All PPM documents and associated uploads for the specified PPM
            shipment.
          schema:
            $ref: '#/definitions/PPMDocuments'
        '401':
          $ref: '#/responses/PermissionDenied'
        '403':
          $ref: '#/responses/PermissionDenied'
        '422':
          $ref: '#/responses/UnprocessableEntity'
        '500':
          $ref: '#/responses/ServerError'
  /ppm-shipments/{ppmShipmentId}/weight-ticket/{weightTicketId}:
    parameters:
      - $ref: '#/parameters/ppmShipmentId'
      - $ref: '#/parameters/weightTicketId'
    patch:
      summary: Updates a weight ticket document
      description: >
        Updates a PPM shipment's weight ticket document with new information.
        Only some of the weight ticket document's

        fields are editable because some have to be set by the customer, e.g.
        vehicle description.
      operationId: updateWeightTicket
      tags:
        - ppm
      consumes:
        - application/json
      produces:
        - application/json
      parameters:
        - $ref: '#/parameters/ifMatch'
        - in: body
          name: updateWeightTicketPayload
          required: true
          schema:
            $ref: '#/definitions/UpdateWeightTicket'
      responses:
        '200':
          description: returns an updated weight ticket object
          schema:
            $ref: '#/definitions/WeightTicket'
        '400':
          $ref: '#/responses/InvalidRequest'
        '401':
          $ref: '#/responses/PermissionDenied'
        '403':
          $ref: '#/responses/PermissionDenied'
        '404':
          $ref: '#/responses/NotFound'
        '412':
          $ref: '#/responses/PreconditionFailed'
        '422':
          $ref: '#/responses/UnprocessableEntity'
        '500':
          $ref: '#/responses/ServerError'
  /ppm-shipments/{ppmShipmentId}/moving-expenses/{movingExpenseId}:
    parameters:
      - $ref: '#/parameters/ppmShipmentId'
      - $ref: '#/parameters/movingExpenseId'
    patch:
      summary: Updates the moving expense
      description: >
        Updates a PPM shipment's moving expense with new information. Only some
        of the moving expense's fields are

        editable because some have to be set by the customer, e.g. the
        description and the moving expense type.
      operationId: updateMovingExpense
      tags:
        - ppm
      consumes:
        - application/json
      produces:
        - application/json
      parameters:
        - $ref: '#/parameters/ifMatch'
        - in: body
          name: updateMovingExpense
          required: true
          schema:
            $ref: '#/definitions/UpdateMovingExpense'
      responses:
        '200':
          description: returns an updated moving expense object
          schema:
            $ref: '#/definitions/MovingExpense'
        '400':
          $ref: '#/responses/InvalidRequest'
        '401':
          $ref: '#/responses/PermissionDenied'
        '403':
          $ref: '#/responses/PermissionDenied'
        '404':
          $ref: '#/responses/NotFound'
        '412':
          $ref: '#/responses/PreconditionFailed'
        '422':
          $ref: '#/responses/UnprocessableEntity'
        '500':
          $ref: '#/responses/ServerError'
  /ppm-shipments/{ppmShipmentId}/pro-gear-weight-tickets/{proGearWeightTicketId}:
    parameters:
      - $ref: '#/parameters/ppmShipmentId'
      - $ref: '#/parameters/proGearWeightTicketId'
    patch:
      summary: Updates a pro-gear weight ticket
      description: >
        Updates a PPM shipment's pro-gear weight ticket with new information.
        Only some of the fields are editable

        because some have to be set by the customer, e.g. the description.
      operationId: updateProGearWeightTicket
      tags:
        - ppm
      consumes:
        - application/json
      produces:
        - application/json
      parameters:
        - $ref: '#/parameters/ifMatch'
        - in: body
          name: updateProGearWeightTicket
          required: true
          schema:
            $ref: '#/definitions/UpdateProGearWeightTicket'
      responses:
        '200':
          description: returns an updated pro-gear weight ticket object
          schema:
            $ref: '#/definitions/ProGearWeightTicket'
        '400':
          $ref: '#/responses/InvalidRequest'
        '401':
          $ref: '#/responses/PermissionDenied'
        '403':
          $ref: '#/responses/PermissionDenied'
        '404':
          $ref: '#/responses/NotFound'
        '412':
          $ref: '#/responses/PreconditionFailed'
        '422':
          $ref: '#/responses/UnprocessableEntity'
        '500':
          $ref: '#/responses/ServerError'
  /ppm-shipments/{ppmShipmentId}/aoa-packet:
    parameters:
      - description: the id for the ppmshipment with aoa to be downloaded
        in: path
        name: ppmShipmentId
        required: true
        type: string
    get:
      summary: Downloads AOA Packet form PPMShipment as a PDF
      description: >
        ### Functionality

        This endpoint downloads all uploaded move order documentation combined
        with the Shipment Summary Worksheet into a single PDF.

        ### Errors

        * The PPMShipment must have requested an AOA.

        * The PPMShipment AOA Request must have been approved.
      operationId: showAOAPacket
      tags:
        - ppm
      produces:
        - application/pdf
      responses:
        '200':
          headers:
            Content-Disposition:
              type: string
              description: File name to download
          description: AOA PDF
          schema:
            format: binary
            type: file
        '400':
          $ref: '#/responses/InvalidRequest'
        '403':
          $ref: '#/responses/PermissionDenied'
        '404':
          $ref: '#/responses/NotFound'
        '422':
          $ref: '#/responses/UnprocessableEntity'
        '500':
          $ref: '#/responses/ServerError'
  /ppm-shipments/{ppmShipmentId}/finish-document-review:
    parameters:
      - $ref: '#/parameters/ppmShipmentId'
    patch:
      summary: Updates a PPM shipment's status after document review
      description: >
        Updates a PPM shipment's status once documents have been reviewed.
        Status is updated depending on whether any documents have been rejected.
      operationId: finishDocumentReview
      tags:
        - ppm
      consumes:
        - application/json
      produces:
        - application/json
      parameters:
        - in: header
          name: If-Match
          type: string
          required: true
      responses:
        '200':
          description: Successfully finished document review
          schema:
            $ref: '#/definitions/PPMShipment'
        '400':
          $ref: '#/responses/InvalidRequest'
        '401':
          $ref: '#/responses/PermissionDenied'
        '403':
          $ref: '#/responses/PermissionDenied'
        '404':
          $ref: '#/responses/NotFound'
        '409':
          $ref: '#/responses/Conflict'
        '412':
          $ref: '#/responses/PreconditionFailed'
        '422':
          $ref: '#/responses/UnprocessableEntity'
        '500':
          $ref: '#/responses/ServerError'
      x-permissions:
        - update.shipment
  /ppm-shipments/{ppmShipmentId}/closeout:
    parameters:
      - $ref: '#/parameters/ppmShipmentId'
    get:
      summary: Get the closeout calcuations for the specified PPM shipment
      description: |
        Retrieves the closeout calculations for the specified PPM shipment.
      operationId: getPPMCloseout
      tags:
        - ppm
      produces:
        - application/json
      responses:
        '200':
          description: Returns closeout for the specified PPM shipment.
          schema:
            $ref: '#/definitions/PPMCloseout'
        '400':
          $ref: '#/responses/InvalidRequest'
        '403':
          $ref: '#/responses/PermissionDenied'
        '404':
          $ref: '#/responses/NotFound'
        '422':
          $ref: '#/responses/UnprocessableEntity'
        '500':
          $ref: '#/responses/ServerError'
  /ppm-shipments/{ppmShipmentId}/actual-weight:
    parameters:
      - $ref: '#/parameters/ppmShipmentId'
    get:
      summary: Get the actual weight for a PPM shipment
      description: |
        Retrieves the actual weight for the specified PPM shipment.
      operationId: getPPMActualWeight
      tags:
        - ppm
      produces:
        - application/json
      responses:
        '200':
          description: Returns actual weight for the specified PPM shipment.
          schema:
            $ref: '#/definitions/PPMActualWeight'
        '400':
          $ref: '#/responses/InvalidRequest'
        '403':
          $ref: '#/responses/PermissionDenied'
        '404':
          $ref: '#/responses/NotFound'
        '422':
          $ref: '#/responses/UnprocessableEntity'
        '500':
          $ref: '#/responses/ServerError'
  /ppm-shipments/{ppmShipmentId}/payment-packet:
    get:
      summary: Returns PPM payment packet
      description: >-
        Generates a PDF containing all user uploaded documentations for PPM.
        Contains SSW form, orders, weight and expense documentations.
      operationId: showPaymentPacket
      tags:
        - ppm
      parameters:
        - in: path
          name: ppmShipmentId
          type: string
          format: uuid
          required: true
          description: UUID of the ppmShipment
      produces:
        - application/pdf
      responses:
        '200':
          headers:
            Content-Disposition:
              type: string
              description: File name to download
          description: PPM Payment Packet PDF
          schema:
            format: binary
            type: file
        '400':
          description: invalid request
        '401':
          description: request requires user authentication
        '403':
          description: user is not authorized
        '404':
          description: ppm not found
        '500':
          description: internal server error
  /move_task_orders/{moveTaskOrderID}/mto_shipments/{shipmentID}/mto-agents:
    parameters:
      - description: ID of move task order
        in: path
        name: moveTaskOrderID
        required: true
        format: uuid
        type: string
      - description: ID of the shipment
        in: path
        name: shipmentID
        required: true
        format: uuid
        type: string
    get:
      produces:
        - application/json
      parameters: []
      responses:
        '200':
          description: Successfully retrieved all agents for a move task order
          schema:
            $ref: '#/definitions/MTOAgents'
        '404':
          $ref: '#/responses/NotFound'
        '422':
          $ref: '#/responses/UnprocessableEntity'
        '500':
          $ref: '#/responses/ServerError'
      tags:
        - mtoAgent
      description: Fetches a list of agents associated with a move task order.
      operationId: fetchMTOAgentList
      summary: Fetch move task order agents.
  /move-task-orders/{moveTaskOrderID}/service-items/{mtoServiceItemID}:
    parameters:
      - description: ID of move to use
        in: path
        name: moveTaskOrderID
        required: true
        type: string
      - description: ID of line item to use
        in: path
        name: mtoServiceItemID
        required: true
        type: string
    get:
      produces:
        - application/json
      parameters: []
      responses:
        '200':
          description: Successfully retrieved a line item for a move task order by ID
          schema:
            $ref: '#/definitions/MTOServiceItemSingle'
        '400':
          $ref: '#/responses/InvalidRequest'
        '401':
          $ref: '#/responses/PermissionDenied'
        '403':
          $ref: '#/responses/PermissionDenied'
        '404':
          $ref: '#/responses/NotFound'
        '500':
          $ref: '#/responses/ServerError'
      tags:
        - mtoServiceItem
      description: Gets a line item by ID for a move by ID
      operationId: getMTOServiceItem
      summary: Gets a line item by ID for a move by ID
  /move-task-orders/{moveTaskOrderID}/service-items/{mtoServiceItemID}/status:
    parameters:
      - description: ID of move to use
        in: path
        name: moveTaskOrderID
        required: true
        type: string
      - description: ID of line item to use
        in: path
        name: mtoServiceItemID
        required: true
        type: string
    patch:
      consumes:
        - application/json
      produces:
        - application/json
      parameters:
        - in: body
          name: body
          required: true
          schema:
            $ref: '#/definitions/PatchMTOServiceItemStatusPayload'
        - in: header
          name: If-Match
          type: string
          required: true
      responses:
        '200':
          description: >-
            Successfully updated status for a line item for a move task order by
            ID
          schema:
            $ref: '#/definitions/MTOServiceItem'
        '400':
          $ref: '#/responses/InvalidRequest'
        '401':
          $ref: '#/responses/PermissionDenied'
        '403':
          $ref: '#/responses/PermissionDenied'
        '404':
          $ref: '#/responses/NotFound'
        '412':
          $ref: '#/responses/PreconditionFailed'
        '422':
          $ref: '#/responses/UnprocessableEntity'
        '500':
          $ref: '#/responses/ServerError'
      tags:
        - mtoServiceItem
      description: Changes the status of a line item for a move by ID
      operationId: updateMTOServiceItemStatus
      summary: Change the status of a line item for a move by ID
      x-permissions:
        - update.MTOServiceItem
  /service-item/{mtoServiceItemID}/entry-date-update:
    parameters:
      - description: ID of the service item
        in: path
        name: mtoServiceItemID
        required: true
        type: string
    patch:
      consumes:
        - application/json
      produces:
        - application/json
      parameters:
        - in: body
          name: body
          required: true
          schema:
            $ref: '#/definitions/ServiceItemSitEntryDate'
      responses:
        '200':
          description: Successfully updated SIT entry date
          schema:
            $ref: '#/definitions/MTOServiceItemSingle'
        '400':
          $ref: '#/responses/InvalidRequest'
        '401':
          $ref: '#/responses/PermissionDenied'
        '403':
          $ref: '#/responses/PermissionDenied'
        '404':
          $ref: '#/responses/NotFound'
        '412':
          $ref: '#/responses/PreconditionFailed'
        '422':
          $ref: '#/responses/UnprocessableEntity'
        '500':
          $ref: '#/responses/ServerError'
      tags:
        - mtoServiceItem
      description: >-
        Locates the service item in the database and updates the SIT entry date
        for the selected service item and returns the service item
      operationId: updateServiceItemSitEntryDate
      summary: Updates a service item's SIT entry date by ID
  /move-task-orders/{moveTaskOrderID}/status:
    patch:
      consumes:
        - application/json
      produces:
        - application/json
      parameters:
        - description: ID of move to use
          in: path
          name: moveTaskOrderID
          required: true
          type: string
        - in: header
          name: If-Match
          type: string
          required: true
        - in: body
          name: serviceItemCodes
          schema:
            $ref: '#/definitions/MTOApprovalServiceItemCodes'
          required: true
      responses:
        '200':
          description: Successfully updated move task order status
          schema:
            $ref: '#/definitions/Move'
        '400':
          $ref: '#/responses/InvalidRequest'
        '401':
          $ref: '#/responses/PermissionDenied'
        '403':
          $ref: '#/responses/PermissionDenied'
        '404':
          $ref: '#/responses/NotFound'
        '409':
          $ref: '#/responses/Conflict'
        '412':
          $ref: '#/responses/PreconditionFailed'
        '422':
          $ref: '#/responses/UnprocessableEntity'
        '500':
          $ref: '#/responses/ServerError'
      tags:
        - moveTaskOrder
      description: Changes move task order status to make it available to prime
      operationId: updateMoveTaskOrderStatus
      summary: Change the status of a move task order to make it available to prime
      x-permissions:
        - update.move
        - create.serviceItem
  /move-task-orders/{moveTaskOrderID}/status/service-counseling-completed:
    patch:
      consumes:
        - application/json
      produces:
        - application/json
      parameters:
        - description: ID of move to use
          in: path
          name: moveTaskOrderID
          required: true
          type: string
        - in: header
          name: If-Match
          type: string
          required: true
      responses:
        '200':
          description: Successfully updated move task order status
          schema:
            $ref: '#/definitions/Move'
        '400':
          $ref: '#/responses/InvalidRequest'
        '401':
          $ref: '#/responses/PermissionDenied'
        '403':
          $ref: '#/responses/PermissionDenied'
        '404':
          $ref: '#/responses/NotFound'
        '409':
          $ref: '#/responses/Conflict'
        '412':
          $ref: '#/responses/PreconditionFailed'
        '422':
          $ref: '#/responses/UnprocessableEntity'
        '500':
          $ref: '#/responses/ServerError'
      tags:
        - moveTaskOrder
      description: Changes move (move task order) status to service counseling completed
      operationId: updateMTOStatusServiceCounselingCompleted
      summary: Changes move (move task order) status to service counseling completed
  /move-task-orders/{moveTaskOrderID}/payment-service-items/{paymentServiceItemID}/status:
    parameters:
      - description: ID of move to use
        in: path
        name: moveTaskOrderID
        required: true
        type: string
      - description: ID of payment service item to use
        in: path
        name: paymentServiceItemID
        required: true
        type: string
    patch:
      consumes:
        - application/json
      produces:
        - application/json
      parameters:
        - in: body
          name: body
          required: true
          schema:
            $ref: '#/definitions/PaymentServiceItem'
        - in: header
          name: If-Match
          type: string
          required: true
      responses:
        '200':
          description: >-
            Successfully updated status for a line item for a move task order by
            ID
          schema:
            $ref: '#/definitions/PaymentServiceItem'
        '400':
          $ref: '#/responses/InvalidRequest'
        '401':
          $ref: '#/responses/PermissionDenied'
        '403':
          $ref: '#/responses/PermissionDenied'
        '404':
          $ref: '#/responses/NotFound'
        '412':
          $ref: '#/responses/PreconditionFailed'
        '422':
          $ref: '#/responses/UnprocessableEntity'
        '500':
          $ref: '#/responses/ServerError'
      tags:
        - paymentServiceItem
      description: Changes the status of a line item for a move by ID
      operationId: updatePaymentServiceItemStatus
      summary: Change the status of a payment service item for a move by ID
      x-permissions:
        - update.paymentServiceItemStatus
  /move-task-orders/{moveTaskOrderID}/billable-weights-reviewed-at:
    patch:
      consumes:
        - application/json
      produces:
        - application/json
      parameters:
        - description: ID of move to use
          in: path
          name: moveTaskOrderID
          required: true
          type: string
        - in: header
          name: If-Match
          type: string
          required: true
      responses:
        '200':
          description: Successfully updated move task order billableWeightsReviewedAt field
          schema:
            $ref: '#/definitions/Move'
        '400':
          $ref: '#/responses/InvalidRequest'
        '401':
          $ref: '#/responses/PermissionDenied'
        '403':
          $ref: '#/responses/PermissionDenied'
        '404':
          $ref: '#/responses/NotFound'
        '409':
          $ref: '#/responses/Conflict'
        '412':
          $ref: '#/responses/PreconditionFailed'
        '422':
          $ref: '#/responses/UnprocessableEntity'
        '500':
          $ref: '#/responses/ServerError'
      tags:
        - moveTaskOrder
      description: >-
        Changes move (move task order) billableWeightsReviewedAt field to a
        timestamp
      operationId: updateMTOReviewedBillableWeightsAt
  /move-task-orders/{moveTaskOrderID}/tio-remarks:
    patch:
      consumes:
        - application/json
      produces:
        - application/json
      parameters:
        - description: ID of move to use
          in: path
          name: moveTaskOrderID
          required: true
          type: string
        - in: header
          name: If-Match
          type: string
          required: true
        - in: body
          name: body
          required: true
          schema:
            $ref: '#/definitions/Move'
      responses:
        '200':
          description: Successfully updated move task order tioRemarks field
          schema:
            $ref: '#/definitions/Move'
        '400':
          $ref: '#/responses/InvalidRequest'
        '401':
          $ref: '#/responses/PermissionDenied'
        '403':
          $ref: '#/responses/PermissionDenied'
        '404':
          $ref: '#/responses/NotFound'
        '409':
          $ref: '#/responses/Conflict'
        '412':
          $ref: '#/responses/PreconditionFailed'
        '422':
          $ref: '#/responses/UnprocessableEntity'
        '500':
          $ref: '#/responses/ServerError'
      tags:
        - moveTaskOrder
      description: >-
        Changes move (move task order) billableWeightsReviewedAt field to a
        timestamp
      operationId: updateMoveTIORemarks
  /move-task-orders/{moveTaskOrderID}/entitlements:
    parameters:
      - description: ID of move to use
        in: path
        name: moveTaskOrderID
        required: true
        type: string
    get:
      produces:
        - application/json
      parameters: []
      tags:
        - moveTaskOrder
      responses:
        '200':
          description: Successfully retrieved entitlements
          schema:
            $ref: '#/definitions/Entitlements'
        '400':
          $ref: '#/responses/InvalidRequest'
        '401':
          $ref: '#/responses/PermissionDenied'
        '403':
          $ref: '#/responses/PermissionDenied'
        '404':
          $ref: '#/responses/NotFound'
        '500':
          $ref: '#/responses/ServerError'
      description: Gets entitlements
      operationId: getEntitlements
      summary: Gets entitlements for a move by ID
  /payment-requests/{paymentRequestID}:
    parameters:
      - description: UUID of payment request
        format: uuid
        in: path
        name: paymentRequestID
        required: true
        type: string
    get:
      produces:
        - application/json
      parameters: []
      responses:
        '200':
          description: fetched instance of payment request
          schema:
            $ref: '#/definitions/PaymentRequest'
        '400':
          $ref: '#/responses/InvalidRequest'
        '401':
          $ref: '#/responses/PermissionDenied'
        '403':
          $ref: '#/responses/PermissionDenied'
        '404':
          $ref: '#/responses/NotFound'
        '500':
          $ref: '#/responses/ServerError'
      tags:
        - paymentRequests
      description: Fetches an instance of a payment request by id
      operationId: getPaymentRequest
      summary: Fetches a payment request by id
      x-permissions:
        - read.paymentRequest
  /moves/{locator}/closeout-office:
    parameters:
      - description: >-
          move code to identify a move to update the PPM shipment's closeout
          office for Army and Air Force service members
        format: string
        in: path
        name: locator
        required: true
        type: string
    patch:
      description: >-
        Sets the transportation office closeout location for where the Move's
        PPM Shipment documentation will be reviewed by
      tags:
        - move
      operationId: updateCloseoutOffice
      x-permissions:
        - update.closeoutOffice
      summary: Updates a Move's PPM closeout office for Army and Air Force customers
      produces:
        - application/json
      consumes:
        - application/json
      parameters:
        - in: body
          name: body
          schema:
            properties:
              closeoutOfficeId:
                type: string
                format: uuid
            required:
              - closeoutOfficeId
        - in: header
          name: If-Match
          type: string
          required: true
      responses:
        '200':
          description: Successfully set the closeout office for the move
          schema:
            $ref: '#/definitions/Move'
        '400':
          $ref: '#/responses/InvalidRequest'
        '401':
          $ref: '#/responses/PermissionDenied'
        '403':
          $ref: '#/responses/PermissionDenied'
        '404':
          $ref: '#/responses/NotFound'
        '412':
          $ref: '#/responses/PreconditionFailed'
        '422':
          $ref: '#/responses/UnprocessableEntity'
        '500':
          $ref: '#/responses/ServerError'
  /moves/{locator}/customer-support-remarks:
    parameters:
      - description: move code to identify a move for customer support remarks
        format: string
        in: path
        name: locator
        required: true
        type: string
    post:
      produces:
        - application/json
      consumes:
        - application/json
      parameters:
        - in: body
          name: body
          schema:
            $ref: '#/definitions/CreateCustomerSupportRemark'
      responses:
        '200':
          description: Successfully created customer support remark
          schema:
            $ref: '#/definitions/CustomerSupportRemark'
        '400':
          $ref: '#/responses/InvalidRequest'
        '404':
          $ref: '#/responses/NotFound'
        '422':
          $ref: '#/responses/UnprocessableEntity'
        '500':
          $ref: '#/responses/ServerError'
      tags:
        - customerSupportRemarks
      description: Creates a customer support remark for a move
      operationId: createCustomerSupportRemarkForMove
      summary: Creates a customer support remark for a move
    get:
      produces:
        - application/json
      parameters: []
      responses:
        '200':
          description: Successfully retrieved all line items for a move task order
          schema:
            $ref: '#/definitions/CustomerSupportRemarks'
        '403':
          $ref: '#/responses/PermissionDenied'
        '404':
          $ref: '#/responses/NotFound'
        '422':
          $ref: '#/responses/UnprocessableEntity'
        '500':
          $ref: '#/responses/ServerError'
      tags:
        - customerSupportRemarks
      description: Fetches customer support remarks for a move
      operationId: getCustomerSupportRemarksForMove
      summary: Fetches customer support remarks using the move code (locator).
  /customer-support-remarks/{customerSupportRemarkID}:
    parameters:
      - in: path
        description: the customer support remark ID to be modified
        name: customerSupportRemarkID
        required: true
        type: string
        format: uuid
    patch:
      tags:
        - customerSupportRemarks
      description: Updates a customer support remark for a move
      operationId: updateCustomerSupportRemarkForMove
      summary: Updates a customer support remark for a move
      consumes:
        - application/json
      produces:
        - application/json
      parameters:
        - in: body
          name: body
          required: true
          schema:
            $ref: '#/definitions/UpdateCustomerSupportRemarkPayload'
      responses:
        '200':
          description: Successfully updated customer support remark
          schema:
            $ref: '#/definitions/CustomerSupportRemark'
        '400':
          $ref: '#/responses/InvalidRequest'
        '403':
          $ref: '#/responses/PermissionDenied'
        '404':
          $ref: '#/responses/NotFound'
        '422':
          $ref: '#/responses/UnprocessableEntity'
        '500':
          $ref: '#/responses/ServerError'
    delete:
      summary: Soft deletes a customer support remark by ID
      description: Soft deletes a customer support remark by ID
      operationId: deleteCustomerSupportRemark
      tags:
        - customerSupportRemarks
      produces:
        - application/json
      responses:
        '204':
          description: Successfully soft deleted the shipment
        '400':
          $ref: '#/responses/InvalidRequest'
        '403':
          $ref: '#/responses/PermissionDenied'
        '404':
          $ref: '#/responses/NotFound'
        '409':
          $ref: '#/responses/Conflict'
        '422':
          $ref: '#/responses/UnprocessableEntity'
        '500':
          $ref: '#/responses/ServerError'
  /moves/{locator}/evaluation-reports:
    parameters:
      - in: path
        name: locator
        required: true
        type: string
    post:
      produces:
        - application/json
      consumes:
        - application/json
      parameters:
        - in: body
          name: body
          schema:
            $ref: '#/definitions/CreateEvaluationReport'
      responses:
        '200':
          description: Successfully created evaluation report
          schema:
            $ref: '#/definitions/EvaluationReport'
        '400':
          $ref: '#/responses/InvalidRequest'
        '404':
          $ref: '#/responses/NotFound'
        '422':
          $ref: '#/responses/UnprocessableEntity'
        '500':
          $ref: '#/responses/ServerError'
      x-permissions:
        - create.evaluationReport
      tags:
        - evaluationReports
      description: Creates an evaluation report
      operationId: createEvaluationReport
      summary: Creates an evaluation report
  /evaluation-reports/{reportID}/download:
    parameters:
      - in: path
        description: the evaluation report ID to be downloaded
        name: reportID
        required: true
        type: string
        format: uuid
    get:
      summary: Downloads an evaluation report as a PDF
      description: Downloads an evaluation report as a PDF
      operationId: downloadEvaluationReport
      tags:
        - evaluationReports
      produces:
        - application/pdf
      responses:
        '200':
          headers:
            Content-Disposition:
              type: string
              description: File name to download
          description: Evaluation report PDF
          schema:
            format: binary
            type: file
        '403':
          $ref: '#/responses/PermissionDenied'
        '404':
          $ref: '#/responses/NotFound'
        '500':
          $ref: '#/responses/ServerError'
  /evaluation-reports/{reportID}:
    parameters:
      - in: path
        description: the evaluation report ID to be modified
        name: reportID
        required: true
        type: string
        format: uuid
    get:
      summary: Gets an evaluation report by ID
      description: Gets an evaluation report by ID
      operationId: getEvaluationReport
      tags:
        - evaluationReports
      produces:
        - application/json
      responses:
        '200':
          description: Successfully got the report
          schema:
            $ref: '#/definitions/EvaluationReport'
        '400':
          $ref: '#/responses/InvalidRequest'
        '403':
          $ref: '#/responses/PermissionDenied'
        '404':
          $ref: '#/responses/NotFound'
        '500':
          $ref: '#/responses/ServerError'
    delete:
      summary: Deletes an evaluation report by ID
      description: Deletes an evaluation report by ID
      operationId: deleteEvaluationReport
      x-permissions:
        - delete.evaluationReport
      tags:
        - evaluationReports
      produces:
        - application/json
      responses:
        '204':
          description: Successfully deleted the report
        '400':
          $ref: '#/responses/InvalidRequest'
        '403':
          $ref: '#/responses/PermissionDenied'
        '404':
          $ref: '#/responses/NotFound'
        '409':
          $ref: '#/responses/Conflict'
        '422':
          $ref: '#/responses/UnprocessableEntity'
        '500':
          $ref: '#/responses/ServerError'
    put:
      summary: Saves an evaluation report as a draft
      description: Saves an evaluation report as a draft
      operationId: saveEvaluationReport
      x-permissions:
        - update.evaluationReport
      tags:
        - evaluationReports
      produces:
        - application/json
      consumes:
        - application/json
      parameters:
        - in: body
          name: body
          schema:
            $ref: '#/definitions/EvaluationReport'
        - in: header
          name: If-Match
          type: string
          required: true
          description: >
            Optimistic locking is implemented via the `If-Match` header. If the
            ETag header does not match the value of the resource on the server,
            the server rejects the change with a `412 Precondition Failed`
            error.
      responses:
        '204':
          description: Successfully saved the report
        '400':
          $ref: '#/responses/InvalidRequest'
        '403':
          $ref: '#/responses/PermissionDenied'
        '404':
          $ref: '#/responses/NotFound'
        '409':
          $ref: '#/responses/Conflict'
        '412':
          $ref: '#/responses/PreconditionFailed'
        '422':
          $ref: '#/responses/UnprocessableEntity'
        '500':
          $ref: '#/responses/ServerError'
  /evaluation-reports/{reportID}/submit:
    parameters:
      - in: path
        description: the evaluation report ID to be modified
        name: reportID
        required: true
        type: string
        format: uuid
    post:
      summary: Submits an evaluation report
      description: Submits an evaluation report
      operationId: submitEvaluationReport
      tags:
        - evaluationReports
      produces:
        - application/json
      parameters:
        - in: header
          name: If-Match
          type: string
          required: true
          description: >
            Optimistic locking is implemented via the `If-Match` header. If the
            ETag header does not match the value of the resource on the server,
            the server rejects the change with a `412 Precondition Failed`
            error.
      responses:
        '204':
          description: Successfully submitted an evaluation report with the provided ID
        '403':
          $ref: '#/responses/PermissionDenied'
        '404':
          $ref: '#/responses/NotFound'
        '412':
          $ref: '#/responses/PreconditionFailed'
        '422':
          $ref: '#/responses/UnprocessableEntity'
        '500':
          $ref: '#/responses/ServerError'
      x-permissions:
        - update.evaluationReport
  /pws-violations:
    get:
      summary: Fetch the possible PWS violations for an evaluation report
      description: Fetch the possible PWS violations for an evaluation report
      operationId: getPWSViolations
      tags:
        - pwsViolations
      produces:
        - application/json
      responses:
        '200':
          description: Successfully retrieved the PWS violations
          schema:
            $ref: '#/definitions/PWSViolations'
        '400':
          $ref: '#/responses/InvalidRequest'
        '403':
          $ref: '#/responses/PermissionDenied'
        '404':
          $ref: '#/responses/NotFound'
        '500':
          $ref: '#/responses/ServerError'
  /report-violations/{reportID}:
    parameters:
      - in: path
        description: the evaluation report ID that has associated violations
        name: reportID
        required: true
        type: string
        format: uuid
    get:
      summary: Fetch the report violations for an evaluation report
      description: Fetch the report violations for an evaluation report
      operationId: getReportViolationsByReportID
      tags:
        - reportViolations
      produces:
        - application/json
      responses:
        '200':
          description: Successfully retrieved the report violations
          schema:
            $ref: '#/definitions/ReportViolations'
        '400':
          $ref: '#/responses/InvalidRequest'
        '403':
          $ref: '#/responses/PermissionDenied'
        '404':
          $ref: '#/responses/NotFound'
        '500':
          $ref: '#/responses/ServerError'
    post:
      summary: Associate violations with an evaluation report
      description: >-
        Associate violations with an evaluation report. This will overwrite any
        existing report-violations associations for the report and replace them
        with the newly provided ones.  An empty array will remove all violation
        associations for a given report.
      operationId: associateReportViolations
      tags:
        - reportViolations
      produces:
        - application/json
      consumes:
        - application/json
      parameters:
        - in: body
          name: body
          schema:
            $ref: '#/definitions/AssociateReportViolations'
      responses:
        '204':
          description: Successfully saved the report violations
        '400':
          $ref: '#/responses/InvalidRequest'
        '403':
          $ref: '#/responses/PermissionDenied'
        '404':
          $ref: '#/responses/NotFound'
        '409':
          $ref: '#/responses/Conflict'
        '422':
          $ref: '#/responses/UnprocessableEntity'
        '500':
          $ref: '#/responses/ServerError'
      x-permissions:
        - create.reportViolation
  /moves/{locator}/payment-requests:
    parameters:
      - description: move code to identify a move for payment requests
        format: string
        in: path
        name: locator
        required: true
        type: string
    get:
      produces:
        - application/json
      parameters: []
      responses:
        '200':
          description: Successfully retrieved all line items for a move task order
          schema:
            $ref: '#/definitions/PaymentRequests'
        '403':
          $ref: '#/responses/PermissionDenied'
        '404':
          $ref: '#/responses/NotFound'
        '422':
          $ref: '#/responses/UnprocessableEntity'
        '500':
          $ref: '#/responses/ServerError'
      tags:
        - paymentRequests
      description: Fetches payment requests for a move
      operationId: getPaymentRequestsForMove
      summary: Fetches payment requests using the move code (locator).
      x-permissions:
        - read.paymentRequest
  /moves/{moveID}/financial-review-flag:
    parameters:
      - description: ID of move to flag
        in: path
        name: moveID
        required: true
        type: string
        format: uuid
    post:
      summary: Flags a move for financial office review
      description: >-
        This sets a flag which indicates that the move should be reviewed by a
        fincancial office. For example, if the origin or destination address of
        a shipment is far from the duty location and may incur excess costs to
        the customer.
      operationId: setFinancialReviewFlag
      tags:
        - move
      consumes:
        - application/json
      produces:
        - application/json
      parameters:
        - in: header
          name: If-Match
          type: string
        - in: body
          name: body
          schema:
            required:
              - flagForReview
            properties:
              remarks:
                description: >-
                  explanation of why the move is being flagged for financial
                  review
                example: this address is way too far away
                type: string
                x-nullable: true
              flagForReview:
                description: >-
                  boolean value representing whether we should flag a move for
                  financial review
                example: false
                type: boolean
      responses:
        '200':
          description: updated Move
          schema:
            $ref: '#/definitions/Move'
        '403':
          $ref: '#/responses/PermissionDenied'
        '404':
          $ref: '#/responses/NotFound'
        '412':
          $ref: '#/responses/PreconditionFailed'
        '422':
          $ref: '#/responses/UnprocessableEntity'
        '500':
          $ref: '#/responses/ServerError'
      x-permissions:
        - update.financialReviewFlag
  /payment-requests/{paymentRequestID}/shipments-payment-sit-balance:
    parameters:
      - description: >-
          payment request ID of the payment request with SIT service items being
          reviewed
        name: paymentRequestID
        type: string
        format: uuid
        in: path
        required: true
    get:
      produces:
        - application/json
      parameters: []
      responses:
        '200':
          description: >-
            Successfully retrieved shipments and their SIT days balance from all
            payment requests on the move
          schema:
            $ref: '#/definitions/ShipmentsPaymentSITBalance'
        '403':
          $ref: '#/responses/PermissionDenied'
        '404':
          $ref: '#/responses/NotFound'
        '422':
          $ref: '#/responses/UnprocessableEntity'
        '500':
          $ref: '#/responses/ServerError'
      tags:
        - paymentRequests
      description: >-
        Returns all shipment payment request SIT usage to support partial SIT
        invoicing
      operationId: getShipmentsPaymentSITBalance
      summary: >-
        Returns all shipment payment request SIT usage to support partial SIT
        invoicing
      x-permissions:
        - read.shipmentsPaymentSITBalance
  /payment-requests/{paymentRequestID}/status:
    patch:
      consumes:
        - application/json
      produces:
        - application/json
      parameters:
        - description: UUID of payment request
          format: uuid
          in: path
          name: paymentRequestID
          required: true
          type: string
        - in: body
          name: body
          required: true
          schema:
            $ref: '#/definitions/UpdatePaymentRequestStatusPayload'
        - in: header
          name: If-Match
          type: string
          required: true
      responses:
        '200':
          description: updated payment request
          schema:
            $ref: '#/definitions/PaymentRequest'
        '400':
          $ref: '#/responses/InvalidRequest'
        '401':
          $ref: '#/responses/PermissionDenied'
        '403':
          $ref: '#/responses/PermissionDenied'
        '404':
          $ref: '#/responses/NotFound'
        '412':
          $ref: '#/responses/PreconditionFailed'
        '422':
          $ref: '#/responses/UnprocessableEntity'
        '500':
          $ref: '#/responses/ServerError'
      tags:
        - paymentRequests
      description: Updates status of a payment request by id
      operationId: updatePaymentRequestStatus
      summary: Updates status of a payment request by id
      x-permissions:
        - update.paymentRequest
  /documents/{documentId}:
    get:
      summary: Returns a document
      description: Returns a document and its uploads
      operationId: getDocument
      tags:
        - ghcDocuments
      parameters:
        - in: path
          name: documentId
          type: string
          format: uuid
          required: true
          description: UUID of the document to return
      responses:
        '200':
          description: the requested document
          schema:
            $ref: '#/definitions/Document'
        '400':
          $ref: '#/responses/InvalidRequest'
        '401':
          $ref: '#/responses/PermissionDenied'
        '403':
          $ref: '#/responses/PermissionDenied'
        '404':
          $ref: '#/responses/NotFound'
        '412':
          $ref: '#/responses/PreconditionFailed'
        '422':
          $ref: '#/responses/UnprocessableEntity'
        '500':
          $ref: '#/responses/ServerError'
  /queues/counseling:
    get:
      produces:
        - application/json
      summary: >-
        Gets queued list of all customer moves needing services counseling by
        GBLOC origin
      description: >
        An office services counselor user will be assigned a transportation
        office that will determine which moves are displayed in their queue
        based on the origin duty location.  GHC moves will show up here onced
        they have reached the NEEDS SERVICE COUNSELING status after submission
        from a customer or created on a customer's behalf.
      operationId: getServicesCounselingQueue
      tags:
        - queues
      parameters:
        - in: query
          name: page
          type: integer
          description: requested page number of paginated move results
        - in: query
          name: perPage
          type: integer
          description: maximum number of moves to show on each page of paginated results
        - in: query
          name: sort
          type: string
          enum:
            - lastName
            - dodID
            - branch
            - locator
            - status
            - requestedMoveDate
            - submittedAt
            - originGBLOC
            - originDutyLocation
            - destinationDutyLocation
            - ppmType
            - closeoutInitiated
            - closeoutLocation
          description: field that results should be sorted by
        - in: query
          name: order
          type: string
          enum:
            - asc
            - desc
          description: direction of sort order if applied
        - in: query
          name: branch
          type: string
          description: filters by the branch of the move's service member
        - in: query
          name: locator
          type: string
          description: filters to match the unique move code locator
        - in: query
          name: lastName
          type: string
          description: filters using a prefix match on the service member's last name
        - in: query
          name: dodID
          type: string
          description: filters to match the unique service member's DoD ID
        - in: query
          name: requestedMoveDate
          type: string
          description: filters the requested pickup date of a shipment on the move
        - in: query
          name: submittedAt
          type: string
          format: date-time
          description: >-
            Start of the submitted at date in the user's local time zone
            converted to UTC
        - in: query
          name: originGBLOC
          type: string
          description: filters the GBLOC of the service member's origin duty location
        - in: query
          name: originDutyLocation
          type: string
          description: filters the name of the origin duty location on the orders
        - in: query
          name: destinationDutyLocation
          type: string
          description: filters the name of the destination duty location on the orders
        - in: query
          name: status
          type: array
          description: filters the status of the move
          uniqueItems: true
          items:
            type: string
            enum:
              - NEEDS SERVICE COUNSELING
              - SERVICE COUNSELING COMPLETED
        - in: query
          name: needsPPMCloseout
          type: boolean
          description: >-
            Only used for Services Counseling queue. If true, show PPM moves
            that are ready for closeout. Otherwise, show all other moves.
        - in: query
          name: ppmType
          type: string
          enum:
            - FULL
            - PARTIAL
          description: filters PPM type
        - in: query
          name: closeoutInitiated
          type: string
          format: date-time
          description: Latest date that closeout was initiated on a PPM on the move
        - in: query
          name: closeoutLocation
          type: string
          description: closeout location
        - in: query
          name: orderType
          type: string
          description: order type
      responses:
        '200':
          description: Successfully returned all moves matching the criteria
          schema:
            $ref: '#/definitions/QueueMovesResult'
        '403':
          $ref: '#/responses/PermissionDenied'
        '500':
          $ref: '#/responses/ServerError'
  /queues/prime-moves:
    get:
      summary: getPrimeMovesQueue
      description: >
        Gets all moves that have been reviewed and approved by the TOO. The
        `since` parameter can be used to filter this

        list down to only the moves that have been updated since the provided
        timestamp. A move will be considered

        updated if the `updatedAt` timestamp on the move or on its orders,
        shipments, service items, or payment

        requests, is later than the provided date and time.


        **WIP**: Include what causes moves to leave this list. Currently, once
        the `availableToPrimeAt` timestamp has

        been set, that move will always appear in this list.
      operationId: listPrimeMoves
      tags:
        - queues
      produces:
        - application/json
      parameters:
        - in: query
          name: since
          type: string
          format: date-time
          description: >-
            Only return moves updated since this time. Formatted like
            "2021-07-23T18:30:47.116Z"
        - in: query
          name: page
          type: integer
          description: requested page of results
        - in: query
          name: perPage
          type: integer
          description: results per page
        - in: query
          name: id
          type: string
        - in: query
          name: moveCode
          type: string
        - in: query
          name: orderType
          type: string
          description: order type
      responses:
        '200':
          description: >-
            Successfully retrieved moves. A successful fetch might still return
            zero moves.
          schema:
            $ref: '#/definitions/ListPrimeMovesResult'
        '403':
          $ref: '#/responses/PermissionDenied'
        '500':
          $ref: '#/responses/ServerError'
  /queues/moves:
    get:
      produces:
        - application/json
      summary: Gets queued list of all customer moves by GBLOC origin
      description: >
        An office TOO user will be assigned a transportation office that will
        determine which moves are displayed in their queue based on the origin
        duty location.  GHC moves will show up here onced they have reached the
        submitted status sent by the customer and have move task orders,
        shipments, and service items to approve.
      operationId: getMovesQueue
      tags:
        - queues
      parameters:
        - in: query
          name: page
          type: integer
          description: requested page of results
        - in: query
          name: perPage
          type: integer
          description: results per page
        - in: query
          name: sort
          type: string
          enum:
            - lastName
            - dodID
            - branch
            - locator
            - status
            - originDutyLocation
            - destinationDutyLocation
            - requestedMoveDate
            - appearedInTooAt
          description: field that results should be sorted by
        - in: query
          name: order
          type: string
          enum:
            - asc
            - desc
          description: direction of sort order if applied
        - in: query
          name: branch
          type: string
        - in: query
          name: locator
          type: string
        - in: query
          name: lastName
          type: string
        - in: query
          name: dodID
          type: string
        - in: query
          name: originDutyLocation
          type: string
        - in: query
          name: destinationDutyLocation
          type: string
        - in: query
          name: appearedInTooAt
          type: string
          format: date-time
        - in: query
          name: requestedMoveDate
          type: string
          description: filters the requested pickup date of a shipment on the move
        - in: query
          name: status
          type: array
          description: Filtering for the status.
          uniqueItems: true
          items:
            type: string
            enum:
              - SUBMITTED
              - APPROVALS REQUESTED
              - APPROVED
        - in: query
          name: orderType
          type: string
          description: order type
      responses:
        '200':
          description: Successfully returned all moves matching the criteria
          schema:
            $ref: '#/definitions/QueueMovesResult'
        '403':
          $ref: '#/responses/PermissionDenied'
        '500':
          $ref: '#/responses/ServerError'
      x-permissions:
        - update.move
        - create.serviceItem
  /queues/payment-requests:
    get:
      produces:
        - application/json
      summary: Gets queued list of all payment requests by GBLOC origin
      description: >
        An office TIO user will be assigned a transportation office that will
        determine which payment requests are displayed in their queue based on
        the origin duty location.
      operationId: getPaymentRequestsQueue
      tags:
        - queues
      parameters:
        - in: query
          name: sort
          type: string
          enum:
            - lastName
            - locator
            - submittedAt
            - branch
            - status
            - dodID
            - age
            - originDutyLocation
          description: field that results should be sorted by
        - in: query
          name: order
          type: string
          enum:
            - asc
            - desc
          description: direction of sort order if applied
        - in: query
          name: page
          type: integer
          description: requested page of results
        - in: query
          name: perPage
          type: integer
          description: number of records to include per page
        - in: query
          name: submittedAt
          type: string
          format: date-time
          description: >-
            Start of the submitted at date in the user's local time zone
            converted to UTC
        - in: query
          name: branch
          type: string
        - in: query
          name: locator
          type: string
        - in: query
          name: lastName
          type: string
        - in: query
          name: dodID
          type: string
        - in: query
          name: destinationDutyLocation
          type: string
        - in: query
          name: originDutyLocation
          type: string
        - in: query
          name: status
          type: array
          description: Filtering for the status.
          uniqueItems: true
          items:
            type: string
            enum:
              - PENDING
              - REVIEWED
              - REVIEWED_AND_ALL_SERVICE_ITEMS_REJECTED
              - PAID
              - DEPRECATED
              - EDI_ERROR
        - in: query
          name: orderType
          type: string
          description: order type
      responses:
        '200':
          description: Successfully returned all moves matching the criteria
          schema:
            $ref: '#/definitions/QueuePaymentRequestsResult'
        '403':
          $ref: '#/responses/PermissionDenied'
        '500':
          $ref: '#/responses/ServerError'
  /moves/search:
    post:
      produces:
        - application/json
      consumes:
        - application/json
      summary: Search moves by locator, DOD ID, or customer name
      description: >
        Search moves by locator, DOD ID, or customer name. Used by QAE and CSR
        users.
      operationId: searchMoves
      tags:
        - move
      parameters:
        - in: body
          name: body
          schema:
            properties:
              page:
                type: integer
                description: requested page of results
              perPage:
                type: integer
              locator:
                description: Move locator
                type: string
                minLength: 6
                maxLength: 6
                x-nullable: true
              dodID:
                description: DOD ID
                type: string
                minLength: 10
                maxLength: 10
                x-nullable: true
              customerName:
                description: Customer Name
                type: string
                minLength: 1
                x-nullable: true
              status:
                type: array
                description: Filtering for the status.
                uniqueItems: true
                items:
                  type: string
                  enum:
                    - DRAFT
                    - SUBMITTED
                    - APPROVALS REQUESTED
                    - APPROVED
                    - NEEDS SERVICE COUNSELING
                    - SERVICE COUNSELING COMPLETED
              originPostalCode:
                type: string
                x-nullable: true
              destinationPostalCode:
                type: string
                x-nullable: true
              branch:
                type: string
                x-nullable: true
              shipmentsCount:
                type: integer
                x-nullable: true
              pickupDate:
                type: string
                format: date-time
                x-nullable: true
              deliveryDate:
                type: string
                format: date-time
                x-nullable: true
              sort:
                type: string
                x-nullable: true
                enum:
                  - customerName
                  - dodID
                  - branch
                  - locator
                  - status
                  - originPostalCode
                  - destinationPostalCode
                  - shipmentsCount
              order:
                type: string
                x-nullable: true
                enum:
                  - asc
                  - desc
          description: field that results should be sorted by
      responses:
        '200':
          description: Successfully returned all moves matching the criteria
          schema:
            $ref: '#/definitions/SearchMovesResult'
        '403':
          $ref: '#/responses/PermissionDenied'
        '500':
          $ref: '#/responses/ServerError'
  /tac/valid:
    get:
      summary: Validation of a TAC value
      description: Returns a boolean based on whether a tac value is valid or not
      operationId: tacValidation
      tags:
        - tac
        - order
      parameters:
        - in: query
          name: tac
          type: string
          required: true
          description: The tac value to validate
      responses:
        '200':
          description: Successfully retrieved validation status
          schema:
            $ref: '#/definitions/TacValid'
        '400':
          $ref: '#/responses/InvalidRequest'
        '401':
          $ref: '#/responses/PermissionDenied'
        '403':
          $ref: '#/responses/PermissionDenied'
        '404':
          $ref: '#/responses/NotFound'
        '500':
          $ref: '#/responses/ServerError'
  /transportation-offices:
    get:
      produces:
        - application/json
      summary: Returns the transportation offices matching the search query
      description: Returns the transportation offices matching the search query
      operationId: getTransportationOffices
      tags:
        - transportationOffice
      parameters:
        - in: query
          name: search
          type: string
          required: true
          minLength: 2
          description: Search string for transportation offices
      responses:
        '200':
          description: Successfully retrieved transportation offices
          schema:
            $ref: '#/definitions/TransportationOffices'
        '400':
          $ref: '#/responses/InvalidRequest'
        '401':
          $ref: '#/responses/PermissionDenied'
        '403':
          $ref: '#/responses/PermissionDenied'
        '404':
          $ref: '#/responses/NotFound'
        '500':
          $ref: '#/responses/ServerError'
  /open/transportation-offices:
    get:
      produces:
        - application/json
      summary: Returns the transportation offices matching the search query
      description: >-
        This endpoint is publicly accessible as it is utilized to access
        transportation office information without having an office
        account.Returns the transportation offices matching the search query.
      operationId: getTransportationOfficesOpen
      tags:
        - transportationOffice
      parameters:
        - in: query
          name: search
          type: string
          required: true
          minLength: 2
          description: Search string for transportation offices
      responses:
        '200':
          description: Successfully retrieved transportation offices
          schema:
            $ref: '#/definitions/TransportationOffices'
        '400':
          $ref: '#/responses/InvalidRequest'
        '401':
          $ref: '#/responses/PermissionDenied'
        '403':
          $ref: '#/responses/PermissionDenied'
        '404':
          $ref: '#/responses/NotFound'
        '500':
          $ref: '#/responses/ServerError'
  /uploads:
    post:
      summary: Create a new upload
      description: >-
        Uploads represent a single digital file, such as a JPEG or PDF.
        Currently, office application uploads are only for Services Counselors
        to upload files for orders, but this may be expanded in the future.
      operationId: createUpload
      tags:
        - uploads
      consumes:
        - multipart/form-data
      produces:
        - application/json
      parameters:
        - in: query
          name: documentId
          type: string
          format: uuid
          required: false
          description: UUID of the document to add an upload to
        - in: formData
          name: file
          type: file
          description: The file to upload.
          required: true
      responses:
        '201':
          description: created upload
          schema:
            $ref: '#/definitions/Upload'
        '400':
          description: invalid request
        '403':
          description: not authorized
        '404':
          description: not found
        '413':
          description: payload is too large
        '500':
          description: server error
definitions:
  ClientError:
    type: object
    properties:
      title:
        type: string
      detail:
        type: string
      instance:
        type: string
        format: uuid
    required:
      - title
      - detail
      - instance
  ValidationError:
    allOf:
      - $ref: '#/definitions/ClientError'
      - type: object
    properties:
      invalid_fields:
        type: object
        additionalProperties:
          type: string
    required:
      - invalid_fields
  BackupContact:
    type: object
    properties:
      name:
        type: string
      email:
        type: string
        format: x-email
        example: backupContact@mail.com
      phone:
        type: string
        format: telephone
        pattern: ^[2-9]\d{2}-\d{3}-\d{4}$
    required:
      - name
      - email
      - phone
  Contractor:
    properties:
      contractNumber:
        type: string
      id:
        format: uuid
        type: string
      name:
        type: string
      type:
        type: string
  Role:
    type: object
    properties:
      id:
        type: string
        format: uuid
        example: c56a4180-65aa-42ec-a945-5fd21dec0538
      roleType:
        type: string
        example: customer
      roleName:
        type: string
        example: Transportation Ordering Officer
      createdAt:
        type: string
        format: date-time
        readOnly: true
      updatedAt:
        type: string
        format: date-time
        readOnly: true
    required:
      - id
      - roleType
      - roleName
      - createdAt
      - updatedAt
  OfficeUser:
    type: object
    properties:
      id:
        type: string
        format: uuid
        example: c56a4180-65aa-42ec-a945-5fd21dec0538
      userId:
        type: string
        format: uuid
      firstName:
        type: string
      middleInitials:
        type: string
      lastName:
        type: string
      email:
        type: string
        format: x-email
        pattern: ^[a-zA-Z0-9._%+-]+@[a-zA-Z0-9.-]+\.[a-zA-Z]{2,}$
      telephone:
        type: string
        format: telephone
        pattern: ^[2-9]\d{2}-\d{3}-\d{4}$
      transportationOfficeId:
        type: string
        format: uuid
      active:
        type: boolean
      roles:
        type: array
        items:
          $ref: '#/definitions/Role'
      edipi:
        type: string
      otherUniqueId:
        type: string
      rejectionReason:
        type: string
      status:
        type: string
        enum:
          - APPROVED
          - REQUESTED
          - REJECTED
      createdAt:
        type: string
        format: date-time
        readOnly: true
      updatedAt:
        type: string
        format: date-time
        readOnly: true
    required:
      - id
      - firstName
      - middleInitials
      - lastName
      - email
      - telephone
      - transportationOfficeId
      - active
      - roles
      - edipi
      - otherUniqueId
      - rejectionReason
      - status
      - createdAt
      - updatedAt
  OfficeUserCreate:
    type: object
    properties:
      email:
        type: string
        example: user@userdomain.com
        title: Email
        x-nullable: false
      edipi:
        type: string
        example: '1234567890'
        maxLength: 10
        title: EDIPI
        x-nullable: true
      otherUniqueId:
        type: string
        title: Office user identifier when EDIPI is not available
        x-nullable: true
      firstName:
        type: string
        title: First Name
        x-nullable: false
      middleInitials:
        type: string
        example: L.
        x-nullable: true
        title: Middle Initials
      lastName:
        type: string
        title: Last Name
        x-nullable: false
      telephone:
        type: string
        format: telephone
        pattern: ^[2-9]\d{2}-\d{3}-\d{4}$
        example: 212-555-5555
        x-nullable: false
      transportationOfficeId:
        type: string
        format: uuid
        example: c56a4180-65aa-42ec-a945-5fd21dec0538
        x-nullable: false
      roles:
        type: array
        items:
          $ref: '#/definitions/OfficeUserRole'
        x-nullable: false
    required:
      - firstName
      - lastName
      - email
      - telephone
      - transportationOfficeId
      - roles
  OfficeUserRole:
    type: object
    properties:
      name:
        type: string
        example: Transportation Ordering Officer
        x-nullable: true
        title: name
      roleType:
        type: string
        example: transportation_ordering_officer
        x-nullable: true
        title: roleType
  Customer:
    type: object
    properties:
      agency:
        type: string
        title: Agency customer is affilated with
      first_name:
        type: string
        example: John
      last_name:
        type: string
        example: Doe
      phone:
        type: string
        format: telephone
        pattern: ^[2-9]\d{2}-\d{3}-\d{4}$
        x-nullable: true
      email:
        type: string
        format: x-email
        pattern: ^[a-zA-Z0-9._%+-]+@[a-zA-Z0-9.-]+\.[a-zA-Z]{2,}$
        x-nullable: true
      suffix:
        type: string
        example: Jr.
        x-nullable: true
      middle_name:
        type: string
        example: David
        x-nullable: true
      current_address:
        $ref: '#/definitions/Address'
      backup_contact:
        $ref: '#/definitions/BackupContact'
      id:
        type: string
        format: uuid
        example: c56a4180-65aa-42ec-a945-5fd21dec0538
      dodID:
        type: string
      userID:
        type: string
        format: uuid
        example: c56a4180-65aa-42ec-a945-5fd21dec0538
      eTag:
        type: string
      phoneIsPreferred:
        type: boolean
      emailIsPreferred:
        type: boolean
      secondaryTelephone:
        type: string
        format: telephone
        pattern: ^[2-9]\d{2}-\d{3}-\d{4}$|^$
        x-nullable: true
      backupAddress:
        $ref: '#/definitions/Address'
  CreatedCustomer:
    type: object
    properties:
      affiliation:
        type: string
        title: Branch of service customer is affilated with
      firstName:
        type: string
        example: John
      lastName:
        type: string
        example: Doe
      telephone:
        type: string
        format: telephone
        pattern: ^[2-9]\d{2}-\d{3}-\d{4}$
        x-nullable: true
      personalEmail:
        type: string
        format: x-email
        pattern: ^[a-zA-Z0-9._%+-]+@[a-zA-Z0-9.-]+\.[a-zA-Z]{2,}$
      suffix:
        type: string
        example: Jr.
        x-nullable: true
      middleName:
        type: string
        example: David
        x-nullable: true
      residentialAddress:
        $ref: '#/definitions/Address'
      backupContact:
        $ref: '#/definitions/BackupContact'
      id:
        type: string
        format: uuid
        example: c56a4180-65aa-42ec-a945-5fd21dec0538
      edipi:
        type: string
        x-nullable: true
      userID:
        type: string
        format: uuid
        example: c56a4180-65aa-42ec-a945-5fd21dec0538
      oktaID:
        type: string
      oktaEmail:
        type: string
      phoneIsPreferred:
        type: boolean
      emailIsPreferred:
        type: boolean
      secondaryTelephone:
        type: string
        format: telephone
        pattern: ^[2-9]\d{2}-\d{3}-\d{4}$
        x-nullable: true
      backupAddress:
        $ref: '#/definitions/Address'
  UpdateCustomerPayload:
    type: object
    properties:
      first_name:
        type: string
        example: John
      last_name:
        type: string
        example: Doe
      phone:
        type: string
        format: telephone
        pattern: ^[2-9]\d{2}-\d{3}-\d{4}$
        x-nullable: true
      email:
        type: string
        format: x-email
        pattern: ^[a-zA-Z0-9._%+-]+@[a-zA-Z0-9.-]+\.[a-zA-Z]{2,}$
        x-nullable: true
      suffix:
        type: string
        example: Jr.
        x-nullable: true
      middle_name:
        type: string
        example: David
        x-nullable: true
      current_address:
        allOf:
          - $ref: '#/definitions/Address'
      backup_contact:
        $ref: '#/definitions/BackupContact'
      phoneIsPreferred:
        type: boolean
      emailIsPreferred:
        type: boolean
      secondaryTelephone:
        type: string
        format: telephone
        pattern: ^[2-9]\d{2}-\d{3}-\d{4}$|^$
        x-nullable: true
      backupAddress:
        allOf:
          - $ref: '#/definitions/Address'
  CreateCustomerPayload:
    type: object
    properties:
      affiliation:
        $ref: '#/definitions/Affiliation'
      edipi:
        type: string
        example: John
        x-nullable: true
      firstName:
        type: string
        example: John
      middleName:
        type: string
        example: David
        x-nullable: true
      lastName:
        type: string
        example: Doe
      suffix:
        type: string
        example: Jr.
        x-nullable: true
      telephone:
        type: string
        format: telephone
        pattern: ^[2-9]\d{2}-\d{3}-\d{4}$
        x-nullable: true
      secondaryTelephone:
        type: string
        format: telephone
        pattern: ^[2-9]\d{2}-\d{3}-\d{4}$
        x-nullable: true
      personalEmail:
        type: string
        format: x-email
        example: personalEmail@email.com
        pattern: ^[a-zA-Z0-9._%+-]+@[a-zA-Z0-9.-]+\.[a-zA-Z]{2,}$
      phoneIsPreferred:
        type: boolean
      emailIsPreferred:
        type: boolean
      residentialAddress:
        allOf:
          - $ref: '#/definitions/Address'
      backupContact:
        $ref: '#/definitions/BackupContact'
      backupMailingAddress:
        allOf:
          - $ref: '#/definitions/Address'
      createOktaAccount:
        type: boolean
  Entitlements:
    properties:
      id:
        example: 571008b1-b0de-454d-b843-d71be9f02c04
        format: uuid
        type: string
      authorizedWeight:
        example: 2000
        type: integer
        x-formatting: weight
        x-nullable: true
      dependentsAuthorized:
        example: true
        type: boolean
        x-nullable: true
      gunSafe:
        type: boolean
        example: false
      nonTemporaryStorage:
        example: false
        type: boolean
        x-nullable: true
      privatelyOwnedVehicle:
        example: false
        type: boolean
        x-nullable: true
      proGearWeight:
        example: 2000
        type: integer
        x-formatting: weight
      proGearWeightSpouse:
        example: 500
        type: integer
        x-formatting: weight
      storageInTransit:
        example: 90
        type: integer
        x-nullable: true
      totalWeight:
        example: 500
        type: integer
        x-formatting: weight
      totalDependents:
        example: 2
        type: integer
      requiredMedicalEquipmentWeight:
        example: 500
        type: integer
        x-formatting: weight
      organizationalClothingAndIndividualEquipment:
        example: true
        type: boolean
      eTag:
        type: string
    type: object
  Error:
    properties:
      message:
        type: string
    required:
      - message
    type: object
  Grade:
    type: string
    x-nullable: true
    title: grade
    enum:
      - E_1
      - E_2
      - E_3
      - E_4
      - E_5
      - E_6
      - E_7
      - E_8
      - E_9
      - E_9_SPECIAL_SENIOR_ENLISTED
      - O_1_ACADEMY_GRADUATE
      - O_2
      - O_3
      - O_4
      - O_5
      - O_6
      - O_7
      - O_8
      - O_9
      - O_10
      - W_1
      - W_2
      - W_3
      - W_4
      - W_5
      - AVIATION_CADET
      - CIVILIAN_EMPLOYEE
      - ACADEMY_CADET
      - MIDSHIPMAN
    x-display-value:
      E_1: E-1
      E_2: E-2
      E_3: E-3
      E_4: E-4
      E_5: E-5
      E_6: E-6
      E_7: E-7
      E_8: E-8
      E_9: E-9
      E_9_SPECIAL_SENIOR_ENLISTED: E-9 (Special Senior Enlisted)
      O_1_ACADEMY_GRADUATE: O-1 or Service Academy Graduate
      O_2: O-2
      O_3: O-3
      O_4: O-4
      O_5: O-5
      O_6: O-6
      O_7: O-7
      O_8: O-8
      O_9: O-9
      O_10: O-10
      W_1: W-1
      W_2: W-2
      W_3: W-3
      W_4: W-4
      W_5: W-5
      AVIATION_CADET: Aviation Cadet
      CIVILIAN_EMPLOYEE: Civilian Employee
      ACADEMY_CADET: Service Academy Cadet
      MIDSHIPMAN: Midshipman
  Move:
    properties:
      id:
        example: 1f2270c7-7166-40ae-981e-b200ebdf3054
        format: uuid
        type: string
      serviceCounselingCompletedAt:
        format: date-time
        type: string
        x-nullable: true
      availableToPrimeAt:
        format: date-time
        type: string
        x-nullable: true
      billableWeightsReviewedAt:
        format: date-time
        type: string
        x-nullable: true
      contractorId:
        type: string
        format: uuid
        x-nullable: true
      contractor:
        $ref: '#/definitions/Contractor'
      locator:
        type: string
        example: 1K43AR
      ordersId:
        type: string
        format: uuid
        example: c56a4180-65aa-42ec-a945-5fd21dec0538
      orders:
        $ref: '#/definitions/Order'
      referenceId:
        example: 1001-3456
        type: string
        x-nullable: true
      status:
        $ref: '#/definitions/MoveStatus'
      excess_weight_qualified_at:
        type: string
        format: date-time
        description: >-
          Timestamp of when the estimated shipment weights of the move reached
          90% of the weight allowance
        x-nullable: true
      excess_weight_acknowledged_at:
        type: string
        format: date-time
        description: >-
          Timestamp of when the TOO acknowledged the excess weight risk by
          either dismissing the alert or updating the max billable weight
        x-nullable: true
      tioRemarks:
        type: string
        example: approved additional weight
        x-nullable: true
      financialReviewFlag:
        type: boolean
        example: false
        description: >-
          This flag is set by office users if a move should be reviewed by a
          Financial Office
        x-nullable: false
        readOnly: true
      financialReviewRemarks:
        type: string
        example: Destination address is too far from duty location
        x-nullable: true
        readOnly: true
      closeoutOffice:
        $ref: '#/definitions/TransportationOffice'
      closeoutOfficeId:
        type: string
        format: uuid
        description: >-
          The transportation office that will handle reviewing PPM Closeout
          documentation for Army and Air Force service members
        x-nullable: true
      approvalsRequestedAt:
        type: string
        format: date-time
        description: >-
          The time at which a move is sent back to the TOO becuase the prime
          added a new service item for approval
        x-nullable: true
      createdAt:
        type: string
        format: date-time
      submittedAt:
        type: string
        format: date-time
        x-nullable: true
      updatedAt:
        type: string
        format: date-time
      eTag:
        type: string
      shipmentGBLOC:
        $ref: '#/definitions/GBLOC'
  MoveHistory:
    properties:
      id:
        description: move ID
        example: 1f2270c7-7166-40ae-981e-b200ebdf3054
        format: uuid
        type: string
      historyRecords:
        description: A list of MoveAuditHistory's connected to the move.
        $ref: '#/definitions/MoveAuditHistories'
      locator:
        description: move locator
        type: string
        example: 1K43AR
      referenceId:
        description: move referenceID
        example: 1001-3456
        type: string
        x-nullable: true
  MoveHistoryResult:
    type: object
    properties:
      page:
        type: integer
      perPage:
        type: integer
      totalCount:
        type: integer
      id:
        description: move ID
        example: 1f2270c7-7166-40ae-981e-b200ebdf3054
        format: uuid
        type: string
      historyRecords:
        description: A list of MoveAuditHistory's connected to the move.
        $ref: '#/definitions/MoveAuditHistories'
      locator:
        description: move locator
        type: string
        example: 1K43AR
      referenceId:
        description: move referenceID
        example: 1001-3456
        type: string
        x-nullable: true
  MoveAuditHistories:
    type: array
    items:
      $ref: '#/definitions/MoveAuditHistory'
  MoveAuditHistory:
    properties:
      id:
        description: id from audity_history table
        example: 1f2270c7-7166-40ae-981e-b200ebdf3054
        format: uuid
        type: string
      schemaName:
        description: Database schema audited table for this event is in
        type: string
      tableName:
        description: name of database table that was changed
        type: string
      relId:
        description: relation OID. Table OID (object identifier). Changes with drop/create.
        type: integer
      objectId:
        description: id column for the tableName where the data was changed
        example: 1f2270c7-7166-40ae-981e-b200ebdf3054
        format: uuid
        type: string
        x-nullable: true
      sessionUserId:
        example: 1f2270c7-7166-40ae-981e-b200ebdf3054
        format: uuid
        type: string
        x-nullable: true
      sessionUserFirstName:
        example: foo
        type: string
        x-nullable: true
      sessionUserLastName:
        example: bar
        type: string
        x-nullable: true
      sessionUserEmail:
        example: foobar@example.com
        type: string
        x-nullable: true
      sessionUserTelephone:
        format: telephone
        type: string
        pattern: ^[2-9]\d{2}-\d{3}-\d{4}$
        x-nullable: true
      context:
        type: array
        items:
          type: object
          additionalProperties:
            type: string
        x-nullable: true
      contextId:
        description: id column for the context table the record belongs to
        example: 1f2270c7-7166-40ae-981e-b200ebdf3054
        type: string
        x-nullable: true
      eventName:
        description: API endpoint name that was called to make the change
        type: string
        x-nullable: true
      actionTstampTx:
        description: Transaction start timestamp for tx in which audited event occurred
        type: string
        format: date-time
      actionTstampStm:
        description: Statement start timestamp for tx in which audited event occurred
        type: string
        format: date-time
      actionTstampClk:
        description: Wall clock time at which audited event's trigger call occurred
        type: string
        format: date-time
      transactionId:
        description: >-
          Identifier of transaction that made the change. May wrap, but unique
          paired with action_tstamp_tx.
        type: integer
        x-nullable: true
      action:
        description: Action type; I = insert, D = delete, U = update, T = truncate
        type: string
      oldValues:
        description: >-
          A list of (old/previous) MoveAuditHistoryItem's for a record before
          the change.
        type: object
        additionalProperties: true
        x-nullable: true
      changedValues:
        description: >-
          A list of (changed/updated) MoveAuditHistoryItem's for a record after
          the change.
        type: object
        additionalProperties: true
        x-nullable: true
      statementOnly:
        description: >-
          true if audit event is from an FOR EACH STATEMENT trigger, false for
          FOR EACH ROW'
        type: boolean
        example: false
  MoveAuditHistoryItems:
    type: array
    items:
      $ref: '#/definitions/MoveAuditHistoryItem'
  MoveAuditHistoryItem:
    properties:
      columnName:
        type: string
      columnValue:
        type: string
  MoveStatus:
    type: string
    enum:
      - DRAFT
      - NEEDS SERVICE COUNSELING
      - SERVICE COUNSELING COMPLETED
      - SUBMITTED
      - APPROVALS REQUESTED
      - APPROVED
      - CANCELED
  DeptIndicator:
    type: string
    title: Dept. indicator
    x-nullable: true
    enum:
      - NAVY_AND_MARINES
      - ARMY
      - ARMY_CORPS_OF_ENGINEERS
      - AIR_AND_SPACE_FORCE
      - COAST_GUARD
      - OFFICE_OF_SECRETARY_OF_DEFENSE
    x-display-value:
      NAVY_AND_MARINES: 17 Navy and Marine Corps
      ARMY: 21 Army
      ARMY_CORPS_OF_ENGINEERS: 96 Army Corps of Engineers
      AIR_AND_SPACE_FORCE: 57 Air Force and Space Force
      COAST_GUARD: 70 Coast Guard
      OFFICE_OF_SECRETARY_OF_DEFENSE: 97 Office of the Secretary of Defense
  OrdersTypeDetail:
    type: string
    title: Orders type detail
    x-nullable: true
    enum:
      - HHG_PERMITTED
      - PCS_TDY
      - HHG_RESTRICTED_PROHIBITED
      - HHG_RESTRICTED_AREA
      - INSTRUCTION_20_WEEKS
      - HHG_PROHIBITED_20_WEEKS
      - DELAYED_APPROVAL
    x-display-value:
      HHG_PERMITTED: Shipment of HHG Permitted
      PCS_TDY: PCS with TDY Enroute
      HHG_RESTRICTED_PROHIBITED: Shipment of HHG Restricted or Prohibited
      HHG_RESTRICTED_AREA: HHG Restricted Area-HHG Prohibited
      INSTRUCTION_20_WEEKS: Course of Instruction 20 Weeks or More
      HHG_PROHIBITED_20_WEEKS: Shipment of HHG Prohibited but Authorized within 20 weeks
      DELAYED_APPROVAL: Delayed Approval 20 Weeks or More
  Order:
    properties:
      id:
        example: 1f2270c7-7166-40ae-981e-b200ebdf3054
        format: uuid
        type: string
      customerID:
        example: c56a4180-65aa-42ec-a945-5fd21dec0538
        format: uuid
        type: string
      customer:
        $ref: '#/definitions/Customer'
      moveCode:
        type: string
        example: H2XFJF
      first_name:
        type: string
        example: John
        readOnly: true
      last_name:
        type: string
        example: Doe
        readOnly: true
      grade:
        $ref: '#/definitions/Grade'
      agency:
        $ref: '#/definitions/Affiliation'
      entitlement:
        $ref: '#/definitions/Entitlements'
      destinationDutyLocation:
        $ref: '#/definitions/DutyLocation'
      originDutyLocation:
        $ref: '#/definitions/DutyLocation'
      originDutyLocationGBLOC:
        $ref: '#/definitions/GBLOC'
      moveTaskOrderID:
        example: c56a4180-65aa-42ec-a945-5fd21dec0538
        format: uuid
        type: string
      uploaded_order_id:
        example: c56a4180-65aa-42ec-a945-5fd21dec0538
        format: uuid
        type: string
      uploadedAmendedOrderID:
        example: c56a4180-65aa-42ec-a945-5fd21dec0538
        format: uuid
        type: string
        x-nullable: true
      amendedOrdersAcknowledgedAt:
        type: string
        format: date-time
        x-nullable: true
      order_number:
        type: string
        x-nullable: true
        example: 030-00362
      order_type:
        $ref: '#/definitions/OrdersType'
      order_type_detail:
        $ref: '#/definitions/OrdersTypeDetail'
        x-nullable: true
      date_issued:
        type: string
        format: date
        example: '2020-01-01'
      report_by_date:
        type: string
        format: date
        example: '2020-01-01'
      department_indicator:
        $ref: '#/definitions/DeptIndicator'
        x-nullable: true
      tac:
        type: string
        title: TAC
        example: F8J1
        x-nullable: true
      sac:
        type: string
        title: SAC
        example: N002214CSW32Y9
        x-nullable: true
      ntsTac:
        type: string
        title: NTS TAC
        example: F8J1
        x-nullable: true
      ntsSac:
        type: string
        title: NTS SAC
        example: N002214CSW32Y9
        x-nullable: true
      has_dependents:
        type: boolean
        example: false
        title: Are dependents included in your orders?
      spouse_has_pro_gear:
        type: boolean
        example: false
        title: >-
          Do you have a spouse who will need to move items related to their
          occupation (also known as spouse pro-gear)?
      supplyAndServicesCostEstimate:
        type: string
      packingAndShippingInstructions:
        type: string
      methodOfPayment:
        type: string
      naics:
        type: string
      eTag:
        type: string
    type: object
  OrderBody:
    type: object
    properties:
      id:
        type: string
        format: uuid
  CreateOrders:
    type: object
    properties:
      serviceMemberId:
        type: string
        format: uuid
        example: c56a4180-65aa-42ec-a945-5fd21dec0538
      issueDate:
        type: string
        description: The date and time that these orders were cut.
        format: date
        title: Orders date
      reportByDate:
        type: string
        description: Report By Date
        format: date
        title: Report-by date
      ordersType:
        $ref: '#/definitions/OrdersType'
      ordersTypeDetail:
        $ref: '#/definitions/OrdersTypeDetail'
      hasDependents:
        type: boolean
        title: Are dependents included in your orders?
      spouseHasProGear:
        type: boolean
        title: >-
          Do you have a spouse who will need to move items related to their
          occupation (also known as spouse pro-gear)?
      newDutyLocationId:
        type: string
        format: uuid
        example: c56a4180-65aa-42ec-a945-5fd21dec0538
      ordersNumber:
        type: string
        title: Orders Number
        x-nullable: true
        example: 030-00362
      tac:
        type: string
        title: TAC
        example: F8J1
        x-nullable: true
      sac:
        type: string
        title: SAC
        example: N002214CSW32Y9
        x-nullable: true
      departmentIndicator:
        $ref: '#/definitions/DeptIndicator'
      grade:
        $ref: '#/definitions/Grade'
      originDutyLocationId:
        type: string
        format: uuid
        example: c56a4180-65aa-42ec-a945-5fd21dec0538
    required:
      - serviceMemberId
      - issueDate
      - reportByDate
      - ordersType
      - hasDependents
      - spouseHasProGear
      - newDutyLocationId
  CounselingUpdateOrderPayload:
    type: object
    properties:
      issueDate:
        type: string
        description: The date and time that these orders were cut.
        format: date
        example: '2018-04-26'
        title: Orders date
      reportByDate:
        type: string
        description: Report By Date
        format: date
        example: '2018-04-26'
        title: Report-by date
      ordersType:
        $ref: '#/definitions/OrdersType'
      ordersTypeDetail:
        $ref: '#/definitions/OrdersTypeDetail'
      ordersNumber:
        type: string
        title: Orders Number
        x-nullable: true
        example: 030-00362
      departmentIndicator:
        $ref: '#/definitions/DeptIndicator'
        x-nullable: true
      originDutyLocationId:
        type: string
        format: uuid
        example: c56a4180-65aa-42ec-a945-5fd21dec0538
      newDutyLocationId:
        type: string
        format: uuid
        example: c56a4180-65aa-42ec-a945-5fd21dec0538
      tac:
        type: string
        title: HHG TAC
        minLength: 4
        maxLength: 4
        example: F8J1
        x-nullable: true
      sac:
        title: HHG SAC
        example: N002214CSW32Y9
        $ref: '#/definitions/NullableString'
      ntsTac:
        title: NTS TAC
        minLength: 4
        maxLength: 4
        example: F8J1
        $ref: '#/definitions/NullableString'
      ntsSac:
        title: NTS SAC
        example: N002214CSW32Y9
        $ref: '#/definitions/NullableString'
      grade:
        $ref: '#/definitions/Grade'
    required:
      - issueDate
      - reportByDate
      - ordersType
      - originDutyLocationId
      - newDutyLocationId
  UpdateOrderPayload:
    type: object
    properties:
      issueDate:
        type: string
        description: The date and time that these orders were cut.
        format: date
        example: '2018-04-26'
        title: Orders date
      reportByDate:
        type: string
        description: Report By Date
        format: date
        example: '2018-04-26'
        title: Report-by date
      ordersType:
        $ref: '#/definitions/OrdersType'
      ordersTypeDetail:
        $ref: '#/definitions/OrdersTypeDetail'
      originDutyLocationId:
        type: string
        format: uuid
        example: c56a4180-65aa-42ec-a945-5fd21dec0538
      newDutyLocationId:
        type: string
        format: uuid
        example: c56a4180-65aa-42ec-a945-5fd21dec0538
      ordersNumber:
        type: string
        title: Orders Number
        x-nullable: true
        example: 030-00362
      tac:
        type: string
        title: HHG TAC
        minLength: 4
        maxLength: 4
        example: F8J1
        x-nullable: true
      sac:
        title: HHG SAC
        example: N002214CSW32Y9
        $ref: '#/definitions/NullableString'
      ntsTac:
        title: NTS TAC
        minLength: 4
        maxLength: 4
        example: F8J1
        $ref: '#/definitions/NullableString'
      ntsSac:
        title: NTS SAC
        example: N002214CSW32Y9
        $ref: '#/definitions/NullableString'
      departmentIndicator:
        $ref: '#/definitions/DeptIndicator'
        x-nullable: true
      ordersAcknowledgement:
        description: >-
          Confirmation that the new amended orders were reviewed after
          previously approving the original orders
        type: boolean
        x-nullable: true
      grade:
        $ref: '#/definitions/Grade'
    required:
      - issueDate
      - reportByDate
      - ordersType
      - newDutyLocationId
      - originDutyLocationId
  UpdateAllowancePayload:
    type: object
    properties:
      grade:
        $ref: '#/definitions/Grade'
      dependentsAuthorized:
        type: boolean
        x-nullable: true
      agency:
        $ref: '#/definitions/Affiliation'
      proGearWeight:
        description: unit is in lbs
        example: 2000
        type: integer
        minimum: 0
        maximum: 2000
        x-formatting: weight
        x-nullable: true
      proGearWeightSpouse:
        description: unit is in lbs
        example: 500
        type: integer
        minimum: 0
        maximum: 500
        x-formatting: weight
        x-nullable: true
      requiredMedicalEquipmentWeight:
        description: unit is in lbs
        example: 2000
        type: integer
        minimum: 0
        x-formatting: weight
      organizationalClothingAndIndividualEquipment:
        description: only for Army
        type: boolean
        x-nullable: true
      storageInTransit:
        description: >-
          the number of storage in transit days that the customer is entitled to
          for a given shipment on their move
        type: integer
        minimum: 0
      gunSafe:
        description: >-
          True if user is entitled to move a gun safe (up to 500 lbs) as part of
          their move without it being charged against their weight allowance.
        type: boolean
        x-nullable: true
  UpdateBillableWeightPayload:
    type: object
    properties:
      authorizedWeight:
        description: unit is in lbs
        example: 2000
        minimum: 1
        type: integer
        x-formatting: weight
        x-nullable: true
  UpdateMaxBillableWeightAsTIOPayload:
    type: object
    properties:
      authorizedWeight:
        description: unit is in lbs
        example: 2000
        minimum: 1
        type: integer
        x-formatting: weight
        x-nullable: true
      tioRemarks:
        description: TIO remarks for updating the max billable weight
        example: Increasing max billable weight
        type: string
        minLength: 1
        x-nullable: true
    required:
      - authorizedWeight
      - tioRemarks
  CounselingUpdateAllowancePayload:
    type: object
    properties:
      grade:
        $ref: '#/definitions/Grade'
      dependentsAuthorized:
        type: boolean
        x-nullable: true
      agency:
        $ref: '#/definitions/Affiliation'
      proGearWeight:
        minimum: 0
        maximum: 2000
        description: unit is in lbs
        example: 2000
        type: integer
        x-formatting: weight
        x-nullable: true
      proGearWeightSpouse:
        minimum: 0
        maximum: 500
        description: unit is in lbs
        example: 2000
        type: integer
        x-formatting: weight
        x-nullable: true
      requiredMedicalEquipmentWeight:
        minimum: 0
        description: unit is in lbs
        example: 2000
        type: integer
        x-formatting: weight
      organizationalClothingAndIndividualEquipment:
        description: only for Army
        type: boolean
        x-nullable: true
      storageInTransit:
        description: >-
          the number of storage in transit days that the customer is entitled to
          for a given shipment on their move
        type: integer
        minimum: 0
      gunSafe:
        description: >-
          True if user is entitled to move a gun safe (up to 500 lbs) as part of
          their move without it being charged against their weight allowance.
        type: boolean
        x-nullable: true
  MoveTaskOrder:
    description: The Move (MoveTaskOrder)
    properties:
      id:
        example: 1f2270c7-7166-40ae-981e-b200ebdf3054
        format: uuid
        type: string
      createdAt:
        format: date-time
        type: string
      orderID:
        example: c56a4180-65aa-42ec-a945-5fd21dec0538
        format: uuid
        type: string
      locator:
        type: string
        example: 1K43AR
      referenceId:
        example: 1001-3456
        type: string
      serviceCounselingCompletedAt:
        format: date-time
        type: string
        x-nullable: true
      availableToPrimeAt:
        format: date-time
        type: string
        x-nullable: true
      updatedAt:
        format: date-time
        type: string
      destinationAddress:
        $ref: '#/definitions/Address'
      pickupAddress:
        $ref: '#/definitions/Address'
      destinationDutyLocation:
        example: 1f2270c7-7166-40ae-981e-b200ebdf3054
        format: uuid
        type: string
      originDutyLocation:
        example: 1f2270c7-7166-40ae-981e-b200ebdf3054
        format: uuid
        type: string
      entitlements:
        $ref: '#/definitions/Entitlements'
      requestedPickupDate:
        format: date
        type: string
      tioRemarks:
        type: string
        example: approved additional weight
        x-nullable: true
      eTag:
        type: string
    type: object
  MoveTaskOrders:
    items:
      $ref: '#/definitions/MoveTaskOrder'
    type: array
  PaymentRequest:
    properties:
      proofOfServiceDocs:
        $ref: '#/definitions/ProofOfServiceDocs'
      id:
        example: c56a4180-65aa-42ec-a945-5fd21dec0538
        format: uuid
        readOnly: true
        type: string
      isFinal:
        default: false
        type: boolean
      moveTaskOrder:
        $ref: '#/definitions/Move'
      moveTaskOrderID:
        example: c56a4180-65aa-42ec-a945-5fd21dec0538
        format: uuid
        type: string
      rejectionReason:
        example: documentation was incomplete
        type: string
        x-nullable: true
      serviceItems:
        $ref: '#/definitions/PaymentServiceItems'
      status:
        $ref: '#/definitions/PaymentRequestStatus'
      paymentRequestNumber:
        example: 1234-5678-1
        readOnly: true
        type: string
      recalculationOfPaymentRequestID:
        example: c56a4180-65aa-42ec-a945-5fd21dec0538
        format: uuid
        type: string
        readOnly: true
        x-nullable: true
      eTag:
        type: string
      reviewedAt:
        format: date-time
        type: string
        x-nullable: true
      createdAt:
        format: date-time
        type: string
    type: object
  PaymentRequests:
    items:
      $ref: '#/definitions/PaymentRequest'
    type: array
  PaymentServiceItems:
    items:
      $ref: '#/definitions/PaymentServiceItem'
    type: array
  PaymentServiceItem:
    properties:
      id:
        example: c56a4180-65aa-42ec-a945-5fd21dec0538
        format: uuid
        readOnly: true
        type: string
      createdAt:
        format: date-time
        type: string
      paymentRequestID:
        example: c56a4180-65aa-42ec-a945-5fd21dec0538
        format: uuid
        type: string
      mtoServiceItemID:
        example: c56a4180-65aa-42ec-a945-5fd21dec0538
        format: uuid
        type: string
      mtoServiceItemCode:
        example: DLH
        type: string
      mtoServiceItemName:
        example: Move management
        type: string
      mtoShipmentType:
        $ref: '#/definitions/MTOShipmentType'
      mtoShipmentID:
        type: string
        format: uuid
        example: c56a4180-65aa-42ec-a945-5fd21dec0538
        x-nullable: true
      status:
        $ref: '#/definitions/PaymentServiceItemStatus'
      priceCents:
        type: integer
        format: cents
        title: Price of the service item in cents
        x-nullable: true
      rejectionReason:
        example: documentation was incomplete
        type: string
        x-nullable: true
      referenceID:
        example: 1234-5678-c56a4180
        readOnly: true
        format: string
      paymentServiceItemParams:
        $ref: '#/definitions/PaymentServiceItemParams'
      eTag:
        type: string
    type: object
  PaymentRequestStatus:
    type: string
    enum:
      - PENDING
      - REVIEWED
      - REVIEWED_AND_ALL_SERVICE_ITEMS_REJECTED
      - SENT_TO_GEX
      - RECEIVED_BY_GEX
      - PAID
      - EDI_ERROR
      - DEPRECATED
    title: Payment Request Status
  ProofOfServiceDocs:
    items:
      $ref: '#/definitions/ProofOfServiceDoc'
    type: array
  ProofOfServiceDoc:
    properties:
      isWeightTicket:
        type: boolean
      uploads:
        items:
          $ref: '#/definitions/Upload'
        type: array
  ShipmentsPaymentSITBalance:
    items:
      $ref: '#/definitions/ShipmentPaymentSITBalance'
    type: array
  ShipmentPaymentSITBalance:
    properties:
      shipmentID:
        type: string
        format: uuid
      totalSITDaysAuthorized:
        type: integer
      totalSITDaysRemaining:
        type: integer
      totalSITEndDate:
        type: string
        format: date
        x-nullable: true
      pendingSITDaysInvoiced:
        type: integer
      pendingBilledStartDate:
        type: string
        format: date
        x-nullable: true
      pendingBilledEndDate:
        type: string
        format: date
        x-nullable: true
      previouslyBilledDays:
        type: integer
        x-nullable: true
      previouslyBilledStartDate:
        type: string
        format: date
        x-nullable: true
      previouslyBilledEndDate:
        type: string
        format: date
        x-nullable: true
  UpdateShipment:
    type: object
    properties:
      shipmentType:
        $ref: '#/definitions/MTOShipmentType'
      requestedPickupDate:
        format: date
        type: string
        x-nullable: true
      requestedDeliveryDate:
        format: date
        type: string
        x-nullable: true
      customerRemarks:
        type: string
        example: handle with care
        x-nullable: true
      counselorRemarks:
        type: string
        example: counselor approved
        x-nullable: true
      billableWeightCap:
        type: integer
        description: estimated weight of the shuttle service item provided by the prime
        example: 2500
        x-formatting: weight
        x-nullable: true
      billableWeightJustification:
        type: string
        example: more weight than expected
        x-nullable: true
      pickupAddress:
        allOf:
          - $ref: '#/definitions/Address'
      destinationAddress:
        allOf:
          - $ref: '#/definitions/Address'
      secondaryDeliveryAddress:
        allOf:
          - $ref: '#/definitions/Address'
      secondaryPickupAddress:
        allOf:
          - $ref: '#/definitions/Address'
      hasSecondaryPickupAddress:
        type: boolean
        x-nullable: true
        x-omitempty: false
      hasSecondaryDeliveryAddress:
        type: boolean
        x-nullable: true
        x-omitempty: false
      actualProGearWeight:
        type: integer
        x-nullable: true
        x-omitempty: false
      actualSpouseProGearWeight:
        type: integer
        x-nullable: true
        x-omitempty: false
      destinationType:
        $ref: '#/definitions/DestinationType'
      agents:
        $ref: '#/definitions/MTOAgents'
        x-nullable: true
      tacType:
        $ref: '#/definitions/LOATypeNullable'
      sacType:
        $ref: '#/definitions/LOATypeNullable'
      usesExternalVendor:
        type: boolean
        example: false
        x-nullable: true
      serviceOrderNumber:
        type: string
        x-nullable: true
      ntsRecordedWeight:
        description: >-
          The previously recorded weight for the NTS Shipment. Used for NTS
          Release to know what the previous primeActualWeight or billable weight
          was.
        example: 2000
        type: integer
        x-formatting: weight
        x-nullable: true
      storageFacility:
        x-nullable: true
        $ref: '#/definitions/StorageFacility'
      ppmShipment:
        $ref: '#/definitions/UpdatePPMShipment'
  UpdatePPMShipment:
    type: object
    properties:
      expectedDepartureDate:
        description: |
          Date the customer expects to move.
        format: date
        type: string
        x-nullable: true
      actualMoveDate:
        format: date
        type: string
        x-nullable: true
      pickupAddress:
        allOf:
          - $ref: '#/definitions/Address'
      secondaryPickupAddress:
        allOf:
          - $ref: '#/definitions/Address'
      destinationAddress:
        allOf:
          - $ref: '#/definitions/Address'
      secondaryDestinationAddress:
        allOf:
          - $ref: '#/definitions/Address'
      hasSecondaryPickupAddress:
        type: boolean
        x-nullable: true
        x-omitempty: false
      hasSecondaryDestinationAddress:
        type: boolean
        x-nullable: true
        x-omitempty: false
      w2Address:
        x-nullable: true
        $ref: '#/definitions/Address'
      sitExpected:
        type: boolean
        x-nullable: true
      sitLocation:
        allOf:
          - $ref: '#/definitions/SITLocationType'
          - x-nullable: true
      sitEstimatedWeight:
        type: integer
        example: 2000
        x-nullable: true
      sitEstimatedEntryDate:
        format: date
        type: string
        x-nullable: true
      sitEstimatedDepartureDate:
        format: date
        type: string
        x-nullable: true
      estimatedWeight:
        type: integer
        example: 4200
        x-nullable: true
      hasProGear:
        description: |
          Indicates whether PPM shipment has pro gear.
        type: boolean
        x-nullable: true
      proGearWeight:
        type: integer
        x-nullable: true
      spouseProGearWeight:
        type: integer
        x-nullable: true
      hasRequestedAdvance:
        description: |
          Indicates whether an advance has been requested for the PPM shipment.
        type: boolean
        x-nullable: true
      advanceAmountRequested:
        description: |
          The amount request for an advance, or null if no advance is requested
        type: integer
        format: cents
        x-nullable: true
      advanceStatus:
        $ref: '#/definitions/PPMAdvanceStatus'
        x-nullable: true
  UpdateWeightTicket:
    type: object
    properties:
      emptyWeight:
        description: Weight of the vehicle when empty.
        type: integer
        minimum: 0
      fullWeight:
        description: The weight of the vehicle when full.
        type: integer
        minimum: 0
      ownsTrailer:
        description: Indicates if the customer used a trailer they own for the move.
        type: boolean
      trailerMeetsCriteria:
        description: >-
          Indicates if the trailer that the customer used meets all the criteria
          to be claimable.
        type: boolean
      status:
        $ref: '#/definitions/PPMDocumentStatus'
      reason:
        description: The reason the services counselor has excluded or rejected the item.
        type: string
      adjustedNetWeight:
        description: Indicates the adjusted net weight of the vehicle
        type: integer
        minimum: 0
      netWeightRemarks:
        description: Remarks explaining any edits made to the net weight
        type: string
      allowableWeight:
        description: Indicates the maximum reimbursable weight of the shipment
        type: integer
        minimum: 0
  UpdateMovingExpense:
    type: object
    properties:
      amount:
        description: The total amount of the expense as indicated on the receipt
        type: integer
      sitStartDate:
        description: >-
          The date the shipment entered storage, applicable for the `STORAGE`
          movingExpenseType only
        type: string
        format: date
      sitEndDate:
        description: >-
          The date the shipment exited storage, applicable for the `STORAGE`
          movingExpenseType only
        type: string
        format: date
      status:
        $ref: '#/definitions/PPMDocumentStatus'
      reason:
        description: The reason the services counselor has excluded or rejected the item.
        type: string
  UpdateProGearWeightTicket:
    type: object
    properties:
      belongsToSelf:
        description: >-
          Indicates if this information is for the customer's own pro-gear,
          otherwise, it's the spouse's.
        type: boolean
      hasWeightTickets:
        description: >-
          Indicates if the user has a weight ticket for their pro-gear,
          otherwise they have a constructed weight.
        type: boolean
      weight:
        description: Weight of the pro-gear contained in the shipment.
        type: integer
        minimum: 0
      status:
        $ref: '#/definitions/PPMDocumentStatus'
      reason:
        description: The reason the services counselor has excluded or rejected the item.
        type: string
  MTOShipments:
    items:
      $ref: '#/definitions/MTOShipment'
    type: array
  CreateMTOShipment:
    type: object
    properties:
      moveTaskOrderID:
        description: The ID of the move this new shipment is for.
        example: 1f2270c7-7166-40ae-981e-b200ebdf3054
        format: uuid
        type: string
      requestedPickupDate:
        description: >
          The customer's preferred pickup date. Other dates, such as required
          delivery date and (outside MilMove) the pack date, are derived from
          this date.
        format: date
        type: string
        x-nullable: true
      requestedDeliveryDate:
        description: |
          The customer's preferred delivery date.
        format: date
        type: string
        x-nullable: true
      customerRemarks:
        description: >
          The customer can use the customer remarks field to inform the services
          counselor and the movers about any

          special circumstances for this shipment. Typical examples:
            * bulky or fragile items,
            * weapons,
            * access info for their address.
          Customer enters this information during onboarding. Optional field.
        type: string
        example: handle with care
        x-nullable: true
      counselorRemarks:
        description: >
          The counselor can use the counselor remarks field to inform the movers
          about any

          special circumstances for this shipment. Typical examples:
            * bulky or fragile items,
            * weapons,
            * access info for their address.
          Counselors enters this information when creating or editing an MTO
          Shipment. Optional field.
        type: string
        example: handle with care
        x-nullable: true
      agents:
        $ref: '#/definitions/MTOAgents'
      mtoServiceItems:
        $ref: '#/definitions/MTOServiceItems'
      pickupAddress:
        description: The address where the movers should pick up this shipment.
        allOf:
          - $ref: '#/definitions/Address'
      destinationAddress:
        description: Where the movers should deliver this shipment.
        allOf:
          - $ref: '#/definitions/Address'
      destinationType:
        $ref: '#/definitions/DestinationType'
      shipmentType:
        $ref: '#/definitions/MTOShipmentType'
      tacType:
        allOf:
          - $ref: '#/definitions/LOAType'
          - x-nullable: true
      sacType:
        allOf:
          - $ref: '#/definitions/LOAType'
          - x-nullable: true
      usesExternalVendor:
        type: boolean
        example: false
        x-nullable: true
      serviceOrderNumber:
        type: string
        x-nullable: true
      ntsRecordedWeight:
        description: >-
          The previously recorded weight for the NTS Shipment. Used for NTS
          Release to know what the previous primeActualWeight or billable weight
          was.
        example: 2000
        type: integer
        x-nullable: true
        x-formatting: weight
      storageFacility:
        x-nullable: true
        $ref: '#/definitions/StorageFacility'
      ppmShipment:
        $ref: '#/definitions/CreatePPMShipment'
    required:
      - moveTaskOrderID
      - shipmentType
  CreatePPMShipment:
    description: >-
      A personally procured move is a type of shipment that a service members
      moves themselves.
    properties:
      expectedDepartureDate:
        description: |
          Date the customer expects to move.
        format: date
        type: string
      pickupAddress:
        allOf:
          - $ref: '#/definitions/Address'
      destinationAddress:
        allOf:
          - $ref: '#/definitions/Address'
      secondaryDestinationAddress:
        allOf:
          - $ref: '#/definitions/Address'
      secondaryPickupAddress:
        allOf:
          - $ref: '#/definitions/Address'
      hasSecondaryPickupAddress:
        type: boolean
        x-nullable: true
        x-omitempty: false
      hasSecondaryDestinationAddress:
        type: boolean
        x-nullable: true
        x-omitempty: false
      sitExpected:
        type: boolean
      sitLocation:
        allOf:
          - $ref: '#/definitions/SITLocationType'
          - x-nullable: true
      sitEstimatedWeight:
        type: integer
        example: 2000
        x-nullable: true
      sitEstimatedEntryDate:
        format: date
        type: string
        x-nullable: true
      sitEstimatedDepartureDate:
        format: date
        type: string
        x-nullable: true
      estimatedWeight:
        type: integer
        example: 4200
      hasProGear:
        description: |
          Indicates whether PPM shipment has pro gear.
        type: boolean
      proGearWeight:
        type: integer
        x-nullable: true
      spouseProGearWeight:
        type: integer
        x-nullable: true
    required:
      - expectedDepartureDate
      - pickupAddress
      - destinationAddress
      - sitExpected
      - estimatedWeight
      - hasProGear
  RejectShipment:
    properties:
      rejectionReason:
        type: string
        example: MTO Shipment not good enough
    required:
      - rejectionReason
  ApproveSITExtension:
    properties:
      approvedDays:
        description: Number of days approved for SIT extension
        type: integer
        example: 21
        minimum: 1
      requestReason:
        description: >-
          Reason from service counselor-provided picklist for SIT Duration
          Update
        example: AWAITING_COMPLETION_OF_RESIDENCE
        type: string
        enum:
          - SERIOUS_ILLNESS_MEMBER
          - SERIOUS_ILLNESS_DEPENDENT
          - IMPENDING_ASSIGNEMENT
          - DIRECTED_TEMPORARY_DUTY
          - NONAVAILABILITY_OF_CIVILIAN_HOUSING
          - AWAITING_COMPLETION_OF_RESIDENCE
          - OTHER
      officeRemarks:
        description: Remarks from TOO about SIT approval
        type: string
        example: Approved for three weeks rather than requested 45 days
        x-nullable: true
    required:
      - approvedDays
  DenySITExtension:
    properties:
      officeRemarks:
        description: Remarks from TOO about SIT denial
        type: string
        example: Denied this extension as it does not match the criteria
        x-nullable: true
      convertToCustomerExpense:
        description: >-
          Whether or not to convert to members expense once SIT extension is
          denied.
        type: boolean
        example: false
    required:
      - officeRemarks
      - convertToCustomerExpense
  UpdateSITServiceItemCustomerExpense:
    properties:
      convertToCustomerExpense:
        example: true
        type: boolean
      customerExpenseReason:
        description: Reason the service item was rejected
        type: string
        example: Insufficent details provided
    required:
      - convertToCustomerExpense
      - customerExpenseReason
  CreateApprovedSITDurationUpdate:
    properties:
      requestReason:
        description: >-
          Reason from service counselor-provided picklist for SIT Duration
          Update
        example: AWAITING_COMPLETION_OF_RESIDENCE
        type: string
        enum:
          - SERIOUS_ILLNESS_MEMBER
          - SERIOUS_ILLNESS_DEPENDENT
          - IMPENDING_ASSIGNEMENT
          - DIRECTED_TEMPORARY_DUTY
          - NONAVAILABILITY_OF_CIVILIAN_HOUSING
          - AWAITING_COMPLETION_OF_RESIDENCE
          - OTHER
      approvedDays:
        description: >-
          Number of days approved for SIT extension. This will match requested
          days saved to the SIT extension model.
        type: integer
        example: 21
      officeRemarks:
        description: Remarks from TOO about SIT Duration Update creation
        type: string
        example: >-
          Customer needs additional storage time as their new place of residence
          is not yet ready
        x-nullable: true
    required:
      - requestReason
      - approvedDays
  PatchMTOServiceItemStatusPayload:
    properties:
      status:
        description: Describes all statuses for a MTOServiceItem
        type: string
        enum:
          - SUBMITTED
          - APPROVED
          - REJECTED
      rejectionReason:
        description: Reason the service item was rejected
        type: string
        example: Insufficent details provided
        x-nullable: true
  MTOApprovalServiceItemCodes:
    description: MTO level service items to create when updating MTO status.
    properties:
      serviceCodeCS:
        example: true
        type: boolean
      serviceCodeMS:
        example: true
        type: boolean
    type: object
  TacValid:
    properties:
      isValid:
        example: true
        type: boolean
    required:
      - isValid
    type: object
  UpdatePaymentRequestStatusPayload:
    properties:
      rejectionReason:
        example: documentation was incomplete
        type: string
        x-nullable: true
      status:
        $ref: '#/definitions/PaymentRequestStatus'
      eTag:
        type: string
    type: object
  QueueMoves:
    type: array
    items:
      $ref: '#/definitions/QueueMove'
  QueueMove:
    type: object
    properties:
      id:
        type: string
        format: uuid
      customer:
        $ref: '#/definitions/Customer'
      status:
        $ref: '#/definitions/MoveStatus'
      locator:
        type: string
      submittedAt:
        format: date-time
        type: string
        x-nullable: true
      appearedInTooAt:
        format: date-time
        type: string
        x-nullable: true
      requestedMoveDate:
        format: date
        type: string
        x-nullable: true
      departmentIndicator:
        $ref: '#/definitions/DeptIndicator'
      shipmentsCount:
        type: integer
      originDutyLocation:
        $ref: '#/definitions/DutyLocation'
      destinationDutyLocation:
        $ref: '#/definitions/DutyLocation'
      originGBLOC:
        $ref: '#/definitions/GBLOC'
      ppmType:
        type: string
        enum:
          - FULL
          - PARTIAL
        x-nullable: true
      closeoutInitiated:
        format: date-time
        type: string
        x-nullable: true
      closeoutLocation:
        type: string
        x-nullable: true
      orderType:
        type: string
        x-nullable: true
  QueueMovesResult:
    type: object
    properties:
      page:
        type: integer
      perPage:
        type: integer
      totalCount:
        type: integer
      queueMoves:
        $ref: '#/definitions/QueueMoves'
  ListPrimeMove:
    description: >
      An abbreviated definition for a move, without all the nested information
      (shipments, service items, etc). Used to fetch a list of moves more
      efficiently.
    type: object
    properties:
      id:
        example: 1f2270c7-7166-40ae-981e-b200ebdf3054
        format: uuid
        type: string
      moveCode:
        type: string
        example: HYXFJF
        readOnly: true
      createdAt:
        format: date-time
        type: string
        readOnly: true
      orderID:
        example: c56a4180-65aa-42ec-a945-5fd21dec0538
        format: uuid
        type: string
      referenceId:
        example: 1001-3456
        type: string
      availableToPrimeAt:
        format: date-time
        type: string
        x-nullable: true
        readOnly: true
      updatedAt:
        format: date-time
        type: string
        readOnly: true
      ppmType:
        type: string
        enum:
          - FULL
          - PARTIAL
      eTag:
        type: string
        readOnly: true
      orderType:
        type: string
  ListPrimeMoves:
    type: array
    items:
      $ref: '#/definitions/ListPrimeMove'
  ListPrimeMovesResult:
    type: object
    properties:
      page:
        type: integer
      perPage:
        type: integer
      totalCount:
        type: integer
      queueMoves:
        $ref: '#/definitions/ListPrimeMoves'
  QueuePaymentRequest:
    type: object
    properties:
      id:
        type: string
        format: uuid
      moveID:
        type: string
        format: uuid
      customer:
        $ref: '#/definitions/Customer'
      status:
        $ref: '#/definitions/QueuePaymentRequestStatus'
      age:
        type: number
        format: double
        description: >-
          Days since the payment request has been requested.  Decimal
          representation will allow more accurate sorting.
      submittedAt:
        type: string
        format: date-time
      locator:
        type: string
      departmentIndicator:
        $ref: '#/definitions/DeptIndicator'
      originGBLOC:
        $ref: '#/definitions/GBLOC'
      originDutyLocation:
        $ref: '#/definitions/DutyLocation'
      orderType:
        type: string
        x-nullable: true
  QueuePaymentRequests:
    type: array
    items:
      $ref: '#/definitions/QueuePaymentRequest'
  QueuePaymentRequestsResult:
    type: object
    properties:
      page:
        type: integer
      perPage:
        type: integer
      totalCount:
        type: integer
      queuePaymentRequests:
        $ref: '#/definitions/QueuePaymentRequests'
  QueuePaymentRequestStatus:
    enum:
      - Payment requested
      - Reviewed
      - Rejected
      - Paid
    title: Queue Payment Request Status
    type: string
  SearchMoves:
    type: array
    items:
      $ref: '#/definitions/SearchMove'
  SearchMove:
    type: object
    properties:
      id:
        type: string
        format: uuid
      firstName:
        type: string
        example: John
        x-nullable: true
      lastName:
        type: string
        example: Doe
        x-nullable: true
      dodID:
        type: string
        example: 1234567890
        x-nullable: true
      status:
        $ref: '#/definitions/MoveStatus'
      locator:
        type: string
      branch:
        type: string
      shipmentsCount:
        type: integer
      originDutyLocationPostalCode:
        format: zip
        type: string
        title: ZIP
        example: '90210'
        pattern: ^(\d{5})$
      destinationDutyLocationPostalCode:
        format: zip
        type: string
        title: ZIP
        example: '90210'
        pattern: ^(\d{5})$
      orderType:
        type: string
      requestedPickupDate:
        type: string
        format: date
        x-nullable: true
      requestedDeliveryDate:
        type: string
        format: date
        x-nullable: true
      originGBLOC:
        $ref: '#/definitions/GBLOC'
      destinationGBLOC:
        $ref: '#/definitions/GBLOC'
  SearchMovesResult:
    type: object
    properties:
      page:
        type: integer
      perPage:
        type: integer
      totalCount:
        type: integer
      searchMoves:
        $ref: '#/definitions/SearchMoves'
  GBLOC:
    type: string
    enum:
      - AGFM
      - APAT
      - BGAC
      - BGNC
      - BKAS
      - CFMQ
      - CLPK
      - CNNQ
      - DMAT
      - GSAT
      - HAFC
      - HBAT
      - JEAT
      - JENQ
      - KKFA
      - LHNQ
      - LKNQ
      - MAPK
      - MAPS
      - MBFL
      - MLNQ
      - XXXX
  CreateCustomerSupportRemark:
    type: object
    description: >-
      A text remark written by an customer support user that is associated with
      a specific move.
    required:
      - content
      - officeUserID
    properties:
      content:
        example: This is a remark about a move.
        type: string
      officeUserID:
        example: 1f2270c7-7166-40ae-981e-b200ebdf3054
        format: uuid
        type: string
  UpdateCustomerSupportRemarkPayload:
    type: object
    description: >-
      A text remark update to an existing remark created by the current active
      user (the CSR).
    required:
      - content
    properties:
      content:
        example: This is a remark about a move.
        type: string
  EvaluationReportType:
    type: string
    enum:
      - SHIPMENT
      - COUNSELING
  EvaluationReportInspectionType:
    type: string
    enum:
      - DATA_REVIEW
      - PHYSICAL
      - VIRTUAL
    x-nullable: true
  EvaluationReportLocation:
    type: string
    enum:
      - ORIGIN
      - DESTINATION
      - OTHER
    x-nullable: true
  EvaluationReportOfficeUser:
    type: object
    readOnly: true
    description: The authoring office user for an evaluation report
    properties:
      id:
        example: 1f2270c7-7166-40ae-981e-b200ebdf3054
        format: uuid
        type: string
      firstName:
        type: string
      lastName:
        type: string
      email:
        type: string
        format: x-email
        pattern: ^[a-zA-Z0-9._%+-]+@[a-zA-Z0-9.-]+\.[a-zA-Z]{2,}$
      phone:
        type: string
        format: telephone
        pattern: ^[2-9]\d{2}-\d{3}-\d{4}$
  EvaluationReportList:
    type: array
    items:
      $ref: '#/definitions/EvaluationReport'
  EvaluationReport:
    type: object
    description: An evaluation report
    properties:
      id:
        example: 1f2270c7-7166-40ae-981e-b200ebdf3054
        format: uuid
        type: string
        readOnly: true
      moveID:
        example: 1f2270c7-7166-40ae-981e-b200ebdf3054
        format: uuid
        type: string
        readOnly: true
      shipmentID:
        example: 1f2270c7-7166-40ae-981e-b200ebdf3054
        format: uuid
        type: string
        x-nullable: true
        readOnly: true
      type:
        $ref: '#/definitions/EvaluationReportType'
      inspectionType:
        $ref: '#/definitions/EvaluationReportInspectionType'
        x-nullable: true
      inspectionDate:
        type: string
        format: date
        x-nullable: true
      officeUser:
        $ref: '#/definitions/EvaluationReportOfficeUser'
      location:
        $ref: '#/definitions/EvaluationReportLocation'
        x-nullable: true
      ReportViolations:
        $ref: '#/definitions/ReportViolations'
        x-nullable: true
      locationDescription:
        type: string
        example: Route 66 at crash inspection site 3
        x-nullable: true
      observedShipmentDeliveryDate:
        type: string
        format: date
        x-nullable: true
      observedShipmentPhysicalPickupDate:
        type: string
        format: date
        x-nullable: true
      timeDepart:
        type: string
        x-nullable: true
        pattern: ^(0[0-9]|1[0-9]|2[0-3]):[0-5][0-9]$
        example: '14:30'
      evalStart:
        type: string
        x-nullable: true
        pattern: ^(0[0-9]|1[0-9]|2[0-3]):[0-5][0-9]$
        example: '15:00'
      evalEnd:
        type: string
        x-nullable: true
        pattern: ^(0[0-9]|1[0-9]|2[0-3]):[0-5][0-9]$
        example: '18:00'
      violationsObserved:
        type: boolean
        x-nullable: true
      remarks:
        type: string
        x-nullable: true
      seriousIncident:
        type: boolean
        x-nullable: true
      seriousIncidentDesc:
        type: string
        x-nullable: true
      observedClaimsResponseDate:
        type: string
        format: date
        x-nullable: true
      observedPickupDate:
        type: string
        format: date
        x-nullable: true
      observedPickupSpreadStartDate:
        type: string
        format: date
        x-nullable: true
      observedPickupSpreadEndDate:
        type: string
        format: date
        x-nullable: true
      observedDeliveryDate:
        type: string
        format: date
        x-nullable: true
      moveReferenceID:
        type: string
        x-nullable: true
        readOnly: true
      eTag:
        type: string
      submittedAt:
        type: string
        format: date-time
        x-nullable: true
      createdAt:
        type: string
        format: date-time
        readOnly: true
      updatedAt:
        type: string
        format: date-time
        readOnly: true
  CreateEvaluationReport:
    type: object
    description: >-
      Minimal set of info needed to create a shipment evaluation report, which
      is just a shipment ID.
    properties:
      shipmentID:
        description: The shipment ID of the shipment to be evaluated in the report
        example: 01b9671e-b268-4906-967b-ba661a1d3933
        format: uuid
        type: string
  PWSViolation:
    type: object
    description: A PWS violation for an evaluation report
    readOnly: true
    properties:
      id:
        example: 1f2270c7-7166-40ae-981e-b200ebdf3054
        format: uuid
        type: string
      displayOrder:
        example: 3
        type: integer
      paragraphNumber:
        example: 1.2.3.4.5
        type: string
      title:
        example: Customer Support
        type: string
      category:
        example: Pre-Move Services
        type: string
      subCategory:
        example: Weight Estimate
        type: string
      requirementSummary:
        example: Provide a single point of contact (POC)
        type: string
      requirementStatement:
        example: >-
          The contractor shall prepare and load property going into NTS in
          containers at residence for shipment to NTS.
        type: string
      isKpi:
        example: false
        type: boolean
      additionalDataElem:
        example: QAE Observed Delivery Date
        type: string
  PWSViolations:
    type: array
    items:
      $ref: '#/definitions/PWSViolation'
  AssociateReportViolations:
    type: object
    description: A list of PWS violation string ids to associate with an evaluation report
    properties:
      violations:
        type: array
        items:
          type: string
          format: uuid
  ReportViolation:
    type: object
    description: An object associating violations to evaluation reports
    properties:
      id:
        example: 1f2270c7-7166-40ae-981e-b200ebdf3054
        format: uuid
        type: string
      reportID:
        example: 1f2270c7-7166-40ae-981e-b200ebdf3054
        format: uuid
        type: string
      violationID:
        example: 1f2270c7-7166-40ae-981e-b200ebdf3054
        format: uuid
        type: string
      violation:
        $ref: '#/definitions/PWSViolation'
  ReportViolations:
    type: array
    items:
      $ref: '#/definitions/ReportViolation'
  TransportationOffices:
    type: array
    items:
      $ref: '#/definitions/TransportationOffice'
  Affiliation:
    type: string
    x-nullable: true
    title: Branch of service
    description: Military branch of service
    enum:
      - ARMY
      - NAVY
      - MARINES
      - AIR_FORCE
      - COAST_GUARD
      - SPACE_FORCE
      - OTHER
    x-display-value:
      ARMY: Army
      NAVY: Navy
      MARINES: Marine Corps
      AIR_FORCE: Air Force
      COAST_GUARD: Coast Guard
      SPACE_FORCE: Space Force
      OTHER: OTHER
  Address:
    description: A postal address
    type: object
    properties:
      id:
        type: string
        format: uuid
        example: c56a4180-65aa-42ec-a945-5fd21dec0538
      streetAddress1:
        type: string
        example: 123 Main Ave
        title: Street address 1
      streetAddress2:
        type: string
        example: Apartment 9000
        x-nullable: true
        title: Street address 2
      streetAddress3:
        type: string
        example: Montmârtre
        x-nullable: true
        title: Address Line 3
      city:
        type: string
        example: Anytown
        title: City
      eTag:
        type: string
        readOnly: true
      state:
        title: State
        type: string
        x-display-value:
          AL: AL
          AK: AK
          AR: AR
          AZ: AZ
          CA: CA
          CO: CO
          CT: CT
          DC: DC
          DE: DE
          FL: FL
          GA: GA
          HI: HI
          IA: IA
          ID: ID
          IL: IL
          IN: IN
          KS: KS
          KY: KY
          LA: LA
          MA: MA
          MD: MD
          ME: ME
          MI: MI
          MN: MN
          MO: MO
          MS: MS
          MT: MT
          NC: NC
          ND: ND
          NE: NE
          NH: NH
          NJ: NJ
          NM: NM
          NV: NV
          NY: NY
          OH: OH
          OK: OK
          OR: OR
          PA: PA
          RI: RI
          SC: SC
          SD: SD
          TN: TN
          TX: TX
          UT: UT
          VA: VA
          VT: VT
          WA: WA
          WI: WI
          WV: WV
          WY: WY
        enum:
          - AL
          - AK
          - AR
          - AZ
          - CA
          - CO
          - CT
          - DC
          - DE
          - FL
          - GA
          - HI
          - IA
          - ID
          - IL
          - IN
          - KS
          - KY
          - LA
          - MA
          - MD
          - ME
          - MI
          - MN
          - MO
          - MS
          - MT
          - NC
          - ND
          - NE
          - NH
          - NJ
          - NM
          - NV
          - NY
          - OH
          - OK
          - OR
          - PA
          - RI
          - SC
          - SD
          - TN
          - TX
          - UT
          - VA
          - VT
          - WA
          - WI
          - WV
          - WY
      postalCode:
        type: string
        format: zip
        title: ZIP
        example: '90210'
        pattern: ^(\d{5}([\-]\d{4})?)$
      country:
        type: string
        title: Country
        x-nullable: true
        example: USA
        default: USA
      county:
        type: string
        title: County
        x-nullable: true
        example: LOS ANGELES
    required:
      - streetAddress1
      - city
      - state
      - postalCode
  DutyLocation:
    type: object
    properties:
      id:
        type: string
        format: uuid
        example: c56a4180-65aa-42ec-a945-5fd21dec0538
      name:
        type: string
        example: Fort Bragg North Station
      address_id:
        type: string
        format: uuid
        example: c56a4180-65aa-42ec-a945-5fd21dec0538
      address:
        $ref: '#/definitions/Address'
      eTag:
        type: string
  OrdersType:
    type: string
    title: Orders type
    enum:
      - PERMANENT_CHANGE_OF_STATION
      - LOCAL_MOVE
      - RETIREMENT
      - SEPARATION
      - WOUNDED_WARRIOR
      - BLUEBARK
    x-display-value:
      PERMANENT_CHANGE_OF_STATION: Permanent Change Of Station
      LOCAL_MOVE: Local Move
      RETIREMENT: Retirement
      SEPARATION: Separation
      WOUNDED_WARRIOR: Wounded Warrior
      BLUEBARK: BLUEBARK
  TransportationOffice:
    type: object
    properties:
      id:
        type: string
        format: uuid
        example: c56a4180-65aa-42ec-a945-5fd21dec0538
      name:
        type: string
        example: Fort Bragg North Station
      address:
        $ref: '#/definitions/Address'
      phone_lines:
        type: array
        items:
          type: string
          format: telephone
          pattern: ^[2-9]\d{2}-\d{3}-\d{4}$
          example: 212-555-5555
      gbloc:
        type: string
        pattern: ^[A-Z]{4}$
        example: JENQ
      latitude:
        type: number
        format: float
        example: 29.382973
      longitude:
        type: number
        format: float
        example: -98.62759
      created_at:
        type: string
        format: date-time
      updated_at:
        type: string
        format: date-time
    required:
      - id
      - name
      - address
      - created_at
      - updated_at
  NullableString:
    type: string
    x-go-type:
      import:
        package: github.com/transcom/mymove/pkg/swagger/nullable
      type: String
  CustomerContactType:
    description: >-
      Describes a customer contact type for a MTOServiceItem of type domestic
      destination SIT.
    type: string
    enum:
      - FIRST
      - SECOND
  MTOServiceItemCustomerContact:
    description: Customer contact information for a destination SIT service item
    type: object
    properties:
      id:
        example: 1f2270c7-7166-40ae-981e-b200ebdf3054
        format: uuid
        type: string
      type:
        $ref: '#/definitions/CustomerContactType'
      dateOfContact:
        format: date
        type: string
        description: Date of attempted contact by the prime.
      timeMilitary:
        type: string
        example: 0400Z
        description: Time of attempted contact by the prime.
      firstAvailableDeliveryDate:
        format: date
        type: string
        example: '2020-12-31'
        description: First available date that the Prime can deliver SIT service item.
  MTOServiceItemCustomerContacts:
    type: array
    items:
      $ref: '#/definitions/MTOServiceItemCustomerContact'
  DimensionType:
    description: Describes a dimension type for a MTOServiceItemDimension.
    type: string
    enum:
      - ITEM
      - CRATE
  MTOServiceItemDimension:
    description: Describes a dimension object for the MTOServiceItem.
    type: object
    properties:
      id:
        example: 1f2270c7-7166-40ae-981e-b200ebdf3054
        format: uuid
        type: string
      type:
        $ref: '#/definitions/DimensionType'
      length:
        description: Length in thousandth inches. 1000 thou = 1 inch.
        example: 1000
        type: integer
        format: int32
      width:
        description: Width in thousandth inches. 1000 thou = 1 inch.
        example: 1000
        type: integer
        format: int32
      height:
        description: Height in thousandth inches. 1000 thou = 1 inch.
        example: 1000
        type: integer
        format: int32
  MTOServiceItemDimensions:
    type: array
    items:
      $ref: '#/definitions/MTOServiceItemDimension'
  SITAddressUpdate:
    type: object
    description: An update to a SIT service item address.
    properties:
      id:
        example: 1f2270c7-7166-40ae-981e-b200ebdf3054
        format: uuid
        type: string
      mtoServiceItemID:
        example: 1f2270c7-7166-40ae-981e-b200ebdf3054
        format: uuid
        type: string
      distance:
        description: The distance between the old address and the new address in miles.
        example: 54
        minimum: 0
        type: integer
      contractorRemarks:
        example: The customer has found a new house closer to base.
        type: string
        x-nullable: true
        x-omitempty: false
      officeRemarks:
        example: The customer has found a new house closer to base.
        type: string
        x-nullable: true
        x-omitempty: false
      status:
        enum:
          - REQUESTED
          - APPROVED
          - REJECTED
      oldAddress:
        $ref: '#/definitions/Address'
      newAddress:
        $ref: '#/definitions/Address'
      createdAt:
        format: date-time
        type: string
        readOnly: true
      updatedAt:
        format: date-time
        type: string
        readOnly: true
      eTag:
        type: string
        readOnly: true
  SITAddressUpdates:
    description: A list of updates to a SIT service item address.
    type: array
    items:
      $ref: '#/definitions/SITAddressUpdate'
  MTOServiceItemStatus:
    description: Describes all statuses for a MTOServiceItem
    type: string
    enum:
      - SUBMITTED
      - APPROVED
      - REJECTED
  Upload:
    description: An uploaded file.
    type: object
    properties:
      id:
        type: string
        format: uuid
        example: c56a4180-65aa-42ec-a945-5fd21dec0538
        readOnly: true
      url:
        type: string
        format: uri
        example: https://uploads.domain.test/dir/c56a4180-65aa-42ec-a945-5fd21dec0538
        readOnly: true
      filename:
        type: string
        example: filename.pdf
        readOnly: true
      contentType:
        type: string
        format: mime-type
        example: application/pdf
        readOnly: true
      bytes:
        type: integer
        readOnly: true
      status:
        type: string
        enum:
          - INFECTED
          - CLEAN
          - PROCESSING
        readOnly: true
      createdAt:
        type: string
        format: date-time
        readOnly: true
      updatedAt:
        type: string
        format: date-time
        readOnly: true
      isWeightTicket:
        type: boolean
    required:
      - id
      - url
      - filename
      - contentType
      - bytes
      - createdAt
      - updatedAt
  ServiceRequestDocument:
    type: object
    properties:
      mtoServiceItemID:
        type: string
        format: uuid
      uploads:
        items:
          $ref: '#/definitions/Upload'
        type: array
  ServiceRequestDocuments:
    description: documents uploaded by the Prime as proof of request for service items
    type: array
    items:
      $ref: '#/definitions/ServiceRequestDocument'
  MTOServiceItem:
    type: object
    required:
      - id
      - moveTaskOrderID
      - reServiceID
      - reServiceCode
      - reServiceName
    properties:
      moveTaskOrderID:
        example: 1f2270c7-7166-40ae-981e-b200ebdf3054
        format: uuid
        type: string
      mtoShipmentID:
        example: 1f2270c7-7166-40ae-981e-b200ebdf3054
        format: uuid
        type: string
        x-nullable: true
      reServiceID:
        example: 1f2270c7-7166-40ae-981e-b200ebdf3054
        format: uuid
        type: string
      reServiceCode:
        type: string
      reServiceName:
        type: string
      createdAt:
        format: date-time
        type: string
      convertToCustomerExpense:
        type: boolean
        example: false
        x-omitempty: false
      customerExpenseReason:
        type: string
        x-nullable: true
      customerContacts:
        $ref: '#/definitions/MTOServiceItemCustomerContacts'
      deletedAt:
        format: date
        type: string
      description:
        type: string
        x-nullable: true
      dimensions:
        $ref: '#/definitions/MTOServiceItemDimensions'
      reason:
        type: string
        x-nullable: true
      rejectionReason:
        type: string
        x-nullable: true
      pickupPostalCode:
        type: string
        x-nullable: true
      SITPostalCode:
        type: string
        readOnly: true
        x-nullable: true
      sitEntryDate:
        type: string
        format: date-time
        x-nullable: true
      sitDepartureDate:
        type: string
        format: date-time
        x-nullable: true
      sitCustomerContacted:
        type: string
        format: date
        x-nullable: true
      sitRequestedDelivery:
        type: string
        format: date
        x-nullable: true
      sitDestinationOriginalAddress:
        $ref: '#/definitions/Address'
      sitOriginHHGOriginalAddress:
        $ref: '#/definitions/Address'
      sitOriginHHGActualAddress:
        $ref: '#/definitions/Address'
      sitDestinationFinalAddress:
        $ref: '#/definitions/Address'
      sitAddressUpdates:
        $ref: '#/definitions/SITAddressUpdates'
      sitDeliveryMiles:
        type: integer
        x-nullable: true
      feeType:
        enum:
          - COUNSELING
          - CRATING
          - TRUCKING
          - SHUTTLE
        type: string
      id:
        example: 1f2270c7-7166-40ae-981e-b200ebdf3054
        format: uuid
        type: string
      quantity:
        type: integer
      rate:
        type: integer
      status:
        $ref: '#/definitions/MTOServiceItemStatus'
      submittedAt:
        format: date
        type: string
      total:
        format: cents
        type: integer
      estimatedWeight:
        type: integer
        description: estimated weight of the shuttle service item provided by the prime
        example: 2500
        x-formatting: weight
        x-nullable: true
      updatedAt:
        format: date-time
        type: string
      approvedAt:
        format: date-time
        type: string
        x-nullable: true
      rejectedAt:
        format: date-time
        type: string
        x-nullable: true
      eTag:
        type: string
      updateReason:
        type: string
        description: Reason for updating service item.
        x-nullable: true
      serviceRequestDocuments:
        $ref: '#/definitions/ServiceRequestDocuments'
  MTOServiceItems:
    description: A list of service items connected to this shipment.
    type: array
    items:
      $ref: '#/definitions/MTOServiceItem'
  MTOAgent:
    type: object
    properties:
      id:
        example: 1f2270c7-7166-40ae-981e-b200ebdf3054
        format: uuid
        type: string
      mtoShipmentID:
        example: 1f2270c7-7166-40ae-981e-b200ebdf3054
        format: uuid
        type: string
      createdAt:
        format: date-time
        type: string
      updatedAt:
        format: date-time
        type: string
      firstName:
        type: string
        x-nullable: true
      lastName:
        type: string
        x-nullable: true
      email:
        type: string
        format: x-email
        pattern: (^[a-zA-Z0-9._%+-]+@[a-zA-Z0-9.-]+\.[a-zA-Z]{2,}$)|(^$)
        x-nullable: true
      phone:
        type: string
        format: telephone
        pattern: (^[2-9]\d{2}-\d{3}-\d{4}$)|(^$)
        x-nullable: true
      agentType:
        type: string
        enum:
          - RELEASING_AGENT
          - RECEIVING_AGENT
      eTag:
        type: string
  MTOAgents:
    items:
      $ref: '#/definitions/MTOAgent'
    type: array
  DestinationType:
    type: string
    title: Destination Type
    example: OTHER_THAN_AUTHORIZED
    x-nullable: true
    enum:
      - HOME_OF_RECORD
      - HOME_OF_SELECTION
      - PLACE_ENTERED_ACTIVE_DUTY
      - OTHER_THAN_AUTHORIZED
  MTOShipmentType:
    type: string
    title: Shipment Type
    example: HHG
    enum:
      - HHG
      - HHG_INTO_NTS_DOMESTIC
      - HHG_OUTOF_NTS_DOMESTIC
      - INTERNATIONAL_HHG
      - INTERNATIONAL_UB
      - PPM
    x-display-value:
      HHG: HHG
      INTERNATIONAL_HHG: International HHG
      INTERNATIONAL_UB: International UB
      HHG_INTO_NTS_DOMESTIC: NTS
      HHG_OUTOF_NTS_DOMESTIC: NTS Release
      PPM: PPM
  LOAType:
    description: The Line of accounting (TAC/SAC) type that will be used for the shipment
    type: string
    example: HHG
    enum:
      - HHG
      - NTS
  StorageFacility:
    description: The Storage Facility information for the shipment
    type: object
    properties:
      id:
        type: string
        format: uuid
        example: c56a4180-65aa-42ec-a945-5fd21dec0538
      facilityName:
        type: string
      address:
        $ref: '#/definitions/Address'
      lotNumber:
        type: string
        x-nullable: true
      phone:
        type: string
        format: telephone
        pattern: ^[2-9]\d{2}-\d{3}-\d{4}$
        x-nullable: true
      email:
        type: string
        format: x-email
        pattern: ^[a-zA-Z0-9._%+-]+@[a-zA-Z0-9.-]+\.[a-zA-Z]{2,}$
        x-nullable: true
      eTag:
        type: string
        readOnly: true
  SITLocationType:
    description: The list of SIT location types.
    type: string
    enum:
      - ORIGIN
      - DESTINATION
  MTOShipmentStatus:
    type: string
    title: Shipment Status
    example: SUBMITTED
    enum:
      - SUBMITTED
      - REJECTED
      - APPROVED
      - CANCELLATION_REQUESTED
      - CANCELED
      - DIVERSION_REQUESTED
  ReweighRequester:
    type: string
    enum:
      - CUSTOMER
      - PRIME
      - SYSTEM
      - TOO
  Reweigh:
    description: >-
      A reweigh  is when a shipment is weighed for a second time due to the
      request of a customer, the contractor, system or TOO.
    type: object
    properties:
      id:
        example: 1f2270c7-7166-40ae-981e-b200ebdf3054
        format: uuid
        type: string
      requestedAt:
        format: date-time
        type: string
      requestedBy:
        $ref: '#/definitions/ReweighRequester'
      shipmentID:
        example: 1f2270c7-7166-40ae-981e-b200ebdf3054
        format: uuid
        type: string
      verificationProvidedAt:
        x-nullable: true
        x-omitempty: false
        format: date-time
        type: string
      verificationReason:
        example: >-
          The reweigh was not performed due to some justification provided by
          the counselor
        type: string
        x-nullable: true
        x-omitempty: false
      weight:
        example: 2000
        type: integer
        x-formatting: weight
        x-nullable: true
        x-omitempty: false
  SITExtension:
    type: object
    description: >-
      A storage in transit (SIT) Extension is a request for an increase in the
      billable number of days a shipment is allowed to be in SIT.
    properties:
      id:
        example: 1f2270c7-7166-40ae-981e-b200ebdf3054
        format: uuid
        type: string
      mtoShipmentID:
        example: 1f2270c7-7166-40ae-981e-b200ebdf3054
        format: uuid
        type: string
      requestReason:
        type: string
        enum:
          - SERIOUS_ILLNESS_MEMBER
          - SERIOUS_ILLNESS_DEPENDENT
          - IMPENDING_ASSIGNEMENT
          - DIRECTED_TEMPORARY_DUTY
          - NONAVAILABILITY_OF_CIVILIAN_HOUSING
          - AWAITING_COMPLETION_OF_RESIDENCE
          - OTHER
      contractorRemarks:
        example: We need SIT additional days. The customer has not found a house yet.
        type: string
        x-nullable: true
        x-omitempty: false
      requestedDays:
        type: integer
        example: 30
      status:
        enum:
          - PENDING
          - APPROVED
          - DENIED
      approvedDays:
        type: integer
        example: 30
        x-nullable: true
        x-omitempty: false
      decisionDate:
        format: date-time
        type: string
        x-nullable: true
        x-omitempty: false
      officeRemarks:
        type: string
        x-nullable: true
        x-omitempty: false
      createdAt:
        format: date-time
        type: string
        readOnly: true
      updatedAt:
        format: date-time
        type: string
        readOnly: true
      eTag:
        type: string
        readOnly: true
  SITExtensions:
    type: array
    items:
      $ref: '#/definitions/SITExtension'
  SITStatus:
    properties:
      totalSITDaysUsed:
        type: integer
        minimum: 0
      totalDaysRemaining:
        type: integer
        minimum: 0
      calculatedTotalDaysInSIT:
        type: integer
        minimum: 0
      currentSIT:
        type: object
        properties:
          serviceItemID:
            type: string
            format: uuid
            example: c56a4180-65aa-42ec-a945-5fd21dec0538
          location:
            enum:
              - ORIGIN
              - DESTINATION
          daysInSIT:
            type: integer
            minimum: 0
          sitEntryDate:
            type: string
            format: date
            x-nullable: true
          sitDepartureDate:
            type: string
            format: date
            x-nullable: true
          sitAllowanceEndDate:
            type: string
            format: date
            x-nullable: true
          sitCustomerContacted:
            type: string
            format: date
            x-nullable: true
          sitRequestedDelivery:
            type: string
            format: date
            x-nullable: true
      pastSITServiceItems:
        $ref: '#/definitions/MTOServiceItems'
  PPMShipmentStatus:
    description: |
      Status of the PPM Shipment:
        * **DRAFT**: The customer has created the PPM shipment but has not yet submitted their move for counseling.
        * **SUBMITTED**: The shipment belongs to a move that has been submitted by the customer or has been created by a Service Counselor or Prime Contractor for a submitted move.
        * **WAITING_ON_CUSTOMER**: The PPM shipment has been approved and the customer may now provide their actual move closeout information and documentation required to get paid.
        * **NEEDS_ADVANCE_APPROVAL**: The shipment was counseled by the Prime Contractor and approved but an advance was requested so will need further financial approval from the government.
        * **NEEDS_PAYMENT_APPROVAL**: The customer has provided their closeout weight tickets, receipts, and expenses and certified it for the Service Counselor to approve, exclude or reject.
        * **PAYMENT_APPROVED**: The Service Counselor has reviewed all of the customer's PPM closeout documentation and authorizes the customer can download and submit their finalized SSW packet.
    type: string
    readOnly: true
    enum:
      - DRAFT
      - SUBMITTED
      - WAITING_ON_CUSTOMER
      - NEEDS_ADVANCE_APPROVAL
      - NEEDS_PAYMENT_APPROVAL
      - PAYMENT_APPROVED
  PPMAdvanceStatus:
    type: string
    title: PPM Advance Status
    description: >-
      Indicates whether an advance status has been accepted, rejected, or
      edited, or a prime counseled PPM has been received or not received
    x-nullable: true
    enum:
      - APPROVED
      - REJECTED
      - EDITED
      - RECEIVED
      - NOT_RECEIVED
  Document:
    type: object
    properties:
      id:
        type: string
        format: uuid
        example: c56a4180-65aa-42ec-a945-5fd21dec0538
      service_member_id:
        type: string
        format: uuid
        title: The service member this document belongs to
      uploads:
        type: array
        items:
          $ref: '#/definitions/Upload'
    required:
      - id
      - service_member_id
      - uploads
  OmittablePPMDocumentStatus:
    description: Status of the PPM document.
    type: string
    enum:
      - APPROVED
      - EXCLUDED
      - REJECTED
    x-display-value:
      APPROVED: Approved
      EXCLUDED: Excluded
      REJECTED: Rejected
    x-nullable: true
    x-omitempty: false
  PPMDocumentStatusReason:
    description: The reason the services counselor has excluded or rejected the item.
    type: string
    x-nullable: true
    x-omitempty: false
  WeightTicket:
    description: >-
      Vehicle and optional trailer information and weight documents used to move
      this PPM shipment.
    type: object
    properties:
      id:
        description: ID of this set of weight tickets.
        type: string
        format: uuid
        example: c56a4180-65aa-42ec-a945-5fd21dec0538
        readOnly: true
      ppmShipmentId:
        description: The ID of the PPM shipment that this set of weight tickets is for.
        type: string
        format: uuid
        example: c56a4180-65aa-42ec-a945-5fd21dec0538
        readOnly: true
      createdAt:
        type: string
        format: date-time
        readOnly: true
      updatedAt:
        type: string
        format: date-time
        readOnly: true
      vehicleDescription:
        description: >-
          Description of the vehicle used for the trip. E.g. make/model, type of
          truck/van, etc.
        type: string
        x-nullable: true
        x-omitempty: false
      emptyWeight:
        description: Weight of the vehicle when empty.
        type: integer
        minimum: 0
        x-nullable: true
        x-omitempty: false
      missingEmptyWeightTicket:
        description: >-
          Indicates if the customer is missing a weight ticket for the vehicle
          weight when empty.
        type: boolean
        x-nullable: true
        x-omitempty: false
      emptyDocumentId:
        description: >-
          ID of the document that is associated with the user uploads containing
          the vehicle weight when empty.
        type: string
        format: uuid
        readOnly: true
      emptyDocument:
        allOf:
          - description: >-
              Document that is associated with the user uploads containing the
              vehicle weight when empty.
          - $ref: '#/definitions/Document'
      fullWeight:
        description: The weight of the vehicle when full.
        type: integer
        minimum: 0
        x-nullable: true
        x-omitempty: false
      missingFullWeightTicket:
        description: >-
          Indicates if the customer is missing a weight ticket for the vehicle
          weight when full.
        type: boolean
        x-nullable: true
        x-omitempty: false
      fullDocumentId:
        description: >-
          ID of the document that is associated with the user uploads containing
          the vehicle weight when full.
        type: string
        format: uuid
        example: c56a4180-65aa-42ec-a945-5fd21dec0538
        readOnly: true
      fullDocument:
        allOf:
          - description: >-
              Document that is associated with the user uploads containing the
              vehicle weight when full.
          - $ref: '#/definitions/Document'
      ownsTrailer:
        description: Indicates if the customer used a trailer they own for the move.
        type: boolean
        x-nullable: true
        x-omitempty: false
      trailerMeetsCriteria:
        description: >-
          Indicates if the trailer that the customer used meets all the criteria
          to be claimable.
        type: boolean
        x-nullable: true
        x-omitempty: false
      proofOfTrailerOwnershipDocumentId:
        description: >-
          ID of the document that is associated with the user uploads containing
          the proof of trailer ownership.
        type: string
        format: uuid
        example: c56a4180-65aa-42ec-a945-5fd21dec0538
        readOnly: true
      proofOfTrailerOwnershipDocument:
        allOf:
          - description: >-
              Document that is associated with the user uploads containing the
              proof of trailer ownership.
          - $ref: '#/definitions/Document'
      status:
        $ref: '#/definitions/OmittablePPMDocumentStatus'
      reason:
        $ref: '#/definitions/PPMDocumentStatusReason'
      adjustedNetWeight:
        description: Indicates the adjusted net weight of the vehicle
        type: integer
        minimum: 0
        x-nullable: true
        x-omitempty: false
      netWeightRemarks:
        description: Remarks explaining any edits made to the net weight
        type: string
        x-nullable: true
        x-omitempty: false
      eTag:
        description: A hash that should be used as the "If-Match" header for any updates.
        type: string
        readOnly: true
      allowableWeight:
        description: Maximum reimbursable weight.
        type: integer
        minimum: 0
        x-nullable: true
        x-omitempty: false
    required:
      - ppmShipmentId
      - createdAt
      - updatedAt
      - emptyDocumentId
      - emptyDocument
      - fullDocument
      - fullDocumentId
      - proofOfTrailerOwnershipDocument
      - proofOfTrailerOwnershipDocumentId
  WeightTickets:
    description: All weight tickets associated with a PPM shipment.
    type: array
    items:
      $ref: '#/definitions/WeightTicket'
    x-omitempty: false
  OmittableMovingExpenseType:
    type: string
    description: Moving Expense Type
    enum:
      - CONTRACTED_EXPENSE
      - GAS
      - OIL
      - OTHER
      - PACKING_MATERIALS
      - RENTAL_EQUIPMENT
      - STORAGE
      - TOLLS
      - WEIGHING_FEE
    x-display-value:
      CONTRACTED_EXPENSE: Contracted expense
      GAS: Gas
      OIL: Oil
      OTHER: Other
      PACKING_MATERIALS: Packing materials
      STORAGE: Storage
      RENTAL_EQUIPMENT: Rental equipment
      TOLLS: Tolls
      WEIGHING_FEE: Weighing fee
    x-nullable: true
    x-omitempty: false
  MovingExpense:
    description: >-
      Expense information and receipts of costs incurred that can be reimbursed
      while moving a PPM shipment.
    type: object
    properties:
      id:
        description: Unique primary identifier of the Moving Expense object
        type: string
        format: uuid
        example: c56a4180-65aa-42ec-a945-5fd21dec0538
        readOnly: true
      ppmShipmentId:
        description: The PPM Shipment id that this moving expense belongs to
        type: string
        format: uuid
        example: c56a4180-65aa-42ec-a945-5fd21dec0538
        readOnly: true
      documentId:
        description: The id of the Document that contains all file uploads for this expense
        type: string
        format: uuid
        example: c56a4180-65aa-42ec-a945-5fd21dec0538
        readOnly: true
      document:
        allOf:
          - description: >-
              The Document object that contains all file uploads for this
              expense
          - $ref: '#/definitions/Document'
      movingExpenseType:
        $ref: '#/definitions/OmittableMovingExpenseType'
      description:
        description: A brief description of the expense
        type: string
        x-nullable: true
        x-omitempty: false
      paidWithGtcc:
        description: >-
          Indicates if the service member used their government issued card to
          pay for the expense
        type: boolean
        x-nullable: true
        x-omitempty: false
      amount:
        description: The total amount of the expense as indicated on the receipt
        type: integer
        x-nullable: true
        x-omitempty: false
      missingReceipt:
        description: >-
          Indicates if the service member is missing the receipt with the proof
          of expense amount
        type: boolean
        x-nullable: true
        x-omitempty: false
      status:
        $ref: '#/definitions/OmittablePPMDocumentStatus'
      reason:
        $ref: '#/definitions/PPMDocumentStatusReason'
      sitStartDate:
        description: >-
          The date the shipment entered storage, applicable for the `STORAGE`
          movingExpenseType only
        type: string
        example: '2022-04-26'
        format: date
        x-nullable: true
        x-omitempty: false
      sitEndDate:
        description: >-
          The date the shipment exited storage, applicable for the `STORAGE`
          movingExpenseType only
        type: string
        example: '2018-05-26'
        format: date
        x-nullable: true
        x-omitempty: false
      createdAt:
        description: >-
          Timestamp the moving expense object was initially created in the
          system (UTC)
        type: string
        format: date-time
        readOnly: true
      updatedAt:
        description: >-
          Timestamp when a property of this moving expense object was last
          modified (UTC)
        type: string
        format: date-time
        readOnly: true
      eTag:
        description: A hash that should be used as the "If-Match" header for any updates.
        type: string
        readOnly: true
    required:
      - id
      - createdAt
      - updatedAt
      - ppmShipmentId
      - documentId
      - document
  ProGearWeightTicket:
    description: Pro-gear associated information and weight docs for a PPM shipment
    type: object
    properties:
      id:
        description: The ID of the pro-gear weight ticket.
        type: string
        format: uuid
        example: c56a4180-65aa-42ec-a945-5fd21dec0538
        readOnly: true
      ppmShipmentId:
        description: >-
          The ID of the PPM shipment that this pro-gear weight ticket is
          associated with.
        type: string
        format: uuid
        example: c56a4180-65aa-42ec-a945-5fd21dec0538
        readOnly: true
      updatedAt:
        type: string
        format: date-time
        readOnly: true
      createdAt:
        type: string
        format: date-time
        readOnly: true
      belongsToSelf:
        description: >-
          Indicates if this information is for the customer's own pro-gear,
          otherwise, it's the spouse's.
        type: boolean
        x-nullable: true
        x-omitempty: false
      description:
        description: Describes the pro-gear that was moved.
        type: string
        x-nullable: true
        x-omitempty: false
      hasWeightTickets:
        description: >-
          Indicates if the user has a weight ticket for their pro-gear,
          otherwise they have a constructed weight.
        type: boolean
        x-nullable: true
        x-omitempty: false
      weight:
        description: Weight of the pro-gear.
        type: integer
        minimum: 0
        x-nullable: true
        x-omitempty: false
      documentId:
        description: >-
          The ID of the document that is associated with the user uploads
          containing the pro-gear weight.
        type: string
        format: uuid
        example: c56a4180-65aa-42ec-a945-5fd21dec0538
        readOnly: true
      document:
        allOf:
          - description: >-
              Document that is associated with the user uploads containing the
              pro-gear weight.
          - $ref: '#/definitions/Document'
      status:
        $ref: '#/definitions/OmittablePPMDocumentStatus'
      reason:
        $ref: '#/definitions/PPMDocumentStatusReason'
      eTag:
        description: A hash that should be used as the "If-Match" header for any updates.
        type: string
        readOnly: true
    required:
      - ppmShipmentId
      - createdAt
      - updatedAt
      - documentId
      - document
  SignedCertificationType:
    description: |
      The type of signed certification:
        - PPM_PAYMENT: This is used when the customer has a PPM shipment that they have uploaded their documents for and are
            ready to submit their documentation for review. When they submit, they will be asked to sign certifying the
            information is correct.
        - SHIPMENT: This is used when a customer submits their move with their shipments to be reviewed by office users.
    type: string
    enum:
      - PPM_PAYMENT
      - SHIPMENT
    readOnly: true
  SignedCertification:
    description: Signed certification
    type: object
    properties:
      id:
        description: The ID of the signed certification.
        type: string
        format: uuid
        example: c56a4180-65aa-42ec-a945-5fd21dec0538
        readOnly: true
      submittingUserId:
        description: The ID of the user that signed.
        type: string
        format: uuid
        example: c56a4180-65aa-42ec-a945-5fd21dec0538
        readOnly: true
      moveId:
        description: The ID of the move associated with this signed certification.
        type: string
        format: uuid
        example: c56a4180-65aa-42ec-a945-5fd21dec0538
        readOnly: true
      ppmId:
        description: >-
          The ID of the PPM shipment associated with this signed certification,
          if any.
        type: string
        format: uuid
        example: c56a4180-65aa-42ec-a945-5fd21dec0538
        readOnly: true
        x-nullable: true
        x-omitempty: false
      certificationType:
        $ref: '#/definitions/SignedCertificationType'
      certificationText:
        description: Full text that the customer agreed to and signed.
        type: string
      signature:
        description: The signature that the customer provided.
        type: string
      date:
        description: Date that the customer signed the certification.
        type: string
        format: date
      createdAt:
        type: string
        format: date-time
        readOnly: true
      updatedAt:
        type: string
        format: date-time
        readOnly: true
      eTag:
        description: A hash that should be used as the "If-Match" header for any updates.
        type: string
        readOnly: true
    required:
      - id
      - submittingUserId
      - moveId
      - certificationType
      - certificationText
      - signature
      - date
      - createdAt
      - updatedAt
      - eTag
  PPMShipment:
    description: >-
      A personally procured move is a type of shipment that a service member
      moves themselves.
    x-nullable: true
    properties:
      id:
        description: Primary auto-generated unique identifier of the PPM shipment object
        example: 1f2270c7-7166-40ae-981e-b200ebdf3054
        format: uuid
        type: string
        readOnly: true
      shipmentId:
        description: The id of the parent MTOShipment object
        example: 1f2270c7-7166-40ae-981e-b200ebdf3054
        format: uuid
        type: string
        readOnly: true
      createdAt:
        description: Timestamp of when the PPM Shipment was initially created (UTC)
        format: date-time
        type: string
        readOnly: true
      updatedAt:
        description: Timestamp of when a property of this object was last updated (UTC)
        format: date-time
        type: string
        readOnly: true
      status:
        $ref: '#/definitions/PPMShipmentStatus'
      w2Address:
        x-nullable: true
        $ref: '#/definitions/Address'
      advanceStatus:
        $ref: '#/definitions/PPMAdvanceStatus'
      expectedDepartureDate:
        description: |
          Date the customer expects to begin their move.
        format: date
        type: string
      actualMoveDate:
        description: The actual start date of when the PPM shipment left the origin.
        format: date
        type: string
        x-nullable: true
        x-omitempty: false
      submittedAt:
        description: >-
          The timestamp of when the customer submitted their PPM documentation
          to the counselor for review.
        format: date-time
        type: string
        x-nullable: true
        x-omitempty: false
      reviewedAt:
        description: >-
          The timestamp of when the Service Counselor has reviewed all of the
          closeout documents.
        format: date-time
        type: string
        x-nullable: true
        x-omitempty: false
      approvedAt:
        description: >-
          The timestamp of when the shipment was approved and the service member
          can begin their move.
        format: date-time
        type: string
        x-nullable: true
        x-omitempty: false
      pickupPostalCode:
        description: >-
          The postal code of the origin location where goods are being moved
          from.
        format: zip
        type: string
        title: ZIP
        example: '90210'
        pattern: ^(\d{5})$
      pickupAddress:
        $ref: '#/definitions/Address'
      secondaryPickupPostalCode:
        format: >-
          An optional secondary pickup location near the origin where additional
          goods exist.
        type: string
        title: ZIP
        example: '90210'
        pattern: ^(\d{5})$
        x-nullable: true
        x-omitempty: false
      hasSecondaryPickupAddress:
        type: boolean
        x-omitempty: false
        x-nullable: true
      secondaryPickupAddress:
        allOf:
          - $ref: '#/definitions/Address'
          - x-nullable: true
          - x-omitempty: false
      actualPickupPostalCode:
        description: >
          The actual postal code where the PPM shipment started. To be filled
          once the customer has moved the shipment.
        format: zip
        type: string
        title: ZIP
        example: '90210'
        pattern: ^(\d{5})$
        x-nullable: true
        x-omitempty: false
      destinationPostalCode:
        description: >-
          The postal code of the destination location where goods are being
          delivered to.
        format: zip
        type: string
        title: ZIP
        example: '90210'
        pattern: ^(\d{5})$
      destinationAddress:
        $ref: '#/definitions/Address'
      secondaryDestinationPostalCode:
        description: >-
          An optional secondary location near the destination where goods will
          be dropped off.
        format: zip
        type: string
        title: ZIP
        example: '90210'
        pattern: ^(\d{5})$
        x-nullable: true
        x-omitempty: false
      hasSecondaryDestinationAddress:
        type: boolean
        x-omitempty: false
        x-nullable: true
      secondaryDestinationAddress:
        allOf:
          - $ref: '#/definitions/Address'
          - x-nullable: true
          - x-omitempty: false
      actualDestinationPostalCode:
        description: >
          The actual postal code where the PPM shipment ended. To be filled once
          the customer has moved the shipment.
        format: zip
        type: string
        title: ZIP
        example: '90210'
        pattern: ^(\d{5})$
        x-nullable: true
        x-omitempty: false
      sitExpected:
        description: >
          Captures whether some or all of the PPM shipment will require
          temporary storage at the origin or destination.


          Must be set to `true` when providing `sitLocation`,
          `sitEstimatedWeight`, `sitEstimatedEntryDate`, and
          `sitEstimatedDepartureDate` values to calculate the
          `sitEstimatedCost`.
        type: boolean
      estimatedWeight:
        description: The estimated weight of the PPM shipment goods being moved.
        type: integer
        example: 4200
        x-nullable: true
        x-omitempty: false
      hasProGear:
        description: >
          Indicates whether PPM shipment has pro gear for themselves or their
          spouse.
        type: boolean
        x-nullable: true
        x-omitempty: false
      proGearWeight:
        description: >-
          The estimated weight of the pro-gear being moved belonging to the
          service member.
        type: integer
        x-nullable: true
        x-omitempty: false
      spouseProGearWeight:
        description: >-
          The estimated weight of the pro-gear being moved belonging to a
          spouse.
        type: integer
        x-nullable: true
        x-omitempty: false
      estimatedIncentive:
        description: >-
          The estimated amount the government will pay the service member to
          move their belongings based on the moving date, locations, and
          shipment weight.
        type: integer
        format: cents
        x-nullable: true
        x-omitempty: false
      finalIncentive:
        description: >
          The final calculated incentive for the PPM shipment. This does not
          include **SIT** as it is a reimbursement.
        type: integer
        format: cents
        x-nullable: true
        x-omitempty: false
        readOnly: true
      hasRequestedAdvance:
        description: |
          Indicates whether an advance has been requested for the PPM shipment.
        type: boolean
        x-nullable: true
        x-omitempty: false
      advanceAmountRequested:
        description: >
          The amount requested as an advance by the service member up to a
          maximum percentage of the estimated incentive.
        type: integer
        format: cents
        x-nullable: true
        x-omitempty: false
      hasReceivedAdvance:
        description: |
          Indicates whether an advance was received for the PPM shipment.
        type: boolean
        x-nullable: true
        x-omitempty: false
      advanceAmountReceived:
        description: |
          The amount received for an advance, or null if no advance is received.
        type: integer
        format: cents
        x-nullable: true
        x-omitempty: false
      sitLocation:
        allOf:
          - $ref: '#/definitions/SITLocationType'
          - x-nullable: true
          - x-omitempty: false
      sitEstimatedWeight:
        description: The estimated weight of the goods being put into storage.
        type: integer
        example: 2000
        x-nullable: true
        x-omitempty: false
      sitEstimatedEntryDate:
        description: The date that goods will first enter the storage location.
        format: date
        type: string
        x-nullable: true
        x-omitempty: false
      sitEstimatedDepartureDate:
        description: The date that goods will exit the storage location.
        format: date
        type: string
        x-nullable: true
        x-omitempty: false
      sitEstimatedCost:
        description: >-
          The estimated amount that the government will pay the service member
          to put their goods into storage. This estimated storage cost is
          separate from the estimated incentive.
        type: integer
        format: cents
        x-nullable: true
        x-omitempty: false
      weightTickets:
        $ref: '#/definitions/WeightTickets'
      movingExpenses:
        description: All expense documentation receipt records of this PPM shipment.
        items:
          $ref: '#/definitions/MovingExpense'
        type: array
      proGearWeightTickets:
        description: >-
          All pro-gear weight ticket documentation records for this PPM
          shipment.
        type: array
        items:
          $ref: '#/definitions/ProGearWeightTicket'
      signedCertification:
        $ref: '#/definitions/SignedCertification'
      eTag:
        description: >-
          A hash unique to this shipment that should be used as the "If-Match"
          header for any updates.
        type: string
        readOnly: true
    required:
      - id
      - shipmentId
      - createdAt
      - status
      - expectedDepartureDate
      - pickupPostalCode
      - destinationPostalCode
      - sitExpected
      - eTag
  ShipmentAddressUpdateStatus:
    type: string
    title: Status
    readOnly: true
    x-display-value:
      REQUESTED: REQUESTED
      REJECTED: REJECTED
      APPROVED: APPROVED
    enum:
      - REQUESTED
      - REJECTED
      - APPROVED
  ShipmentAddressUpdate:
    description: >
      This represents a destination address change request made by the Prime
      that is either auto-approved or requires review if the pricing criteria
      has changed. If criteria has changed, then it must be approved or rejected
      by a TOO.
    type: object
    properties:
      id:
        type: string
        format: uuid
        example: c56a4180-65aa-42ec-a945-5fd21dec0538
        readOnly: true
      contractorRemarks:
        type: string
        example: This is a contractor remark
        title: Contractor Remarks
        description: The reason there is an address change.
        readOnly: true
      officeRemarks:
        type: string
        example: This is an office remark
        title: Office Remarks
        x-nullable: true
        description: The TOO comment on approval or rejection.
      status:
        $ref: '#/definitions/ShipmentAddressUpdateStatus'
      shipmentID:
        type: string
        format: uuid
        example: c56a4180-65aa-42ec-a945-5fd21dec0538
        readOnly: true
      originalAddress:
        $ref: '#/definitions/Address'
      newAddress:
        $ref: '#/definitions/Address'
      sitOriginalAddress:
        $ref: '#/definitions/Address'
      oldSitDistanceBetween:
        description: >-
          The distance between the original SIT address and the previous/old
          destination address of shipment
        example: 50
        minimum: 0
        type: integer
      newSitDistanceBetween:
        description: >-
          The distance between the original SIT address and requested new
          destination address of shipment
        example: 88
        minimum: 0
        type: integer
    required:
      - id
      - status
      - shipmentID
      - originalAddress
      - newAddress
      - contractorRemarks
  MTOShipment:
    properties:
      moveTaskOrderID:
        example: 1f2270c7-7166-40ae-981e-b200ebdf3054
        format: uuid
        type: string
      id:
        example: 1f2270c7-7166-40ae-981e-b200ebdf3054
        format: uuid
        type: string
      createdAt:
        format: date-time
        type: string
      updatedAt:
        format: date-time
        type: string
      deletedAt:
        x-nullable: true
        format: date-time
        type: string
      primeEstimatedWeight:
        x-nullable: true
        example: 2000
        type: integer
      primeActualWeight:
        x-nullable: true
        example: 2000
        type: integer
      calculatedBillableWeight:
        x-nullable: true
        example: 2000
        type: integer
        readOnly: true
      ntsRecordedWeight:
        description: >-
          The previously recorded weight for the NTS Shipment. Used for NTS
          Release to know what the previous primeActualWeight or billable weight
          was.
        example: 2000
        type: integer
        x-nullable: true
        x-formatting: weight
      scheduledPickupDate:
        format: date
        type: string
        x-nullable: true
      scheduledDeliveryDate:
        format: date
        type: string
        x-nullable: true
      requestedPickupDate:
        format: date
        type: string
        x-nullable: true
      actualPickupDate:
        x-nullable: true
        format: date
        type: string
      actualDeliveryDate:
        x-nullable: true
        description: >-
          The actual date that the shipment was delivered to the destination
          address by the Prime
        format: date
        type: string
      requestedDeliveryDate:
        format: date
        type: string
        x-nullable: true
      requiredDeliveryDate:
        x-nullable: true
        format: date
        type: string
      approvedDate:
        format: date-time
        type: string
        x-nullable: true
      diversion:
        type: boolean
        example: true
      distance:
        type: integer
        x-nullable: true
        example: 500
      pickupAddress:
        x-nullable: true
        $ref: '#/definitions/Address'
      destinationAddress:
        x-nullable: true
        $ref: '#/definitions/Address'
      destinationType:
        $ref: '#/definitions/DestinationType'
      secondaryPickupAddress:
        x-nullable: true
        $ref: '#/definitions/Address'
      secondaryDeliveryAddress:
        x-nullable: true
        $ref: '#/definitions/Address'
      hasSecondaryPickupAddress:
        type: boolean
        x-omitempty: false
        x-nullable: true
      hasSecondaryDeliveryAddress:
        type: boolean
        x-omitempty: false
        x-nullable: true
      actualProGearWeight:
        type: integer
        x-nullable: true
        x-omitempty: false
      actualSpouseProGearWeight:
        type: integer
        x-nullable: true
        x-omitempty: false
      customerRemarks:
        type: string
        example: handle with care
        x-nullable: true
      counselorRemarks:
        description: >
          The counselor can use the counselor remarks field to inform the movers
          about any

          special circumstances for this shipment. Typical examples:
            * bulky or fragile items,
            * weapons,
            * access info for their address.
          Counselors enters this information when creating or editing an MTO
          Shipment. Optional field.
        type: string
        example: handle with care
        x-nullable: true
      shipmentType:
        $ref: '#/definitions/MTOShipmentType'
      status:
        $ref: '#/definitions/MTOShipmentStatus'
      rejectionReason:
        type: string
        example: MTO Shipment not good enough
        x-nullable: true
      reweigh:
        x-nullable: true
        x-omitempty: true
        $ref: '#/definitions/Reweigh'
      mtoAgents:
        $ref: '#/definitions/MTOAgents'
      mtoServiceItems:
        $ref: '#/definitions/MTOServiceItems'
      sitDaysAllowance:
        type: integer
        x-nullable: true
      sitExtensions:
        $ref: '#/definitions/SITExtensions'
      sitStatus:
        $ref: '#/definitions/SITStatus'
      eTag:
        type: string
      billableWeightCap:
        type: integer
        description: TIO override billable weight to be used for calculations
        example: 2500
        x-formatting: weight
        x-nullable: true
      billableWeightJustification:
        type: string
        example: more weight than expected
        x-nullable: true
      tacType:
        allOf:
          - $ref: '#/definitions/LOAType'
          - x-nullable: true
      sacType:
        allOf:
          - $ref: '#/definitions/LOAType'
          - x-nullable: true
      usesExternalVendor:
        type: boolean
        example: false
      serviceOrderNumber:
        type: string
        x-nullable: true
      storageFacility:
        x-nullable: true
        $ref: '#/definitions/StorageFacility'
      ppmShipment:
        $ref: '#/definitions/PPMShipment'
      deliveryAddressUpdate:
        $ref: '#/definitions/ShipmentAddressUpdate'
      shipmentLocator:
        type: string
        x-nullable: true
        readOnly: true
        example: 1K43AR-01
  LOATypeNullable:
    description: The Line of accounting (TAC/SAC) type that will be used for the shipment
    type: string
    x-go-type:
      import:
        package: github.com/transcom/mymove/pkg/swagger/nullable
      type: String
    example: HHG
    enum:
      - HHG
      - NTS
  ProGearWeightTickets:
    description: All progear weight tickets associated with a PPM shipment.
    type: array
    items:
      $ref: '#/definitions/ProGearWeightTicket'
    x-omitempty: false
  MovingExpenses:
    description: All moving expenses associated with a PPM shipment.
    type: array
    items:
      $ref: '#/definitions/MovingExpense'
    x-omitempty: false
  PPMDocuments:
    description: >-
      All documents associated with a PPM shipment, including weight tickets,
      progear weight tickets, and moving expenses.
    x-nullable: true
    x-omitempty: false
    type: object
    properties:
      WeightTickets:
        $ref: '#/definitions/WeightTickets'
      ProGearWeightTickets:
        $ref: '#/definitions/ProGearWeightTickets'
      MovingExpenses:
        $ref: '#/definitions/MovingExpenses'
  PPMDocumentStatus:
    description: Status of the PPM document.
    type: string
    enum:
      - APPROVED
      - EXCLUDED
      - REJECTED
    x-display-value:
      APPROVED: Approved
      EXCLUDED: Excluded
      REJECTED: Rejected
  PPMCloseout:
    description: >-
      The calculations needed in the "Review Documents" section of a PPM
      closeout. LIst of all expenses/reimbursements related toa PPM shipment.
    properties:
      id:
        description: Primary auto-generated unique identifier of the PPM shipment object
        example: 1f2270c7-7166-40ae-981e-b200ebdf3054
        format: uuid
        type: string
        readOnly: true
      plannedMoveDate:
        description: |
          Date the customer expects to begin their move.
        format: date
        type: string
        x-nullable: true
        x-omitempty: false
      actualMoveDate:
        description: The actual start date of when the PPM shipment left the origin.
        format: date
        type: string
        x-nullable: true
        x-omitempty: false
      miles:
        description: The distance between the old address and the new address in miles.
        example: 54
        minimum: 0
        type: integer
        x-nullable: true
        x-omitempty: false
      estimatedWeight:
        description: The estimated weight of the PPM shipment goods being moved.
        type: integer
        example: 4200
        x-nullable: true
        x-omitempty: false
      actualWeight:
        example: 2000
        type: integer
        x-nullable: true
        x-omitempty: false
      proGearWeightCustomer:
        description: >-
          The estimated weight of the pro-gear being moved belonging to the
          service member.
        type: integer
        x-nullable: true
        x-omitempty: false
      proGearWeightSpouse:
        description: >-
          The estimated weight of the pro-gear being moved belonging to a
          spouse.
        type: integer
        x-nullable: true
        x-omitempty: false
      grossIncentive:
        description: >
          The final calculated incentive for the PPM shipment. This does not
          include **SIT** as it is a reimbursement.
        type: integer
        format: cents
        x-nullable: true
        x-omitempty: false
        readOnly: true
      gcc:
        description: Government Constructive Cost (GCC)
        type: integer
        title: GCC
        format: cents
        x-nullable: true
        x-omitempty: false
      aoa:
        description: Advance Operating Allowance (AOA).
        type: integer
        format: cents
        x-nullable: true
        x-omitempty: false
      remainingIncentive:
        description: The remaining reimbursement amount that is still owed to the customer.
        type: integer
        format: cents
        x-nullable: true
        x-omitempty: false
      haulPrice:
        description: The price of the linehaul or shorthaul.
        type: integer
        format: cents
        x-nullable: true
        x-omitempty: false
      haulFSC:
        description: The linehaul/shorthaul Fuel Surcharge (FSC).
        type: integer
        format: cents
        x-nullable: true
        x-omitempty: false
      dop:
        description: The Domestic Origin Price (DOP).
        type: integer
        format: cents
        x-nullable: true
        x-omitempty: false
      ddp:
        description: The Domestic Destination Price (DDP).
        type: integer
        format: cents
        x-nullable: true
        x-omitempty: false
      packPrice:
        description: The full price of all packing/unpacking services.
        type: integer
        format: cents
        x-nullable: true
        x-omitempty: false
      unpackPrice:
        description: The full price of all packing/unpacking services.
        type: integer
        format: cents
        x-nullable: true
        x-omitempty: false
      SITReimbursement:
        description: >-
          The estimated amount that the government will pay the service member
          to put their goods into storage. This estimated storage cost is
          separate from the estimated incentive.
        type: integer
        format: cents
        x-nullable: true
        x-omitempty: false
    required:
      - id
  PPMActualWeight:
    description: >-
      The actual net weight of a single PPM shipment. Used during document
      review for PPM closeout.
    properties:
      actualWeight:
        example: 2000
        type: integer
        x-nullable: true
        x-omitempty: false
    required:
      - actualWeight
  MTOServiceItemSingle:
    type: object
    properties:
      moveTaskOrderID:
        example: 1f2270c7-7166-40ae-981e-b200ebdf3054
        format: uuid
        type: string
      mtoShipmentID:
        example: 1f2270c7-7166-40ae-981e-b200ebdf3054
        format: uuid
        type: string
        x-nullable: true
      reServiceID:
        example: 1f2270c7-7166-40ae-981e-b200ebdf3054
        format: uuid
        type: string
      reServiceCode:
        type: string
      reServiceName:
        type: string
      createdAt:
        format: date-time
        type: string
        readOnly: true
      convertToCustomerExpense:
        type: boolean
        example: false
        x-omitempty: false
      customerExpenseReason:
        type: string
        x-nullable: true
      deletedAt:
        format: date
        type: string
      rejectionReason:
        type: string
        x-nullable: true
      pickupPostalCode:
        type: string
        x-nullable: true
      sitPostalCode:
        type: string
        readOnly: true
        x-nullable: true
      sitEntryDate:
        type: string
        format: date-time
        x-nullable: true
      sitDepartureDate:
        type: string
        format: date-time
        x-nullable: true
      sitCustomerContacted:
        type: string
        format: date
        x-nullable: true
      sitRequestedDelivery:
        type: string
        format: date
        x-nullable: true
      id:
        example: 1f2270c7-7166-40ae-981e-b200ebdf3054
        format: uuid
        type: string
      status:
        type: string
        x-nullable: true
      updatedAt:
        format: date-time
        type: string
        readOnly: true
      approvedAt:
        format: date-time
        type: string
        x-nullable: true
      rejectedAt:
        format: date-time
        type: string
        x-nullable: true
  ServiceItemSitEntryDate:
    type: object
    properties:
      id:
        example: 1f2270c7-7166-40ae-981e-b200ebdf3054
        format: uuid
        type: string
      sitEntryDate:
        type: string
        format: date-time
        x-nullable: true
  PaymentServiceItemStatus:
    type: string
    enum:
      - REQUESTED
      - APPROVED
      - DENIED
      - SENT_TO_GEX
      - PAID
      - EDI_ERROR
    title: Payment Service Item Status
  ServiceItemParamName:
    type: string
    enum:
      - ActualPickupDate
      - ContractCode
      - ContractYearName
      - CubicFeetBilled
      - CubicFeetCrating
      - DimensionHeight
      - DimensionLength
      - DimensionWidth
      - DistanceZip
      - DistanceZipSITDest
      - DistanceZipSITOrigin
      - EIAFuelPrice
      - EscalationCompounded
      - FSCMultiplier
      - FSCPriceDifferenceInCents
      - FSCWeightBasedDistanceMultiplier
      - IsPeak
      - MarketDest
      - MarketOrigin
      - MTOAvailableToPrimeAt
      - NTSPackingFactor
      - NumberDaysSIT
      - PriceAreaDest
      - PriceAreaIntlDest
      - PriceAreaIntlOrigin
      - PriceAreaOrigin
      - PriceRateOrFactor
      - PSI_LinehaulDom
      - PSI_LinehaulDomPrice
      - PSI_LinehaulShort
      - PSI_LinehaulShortPrice
      - PSI_PriceDomDest
      - PSI_PriceDomDestPrice
      - PSI_PriceDomOrigin
      - PSI_PriceDomOriginPrice
      - PSI_ShippingLinehaulIntlCO
      - PSI_ShippingLinehaulIntlCOPrice
      - PSI_ShippingLinehaulIntlOC
      - PSI_ShippingLinehaulIntlOCPrice
      - PSI_ShippingLinehaulIntlOO
      - PSI_ShippingLinehaulIntlOOPrice
      - RateAreaNonStdDest
      - RateAreaNonStdOrigin
      - ReferenceDate
      - RequestedPickupDate
      - ServiceAreaDest
      - ServiceAreaOrigin
      - ServicesScheduleDest
      - ServicesScheduleOrigin
      - SITPaymentRequestEnd
      - SITPaymentRequestStart
      - SITScheduleDest
      - SITScheduleOrigin
      - SITServiceAreaDest
      - SITServiceAreaOrigin
      - WeightAdjusted
      - WeightBilled
      - WeightEstimated
      - WeightOriginal
      - WeightReweigh
      - ZipDestAddress
      - ZipPickupAddress
      - ZipSITDestHHGFinalAddress
      - ZipSITDestHHGOriginalAddress
      - ZipSITOriginHHGActualAddress
      - ZipSITOriginHHGOriginalAddress
  ServiceItemParamType:
    type: string
    enum:
      - STRING
      - DATE
      - INTEGER
      - DECIMAL
      - TIMESTAMP
      - PaymentServiceItemUUID
      - BOOLEAN
  ServiceItemParamOrigin:
    type: string
    enum:
      - PRIME
      - SYSTEM
      - PRICER
      - PAYMENT_REQUEST
  PaymentServiceItemParam:
    type: object
    properties:
      id:
        example: c56a4180-65aa-42ec-a945-5fd21dec0538
        format: uuid
        readOnly: true
        type: string
      paymentServiceItemID:
        example: c56a4180-65aa-42ec-a945-5fd21dec0538
        format: uuid
        type: string
      key:
        $ref: '#/definitions/ServiceItemParamName'
      value:
        example: '3025'
        type: string
      type:
        $ref: '#/definitions/ServiceItemParamType'
      origin:
        $ref: '#/definitions/ServiceItemParamOrigin'
      eTag:
        type: string
        readOnly: true
  PaymentServiceItemParams:
    type: array
    items:
      $ref: '#/definitions/PaymentServiceItemParam'
  CustomerSupportRemark:
    type: object
    description: >-
      A text remark written by an office user that is associated with a specific
      move.
    required:
      - id
      - moveID
      - officeUserID
      - content
    properties:
      id:
        example: 1f2270c7-7166-40ae-981e-b200ebdf3054
        format: uuid
        type: string
      createdAt:
        type: string
        format: date-time
        readOnly: true
      updatedAt:
        type: string
        format: date-time
        readOnly: true
      officeUserID:
        example: 1f2270c7-7166-40ae-981e-b200ebdf3054
        format: uuid
        type: string
      moveID:
        example: 1f2270c7-7166-40ae-981e-b200ebdf3054
        format: uuid
        type: string
      content:
        example: This is a remark about a move.
        type: string
      officeUserFirstName:
        example: Grace
        type: string
        readOnly: true
      officeUserLastName:
        example: Griffin
        type: string
        readOnly: true
      officeUserEmail:
        type: string
        format: x-email
        pattern: ^[a-zA-Z0-9._%+-]+@[a-zA-Z0-9.-]+\.[a-zA-Z]{2,}$
        readOnly: true
  CustomerSupportRemarks:
    type: array
    items:
      $ref: '#/definitions/CustomerSupportRemark'
responses:
  InvalidRequest:
    description: The request payload is invalid
    schema:
      $ref: '#/definitions/Error'
  NotFound:
    description: The requested resource wasn't found
    schema:
      $ref: '#/definitions/Error'
  Conflict:
    description: Conflict error
    schema:
      $ref: '#/definitions/Error'
  PermissionDenied:
    description: The request was denied
    schema:
      $ref: '#/definitions/Error'
  ServerError:
    description: A server error occurred
    schema:
      $ref: '#/definitions/Error'
  PreconditionFailed:
    description: Precondition failed
    schema:
      $ref: '#/definitions/Error'
  UnprocessableEntity:
    description: The payload was unprocessable.
    schema:
      $ref: '#/definitions/ValidationError'
parameters:
  ifMatch:
    in: header
    name: If-Match
    type: string
    required: true
    description: >
      Optimistic locking is implemented via the `If-Match` header. If the ETag
      header does not match the value of the resource on the server, the server
      rejects the change with a `412 Precondition Failed` error.
  ppmShipmentId:
    name: ppmShipmentId
    in: path
    type: string
    format: uuid
    required: true
    description: UUID of the PPM shipment
  weightTicketId:
    name: weightTicketId
    in: path
    type: string
    format: uuid
    required: true
    description: UUID of the weight ticket
  movingExpenseId:
    name: movingExpenseId
    in: path
    type: string
    format: uuid
    required: true
    description: UUID of the moving expense
  proGearWeightTicketId:
    name: proGearWeightTicketId
    in: path
    type: string
    format: uuid
    required: true
    description: UUID of the pro-gear weight ticket<|MERGE_RESOLUTION|>--- conflicted
+++ resolved
@@ -61,11 +61,7 @@
         handled at the application level.
       operationId: createRequestedOfficeUser
       tags:
-<<<<<<< HEAD
-        - officeUsers
-=======
         - Office users
->>>>>>> 04d7b629
       parameters:
         - in: body
           name: officeUser
