--- conflicted
+++ resolved
@@ -3920,18 +3920,9 @@
   /lines-of-accounting:
     post:
       summary: Fetch line of accounting
-      description: >
+      description: >-
         Fetches a line of accounting based on provided service member
-        affiliation, effective date, and Transportation Accounting Code (TAC).
-        It uses these parameters to filter the correct Line of Accounting for
-        the provided TAC. It does this by filtering through both TAC and LOAs
-        based on the provided code and effective date. The 'Effective Date' is
-        the date that can be either the orders issued date (For HHG shipments),
-        MTO approval date (For NTS shipments), or even the current date for NTS
-        shipments with no approval yet (Just providing a preview to the office
-        users per customer request). Effective date is used to find "Active"
-        TGET data by searching for the TACs and LOAs with begin and end dates
-        containing this date.
+        affiliation, order issue date, and Transportation Accounting Code (TAC).
       operationId: requestLineOfAccounting
       tags:
         - linesOfAccounting
@@ -3942,7 +3933,7 @@
       parameters:
         - in: body
           name: body
-          description: Service member affiliation, effective date, and TAC code.
+          description: Service member affiliation, order issue date, and TAC code.
           required: true
           schema:
             $ref: '#/definitions/FetchLineOfAccountingPayload'
@@ -4687,17 +4678,7 @@
     properties:
       serviceMemberAffiliation:
         $ref: '#/definitions/Affiliation'
-      effectiveDate:
-        description: >
-          The effective date for the Line Of Accounting (LOA) being fetched. Eg,
-          the orders issue date or the Non-Temporary Storage (NTS) Move Task
-          Order (MTO) approval date. Effective date is used to find "Active"
-          TGET data by searching for the TACs and LOAs with begin and end dates
-          containing this date. The 'Effective Date' is the date that can be
-          either the orders issued date (For HHG shipments), MTO approval date
-          (For NTS shipments), or even the current date for NTS shipments with
-          no approval yet (Just providing a preview to the office users per
-          customer request).
+      ordersIssueDate:
         type: string
         format: date
         example: '2023-01-01'
@@ -4895,10 +4876,6 @@
         format: date-time
         type: string
         x-nullable: true
-      approvedAt:
-        format: date-time
-        type: string
-        x-nullable: true
       billableWeightsReviewedAt:
         format: date-time
         type: string
@@ -5707,10 +5684,6 @@
         format: date-time
         type: string
         x-nullable: true
-      approvedAt:
-        format: date-time
-        type: string
-        x-nullable: true
       updatedAt:
         format: date-time
         type: string
@@ -6762,11 +6735,6 @@
         example: 1001-3456
         type: string
       availableToPrimeAt:
-        format: date-time
-        type: string
-        x-nullable: true
-        readOnly: true
-      approvedAt:
         format: date-time
         type: string
         x-nullable: true
@@ -7304,8 +7272,6 @@
       - created_at
       - updated_at
       - eTag
-<<<<<<< HEAD
-=======
   IsDateWeekendHolidayInfo:
     type: object
     properties:
@@ -7329,30 +7295,6 @@
       - date
       - is_weekend
       - is_holiday
-  Affiliation:
-    type: string
-    x-nullable: true
-    title: Branch of service
-    description: Military branch of service
-    enum:
-      - ARMY
-      - NAVY
-      - MARINES
-      - AIR_FORCE
-      - COAST_GUARD
-      - SPACE_FORCE
-      - NAVY_AND_MARINES
-      - AIR_AND_SPACE_FORCE
-      - OTHER
-    x-display-value:
-      ARMY: Army
-      NAVY: Navy
-      MARINES: Marine Corps
-      AIR_FORCE: Air Force
-      COAST_GUARD: Coast Guard
-      SPACE_FORCE: Space Force
-      OTHER: OTHER
->>>>>>> a404616f
   Address:
     description: A postal address
     type: object
