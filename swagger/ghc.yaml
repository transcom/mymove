--- conflicted
+++ resolved
@@ -7050,13 +7050,10 @@
         pattern: ^(\d{5})$
         x-nullable: true
         x-omitempty: false
-<<<<<<< HEAD
-=======
       hasSecondaryPickupAddress:
         type: boolean
         x-omitempty: false
         x-nullable: true
->>>>>>> dad965dc
       secondaryPickupAddress:
         allOf:
           - $ref: '#/definitions/Address'
@@ -7095,13 +7092,10 @@
         pattern: ^(\d{5})$
         x-nullable: true
         x-omitempty: false
-<<<<<<< HEAD
-=======
       hasSecondaryDestinationAddress:
         type: boolean
         x-omitempty: false
         x-nullable: true
->>>>>>> dad965dc
       secondaryDestinationAddress:
         allOf:
           - $ref: '#/definitions/Address'
