swagger: '2.0'
info:
  contact:
    email: milmove-developers@caci.com
  description: >
    The GHC API is a RESTful API that enables the Office application for
    MilMove.


    All endpoints are located under `/ghc/v1`.
  license:
    name: MIT
    url: https://opensource.org/licenses/MIT
  title: MilMove GHC API
  version: 0.0.1
basePath: /ghc/v1
schemes:
  - http
tags:
  - name: queues
  - name: move
  - name: order
    description: >
      Move Orders - Commonly called “Orders,” especially in customer-facing
      language. Orders are plural because they're a bundle of related orders
      issued bya Service (e.g. Army, Air Force, Navy) to a customer that
      authorize (and order) that customer to move from one location to another.

      Orders are backed by $$ in the bank to support that move, which is
      identified by a Line of Account (LOA) code on the orders document.
  - name: moveTaskOrder
  - name: customer
  - name: mtoServiceItem
  - name: mtoShipment
  - name: shipment
  - name: mtoAgent
  - name: paymentServiceItem
  - name: ppm
  - name: tac
  - name: transportationOffice
  - name: uploads
  - name: paymentRequests
paths:
  /open/requested-office-users:
    post:
      consumes:
        - application/json
      produces:
        - application/json
      summary: Create an Office User
      description: >
        This endpoint is publicly accessible as it is utilized for individuals
        who do not have an office account to request the creation of an office
        account.

        Request the creation of an office user. An administrator will need to
        approve them after creation. Note on requirements: An identification
        method must be present. The following 2 fields have an "OR" requirement.
        - edipi - other_unique_id One of these two fields MUST be present to
        serve as identification for the office user being created. This logic is
        handled at the application level.
      operationId: createRequestedOfficeUser
      tags:
        - officeUsers
      parameters:
        - in: body
          name: officeUser
          description: Office User information
          schema:
            $ref: '#/definitions/OfficeUserCreate'
      responses:
        '201':
          description: successfully requested the creation of provided office user
          schema:
            $ref: '#/definitions/OfficeUser'
        '422':
          description: validation error
          schema:
            $ref: '#/definitions/ValidationError'
        '500':
          description: internal server error
  /customer:
    post:
      summary: Creates a customer with Okta option
      description: Creates a customer with option to create an Okta profile account
      operationId: createCustomerWithOktaOption
      tags:
        - customer
      consumes:
        - application/json
      produces:
        - application/json
      parameters:
        - in: body
          name: body
          required: true
          schema:
            $ref: '#/definitions/CreateCustomerPayload'
      responses:
        '200':
          description: successfully created the customer
          schema:
            $ref: '#/definitions/CreatedCustomer'
        '400':
          $ref: '#/responses/InvalidRequest'
        '401':
          $ref: '#/responses/PermissionDenied'
        '403':
          $ref: '#/responses/PermissionDenied'
        '404':
          $ref: '#/responses/NotFound'
        '412':
          $ref: '#/responses/PreconditionFailed'
        '422':
          $ref: '#/responses/UnprocessableEntity'
        '500':
          $ref: '#/responses/ServerError'
  /customer/{customerID}:
    parameters:
      - description: ID of customer to use
        in: path
        name: customerID
        required: true
        type: string
        format: uuid
    get:
      produces:
        - application/json
      parameters: []
      responses:
        '200':
          description: Successfully retrieved information on an individual customer
          schema:
            $ref: '#/definitions/Customer'
        '400':
          $ref: '#/responses/InvalidRequest'
        '401':
          $ref: '#/responses/PermissionDenied'
        '403':
          $ref: '#/responses/PermissionDenied'
        '404':
          $ref: '#/responses/NotFound'
        '500':
          $ref: '#/responses/ServerError'
      tags:
        - customer
      description: Returns a given customer
      operationId: getCustomer
      summary: Returns a given customer
    patch:
      summary: Updates customer info
      description: Updates customer info by ID
      operationId: updateCustomer
      tags:
        - customer
      consumes:
        - application/json
      produces:
        - application/json
      parameters:
        - in: body
          name: body
          required: true
          schema:
            $ref: '#/definitions/UpdateCustomerPayload'
        - in: header
          name: If-Match
          type: string
          required: true
      responses:
        '200':
          description: updated instance of orders
          schema:
            $ref: '#/definitions/Customer'
        '400':
          $ref: '#/responses/InvalidRequest'
        '401':
          $ref: '#/responses/PermissionDenied'
        '403':
          $ref: '#/responses/PermissionDenied'
        '404':
          $ref: '#/responses/NotFound'
        '412':
          $ref: '#/responses/PreconditionFailed'
        '422':
          $ref: '#/responses/UnprocessableEntity'
        '500':
          $ref: '#/responses/ServerError'
      x-permissions:
        - update.customer
  /customer/search:
    post:
      produces:
        - application/json
      consumes:
        - application/json
      summary: Search customers by DOD ID or customer name
      description: >
        Search customers by DOD ID or customer name. Used by services counselors
        to locate profiles to update, find attached moves, and to create new
        moves.
      operationId: searchCustomers
      tags:
        - customer
      parameters:
        - in: body
          name: body
          schema:
            properties:
              page:
                type: integer
                description: requested page of results
              perPage:
                type: integer
              dodID:
                description: DOD ID
                type: string
                minLength: 10
                maxLength: 10
                x-nullable: true
              branch:
                description: Branch
                type: string
                minLength: 1
              customerName:
                description: Customer Name
                type: string
                minLength: 1
                x-nullable: true
              sort:
                type: string
                x-nullable: true
                enum:
                  - customerName
                  - dodID
                  - branch
                  - personalEmail
                  - telephone
              order:
                type: string
                x-nullable: true
                enum:
                  - asc
                  - desc
          description: field that results should be sorted by
      responses:
        '200':
          description: Successfully returned all customers matching the criteria
          schema:
            $ref: '#/definitions/SearchCustomersResult'
        '403':
          $ref: '#/responses/PermissionDenied'
        '500':
          $ref: '#/responses/ServerError'
  /move/{locator}:
    parameters:
      - description: Code used to identify a move in the system
        in: path
        name: locator
        required: true
        type: string
    get:
      produces:
        - application/json
      parameters: []
      responses:
        '200':
          description: Successfully retrieved the individual move
          schema:
            $ref: '#/definitions/Move'
        '400':
          $ref: '#/responses/InvalidRequest'
        '401':
          $ref: '#/responses/PermissionDenied'
        '403':
          $ref: '#/responses/PermissionDenied'
        '404':
          $ref: '#/responses/NotFound'
        '500':
          $ref: '#/responses/ServerError'
      tags:
        - move
      description: Returns a given move for a unique alphanumeric locator string
      summary: Returns a given move
      operationId: getMove
  /move/{locator}/history:
    parameters:
      - description: Code used to identify a move in the system
        in: path
        name: locator
        required: true
        type: string
    get:
      produces:
        - application/json
      parameters:
        - in: query
          name: page
          type: integer
          description: requested page of results
        - in: query
          name: perPage
          type: integer
          description: results per page
      responses:
        '200':
          description: Successfully retrieved the individual move history
          schema:
            $ref: '#/definitions/MoveHistoryResult'
        '400':
          $ref: '#/responses/InvalidRequest'
        '401':
          $ref: '#/responses/PermissionDenied'
        '403':
          $ref: '#/responses/PermissionDenied'
        '404':
          $ref: '#/responses/NotFound'
        '500':
          $ref: '#/responses/ServerError'
      tags:
        - move
      description: >-
        Returns the history for a given move for a unique alphanumeric locator
        string
      summary: Returns the history of an identified move
      operationId: getMoveHistory
  /moves/{moveID}/shipment-evaluation-reports-list:
    parameters:
      - description: Code used to identify a move in the system
        in: path
        name: moveID
        required: true
        type: string
        format: uuid
    get:
      produces:
        - application/json
      responses:
        '200':
          description: Successfully retrieved the move's evaluation reports
          schema:
            $ref: '#/definitions/EvaluationReportList'
        '400':
          $ref: '#/responses/InvalidRequest'
        '401':
          $ref: '#/responses/PermissionDenied'
        '403':
          $ref: '#/responses/PermissionDenied'
        '404':
          $ref: '#/responses/NotFound'
        '500':
          $ref: '#/responses/ServerError'
      tags:
        - move
      description: >-
        Returns shipment evaluation reports for the specified move that are
        visible to the current office user
      summary: >-
        Returns shipment evaluation reports for the specified move that are
        visible to the current office user
      operationId: getMoveShipmentEvaluationReportsList
  /moves/{moveID}/counseling-evaluation-reports-list:
    parameters:
      - description: Code used to identify a move in the system
        in: path
        name: moveID
        required: true
        type: string
        format: uuid
    get:
      produces:
        - application/json
      responses:
        '200':
          description: Successfully retrieved the move's evaluation reports
          schema:
            $ref: '#/definitions/EvaluationReportList'
        '400':
          $ref: '#/responses/InvalidRequest'
        '401':
          $ref: '#/responses/PermissionDenied'
        '403':
          $ref: '#/responses/PermissionDenied'
        '404':
          $ref: '#/responses/NotFound'
        '500':
          $ref: '#/responses/ServerError'
      tags:
        - move
      description: >-
        Returns counseling evaluation reports for the specified move that are
        visible to the current office user
      summary: >-
        Returns counseling evaluation reports for the specified move that are
        visible to the current office user
      operationId: getMoveCounselingEvaluationReportsList
  /counseling/orders/{orderID}:
    parameters:
      - description: ID of order to update
        in: path
        name: orderID
        required: true
        type: string
        format: uuid
    patch:
      summary: Updates an order (performed by a services counselor)
      description: All fields sent in this request will be set on the order referenced
      operationId: counselingUpdateOrder
      tags:
        - order
      consumes:
        - application/json
      produces:
        - application/json
      parameters:
        - in: body
          name: body
          required: true
          schema:
            $ref: '#/definitions/CounselingUpdateOrderPayload'
        - in: header
          name: If-Match
          type: string
          required: true
      responses:
        '200':
          description: updated instance of orders
          schema:
            $ref: '#/definitions/Order'
        '403':
          $ref: '#/responses/PermissionDenied'
        '404':
          $ref: '#/responses/NotFound'
        '412':
          $ref: '#/responses/PreconditionFailed'
        '422':
          $ref: '#/responses/UnprocessableEntity'
        '500':
          $ref: '#/responses/ServerError'
  /orders:
    post:
      summary: Creates an orders model for a logged-in user
      description: >-
        Creates an instance of orders tied to a service member, which allow for
        creation of a move and an entitlement. Orders are required before the
        creation of a move
      operationId: createOrder
      tags:
        - order
      consumes:
        - application/json
      produces:
        - application/json
      parameters:
        - in: body
          name: createOrders
          schema:
            $ref: '#/definitions/CreateOrders'
      responses:
        '200':
          description: created instance of orders
          schema:
            $ref: '#/definitions/Order'
        '400':
          description: invalid request
        '401':
          description: request requires user authentication
        '403':
          description: user is not authorized
        '422':
          $ref: '#/responses/UnprocessableEntity'
        '500':
          description: internal server error
  /orders/{orderID}:
    parameters:
      - description: ID of order to use
        in: path
        name: orderID
        required: true
        type: string
        format: uuid
    patch:
      summary: Updates an order
      description: All fields sent in this request will be set on the order referenced
      operationId: updateOrder
      tags:
        - order
      consumes:
        - application/json
      produces:
        - application/json
      parameters:
        - in: body
          name: body
          required: true
          schema:
            $ref: '#/definitions/UpdateOrderPayload'
        - in: header
          name: If-Match
          type: string
          required: true
      responses:
        '200':
          description: updated instance of orders
          schema:
            $ref: '#/definitions/Order'
        '400':
          $ref: '#/responses/InvalidRequest'
        '403':
          $ref: '#/responses/PermissionDenied'
        '404':
          $ref: '#/responses/NotFound'
        '409':
          $ref: '#/responses/Conflict'
        '412':
          $ref: '#/responses/PreconditionFailed'
        '422':
          $ref: '#/responses/UnprocessableEntity'
        '500':
          $ref: '#/responses/ServerError'
      x-permissions:
        - update.orders
    get:
      produces:
        - application/json
      parameters: []
      responses:
        '200':
          description: Successfully retrieved order
          schema:
            $ref: '#/definitions/Order'
        '400':
          $ref: '#/responses/InvalidRequest'
        '401':
          $ref: '#/responses/PermissionDenied'
        '403':
          $ref: '#/responses/PermissionDenied'
        '404':
          $ref: '#/responses/NotFound'
        '500':
          $ref: '#/responses/ServerError'
      tags:
        - order
      description: Gets an order
      operationId: getOrder
      summary: Gets an order by ID
  /orders/{orderID}/allowances:
    parameters:
      - description: ID of order to use
        in: path
        name: orderID
        required: true
        type: string
        format: uuid
    patch:
      summary: Updates an allowance (Orders with Entitlements)
      description: All fields sent in this request will be set on the order referenced
      operationId: updateAllowance
      tags:
        - order
      consumes:
        - application/json
      produces:
        - application/json
      parameters:
        - in: body
          name: body
          required: true
          schema:
            $ref: '#/definitions/UpdateAllowancePayload'
        - in: header
          name: If-Match
          type: string
          required: true
      responses:
        '200':
          description: updated instance of allowance
          schema:
            $ref: '#/definitions/Order'
        '403':
          $ref: '#/responses/PermissionDenied'
        '404':
          $ref: '#/responses/NotFound'
        '412':
          $ref: '#/responses/PreconditionFailed'
        '422':
          $ref: '#/responses/UnprocessableEntity'
        '500':
          $ref: '#/responses/ServerError'
      x-permissions:
        - update.allowances
  /orders/{orderID}/acknowledge-excess-weight-risk:
    parameters:
      - description: ID of order to use
        in: path
        name: orderID
        required: true
        type: string
        format: uuid
    post:
      summary: >-
        Saves the date and time a TOO acknowledged the excess weight risk by
        dismissing the alert
      description: >-
        Saves the date and time a TOO acknowledged the excess weight risk by
        dismissing the alert
      operationId: acknowledgeExcessWeightRisk
      tags:
        - order
      consumes:
        - application/json
      produces:
        - application/json
      parameters:
        - in: header
          name: If-Match
          type: string
          required: true
      responses:
        '200':
          description: updated Move
          schema:
            $ref: '#/definitions/Move'
        '403':
          $ref: '#/responses/PermissionDenied'
        '404':
          $ref: '#/responses/NotFound'
        '412':
          $ref: '#/responses/PreconditionFailed'
        '422':
          $ref: '#/responses/UnprocessableEntity'
        '500':
          $ref: '#/responses/ServerError'
      x-permissions:
        - update.excessWeightRisk
  /orders/{orderID}/update-billable-weight:
    parameters:
      - description: ID of order to use
        in: path
        name: orderID
        required: true
        type: string
        format: uuid
    patch:
      summary: Updates the max billable weight
      description: Updates the DBAuthorizedWeight attribute for the Order Entitlements=
      operationId: updateBillableWeight
      tags:
        - order
      consumes:
        - application/json
      produces:
        - application/json
      parameters:
        - in: body
          name: body
          required: true
          schema:
            $ref: '#/definitions/UpdateBillableWeightPayload'
        - in: header
          name: If-Match
          type: string
          required: true
      responses:
        '200':
          description: updated Order
          schema:
            $ref: '#/definitions/Order'
        '403':
          $ref: '#/responses/PermissionDenied'
        '404':
          $ref: '#/responses/NotFound'
        '412':
          $ref: '#/responses/PreconditionFailed'
        '422':
          $ref: '#/responses/UnprocessableEntity'
        '500':
          $ref: '#/responses/ServerError'
      x-permissions:
        - update.billableWeight
  /orders/{orderID}/update-max-billable-weight/tio:
    parameters:
      - description: ID of order to use
        in: path
        name: orderID
        required: true
        type: string
        format: uuid
    patch:
      summary: Updates the max billable weight with TIO remarks
      description: >-
        Updates the DBAuthorizedWeight attribute for the Order Entitlements and
        move TIO remarks
      operationId: updateMaxBillableWeightAsTIO
      tags:
        - order
      consumes:
        - application/json
      produces:
        - application/json
      parameters:
        - in: body
          name: body
          required: true
          schema:
            $ref: '#/definitions/UpdateMaxBillableWeightAsTIOPayload'
        - $ref: '#/parameters/ifMatch'
      responses:
        '200':
          description: updated Order
          schema:
            $ref: '#/definitions/Order'
        '403':
          $ref: '#/responses/PermissionDenied'
        '404':
          $ref: '#/responses/NotFound'
        '412':
          $ref: '#/responses/PreconditionFailed'
        '422':
          $ref: '#/responses/UnprocessableEntity'
        '500':
          $ref: '#/responses/ServerError'
      x-permissions:
        - update.maxBillableWeight
  /counseling/orders/{orderID}/allowances:
    parameters:
      - description: ID of order to use
        in: path
        name: orderID
        required: true
        type: string
        format: uuid
    patch:
      summary: Updates an allowance (Orders with Entitlements)
      description: All fields sent in this request will be set on the order referenced
      operationId: counselingUpdateAllowance
      tags:
        - order
      consumes:
        - application/json
      produces:
        - application/json
      parameters:
        - in: body
          name: body
          required: true
          schema:
            $ref: '#/definitions/CounselingUpdateAllowancePayload'
        - in: header
          name: If-Match
          type: string
          required: true
      responses:
        '200':
          description: updated instance of allowance
          schema:
            $ref: '#/definitions/Order'
        '403':
          $ref: '#/responses/PermissionDenied'
        '404':
          $ref: '#/responses/NotFound'
        '412':
          $ref: '#/responses/PreconditionFailed'
        '422':
          $ref: '#/responses/UnprocessableEntity'
        '500':
          $ref: '#/responses/ServerError'
  /move-task-orders/{moveTaskOrderID}:
    parameters:
      - description: ID of move to use
        in: path
        name: moveTaskOrderID
        required: true
        type: string
    get:
      produces:
        - application/json
      parameters: []
      responses:
        '200':
          description: Successfully retrieved move task order
          schema:
            $ref: '#/definitions/MoveTaskOrder'
        '400':
          $ref: '#/responses/InvalidRequest'
        '401':
          $ref: '#/responses/PermissionDenied'
        '403':
          $ref: '#/responses/PermissionDenied'
        '404':
          $ref: '#/responses/NotFound'
        '500':
          $ref: '#/responses/ServerError'
      tags:
        - moveTaskOrder
      description: Gets a move
      operationId: getMoveTaskOrder
      summary: Gets a move by ID
  /move_task_orders/{moveTaskOrderID}/mto_service_items:
    parameters:
      - description: ID of move for mto service item to use
        in: path
        name: moveTaskOrderID
        required: true
        format: uuid
        type: string
    get:
      produces:
        - application/json
      parameters: []
      responses:
        '200':
          description: Successfully retrieved all line items for a move task order
          schema:
            $ref: '#/definitions/MTOServiceItems'
        '404':
          $ref: '#/responses/NotFound'
        '422':
          $ref: '#/responses/UnprocessableEntity'
        '500':
          $ref: '#/responses/ServerError'
      tags:
        - mtoServiceItem
      description: Gets all line items for a move
      operationId: listMTOServiceItems
      summary: Gets all line items for a move
  /mto-shipments:
    post:
      summary: createMTOShipment
      description: |
        Creates a MTO shipment for the specified Move Task Order.
        Required fields include:
        * Shipment Type
        * Customer requested pick-up date
        * Pick-up Address
        * Delivery Address
        * Releasing / Receiving agents
        Optional fields include:
        * Delivery Address Type
        * Customer Remarks
        * Releasing / Receiving agents
        * An array of optional accessorial service item codes
      consumes:
        - application/json
      produces:
        - application/json
      operationId: createMTOShipment
      tags:
        - mtoShipment
      parameters:
        - in: body
          name: body
          schema:
            $ref: '#/definitions/CreateMTOShipment'
      responses:
        '200':
          description: Successfully created a MTO shipment.
          schema:
            $ref: '#/definitions/MTOShipment'
        '400':
          $ref: '#/responses/InvalidRequest'
        '404':
          $ref: '#/responses/NotFound'
        '422':
          $ref: '#/responses/UnprocessableEntity'
        '500':
          $ref: '#/responses/ServerError'
  /move_task_orders/{moveTaskOrderID}/mto_shipments:
    parameters:
      - description: ID of move task order for mto shipment to use
        in: path
        name: moveTaskOrderID
        required: true
        format: uuid
        type: string
    get:
      produces:
        - application/json
      parameters: []
      responses:
        '200':
          description: Successfully retrieved all mto shipments for a move task order
          schema:
            $ref: '#/definitions/MTOShipments'
        '403':
          $ref: '#/responses/PermissionDenied'
        '404':
          $ref: '#/responses/NotFound'
        '422':
          $ref: '#/responses/UnprocessableEntity'
        '500':
          $ref: '#/responses/ServerError'
      tags:
        - mtoShipment
      description: Gets all shipments for a move task order
      operationId: listMTOShipments
      summary: Gets all shipments for a move task order
  /shipments/{shipmentID}:
    get:
      summary: fetches a shipment by ID
      description: fetches a shipment by ID
      operationId: getShipment
      tags:
        - mtoShipment
      produces:
        - application/json
      parameters:
        - description: ID of the shipment to be fetched
          in: path
          name: shipmentID
          required: true
          format: uuid
          type: string
      responses:
        '200':
          description: Successfully fetched the shipment
          schema:
            $ref: '#/definitions/MTOShipment'
        '400':
          $ref: '#/responses/InvalidRequest'
        '403':
          $ref: '#/responses/PermissionDenied'
        '404':
          $ref: '#/responses/NotFound'
        '422':
          $ref: '#/responses/UnprocessableEntity'
        '500':
          $ref: '#/responses/ServerError'
    delete:
      summary: Soft deletes a shipment by ID
      description: Soft deletes a shipment by ID
      operationId: deleteShipment
      tags:
        - shipment
      produces:
        - application/json
      parameters:
        - description: ID of the shipment to be deleted
          in: path
          name: shipmentID
          required: true
          format: uuid
          type: string
      responses:
        '204':
          description: Successfully soft deleted the shipment
        '400':
          $ref: '#/responses/InvalidRequest'
        '403':
          $ref: '#/responses/PermissionDenied'
        '404':
          $ref: '#/responses/NotFound'
        '409':
          $ref: '#/responses/Conflict'
        '422':
          $ref: '#/responses/UnprocessableEntity'
        '500':
          $ref: '#/responses/ServerError'
  /move_task_orders/{moveTaskOrderID}/mto_shipments/{shipmentID}:
    patch:
      summary: updateMTOShipment
      description: |
        Updates a specified MTO shipment.
        Required fields include:
        * MTO Shipment ID required in path
        * If-Match required in headers
        * No fields required in body
        Optional fields include:
        * New shipment status type
        * Shipment Type
        * Customer requested pick-up date
        * Pick-up Address
        * Delivery Address
        * Secondary Pick-up Address
        * SecondaryDelivery Address
        * Delivery Address Type
        * Customer Remarks
        * Counselor Remarks
        * Releasing / Receiving agents
        * Actual Pro Gear Weight
        * Actual Spouse Pro Gear Weight
      consumes:
        - application/json
      produces:
        - application/json
      operationId: updateMTOShipment
      tags:
        - mtoShipment
      parameters:
        - in: path
          name: moveTaskOrderID
          required: true
          format: uuid
          type: string
          description: ID of move task order for mto shipment to use
        - in: path
          name: shipmentID
          type: string
          format: uuid
          required: true
          description: UUID of the MTO Shipment to update
        - in: header
          name: If-Match
          type: string
          required: true
          description: >
            Optimistic locking is implemented via the `If-Match` header. If the
            ETag header does not match the value of the resource on the server,
            the server rejects the change with a `412 Precondition Failed`
            error.
        - in: body
          name: body
          schema:
            $ref: '#/definitions/UpdateShipment'
      responses:
        '200':
          description: Successfully updated the specified MTO shipment.
          schema:
            $ref: '#/definitions/MTOShipment'
        '400':
          $ref: '#/responses/InvalidRequest'
        '401':
          $ref: '#/responses/PermissionDenied'
        '403':
          $ref: '#/responses/PermissionDenied'
        '404':
          $ref: '#/responses/NotFound'
        '412':
          $ref: '#/responses/PreconditionFailed'
        '422':
          $ref: '#/responses/UnprocessableEntity'
        '500':
          $ref: '#/responses/ServerError'
  /shipments/{shipmentID}/approve:
    parameters:
      - description: ID of the shipment
        in: path
        name: shipmentID
        required: true
        format: uuid
        type: string
    post:
      consumes:
        - application/json
      produces:
        - application/json
      parameters:
        - in: header
          name: If-Match
          type: string
          required: true
      responses:
        '200':
          description: Successfully approved the shipment
          schema:
            $ref: '#/definitions/MTOShipment'
        '403':
          $ref: '#/responses/PermissionDenied'
        '404':
          $ref: '#/responses/NotFound'
        '409':
          $ref: '#/responses/Conflict'
        '412':
          $ref: '#/responses/PreconditionFailed'
        '422':
          $ref: '#/responses/UnprocessableEntity'
        '500':
          $ref: '#/responses/ServerError'
      tags:
        - shipment
      description: Approves a shipment
      operationId: approveShipment
      summary: Approves a shipment
      x-permissions:
        - update.shipment
  /shipments/{shipmentID}/request-diversion:
    parameters:
      - description: ID of the shipment
        in: path
        name: shipmentID
        required: true
        format: uuid
        type: string
    post:
      consumes:
        - application/json
      produces:
        - application/json
      parameters:
        - in: header
          name: If-Match
          type: string
          required: true
      responses:
        '200':
          description: Successfully requested the shipment diversion
          schema:
            $ref: '#/definitions/MTOShipment'
        '403':
          $ref: '#/responses/PermissionDenied'
        '404':
          $ref: '#/responses/NotFound'
        '409':
          $ref: '#/responses/Conflict'
        '412':
          $ref: '#/responses/PreconditionFailed'
        '422':
          $ref: '#/responses/UnprocessableEntity'
        '500':
          $ref: '#/responses/ServerError'
      tags:
        - shipment
      description: Requests a shipment diversion
      operationId: requestShipmentDiversion
      summary: Requests a shipment diversion
      x-permissions:
        - create.shipmentDiversionRequest
  /shipments/{shipmentID}/approve-diversion:
    parameters:
      - description: ID of the shipment
        in: path
        name: shipmentID
        required: true
        format: uuid
        type: string
    post:
      consumes:
        - application/json
      produces:
        - application/json
      parameters:
        - in: header
          name: If-Match
          type: string
          required: true
      responses:
        '200':
          description: Successfully approved the shipment diversion
          schema:
            $ref: '#/definitions/MTOShipment'
        '403':
          $ref: '#/responses/PermissionDenied'
        '404':
          $ref: '#/responses/NotFound'
        '409':
          $ref: '#/responses/Conflict'
        '412':
          $ref: '#/responses/PreconditionFailed'
        '422':
          $ref: '#/responses/UnprocessableEntity'
        '500':
          $ref: '#/responses/ServerError'
      x-permissions:
        - update.shipment
      tags:
        - shipment
      description: Approves a shipment diversion
      operationId: approveShipmentDiversion
      summary: Approves a shipment diversion
  /shipments/{shipmentID}/reject:
    parameters:
      - description: ID of the shipment
        in: path
        name: shipmentID
        required: true
        format: uuid
        type: string
    post:
      consumes:
        - application/json
      produces:
        - application/json
      parameters:
        - in: header
          name: If-Match
          type: string
          required: true
        - in: body
          name: body
          required: true
          schema:
            $ref: '#/definitions/RejectShipment'
      responses:
        '200':
          description: Successfully rejected the shipment
          schema:
            $ref: '#/definitions/MTOShipment'
        '403':
          $ref: '#/responses/PermissionDenied'
        '404':
          $ref: '#/responses/NotFound'
        '409':
          $ref: '#/responses/Conflict'
        '412':
          $ref: '#/responses/PreconditionFailed'
        '422':
          $ref: '#/responses/UnprocessableEntity'
        '500':
          $ref: '#/responses/ServerError'
      tags:
        - shipment
      description: rejects a shipment
      operationId: rejectShipment
      summary: rejects a shipment
  /shipments/{shipmentID}/request-cancellation:
    parameters:
      - description: ID of the shipment
        in: path
        name: shipmentID
        required: true
        format: uuid
        type: string
    post:
      consumes:
        - application/json
      produces:
        - application/json
      parameters:
        - in: header
          name: If-Match
          type: string
          required: true
      responses:
        '200':
          description: Successfully requested the shipment cancellation
          schema:
            $ref: '#/definitions/MTOShipment'
        '403':
          $ref: '#/responses/PermissionDenied'
        '404':
          $ref: '#/responses/NotFound'
        '409':
          $ref: '#/responses/Conflict'
        '412':
          $ref: '#/responses/PreconditionFailed'
        '422':
          $ref: '#/responses/UnprocessableEntity'
        '500':
          $ref: '#/responses/ServerError'
      tags:
        - shipment
      description: Requests a shipment cancellation
      operationId: requestShipmentCancellation
      summary: Requests a shipment cancellation
      x-permissions:
        - create.shipmentCancellation
  /shipments/{shipmentID}/request-reweigh:
    parameters:
      - description: ID of the shipment
        in: path
        name: shipmentID
        required: true
        format: uuid
        type: string
    post:
      consumes:
        - application/json
      produces:
        - application/json
      responses:
        '200':
          description: Successfully requested a reweigh of the shipment
          schema:
            $ref: '#/definitions/Reweigh'
        '403':
          $ref: '#/responses/PermissionDenied'
        '404':
          $ref: '#/responses/NotFound'
        '409':
          $ref: '#/responses/Conflict'
        '412':
          $ref: '#/responses/PreconditionFailed'
        '422':
          $ref: '#/responses/UnprocessableEntity'
        '500':
          $ref: '#/responses/ServerError'
      tags:
        - shipment
        - reweigh
      description: Requests a shipment reweigh
      operationId: requestShipmentReweigh
      summary: Requests a shipment reweigh
      x-permissions:
        - create.reweighRequest
  /shipments/{shipmentID}/review-shipment-address-update:
    parameters:
      - description: ID of the shipment
        in: path
        name: shipmentID
        required: true
        format: uuid
        type: string
    patch:
      consumes:
        - application/json
      produces:
        - application/json
      parameters:
        - in: header
          name: If-Match
          type: string
          required: true
        - in: body
          name: body
          required: true
          schema:
            properties:
              status:
                type: string
                enum:
                  - REJECTED
                  - APPROVED
              officeRemarks:
                type: string
            required:
              - officeRemarks
              - status
      responses:
        '200':
          description: Successfully requested a shipment address update
          schema:
            $ref: '#/definitions/ShipmentAddressUpdate'
        '403':
          $ref: '#/responses/PermissionDenied'
        '404':
          $ref: '#/responses/NotFound'
        '409':
          $ref: '#/responses/Conflict'
        '412':
          $ref: '#/responses/PreconditionFailed'
        '422':
          $ref: '#/responses/UnprocessableEntity'
        '500':
          $ref: '#/responses/ServerError'
      tags:
        - shipment
      description: >-
        This endpoint is used to approve a address update request. Office
        remarks are required. Approving the address update will update the
        Destination Final Address of the associated service item
      operationId: reviewShipmentAddressUpdate
      summary: Allows TOO to review a shipment address update
  /shipments/{shipmentID}/sit-extensions:
    post:
      summary: Create an approved SIT Duration Update
      description: >-
        TOO can creates an already-approved SIT Duration Update on behalf of a
        customer
      consumes:
        - application/json
      produces:
        - application/json
      operationId: createApprovedSITDurationUpdate
      tags:
        - shipment
        - sitExtension
      parameters:
        - description: ID of the shipment
          in: path
          name: shipmentID
          required: true
          format: uuid
          type: string
        - in: body
          name: body
          schema:
            $ref: '#/definitions/CreateApprovedSITDurationUpdate'
          required: true
        - in: header
          description: >-
            We want the shipment's eTag rather than the SIT Duration Update eTag
            as the SIT Duration Update is always associated with a shipment
          name: If-Match
          type: string
          required: true
      responses:
        '200':
          description: Successfully created a SIT Extension.
          schema:
            $ref: '#/definitions/MTOShipment'
        '400':
          $ref: '#/responses/InvalidRequest'
        '403':
          $ref: '#/responses/PermissionDenied'
        '404':
          $ref: '#/responses/NotFound'
        '422':
          $ref: '#/responses/UnprocessableEntity'
        '500':
          $ref: '#/responses/ServerError'
      x-permissions:
        - create.SITExtension
  /shipments/{shipmentID}/sit-extensions/{sitExtensionID}/approve:
    parameters:
      - description: ID of the shipment
        in: path
        name: shipmentID
        required: true
        format: uuid
        type: string
      - description: ID of the SIT extension
        in: path
        name: sitExtensionID
        required: true
        format: uuid
        type: string
    patch:
      consumes:
        - application/json
      produces:
        - application/json
      parameters:
        - in: body
          name: body
          required: true
          schema:
            $ref: '#/definitions/ApproveSITExtension'
        - in: header
          description: >-
            We want the shipment's eTag rather than the SIT extension eTag as
            the SIT extension is always associated with a shipment
          name: If-Match
          type: string
          required: true
      responses:
        '200':
          description: Successfully approved a SIT extension
          schema:
            $ref: '#/definitions/MTOShipment'
        '403':
          $ref: '#/responses/PermissionDenied'
        '404':
          $ref: '#/responses/NotFound'
        '409':
          $ref: '#/responses/Conflict'
        '412':
          $ref: '#/responses/PreconditionFailed'
        '422':
          $ref: '#/responses/UnprocessableEntity'
        '500':
          $ref: '#/responses/ServerError'
      tags:
        - shipment
        - sitExtension
      description: Approves a SIT extension
      operationId: approveSITExtension
      summary: Approves a SIT extension
      x-permissions:
        - update.SITExtension
  /shipments/{shipmentID}/sit-extensions/{sitExtensionID}/deny:
    parameters:
      - description: ID of the shipment
        in: path
        name: shipmentID
        required: true
        format: uuid
        type: string
      - description: ID of the SIT extension
        in: path
        name: sitExtensionID
        required: true
        format: uuid
        type: string
    patch:
      consumes:
        - application/json
      produces:
        - application/json
      parameters:
        - in: body
          name: body
          required: true
          schema:
            $ref: '#/definitions/DenySITExtension'
        - in: header
          name: If-Match
          type: string
          required: true
      responses:
        '200':
          description: Successfully denied a SIT extension
          schema:
            $ref: '#/definitions/MTOShipment'
        '403':
          $ref: '#/responses/PermissionDenied'
        '404':
          $ref: '#/responses/NotFound'
        '409':
          $ref: '#/responses/Conflict'
        '412':
          $ref: '#/responses/PreconditionFailed'
        '422':
          $ref: '#/responses/UnprocessableEntity'
        '500':
          $ref: '#/responses/ServerError'
      tags:
        - shipment
        - sitExtension
      description: Denies a SIT extension
      operationId: denySITExtension
      summary: Denies a SIT extension
      x-permissions:
        - update.SITExtension
  /shipments/{shipmentID}/sit-service-item/convert-to-customer-expense:
    parameters:
      - description: ID of the shipment
        in: path
        name: shipmentID
        required: true
        format: uuid
        type: string
    patch:
      consumes:
        - application/json
      produces:
        - application/json
      parameters:
        - in: body
          name: body
          required: true
          schema:
            $ref: '#/definitions/UpdateSITServiceItemCustomerExpense'
        - in: header
          name: If-Match
          type: string
          required: true
      responses:
        '200':
          description: Successfully converted to customer expense
          schema:
            $ref: '#/definitions/MTOShipment'
        '403':
          $ref: '#/responses/PermissionDenied'
        '404':
          $ref: '#/responses/NotFound'
        '409':
          $ref: '#/responses/Conflict'
        '412':
          $ref: '#/responses/PreconditionFailed'
        '422':
          $ref: '#/responses/UnprocessableEntity'
        '500':
          $ref: '#/responses/ServerError'
      tags:
        - shipment
        - mtoServiceItem
      description: Converts a SIT to customer expense
      operationId: updateSITServiceItemCustomerExpense
      summary: Converts a SIT to customer expense
      x-permissions:
        - update.MTOServiceItem
  /shipments/{shipmentID}/ppm-documents:
    parameters:
      - description: ID of the shipment
        in: path
        name: shipmentID
        required: true
        format: uuid
        type: string
    get:
      summary: Gets all the PPM documents for a PPM shipment
      description: >
        Retrieves all of the documents and associated uploads for each ppm
        document type connected to a PPM shipment. This

        excludes any deleted PPM documents.
      operationId: getPPMDocuments
      tags:
        - ppm
      consumes:
        - application/json
      produces:
        - application/json
      responses:
        '200':
          description: >-
            All PPM documents and associated uploads for the specified PPM
            shipment.
          schema:
            $ref: '#/definitions/PPMDocuments'
        '401':
          $ref: '#/responses/PermissionDenied'
        '403':
          $ref: '#/responses/PermissionDenied'
        '422':
          $ref: '#/responses/UnprocessableEntity'
        '500':
          $ref: '#/responses/ServerError'
  /ppm-shipments/{ppmShipmentId}/weight-ticket/{weightTicketId}:
    parameters:
      - $ref: '#/parameters/ppmShipmentId'
      - $ref: '#/parameters/weightTicketId'
    patch:
      summary: Updates a weight ticket document
      description: >
        Updates a PPM shipment's weight ticket document with new information.
        Only some of the weight ticket document's

        fields are editable because some have to be set by the customer, e.g.
        vehicle description.
      operationId: updateWeightTicket
      tags:
        - ppm
      consumes:
        - application/json
      produces:
        - application/json
      parameters:
        - $ref: '#/parameters/ifMatch'
        - in: body
          name: updateWeightTicketPayload
          required: true
          schema:
            $ref: '#/definitions/UpdateWeightTicket'
      responses:
        '200':
          description: returns an updated weight ticket object
          schema:
            $ref: '#/definitions/WeightTicket'
        '400':
          $ref: '#/responses/InvalidRequest'
        '401':
          $ref: '#/responses/PermissionDenied'
        '403':
          $ref: '#/responses/PermissionDenied'
        '404':
          $ref: '#/responses/NotFound'
        '412':
          $ref: '#/responses/PreconditionFailed'
        '422':
          $ref: '#/responses/UnprocessableEntity'
        '500':
          $ref: '#/responses/ServerError'
  /ppm-shipments/{ppmShipmentId}/moving-expenses/{movingExpenseId}:
    parameters:
      - $ref: '#/parameters/ppmShipmentId'
      - $ref: '#/parameters/movingExpenseId'
    patch:
      summary: Updates the moving expense
      description: >
        Updates a PPM shipment's moving expense with new information. Only some
        of the moving expense's fields are

        editable because some have to be set by the customer, e.g. the
        description and the moving expense type.
      operationId: updateMovingExpense
      tags:
        - ppm
      consumes:
        - application/json
      produces:
        - application/json
      parameters:
        - $ref: '#/parameters/ifMatch'
        - in: body
          name: updateMovingExpense
          required: true
          schema:
            $ref: '#/definitions/UpdateMovingExpense'
      responses:
        '200':
          description: returns an updated moving expense object
          schema:
            $ref: '#/definitions/MovingExpense'
        '400':
          $ref: '#/responses/InvalidRequest'
        '401':
          $ref: '#/responses/PermissionDenied'
        '403':
          $ref: '#/responses/PermissionDenied'
        '404':
          $ref: '#/responses/NotFound'
        '412':
          $ref: '#/responses/PreconditionFailed'
        '422':
          $ref: '#/responses/UnprocessableEntity'
        '500':
          $ref: '#/responses/ServerError'
  /ppm-shipments/{ppmShipmentId}/pro-gear-weight-tickets/{proGearWeightTicketId}:
    parameters:
      - $ref: '#/parameters/ppmShipmentId'
      - $ref: '#/parameters/proGearWeightTicketId'
    patch:
      summary: Updates a pro-gear weight ticket
      description: >
        Updates a PPM shipment's pro-gear weight ticket with new information.
        Only some of the fields are editable

        because some have to be set by the customer, e.g. the description.
      operationId: updateProGearWeightTicket
      tags:
        - ppm
      consumes:
        - application/json
      produces:
        - application/json
      parameters:
        - $ref: '#/parameters/ifMatch'
        - in: body
          name: updateProGearWeightTicket
          required: true
          schema:
            $ref: '#/definitions/UpdateProGearWeightTicket'
      responses:
        '200':
          description: returns an updated pro-gear weight ticket object
          schema:
            $ref: '#/definitions/ProGearWeightTicket'
        '400':
          $ref: '#/responses/InvalidRequest'
        '401':
          $ref: '#/responses/PermissionDenied'
        '403':
          $ref: '#/responses/PermissionDenied'
        '404':
          $ref: '#/responses/NotFound'
        '412':
          $ref: '#/responses/PreconditionFailed'
        '422':
          $ref: '#/responses/UnprocessableEntity'
        '500':
          $ref: '#/responses/ServerError'
  /ppm-shipments/{ppmShipmentId}/aoa-packet:
    parameters:
      - description: the id for the ppmshipment with aoa to be downloaded
        in: path
        name: ppmShipmentId
        required: true
        type: string
    get:
      summary: Downloads AOA Packet form PPMShipment as a PDF
      description: >
        ### Functionality

        This endpoint downloads all uploaded move order documentation combined
        with the Shipment Summary Worksheet into a single PDF.

        ### Errors

        * The PPMShipment must have requested an AOA.

        * The PPMShipment AOA Request must have been approved.
      operationId: showAOAPacket
      tags:
        - ppm
      produces:
        - application/pdf
      responses:
        '200':
          headers:
            Content-Disposition:
              type: string
              description: File name to download
          description: AOA PDF
          schema:
            format: binary
            type: file
        '400':
          $ref: '#/responses/InvalidRequest'
        '403':
          $ref: '#/responses/PermissionDenied'
        '404':
          $ref: '#/responses/NotFound'
        '422':
          $ref: '#/responses/UnprocessableEntity'
        '500':
          $ref: '#/responses/ServerError'
  /ppm-shipments/{ppmShipmentId}/finish-document-review:
    parameters:
      - $ref: '#/parameters/ppmShipmentId'
    patch:
      summary: Updates a PPM shipment's status after document review
      description: >
        Updates a PPM shipment's status once documents have been reviewed.
        Status is updated depending on whether any documents have been rejected.
      operationId: finishDocumentReview
      tags:
        - ppm
      consumes:
        - application/json
      produces:
        - application/json
      parameters:
        - in: header
          name: If-Match
          type: string
          required: true
      responses:
        '200':
          description: Successfully finished document review
          schema:
            $ref: '#/definitions/PPMShipment'
        '400':
          $ref: '#/responses/InvalidRequest'
        '401':
          $ref: '#/responses/PermissionDenied'
        '403':
          $ref: '#/responses/PermissionDenied'
        '404':
          $ref: '#/responses/NotFound'
        '409':
          $ref: '#/responses/Conflict'
        '412':
          $ref: '#/responses/PreconditionFailed'
        '422':
          $ref: '#/responses/UnprocessableEntity'
        '500':
          $ref: '#/responses/ServerError'
      x-permissions:
        - update.shipment
  /ppm-shipments/{ppmShipmentId}/closeout:
    parameters:
      - $ref: '#/parameters/ppmShipmentId'
    get:
      summary: Get the closeout calcuations for the specified PPM shipment
      description: |
        Retrieves the closeout calculations for the specified PPM shipment.
      operationId: getPPMCloseout
      tags:
        - ppm
      produces:
        - application/json
      responses:
        '200':
          description: Returns closeout for the specified PPM shipment.
          schema:
            $ref: '#/definitions/PPMCloseout'
        '400':
          $ref: '#/responses/InvalidRequest'
        '403':
          $ref: '#/responses/PermissionDenied'
        '404':
          $ref: '#/responses/NotFound'
        '422':
          $ref: '#/responses/UnprocessableEntity'
        '500':
          $ref: '#/responses/ServerError'
  /ppm-shipments/{ppmShipmentId}/actual-weight:
    parameters:
      - $ref: '#/parameters/ppmShipmentId'
    get:
      summary: Get the actual weight for a PPM shipment
      description: |
        Retrieves the actual weight for the specified PPM shipment.
      operationId: getPPMActualWeight
      tags:
        - ppm
      produces:
        - application/json
      responses:
        '200':
          description: Returns actual weight for the specified PPM shipment.
          schema:
            $ref: '#/definitions/PPMActualWeight'
        '400':
          $ref: '#/responses/InvalidRequest'
        '403':
          $ref: '#/responses/PermissionDenied'
        '404':
          $ref: '#/responses/NotFound'
        '422':
          $ref: '#/responses/UnprocessableEntity'
        '500':
          $ref: '#/responses/ServerError'
  /ppm-shipments/{ppmShipmentId}/payment-packet:
    get:
      summary: Returns PPM payment packet
      description: >-
        Generates a PDF containing all user uploaded documentations for PPM.
        Contains SSW form, orders, weight and expense documentations.
      operationId: showPaymentPacket
      tags:
        - ppm
      parameters:
        - in: path
          name: ppmShipmentId
          type: string
          format: uuid
          required: true
          description: UUID of the ppmShipment
      produces:
        - application/pdf
      responses:
        '200':
          headers:
            Content-Disposition:
              type: string
              description: File name to download
          description: PPM Payment Packet PDF
          schema:
            format: binary
            type: file
        '400':
          description: invalid request
        '401':
          description: request requires user authentication
        '403':
          description: user is not authorized
        '404':
          description: ppm not found
        '500':
          description: internal server error
  /move_task_orders/{moveTaskOrderID}/mto_shipments/{shipmentID}/mto-agents:
    parameters:
      - description: ID of move task order
        in: path
        name: moveTaskOrderID
        required: true
        format: uuid
        type: string
      - description: ID of the shipment
        in: path
        name: shipmentID
        required: true
        format: uuid
        type: string
    get:
      produces:
        - application/json
      parameters: []
      responses:
        '200':
          description: Successfully retrieved all agents for a move task order
          schema:
            $ref: '#/definitions/MTOAgents'
        '404':
          $ref: '#/responses/NotFound'
        '422':
          $ref: '#/responses/UnprocessableEntity'
        '500':
          $ref: '#/responses/ServerError'
      tags:
        - mtoAgent
      description: Fetches a list of agents associated with a move task order.
      operationId: fetchMTOAgentList
      summary: Fetch move task order agents.
  /move-task-orders/{moveTaskOrderID}/service-items/{mtoServiceItemID}:
    parameters:
      - description: ID of move to use
        in: path
        name: moveTaskOrderID
        required: true
        type: string
      - description: ID of line item to use
        in: path
        name: mtoServiceItemID
        required: true
        type: string
    get:
      produces:
        - application/json
      parameters: []
      responses:
        '200':
          description: Successfully retrieved a line item for a move task order by ID
          schema:
            $ref: '#/definitions/MTOServiceItemSingle'
        '400':
          $ref: '#/responses/InvalidRequest'
        '401':
          $ref: '#/responses/PermissionDenied'
        '403':
          $ref: '#/responses/PermissionDenied'
        '404':
          $ref: '#/responses/NotFound'
        '500':
          $ref: '#/responses/ServerError'
      tags:
        - mtoServiceItem
      description: Gets a line item by ID for a move by ID
      operationId: getMTOServiceItem
      summary: Gets a line item by ID for a move by ID
  /move-task-orders/{moveTaskOrderID}/service-items/{mtoServiceItemID}/status:
    parameters:
      - description: ID of move to use
        in: path
        name: moveTaskOrderID
        required: true
        type: string
      - description: ID of line item to use
        in: path
        name: mtoServiceItemID
        required: true
        type: string
    patch:
      consumes:
        - application/json
      produces:
        - application/json
      parameters:
        - in: body
          name: body
          required: true
          schema:
            $ref: '#/definitions/PatchMTOServiceItemStatusPayload'
        - in: header
          name: If-Match
          type: string
          required: true
      responses:
        '200':
          description: >-
            Successfully updated status for a line item for a move task order by
            ID
          schema:
            $ref: '#/definitions/MTOServiceItem'
        '400':
          $ref: '#/responses/InvalidRequest'
        '401':
          $ref: '#/responses/PermissionDenied'
        '403':
          $ref: '#/responses/PermissionDenied'
        '404':
          $ref: '#/responses/NotFound'
        '412':
          $ref: '#/responses/PreconditionFailed'
        '422':
          $ref: '#/responses/UnprocessableEntity'
        '500':
          $ref: '#/responses/ServerError'
      tags:
        - mtoServiceItem
      description: Changes the status of a line item for a move by ID
      operationId: updateMTOServiceItemStatus
      summary: Change the status of a line item for a move by ID
      x-permissions:
        - update.MTOServiceItem
  /service-item/{mtoServiceItemID}/entry-date-update:
    parameters:
      - description: ID of the service item
        in: path
        name: mtoServiceItemID
        required: true
        type: string
    patch:
      consumes:
        - application/json
      produces:
        - application/json
      parameters:
        - in: body
          name: body
          required: true
          schema:
            $ref: '#/definitions/ServiceItemSitEntryDate'
      responses:
        '200':
          description: Successfully updated SIT entry date
          schema:
            $ref: '#/definitions/MTOServiceItemSingle'
        '400':
          $ref: '#/responses/InvalidRequest'
        '401':
          $ref: '#/responses/PermissionDenied'
        '403':
          $ref: '#/responses/PermissionDenied'
        '404':
          $ref: '#/responses/NotFound'
        '412':
          $ref: '#/responses/PreconditionFailed'
        '422':
          $ref: '#/responses/UnprocessableEntity'
        '500':
          $ref: '#/responses/ServerError'
      tags:
        - mtoServiceItem
      description: >-
        Locates the service item in the database and updates the SIT entry date
        for the selected service item and returns the service item
      operationId: updateServiceItemSitEntryDate
      summary: Updates a service item's SIT entry date by ID
  /move-task-orders/{moveTaskOrderID}/status:
    patch:
      consumes:
        - application/json
      produces:
        - application/json
      parameters:
        - description: ID of move to use
          in: path
          name: moveTaskOrderID
          required: true
          type: string
        - in: header
          name: If-Match
          type: string
          required: true
        - in: body
          name: serviceItemCodes
          schema:
            $ref: '#/definitions/MTOApprovalServiceItemCodes'
          required: true
      responses:
        '200':
          description: Successfully updated move task order status
          schema:
            $ref: '#/definitions/Move'
        '400':
          $ref: '#/responses/InvalidRequest'
        '401':
          $ref: '#/responses/PermissionDenied'
        '403':
          $ref: '#/responses/PermissionDenied'
        '404':
          $ref: '#/responses/NotFound'
        '409':
          $ref: '#/responses/Conflict'
        '412':
          $ref: '#/responses/PreconditionFailed'
        '422':
          $ref: '#/responses/UnprocessableEntity'
        '500':
          $ref: '#/responses/ServerError'
      tags:
        - moveTaskOrder
      description: Changes move task order status to make it available to prime
      operationId: updateMoveTaskOrderStatus
      summary: Change the status of a move task order to make it available to prime
      x-permissions:
        - update.move
        - create.serviceItem
  /move-task-orders/{moveTaskOrderID}/status/service-counseling-completed:
    patch:
      consumes:
        - application/json
      produces:
        - application/json
      parameters:
        - description: ID of move to use
          in: path
          name: moveTaskOrderID
          required: true
          type: string
        - in: header
          name: If-Match
          type: string
          required: true
      responses:
        '200':
          description: Successfully updated move task order status
          schema:
            $ref: '#/definitions/Move'
        '400':
          $ref: '#/responses/InvalidRequest'
        '401':
          $ref: '#/responses/PermissionDenied'
        '403':
          $ref: '#/responses/PermissionDenied'
        '404':
          $ref: '#/responses/NotFound'
        '409':
          $ref: '#/responses/Conflict'
        '412':
          $ref: '#/responses/PreconditionFailed'
        '422':
          $ref: '#/responses/UnprocessableEntity'
        '500':
          $ref: '#/responses/ServerError'
      tags:
        - moveTaskOrder
      description: Changes move (move task order) status to service counseling completed
      operationId: updateMTOStatusServiceCounselingCompleted
      summary: Changes move (move task order) status to service counseling completed
  /move-task-orders/{moveTaskOrderID}/payment-service-items/{paymentServiceItemID}/status:
    parameters:
      - description: ID of move to use
        in: path
        name: moveTaskOrderID
        required: true
        type: string
      - description: ID of payment service item to use
        in: path
        name: paymentServiceItemID
        required: true
        type: string
    patch:
      consumes:
        - application/json
      produces:
        - application/json
      parameters:
        - in: body
          name: body
          required: true
          schema:
            $ref: '#/definitions/PaymentServiceItem'
        - in: header
          name: If-Match
          type: string
          required: true
      responses:
        '200':
          description: >-
            Successfully updated status for a line item for a move task order by
            ID
          schema:
            $ref: '#/definitions/PaymentServiceItem'
        '400':
          $ref: '#/responses/InvalidRequest'
        '401':
          $ref: '#/responses/PermissionDenied'
        '403':
          $ref: '#/responses/PermissionDenied'
        '404':
          $ref: '#/responses/NotFound'
        '412':
          $ref: '#/responses/PreconditionFailed'
        '422':
          $ref: '#/responses/UnprocessableEntity'
        '500':
          $ref: '#/responses/ServerError'
      tags:
        - paymentServiceItem
      description: Changes the status of a line item for a move by ID
      operationId: updatePaymentServiceItemStatus
      summary: Change the status of a payment service item for a move by ID
      x-permissions:
        - update.paymentServiceItemStatus
  /move-task-orders/{moveTaskOrderID}/billable-weights-reviewed-at:
    patch:
      consumes:
        - application/json
      produces:
        - application/json
      parameters:
        - description: ID of move to use
          in: path
          name: moveTaskOrderID
          required: true
          type: string
        - in: header
          name: If-Match
          type: string
          required: true
      responses:
        '200':
          description: Successfully updated move task order billableWeightsReviewedAt field
          schema:
            $ref: '#/definitions/Move'
        '400':
          $ref: '#/responses/InvalidRequest'
        '401':
          $ref: '#/responses/PermissionDenied'
        '403':
          $ref: '#/responses/PermissionDenied'
        '404':
          $ref: '#/responses/NotFound'
        '409':
          $ref: '#/responses/Conflict'
        '412':
          $ref: '#/responses/PreconditionFailed'
        '422':
          $ref: '#/responses/UnprocessableEntity'
        '500':
          $ref: '#/responses/ServerError'
      tags:
        - moveTaskOrder
      description: >-
        Changes move (move task order) billableWeightsReviewedAt field to a
        timestamp
      operationId: updateMTOReviewedBillableWeightsAt
  /move-task-orders/{moveTaskOrderID}/tio-remarks:
    patch:
      consumes:
        - application/json
      produces:
        - application/json
      parameters:
        - description: ID of move to use
          in: path
          name: moveTaskOrderID
          required: true
          type: string
        - in: header
          name: If-Match
          type: string
          required: true
        - in: body
          name: body
          required: true
          schema:
            $ref: '#/definitions/Move'
      responses:
        '200':
          description: Successfully updated move task order tioRemarks field
          schema:
            $ref: '#/definitions/Move'
        '400':
          $ref: '#/responses/InvalidRequest'
        '401':
          $ref: '#/responses/PermissionDenied'
        '403':
          $ref: '#/responses/PermissionDenied'
        '404':
          $ref: '#/responses/NotFound'
        '409':
          $ref: '#/responses/Conflict'
        '412':
          $ref: '#/responses/PreconditionFailed'
        '422':
          $ref: '#/responses/UnprocessableEntity'
        '500':
          $ref: '#/responses/ServerError'
      tags:
        - moveTaskOrder
      description: >-
        Changes move (move task order) billableWeightsReviewedAt field to a
        timestamp
      operationId: updateMoveTIORemarks
  /move-task-orders/{moveTaskOrderID}/entitlements:
    parameters:
      - description: ID of move to use
        in: path
        name: moveTaskOrderID
        required: true
        type: string
    get:
      produces:
        - application/json
      parameters: []
      tags:
        - moveTaskOrder
      responses:
        '200':
          description: Successfully retrieved entitlements
          schema:
            $ref: '#/definitions/Entitlements'
        '400':
          $ref: '#/responses/InvalidRequest'
        '401':
          $ref: '#/responses/PermissionDenied'
        '403':
          $ref: '#/responses/PermissionDenied'
        '404':
          $ref: '#/responses/NotFound'
        '500':
          $ref: '#/responses/ServerError'
      description: Gets entitlements
      operationId: getEntitlements
      summary: Gets entitlements for a move by ID
  /payment-requests/{paymentRequestID}:
    parameters:
      - description: UUID of payment request
        format: uuid
        in: path
        name: paymentRequestID
        required: true
        type: string
    get:
      produces:
        - application/json
      parameters: []
      responses:
        '200':
          description: fetched instance of payment request
          schema:
            $ref: '#/definitions/PaymentRequest'
        '400':
          $ref: '#/responses/InvalidRequest'
        '401':
          $ref: '#/responses/PermissionDenied'
        '403':
          $ref: '#/responses/PermissionDenied'
        '404':
          $ref: '#/responses/NotFound'
        '500':
          $ref: '#/responses/ServerError'
      tags:
        - paymentRequests
      description: Fetches an instance of a payment request by id
      operationId: getPaymentRequest
      summary: Fetches a payment request by id
      x-permissions:
        - read.paymentRequest
  /moves/{locator}/closeout-office:
    parameters:
      - description: >-
          move code to identify a move to update the PPM shipment's closeout
          office for Army and Air Force service members
        format: string
        in: path
        name: locator
        required: true
        type: string
    patch:
      description: >-
        Sets the transportation office closeout location for where the Move's
        PPM Shipment documentation will be reviewed by
      tags:
        - move
      operationId: updateCloseoutOffice
      x-permissions:
        - update.closeoutOffice
      summary: Updates a Move's PPM closeout office for Army and Air Force customers
      produces:
        - application/json
      consumes:
        - application/json
      parameters:
        - in: body
          name: body
          schema:
            properties:
              closeoutOfficeId:
                type: string
                format: uuid
            required:
              - closeoutOfficeId
        - in: header
          name: If-Match
          type: string
          required: true
      responses:
        '200':
          description: Successfully set the closeout office for the move
          schema:
            $ref: '#/definitions/Move'
        '400':
          $ref: '#/responses/InvalidRequest'
        '401':
          $ref: '#/responses/PermissionDenied'
        '403':
          $ref: '#/responses/PermissionDenied'
        '404':
          $ref: '#/responses/NotFound'
        '412':
          $ref: '#/responses/PreconditionFailed'
        '422':
          $ref: '#/responses/UnprocessableEntity'
        '500':
          $ref: '#/responses/ServerError'
  /moves/{locator}/customer-support-remarks:
    parameters:
      - description: move code to identify a move for customer support remarks
        format: string
        in: path
        name: locator
        required: true
        type: string
    post:
      produces:
        - application/json
      consumes:
        - application/json
      parameters:
        - in: body
          name: body
          schema:
            $ref: '#/definitions/CreateCustomerSupportRemark'
      responses:
        '200':
          description: Successfully created customer support remark
          schema:
            $ref: '#/definitions/CustomerSupportRemark'
        '400':
          $ref: '#/responses/InvalidRequest'
        '404':
          $ref: '#/responses/NotFound'
        '422':
          $ref: '#/responses/UnprocessableEntity'
        '500':
          $ref: '#/responses/ServerError'
      tags:
        - customerSupportRemarks
      description: Creates a customer support remark for a move
      operationId: createCustomerSupportRemarkForMove
      summary: Creates a customer support remark for a move
    get:
      produces:
        - application/json
      parameters: []
      responses:
        '200':
          description: Successfully retrieved all line items for a move task order
          schema:
            $ref: '#/definitions/CustomerSupportRemarks'
        '403':
          $ref: '#/responses/PermissionDenied'
        '404':
          $ref: '#/responses/NotFound'
        '422':
          $ref: '#/responses/UnprocessableEntity'
        '500':
          $ref: '#/responses/ServerError'
      tags:
        - customerSupportRemarks
      description: Fetches customer support remarks for a move
      operationId: getCustomerSupportRemarksForMove
      summary: Fetches customer support remarks using the move code (locator).
  /customer-support-remarks/{customerSupportRemarkID}:
    parameters:
      - in: path
        description: the customer support remark ID to be modified
        name: customerSupportRemarkID
        required: true
        type: string
        format: uuid
    patch:
      tags:
        - customerSupportRemarks
      description: Updates a customer support remark for a move
      operationId: updateCustomerSupportRemarkForMove
      summary: Updates a customer support remark for a move
      consumes:
        - application/json
      produces:
        - application/json
      parameters:
        - in: body
          name: body
          required: true
          schema:
            $ref: '#/definitions/UpdateCustomerSupportRemarkPayload'
      responses:
        '200':
          description: Successfully updated customer support remark
          schema:
            $ref: '#/definitions/CustomerSupportRemark'
        '400':
          $ref: '#/responses/InvalidRequest'
        '403':
          $ref: '#/responses/PermissionDenied'
        '404':
          $ref: '#/responses/NotFound'
        '422':
          $ref: '#/responses/UnprocessableEntity'
        '500':
          $ref: '#/responses/ServerError'
    delete:
      summary: Soft deletes a customer support remark by ID
      description: Soft deletes a customer support remark by ID
      operationId: deleteCustomerSupportRemark
      tags:
        - customerSupportRemarks
      produces:
        - application/json
      responses:
        '204':
          description: Successfully soft deleted the shipment
        '400':
          $ref: '#/responses/InvalidRequest'
        '403':
          $ref: '#/responses/PermissionDenied'
        '404':
          $ref: '#/responses/NotFound'
        '409':
          $ref: '#/responses/Conflict'
        '422':
          $ref: '#/responses/UnprocessableEntity'
        '500':
          $ref: '#/responses/ServerError'
  /moves/{locator}/evaluation-reports:
    parameters:
      - in: path
        name: locator
        required: true
        type: string
    post:
      produces:
        - application/json
      consumes:
        - application/json
      parameters:
        - in: body
          name: body
          schema:
            $ref: '#/definitions/CreateEvaluationReport'
      responses:
        '200':
          description: Successfully created evaluation report
          schema:
            $ref: '#/definitions/EvaluationReport'
        '400':
          $ref: '#/responses/InvalidRequest'
        '404':
          $ref: '#/responses/NotFound'
        '422':
          $ref: '#/responses/UnprocessableEntity'
        '500':
          $ref: '#/responses/ServerError'
      x-permissions:
        - create.evaluationReport
      tags:
        - evaluationReports
      description: Creates an evaluation report
      operationId: createEvaluationReport
      summary: Creates an evaluation report
  /evaluation-reports/{reportID}/download:
    parameters:
      - in: path
        description: the evaluation report ID to be downloaded
        name: reportID
        required: true
        type: string
        format: uuid
    get:
      summary: Downloads an evaluation report as a PDF
      description: Downloads an evaluation report as a PDF
      operationId: downloadEvaluationReport
      tags:
        - evaluationReports
      produces:
        - application/pdf
      responses:
        '200':
          headers:
            Content-Disposition:
              type: string
              description: File name to download
          description: Evaluation report PDF
          schema:
            format: binary
            type: file
        '403':
          $ref: '#/responses/PermissionDenied'
        '404':
          $ref: '#/responses/NotFound'
        '500':
          $ref: '#/responses/ServerError'
  /evaluation-reports/{reportID}:
    parameters:
      - in: path
        description: the evaluation report ID to be modified
        name: reportID
        required: true
        type: string
        format: uuid
    get:
      summary: Gets an evaluation report by ID
      description: Gets an evaluation report by ID
      operationId: getEvaluationReport
      tags:
        - evaluationReports
      produces:
        - application/json
      responses:
        '200':
          description: Successfully got the report
          schema:
            $ref: '#/definitions/EvaluationReport'
        '400':
          $ref: '#/responses/InvalidRequest'
        '403':
          $ref: '#/responses/PermissionDenied'
        '404':
          $ref: '#/responses/NotFound'
        '500':
          $ref: '#/responses/ServerError'
    delete:
      summary: Deletes an evaluation report by ID
      description: Deletes an evaluation report by ID
      operationId: deleteEvaluationReport
      x-permissions:
        - delete.evaluationReport
      tags:
        - evaluationReports
      produces:
        - application/json
      responses:
        '204':
          description: Successfully deleted the report
        '400':
          $ref: '#/responses/InvalidRequest'
        '403':
          $ref: '#/responses/PermissionDenied'
        '404':
          $ref: '#/responses/NotFound'
        '409':
          $ref: '#/responses/Conflict'
        '422':
          $ref: '#/responses/UnprocessableEntity'
        '500':
          $ref: '#/responses/ServerError'
    put:
      summary: Saves an evaluation report as a draft
      description: Saves an evaluation report as a draft
      operationId: saveEvaluationReport
      x-permissions:
        - update.evaluationReport
      tags:
        - evaluationReports
      produces:
        - application/json
      consumes:
        - application/json
      parameters:
        - in: body
          name: body
          schema:
            $ref: '#/definitions/EvaluationReport'
        - in: header
          name: If-Match
          type: string
          required: true
          description: >
            Optimistic locking is implemented via the `If-Match` header. If the
            ETag header does not match the value of the resource on the server,
            the server rejects the change with a `412 Precondition Failed`
            error.
      responses:
        '204':
          description: Successfully saved the report
        '400':
          $ref: '#/responses/InvalidRequest'
        '403':
          $ref: '#/responses/PermissionDenied'
        '404':
          $ref: '#/responses/NotFound'
        '409':
          $ref: '#/responses/Conflict'
        '412':
          $ref: '#/responses/PreconditionFailed'
        '422':
          $ref: '#/responses/UnprocessableEntity'
        '500':
          $ref: '#/responses/ServerError'
  /evaluation-reports/{reportID}/submit:
    parameters:
      - in: path
        description: the evaluation report ID to be modified
        name: reportID
        required: true
        type: string
        format: uuid
    post:
      summary: Submits an evaluation report
      description: Submits an evaluation report
      operationId: submitEvaluationReport
      tags:
        - evaluationReports
      produces:
        - application/json
      parameters:
        - in: header
          name: If-Match
          type: string
          required: true
          description: >
            Optimistic locking is implemented via the `If-Match` header. If the
            ETag header does not match the value of the resource on the server,
            the server rejects the change with a `412 Precondition Failed`
            error.
      responses:
        '204':
          description: Successfully submitted an evaluation report with the provided ID
        '403':
          $ref: '#/responses/PermissionDenied'
        '404':
          $ref: '#/responses/NotFound'
        '412':
          $ref: '#/responses/PreconditionFailed'
        '422':
          $ref: '#/responses/UnprocessableEntity'
        '500':
          $ref: '#/responses/ServerError'
      x-permissions:
        - update.evaluationReport
  /pws-violations:
    get:
      summary: Fetch the possible PWS violations for an evaluation report
      description: Fetch the possible PWS violations for an evaluation report
      operationId: getPWSViolations
      tags:
        - pwsViolations
      produces:
        - application/json
      responses:
        '200':
          description: Successfully retrieved the PWS violations
          schema:
            $ref: '#/definitions/PWSViolations'
        '400':
          $ref: '#/responses/InvalidRequest'
        '403':
          $ref: '#/responses/PermissionDenied'
        '404':
          $ref: '#/responses/NotFound'
        '500':
          $ref: '#/responses/ServerError'
  /report-violations/{reportID}:
    parameters:
      - in: path
        description: the evaluation report ID that has associated violations
        name: reportID
        required: true
        type: string
        format: uuid
    get:
      summary: Fetch the report violations for an evaluation report
      description: Fetch the report violations for an evaluation report
      operationId: getReportViolationsByReportID
      tags:
        - reportViolations
      produces:
        - application/json
      responses:
        '200':
          description: Successfully retrieved the report violations
          schema:
            $ref: '#/definitions/ReportViolations'
        '400':
          $ref: '#/responses/InvalidRequest'
        '403':
          $ref: '#/responses/PermissionDenied'
        '404':
          $ref: '#/responses/NotFound'
        '500':
          $ref: '#/responses/ServerError'
    post:
      summary: Associate violations with an evaluation report
      description: >-
        Associate violations with an evaluation report. This will overwrite any
        existing report-violations associations for the report and replace them
        with the newly provided ones.  An empty array will remove all violation
        associations for a given report.
      operationId: associateReportViolations
      tags:
        - reportViolations
      produces:
        - application/json
      consumes:
        - application/json
      parameters:
        - in: body
          name: body
          schema:
            $ref: '#/definitions/AssociateReportViolations'
      responses:
        '204':
          description: Successfully saved the report violations
        '400':
          $ref: '#/responses/InvalidRequest'
        '403':
          $ref: '#/responses/PermissionDenied'
        '404':
          $ref: '#/responses/NotFound'
        '409':
          $ref: '#/responses/Conflict'
        '422':
          $ref: '#/responses/UnprocessableEntity'
        '500':
          $ref: '#/responses/ServerError'
      x-permissions:
        - create.reportViolation
  /moves/{locator}/payment-requests:
    parameters:
      - description: move code to identify a move for payment requests
        format: string
        in: path
        name: locator
        required: true
        type: string
    get:
      produces:
        - application/json
      parameters: []
      responses:
        '200':
          description: Successfully retrieved all line items for a move task order
          schema:
            $ref: '#/definitions/PaymentRequests'
        '403':
          $ref: '#/responses/PermissionDenied'
        '404':
          $ref: '#/responses/NotFound'
        '422':
          $ref: '#/responses/UnprocessableEntity'
        '500':
          $ref: '#/responses/ServerError'
      tags:
        - paymentRequests
      description: Fetches payment requests for a move
      operationId: getPaymentRequestsForMove
      summary: Fetches payment requests using the move code (locator).
      x-permissions:
        - read.paymentRequest
  /moves/{moveID}/financial-review-flag:
    parameters:
      - description: ID of move to flag
        in: path
        name: moveID
        required: true
        type: string
        format: uuid
    post:
      summary: Flags a move for financial office review
      description: >-
        This sets a flag which indicates that the move should be reviewed by a
        fincancial office. For example, if the origin or destination address of
        a shipment is far from the duty location and may incur excess costs to
        the customer.
      operationId: setFinancialReviewFlag
      tags:
        - move
      consumes:
        - application/json
      produces:
        - application/json
      parameters:
        - in: header
          name: If-Match
          type: string
        - in: body
          name: body
          schema:
            required:
              - flagForReview
            properties:
              remarks:
                description: >-
                  explanation of why the move is being flagged for financial
                  review
                example: this address is way too far away
                type: string
                x-nullable: true
              flagForReview:
                description: >-
                  boolean value representing whether we should flag a move for
                  financial review
                example: false
                type: boolean
      responses:
        '200':
          description: updated Move
          schema:
            $ref: '#/definitions/Move'
        '403':
          $ref: '#/responses/PermissionDenied'
        '404':
          $ref: '#/responses/NotFound'
        '412':
          $ref: '#/responses/PreconditionFailed'
        '422':
          $ref: '#/responses/UnprocessableEntity'
        '500':
          $ref: '#/responses/ServerError'
      x-permissions:
        - update.financialReviewFlag
  /payment-requests/{paymentRequestID}/shipments-payment-sit-balance:
    parameters:
      - description: >-
          payment request ID of the payment request with SIT service items being
          reviewed
        name: paymentRequestID
        type: string
        format: uuid
        in: path
        required: true
    get:
      produces:
        - application/json
      parameters: []
      responses:
        '200':
          description: >-
            Successfully retrieved shipments and their SIT days balance from all
            payment requests on the move
          schema:
            $ref: '#/definitions/ShipmentsPaymentSITBalance'
        '403':
          $ref: '#/responses/PermissionDenied'
        '404':
          $ref: '#/responses/NotFound'
        '422':
          $ref: '#/responses/UnprocessableEntity'
        '500':
          $ref: '#/responses/ServerError'
      tags:
        - paymentRequests
      description: >-
        Returns all shipment payment request SIT usage to support partial SIT
        invoicing
      operationId: getShipmentsPaymentSITBalance
      summary: >-
        Returns all shipment payment request SIT usage to support partial SIT
        invoicing
      x-permissions:
        - read.shipmentsPaymentSITBalance
  /payment-requests/{paymentRequestID}/status:
    patch:
      consumes:
        - application/json
      produces:
        - application/json
      parameters:
        - description: UUID of payment request
          format: uuid
          in: path
          name: paymentRequestID
          required: true
          type: string
        - in: body
          name: body
          required: true
          schema:
            $ref: '#/definitions/UpdatePaymentRequestStatusPayload'
        - in: header
          name: If-Match
          type: string
          required: true
      responses:
        '200':
          description: updated payment request
          schema:
            $ref: '#/definitions/PaymentRequest'
        '400':
          $ref: '#/responses/InvalidRequest'
        '401':
          $ref: '#/responses/PermissionDenied'
        '403':
          $ref: '#/responses/PermissionDenied'
        '404':
          $ref: '#/responses/NotFound'
        '412':
          $ref: '#/responses/PreconditionFailed'
        '422':
          $ref: '#/responses/UnprocessableEntity'
        '500':
          $ref: '#/responses/ServerError'
      tags:
        - paymentRequests
      description: Updates status of a payment request by id
      operationId: updatePaymentRequestStatus
      summary: Updates status of a payment request by id
      x-permissions:
        - update.paymentRequest
  /documents/{documentId}:
    get:
      summary: Returns a document
      description: Returns a document and its uploads
      operationId: getDocument
      tags:
        - ghcDocuments
      parameters:
        - in: path
          name: documentId
          type: string
          format: uuid
          required: true
          description: UUID of the document to return
      responses:
        '200':
          description: the requested document
          schema:
            $ref: '#/definitions/Document'
        '400':
          $ref: '#/responses/InvalidRequest'
        '401':
          $ref: '#/responses/PermissionDenied'
        '403':
          $ref: '#/responses/PermissionDenied'
        '404':
          $ref: '#/responses/NotFound'
        '412':
          $ref: '#/responses/PreconditionFailed'
        '422':
          $ref: '#/responses/UnprocessableEntity'
        '500':
          $ref: '#/responses/ServerError'
  /queues/counseling:
    get:
      produces:
        - application/json
      summary: >-
        Gets queued list of all customer moves needing services counseling by
        GBLOC origin
      description: >
        An office services counselor user will be assigned a transportation
        office that will determine which moves are displayed in their queue
        based on the origin duty location.  GHC moves will show up here onced
        they have reached the NEEDS SERVICE COUNSELING status after submission
        from a customer or created on a customer's behalf.
      operationId: getServicesCounselingQueue
      tags:
        - queues
      parameters:
        - in: query
          name: page
          type: integer
          description: requested page number of paginated move results
        - in: query
          name: perPage
          type: integer
          description: maximum number of moves to show on each page of paginated results
        - in: query
          name: sort
          type: string
          enum:
            - lastName
            - dodID
            - branch
            - locator
            - status
            - requestedMoveDate
            - submittedAt
            - originGBLOC
            - originDutyLocation
            - destinationDutyLocation
            - ppmType
            - closeoutInitiated
            - closeoutLocation
          description: field that results should be sorted by
        - in: query
          name: order
          type: string
          enum:
            - asc
            - desc
          description: direction of sort order if applied
        - in: query
          name: branch
          type: string
          description: filters by the branch of the move's service member
        - in: query
          name: locator
          type: string
          description: filters to match the unique move code locator
        - in: query
          name: lastName
          type: string
          description: filters using a prefix match on the service member's last name
        - in: query
          name: dodID
          type: string
          description: filters to match the unique service member's DoD ID
        - in: query
          name: requestedMoveDate
          type: string
          description: filters the requested pickup date of a shipment on the move
        - in: query
          name: submittedAt
          type: string
          format: date-time
          description: >-
            Start of the submitted at date in the user's local time zone
            converted to UTC
        - in: query
          name: originGBLOC
          type: string
          description: filters the GBLOC of the service member's origin duty location
        - in: query
          name: originDutyLocation
          type: string
          description: filters the name of the origin duty location on the orders
        - in: query
          name: destinationDutyLocation
          type: string
          description: filters the name of the destination duty location on the orders
        - in: query
          name: status
          type: array
          description: filters the status of the move
          uniqueItems: true
          items:
            type: string
            enum:
              - NEEDS SERVICE COUNSELING
              - SERVICE COUNSELING COMPLETED
        - in: query
          name: needsPPMCloseout
          type: boolean
          description: >-
            Only used for Services Counseling queue. If true, show PPM moves
            that are ready for closeout. Otherwise, show all other moves.
        - in: query
          name: ppmType
          type: string
          enum:
            - FULL
            - PARTIAL
          description: filters PPM type
        - in: query
          name: closeoutInitiated
          type: string
          format: date-time
          description: Latest date that closeout was initiated on a PPM on the move
        - in: query
          name: closeoutLocation
          type: string
          description: closeout location
        - in: query
          name: orderType
          type: string
          description: order type
      responses:
        '200':
          description: Successfully returned all moves matching the criteria
          schema:
            $ref: '#/definitions/QueueMovesResult'
        '403':
          $ref: '#/responses/PermissionDenied'
        '500':
          $ref: '#/responses/ServerError'
  /queues/prime-moves:
    get:
      summary: getPrimeMovesQueue
      description: >
        Gets all moves that have been reviewed and approved by the TOO. The
        `since` parameter can be used to filter this

        list down to only the moves that have been updated since the provided
        timestamp. A move will be considered

        updated if the `updatedAt` timestamp on the move or on its orders,
        shipments, service items, or payment

        requests, is later than the provided date and time.


        **WIP**: Include what causes moves to leave this list. Currently, once
        the `availableToPrimeAt` timestamp has

        been set, that move will always appear in this list.
      operationId: listPrimeMoves
      tags:
        - queues
      produces:
        - application/json
      parameters:
        - in: query
          name: since
          type: string
          format: date-time
          description: >-
            Only return moves updated since this time. Formatted like
            "2021-07-23T18:30:47.116Z"
        - in: query
          name: page
          type: integer
          description: requested page of results
        - in: query
          name: perPage
          type: integer
          description: results per page
        - in: query
          name: id
          type: string
        - in: query
          name: moveCode
          type: string
        - in: query
          name: orderType
          type: string
          description: order type
      responses:
        '200':
          description: >-
            Successfully retrieved moves. A successful fetch might still return
            zero moves.
          schema:
            $ref: '#/definitions/ListPrimeMovesResult'
        '403':
          $ref: '#/responses/PermissionDenied'
        '500':
          $ref: '#/responses/ServerError'
  /queues/moves:
    get:
      produces:
        - application/json
      summary: Gets queued list of all customer moves by GBLOC origin
      description: >
        An office TOO user will be assigned a transportation office that will
        determine which moves are displayed in their queue based on the origin
        duty location.  GHC moves will show up here onced they have reached the
        submitted status sent by the customer and have move task orders,
        shipments, and service items to approve.
      operationId: getMovesQueue
      tags:
        - queues
      parameters:
        - in: query
          name: page
          type: integer
          description: requested page of results
        - in: query
          name: perPage
          type: integer
          description: results per page
        - in: query
          name: sort
          type: string
          enum:
            - lastName
            - dodID
            - branch
            - locator
            - status
            - originDutyLocation
            - destinationDutyLocation
            - requestedMoveDate
            - appearedInTooAt
          description: field that results should be sorted by
        - in: query
          name: order
          type: string
          enum:
            - asc
            - desc
          description: direction of sort order if applied
        - in: query
          name: branch
          type: string
        - in: query
          name: locator
          type: string
        - in: query
          name: lastName
          type: string
        - in: query
          name: dodID
          type: string
        - in: query
          name: originDutyLocation
          type: string
        - in: query
          name: destinationDutyLocation
          type: string
        - in: query
          name: appearedInTooAt
          type: string
          format: date-time
        - in: query
          name: requestedMoveDate
          type: string
          description: filters the requested pickup date of a shipment on the move
        - in: query
          name: status
          type: array
          description: Filtering for the status.
          uniqueItems: true
          items:
            type: string
            enum:
              - SUBMITTED
              - APPROVALS REQUESTED
              - APPROVED
        - in: query
          name: orderType
          type: string
          description: order type
      responses:
        '200':
          description: Successfully returned all moves matching the criteria
          schema:
            $ref: '#/definitions/QueueMovesResult'
        '403':
          $ref: '#/responses/PermissionDenied'
        '500':
          $ref: '#/responses/ServerError'
      x-permissions:
        - update.move
        - create.serviceItem
  /queues/payment-requests:
    get:
      produces:
        - application/json
      summary: Gets queued list of all payment requests by GBLOC origin
      description: >
        An office TIO user will be assigned a transportation office that will
        determine which payment requests are displayed in their queue based on
        the origin duty location.
      operationId: getPaymentRequestsQueue
      tags:
        - queues
      parameters:
        - in: query
          name: sort
          type: string
          enum:
            - lastName
            - locator
            - submittedAt
            - branch
            - status
            - dodID
            - age
            - originDutyLocation
          description: field that results should be sorted by
        - in: query
          name: order
          type: string
          enum:
            - asc
            - desc
          description: direction of sort order if applied
        - in: query
          name: page
          type: integer
          description: requested page of results
        - in: query
          name: perPage
          type: integer
          description: number of records to include per page
        - in: query
          name: submittedAt
          type: string
          format: date-time
          description: >-
            Start of the submitted at date in the user's local time zone
            converted to UTC
        - in: query
          name: branch
          type: string
        - in: query
          name: locator
          type: string
        - in: query
          name: lastName
          type: string
        - in: query
          name: dodID
          type: string
        - in: query
          name: destinationDutyLocation
          type: string
        - in: query
          name: originDutyLocation
          type: string
        - in: query
          name: status
          type: array
          description: Filtering for the status.
          uniqueItems: true
          items:
            type: string
            enum:
              - PENDING
              - REVIEWED
              - REVIEWED_AND_ALL_SERVICE_ITEMS_REJECTED
              - PAID
              - DEPRECATED
              - EDI_ERROR
        - in: query
          name: orderType
          type: string
          description: order type
      responses:
        '200':
          description: Successfully returned all moves matching the criteria
          schema:
            $ref: '#/definitions/QueuePaymentRequestsResult'
        '403':
          $ref: '#/responses/PermissionDenied'
        '500':
          $ref: '#/responses/ServerError'
  /moves/search:
    post:
      produces:
        - application/json
      consumes:
        - application/json
      summary: Search moves by locator, DOD ID, or customer name
      description: >
        Search moves by locator, DOD ID, or customer name. Used by QAE and CSR
        users.
      operationId: searchMoves
      tags:
        - move
      parameters:
        - in: body
          name: body
          schema:
            properties:
              page:
                type: integer
                description: requested page of results
              perPage:
                type: integer
              locator:
                description: Move locator
                type: string
                minLength: 6
                maxLength: 6
                x-nullable: true
              dodID:
                description: DOD ID
                type: string
                minLength: 10
                maxLength: 10
                x-nullable: true
              customerName:
                description: Customer Name
                type: string
                minLength: 1
                x-nullable: true
              status:
                type: array
                description: Filtering for the status.
                uniqueItems: true
                items:
                  type: string
                  enum:
                    - DRAFT
                    - SUBMITTED
                    - APPROVALS REQUESTED
                    - APPROVED
                    - NEEDS SERVICE COUNSELING
                    - SERVICE COUNSELING COMPLETED
              originPostalCode:
                type: string
                x-nullable: true
              destinationPostalCode:
                type: string
                x-nullable: true
              branch:
                type: string
                x-nullable: true
              shipmentsCount:
                type: integer
                x-nullable: true
              pickupDate:
                type: string
                format: date-time
                x-nullable: true
              deliveryDate:
                type: string
                format: date-time
                x-nullable: true
              sort:
                type: string
                x-nullable: true
                enum:
                  - customerName
                  - dodID
                  - branch
                  - locator
                  - status
                  - originPostalCode
                  - destinationPostalCode
                  - shipmentsCount
              order:
                type: string
                x-nullable: true
                enum:
                  - asc
                  - desc
          description: field that results should be sorted by
      responses:
        '200':
          description: Successfully returned all moves matching the criteria
          schema:
            $ref: '#/definitions/SearchMovesResult'
        '403':
          $ref: '#/responses/PermissionDenied'
        '500':
          $ref: '#/responses/ServerError'
  /tac/valid:
    get:
      summary: Validation of a TAC value
      description: Returns a boolean based on whether a tac value is valid or not
      operationId: tacValidation
      tags:
        - tac
        - order
      parameters:
        - in: query
          name: tac
          type: string
          required: true
          description: The tac value to validate
      responses:
        '200':
          description: Successfully retrieved validation status
          schema:
            $ref: '#/definitions/TacValid'
        '400':
          $ref: '#/responses/InvalidRequest'
        '401':
          $ref: '#/responses/PermissionDenied'
        '403':
          $ref: '#/responses/PermissionDenied'
        '404':
          $ref: '#/responses/NotFound'
        '500':
          $ref: '#/responses/ServerError'
  /transportation-offices:
    get:
      produces:
        - application/json
      summary: Returns the transportation offices matching the search query
      description: Returns the transportation offices matching the search query
      operationId: getTransportationOffices
      tags:
        - transportationOffice
      parameters:
        - in: query
          name: search
          type: string
          required: true
          minLength: 2
          description: Search string for transportation offices
      responses:
        '200':
          description: Successfully retrieved transportation offices
          schema:
            $ref: '#/definitions/TransportationOffices'
        '400':
          $ref: '#/responses/InvalidRequest'
        '401':
          $ref: '#/responses/PermissionDenied'
        '403':
          $ref: '#/responses/PermissionDenied'
        '404':
          $ref: '#/responses/NotFound'
        '500':
          $ref: '#/responses/ServerError'
  /open/transportation-offices:
    get:
      produces:
        - application/json
      summary: Returns the transportation offices matching the search query
      description: >-
        This endpoint is publicly accessible as it is utilized to access
        transportation office information without having an office
        account.Returns the transportation offices matching the search query.
      operationId: getTransportationOfficesOpen
      tags:
        - transportationOffice
      parameters:
        - in: query
          name: search
          type: string
          required: true
          minLength: 2
          description: Search string for transportation offices
      responses:
        '200':
          description: Successfully retrieved transportation offices
          schema:
            $ref: '#/definitions/TransportationOffices'
        '400':
          $ref: '#/responses/InvalidRequest'
        '401':
          $ref: '#/responses/PermissionDenied'
        '403':
          $ref: '#/responses/PermissionDenied'
        '404':
          $ref: '#/responses/NotFound'
        '500':
          $ref: '#/responses/ServerError'
  /uploads:
    post:
      summary: Create a new upload
      description: >-
        Uploads represent a single digital file, such as a JPEG or PDF.
        Currently, office application uploads are only for Services Counselors
        to upload files for orders, but this may be expanded in the future.
      operationId: createUpload
      tags:
        - uploads
      consumes:
        - multipart/form-data
      produces:
        - application/json
      parameters:
        - in: query
          name: documentId
          type: string
          format: uuid
          required: false
          description: UUID of the document to add an upload to
        - in: formData
          name: file
          type: file
          description: The file to upload.
          required: true
      responses:
        '201':
          description: created upload
          schema:
            $ref: '#/definitions/Upload'
        '400':
          description: invalid request
        '403':
          description: not authorized
        '404':
          description: not found
        '413':
          description: payload is too large
        '500':
          description: server error
definitions:
  ClientError:
    type: object
    properties:
      title:
        type: string
      detail:
        type: string
      instance:
        type: string
        format: uuid
    required:
      - title
      - detail
      - instance
  ValidationError:
    allOf:
      - $ref: '#/definitions/ClientError'
      - type: object
    properties:
      invalid_fields:
        type: object
        additionalProperties:
          type: string
    required:
      - invalid_fields
  BackupContact:
    type: object
    properties:
      name:
        type: string
      email:
        type: string
        format: x-email
        example: backupContact@mail.com
      phone:
        type: string
        format: telephone
        pattern: ^[2-9]\d{2}-\d{3}-\d{4}$
    required:
      - name
      - email
      - phone
  Contractor:
    properties:
      contractNumber:
        type: string
      id:
        format: uuid
        type: string
      name:
        type: string
      type:
        type: string
  Role:
    type: object
    properties:
      id:
        type: string
        format: uuid
        example: c56a4180-65aa-42ec-a945-5fd21dec0538
      roleType:
        type: string
        example: customer
      roleName:
        type: string
        example: Transportation Ordering Officer
      createdAt:
        type: string
        format: date-time
        readOnly: true
      updatedAt:
        type: string
        format: date-time
        readOnly: true
    required:
      - id
      - roleType
      - roleName
      - createdAt
      - updatedAt
  OfficeUser:
    type: object
    properties:
      id:
        type: string
        format: uuid
        example: c56a4180-65aa-42ec-a945-5fd21dec0538
      userId:
        type: string
        format: uuid
      firstName:
        type: string
      middleInitials:
        type: string
      lastName:
        type: string
      email:
        type: string
        format: x-email
        pattern: ^[a-zA-Z0-9._%+-]+@[a-zA-Z0-9.-]+\.[a-zA-Z]{2,}$
      telephone:
        type: string
        format: telephone
        pattern: ^[2-9]\d{2}-\d{3}-\d{4}$
      transportationOfficeId:
        type: string
        format: uuid
      transportationOffice:
        $ref: '#/definitions/TransportationOffice'
      active:
        type: boolean
      roles:
        type: array
        items:
          $ref: '#/definitions/Role'
      edipi:
        type: string
      otherUniqueId:
        type: string
      rejectionReason:
        type: string
      status:
        type: string
        enum:
          - APPROVED
          - REQUESTED
          - REJECTED
      createdAt:
        type: string
        format: date-time
        readOnly: true
      updatedAt:
        type: string
        format: date-time
        readOnly: true
    required:
      - id
      - firstName
      - middleInitials
      - lastName
      - email
      - telephone
      - transportationOfficeId
      - active
      - roles
      - edipi
      - otherUniqueId
      - rejectionReason
      - status
      - createdAt
      - updatedAt
  LockedOfficeUser:
    type: object
    properties:
      firstName:
        type: string
      lastName:
        type: string
      transportationOfficeId:
        type: string
        format: uuid
      transportationOffice:
        $ref: '#/definitions/TransportationOffice'
  OfficeUserCreate:
    type: object
    properties:
      email:
        type: string
        example: user@userdomain.com
        title: Email
        x-nullable: false
      edipi:
        type: string
        example: '1234567890'
        maxLength: 10
        title: EDIPI
        x-nullable: true
      otherUniqueId:
        type: string
        title: Office user identifier when EDIPI is not available
        x-nullable: true
      firstName:
        type: string
        title: First Name
        x-nullable: false
      middleInitials:
        type: string
        example: L.
        x-nullable: true
        title: Middle Initials
      lastName:
        type: string
        title: Last Name
        x-nullable: false
      telephone:
        type: string
        format: telephone
        pattern: ^[2-9]\d{2}-\d{3}-\d{4}$
        example: 212-555-5555
        x-nullable: false
      transportationOfficeId:
        type: string
        format: uuid
        example: c56a4180-65aa-42ec-a945-5fd21dec0538
        x-nullable: false
      roles:
        type: array
        items:
          $ref: '#/definitions/OfficeUserRole'
        x-nullable: false
    required:
      - firstName
      - lastName
      - email
      - telephone
      - transportationOfficeId
      - roles
  OfficeUserRole:
    type: object
    properties:
      name:
        type: string
        example: Transportation Ordering Officer
        x-nullable: true
        title: name
      roleType:
        type: string
        example: transportation_ordering_officer
        x-nullable: true
        title: roleType
  Customer:
    type: object
    properties:
      agency:
        type: string
        title: Agency customer is affilated with
      first_name:
        type: string
        example: John
      last_name:
        type: string
        example: Doe
      phone:
        type: string
        format: telephone
        pattern: ^[2-9]\d{2}-\d{3}-\d{4}$
        x-nullable: true
      email:
        type: string
        format: x-email
        pattern: ^[a-zA-Z0-9._%+-]+@[a-zA-Z0-9.-]+\.[a-zA-Z]{2,}$
        x-nullable: true
      suffix:
        type: string
        example: Jr.
        x-nullable: true
      middle_name:
        type: string
        example: David
        x-nullable: true
      current_address:
        $ref: '#/definitions/Address'
      backup_contact:
        $ref: '#/definitions/BackupContact'
      id:
        type: string
        format: uuid
        example: c56a4180-65aa-42ec-a945-5fd21dec0538
      dodID:
        type: string
      userID:
        type: string
        format: uuid
        example: c56a4180-65aa-42ec-a945-5fd21dec0538
      eTag:
        type: string
      phoneIsPreferred:
        type: boolean
      emailIsPreferred:
        type: boolean
      secondaryTelephone:
        type: string
        format: telephone
        pattern: ^[2-9]\d{2}-\d{3}-\d{4}$|^$
        x-nullable: true
      backupAddress:
        $ref: '#/definitions/Address'
      cacValidated:
        type: boolean
  CreatedCustomer:
    type: object
    properties:
      affiliation:
        type: string
        title: Branch of service customer is affilated with
      firstName:
        type: string
        example: John
      lastName:
        type: string
        example: Doe
      telephone:
        type: string
        format: telephone
        pattern: ^[2-9]\d{2}-\d{3}-\d{4}$
        x-nullable: true
      personalEmail:
        type: string
        format: x-email
        pattern: ^[a-zA-Z0-9._%+-]+@[a-zA-Z0-9.-]+\.[a-zA-Z]{2,}$
      suffix:
        type: string
        example: Jr.
        x-nullable: true
      middleName:
        type: string
        example: David
        x-nullable: true
      residentialAddress:
        $ref: '#/definitions/Address'
      backupContact:
        $ref: '#/definitions/BackupContact'
      id:
        type: string
        format: uuid
        example: c56a4180-65aa-42ec-a945-5fd21dec0538
      edipi:
        type: string
        x-nullable: true
      userID:
        type: string
        format: uuid
        example: c56a4180-65aa-42ec-a945-5fd21dec0538
      oktaID:
        type: string
      oktaEmail:
        type: string
      phoneIsPreferred:
        type: boolean
      emailIsPreferred:
        type: boolean
      secondaryTelephone:
        type: string
        format: telephone
        pattern: ^[2-9]\d{2}-\d{3}-\d{4}$
        x-nullable: true
      backupAddress:
        $ref: '#/definitions/Address'
      cacValidated:
        type: boolean
  UpdateCustomerPayload:
    type: object
    properties:
      first_name:
        type: string
        example: John
      last_name:
        type: string
        example: Doe
      phone:
        type: string
        format: telephone
        pattern: ^[2-9]\d{2}-\d{3}-\d{4}$
        x-nullable: true
      email:
        type: string
        format: x-email
        pattern: ^[a-zA-Z0-9._%+-]+@[a-zA-Z0-9.-]+\.[a-zA-Z]{2,}$
        x-nullable: true
      suffix:
        type: string
        example: Jr.
        x-nullable: true
      middle_name:
        type: string
        example: David
        x-nullable: true
      current_address:
        allOf:
          - $ref: '#/definitions/Address'
      backup_contact:
        $ref: '#/definitions/BackupContact'
      phoneIsPreferred:
        type: boolean
      emailIsPreferred:
        type: boolean
      secondaryTelephone:
        type: string
        format: telephone
        pattern: ^[2-9]\d{2}-\d{3}-\d{4}$|^$
        x-nullable: true
      backupAddress:
        allOf:
          - $ref: '#/definitions/Address'
      cac_validated:
        type: boolean
  CreateCustomerPayload:
    type: object
    properties:
      affiliation:
        $ref: '#/definitions/Affiliation'
      edipi:
        type: string
        example: John
        x-nullable: true
      firstName:
        type: string
        example: John
      middleName:
        type: string
        example: David
        x-nullable: true
      lastName:
        type: string
        example: Doe
      suffix:
        type: string
        example: Jr.
        x-nullable: true
      telephone:
        type: string
        format: telephone
        pattern: ^[2-9]\d{2}-\d{3}-\d{4}$
        x-nullable: true
      secondaryTelephone:
        type: string
        format: telephone
        pattern: ^[2-9]\d{2}-\d{3}-\d{4}$
        x-nullable: true
      personalEmail:
        type: string
        format: x-email
        example: personalEmail@email.com
        pattern: ^[a-zA-Z0-9._%+-]+@[a-zA-Z0-9.-]+\.[a-zA-Z]{2,}$
      phoneIsPreferred:
        type: boolean
      emailIsPreferred:
        type: boolean
      residentialAddress:
        allOf:
          - $ref: '#/definitions/Address'
      backupContact:
        $ref: '#/definitions/BackupContact'
      backupMailingAddress:
        allOf:
          - $ref: '#/definitions/Address'
      createOktaAccount:
        type: boolean
      cacUser:
        type: boolean
  SearchCustomersResult:
    type: object
    properties:
      page:
        type: integer
      perPage:
        type: integer
      totalCount:
        type: integer
      searchCustomers:
        $ref: '#/definitions/SearchCustomers'
  SearchCustomers:
    type: array
    items:
      $ref: '#/definitions/SearchCustomer'
  SearchCustomer:
    type: object
    properties:
      id:
        type: string
        format: uuid
      firstName:
        type: string
        example: John
        x-nullable: true
      lastName:
        type: string
        example: Doe
        x-nullable: true
      dodID:
        type: string
        example: 1234567890
        x-nullable: true
      branch:
        type: string
      telephone:
        type: string
        format: telephone
        pattern: ^[2-9]\d{2}-\d{3}-\d{4}$
        x-nullable: true
      personalEmail:
        type: string
        format: x-email
        example: personalEmail@email.com
        pattern: ^[a-zA-Z0-9._%+-]+@[a-zA-Z0-9.-]+\.[a-zA-Z]{2,}$
  Entitlements:
    properties:
      id:
        example: 571008b1-b0de-454d-b843-d71be9f02c04
        format: uuid
        type: string
      authorizedWeight:
        example: 2000
        type: integer
        x-formatting: weight
        x-nullable: true
      dependentsAuthorized:
        example: true
        type: boolean
        x-nullable: true
      gunSafe:
        type: boolean
        example: false
      nonTemporaryStorage:
        example: false
        type: boolean
        x-nullable: true
      privatelyOwnedVehicle:
        example: false
        type: boolean
        x-nullable: true
      proGearWeight:
        example: 2000
        type: integer
        x-formatting: weight
      proGearWeightSpouse:
        example: 500
        type: integer
        x-formatting: weight
      storageInTransit:
        example: 90
        type: integer
        x-nullable: true
      totalWeight:
        example: 500
        type: integer
        x-formatting: weight
      totalDependents:
        example: 2
        type: integer
      requiredMedicalEquipmentWeight:
        example: 500
        type: integer
        x-formatting: weight
      organizationalClothingAndIndividualEquipment:
        example: true
        type: boolean
      eTag:
        type: string
    type: object
  Error:
    properties:
      message:
        type: string
    required:
      - message
    type: object
  Grade:
    type: string
    x-nullable: true
    title: grade
    enum:
      - E_1
      - E_2
      - E_3
      - E_4
      - E_5
      - E_6
      - E_7
      - E_8
      - E_9
      - E_9_SPECIAL_SENIOR_ENLISTED
      - O_1_ACADEMY_GRADUATE
      - O_2
      - O_3
      - O_4
      - O_5
      - O_6
      - O_7
      - O_8
      - O_9
      - O_10
      - W_1
      - W_2
      - W_3
      - W_4
      - W_5
      - AVIATION_CADET
      - CIVILIAN_EMPLOYEE
      - ACADEMY_CADET
      - MIDSHIPMAN
    x-display-value:
      E_1: E-1
      E_2: E-2
      E_3: E-3
      E_4: E-4
      E_5: E-5
      E_6: E-6
      E_7: E-7
      E_8: E-8
      E_9: E-9
      E_9_SPECIAL_SENIOR_ENLISTED: E-9 (Special Senior Enlisted)
      O_1_ACADEMY_GRADUATE: O-1 or Service Academy Graduate
      O_2: O-2
      O_3: O-3
      O_4: O-4
      O_5: O-5
      O_6: O-6
      O_7: O-7
      O_8: O-8
      O_9: O-9
      O_10: O-10
      W_1: W-1
      W_2: W-2
      W_3: W-3
      W_4: W-4
      W_5: W-5
      AVIATION_CADET: Aviation Cadet
      CIVILIAN_EMPLOYEE: Civilian Employee
      ACADEMY_CADET: Service Academy Cadet
      MIDSHIPMAN: Midshipman
  Move:
    properties:
      id:
        example: 1f2270c7-7166-40ae-981e-b200ebdf3054
        format: uuid
        type: string
      serviceCounselingCompletedAt:
        format: date-time
        type: string
        x-nullable: true
      availableToPrimeAt:
        format: date-time
        type: string
        x-nullable: true
      billableWeightsReviewedAt:
        format: date-time
        type: string
        x-nullable: true
      contractorId:
        type: string
        format: uuid
        x-nullable: true
      contractor:
        $ref: '#/definitions/Contractor'
      locator:
        type: string
        example: 1K43AR
      ordersId:
        type: string
        format: uuid
        example: c56a4180-65aa-42ec-a945-5fd21dec0538
      orders:
        $ref: '#/definitions/Order'
      referenceId:
        example: 1001-3456
        type: string
        x-nullable: true
      status:
        $ref: '#/definitions/MoveStatus'
      excess_weight_qualified_at:
        type: string
        format: date-time
        description: >-
          Timestamp of when the estimated shipment weights of the move reached
          90% of the weight allowance
        x-nullable: true
      excess_weight_acknowledged_at:
        type: string
        format: date-time
        description: >-
          Timestamp of when the TOO acknowledged the excess weight risk by
          either dismissing the alert or updating the max billable weight
        x-nullable: true
      tioRemarks:
        type: string
        example: approved additional weight
        x-nullable: true
      financialReviewFlag:
        type: boolean
        example: false
        description: >-
          This flag is set by office users if a move should be reviewed by a
          Financial Office
        x-nullable: false
        readOnly: true
      financialReviewRemarks:
        type: string
        example: Destination address is too far from duty location
        x-nullable: true
        readOnly: true
      closeoutOffice:
        $ref: '#/definitions/TransportationOffice'
      closeoutOfficeId:
        type: string
        format: uuid
        description: >-
          The transportation office that will handle reviewing PPM Closeout
          documentation for Army and Air Force service members
        x-nullable: true
      approvalsRequestedAt:
        type: string
        format: date-time
        description: >-
          The time at which a move is sent back to the TOO becuase the prime
          added a new service item for approval
        x-nullable: true
      createdAt:
        type: string
        format: date-time
      submittedAt:
        type: string
        format: date-time
        x-nullable: true
      updatedAt:
        type: string
        format: date-time
      eTag:
        type: string
      shipmentGBLOC:
        $ref: '#/definitions/GBLOC'
      lockedByOfficeUserID:
        type: string
        format: uuid
        x-nullable: true
      lockedByOfficeUser:
        $ref: '#/definitions/LockedOfficeUser'
        x-nullable: true
      lockExpiresAt:
        type: string
        format: date-time
        x-nullable: true
  MoveHistory:
    properties:
      id:
        description: move ID
        example: 1f2270c7-7166-40ae-981e-b200ebdf3054
        format: uuid
        type: string
      historyRecords:
        description: A list of MoveAuditHistory's connected to the move.
        $ref: '#/definitions/MoveAuditHistories'
      locator:
        description: move locator
        type: string
        example: 1K43AR
      referenceId:
        description: move referenceID
        example: 1001-3456
        type: string
        x-nullable: true
  MoveHistoryResult:
    type: object
    properties:
      page:
        type: integer
      perPage:
        type: integer
      totalCount:
        type: integer
      id:
        description: move ID
        example: 1f2270c7-7166-40ae-981e-b200ebdf3054
        format: uuid
        type: string
      historyRecords:
        description: A list of MoveAuditHistory's connected to the move.
        $ref: '#/definitions/MoveAuditHistories'
      locator:
        description: move locator
        type: string
        example: 1K43AR
      referenceId:
        description: move referenceID
        example: 1001-3456
        type: string
        x-nullable: true
  MoveAuditHistories:
    type: array
    items:
      $ref: '#/definitions/MoveAuditHistory'
  MoveAuditHistory:
    properties:
      id:
        description: id from audity_history table
        example: 1f2270c7-7166-40ae-981e-b200ebdf3054
        format: uuid
        type: string
      schemaName:
        description: Database schema audited table for this event is in
        type: string
      tableName:
        description: name of database table that was changed
        type: string
      relId:
        description: relation OID. Table OID (object identifier). Changes with drop/create.
        type: integer
      objectId:
        description: id column for the tableName where the data was changed
        example: 1f2270c7-7166-40ae-981e-b200ebdf3054
        format: uuid
        type: string
        x-nullable: true
      sessionUserId:
        example: 1f2270c7-7166-40ae-981e-b200ebdf3054
        format: uuid
        type: string
        x-nullable: true
      sessionUserFirstName:
        example: foo
        type: string
        x-nullable: true
      sessionUserLastName:
        example: bar
        type: string
        x-nullable: true
      sessionUserEmail:
        example: foobar@example.com
        type: string
        x-nullable: true
      sessionUserTelephone:
        format: telephone
        type: string
        pattern: ^[2-9]\d{2}-\d{3}-\d{4}$
        x-nullable: true
      context:
        type: array
        items:
          type: object
          additionalProperties:
            type: string
        x-nullable: true
      contextId:
        description: id column for the context table the record belongs to
        example: 1f2270c7-7166-40ae-981e-b200ebdf3054
        type: string
        x-nullable: true
      eventName:
        description: API endpoint name that was called to make the change
        type: string
        x-nullable: true
      actionTstampTx:
        description: Transaction start timestamp for tx in which audited event occurred
        type: string
        format: date-time
      actionTstampStm:
        description: Statement start timestamp for tx in which audited event occurred
        type: string
        format: date-time
      actionTstampClk:
        description: Wall clock time at which audited event's trigger call occurred
        type: string
        format: date-time
      transactionId:
        description: >-
          Identifier of transaction that made the change. May wrap, but unique
          paired with action_tstamp_tx.
        type: integer
        x-nullable: true
      action:
        description: Action type; I = insert, D = delete, U = update, T = truncate
        type: string
      oldValues:
        description: >-
          A list of (old/previous) MoveAuditHistoryItem's for a record before
          the change.
        type: object
        additionalProperties: true
        x-nullable: true
      changedValues:
        description: >-
          A list of (changed/updated) MoveAuditHistoryItem's for a record after
          the change.
        type: object
        additionalProperties: true
        x-nullable: true
      statementOnly:
        description: >-
          true if audit event is from an FOR EACH STATEMENT trigger, false for
          FOR EACH ROW'
        type: boolean
        example: false
  MoveAuditHistoryItems:
    type: array
    items:
      $ref: '#/definitions/MoveAuditHistoryItem'
  MoveAuditHistoryItem:
    properties:
      columnName:
        type: string
      columnValue:
        type: string
  MoveStatus:
    type: string
    enum:
      - DRAFT
      - NEEDS SERVICE COUNSELING
      - SERVICE COUNSELING COMPLETED
      - SUBMITTED
      - APPROVALS REQUESTED
      - APPROVED
      - CANCELED
  DeptIndicator:
    type: string
    title: Dept. indicator
    x-nullable: true
    enum:
      - NAVY_AND_MARINES
      - ARMY
      - ARMY_CORPS_OF_ENGINEERS
      - AIR_AND_SPACE_FORCE
      - COAST_GUARD
      - OFFICE_OF_SECRETARY_OF_DEFENSE
    x-display-value:
      NAVY_AND_MARINES: 17 Navy and Marine Corps
      ARMY: 21 Army
      ARMY_CORPS_OF_ENGINEERS: 96 Army Corps of Engineers
      AIR_AND_SPACE_FORCE: 57 Air Force and Space Force
      COAST_GUARD: 70 Coast Guard
      OFFICE_OF_SECRETARY_OF_DEFENSE: 97 Office of the Secretary of Defense
  OrdersTypeDetail:
    type: string
    title: Orders type detail
    x-nullable: true
    enum:
      - HHG_PERMITTED
      - PCS_TDY
      - HHG_RESTRICTED_PROHIBITED
      - HHG_RESTRICTED_AREA
      - INSTRUCTION_20_WEEKS
      - HHG_PROHIBITED_20_WEEKS
      - DELAYED_APPROVAL
    x-display-value:
      HHG_PERMITTED: Shipment of HHG Permitted
      PCS_TDY: PCS with TDY Enroute
      HHG_RESTRICTED_PROHIBITED: Shipment of HHG Restricted or Prohibited
      HHG_RESTRICTED_AREA: HHG Restricted Area-HHG Prohibited
      INSTRUCTION_20_WEEKS: Course of Instruction 20 Weeks or More
      HHG_PROHIBITED_20_WEEKS: Shipment of HHG Prohibited but Authorized within 20 weeks
      DELAYED_APPROVAL: Delayed Approval 20 Weeks or More
  Order:
    properties:
      id:
        example: 1f2270c7-7166-40ae-981e-b200ebdf3054
        format: uuid
        type: string
      customerID:
        example: c56a4180-65aa-42ec-a945-5fd21dec0538
        format: uuid
        type: string
      customer:
        $ref: '#/definitions/Customer'
      moveCode:
        type: string
        example: H2XFJF
      first_name:
        type: string
        example: John
        readOnly: true
      last_name:
        type: string
        example: Doe
        readOnly: true
      grade:
        $ref: '#/definitions/Grade'
      agency:
        $ref: '#/definitions/Affiliation'
      entitlement:
        $ref: '#/definitions/Entitlements'
      destinationDutyLocation:
        $ref: '#/definitions/DutyLocation'
      originDutyLocation:
        $ref: '#/definitions/DutyLocation'
      originDutyLocationGBLOC:
        $ref: '#/definitions/GBLOC'
      moveTaskOrderID:
        example: c56a4180-65aa-42ec-a945-5fd21dec0538
        format: uuid
        type: string
      uploaded_order_id:
        example: c56a4180-65aa-42ec-a945-5fd21dec0538
        format: uuid
        type: string
      uploadedAmendedOrderID:
        example: c56a4180-65aa-42ec-a945-5fd21dec0538
        format: uuid
        type: string
        x-nullable: true
      amendedOrdersAcknowledgedAt:
        type: string
        format: date-time
        x-nullable: true
      order_number:
        type: string
        x-nullable: true
        example: 030-00362
      order_type:
        $ref: '#/definitions/OrdersType'
      order_type_detail:
        $ref: '#/definitions/OrdersTypeDetail'
        x-nullable: true
      date_issued:
        type: string
        format: date
        example: '2020-01-01'
      report_by_date:
        type: string
        format: date
        example: '2020-01-01'
      department_indicator:
        $ref: '#/definitions/DeptIndicator'
        x-nullable: true
      tac:
        type: string
        title: TAC
        example: F8J1
        x-nullable: true
      sac:
        type: string
        title: SAC
        example: N002214CSW32Y9
        x-nullable: true
      ntsTac:
        type: string
        title: NTS TAC
        example: F8J1
        x-nullable: true
      ntsSac:
        type: string
        title: NTS SAC
        example: N002214CSW32Y9
        x-nullable: true
      has_dependents:
        type: boolean
        example: false
        title: Are dependents included in your orders?
      spouse_has_pro_gear:
        type: boolean
        example: false
        title: >-
          Do you have a spouse who will need to move items related to their
          occupation (also known as spouse pro-gear)?
      supplyAndServicesCostEstimate:
        type: string
      packingAndShippingInstructions:
        type: string
      methodOfPayment:
        type: string
      naics:
        type: string
      eTag:
        type: string
    type: object
  OrderBody:
    type: object
    properties:
      id:
        type: string
        format: uuid
  CreateOrders:
    type: object
    properties:
      serviceMemberId:
        type: string
        format: uuid
        example: c56a4180-65aa-42ec-a945-5fd21dec0538
      issueDate:
        type: string
        description: The date and time that these orders were cut.
        format: date
        title: Orders date
      reportByDate:
        type: string
        description: Report By Date
        format: date
        title: Report-by date
      ordersType:
        $ref: '#/definitions/OrdersType'
      ordersTypeDetail:
        $ref: '#/definitions/OrdersTypeDetail'
      hasDependents:
        type: boolean
        title: Are dependents included in your orders?
      spouseHasProGear:
        type: boolean
        title: >-
          Do you have a spouse who will need to move items related to their
          occupation (also known as spouse pro-gear)?
      newDutyLocationId:
        type: string
        format: uuid
        example: c56a4180-65aa-42ec-a945-5fd21dec0538
      ordersNumber:
        type: string
        title: Orders Number
        x-nullable: true
        example: 030-00362
      tac:
        type: string
        title: TAC
        example: F8J1
        x-nullable: true
      sac:
        type: string
        title: SAC
        example: N002214CSW32Y9
        x-nullable: true
      departmentIndicator:
        $ref: '#/definitions/DeptIndicator'
      grade:
        $ref: '#/definitions/Grade'
      originDutyLocationId:
        type: string
        format: uuid
        example: c56a4180-65aa-42ec-a945-5fd21dec0538
    required:
      - serviceMemberId
      - issueDate
      - reportByDate
      - ordersType
      - hasDependents
      - spouseHasProGear
      - newDutyLocationId
  CounselingUpdateOrderPayload:
    type: object
    properties:
      issueDate:
        type: string
        description: The date and time that these orders were cut.
        format: date
        example: '2018-04-26'
        title: Orders date
      reportByDate:
        type: string
        description: Report By Date
        format: date
        example: '2018-04-26'
        title: Report-by date
      ordersType:
        $ref: '#/definitions/OrdersType'
      ordersTypeDetail:
        $ref: '#/definitions/OrdersTypeDetail'
      ordersNumber:
        type: string
        title: Orders Number
        x-nullable: true
        example: 030-00362
      departmentIndicator:
        $ref: '#/definitions/DeptIndicator'
        x-nullable: true
      originDutyLocationId:
        type: string
        format: uuid
        example: c56a4180-65aa-42ec-a945-5fd21dec0538
      newDutyLocationId:
        type: string
        format: uuid
        example: c56a4180-65aa-42ec-a945-5fd21dec0538
      tac:
        type: string
        title: HHG TAC
        minLength: 4
        maxLength: 4
        example: F8J1
        x-nullable: true
      sac:
        title: HHG SAC
        example: N002214CSW32Y9
        $ref: '#/definitions/NullableString'
      ntsTac:
        title: NTS TAC
        minLength: 4
        maxLength: 4
        example: F8J1
        $ref: '#/definitions/NullableString'
      ntsSac:
        title: NTS SAC
        example: N002214CSW32Y9
        $ref: '#/definitions/NullableString'
      grade:
        $ref: '#/definitions/Grade'
    required:
      - issueDate
      - reportByDate
      - ordersType
      - originDutyLocationId
      - newDutyLocationId
  UpdateOrderPayload:
    type: object
    properties:
      issueDate:
        type: string
        description: The date and time that these orders were cut.
        format: date
        example: '2018-04-26'
        title: Orders date
      reportByDate:
        type: string
        description: Report By Date
        format: date
        example: '2018-04-26'
        title: Report-by date
      ordersType:
        $ref: '#/definitions/OrdersType'
      ordersTypeDetail:
        $ref: '#/definitions/OrdersTypeDetail'
      originDutyLocationId:
        type: string
        format: uuid
        example: c56a4180-65aa-42ec-a945-5fd21dec0538
      newDutyLocationId:
        type: string
        format: uuid
        example: c56a4180-65aa-42ec-a945-5fd21dec0538
      ordersNumber:
        type: string
        title: Orders Number
        x-nullable: true
        example: 030-00362
      tac:
        type: string
        title: HHG TAC
        minLength: 4
        maxLength: 4
        example: F8J1
        x-nullable: true
      sac:
        title: HHG SAC
        example: N002214CSW32Y9
        $ref: '#/definitions/NullableString'
      ntsTac:
        title: NTS TAC
        minLength: 4
        maxLength: 4
        example: F8J1
        $ref: '#/definitions/NullableString'
      ntsSac:
        title: NTS SAC
        example: N002214CSW32Y9
        $ref: '#/definitions/NullableString'
      departmentIndicator:
        $ref: '#/definitions/DeptIndicator'
        x-nullable: true
      ordersAcknowledgement:
        description: >-
          Confirmation that the new amended orders were reviewed after
          previously approving the original orders
        type: boolean
        x-nullable: true
      grade:
        $ref: '#/definitions/Grade'
    required:
      - issueDate
      - reportByDate
      - ordersType
      - newDutyLocationId
      - originDutyLocationId
  UpdateAllowancePayload:
    type: object
    properties:
      grade:
        $ref: '#/definitions/Grade'
      dependentsAuthorized:
        type: boolean
        x-nullable: true
      agency:
        $ref: '#/definitions/Affiliation'
      proGearWeight:
        description: unit is in lbs
        example: 2000
        type: integer
        minimum: 0
        maximum: 2000
        x-formatting: weight
        x-nullable: true
      proGearWeightSpouse:
        description: unit is in lbs
        example: 500
        type: integer
        minimum: 0
        maximum: 500
        x-formatting: weight
        x-nullable: true
      requiredMedicalEquipmentWeight:
        description: unit is in lbs
        example: 2000
        type: integer
        minimum: 0
        x-formatting: weight
      organizationalClothingAndIndividualEquipment:
        description: only for Army
        type: boolean
        x-nullable: true
      storageInTransit:
        description: >-
          the number of storage in transit days that the customer is entitled to
          for a given shipment on their move
        type: integer
        minimum: 0
      gunSafe:
        description: >-
          True if user is entitled to move a gun safe (up to 500 lbs) as part of
          their move without it being charged against their weight allowance.
        type: boolean
        x-nullable: true
  UpdateBillableWeightPayload:
    type: object
    properties:
      authorizedWeight:
        description: unit is in lbs
        example: 2000
        minimum: 1
        type: integer
        x-formatting: weight
        x-nullable: true
  UpdateMaxBillableWeightAsTIOPayload:
    type: object
    properties:
      authorizedWeight:
        description: unit is in lbs
        example: 2000
        minimum: 1
        type: integer
        x-formatting: weight
        x-nullable: true
      tioRemarks:
        description: TIO remarks for updating the max billable weight
        example: Increasing max billable weight
        type: string
        minLength: 1
        x-nullable: true
    required:
      - authorizedWeight
      - tioRemarks
  CounselingUpdateAllowancePayload:
    type: object
    properties:
      grade:
        $ref: '#/definitions/Grade'
      dependentsAuthorized:
        type: boolean
        x-nullable: true
      agency:
        $ref: '#/definitions/Affiliation'
      proGearWeight:
        minimum: 0
        maximum: 2000
        description: unit is in lbs
        example: 2000
        type: integer
        x-formatting: weight
        x-nullable: true
      proGearWeightSpouse:
        minimum: 0
        maximum: 500
        description: unit is in lbs
        example: 2000
        type: integer
        x-formatting: weight
        x-nullable: true
      requiredMedicalEquipmentWeight:
        minimum: 0
        description: unit is in lbs
        example: 2000
        type: integer
        x-formatting: weight
      organizationalClothingAndIndividualEquipment:
        description: only for Army
        type: boolean
        x-nullable: true
      storageInTransit:
        description: >-
          the number of storage in transit days that the customer is entitled to
          for a given shipment on their move
        type: integer
        minimum: 0
      gunSafe:
        description: >-
          True if user is entitled to move a gun safe (up to 500 lbs) as part of
          their move without it being charged against their weight allowance.
        type: boolean
        x-nullable: true
  MoveTaskOrder:
    description: The Move (MoveTaskOrder)
    properties:
      id:
        example: 1f2270c7-7166-40ae-981e-b200ebdf3054
        format: uuid
        type: string
      createdAt:
        format: date-time
        type: string
      orderID:
        example: c56a4180-65aa-42ec-a945-5fd21dec0538
        format: uuid
        type: string
      locator:
        type: string
        example: 1K43AR
      referenceId:
        example: 1001-3456
        type: string
      serviceCounselingCompletedAt:
        format: date-time
        type: string
        x-nullable: true
      availableToPrimeAt:
        format: date-time
        type: string
        x-nullable: true
      updatedAt:
        format: date-time
        type: string
      destinationAddress:
        $ref: '#/definitions/Address'
      pickupAddress:
        $ref: '#/definitions/Address'
      destinationDutyLocation:
        example: 1f2270c7-7166-40ae-981e-b200ebdf3054
        format: uuid
        type: string
      originDutyLocation:
        example: 1f2270c7-7166-40ae-981e-b200ebdf3054
        format: uuid
        type: string
      entitlements:
        $ref: '#/definitions/Entitlements'
      requestedPickupDate:
        format: date
        type: string
      tioRemarks:
        type: string
        example: approved additional weight
        x-nullable: true
      eTag:
        type: string
    type: object
  MoveTaskOrders:
    items:
      $ref: '#/definitions/MoveTaskOrder'
    type: array
  PaymentRequest:
    properties:
      proofOfServiceDocs:
        $ref: '#/definitions/ProofOfServiceDocs'
      id:
        example: c56a4180-65aa-42ec-a945-5fd21dec0538
        format: uuid
        readOnly: true
        type: string
      isFinal:
        default: false
        type: boolean
      moveTaskOrder:
        $ref: '#/definitions/Move'
      moveTaskOrderID:
        example: c56a4180-65aa-42ec-a945-5fd21dec0538
        format: uuid
        type: string
      rejectionReason:
        example: documentation was incomplete
        type: string
        x-nullable: true
      serviceItems:
        $ref: '#/definitions/PaymentServiceItems'
      status:
        $ref: '#/definitions/PaymentRequestStatus'
      paymentRequestNumber:
        example: 1234-5678-1
        readOnly: true
        type: string
      recalculationOfPaymentRequestID:
        example: c56a4180-65aa-42ec-a945-5fd21dec0538
        format: uuid
        type: string
        readOnly: true
        x-nullable: true
      eTag:
        type: string
      reviewedAt:
        format: date-time
        type: string
        x-nullable: true
      createdAt:
        format: date-time
        type: string
    type: object
  PaymentRequests:
    items:
      $ref: '#/definitions/PaymentRequest'
    type: array
  PaymentServiceItems:
    items:
      $ref: '#/definitions/PaymentServiceItem'
    type: array
  PaymentServiceItem:
    properties:
      id:
        example: c56a4180-65aa-42ec-a945-5fd21dec0538
        format: uuid
        readOnly: true
        type: string
      createdAt:
        format: date-time
        type: string
      paymentRequestID:
        example: c56a4180-65aa-42ec-a945-5fd21dec0538
        format: uuid
        type: string
      mtoServiceItemID:
        example: c56a4180-65aa-42ec-a945-5fd21dec0538
        format: uuid
        type: string
      mtoServiceItemCode:
        example: DLH
        type: string
      mtoServiceItemName:
        example: Move management
        type: string
      mtoShipmentType:
        $ref: '#/definitions/MTOShipmentType'
      mtoShipmentID:
        type: string
        format: uuid
        example: c56a4180-65aa-42ec-a945-5fd21dec0538
        x-nullable: true
      status:
        $ref: '#/definitions/PaymentServiceItemStatus'
      priceCents:
        type: integer
        format: cents
        title: Price of the service item in cents
        x-nullable: true
      rejectionReason:
        example: documentation was incomplete
        type: string
        x-nullable: true
      referenceID:
        example: 1234-5678-c56a4180
        readOnly: true
        format: string
      paymentServiceItemParams:
        $ref: '#/definitions/PaymentServiceItemParams'
      eTag:
        type: string
    type: object
  PaymentRequestStatus:
    type: string
    enum:
      - PENDING
      - REVIEWED
      - REVIEWED_AND_ALL_SERVICE_ITEMS_REJECTED
      - SENT_TO_GEX
      - RECEIVED_BY_GEX
      - PAID
      - EDI_ERROR
      - DEPRECATED
    title: Payment Request Status
  ProofOfServiceDocs:
    items:
      $ref: '#/definitions/ProofOfServiceDoc'
    type: array
  ProofOfServiceDoc:
    properties:
      isWeightTicket:
        type: boolean
      uploads:
        items:
          $ref: '#/definitions/Upload'
        type: array
  ShipmentsPaymentSITBalance:
    items:
      $ref: '#/definitions/ShipmentPaymentSITBalance'
    type: array
  ShipmentPaymentSITBalance:
    properties:
      shipmentID:
        type: string
        format: uuid
      totalSITDaysAuthorized:
        type: integer
      totalSITDaysRemaining:
        type: integer
      totalSITEndDate:
        type: string
        format: date
        x-nullable: true
      pendingSITDaysInvoiced:
        type: integer
      pendingBilledStartDate:
        type: string
        format: date
        x-nullable: true
      pendingBilledEndDate:
        type: string
        format: date
        x-nullable: true
      previouslyBilledDays:
        type: integer
        x-nullable: true
      previouslyBilledStartDate:
        type: string
        format: date
        x-nullable: true
      previouslyBilledEndDate:
        type: string
        format: date
        x-nullable: true
  UpdateShipment:
    type: object
    properties:
      shipmentType:
        $ref: '#/definitions/MTOShipmentType'
      requestedPickupDate:
        format: date
        type: string
        x-nullable: true
      requestedDeliveryDate:
        format: date
        type: string
        x-nullable: true
      customerRemarks:
        type: string
        example: handle with care
        x-nullable: true
      counselorRemarks:
        type: string
        example: counselor approved
        x-nullable: true
      billableWeightCap:
        type: integer
        description: estimated weight of the shuttle service item provided by the prime
        example: 2500
        x-formatting: weight
        x-nullable: true
      billableWeightJustification:
        type: string
        example: more weight than expected
        x-nullable: true
      pickupAddress:
        allOf:
          - $ref: '#/definitions/Address'
      destinationAddress:
        allOf:
          - $ref: '#/definitions/Address'
      secondaryDeliveryAddress:
        allOf:
          - $ref: '#/definitions/Address'
      secondaryPickupAddress:
        allOf:
          - $ref: '#/definitions/Address'
      hasSecondaryPickupAddress:
        type: boolean
        x-nullable: true
        x-omitempty: false
      hasSecondaryDeliveryAddress:
        type: boolean
        x-nullable: true
        x-omitempty: false
      actualProGearWeight:
        type: integer
        x-nullable: true
        x-omitempty: false
      actualSpouseProGearWeight:
        type: integer
        x-nullable: true
        x-omitempty: false
      destinationType:
        $ref: '#/definitions/DestinationType'
      agents:
        $ref: '#/definitions/MTOAgents'
        x-nullable: true
      tacType:
        $ref: '#/definitions/LOATypeNullable'
      sacType:
        $ref: '#/definitions/LOATypeNullable'
      usesExternalVendor:
        type: boolean
        example: false
        x-nullable: true
      serviceOrderNumber:
        type: string
        x-nullable: true
      ntsRecordedWeight:
        description: >-
          The previously recorded weight for the NTS Shipment. Used for NTS
          Release to know what the previous primeActualWeight or billable weight
          was.
        example: 2000
        type: integer
        x-formatting: weight
        x-nullable: true
      storageFacility:
        x-nullable: true
        $ref: '#/definitions/StorageFacility'
      ppmShipment:
        $ref: '#/definitions/UpdatePPMShipment'
  UpdatePPMShipment:
    type: object
    properties:
      expectedDepartureDate:
        description: |
          Date the customer expects to move.
        format: date
        type: string
        x-nullable: true
      actualMoveDate:
        format: date
        type: string
        x-nullable: true
      pickupAddress:
        allOf:
          - $ref: '#/definitions/Address'
      secondaryPickupAddress:
        allOf:
          - $ref: '#/definitions/Address'
      destinationAddress:
        allOf:
          - $ref: '#/definitions/Address'
      secondaryDestinationAddress:
        allOf:
          - $ref: '#/definitions/Address'
      hasSecondaryPickupAddress:
        type: boolean
        x-nullable: true
        x-omitempty: false
      hasSecondaryDestinationAddress:
        type: boolean
        x-nullable: true
        x-omitempty: false
      w2Address:
        x-nullable: true
        $ref: '#/definitions/Address'
      sitExpected:
        type: boolean
        x-nullable: true
      sitLocation:
        allOf:
          - $ref: '#/definitions/SITLocationType'
          - x-nullable: true
      sitEstimatedWeight:
        type: integer
        example: 2000
        x-nullable: true
      sitEstimatedEntryDate:
        format: date
        type: string
        x-nullable: true
      sitEstimatedDepartureDate:
        format: date
        type: string
        x-nullable: true
      estimatedWeight:
        type: integer
        example: 4200
        x-nullable: true
      hasProGear:
        description: |
          Indicates whether PPM shipment has pro gear.
        type: boolean
        x-nullable: true
      proGearWeight:
        type: integer
        x-nullable: true
      spouseProGearWeight:
        type: integer
        x-nullable: true
      hasRequestedAdvance:
        description: |
          Indicates whether an advance has been requested for the PPM shipment.
        type: boolean
        x-nullable: true
      advanceAmountRequested:
        description: |
          The amount request for an advance, or null if no advance is requested
        type: integer
        format: cents
        x-nullable: true
      advanceStatus:
        $ref: '#/definitions/PPMAdvanceStatus'
        x-nullable: true
  UpdateWeightTicket:
    type: object
    properties:
      emptyWeight:
        description: Weight of the vehicle when empty.
        type: integer
        minimum: 0
      fullWeight:
        description: The weight of the vehicle when full.
        type: integer
        minimum: 0
      ownsTrailer:
        description: Indicates if the customer used a trailer they own for the move.
        type: boolean
      trailerMeetsCriteria:
        description: >-
          Indicates if the trailer that the customer used meets all the criteria
          to be claimable.
        type: boolean
      status:
        $ref: '#/definitions/PPMDocumentStatus'
      reason:
        description: The reason the services counselor has excluded or rejected the item.
        type: string
      adjustedNetWeight:
        description: Indicates the adjusted net weight of the vehicle
        type: integer
        minimum: 0
      netWeightRemarks:
        description: Remarks explaining any edits made to the net weight
        type: string
      allowableWeight:
        description: Indicates the maximum reimbursable weight of the shipment
        type: integer
        minimum: 0
  UpdateMovingExpense:
    type: object
    properties:
      amount:
        description: The total amount of the expense as indicated on the receipt
        type: integer
      sitStartDate:
        description: >-
          The date the shipment entered storage, applicable for the `STORAGE`
          movingExpenseType only
        type: string
        format: date
      sitEndDate:
        description: >-
          The date the shipment exited storage, applicable for the `STORAGE`
          movingExpenseType only
        type: string
        format: date
      status:
        $ref: '#/definitions/PPMDocumentStatus'
      reason:
        description: The reason the services counselor has excluded or rejected the item.
        type: string
  UpdateProGearWeightTicket:
    type: object
    properties:
      belongsToSelf:
        description: >-
          Indicates if this information is for the customer's own pro-gear,
          otherwise, it's the spouse's.
        type: boolean
      hasWeightTickets:
        description: >-
          Indicates if the user has a weight ticket for their pro-gear,
          otherwise they have a constructed weight.
        type: boolean
      weight:
        description: Weight of the pro-gear contained in the shipment.
        type: integer
        minimum: 0
      status:
        $ref: '#/definitions/PPMDocumentStatus'
      reason:
        description: The reason the services counselor has excluded or rejected the item.
        type: string
  MTOShipments:
    items:
      $ref: '#/definitions/MTOShipment'
    type: array
  CreateMTOShipment:
    type: object
    properties:
      moveTaskOrderID:
        description: The ID of the move this new shipment is for.
        example: 1f2270c7-7166-40ae-981e-b200ebdf3054
        format: uuid
        type: string
      requestedPickupDate:
        description: >
          The customer's preferred pickup date. Other dates, such as required
          delivery date and (outside MilMove) the pack date, are derived from
          this date.
        format: date
        type: string
        x-nullable: true
      requestedDeliveryDate:
        description: |
          The customer's preferred delivery date.
        format: date
        type: string
        x-nullable: true
      customerRemarks:
        description: >
          The customer can use the customer remarks field to inform the services
          counselor and the movers about any

          special circumstances for this shipment. Typical examples:
            * bulky or fragile items,
            * weapons,
            * access info for their address.
          Customer enters this information during onboarding. Optional field.
        type: string
        example: handle with care
        x-nullable: true
      counselorRemarks:
        description: >
          The counselor can use the counselor remarks field to inform the movers
          about any

          special circumstances for this shipment. Typical examples:
            * bulky or fragile items,
            * weapons,
            * access info for their address.
          Counselors enters this information when creating or editing an MTO
          Shipment. Optional field.
        type: string
        example: handle with care
        x-nullable: true
      agents:
        $ref: '#/definitions/MTOAgents'
      mtoServiceItems:
        $ref: '#/definitions/MTOServiceItems'
      pickupAddress:
        description: The address where the movers should pick up this shipment.
        allOf:
          - $ref: '#/definitions/Address'
      destinationAddress:
        description: Where the movers should deliver this shipment.
        allOf:
          - $ref: '#/definitions/Address'
      destinationType:
        $ref: '#/definitions/DestinationType'
      shipmentType:
        $ref: '#/definitions/MTOShipmentType'
      tacType:
        allOf:
          - $ref: '#/definitions/LOAType'
          - x-nullable: true
      sacType:
        allOf:
          - $ref: '#/definitions/LOAType'
          - x-nullable: true
      usesExternalVendor:
        type: boolean
        example: false
        x-nullable: true
      serviceOrderNumber:
        type: string
        x-nullable: true
      ntsRecordedWeight:
        description: >-
          The previously recorded weight for the NTS Shipment. Used for NTS
          Release to know what the previous primeActualWeight or billable weight
          was.
        example: 2000
        type: integer
        x-nullable: true
        x-formatting: weight
      storageFacility:
        x-nullable: true
        $ref: '#/definitions/StorageFacility'
      ppmShipment:
        $ref: '#/definitions/CreatePPMShipment'
    required:
      - moveTaskOrderID
      - shipmentType
  CreatePPMShipment:
    description: >-
      A personally procured move is a type of shipment that a service members
      moves themselves.
    properties:
      expectedDepartureDate:
        description: |
          Date the customer expects to move.
        format: date
        type: string
      pickupAddress:
        allOf:
          - $ref: '#/definitions/Address'
      destinationAddress:
        allOf:
          - $ref: '#/definitions/Address'
      secondaryDestinationAddress:
        allOf:
          - $ref: '#/definitions/Address'
      secondaryPickupAddress:
        allOf:
          - $ref: '#/definitions/Address'
      hasSecondaryPickupAddress:
        type: boolean
        x-nullable: true
        x-omitempty: false
      hasSecondaryDestinationAddress:
        type: boolean
        x-nullable: true
        x-omitempty: false
      sitExpected:
        type: boolean
      sitLocation:
        allOf:
          - $ref: '#/definitions/SITLocationType'
          - x-nullable: true
      sitEstimatedWeight:
        type: integer
        example: 2000
        x-nullable: true
      sitEstimatedEntryDate:
        format: date
        type: string
        x-nullable: true
      sitEstimatedDepartureDate:
        format: date
        type: string
        x-nullable: true
      estimatedWeight:
        type: integer
        example: 4200
      hasProGear:
        description: |
          Indicates whether PPM shipment has pro gear.
        type: boolean
      proGearWeight:
        type: integer
        x-nullable: true
      spouseProGearWeight:
        type: integer
        x-nullable: true
    required:
      - expectedDepartureDate
      - pickupAddress
      - destinationAddress
      - sitExpected
      - estimatedWeight
      - hasProGear
  RejectShipment:
    properties:
      rejectionReason:
        type: string
        example: MTO Shipment not good enough
    required:
      - rejectionReason
  ApproveSITExtension:
    properties:
      approvedDays:
        description: Number of days approved for SIT extension
        type: integer
        example: 21
        minimum: 1
      requestReason:
        description: >-
          Reason from service counselor-provided picklist for SIT Duration
          Update
        example: AWAITING_COMPLETION_OF_RESIDENCE
        type: string
        enum:
          - SERIOUS_ILLNESS_MEMBER
          - SERIOUS_ILLNESS_DEPENDENT
          - IMPENDING_ASSIGNEMENT
          - DIRECTED_TEMPORARY_DUTY
          - NONAVAILABILITY_OF_CIVILIAN_HOUSING
          - AWAITING_COMPLETION_OF_RESIDENCE
          - OTHER
      officeRemarks:
        description: Remarks from TOO about SIT approval
        type: string
        example: Approved for three weeks rather than requested 45 days
        x-nullable: true
    required:
      - approvedDays
  DenySITExtension:
    properties:
      officeRemarks:
        description: Remarks from TOO about SIT denial
        type: string
        example: Denied this extension as it does not match the criteria
        x-nullable: true
      convertToCustomerExpense:
        description: >-
          Whether or not to convert to members expense once SIT extension is
          denied.
        type: boolean
        example: false
    required:
      - officeRemarks
      - convertToCustomerExpense
  UpdateSITServiceItemCustomerExpense:
    properties:
      convertToCustomerExpense:
        example: true
        type: boolean
      customerExpenseReason:
        description: Reason the service item was rejected
        type: string
        example: Insufficent details provided
    required:
      - convertToCustomerExpense
      - customerExpenseReason
  CreateApprovedSITDurationUpdate:
    properties:
      requestReason:
        description: >-
          Reason from service counselor-provided picklist for SIT Duration
          Update
        example: AWAITING_COMPLETION_OF_RESIDENCE
        type: string
        enum:
          - SERIOUS_ILLNESS_MEMBER
          - SERIOUS_ILLNESS_DEPENDENT
          - IMPENDING_ASSIGNEMENT
          - DIRECTED_TEMPORARY_DUTY
          - NONAVAILABILITY_OF_CIVILIAN_HOUSING
          - AWAITING_COMPLETION_OF_RESIDENCE
          - OTHER
      approvedDays:
        description: >-
          Number of days approved for SIT extension. This will match requested
          days saved to the SIT extension model.
        type: integer
        example: 21
      officeRemarks:
        description: Remarks from TOO about SIT Duration Update creation
        type: string
        example: >-
          Customer needs additional storage time as their new place of residence
          is not yet ready
        x-nullable: true
    required:
      - requestReason
      - approvedDays
  PatchMTOServiceItemStatusPayload:
    properties:
      status:
        description: Describes all statuses for a MTOServiceItem
        type: string
        enum:
          - SUBMITTED
          - APPROVED
          - REJECTED
      rejectionReason:
        description: Reason the service item was rejected
        type: string
        example: Insufficent details provided
        x-nullable: true
  MTOApprovalServiceItemCodes:
    description: MTO level service items to create when updating MTO status.
    properties:
      serviceCodeCS:
        example: true
        type: boolean
      serviceCodeMS:
        example: true
        type: boolean
    type: object
  TacValid:
    properties:
      isValid:
        example: true
        type: boolean
    required:
      - isValid
    type: object
  UpdatePaymentRequestStatusPayload:
    properties:
      rejectionReason:
        example: documentation was incomplete
        type: string
        x-nullable: true
      status:
        $ref: '#/definitions/PaymentRequestStatus'
      eTag:
        type: string
    type: object
  QueueMoves:
    type: array
    items:
      $ref: '#/definitions/QueueMove'
  QueueMove:
    type: object
    properties:
      id:
        type: string
        format: uuid
      customer:
        $ref: '#/definitions/Customer'
      status:
        $ref: '#/definitions/MoveStatus'
      locator:
        type: string
      submittedAt:
        format: date-time
        type: string
        x-nullable: true
      appearedInTooAt:
        format: date-time
        type: string
        x-nullable: true
      requestedMoveDate:
        format: date
        type: string
        x-nullable: true
      departmentIndicator:
        $ref: '#/definitions/DeptIndicator'
      shipmentsCount:
        type: integer
      originDutyLocation:
        $ref: '#/definitions/DutyLocation'
      destinationDutyLocation:
        $ref: '#/definitions/DutyLocation'
      originGBLOC:
        $ref: '#/definitions/GBLOC'
      ppmType:
        type: string
        enum:
          - FULL
          - PARTIAL
        x-nullable: true
      closeoutInitiated:
        format: date-time
        type: string
        x-nullable: true
      closeoutLocation:
        type: string
        x-nullable: true
      orderType:
        type: string
        x-nullable: true
      lockedByOfficeUserID:
        type: string
        format: uuid
        x-nullable: true
      lockedByOfficeUser:
        $ref: '#/definitions/LockedOfficeUser'
        x-nullable: true
      lockExpiresAt:
        type: string
        format: date-time
        x-nullable: true
  QueueMovesResult:
    type: object
    properties:
      page:
        type: integer
      perPage:
        type: integer
      totalCount:
        type: integer
      queueMoves:
        $ref: '#/definitions/QueueMoves'
  ListPrimeMove:
    description: >
      An abbreviated definition for a move, without all the nested information
      (shipments, service items, etc). Used to fetch a list of moves more
      efficiently.
    type: object
    properties:
      id:
        example: 1f2270c7-7166-40ae-981e-b200ebdf3054
        format: uuid
        type: string
      moveCode:
        type: string
        example: HYXFJF
        readOnly: true
      createdAt:
        format: date-time
        type: string
        readOnly: true
      orderID:
        example: c56a4180-65aa-42ec-a945-5fd21dec0538
        format: uuid
        type: string
      referenceId:
        example: 1001-3456
        type: string
      availableToPrimeAt:
        format: date-time
        type: string
        x-nullable: true
        readOnly: true
      updatedAt:
        format: date-time
        type: string
        readOnly: true
      ppmType:
        type: string
        enum:
          - FULL
          - PARTIAL
      eTag:
        type: string
        readOnly: true
      orderType:
        type: string
  ListPrimeMoves:
    type: array
    items:
      $ref: '#/definitions/ListPrimeMove'
  ListPrimeMovesResult:
    type: object
    properties:
      page:
        type: integer
      perPage:
        type: integer
      totalCount:
        type: integer
      queueMoves:
        $ref: '#/definitions/ListPrimeMoves'
  QueuePaymentRequest:
    type: object
    properties:
      id:
        type: string
        format: uuid
      moveID:
        type: string
        format: uuid
      customer:
        $ref: '#/definitions/Customer'
      status:
        $ref: '#/definitions/QueuePaymentRequestStatus'
      age:
        type: number
        format: double
        description: >-
          Days since the payment request has been requested.  Decimal
          representation will allow more accurate sorting.
      submittedAt:
        type: string
        format: date-time
      locator:
        type: string
      departmentIndicator:
        $ref: '#/definitions/DeptIndicator'
      originGBLOC:
        $ref: '#/definitions/GBLOC'
      originDutyLocation:
        $ref: '#/definitions/DutyLocation'
      orderType:
        type: string
        x-nullable: true
      lockedByOfficeUserID:
        type: string
        format: uuid
        x-nullable: true
      lockExpiresAt:
        type: string
        format: date-time
        x-nullable: true
  QueuePaymentRequests:
    type: array
    items:
      $ref: '#/definitions/QueuePaymentRequest'
  QueuePaymentRequestsResult:
    type: object
    properties:
      page:
        type: integer
      perPage:
        type: integer
      totalCount:
        type: integer
      queuePaymentRequests:
        $ref: '#/definitions/QueuePaymentRequests'
  QueuePaymentRequestStatus:
    enum:
      - Payment requested
      - Reviewed
      - Rejected
      - Paid
    title: Queue Payment Request Status
    type: string
  SearchMoves:
    type: array
    items:
      $ref: '#/definitions/SearchMove'
  SearchMove:
    type: object
    properties:
      id:
        type: string
        format: uuid
      firstName:
        type: string
        example: John
        x-nullable: true
      lastName:
        type: string
        example: Doe
        x-nullable: true
      dodID:
        type: string
        example: 1234567890
        x-nullable: true
      status:
        $ref: '#/definitions/MoveStatus'
      locator:
        type: string
      branch:
        type: string
      shipmentsCount:
        type: integer
      originDutyLocationPostalCode:
        format: zip
        type: string
        title: ZIP
        example: '90210'
        pattern: ^(\d{5})$
      destinationDutyLocationPostalCode:
        format: zip
        type: string
        title: ZIP
        example: '90210'
        pattern: ^(\d{5})$
      orderType:
        type: string
      requestedPickupDate:
        type: string
        format: date
        x-nullable: true
      requestedDeliveryDate:
        type: string
        format: date
        x-nullable: true
      originGBLOC:
        $ref: '#/definitions/GBLOC'
      destinationGBLOC:
        $ref: '#/definitions/GBLOC'
<<<<<<< HEAD
=======
      lockedByOfficeUserID:
        type: string
        format: uuid
        x-nullable: true
      lockExpiresAt:
        type: string
        format: date-time
        x-nullable: true
>>>>>>> 83a1702d
  SearchMovesResult:
    type: object
    properties:
      page:
        type: integer
      perPage:
        type: integer
      totalCount:
        type: integer
      searchMoves:
        $ref: '#/definitions/SearchMoves'
  GBLOC:
    type: string
    enum:
      - AGFM
      - APAT
      - BGAC
      - BGNC
      - BKAS
      - CFMQ
      - CLPK
      - CNNQ
      - DMAT
      - GSAT
      - HAFC
      - HBAT
      - JEAT
      - JENQ
      - KKFA
      - LHNQ
      - LKNQ
      - MAPK
      - MAPS
      - MBFL
      - MLNQ
      - XXXX
  CreateCustomerSupportRemark:
    type: object
    description: >-
      A text remark written by an customer support user that is associated with
      a specific move.
    required:
      - content
      - officeUserID
    properties:
      content:
        example: This is a remark about a move.
        type: string
      officeUserID:
        example: 1f2270c7-7166-40ae-981e-b200ebdf3054
        format: uuid
        type: string
  UpdateCustomerSupportRemarkPayload:
    type: object
    description: >-
      A text remark update to an existing remark created by the current active
      user (the CSR).
    required:
      - content
    properties:
      content:
        example: This is a remark about a move.
        type: string
  EvaluationReportType:
    type: string
    enum:
      - SHIPMENT
      - COUNSELING
  EvaluationReportInspectionType:
    type: string
    enum:
      - DATA_REVIEW
      - PHYSICAL
      - VIRTUAL
    x-nullable: true
  EvaluationReportLocation:
    type: string
    enum:
      - ORIGIN
      - DESTINATION
      - OTHER
    x-nullable: true
  EvaluationReportOfficeUser:
    type: object
    readOnly: true
    description: The authoring office user for an evaluation report
    properties:
      id:
        example: 1f2270c7-7166-40ae-981e-b200ebdf3054
        format: uuid
        type: string
      firstName:
        type: string
      lastName:
        type: string
      email:
        type: string
        format: x-email
        pattern: ^[a-zA-Z0-9._%+-]+@[a-zA-Z0-9.-]+\.[a-zA-Z]{2,}$
      phone:
        type: string
        format: telephone
        pattern: ^[2-9]\d{2}-\d{3}-\d{4}$
  EvaluationReportList:
    type: array
    items:
      $ref: '#/definitions/EvaluationReport'
  EvaluationReport:
    type: object
    description: An evaluation report
    properties:
      id:
        example: 1f2270c7-7166-40ae-981e-b200ebdf3054
        format: uuid
        type: string
        readOnly: true
      moveID:
        example: 1f2270c7-7166-40ae-981e-b200ebdf3054
        format: uuid
        type: string
        readOnly: true
      shipmentID:
        example: 1f2270c7-7166-40ae-981e-b200ebdf3054
        format: uuid
        type: string
        x-nullable: true
        readOnly: true
      type:
        $ref: '#/definitions/EvaluationReportType'
      inspectionType:
        $ref: '#/definitions/EvaluationReportInspectionType'
        x-nullable: true
      inspectionDate:
        type: string
        format: date
        x-nullable: true
      officeUser:
        $ref: '#/definitions/EvaluationReportOfficeUser'
      location:
        $ref: '#/definitions/EvaluationReportLocation'
        x-nullable: true
      ReportViolations:
        $ref: '#/definitions/ReportViolations'
        x-nullable: true
      locationDescription:
        type: string
        example: Route 66 at crash inspection site 3
        x-nullable: true
      observedShipmentDeliveryDate:
        type: string
        format: date
        x-nullable: true
      observedShipmentPhysicalPickupDate:
        type: string
        format: date
        x-nullable: true
      timeDepart:
        type: string
        x-nullable: true
        pattern: ^(0[0-9]|1[0-9]|2[0-3]):[0-5][0-9]$
        example: '14:30'
      evalStart:
        type: string
        x-nullable: true
        pattern: ^(0[0-9]|1[0-9]|2[0-3]):[0-5][0-9]$
        example: '15:00'
      evalEnd:
        type: string
        x-nullable: true
        pattern: ^(0[0-9]|1[0-9]|2[0-3]):[0-5][0-9]$
        example: '18:00'
      violationsObserved:
        type: boolean
        x-nullable: true
      remarks:
        type: string
        x-nullable: true
      seriousIncident:
        type: boolean
        x-nullable: true
      seriousIncidentDesc:
        type: string
        x-nullable: true
      observedClaimsResponseDate:
        type: string
        format: date
        x-nullable: true
      observedPickupDate:
        type: string
        format: date
        x-nullable: true
      observedPickupSpreadStartDate:
        type: string
        format: date
        x-nullable: true
      observedPickupSpreadEndDate:
        type: string
        format: date
        x-nullable: true
      observedDeliveryDate:
        type: string
        format: date
        x-nullable: true
      moveReferenceID:
        type: string
        x-nullable: true
        readOnly: true
      eTag:
        type: string
      submittedAt:
        type: string
        format: date-time
        x-nullable: true
      createdAt:
        type: string
        format: date-time
        readOnly: true
      updatedAt:
        type: string
        format: date-time
        readOnly: true
  CreateEvaluationReport:
    type: object
    description: >-
      Minimal set of info needed to create a shipment evaluation report, which
      is just a shipment ID.
    properties:
      shipmentID:
        description: The shipment ID of the shipment to be evaluated in the report
        example: 01b9671e-b268-4906-967b-ba661a1d3933
        format: uuid
        type: string
  PWSViolation:
    type: object
    description: A PWS violation for an evaluation report
    readOnly: true
    properties:
      id:
        example: 1f2270c7-7166-40ae-981e-b200ebdf3054
        format: uuid
        type: string
      displayOrder:
        example: 3
        type: integer
      paragraphNumber:
        example: 1.2.3.4.5
        type: string
      title:
        example: Customer Support
        type: string
      category:
        example: Pre-Move Services
        type: string
      subCategory:
        example: Weight Estimate
        type: string
      requirementSummary:
        example: Provide a single point of contact (POC)
        type: string
      requirementStatement:
        example: >-
          The contractor shall prepare and load property going into NTS in
          containers at residence for shipment to NTS.
        type: string
      isKpi:
        example: false
        type: boolean
      additionalDataElem:
        example: QAE Observed Delivery Date
        type: string
  PWSViolations:
    type: array
    items:
      $ref: '#/definitions/PWSViolation'
  AssociateReportViolations:
    type: object
    description: A list of PWS violation string ids to associate with an evaluation report
    properties:
      violations:
        type: array
        items:
          type: string
          format: uuid
  ReportViolation:
    type: object
    description: An object associating violations to evaluation reports
    properties:
      id:
        example: 1f2270c7-7166-40ae-981e-b200ebdf3054
        format: uuid
        type: string
      reportID:
        example: 1f2270c7-7166-40ae-981e-b200ebdf3054
        format: uuid
        type: string
      violationID:
        example: 1f2270c7-7166-40ae-981e-b200ebdf3054
        format: uuid
        type: string
      violation:
        $ref: '#/definitions/PWSViolation'
  ReportViolations:
    type: array
    items:
      $ref: '#/definitions/ReportViolation'
  TransportationOffices:
    type: array
    items:
      $ref: '#/definitions/TransportationOffice'
  Address:
    description: A postal address
    type: object
    properties:
      id:
        type: string
        format: uuid
        example: c56a4180-65aa-42ec-a945-5fd21dec0538
      streetAddress1:
        type: string
        example: 123 Main Ave
        title: Street address 1
      streetAddress2:
        type: string
        example: Apartment 9000
        x-nullable: true
        title: Street address 2
      streetAddress3:
        type: string
        example: Montmârtre
        x-nullable: true
        title: Address Line 3
      city:
        type: string
        example: Anytown
        title: City
      eTag:
        type: string
        readOnly: true
      state:
        title: State
        type: string
        x-display-value:
          AL: AL
          AK: AK
          AR: AR
          AZ: AZ
          CA: CA
          CO: CO
          CT: CT
          DC: DC
          DE: DE
          FL: FL
          GA: GA
          HI: HI
          IA: IA
          ID: ID
          IL: IL
          IN: IN
          KS: KS
          KY: KY
          LA: LA
          MA: MA
          MD: MD
          ME: ME
          MI: MI
          MN: MN
          MO: MO
          MS: MS
          MT: MT
          NC: NC
          ND: ND
          NE: NE
          NH: NH
          NJ: NJ
          NM: NM
          NV: NV
          NY: NY
          OH: OH
          OK: OK
          OR: OR
          PA: PA
          RI: RI
          SC: SC
          SD: SD
          TN: TN
          TX: TX
          UT: UT
          VA: VA
          VT: VT
          WA: WA
          WI: WI
          WV: WV
          WY: WY
        enum:
          - AL
          - AK
          - AR
          - AZ
          - CA
          - CO
          - CT
          - DC
          - DE
          - FL
          - GA
          - HI
          - IA
          - ID
          - IL
          - IN
          - KS
          - KY
          - LA
          - MA
          - MD
          - ME
          - MI
          - MN
          - MO
          - MS
          - MT
          - NC
          - ND
          - NE
          - NH
          - NJ
          - NM
          - NV
          - NY
          - OH
          - OK
          - OR
          - PA
          - RI
          - SC
          - SD
          - TN
          - TX
          - UT
          - VA
          - VT
          - WA
          - WI
          - WV
          - WY
      postalCode:
        type: string
        format: zip
        title: ZIP
        example: '90210'
        pattern: ^(\d{5}([\-]\d{4})?)$
      country:
        type: string
        title: Country
        x-nullable: true
        example: USA
        default: USA
      county:
        type: string
        title: County
        x-nullable: true
        example: LOS ANGELES
    required:
      - streetAddress1
      - city
      - state
      - postalCode
  TransportationOffice:
    type: object
    properties:
      id:
        type: string
        format: uuid
        example: c56a4180-65aa-42ec-a945-5fd21dec0538
      name:
        type: string
        example: Fort Bragg North Station
      address:
        $ref: '#/definitions/Address'
      phone_lines:
        type: array
        items:
          type: string
          format: telephone
          pattern: ^[2-9]\d{2}-\d{3}-\d{4}$
          example: 212-555-5555
      gbloc:
        type: string
        pattern: ^[A-Z]{4}$
        example: JENQ
      latitude:
        type: number
        format: float
        example: 29.382973
      longitude:
        type: number
        format: float
        example: -98.62759
      created_at:
        type: string
        format: date-time
      updated_at:
        type: string
        format: date-time
    required:
      - id
      - name
      - address
      - created_at
      - updated_at
  Affiliation:
    type: string
    x-nullable: true
    title: Branch of service
    description: Military branch of service
    enum:
      - ARMY
      - NAVY
      - MARINES
      - AIR_FORCE
      - COAST_GUARD
      - SPACE_FORCE
      - OTHER
    x-display-value:
      ARMY: Army
      NAVY: Navy
      MARINES: Marine Corps
      AIR_FORCE: Air Force
      COAST_GUARD: Coast Guard
      SPACE_FORCE: Space Force
      OTHER: OTHER
  DutyLocation:
    type: object
    properties:
      id:
        type: string
        format: uuid
        example: c56a4180-65aa-42ec-a945-5fd21dec0538
      name:
        type: string
        example: Fort Bragg North Station
      address_id:
        type: string
        format: uuid
        example: c56a4180-65aa-42ec-a945-5fd21dec0538
      address:
        $ref: '#/definitions/Address'
      eTag:
        type: string
  OrdersType:
    type: string
    title: Orders type
    enum:
      - PERMANENT_CHANGE_OF_STATION
      - LOCAL_MOVE
      - RETIREMENT
      - SEPARATION
      - WOUNDED_WARRIOR
      - BLUEBARK
    x-display-value:
      PERMANENT_CHANGE_OF_STATION: Permanent Change Of Station
      LOCAL_MOVE: Local Move
      RETIREMENT: Retirement
      SEPARATION: Separation
      WOUNDED_WARRIOR: Wounded Warrior
      BLUEBARK: BLUEBARK
  NullableString:
    type: string
    x-go-type:
      import:
        package: github.com/transcom/mymove/pkg/swagger/nullable
      type: String
  CustomerContactType:
    description: >-
      Describes a customer contact type for a MTOServiceItem of type domestic
      destination SIT.
    type: string
    enum:
      - FIRST
      - SECOND
  MTOServiceItemCustomerContact:
    description: Customer contact information for a destination SIT service item
    type: object
    properties:
      id:
        example: 1f2270c7-7166-40ae-981e-b200ebdf3054
        format: uuid
        type: string
      type:
        $ref: '#/definitions/CustomerContactType'
      dateOfContact:
        format: date
        type: string
        description: Date of attempted contact by the prime.
      timeMilitary:
        type: string
        example: 0400Z
        description: Time of attempted contact by the prime.
      firstAvailableDeliveryDate:
        format: date
        type: string
        example: '2020-12-31'
        description: First available date that the Prime can deliver SIT service item.
  MTOServiceItemCustomerContacts:
    type: array
    items:
      $ref: '#/definitions/MTOServiceItemCustomerContact'
  DimensionType:
    description: Describes a dimension type for a MTOServiceItemDimension.
    type: string
    enum:
      - ITEM
      - CRATE
  MTOServiceItemDimension:
    description: Describes a dimension object for the MTOServiceItem.
    type: object
    properties:
      id:
        example: 1f2270c7-7166-40ae-981e-b200ebdf3054
        format: uuid
        type: string
      type:
        $ref: '#/definitions/DimensionType'
      length:
        description: Length in thousandth inches. 1000 thou = 1 inch.
        example: 1000
        type: integer
        format: int32
      width:
        description: Width in thousandth inches. 1000 thou = 1 inch.
        example: 1000
        type: integer
        format: int32
      height:
        description: Height in thousandth inches. 1000 thou = 1 inch.
        example: 1000
        type: integer
        format: int32
  MTOServiceItemDimensions:
    type: array
    items:
      $ref: '#/definitions/MTOServiceItemDimension'
  SITAddressUpdate:
    type: object
    description: An update to a SIT service item address.
    properties:
      id:
        example: 1f2270c7-7166-40ae-981e-b200ebdf3054
        format: uuid
        type: string
      mtoServiceItemID:
        example: 1f2270c7-7166-40ae-981e-b200ebdf3054
        format: uuid
        type: string
      distance:
        description: The distance between the old address and the new address in miles.
        example: 54
        minimum: 0
        type: integer
      contractorRemarks:
        example: The customer has found a new house closer to base.
        type: string
        x-nullable: true
        x-omitempty: false
      officeRemarks:
        example: The customer has found a new house closer to base.
        type: string
        x-nullable: true
        x-omitempty: false
      status:
        enum:
          - REQUESTED
          - APPROVED
          - REJECTED
      oldAddress:
        $ref: '#/definitions/Address'
      newAddress:
        $ref: '#/definitions/Address'
      createdAt:
        format: date-time
        type: string
        readOnly: true
      updatedAt:
        format: date-time
        type: string
        readOnly: true
      eTag:
        type: string
        readOnly: true
  SITAddressUpdates:
    description: A list of updates to a SIT service item address.
    type: array
    items:
      $ref: '#/definitions/SITAddressUpdate'
  MTOServiceItemStatus:
    description: Describes all statuses for a MTOServiceItem
    type: string
    enum:
      - SUBMITTED
      - APPROVED
      - REJECTED
  Upload:
    description: An uploaded file.
    type: object
    properties:
      id:
        type: string
        format: uuid
        example: c56a4180-65aa-42ec-a945-5fd21dec0538
        readOnly: true
      url:
        type: string
        format: uri
        example: https://uploads.domain.test/dir/c56a4180-65aa-42ec-a945-5fd21dec0538
        readOnly: true
      filename:
        type: string
        example: filename.pdf
        readOnly: true
      contentType:
        type: string
        format: mime-type
        example: application/pdf
        readOnly: true
      bytes:
        type: integer
        readOnly: true
      status:
        type: string
        enum:
          - INFECTED
          - CLEAN
          - PROCESSING
        readOnly: true
      createdAt:
        type: string
        format: date-time
        readOnly: true
      updatedAt:
        type: string
        format: date-time
        readOnly: true
      isWeightTicket:
        type: boolean
    required:
      - id
      - url
      - filename
      - contentType
      - bytes
      - createdAt
      - updatedAt
  ServiceRequestDocument:
    type: object
    properties:
      mtoServiceItemID:
        type: string
        format: uuid
      uploads:
        items:
          $ref: '#/definitions/Upload'
        type: array
  ServiceRequestDocuments:
    description: documents uploaded by the Prime as proof of request for service items
    type: array
    items:
      $ref: '#/definitions/ServiceRequestDocument'
  MTOServiceItem:
    type: object
    required:
      - id
      - moveTaskOrderID
      - reServiceID
      - reServiceCode
      - reServiceName
    properties:
      moveTaskOrderID:
        example: 1f2270c7-7166-40ae-981e-b200ebdf3054
        format: uuid
        type: string
      mtoShipmentID:
        example: 1f2270c7-7166-40ae-981e-b200ebdf3054
        format: uuid
        type: string
        x-nullable: true
      reServiceID:
        example: 1f2270c7-7166-40ae-981e-b200ebdf3054
        format: uuid
        type: string
      reServiceCode:
        type: string
      reServiceName:
        type: string
      createdAt:
        format: date-time
        type: string
      convertToCustomerExpense:
        type: boolean
        example: false
        x-omitempty: false
      customerExpenseReason:
        type: string
        x-nullable: true
      customerContacts:
        $ref: '#/definitions/MTOServiceItemCustomerContacts'
      deletedAt:
        format: date
        type: string
      description:
        type: string
        x-nullable: true
      dimensions:
        $ref: '#/definitions/MTOServiceItemDimensions'
      reason:
        type: string
        x-nullable: true
      rejectionReason:
        type: string
        x-nullable: true
      pickupPostalCode:
        type: string
        x-nullable: true
      SITPostalCode:
        type: string
        readOnly: true
        x-nullable: true
      sitEntryDate:
        type: string
        format: date-time
        x-nullable: true
      sitDepartureDate:
        type: string
        format: date-time
        x-nullable: true
      sitCustomerContacted:
        type: string
        format: date
        x-nullable: true
      sitRequestedDelivery:
        type: string
        format: date
        x-nullable: true
      sitDestinationOriginalAddress:
        $ref: '#/definitions/Address'
      sitOriginHHGOriginalAddress:
        $ref: '#/definitions/Address'
      sitOriginHHGActualAddress:
        $ref: '#/definitions/Address'
      sitDestinationFinalAddress:
        $ref: '#/definitions/Address'
      sitAddressUpdates:
        $ref: '#/definitions/SITAddressUpdates'
      sitDeliveryMiles:
        type: integer
        x-nullable: true
      feeType:
        enum:
          - COUNSELING
          - CRATING
          - TRUCKING
          - SHUTTLE
        type: string
      id:
        example: 1f2270c7-7166-40ae-981e-b200ebdf3054
        format: uuid
        type: string
      quantity:
        type: integer
      rate:
        type: integer
      status:
        $ref: '#/definitions/MTOServiceItemStatus'
      submittedAt:
        format: date
        type: string
      total:
        format: cents
        type: integer
      estimatedWeight:
        type: integer
        description: estimated weight of the shuttle service item provided by the prime
        example: 2500
        x-formatting: weight
        x-nullable: true
      updatedAt:
        format: date-time
        type: string
      approvedAt:
        format: date-time
        type: string
        x-nullable: true
      rejectedAt:
        format: date-time
        type: string
        x-nullable: true
      eTag:
        type: string
      updateReason:
        type: string
        description: Reason for updating service item.
        x-nullable: true
      serviceRequestDocuments:
        $ref: '#/definitions/ServiceRequestDocuments'
  MTOServiceItems:
    description: A list of service items connected to this shipment.
    type: array
    items:
      $ref: '#/definitions/MTOServiceItem'
  MTOAgent:
    type: object
    properties:
      id:
        example: 1f2270c7-7166-40ae-981e-b200ebdf3054
        format: uuid
        type: string
      mtoShipmentID:
        example: 1f2270c7-7166-40ae-981e-b200ebdf3054
        format: uuid
        type: string
      createdAt:
        format: date-time
        type: string
      updatedAt:
        format: date-time
        type: string
      firstName:
        type: string
        x-nullable: true
      lastName:
        type: string
        x-nullable: true
      email:
        type: string
        format: x-email
        pattern: (^[a-zA-Z0-9._%+-]+@[a-zA-Z0-9.-]+\.[a-zA-Z]{2,}$)|(^$)
        x-nullable: true
      phone:
        type: string
        format: telephone
        pattern: (^[2-9]\d{2}-\d{3}-\d{4}$)|(^$)
        x-nullable: true
      agentType:
        type: string
        enum:
          - RELEASING_AGENT
          - RECEIVING_AGENT
      eTag:
        type: string
  MTOAgents:
    items:
      $ref: '#/definitions/MTOAgent'
    type: array
  DestinationType:
    type: string
    title: Destination Type
    example: OTHER_THAN_AUTHORIZED
    x-nullable: true
    enum:
      - HOME_OF_RECORD
      - HOME_OF_SELECTION
      - PLACE_ENTERED_ACTIVE_DUTY
      - OTHER_THAN_AUTHORIZED
  MTOShipmentType:
    type: string
    title: Shipment Type
    example: HHG
    enum:
      - HHG
      - HHG_INTO_NTS_DOMESTIC
      - HHG_OUTOF_NTS_DOMESTIC
      - INTERNATIONAL_HHG
      - INTERNATIONAL_UB
      - PPM
    x-display-value:
      HHG: HHG
      INTERNATIONAL_HHG: International HHG
      INTERNATIONAL_UB: International UB
      HHG_INTO_NTS_DOMESTIC: NTS
      HHG_OUTOF_NTS_DOMESTIC: NTS Release
      PPM: PPM
  LOAType:
    description: The Line of accounting (TAC/SAC) type that will be used for the shipment
    type: string
    example: HHG
    enum:
      - HHG
      - NTS
  StorageFacility:
    description: The Storage Facility information for the shipment
    type: object
    properties:
      id:
        type: string
        format: uuid
        example: c56a4180-65aa-42ec-a945-5fd21dec0538
      facilityName:
        type: string
      address:
        $ref: '#/definitions/Address'
      lotNumber:
        type: string
        x-nullable: true
      phone:
        type: string
        format: telephone
        pattern: ^[2-9]\d{2}-\d{3}-\d{4}$
        x-nullable: true
      email:
        type: string
        format: x-email
        pattern: ^[a-zA-Z0-9._%+-]+@[a-zA-Z0-9.-]+\.[a-zA-Z]{2,}$
        x-nullable: true
      eTag:
        type: string
        readOnly: true
  SITLocationType:
    description: The list of SIT location types.
    type: string
    enum:
      - ORIGIN
      - DESTINATION
  MTOShipmentStatus:
    type: string
    title: Shipment Status
    example: SUBMITTED
    enum:
      - SUBMITTED
      - REJECTED
      - APPROVED
      - CANCELLATION_REQUESTED
      - CANCELED
      - DIVERSION_REQUESTED
  ReweighRequester:
    type: string
    enum:
      - CUSTOMER
      - PRIME
      - SYSTEM
      - TOO
  Reweigh:
    description: >-
      A reweigh  is when a shipment is weighed for a second time due to the
      request of a customer, the contractor, system or TOO.
    type: object
    properties:
      id:
        example: 1f2270c7-7166-40ae-981e-b200ebdf3054
        format: uuid
        type: string
      requestedAt:
        format: date-time
        type: string
      requestedBy:
        $ref: '#/definitions/ReweighRequester'
      shipmentID:
        example: 1f2270c7-7166-40ae-981e-b200ebdf3054
        format: uuid
        type: string
      verificationProvidedAt:
        x-nullable: true
        x-omitempty: false
        format: date-time
        type: string
      verificationReason:
        example: >-
          The reweigh was not performed due to some justification provided by
          the counselor
        type: string
        x-nullable: true
        x-omitempty: false
      weight:
        example: 2000
        type: integer
        x-formatting: weight
        x-nullable: true
        x-omitempty: false
  SITExtension:
    type: object
    description: >-
      A storage in transit (SIT) Extension is a request for an increase in the
      billable number of days a shipment is allowed to be in SIT.
    properties:
      id:
        example: 1f2270c7-7166-40ae-981e-b200ebdf3054
        format: uuid
        type: string
      mtoShipmentID:
        example: 1f2270c7-7166-40ae-981e-b200ebdf3054
        format: uuid
        type: string
      requestReason:
        type: string
        enum:
          - SERIOUS_ILLNESS_MEMBER
          - SERIOUS_ILLNESS_DEPENDENT
          - IMPENDING_ASSIGNEMENT
          - DIRECTED_TEMPORARY_DUTY
          - NONAVAILABILITY_OF_CIVILIAN_HOUSING
          - AWAITING_COMPLETION_OF_RESIDENCE
          - OTHER
      contractorRemarks:
        example: We need SIT additional days. The customer has not found a house yet.
        type: string
        x-nullable: true
        x-omitempty: false
      requestedDays:
        type: integer
        example: 30
      status:
        enum:
          - PENDING
          - APPROVED
          - DENIED
      approvedDays:
        type: integer
        example: 30
        x-nullable: true
        x-omitempty: false
      decisionDate:
        format: date-time
        type: string
        x-nullable: true
        x-omitempty: false
      officeRemarks:
        type: string
        x-nullable: true
        x-omitempty: false
      createdAt:
        format: date-time
        type: string
        readOnly: true
      updatedAt:
        format: date-time
        type: string
        readOnly: true
      eTag:
        type: string
        readOnly: true
  SITExtensions:
    type: array
    items:
      $ref: '#/definitions/SITExtension'
  SITStatus:
    properties:
      totalSITDaysUsed:
        type: integer
        minimum: 0
      totalDaysRemaining:
        type: integer
        minimum: 0
      calculatedTotalDaysInSIT:
        type: integer
        minimum: 0
      currentSIT:
        type: object
        properties:
          serviceItemID:
            type: string
            format: uuid
            example: c56a4180-65aa-42ec-a945-5fd21dec0538
          location:
            enum:
              - ORIGIN
              - DESTINATION
          daysInSIT:
            type: integer
            minimum: 0
          sitEntryDate:
            type: string
            format: date
            x-nullable: true
          sitDepartureDate:
            type: string
            format: date
            x-nullable: true
          sitAllowanceEndDate:
            type: string
            format: date
            x-nullable: true
          sitCustomerContacted:
            type: string
            format: date
            x-nullable: true
          sitRequestedDelivery:
            type: string
            format: date
            x-nullable: true
      pastSITServiceItems:
        $ref: '#/definitions/MTOServiceItems'
  PPMShipmentStatus:
    description: |
      Status of the PPM Shipment:
        * **DRAFT**: The customer has created the PPM shipment but has not yet submitted their move for counseling.
        * **SUBMITTED**: The shipment belongs to a move that has been submitted by the customer or has been created by a Service Counselor or Prime Contractor for a submitted move.
        * **WAITING_ON_CUSTOMER**: The PPM shipment has been approved and the customer may now provide their actual move closeout information and documentation required to get paid.
        * **NEEDS_ADVANCE_APPROVAL**: The shipment was counseled by the Prime Contractor and approved but an advance was requested so will need further financial approval from the government.
        * **NEEDS_PAYMENT_APPROVAL**: The customer has provided their closeout weight tickets, receipts, and expenses and certified it for the Service Counselor to approve, exclude or reject.
        * **PAYMENT_APPROVED**: The Service Counselor has reviewed all of the customer's PPM closeout documentation and authorizes the customer can download and submit their finalized SSW packet.
    type: string
    readOnly: true
    enum:
      - DRAFT
      - SUBMITTED
      - WAITING_ON_CUSTOMER
      - NEEDS_ADVANCE_APPROVAL
      - NEEDS_PAYMENT_APPROVAL
      - PAYMENT_APPROVED
  PPMAdvanceStatus:
    type: string
    title: PPM Advance Status
    description: >-
      Indicates whether an advance status has been accepted, rejected, or
      edited, or a prime counseled PPM has been received or not received
    x-nullable: true
    enum:
      - APPROVED
      - REJECTED
      - EDITED
      - RECEIVED
      - NOT_RECEIVED
  Document:
    type: object
    properties:
      id:
        type: string
        format: uuid
        example: c56a4180-65aa-42ec-a945-5fd21dec0538
      service_member_id:
        type: string
        format: uuid
        title: The service member this document belongs to
      uploads:
        type: array
        items:
          $ref: '#/definitions/Upload'
    required:
      - id
      - service_member_id
      - uploads
  OmittablePPMDocumentStatus:
    description: Status of the PPM document.
    type: string
    enum:
      - APPROVED
      - EXCLUDED
      - REJECTED
    x-display-value:
      APPROVED: Approved
      EXCLUDED: Excluded
      REJECTED: Rejected
    x-nullable: true
    x-omitempty: false
  PPMDocumentStatusReason:
    description: The reason the services counselor has excluded or rejected the item.
    type: string
    x-nullable: true
    x-omitempty: false
  WeightTicket:
    description: >-
      Vehicle and optional trailer information and weight documents used to move
      this PPM shipment.
    type: object
    properties:
      id:
        description: ID of this set of weight tickets.
        type: string
        format: uuid
        example: c56a4180-65aa-42ec-a945-5fd21dec0538
        readOnly: true
      ppmShipmentId:
        description: The ID of the PPM shipment that this set of weight tickets is for.
        type: string
        format: uuid
        example: c56a4180-65aa-42ec-a945-5fd21dec0538
        readOnly: true
      createdAt:
        type: string
        format: date-time
        readOnly: true
      updatedAt:
        type: string
        format: date-time
        readOnly: true
      vehicleDescription:
        description: >-
          Description of the vehicle used for the trip. E.g. make/model, type of
          truck/van, etc.
        type: string
        x-nullable: true
        x-omitempty: false
      emptyWeight:
        description: Weight of the vehicle when empty.
        type: integer
        minimum: 0
        x-nullable: true
        x-omitempty: false
      missingEmptyWeightTicket:
        description: >-
          Indicates if the customer is missing a weight ticket for the vehicle
          weight when empty.
        type: boolean
        x-nullable: true
        x-omitempty: false
      emptyDocumentId:
        description: >-
          ID of the document that is associated with the user uploads containing
          the vehicle weight when empty.
        type: string
        format: uuid
        readOnly: true
      emptyDocument:
        allOf:
          - description: >-
              Document that is associated with the user uploads containing the
              vehicle weight when empty.
          - $ref: '#/definitions/Document'
      fullWeight:
        description: The weight of the vehicle when full.
        type: integer
        minimum: 0
        x-nullable: true
        x-omitempty: false
      missingFullWeightTicket:
        description: >-
          Indicates if the customer is missing a weight ticket for the vehicle
          weight when full.
        type: boolean
        x-nullable: true
        x-omitempty: false
      fullDocumentId:
        description: >-
          ID of the document that is associated with the user uploads containing
          the vehicle weight when full.
        type: string
        format: uuid
        example: c56a4180-65aa-42ec-a945-5fd21dec0538
        readOnly: true
      fullDocument:
        allOf:
          - description: >-
              Document that is associated with the user uploads containing the
              vehicle weight when full.
          - $ref: '#/definitions/Document'
      ownsTrailer:
        description: Indicates if the customer used a trailer they own for the move.
        type: boolean
        x-nullable: true
        x-omitempty: false
      trailerMeetsCriteria:
        description: >-
          Indicates if the trailer that the customer used meets all the criteria
          to be claimable.
        type: boolean
        x-nullable: true
        x-omitempty: false
      proofOfTrailerOwnershipDocumentId:
        description: >-
          ID of the document that is associated with the user uploads containing
          the proof of trailer ownership.
        type: string
        format: uuid
        example: c56a4180-65aa-42ec-a945-5fd21dec0538
        readOnly: true
      proofOfTrailerOwnershipDocument:
        allOf:
          - description: >-
              Document that is associated with the user uploads containing the
              proof of trailer ownership.
          - $ref: '#/definitions/Document'
      status:
        $ref: '#/definitions/OmittablePPMDocumentStatus'
      reason:
        $ref: '#/definitions/PPMDocumentStatusReason'
      adjustedNetWeight:
        description: Indicates the adjusted net weight of the vehicle
        type: integer
        minimum: 0
        x-nullable: true
        x-omitempty: false
      netWeightRemarks:
        description: Remarks explaining any edits made to the net weight
        type: string
        x-nullable: true
        x-omitempty: false
      eTag:
        description: A hash that should be used as the "If-Match" header for any updates.
        type: string
        readOnly: true
      allowableWeight:
        description: Maximum reimbursable weight.
        type: integer
        minimum: 0
        x-nullable: true
        x-omitempty: false
    required:
      - ppmShipmentId
      - createdAt
      - updatedAt
      - emptyDocumentId
      - emptyDocument
      - fullDocument
      - fullDocumentId
      - proofOfTrailerOwnershipDocument
      - proofOfTrailerOwnershipDocumentId
  WeightTickets:
    description: All weight tickets associated with a PPM shipment.
    type: array
    items:
      $ref: '#/definitions/WeightTicket'
    x-omitempty: false
  OmittableMovingExpenseType:
    type: string
    description: Moving Expense Type
    enum:
      - CONTRACTED_EXPENSE
      - GAS
      - OIL
      - OTHER
      - PACKING_MATERIALS
      - RENTAL_EQUIPMENT
      - STORAGE
      - TOLLS
      - WEIGHING_FEE
    x-display-value:
      CONTRACTED_EXPENSE: Contracted expense
      GAS: Gas
      OIL: Oil
      OTHER: Other
      PACKING_MATERIALS: Packing materials
      STORAGE: Storage
      RENTAL_EQUIPMENT: Rental equipment
      TOLLS: Tolls
      WEIGHING_FEE: Weighing fee
    x-nullable: true
    x-omitempty: false
  MovingExpense:
    description: >-
      Expense information and receipts of costs incurred that can be reimbursed
      while moving a PPM shipment.
    type: object
    properties:
      id:
        description: Unique primary identifier of the Moving Expense object
        type: string
        format: uuid
        example: c56a4180-65aa-42ec-a945-5fd21dec0538
        readOnly: true
      ppmShipmentId:
        description: The PPM Shipment id that this moving expense belongs to
        type: string
        format: uuid
        example: c56a4180-65aa-42ec-a945-5fd21dec0538
        readOnly: true
      documentId:
        description: The id of the Document that contains all file uploads for this expense
        type: string
        format: uuid
        example: c56a4180-65aa-42ec-a945-5fd21dec0538
        readOnly: true
      document:
        allOf:
          - description: >-
              The Document object that contains all file uploads for this
              expense
          - $ref: '#/definitions/Document'
      movingExpenseType:
        $ref: '#/definitions/OmittableMovingExpenseType'
      description:
        description: A brief description of the expense
        type: string
        x-nullable: true
        x-omitempty: false
      paidWithGtcc:
        description: >-
          Indicates if the service member used their government issued card to
          pay for the expense
        type: boolean
        x-nullable: true
        x-omitempty: false
      amount:
        description: The total amount of the expense as indicated on the receipt
        type: integer
        x-nullable: true
        x-omitempty: false
      missingReceipt:
        description: >-
          Indicates if the service member is missing the receipt with the proof
          of expense amount
        type: boolean
        x-nullable: true
        x-omitempty: false
      status:
        $ref: '#/definitions/OmittablePPMDocumentStatus'
      reason:
        $ref: '#/definitions/PPMDocumentStatusReason'
      sitStartDate:
        description: >-
          The date the shipment entered storage, applicable for the `STORAGE`
          movingExpenseType only
        type: string
        example: '2022-04-26'
        format: date
        x-nullable: true
        x-omitempty: false
      sitEndDate:
        description: >-
          The date the shipment exited storage, applicable for the `STORAGE`
          movingExpenseType only
        type: string
        example: '2018-05-26'
        format: date
        x-nullable: true
        x-omitempty: false
      createdAt:
        description: >-
          Timestamp the moving expense object was initially created in the
          system (UTC)
        type: string
        format: date-time
        readOnly: true
      updatedAt:
        description: >-
          Timestamp when a property of this moving expense object was last
          modified (UTC)
        type: string
        format: date-time
        readOnly: true
      eTag:
        description: A hash that should be used as the "If-Match" header for any updates.
        type: string
        readOnly: true
    required:
      - id
      - createdAt
      - updatedAt
      - ppmShipmentId
      - documentId
      - document
  ProGearWeightTicket:
    description: Pro-gear associated information and weight docs for a PPM shipment
    type: object
    properties:
      id:
        description: The ID of the pro-gear weight ticket.
        type: string
        format: uuid
        example: c56a4180-65aa-42ec-a945-5fd21dec0538
        readOnly: true
      ppmShipmentId:
        description: >-
          The ID of the PPM shipment that this pro-gear weight ticket is
          associated with.
        type: string
        format: uuid
        example: c56a4180-65aa-42ec-a945-5fd21dec0538
        readOnly: true
      updatedAt:
        type: string
        format: date-time
        readOnly: true
      createdAt:
        type: string
        format: date-time
        readOnly: true
      belongsToSelf:
        description: >-
          Indicates if this information is for the customer's own pro-gear,
          otherwise, it's the spouse's.
        type: boolean
        x-nullable: true
        x-omitempty: false
      description:
        description: Describes the pro-gear that was moved.
        type: string
        x-nullable: true
        x-omitempty: false
      hasWeightTickets:
        description: >-
          Indicates if the user has a weight ticket for their pro-gear,
          otherwise they have a constructed weight.
        type: boolean
        x-nullable: true
        x-omitempty: false
      weight:
        description: Weight of the pro-gear.
        type: integer
        minimum: 0
        x-nullable: true
        x-omitempty: false
      documentId:
        description: >-
          The ID of the document that is associated with the user uploads
          containing the pro-gear weight.
        type: string
        format: uuid
        example: c56a4180-65aa-42ec-a945-5fd21dec0538
        readOnly: true
      document:
        allOf:
          - description: >-
              Document that is associated with the user uploads containing the
              pro-gear weight.
          - $ref: '#/definitions/Document'
      status:
        $ref: '#/definitions/OmittablePPMDocumentStatus'
      reason:
        $ref: '#/definitions/PPMDocumentStatusReason'
      eTag:
        description: A hash that should be used as the "If-Match" header for any updates.
        type: string
        readOnly: true
    required:
      - ppmShipmentId
      - createdAt
      - updatedAt
      - documentId
      - document
  SignedCertificationType:
    description: |
      The type of signed certification:
        - PPM_PAYMENT: This is used when the customer has a PPM shipment that they have uploaded their documents for and are
            ready to submit their documentation for review. When they submit, they will be asked to sign certifying the
            information is correct.
        - SHIPMENT: This is used when a customer submits their move with their shipments to be reviewed by office users.
    type: string
    enum:
      - PPM_PAYMENT
      - SHIPMENT
    readOnly: true
  SignedCertification:
    description: Signed certification
    type: object
    properties:
      id:
        description: The ID of the signed certification.
        type: string
        format: uuid
        example: c56a4180-65aa-42ec-a945-5fd21dec0538
        readOnly: true
      submittingUserId:
        description: The ID of the user that signed.
        type: string
        format: uuid
        example: c56a4180-65aa-42ec-a945-5fd21dec0538
        readOnly: true
      moveId:
        description: The ID of the move associated with this signed certification.
        type: string
        format: uuid
        example: c56a4180-65aa-42ec-a945-5fd21dec0538
        readOnly: true
      ppmId:
        description: >-
          The ID of the PPM shipment associated with this signed certification,
          if any.
        type: string
        format: uuid
        example: c56a4180-65aa-42ec-a945-5fd21dec0538
        readOnly: true
        x-nullable: true
        x-omitempty: false
      certificationType:
        $ref: '#/definitions/SignedCertificationType'
      certificationText:
        description: Full text that the customer agreed to and signed.
        type: string
      signature:
        description: The signature that the customer provided.
        type: string
      date:
        description: Date that the customer signed the certification.
        type: string
        format: date
      createdAt:
        type: string
        format: date-time
        readOnly: true
      updatedAt:
        type: string
        format: date-time
        readOnly: true
      eTag:
        description: A hash that should be used as the "If-Match" header for any updates.
        type: string
        readOnly: true
    required:
      - id
      - submittingUserId
      - moveId
      - certificationType
      - certificationText
      - signature
      - date
      - createdAt
      - updatedAt
      - eTag
  PPMShipment:
    description: >-
      A personally procured move is a type of shipment that a service member
      moves themselves.
    x-nullable: true
    properties:
      id:
        description: Primary auto-generated unique identifier of the PPM shipment object
        example: 1f2270c7-7166-40ae-981e-b200ebdf3054
        format: uuid
        type: string
        readOnly: true
      shipmentId:
        description: The id of the parent MTOShipment object
        example: 1f2270c7-7166-40ae-981e-b200ebdf3054
        format: uuid
        type: string
        readOnly: true
      createdAt:
        description: Timestamp of when the PPM Shipment was initially created (UTC)
        format: date-time
        type: string
        readOnly: true
      updatedAt:
        description: Timestamp of when a property of this object was last updated (UTC)
        format: date-time
        type: string
        readOnly: true
      status:
        $ref: '#/definitions/PPMShipmentStatus'
      w2Address:
        x-nullable: true
        $ref: '#/definitions/Address'
      advanceStatus:
        $ref: '#/definitions/PPMAdvanceStatus'
      expectedDepartureDate:
        description: |
          Date the customer expects to begin their move.
        format: date
        type: string
      actualMoveDate:
        description: The actual start date of when the PPM shipment left the origin.
        format: date
        type: string
        x-nullable: true
        x-omitempty: false
      submittedAt:
        description: >-
          The timestamp of when the customer submitted their PPM documentation
          to the counselor for review.
        format: date-time
        type: string
        x-nullable: true
        x-omitempty: false
      reviewedAt:
        description: >-
          The timestamp of when the Service Counselor has reviewed all of the
          closeout documents.
        format: date-time
        type: string
        x-nullable: true
        x-omitempty: false
      approvedAt:
        description: >-
          The timestamp of when the shipment was approved and the service member
          can begin their move.
        format: date-time
        type: string
        x-nullable: true
        x-omitempty: false
      pickupPostalCode:
        description: >-
          The postal code of the origin location where goods are being moved
          from.
        format: zip
        type: string
        title: ZIP
        example: '90210'
        pattern: ^(\d{5})$
      pickupAddress:
        $ref: '#/definitions/Address'
      secondaryPickupPostalCode:
        format: >-
          An optional secondary pickup location near the origin where additional
          goods exist.
        type: string
        title: ZIP
        example: '90210'
        pattern: ^(\d{5})$
        x-nullable: true
        x-omitempty: false
      hasSecondaryPickupAddress:
        type: boolean
        x-omitempty: false
        x-nullable: true
      secondaryPickupAddress:
        allOf:
          - $ref: '#/definitions/Address'
          - x-nullable: true
          - x-omitempty: false
      actualPickupPostalCode:
        description: >
          The actual postal code where the PPM shipment started. To be filled
          once the customer has moved the shipment.
        format: zip
        type: string
        title: ZIP
        example: '90210'
        pattern: ^(\d{5})$
        x-nullable: true
        x-omitempty: false
      destinationPostalCode:
        description: >-
          The postal code of the destination location where goods are being
          delivered to.
        format: zip
        type: string
        title: ZIP
        example: '90210'
        pattern: ^(\d{5})$
      destinationAddress:
        $ref: '#/definitions/Address'
      secondaryDestinationPostalCode:
        description: >-
          An optional secondary location near the destination where goods will
          be dropped off.
        format: zip
        type: string
        title: ZIP
        example: '90210'
        pattern: ^(\d{5})$
        x-nullable: true
        x-omitempty: false
      hasSecondaryDestinationAddress:
        type: boolean
        x-omitempty: false
        x-nullable: true
      secondaryDestinationAddress:
        allOf:
          - $ref: '#/definitions/Address'
          - x-nullable: true
          - x-omitempty: false
      actualDestinationPostalCode:
        description: >
          The actual postal code where the PPM shipment ended. To be filled once
          the customer has moved the shipment.
        format: zip
        type: string
        title: ZIP
        example: '90210'
        pattern: ^(\d{5})$
        x-nullable: true
        x-omitempty: false
      sitExpected:
        description: >
          Captures whether some or all of the PPM shipment will require
          temporary storage at the origin or destination.


          Must be set to `true` when providing `sitLocation`,
          `sitEstimatedWeight`, `sitEstimatedEntryDate`, and
          `sitEstimatedDepartureDate` values to calculate the
          `sitEstimatedCost`.
        type: boolean
      estimatedWeight:
        description: The estimated weight of the PPM shipment goods being moved.
        type: integer
        example: 4200
        x-nullable: true
        x-omitempty: false
      hasProGear:
        description: >
          Indicates whether PPM shipment has pro gear for themselves or their
          spouse.
        type: boolean
        x-nullable: true
        x-omitempty: false
      proGearWeight:
        description: >-
          The estimated weight of the pro-gear being moved belonging to the
          service member.
        type: integer
        x-nullable: true
        x-omitempty: false
      spouseProGearWeight:
        description: >-
          The estimated weight of the pro-gear being moved belonging to a
          spouse.
        type: integer
        x-nullable: true
        x-omitempty: false
      estimatedIncentive:
        description: >-
          The estimated amount the government will pay the service member to
          move their belongings based on the moving date, locations, and
          shipment weight.
        type: integer
        format: cents
        x-nullable: true
        x-omitempty: false
      finalIncentive:
        description: >
          The final calculated incentive for the PPM shipment. This does not
          include **SIT** as it is a reimbursement.
        type: integer
        format: cents
        x-nullable: true
        x-omitempty: false
        readOnly: true
      hasRequestedAdvance:
        description: |
          Indicates whether an advance has been requested for the PPM shipment.
        type: boolean
        x-nullable: true
        x-omitempty: false
      advanceAmountRequested:
        description: >
          The amount requested as an advance by the service member up to a
          maximum percentage of the estimated incentive.
        type: integer
        format: cents
        x-nullable: true
        x-omitempty: false
      hasReceivedAdvance:
        description: |
          Indicates whether an advance was received for the PPM shipment.
        type: boolean
        x-nullable: true
        x-omitempty: false
      advanceAmountReceived:
        description: |
          The amount received for an advance, or null if no advance is received.
        type: integer
        format: cents
        x-nullable: true
        x-omitempty: false
      sitLocation:
        allOf:
          - $ref: '#/definitions/SITLocationType'
          - x-nullable: true
          - x-omitempty: false
      sitEstimatedWeight:
        description: The estimated weight of the goods being put into storage.
        type: integer
        example: 2000
        x-nullable: true
        x-omitempty: false
      sitEstimatedEntryDate:
        description: The date that goods will first enter the storage location.
        format: date
        type: string
        x-nullable: true
        x-omitempty: false
      sitEstimatedDepartureDate:
        description: The date that goods will exit the storage location.
        format: date
        type: string
        x-nullable: true
        x-omitempty: false
      sitEstimatedCost:
        description: >-
          The estimated amount that the government will pay the service member
          to put their goods into storage. This estimated storage cost is
          separate from the estimated incentive.
        type: integer
        format: cents
        x-nullable: true
        x-omitempty: false
      weightTickets:
        $ref: '#/definitions/WeightTickets'
      movingExpenses:
        description: All expense documentation receipt records of this PPM shipment.
        items:
          $ref: '#/definitions/MovingExpense'
        type: array
      proGearWeightTickets:
        description: >-
          All pro-gear weight ticket documentation records for this PPM
          shipment.
        type: array
        items:
          $ref: '#/definitions/ProGearWeightTicket'
      signedCertification:
        $ref: '#/definitions/SignedCertification'
      eTag:
        description: >-
          A hash unique to this shipment that should be used as the "If-Match"
          header for any updates.
        type: string
        readOnly: true
    required:
      - id
      - shipmentId
      - createdAt
      - status
      - expectedDepartureDate
      - pickupPostalCode
      - destinationPostalCode
      - sitExpected
      - eTag
  ShipmentAddressUpdateStatus:
    type: string
    title: Status
    readOnly: true
    x-display-value:
      REQUESTED: REQUESTED
      REJECTED: REJECTED
      APPROVED: APPROVED
    enum:
      - REQUESTED
      - REJECTED
      - APPROVED
  ShipmentAddressUpdate:
    description: >
      This represents a destination address change request made by the Prime
      that is either auto-approved or requires review if the pricing criteria
      has changed. If criteria has changed, then it must be approved or rejected
      by a TOO.
    type: object
    properties:
      id:
        type: string
        format: uuid
        example: c56a4180-65aa-42ec-a945-5fd21dec0538
        readOnly: true
      contractorRemarks:
        type: string
        example: This is a contractor remark
        title: Contractor Remarks
        description: The reason there is an address change.
        readOnly: true
      officeRemarks:
        type: string
        example: This is an office remark
        title: Office Remarks
        x-nullable: true
        description: The TOO comment on approval or rejection.
      status:
        $ref: '#/definitions/ShipmentAddressUpdateStatus'
      shipmentID:
        type: string
        format: uuid
        example: c56a4180-65aa-42ec-a945-5fd21dec0538
        readOnly: true
      originalAddress:
        $ref: '#/definitions/Address'
      newAddress:
        $ref: '#/definitions/Address'
      sitOriginalAddress:
        $ref: '#/definitions/Address'
      oldSitDistanceBetween:
        description: >-
          The distance between the original SIT address and the previous/old
          destination address of shipment
        example: 50
        minimum: 0
        type: integer
      newSitDistanceBetween:
        description: >-
          The distance between the original SIT address and requested new
          destination address of shipment
        example: 88
        minimum: 0
        type: integer
    required:
      - id
      - status
      - shipmentID
      - originalAddress
      - newAddress
      - contractorRemarks
  MTOShipment:
    properties:
      moveTaskOrderID:
        example: 1f2270c7-7166-40ae-981e-b200ebdf3054
        format: uuid
        type: string
      id:
        example: 1f2270c7-7166-40ae-981e-b200ebdf3054
        format: uuid
        type: string
      createdAt:
        format: date-time
        type: string
      updatedAt:
        format: date-time
        type: string
      deletedAt:
        x-nullable: true
        format: date-time
        type: string
      primeEstimatedWeight:
        x-nullable: true
        example: 2000
        type: integer
      primeActualWeight:
        x-nullable: true
        example: 2000
        type: integer
      calculatedBillableWeight:
        x-nullable: true
        example: 2000
        type: integer
        readOnly: true
      ntsRecordedWeight:
        description: >-
          The previously recorded weight for the NTS Shipment. Used for NTS
          Release to know what the previous primeActualWeight or billable weight
          was.
        example: 2000
        type: integer
        x-nullable: true
        x-formatting: weight
      scheduledPickupDate:
        format: date
        type: string
        x-nullable: true
      scheduledDeliveryDate:
        format: date
        type: string
        x-nullable: true
      requestedPickupDate:
        format: date
        type: string
        x-nullable: true
      actualPickupDate:
        x-nullable: true
        format: date
        type: string
      actualDeliveryDate:
        x-nullable: true
        description: >-
          The actual date that the shipment was delivered to the destination
          address by the Prime
        format: date
        type: string
      requestedDeliveryDate:
        format: date
        type: string
        x-nullable: true
      requiredDeliveryDate:
        x-nullable: true
        format: date
        type: string
      approvedDate:
        format: date-time
        type: string
        x-nullable: true
      diversion:
        type: boolean
        example: true
      distance:
        type: integer
        x-nullable: true
        example: 500
      pickupAddress:
        x-nullable: true
        $ref: '#/definitions/Address'
      destinationAddress:
        x-nullable: true
        $ref: '#/definitions/Address'
      destinationType:
        $ref: '#/definitions/DestinationType'
      secondaryPickupAddress:
        x-nullable: true
        $ref: '#/definitions/Address'
      secondaryDeliveryAddress:
        x-nullable: true
        $ref: '#/definitions/Address'
      hasSecondaryPickupAddress:
        type: boolean
        x-omitempty: false
        x-nullable: true
      hasSecondaryDeliveryAddress:
        type: boolean
        x-omitempty: false
        x-nullable: true
      actualProGearWeight:
        type: integer
        x-nullable: true
        x-omitempty: false
      actualSpouseProGearWeight:
        type: integer
        x-nullable: true
        x-omitempty: false
      customerRemarks:
        type: string
        example: handle with care
        x-nullable: true
      counselorRemarks:
        description: >
          The counselor can use the counselor remarks field to inform the movers
          about any

          special circumstances for this shipment. Typical examples:
            * bulky or fragile items,
            * weapons,
            * access info for their address.
          Counselors enters this information when creating or editing an MTO
          Shipment. Optional field.
        type: string
        example: handle with care
        x-nullable: true
      shipmentType:
        $ref: '#/definitions/MTOShipmentType'
      status:
        $ref: '#/definitions/MTOShipmentStatus'
      rejectionReason:
        type: string
        example: MTO Shipment not good enough
        x-nullable: true
      reweigh:
        x-nullable: true
        x-omitempty: true
        $ref: '#/definitions/Reweigh'
      mtoAgents:
        $ref: '#/definitions/MTOAgents'
      mtoServiceItems:
        $ref: '#/definitions/MTOServiceItems'
      sitDaysAllowance:
        type: integer
        x-nullable: true
      sitExtensions:
        $ref: '#/definitions/SITExtensions'
      sitStatus:
        $ref: '#/definitions/SITStatus'
      eTag:
        type: string
      billableWeightCap:
        type: integer
        description: TIO override billable weight to be used for calculations
        example: 2500
        x-formatting: weight
        x-nullable: true
      billableWeightJustification:
        type: string
        example: more weight than expected
        x-nullable: true
      tacType:
        allOf:
          - $ref: '#/definitions/LOAType'
          - x-nullable: true
      sacType:
        allOf:
          - $ref: '#/definitions/LOAType'
          - x-nullable: true
      usesExternalVendor:
        type: boolean
        example: false
      serviceOrderNumber:
        type: string
        x-nullable: true
      storageFacility:
        x-nullable: true
        $ref: '#/definitions/StorageFacility'
      ppmShipment:
        $ref: '#/definitions/PPMShipment'
      deliveryAddressUpdate:
        $ref: '#/definitions/ShipmentAddressUpdate'
      shipmentLocator:
        type: string
        x-nullable: true
        readOnly: true
        example: 1K43AR-01
  LOATypeNullable:
    description: The Line of accounting (TAC/SAC) type that will be used for the shipment
    type: string
    x-go-type:
      import:
        package: github.com/transcom/mymove/pkg/swagger/nullable
      type: String
    example: HHG
    enum:
      - HHG
      - NTS
  ProGearWeightTickets:
    description: All progear weight tickets associated with a PPM shipment.
    type: array
    items:
      $ref: '#/definitions/ProGearWeightTicket'
    x-omitempty: false
  MovingExpenses:
    description: All moving expenses associated with a PPM shipment.
    type: array
    items:
      $ref: '#/definitions/MovingExpense'
    x-omitempty: false
  PPMDocuments:
    description: >-
      All documents associated with a PPM shipment, including weight tickets,
      progear weight tickets, and moving expenses.
    x-nullable: true
    x-omitempty: false
    type: object
    properties:
      WeightTickets:
        $ref: '#/definitions/WeightTickets'
      ProGearWeightTickets:
        $ref: '#/definitions/ProGearWeightTickets'
      MovingExpenses:
        $ref: '#/definitions/MovingExpenses'
  PPMDocumentStatus:
    description: Status of the PPM document.
    type: string
    enum:
      - APPROVED
      - EXCLUDED
      - REJECTED
    x-display-value:
      APPROVED: Approved
      EXCLUDED: Excluded
      REJECTED: Rejected
  PPMCloseout:
    description: >-
      The calculations needed in the "Review Documents" section of a PPM
      closeout. LIst of all expenses/reimbursements related toa PPM shipment.
    properties:
      id:
        description: Primary auto-generated unique identifier of the PPM shipment object
        example: 1f2270c7-7166-40ae-981e-b200ebdf3054
        format: uuid
        type: string
        readOnly: true
      plannedMoveDate:
        description: |
          Date the customer expects to begin their move.
        format: date
        type: string
        x-nullable: true
        x-omitempty: false
      actualMoveDate:
        description: The actual start date of when the PPM shipment left the origin.
        format: date
        type: string
        x-nullable: true
        x-omitempty: false
      miles:
        description: The distance between the old address and the new address in miles.
        example: 54
        minimum: 0
        type: integer
        x-nullable: true
        x-omitempty: false
      estimatedWeight:
        description: The estimated weight of the PPM shipment goods being moved.
        type: integer
        example: 4200
        x-nullable: true
        x-omitempty: false
      actualWeight:
        example: 2000
        type: integer
        x-nullable: true
        x-omitempty: false
      proGearWeightCustomer:
        description: >-
          The estimated weight of the pro-gear being moved belonging to the
          service member.
        type: integer
        x-nullable: true
        x-omitempty: false
      proGearWeightSpouse:
        description: >-
          The estimated weight of the pro-gear being moved belonging to a
          spouse.
        type: integer
        x-nullable: true
        x-omitempty: false
      grossIncentive:
        description: >
          The final calculated incentive for the PPM shipment. This does not
          include **SIT** as it is a reimbursement.
        type: integer
        format: cents
        x-nullable: true
        x-omitempty: false
        readOnly: true
      gcc:
        description: Government Constructive Cost (GCC)
        type: integer
        title: GCC
        format: cents
        x-nullable: true
        x-omitempty: false
      aoa:
        description: Advance Operating Allowance (AOA).
        type: integer
        format: cents
        x-nullable: true
        x-omitempty: false
      remainingIncentive:
        description: The remaining reimbursement amount that is still owed to the customer.
        type: integer
        format: cents
        x-nullable: true
        x-omitempty: false
      haulPrice:
        description: The price of the linehaul or shorthaul.
        type: integer
        format: cents
        x-nullable: true
        x-omitempty: false
      haulFSC:
        description: The linehaul/shorthaul Fuel Surcharge (FSC).
        type: integer
        format: cents
        x-nullable: true
        x-omitempty: false
      dop:
        description: The Domestic Origin Price (DOP).
        type: integer
        format: cents
        x-nullable: true
        x-omitempty: false
      ddp:
        description: The Domestic Destination Price (DDP).
        type: integer
        format: cents
        x-nullable: true
        x-omitempty: false
      packPrice:
        description: The full price of all packing/unpacking services.
        type: integer
        format: cents
        x-nullable: true
        x-omitempty: false
      unpackPrice:
        description: The full price of all packing/unpacking services.
        type: integer
        format: cents
        x-nullable: true
        x-omitempty: false
      SITReimbursement:
        description: >-
          The estimated amount that the government will pay the service member
          to put their goods into storage. This estimated storage cost is
          separate from the estimated incentive.
        type: integer
        format: cents
        x-nullable: true
        x-omitempty: false
    required:
      - id
  PPMActualWeight:
    description: >-
      The actual net weight of a single PPM shipment. Used during document
      review for PPM closeout.
    properties:
      actualWeight:
        example: 2000
        type: integer
        x-nullable: true
        x-omitempty: false
    required:
      - actualWeight
  MTOServiceItemSingle:
    type: object
    properties:
      moveTaskOrderID:
        example: 1f2270c7-7166-40ae-981e-b200ebdf3054
        format: uuid
        type: string
      mtoShipmentID:
        example: 1f2270c7-7166-40ae-981e-b200ebdf3054
        format: uuid
        type: string
        x-nullable: true
      reServiceID:
        example: 1f2270c7-7166-40ae-981e-b200ebdf3054
        format: uuid
        type: string
      reServiceCode:
        type: string
      reServiceName:
        type: string
      createdAt:
        format: date-time
        type: string
        readOnly: true
      convertToCustomerExpense:
        type: boolean
        example: false
        x-omitempty: false
      customerExpenseReason:
        type: string
        x-nullable: true
      deletedAt:
        format: date
        type: string
      rejectionReason:
        type: string
        x-nullable: true
      pickupPostalCode:
        type: string
        x-nullable: true
      sitPostalCode:
        type: string
        readOnly: true
        x-nullable: true
      sitEntryDate:
        type: string
        format: date-time
        x-nullable: true
      sitDepartureDate:
        type: string
        format: date-time
        x-nullable: true
      sitCustomerContacted:
        type: string
        format: date
        x-nullable: true
      sitRequestedDelivery:
        type: string
        format: date
        x-nullable: true
      id:
        example: 1f2270c7-7166-40ae-981e-b200ebdf3054
        format: uuid
        type: string
      status:
        type: string
        x-nullable: true
      updatedAt:
        format: date-time
        type: string
        readOnly: true
      approvedAt:
        format: date-time
        type: string
        x-nullable: true
      rejectedAt:
        format: date-time
        type: string
        x-nullable: true
  ServiceItemSitEntryDate:
    type: object
    properties:
      id:
        example: 1f2270c7-7166-40ae-981e-b200ebdf3054
        format: uuid
        type: string
      sitEntryDate:
        type: string
        format: date-time
        x-nullable: true
  PaymentServiceItemStatus:
    type: string
    enum:
      - REQUESTED
      - APPROVED
      - DENIED
      - SENT_TO_GEX
      - PAID
      - EDI_ERROR
    title: Payment Service Item Status
  ServiceItemParamName:
    type: string
    enum:
      - ActualPickupDate
      - ContractCode
      - ContractYearName
      - CubicFeetBilled
      - CubicFeetCrating
      - DimensionHeight
      - DimensionLength
      - DimensionWidth
      - DistanceZip
      - DistanceZipSITDest
      - DistanceZipSITOrigin
      - EIAFuelPrice
      - EscalationCompounded
      - FSCMultiplier
      - FSCPriceDifferenceInCents
      - FSCWeightBasedDistanceMultiplier
      - IsPeak
      - MarketDest
      - MarketOrigin
      - MTOAvailableToPrimeAt
      - NTSPackingFactor
      - NumberDaysSIT
      - PriceAreaDest
      - PriceAreaIntlDest
      - PriceAreaIntlOrigin
      - PriceAreaOrigin
      - PriceRateOrFactor
      - PSI_LinehaulDom
      - PSI_LinehaulDomPrice
      - PSI_LinehaulShort
      - PSI_LinehaulShortPrice
      - PSI_PriceDomDest
      - PSI_PriceDomDestPrice
      - PSI_PriceDomOrigin
      - PSI_PriceDomOriginPrice
      - PSI_ShippingLinehaulIntlCO
      - PSI_ShippingLinehaulIntlCOPrice
      - PSI_ShippingLinehaulIntlOC
      - PSI_ShippingLinehaulIntlOCPrice
      - PSI_ShippingLinehaulIntlOO
      - PSI_ShippingLinehaulIntlOOPrice
      - RateAreaNonStdDest
      - RateAreaNonStdOrigin
      - ReferenceDate
      - RequestedPickupDate
      - ServiceAreaDest
      - ServiceAreaOrigin
      - ServicesScheduleDest
      - ServicesScheduleOrigin
      - SITPaymentRequestEnd
      - SITPaymentRequestStart
      - SITScheduleDest
      - SITScheduleOrigin
      - SITServiceAreaDest
      - SITServiceAreaOrigin
      - WeightAdjusted
      - WeightBilled
      - WeightEstimated
      - WeightOriginal
      - WeightReweigh
      - ZipDestAddress
      - ZipPickupAddress
      - ZipSITDestHHGFinalAddress
      - ZipSITDestHHGOriginalAddress
      - ZipSITOriginHHGActualAddress
      - ZipSITOriginHHGOriginalAddress
  ServiceItemParamType:
    type: string
    enum:
      - STRING
      - DATE
      - INTEGER
      - DECIMAL
      - TIMESTAMP
      - PaymentServiceItemUUID
      - BOOLEAN
  ServiceItemParamOrigin:
    type: string
    enum:
      - PRIME
      - SYSTEM
      - PRICER
      - PAYMENT_REQUEST
  PaymentServiceItemParam:
    type: object
    properties:
      id:
        example: c56a4180-65aa-42ec-a945-5fd21dec0538
        format: uuid
        readOnly: true
        type: string
      paymentServiceItemID:
        example: c56a4180-65aa-42ec-a945-5fd21dec0538
        format: uuid
        type: string
      key:
        $ref: '#/definitions/ServiceItemParamName'
      value:
        example: '3025'
        type: string
      type:
        $ref: '#/definitions/ServiceItemParamType'
      origin:
        $ref: '#/definitions/ServiceItemParamOrigin'
      eTag:
        type: string
        readOnly: true
  PaymentServiceItemParams:
    type: array
    items:
      $ref: '#/definitions/PaymentServiceItemParam'
  CustomerSupportRemark:
    type: object
    description: >-
      A text remark written by an office user that is associated with a specific
      move.
    required:
      - id
      - moveID
      - officeUserID
      - content
    properties:
      id:
        example: 1f2270c7-7166-40ae-981e-b200ebdf3054
        format: uuid
        type: string
      createdAt:
        type: string
        format: date-time
        readOnly: true
      updatedAt:
        type: string
        format: date-time
        readOnly: true
      officeUserID:
        example: 1f2270c7-7166-40ae-981e-b200ebdf3054
        format: uuid
        type: string
      moveID:
        example: 1f2270c7-7166-40ae-981e-b200ebdf3054
        format: uuid
        type: string
      content:
        example: This is a remark about a move.
        type: string
      officeUserFirstName:
        example: Grace
        type: string
        readOnly: true
      officeUserLastName:
        example: Griffin
        type: string
        readOnly: true
      officeUserEmail:
        type: string
        format: x-email
        pattern: ^[a-zA-Z0-9._%+-]+@[a-zA-Z0-9.-]+\.[a-zA-Z]{2,}$
        readOnly: true
  CustomerSupportRemarks:
    type: array
    items:
      $ref: '#/definitions/CustomerSupportRemark'
responses:
  InvalidRequest:
    description: The request payload is invalid
    schema:
      $ref: '#/definitions/Error'
  NotFound:
    description: The requested resource wasn't found
    schema:
      $ref: '#/definitions/Error'
  Conflict:
    description: Conflict error
    schema:
      $ref: '#/definitions/Error'
  PermissionDenied:
    description: The request was denied
    schema:
      $ref: '#/definitions/Error'
  ServerError:
    description: A server error occurred
    schema:
      $ref: '#/definitions/Error'
  PreconditionFailed:
    description: Precondition failed
    schema:
      $ref: '#/definitions/Error'
  UnprocessableEntity:
    description: The payload was unprocessable.
    schema:
      $ref: '#/definitions/ValidationError'
parameters:
  ifMatch:
    in: header
    name: If-Match
    type: string
    required: true
    description: >
      Optimistic locking is implemented via the `If-Match` header. If the ETag
      header does not match the value of the resource on the server, the server
      rejects the change with a `412 Precondition Failed` error.
  ppmShipmentId:
    name: ppmShipmentId
    in: path
    type: string
    format: uuid
    required: true
    description: UUID of the PPM shipment
  weightTicketId:
    name: weightTicketId
    in: path
    type: string
    format: uuid
    required: true
    description: UUID of the weight ticket
  movingExpenseId:
    name: movingExpenseId
    in: path
    type: string
    format: uuid
    required: true
    description: UUID of the moving expense
  proGearWeightTicketId:
    name: proGearWeightTicketId
    in: path
    type: string
    format: uuid
    required: true
    description: UUID of the pro-gear weight ticket<|MERGE_RESOLUTION|>--- conflicted
+++ resolved
@@ -6104,8 +6104,6 @@
         $ref: '#/definitions/GBLOC'
       destinationGBLOC:
         $ref: '#/definitions/GBLOC'
-<<<<<<< HEAD
-=======
       lockedByOfficeUserID:
         type: string
         format: uuid
@@ -6114,7 +6112,6 @@
         type: string
         format: date-time
         x-nullable: true
->>>>>>> 83a1702d
   SearchMovesResult:
     type: object
     properties:
