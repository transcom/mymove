--- conflicted
+++ resolved
@@ -1917,7 +1917,6 @@
         required: true
         type: string
         format: uuid
-<<<<<<< HEAD
     get:
       summary: Gets an evaluation report by ID
       description: Gets an evaluation report by ID
@@ -1939,8 +1938,6 @@
           $ref: '#/responses/NotFound'
         '500':
           $ref: '#/responses/ServerError'
-=======
->>>>>>> 5285ea6e
     delete:
       summary: Soft deletes an evaluation report by ID
       description: Soft deletes an evaluation report by ID
@@ -4528,21 +4525,14 @@
         type: integer
         minimum: 0
         x-nullable: true
-<<<<<<< HEAD
       officeUser:
         $ref: '#/definitions/EvaluationReportOfficeUser'
-=======
->>>>>>> 5285ea6e
       location:
         $ref: '#/definitions/EvaluationReportLocation'
         x-nullable: true
       locationDescription:
         type: string
-<<<<<<< HEAD
-        example: asdfasdfsd
-=======
         example: Route 66 at crash inspection site 3
->>>>>>> 5285ea6e
         x-nullable: true
       observedDate:
         type: string
@@ -4558,13 +4548,10 @@
       remarks:
         type: string
         x-nullable: true
-<<<<<<< HEAD
       moveReferenceID:
         type: string
         x-nullable: true
         readOnly: true
-=======
->>>>>>> 5285ea6e
       submittedAt:
         type: string
         format: date-time
@@ -4574,13 +4561,9 @@
         format: date-time
   CreateShipmentEvaluationReport:
     type: object
-<<<<<<< HEAD
-    description: 'todo: add description'
-=======
     description: >-
       Minimal set of info needed to create a shipment evaluation report, which
       is just a shipment ID.
->>>>>>> 5285ea6e
     required:
       - shipmentID
     properties:
