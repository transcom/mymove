swagger: '2.0'
info:
  contact:
    email: milmove-developers@caci.com
  description: >
    The GHC API is a RESTful API that enables the Office application for
    MilMove.


    All endpoints are located under `/ghc/v1`.
  license:
    name: MIT
    url: https://opensource.org/licenses/MIT
  title: MilMove GHC API
  version: 0.0.1
basePath: /ghc/v1
schemes:
  - http
tags:
  - name: queues
  - name: move
  - name: order
    description: >
      Move Orders - Commonly called “Orders,” especially in customer-facing
      language. Orders are plural because they're a bundle of related orders
      issued bya Service (e.g. Army, Air Force, Navy) to a customer that
      authorize (and order) that customer to move from one location to another.

      Orders are backed by $$ in the bank to support that move, which is
      identified by a Line of Account (LOA) code on the orders document.
  - name: moveTaskOrder
  - name: customer
  - name: mtoServiceItem
  - name: mtoShipment
  - name: shipment
  - name: mtoAgent
  - name: paymentServiceItem
  - name: ppm
  - name: tac
  - name: transportationOffice
  - name: addresses
  - name: uploads
  - name: paymentRequests
  - name: reServiceItems
paths:
  /customer:
    post:
      summary: Creates a customer with Okta option
      description: >-
        Creates a customer with option to also create an Okta profile account
        based on the office user's input when completing the UI form and
        submitting.
      operationId: createCustomerWithOktaOption
      tags:
        - customer
      consumes:
        - application/json
      produces:
        - application/json
      parameters:
        - in: body
          name: body
          required: true
          schema:
            $ref: '#/definitions/CreateCustomerPayload'
      responses:
        '200':
          description: successfully created the customer
          schema:
            $ref: '#/definitions/CreatedCustomer'
        '400':
          $ref: '#/responses/InvalidRequest'
        '401':
          $ref: '#/responses/PermissionDenied'
        '403':
          $ref: '#/responses/PermissionDenied'
        '404':
          $ref: '#/responses/NotFound'
        '409':
          $ref: '#/responses/Conflict'
        '412':
          $ref: '#/responses/PreconditionFailed'
        '422':
          $ref: '#/responses/UnprocessableEntity'
        '500':
          $ref: '#/responses/ServerError'
  /open/requested-office-users:
    post:
      consumes:
        - application/json
      produces:
        - application/json
      summary: Create an Office User
      description: >
        This endpoint is publicly accessible as it is utilized for individuals
        who do not have an office account to request the creation of an office
        account.

        Request the creation of an office user. An administrator will need to
        approve them after creation. Note on requirements: An identification
        method must be present. The following 2 fields have an "OR" requirement.
        - edipi - other_unique_id One of these two fields MUST be present to
        serve as identification for the office user being created. This logic is
        handled at the application level.
      operationId: createRequestedOfficeUser
      tags:
        - officeUsers
      parameters:
        - in: body
          name: officeUser
          description: Office User information
          schema:
            $ref: '#/definitions/OfficeUserCreate'
      responses:
        '201':
          description: successfully requested the creation of provided office user
          schema:
            $ref: '#/definitions/OfficeUser'
        '422':
          description: validation error
          schema:
            $ref: '#/definitions/ValidationError'
        '500':
          description: internal server error
  /customer/{customerID}:
    parameters:
      - description: ID of customer to use
        in: path
        name: customerID
        required: true
        type: string
        format: uuid
    get:
      produces:
        - application/json
      parameters: []
      responses:
        '200':
          description: Successfully retrieved information on an individual customer
          schema:
            $ref: '#/definitions/Customer'
        '400':
          $ref: '#/responses/InvalidRequest'
        '401':
          $ref: '#/responses/PermissionDenied'
        '403':
          $ref: '#/responses/PermissionDenied'
        '404':
          $ref: '#/responses/NotFound'
        '500':
          $ref: '#/responses/ServerError'
      tags:
        - customer
      description: Returns a given customer
      operationId: getCustomer
      summary: Returns a given customer
    patch:
      summary: Updates customer info
      description: Updates customer info by ID
      operationId: updateCustomer
      tags:
        - customer
      consumes:
        - application/json
      produces:
        - application/json
      parameters:
        - in: body
          name: body
          required: true
          schema:
            $ref: '#/definitions/UpdateCustomerPayload'
        - in: header
          name: If-Match
          type: string
          required: true
      responses:
        '200':
          description: updated instance of orders
          schema:
            $ref: '#/definitions/Customer'
        '400':
          $ref: '#/responses/InvalidRequest'
        '401':
          $ref: '#/responses/PermissionDenied'
        '403':
          $ref: '#/responses/PermissionDenied'
        '404':
          $ref: '#/responses/NotFound'
        '412':
          $ref: '#/responses/PreconditionFailed'
        '422':
          $ref: '#/responses/UnprocessableEntity'
        '500':
          $ref: '#/responses/ServerError'
      x-permissions:
        - update.customer
  /customer/search:
    post:
      produces:
        - application/json
      consumes:
        - application/json
      summary: Search customers by DOD ID or customer name
      description: >
        Search customers by DOD ID or customer name. Used by services counselors
        to locate profiles to update, find attached moves, and to create new
        moves.
      operationId: searchCustomers
      tags:
        - customer
      parameters:
        - in: body
          name: body
          schema:
            properties:
              page:
                type: integer
                description: requested page of results
              perPage:
                type: integer
              edipi:
                description: DOD ID
                type: string
                minLength: 10
                maxLength: 10
                x-nullable: true
              emplid:
                description: EMPLID
                type: string
                minLength: 7
                maxLength: 7
                x-nullable: true
              branch:
                description: Branch
                type: string
                minLength: 1
              customerName:
                description: Customer Name
                type: string
                minLength: 1
                x-nullable: true
              sort:
                type: string
                x-nullable: true
                enum:
                  - customerName
                  - edipi
                  - emplid
                  - branch
                  - personalEmail
                  - telephone
              order:
                type: string
                x-nullable: true
                enum:
                  - asc
                  - desc
          description: field that results should be sorted by
      responses:
        '200':
          description: Successfully returned all customers matching the criteria
          schema:
            $ref: '#/definitions/SearchCustomersResult'
        '403':
          $ref: '#/responses/PermissionDenied'
        '500':
          $ref: '#/responses/ServerError'
  /move/{locator}:
    parameters:
      - description: Code used to identify a move in the system
        in: path
        name: locator
        required: true
        type: string
    get:
      produces:
        - application/json
      parameters: []
      responses:
        '200':
          description: Successfully retrieved the individual move
          schema:
            $ref: '#/definitions/Move'
        '400':
          $ref: '#/responses/InvalidRequest'
        '401':
          $ref: '#/responses/PermissionDenied'
        '403':
          $ref: '#/responses/PermissionDenied'
        '404':
          $ref: '#/responses/NotFound'
        '500':
          $ref: '#/responses/ServerError'
      tags:
        - move
      description: Returns a given move for a unique alphanumeric locator string
      summary: Returns a given move
      operationId: getMove
  /move/{locator}/history:
    parameters:
      - description: Code used to identify a move in the system
        in: path
        name: locator
        required: true
        type: string
    get:
      produces:
        - application/json
      parameters:
        - in: query
          name: page
          type: integer
          description: requested page of results
        - in: query
          name: perPage
          type: integer
          description: results per page
      responses:
        '200':
          description: Successfully retrieved the individual move history
          schema:
            $ref: '#/definitions/MoveHistoryResult'
        '400':
          $ref: '#/responses/InvalidRequest'
        '401':
          $ref: '#/responses/PermissionDenied'
        '403':
          $ref: '#/responses/PermissionDenied'
        '404':
          $ref: '#/responses/NotFound'
        '500':
          $ref: '#/responses/ServerError'
      tags:
        - move
      description: >-
        Returns the history for a given move for a unique alphanumeric locator
        string
      summary: Returns the history of an identified move
      operationId: getMoveHistory
  /moves/{moveID}/shipment-evaluation-reports-list:
    parameters:
      - description: Code used to identify a move in the system
        in: path
        name: moveID
        required: true
        type: string
        format: uuid
    get:
      produces:
        - application/json
      responses:
        '200':
          description: Successfully retrieved the move's evaluation reports
          schema:
            $ref: '#/definitions/EvaluationReportList'
        '400':
          $ref: '#/responses/InvalidRequest'
        '401':
          $ref: '#/responses/PermissionDenied'
        '403':
          $ref: '#/responses/PermissionDenied'
        '404':
          $ref: '#/responses/NotFound'
        '500':
          $ref: '#/responses/ServerError'
      tags:
        - move
      description: >-
        Returns shipment evaluation reports for the specified move that are
        visible to the current office user
      summary: >-
        Returns shipment evaluation reports for the specified move that are
        visible to the current office user
      operationId: getMoveShipmentEvaluationReportsList
  /moves/{moveID}/counseling-evaluation-reports-list:
    parameters:
      - description: Code used to identify a move in the system
        in: path
        name: moveID
        required: true
        type: string
        format: uuid
    get:
      produces:
        - application/json
      responses:
        '200':
          description: Successfully retrieved the move's evaluation reports
          schema:
            $ref: '#/definitions/EvaluationReportList'
        '400':
          $ref: '#/responses/InvalidRequest'
        '401':
          $ref: '#/responses/PermissionDenied'
        '403':
          $ref: '#/responses/PermissionDenied'
        '404':
          $ref: '#/responses/NotFound'
        '500':
          $ref: '#/responses/ServerError'
      tags:
        - move
      description: >-
        Returns counseling evaluation reports for the specified move that are
        visible to the current office user
      summary: >-
        Returns counseling evaluation reports for the specified move that are
        visible to the current office user
      operationId: getMoveCounselingEvaluationReportsList
  /moves/{moveID}/cancel:
    parameters:
      - description: ID of the move
        in: path
        name: moveID
        required: true
        format: uuid
        type: string
    post:
      consumes:
        - application/json
      produces:
        - application/json
      parameters: []
      responses:
        '200':
          description: Successfully canceled move
          schema:
            $ref: '#/definitions/Move'
        '403':
          $ref: '#/responses/PermissionDenied'
        '404':
          $ref: '#/responses/NotFound'
        '409':
          $ref: '#/responses/Conflict'
        '412':
          $ref: '#/responses/PreconditionFailed'
        '422':
          $ref: '#/responses/UnprocessableEntity'
        '500':
          $ref: '#/responses/ServerError'
      tags:
        - move
      description: cancels a move
      operationId: moveCanceler
      summary: Cancels a move
      x-permissions:
        - update.cancelMoveFlag
  /counseling/orders/{orderID}:
    parameters:
      - description: ID of order to update
        in: path
        name: orderID
        required: true
        type: string
        format: uuid
    patch:
      summary: Updates an order (performed by a services counselor)
      description: All fields sent in this request will be set on the order referenced
      operationId: counselingUpdateOrder
      tags:
        - order
      consumes:
        - application/json
      produces:
        - application/json
      parameters:
        - in: body
          name: body
          required: true
          schema:
            $ref: '#/definitions/CounselingUpdateOrderPayload'
        - in: header
          name: If-Match
          type: string
          required: true
      responses:
        '200':
          description: updated instance of orders
          schema:
            $ref: '#/definitions/Order'
        '403':
          $ref: '#/responses/PermissionDenied'
        '404':
          $ref: '#/responses/NotFound'
        '412':
          $ref: '#/responses/PreconditionFailed'
        '422':
          $ref: '#/responses/UnprocessableEntity'
        '500':
          $ref: '#/responses/ServerError'
  /orders:
    post:
      summary: Creates an orders model for a logged-in user
      description: >-
        Creates an instance of orders tied to a service member, which allow for
        creation of a move and an entitlement. Orders are required before the
        creation of a move
      operationId: createOrder
      tags:
        - order
      consumes:
        - application/json
      produces:
        - application/json
      parameters:
        - in: body
          name: createOrders
          schema:
            $ref: '#/definitions/CreateOrders'
      responses:
        '200':
          description: created instance of orders
          schema:
            $ref: '#/definitions/Order'
        '400':
          description: invalid request
        '401':
          description: request requires user authentication
        '403':
          description: user is not authorized
        '422':
          $ref: '#/responses/UnprocessableEntity'
        '500':
          description: internal server error
  /orders/{orderID}:
    parameters:
      - description: ID of order to use
        in: path
        name: orderID
        required: true
        type: string
        format: uuid
    patch:
      summary: Updates an order
      description: All fields sent in this request will be set on the order referenced
      operationId: updateOrder
      tags:
        - order
      consumes:
        - application/json
      produces:
        - application/json
      parameters:
        - in: body
          name: body
          required: true
          schema:
            $ref: '#/definitions/UpdateOrderPayload'
        - in: header
          name: If-Match
          type: string
          required: true
      responses:
        '200':
          description: updated instance of orders
          schema:
            $ref: '#/definitions/Order'
        '400':
          $ref: '#/responses/InvalidRequest'
        '403':
          $ref: '#/responses/PermissionDenied'
        '404':
          $ref: '#/responses/NotFound'
        '409':
          $ref: '#/responses/Conflict'
        '412':
          $ref: '#/responses/PreconditionFailed'
        '422':
          $ref: '#/responses/UnprocessableEntity'
        '500':
          $ref: '#/responses/ServerError'
      x-permissions:
        - update.orders
    get:
      produces:
        - application/json
      parameters: []
      responses:
        '200':
          description: Successfully retrieved order
          schema:
            $ref: '#/definitions/Order'
        '400':
          $ref: '#/responses/InvalidRequest'
        '401':
          $ref: '#/responses/PermissionDenied'
        '403':
          $ref: '#/responses/PermissionDenied'
        '404':
          $ref: '#/responses/NotFound'
        '500':
          $ref: '#/responses/ServerError'
      tags:
        - order
      description: Gets an order
      operationId: getOrder
      summary: Gets an order by ID
  /orders/{orderID}/allowances:
    parameters:
      - description: ID of order to use
        in: path
        name: orderID
        required: true
        type: string
        format: uuid
    patch:
      summary: Updates an allowance (Orders with Entitlements)
      description: All fields sent in this request will be set on the order referenced
      operationId: updateAllowance
      tags:
        - order
      consumes:
        - application/json
      produces:
        - application/json
      parameters:
        - in: body
          name: body
          required: true
          schema:
            $ref: '#/definitions/UpdateAllowancePayload'
        - in: header
          name: If-Match
          type: string
          required: true
      responses:
        '200':
          description: updated instance of allowance
          schema:
            $ref: '#/definitions/Order'
        '403':
          $ref: '#/responses/PermissionDenied'
        '404':
          $ref: '#/responses/NotFound'
        '412':
          $ref: '#/responses/PreconditionFailed'
        '422':
          $ref: '#/responses/UnprocessableEntity'
        '500':
          $ref: '#/responses/ServerError'
      x-permissions:
        - update.allowances
  /orders/{orderID}/acknowledge-excess-weight-risk:
    parameters:
      - description: ID of order to use
        in: path
        name: orderID
        required: true
        type: string
        format: uuid
    post:
      summary: >-
        Saves the date and time a TOO acknowledged the excess weight risk by
        dismissing the alert
      description: >-
        Saves the date and time a TOO acknowledged the excess weight risk by
        dismissing the alert
      operationId: acknowledgeExcessWeightRisk
      tags:
        - order
      consumes:
        - application/json
      produces:
        - application/json
      parameters:
        - in: header
          name: If-Match
          type: string
          required: true
      responses:
        '200':
          description: updated Move
          schema:
            $ref: '#/definitions/Move'
        '403':
          $ref: '#/responses/PermissionDenied'
        '404':
          $ref: '#/responses/NotFound'
        '412':
          $ref: '#/responses/PreconditionFailed'
        '422':
          $ref: '#/responses/UnprocessableEntity'
        '500':
          $ref: '#/responses/ServerError'
      x-permissions:
        - update.excessWeightRisk
  /orders/{orderID}/acknowledge-excess-unaccompanied-baggage-weight-risk:
    parameters:
      - description: ID of order to use
        in: path
        name: orderID
        required: true
        type: string
        format: uuid
    post:
      summary: >-
        Saves the date and time a TOO acknowledged the excess unaccompanied
        baggage weight risk by dismissing the alert
      description: >-
        Saves the date and time a TOO acknowledged the excess unaccompanied
        baggage weight risk by dismissing the alert
      operationId: acknowledgeExcessUnaccompaniedBaggageWeightRisk
      tags:
        - order
      consumes:
        - application/json
      produces:
        - application/json
      parameters:
        - in: header
          name: If-Match
          type: string
          required: true
      responses:
        '200':
          description: updated Move
          schema:
            $ref: '#/definitions/Move'
        '403':
          $ref: '#/responses/PermissionDenied'
        '404':
          $ref: '#/responses/NotFound'
        '412':
          $ref: '#/responses/PreconditionFailed'
        '422':
          $ref: '#/responses/UnprocessableEntity'
        '500':
          $ref: '#/responses/ServerError'
      x-permissions:
        - update.excessWeightRisk
  /orders/{orderID}/update-billable-weight:
    parameters:
      - description: ID of order to use
        in: path
        name: orderID
        required: true
        type: string
        format: uuid
    patch:
      summary: Updates the max billable weight
      description: Updates the DBAuthorizedWeight attribute for the Order Entitlements=
      operationId: updateBillableWeight
      tags:
        - order
      consumes:
        - application/json
      produces:
        - application/json
      parameters:
        - in: body
          name: body
          required: true
          schema:
            $ref: '#/definitions/UpdateBillableWeightPayload'
        - in: header
          name: If-Match
          type: string
          required: true
      responses:
        '200':
          description: updated Order
          schema:
            $ref: '#/definitions/Order'
        '403':
          $ref: '#/responses/PermissionDenied'
        '404':
          $ref: '#/responses/NotFound'
        '412':
          $ref: '#/responses/PreconditionFailed'
        '422':
          $ref: '#/responses/UnprocessableEntity'
        '500':
          $ref: '#/responses/ServerError'
      x-permissions:
        - update.billableWeight
  /orders/{orderID}/update-max-billable-weight/tio:
    parameters:
      - description: ID of order to use
        in: path
        name: orderID
        required: true
        type: string
        format: uuid
    patch:
      summary: Updates the max billable weight with TIO remarks
      description: >-
        Updates the DBAuthorizedWeight attribute for the Order Entitlements and
        move TIO remarks
      operationId: updateMaxBillableWeightAsTIO
      tags:
        - order
      consumes:
        - application/json
      produces:
        - application/json
      parameters:
        - in: body
          name: body
          required: true
          schema:
            $ref: '#/definitions/UpdateMaxBillableWeightAsTIOPayload'
        - $ref: '#/parameters/ifMatch'
      responses:
        '200':
          description: updated Order
          schema:
            $ref: '#/definitions/Order'
        '403':
          $ref: '#/responses/PermissionDenied'
        '404':
          $ref: '#/responses/NotFound'
        '412':
          $ref: '#/responses/PreconditionFailed'
        '422':
          $ref: '#/responses/UnprocessableEntity'
        '500':
          $ref: '#/responses/ServerError'
      x-permissions:
        - update.maxBillableWeight
  /orders/{orderID}/upload_amended_orders:
    post:
      summary: Create an amended order for a given order
      description: Create an amended order for a given order
      operationId: uploadAmendedOrders
      tags:
        - order
      consumes:
        - multipart/form-data
      parameters:
        - in: path
          name: orderID
          type: string
          format: uuid
          required: true
          description: UUID of the order
        - in: formData
          name: file
          type: file
          description: The file to upload.
          required: true
      responses:
        '201':
          description: created upload
          schema:
            $ref: '#/definitions/Upload'
        '400':
          description: invalid request
          schema:
            $ref: '#/definitions/InvalidRequestResponsePayload'
        '403':
          description: not authorized
        '404':
          description: not found
        '413':
          description: payload is too large
        '500':
          description: server error
  /counseling/orders/{orderID}/allowances:
    parameters:
      - description: ID of order to use
        in: path
        name: orderID
        required: true
        type: string
        format: uuid
    patch:
      summary: Updates an allowance (Orders with Entitlements)
      description: All fields sent in this request will be set on the order referenced
      operationId: counselingUpdateAllowance
      tags:
        - order
      consumes:
        - application/json
      produces:
        - application/json
      parameters:
        - in: body
          name: body
          required: true
          schema:
            $ref: '#/definitions/CounselingUpdateAllowancePayload'
        - in: header
          name: If-Match
          type: string
          required: true
      responses:
        '200':
          description: updated instance of allowance
          schema:
            $ref: '#/definitions/Order'
        '403':
          $ref: '#/responses/PermissionDenied'
        '404':
          $ref: '#/responses/NotFound'
        '412':
          $ref: '#/responses/PreconditionFailed'
        '422':
          $ref: '#/responses/UnprocessableEntity'
        '500':
          $ref: '#/responses/ServerError'
  /move-task-orders/{moveTaskOrderID}:
    parameters:
      - description: ID of move to use
        in: path
        name: moveTaskOrderID
        required: true
        type: string
    get:
      produces:
        - application/json
      parameters: []
      responses:
        '200':
          description: Successfully retrieved move task order
          schema:
            $ref: '#/definitions/MoveTaskOrder'
        '400':
          $ref: '#/responses/InvalidRequest'
        '401':
          $ref: '#/responses/PermissionDenied'
        '403':
          $ref: '#/responses/PermissionDenied'
        '404':
          $ref: '#/responses/NotFound'
        '500':
          $ref: '#/responses/ServerError'
      tags:
        - moveTaskOrder
      description: Gets a move
      operationId: getMoveTaskOrder
      summary: Gets a move by ID
  /move_task_orders/{moveTaskOrderID}/mto_service_items:
    parameters:
      - description: ID of move for mto service item to use
        in: path
        name: moveTaskOrderID
        required: true
        format: uuid
        type: string
    get:
      produces:
        - application/json
      parameters: []
      responses:
        '200':
          description: Successfully retrieved all line items for a move task order
          schema:
            $ref: '#/definitions/MTOServiceItems'
        '404':
          $ref: '#/responses/NotFound'
        '422':
          $ref: '#/responses/UnprocessableEntity'
        '500':
          $ref: '#/responses/ServerError'
      tags:
        - mtoServiceItem
      description: Gets all line items for a move
      operationId: listMTOServiceItems
      summary: Gets all line items for a move
  /mto-shipments:
    post:
      summary: createMTOShipment
      description: |
        Creates a MTO shipment for the specified Move Task Order.
        Required fields include:
        * Shipment Type
        * Customer requested pick-up date
        * Pick-up Address
        * Delivery Address
        * Releasing / Receiving agents
        Optional fields include:
        * Delivery Address Type
        * Customer Remarks
        * Releasing / Receiving agents
        * An array of optional accessorial service item codes
      consumes:
        - application/json
      produces:
        - application/json
      operationId: createMTOShipment
      tags:
        - mtoShipment
      parameters:
        - in: body
          name: body
          schema:
            $ref: '#/definitions/CreateMTOShipment'
      responses:
        '200':
          description: Successfully created a MTO shipment.
          schema:
            $ref: '#/definitions/MTOShipment'
        '400':
          $ref: '#/responses/InvalidRequest'
        '404':
          $ref: '#/responses/NotFound'
        '422':
          $ref: '#/responses/UnprocessableEntity'
        '500':
          $ref: '#/responses/ServerError'
  /move_task_orders/{moveTaskOrderID}/mto_shipments:
    parameters:
      - description: ID of move task order for mto shipment to use
        in: path
        name: moveTaskOrderID
        required: true
        format: uuid
        type: string
    get:
      produces:
        - application/json
      parameters: []
      responses:
        '200':
          description: Successfully retrieved all mto shipments for a move task order
          schema:
            $ref: '#/definitions/MTOShipments'
        '403':
          $ref: '#/responses/PermissionDenied'
        '404':
          $ref: '#/responses/NotFound'
        '422':
          $ref: '#/responses/UnprocessableEntity'
        '500':
          $ref: '#/responses/ServerError'
      tags:
        - mtoShipment
      description: Gets all shipments for a move task order
      operationId: listMTOShipments
      summary: Gets all shipments for a move task order
  /shipments/{shipmentID}:
    get:
      summary: fetches a shipment by ID
      description: fetches a shipment by ID
      operationId: getShipment
      tags:
        - mtoShipment
      produces:
        - application/json
      parameters:
        - description: ID of the shipment to be fetched
          in: path
          name: shipmentID
          required: true
          format: uuid
          type: string
      responses:
        '200':
          description: Successfully fetched the shipment
          schema:
            $ref: '#/definitions/MTOShipment'
        '400':
          $ref: '#/responses/InvalidRequest'
        '403':
          $ref: '#/responses/PermissionDenied'
        '404':
          $ref: '#/responses/NotFound'
        '422':
          $ref: '#/responses/UnprocessableEntity'
        '500':
          $ref: '#/responses/ServerError'
    delete:
      summary: Soft deletes a shipment by ID
      description: Soft deletes a shipment by ID
      operationId: deleteShipment
      tags:
        - shipment
      produces:
        - application/json
      parameters:
        - description: ID of the shipment to be deleted
          in: path
          name: shipmentID
          required: true
          format: uuid
          type: string
      responses:
        '204':
          description: Successfully soft deleted the shipment
        '400':
          $ref: '#/responses/InvalidRequest'
        '403':
          $ref: '#/responses/PermissionDenied'
        '404':
          $ref: '#/responses/NotFound'
        '409':
          $ref: '#/responses/Conflict'
        '422':
          $ref: '#/responses/UnprocessableEntity'
        '500':
          $ref: '#/responses/ServerError'
  /move_task_orders/{moveTaskOrderID}/mto_shipments/{shipmentID}:
    patch:
      summary: updateMTOShipment
      description: |
        Updates a specified MTO shipment.
        Required fields include:
        * MTO Shipment ID required in path
        * If-Match required in headers
        * No fields required in body
        Optional fields include:
        * New shipment status type
        * Shipment Type
        * Customer requested pick-up date
        * Pick-up Address
        * Delivery Address
        * Secondary Pick-up Address
        * SecondaryDelivery Address
        * Delivery Address Type
        * Customer Remarks
        * Counselor Remarks
        * Releasing / Receiving agents
        * Actual Pro Gear Weight
        * Actual Spouse Pro Gear Weight
      consumes:
        - application/json
      produces:
        - application/json
      operationId: updateMTOShipment
      tags:
        - mtoShipment
      parameters:
        - in: path
          name: moveTaskOrderID
          required: true
          format: uuid
          type: string
          description: ID of move task order for mto shipment to use
        - in: path
          name: shipmentID
          type: string
          format: uuid
          required: true
          description: UUID of the MTO Shipment to update
        - in: header
          name: If-Match
          type: string
          required: true
          description: >
            Optimistic locking is implemented via the `If-Match` header. If the
            ETag header does not match the value of the resource on the server,
            the server rejects the change with a `412 Precondition Failed`
            error.
        - in: body
          name: body
          schema:
            $ref: '#/definitions/UpdateShipment'
      responses:
        '200':
          description: Successfully updated the specified MTO shipment.
          schema:
            $ref: '#/definitions/MTOShipment'
        '400':
          $ref: '#/responses/InvalidRequest'
        '401':
          $ref: '#/responses/PermissionDenied'
        '403':
          $ref: '#/responses/PermissionDenied'
        '404':
          $ref: '#/responses/NotFound'
        '412':
          $ref: '#/responses/PreconditionFailed'
        '422':
          $ref: '#/responses/UnprocessableEntity'
        '500':
          $ref: '#/responses/ServerError'
  /shipments/{shipmentID}/approve:
    parameters:
      - description: ID of the shipment
        in: path
        name: shipmentID
        required: true
        format: uuid
        type: string
    post:
      consumes:
        - application/json
      produces:
        - application/json
      parameters:
        - in: header
          name: If-Match
          type: string
          required: true
      responses:
        '200':
          description: Successfully approved the shipment
          schema:
            $ref: '#/definitions/MTOShipment'
        '403':
          $ref: '#/responses/PermissionDenied'
        '404':
          $ref: '#/responses/NotFound'
        '409':
          $ref: '#/responses/Conflict'
        '412':
          $ref: '#/responses/PreconditionFailed'
        '422':
          $ref: '#/responses/UnprocessableEntity'
        '500':
          $ref: '#/responses/ServerError'
      tags:
        - shipment
      description: Approves a shipment
      operationId: approveShipment
      summary: Approves a shipment
      x-permissions:
        - update.shipment
  /shipments/{shipmentID}/request-diversion:
    parameters:
      - description: ID of the shipment
        in: path
        name: shipmentID
        required: true
        format: uuid
        type: string
    post:
      consumes:
        - application/json
      produces:
        - application/json
      parameters:
        - in: header
          name: If-Match
          type: string
          required: true
        - in: body
          name: body
          required: true
          schema:
            $ref: '#/definitions/RequestDiversion'
      responses:
        '200':
          description: Successfully requested the shipment diversion
          schema:
            $ref: '#/definitions/MTOShipment'
        '403':
          $ref: '#/responses/PermissionDenied'
        '404':
          $ref: '#/responses/NotFound'
        '409':
          $ref: '#/responses/Conflict'
        '412':
          $ref: '#/responses/PreconditionFailed'
        '422':
          $ref: '#/responses/UnprocessableEntity'
        '500':
          $ref: '#/responses/ServerError'
      tags:
        - shipment
      description: Requests a shipment diversion
      operationId: requestShipmentDiversion
      summary: Requests a shipment diversion
      x-permissions:
        - create.shipmentDiversionRequest
  /shipments/{shipmentID}/approve-diversion:
    parameters:
      - description: ID of the shipment
        in: path
        name: shipmentID
        required: true
        format: uuid
        type: string
    post:
      consumes:
        - application/json
      produces:
        - application/json
      parameters:
        - in: header
          name: If-Match
          type: string
          required: true
      responses:
        '200':
          description: Successfully approved the shipment diversion
          schema:
            $ref: '#/definitions/MTOShipment'
        '403':
          $ref: '#/responses/PermissionDenied'
        '404':
          $ref: '#/responses/NotFound'
        '409':
          $ref: '#/responses/Conflict'
        '412':
          $ref: '#/responses/PreconditionFailed'
        '422':
          $ref: '#/responses/UnprocessableEntity'
        '500':
          $ref: '#/responses/ServerError'
      x-permissions:
        - update.shipment
      tags:
        - shipment
      description: Approves a shipment diversion
      operationId: approveShipmentDiversion
      summary: Approves a shipment diversion
  /shipments/{shipmentID}/reject:
    parameters:
      - description: ID of the shipment
        in: path
        name: shipmentID
        required: true
        format: uuid
        type: string
    post:
      consumes:
        - application/json
      produces:
        - application/json
      parameters:
        - in: header
          name: If-Match
          type: string
          required: true
        - in: body
          name: body
          required: true
          schema:
            $ref: '#/definitions/RejectShipment'
      responses:
        '200':
          description: Successfully rejected the shipment
          schema:
            $ref: '#/definitions/MTOShipment'
        '403':
          $ref: '#/responses/PermissionDenied'
        '404':
          $ref: '#/responses/NotFound'
        '409':
          $ref: '#/responses/Conflict'
        '412':
          $ref: '#/responses/PreconditionFailed'
        '422':
          $ref: '#/responses/UnprocessableEntity'
        '500':
          $ref: '#/responses/ServerError'
      tags:
        - shipment
      description: rejects a shipment
      operationId: rejectShipment
      summary: rejects a shipment
  /shipments/{shipmentID}/request-cancellation:
    parameters:
      - description: ID of the shipment
        in: path
        name: shipmentID
        required: true
        format: uuid
        type: string
    post:
      consumes:
        - application/json
      produces:
        - application/json
      parameters:
        - in: header
          name: If-Match
          type: string
          required: true
      responses:
        '200':
          description: Successfully requested the shipment cancellation
          schema:
            $ref: '#/definitions/MTOShipment'
        '403':
          $ref: '#/responses/PermissionDenied'
        '404':
          $ref: '#/responses/NotFound'
        '409':
          $ref: '#/responses/Conflict'
        '412':
          $ref: '#/responses/PreconditionFailed'
        '422':
          $ref: '#/responses/UnprocessableEntity'
        '500':
          $ref: '#/responses/ServerError'
      tags:
        - shipment
      description: Requests a shipment cancellation
      operationId: requestShipmentCancellation
      summary: Requests a shipment cancellation
      x-permissions:
        - create.shipmentCancellation
  /shipments/{shipmentID}/request-reweigh:
    parameters:
      - description: ID of the shipment
        in: path
        name: shipmentID
        required: true
        format: uuid
        type: string
    post:
      consumes:
        - application/json
      produces:
        - application/json
      responses:
        '200':
          description: Successfully requested a reweigh of the shipment
          schema:
            $ref: '#/definitions/Reweigh'
        '403':
          $ref: '#/responses/PermissionDenied'
        '404':
          $ref: '#/responses/NotFound'
        '409':
          $ref: '#/responses/Conflict'
        '412':
          $ref: '#/responses/PreconditionFailed'
        '422':
          $ref: '#/responses/UnprocessableEntity'
        '500':
          $ref: '#/responses/ServerError'
      tags:
        - shipment
        - reweigh
      description: Requests a shipment reweigh
      operationId: requestShipmentReweigh
      summary: Requests a shipment reweigh
      x-permissions:
        - create.reweighRequest
  /shipments/{shipmentID}/review-shipment-address-update:
    parameters:
      - description: ID of the shipment
        in: path
        name: shipmentID
        required: true
        format: uuid
        type: string
    patch:
      consumes:
        - application/json
      produces:
        - application/json
      parameters:
        - in: header
          name: If-Match
          type: string
          required: true
        - in: body
          name: body
          required: true
          schema:
            properties:
              status:
                type: string
                enum:
                  - REJECTED
                  - APPROVED
              officeRemarks:
                type: string
            required:
              - officeRemarks
              - status
      responses:
        '200':
          description: Successfully requested a shipment address update
          schema:
            $ref: '#/definitions/ShipmentAddressUpdate'
        '403':
          $ref: '#/responses/PermissionDenied'
        '404':
          $ref: '#/responses/NotFound'
        '409':
          $ref: '#/responses/Conflict'
        '412':
          $ref: '#/responses/PreconditionFailed'
        '422':
          $ref: '#/responses/UnprocessableEntity'
        '500':
          $ref: '#/responses/ServerError'
      tags:
        - shipment
      description: >-
        This endpoint is used to approve a address update request. Office
        remarks are required. Approving the address update will update the
        Destination Final Address of the associated service item
      operationId: reviewShipmentAddressUpdate
      summary: Allows TOO to review a shipment address update
  /shipments/{shipmentID}/sit-extensions:
    post:
      summary: Create an approved SIT Duration Update
      description: >-
        TOO can creates an already-approved SIT Duration Update on behalf of a
        customer
      consumes:
        - application/json
      produces:
        - application/json
      operationId: createApprovedSITDurationUpdate
      tags:
        - shipment
        - sitExtension
      parameters:
        - description: ID of the shipment
          in: path
          name: shipmentID
          required: true
          format: uuid
          type: string
        - in: body
          name: body
          schema:
            $ref: '#/definitions/CreateApprovedSITDurationUpdate'
          required: true
        - in: header
          description: >-
            We want the shipment's eTag rather than the SIT Duration Update eTag
            as the SIT Duration Update is always associated with a shipment
          name: If-Match
          type: string
          required: true
      responses:
        '200':
          description: Successfully created a SIT Extension.
          schema:
            $ref: '#/definitions/MTOShipment'
        '400':
          $ref: '#/responses/InvalidRequest'
        '403':
          $ref: '#/responses/PermissionDenied'
        '404':
          $ref: '#/responses/NotFound'
        '422':
          $ref: '#/responses/UnprocessableEntity'
        '500':
          $ref: '#/responses/ServerError'
      x-permissions:
        - create.SITExtension
  /shipments/{shipmentID}/sit-extensions/{sitExtensionID}/approve:
    parameters:
      - description: ID of the shipment
        in: path
        name: shipmentID
        required: true
        format: uuid
        type: string
      - description: ID of the SIT extension
        in: path
        name: sitExtensionID
        required: true
        format: uuid
        type: string
    patch:
      consumes:
        - application/json
      produces:
        - application/json
      parameters:
        - in: body
          name: body
          required: true
          schema:
            $ref: '#/definitions/ApproveSITExtension'
        - in: header
          description: >-
            We want the shipment's eTag rather than the SIT extension eTag as
            the SIT extension is always associated with a shipment
          name: If-Match
          type: string
          required: true
      responses:
        '200':
          description: Successfully approved a SIT extension
          schema:
            $ref: '#/definitions/MTOShipment'
        '403':
          $ref: '#/responses/PermissionDenied'
        '404':
          $ref: '#/responses/NotFound'
        '409':
          $ref: '#/responses/Conflict'
        '412':
          $ref: '#/responses/PreconditionFailed'
        '422':
          $ref: '#/responses/UnprocessableEntity'
        '500':
          $ref: '#/responses/ServerError'
      tags:
        - shipment
        - sitExtension
      description: Approves a SIT extension
      operationId: approveSITExtension
      summary: Approves a SIT extension
      x-permissions:
        - update.SITExtension
  /shipments/{shipmentID}/sit-extensions/{sitExtensionID}/deny:
    parameters:
      - description: ID of the shipment
        in: path
        name: shipmentID
        required: true
        format: uuid
        type: string
      - description: ID of the SIT extension
        in: path
        name: sitExtensionID
        required: true
        format: uuid
        type: string
    patch:
      consumes:
        - application/json
      produces:
        - application/json
      parameters:
        - in: body
          name: body
          required: true
          schema:
            $ref: '#/definitions/DenySITExtension'
        - in: header
          name: If-Match
          type: string
          required: true
      responses:
        '200':
          description: Successfully denied a SIT extension
          schema:
            $ref: '#/definitions/MTOShipment'
        '403':
          $ref: '#/responses/PermissionDenied'
        '404':
          $ref: '#/responses/NotFound'
        '409':
          $ref: '#/responses/Conflict'
        '412':
          $ref: '#/responses/PreconditionFailed'
        '422':
          $ref: '#/responses/UnprocessableEntity'
        '500':
          $ref: '#/responses/ServerError'
      tags:
        - shipment
        - sitExtension
      description: Denies a SIT extension
      operationId: denySITExtension
      summary: Denies a SIT extension
      x-permissions:
        - update.SITExtension
  /shipments/{shipmentID}/sit-service-item/convert-to-customer-expense:
    parameters:
      - description: ID of the shipment
        in: path
        name: shipmentID
        required: true
        format: uuid
        type: string
    patch:
      consumes:
        - application/json
      produces:
        - application/json
      parameters:
        - in: body
          name: body
          required: true
          schema:
            $ref: '#/definitions/UpdateSITServiceItemCustomerExpense'
        - in: header
          name: If-Match
          type: string
          required: true
      responses:
        '200':
          description: Successfully converted to customer expense
          schema:
            $ref: '#/definitions/MTOShipment'
        '403':
          $ref: '#/responses/PermissionDenied'
        '404':
          $ref: '#/responses/NotFound'
        '409':
          $ref: '#/responses/Conflict'
        '412':
          $ref: '#/responses/PreconditionFailed'
        '422':
          $ref: '#/responses/UnprocessableEntity'
        '500':
          $ref: '#/responses/ServerError'
      tags:
        - shipment
        - mtoServiceItem
      description: Converts a SIT to customer expense
      operationId: updateSITServiceItemCustomerExpense
      summary: Converts a SIT to customer expense
      x-permissions:
        - update.MTOServiceItem
  /shipments/{shipmentID}/ppm-documents:
    parameters:
      - description: ID of the shipment
        in: path
        name: shipmentID
        required: true
        format: uuid
        type: string
    get:
      summary: Gets all the PPM documents for a PPM shipment
      description: >
        Retrieves all of the documents and associated uploads for each ppm
        document type connected to a PPM shipment. This

        excludes any deleted PPM documents.
      operationId: getPPMDocuments
      tags:
        - ppm
      consumes:
        - application/json
      produces:
        - application/json
      responses:
        '200':
          description: >-
            All PPM documents and associated uploads for the specified PPM
            shipment.
          schema:
            $ref: '#/definitions/PPMDocuments'
        '401':
          $ref: '#/responses/PermissionDenied'
        '403':
          $ref: '#/responses/PermissionDenied'
        '422':
          $ref: '#/responses/UnprocessableEntity'
        '500':
          $ref: '#/responses/ServerError'
  /ppm-shipments/{ppmShipmentId}/weight-ticket/{weightTicketId}:
    parameters:
      - $ref: '#/parameters/ppmShipmentId'
      - $ref: '#/parameters/weightTicketId'
    patch:
      summary: Updates a weight ticket document
      description: >
        Updates a PPM shipment's weight ticket document with new information.
        Only some of the weight ticket document's

        fields are editable because some have to be set by the customer, e.g.
        vehicle description.
      operationId: updateWeightTicket
      tags:
        - ppm
      consumes:
        - application/json
      produces:
        - application/json
      parameters:
        - $ref: '#/parameters/ifMatch'
        - in: body
          name: updateWeightTicketPayload
          required: true
          schema:
            $ref: '#/definitions/UpdateWeightTicket'
      responses:
        '200':
          description: returns an updated weight ticket object
          schema:
            $ref: '#/definitions/WeightTicket'
        '400':
          $ref: '#/responses/InvalidRequest'
        '401':
          $ref: '#/responses/PermissionDenied'
        '403':
          $ref: '#/responses/PermissionDenied'
        '404':
          $ref: '#/responses/NotFound'
        '412':
          $ref: '#/responses/PreconditionFailed'
        '422':
          $ref: '#/responses/UnprocessableEntity'
        '500':
          $ref: '#/responses/ServerError'
  /ppm-shipments/{ppmShipmentId}/moving-expenses/{movingExpenseId}:
    parameters:
      - $ref: '#/parameters/ppmShipmentId'
      - $ref: '#/parameters/movingExpenseId'
    patch:
      summary: Updates the moving expense
      description: >
        Updates a PPM shipment's moving expense with new information. Only some
        of the moving expense's fields are

        editable because some have to be set by the customer, e.g. the
        description and the moving expense type.
      operationId: updateMovingExpense
      tags:
        - ppm
      consumes:
        - application/json
      produces:
        - application/json
      parameters:
        - $ref: '#/parameters/ifMatch'
        - in: body
          name: updateMovingExpense
          required: true
          schema:
            $ref: '#/definitions/UpdateMovingExpense'
      responses:
        '200':
          description: returns an updated moving expense object
          schema:
            $ref: '#/definitions/MovingExpense'
        '400':
          $ref: '#/responses/InvalidRequest'
        '401':
          $ref: '#/responses/PermissionDenied'
        '403':
          $ref: '#/responses/PermissionDenied'
        '404':
          $ref: '#/responses/NotFound'
        '412':
          $ref: '#/responses/PreconditionFailed'
        '422':
          $ref: '#/responses/UnprocessableEntity'
        '500':
          $ref: '#/responses/ServerError'
  /ppm-shipments/{ppmShipmentId}/pro-gear-weight-tickets/{proGearWeightTicketId}:
    parameters:
      - $ref: '#/parameters/ppmShipmentId'
      - $ref: '#/parameters/proGearWeightTicketId'
    patch:
      summary: Updates a pro-gear weight ticket
      description: >
        Updates a PPM shipment's pro-gear weight ticket with new information.
        Only some of the fields are editable

        because some have to be set by the customer, e.g. the description.
      operationId: updateProGearWeightTicket
      tags:
        - ppm
      consumes:
        - application/json
      produces:
        - application/json
      parameters:
        - $ref: '#/parameters/ifMatch'
        - in: body
          name: updateProGearWeightTicket
          required: true
          schema:
            $ref: '#/definitions/UpdateProGearWeightTicket'
      responses:
        '200':
          description: returns an updated pro-gear weight ticket object
          schema:
            $ref: '#/definitions/ProGearWeightTicket'
        '400':
          $ref: '#/responses/InvalidRequest'
        '401':
          $ref: '#/responses/PermissionDenied'
        '403':
          $ref: '#/responses/PermissionDenied'
        '404':
          $ref: '#/responses/NotFound'
        '412':
          $ref: '#/responses/PreconditionFailed'
        '422':
          $ref: '#/responses/UnprocessableEntity'
        '500':
          $ref: '#/responses/ServerError'
  /ppm-shipments/{ppmShipmentId}/aoa-packet:
    parameters:
      - description: the id for the ppmshipment with aoa to be downloaded
        in: path
        name: ppmShipmentId
        required: true
        type: string
    get:
      summary: Downloads AOA Packet form PPMShipment as a PDF
      description: >
        ### Functionality

        This endpoint downloads all uploaded move order documentation combined
        with the Shipment Summary Worksheet into a single PDF.

        ### Errors

        * The PPMShipment must have requested an AOA.

        * The PPMShipment AOA Request must have been approved.
      operationId: showAOAPacket
      tags:
        - ppm
      produces:
        - application/pdf
      responses:
        '200':
          headers:
            Content-Disposition:
              type: string
              description: File name to download
          description: AOA PDF
          schema:
            format: binary
            type: file
        '400':
          $ref: '#/responses/InvalidRequest'
        '403':
          $ref: '#/responses/PermissionDenied'
        '404':
          $ref: '#/responses/NotFound'
        '422':
          $ref: '#/responses/UnprocessableEntity'
        '500':
          $ref: '#/responses/ServerError'
  /ppm-shipments/{ppmShipmentId}/finish-document-review:
    parameters:
      - $ref: '#/parameters/ppmShipmentId'
    patch:
      summary: Updates a PPM shipment's status after document review
      description: >
        Updates a PPM shipment's status once documents have been reviewed.
        Status is updated depending on whether any documents have been rejected.
      operationId: finishDocumentReview
      tags:
        - ppm
      consumes:
        - application/json
      produces:
        - application/json
      parameters:
        - in: header
          name: If-Match
          type: string
          required: true
      responses:
        '200':
          description: Successfully finished document review
          schema:
            $ref: '#/definitions/PPMShipment'
        '400':
          $ref: '#/responses/InvalidRequest'
        '401':
          $ref: '#/responses/PermissionDenied'
        '403':
          $ref: '#/responses/PermissionDenied'
        '404':
          $ref: '#/responses/NotFound'
        '409':
          $ref: '#/responses/Conflict'
        '412':
          $ref: '#/responses/PreconditionFailed'
        '422':
          $ref: '#/responses/UnprocessableEntity'
        '500':
          $ref: '#/responses/ServerError'
      x-permissions:
        - update.shipment
  /ppm-shipments/{ppmShipmentId}/ppm-sit:
    patch:
      summary: Updates a PPM shipment's SIT values
      description: |
        Updates a PPM shipment's SIT values
      operationId: updatePPMSIT
      tags:
        - ppm
      consumes:
        - application/json
      produces:
        - application/json
      parameters:
        - $ref: '#/parameters/ppmShipmentId'
        - in: header
          name: If-Match
          type: string
          required: true
        - in: body
          name: body
          schema:
            $ref: '#/definitions/PPMShipmentSIT'
      responses:
        '200':
          description: Successfully finished PPM SIT update
          schema:
            $ref: '#/definitions/PPMShipment'
        '400':
          $ref: '#/responses/InvalidRequest'
        '403':
          $ref: '#/responses/PermissionDenied'
        '404':
          $ref: '#/responses/NotFound'
        '412':
          $ref: '#/responses/PreconditionFailed'
        '422':
          $ref: '#/responses/UnprocessableEntity'
        '500':
          $ref: '#/responses/ServerError'
  /ppm-shipments/{ppmShipmentId}/closeout:
    parameters:
      - $ref: '#/parameters/ppmShipmentId'
    get:
      summary: Get the closeout calcuations for the specified PPM shipment
      description: |
        Retrieves the closeout calculations for the specified PPM shipment.
      operationId: getPPMCloseout
      tags:
        - ppm
      produces:
        - application/json
      responses:
        '200':
          description: Returns closeout for the specified PPM shipment.
          schema:
            $ref: '#/definitions/PPMCloseout'
        '400':
          $ref: '#/responses/InvalidRequest'
        '403':
          $ref: '#/responses/PermissionDenied'
        '404':
          $ref: '#/responses/NotFound'
        '422':
          $ref: '#/responses/UnprocessableEntity'
        '500':
          $ref: '#/responses/ServerError'
  /ppm-shipments/{ppmShipmentId}/actual-weight:
    parameters:
      - $ref: '#/parameters/ppmShipmentId'
    get:
      summary: Get the actual weight for a PPM shipment
      description: |
        Retrieves the actual weight for the specified PPM shipment.
      operationId: getPPMActualWeight
      tags:
        - ppm
      produces:
        - application/json
      responses:
        '200':
          description: Returns actual weight for the specified PPM shipment.
          schema:
            $ref: '#/definitions/PPMActualWeight'
        '400':
          $ref: '#/responses/InvalidRequest'
        '403':
          $ref: '#/responses/PermissionDenied'
        '404':
          $ref: '#/responses/NotFound'
        '422':
          $ref: '#/responses/UnprocessableEntity'
        '500':
          $ref: '#/responses/ServerError'
  /ppm-shipments/{ppmShipmentId}/sit_location/{sitLocation}/sit-estimated-cost:
    parameters:
      - $ref: '#/parameters/ppmShipmentId'
      - in: path
        format: string
        description: location of sit
        name: sitLocation
        required: true
        type: string
        enum:
          - ORIGIN
          - DESTINATION
      - in: query
        format: date-time
        description: Date entered into SIT
        name: sitEntryDate
        required: true
        type: string
      - in: query
        format: date-time
        description: Date departed SIT
        name: sitDepartureDate
        required: true
        type: string
      - in: query
        description: Weight stored in SIT
        name: weightStored
        required: true
        type: integer
        minimum: 0
    get:
      summary: Get the SIT estimated cost for a PPM shipment
      description: >
        Calculates and returns the SIT estimated cost for the specified PPM
        shipment.
      operationId: getPPMSITEstimatedCost
      tags:
        - ppm
      produces:
        - application/json
      responses:
        '200':
          description: >-
            Calculates and returns the SIT estimated cost for the specified PPM
            shipment.
          schema:
            $ref: '#/definitions/PPMSITEstimatedCost'
        '400':
          $ref: '#/responses/InvalidRequest'
        '403':
          $ref: '#/responses/PermissionDenied'
        '404':
          $ref: '#/responses/NotFound'
        '422':
          $ref: '#/responses/UnprocessableEntity'
        '500':
          $ref: '#/responses/ServerError'
  /ppm-shipments/{ppmShipmentId}/payment-packet:
    get:
      summary: Returns PPM payment packet
      description: >-
        Generates a PDF containing all user uploaded documentations for PPM.
        Contains SSW form, orders, weight and expense documentations.
      operationId: showPaymentPacket
      tags:
        - ppm
      parameters:
        - in: path
          name: ppmShipmentId
          type: string
          format: uuid
          required: true
          description: UUID of the ppmShipment
      produces:
        - application/pdf
      responses:
        '200':
          headers:
            Content-Disposition:
              type: string
              description: File name to download
          description: PPM Payment Packet PDF
          schema:
            format: binary
            type: file
        '400':
          description: invalid request
        '401':
          description: request requires user authentication
        '403':
          description: user is not authorized
        '404':
          description: ppm not found
        '500':
          description: internal server error
  /move_task_orders/{moveTaskOrderID}/mto_shipments/{shipmentID}/mto-agents:
    parameters:
      - description: ID of move task order
        in: path
        name: moveTaskOrderID
        required: true
        format: uuid
        type: string
      - description: ID of the shipment
        in: path
        name: shipmentID
        required: true
        format: uuid
        type: string
    get:
      produces:
        - application/json
      parameters: []
      responses:
        '200':
          description: Successfully retrieved all agents for a move task order
          schema:
            $ref: '#/definitions/MTOAgents'
        '404':
          $ref: '#/responses/NotFound'
        '422':
          $ref: '#/responses/UnprocessableEntity'
        '500':
          $ref: '#/responses/ServerError'
      tags:
        - mtoAgent
      description: Fetches a list of agents associated with a move task order.
      operationId: fetchMTOAgentList
      summary: Fetch move task order agents.
  /move-task-orders/{moveTaskOrderID}/service-items/{mtoServiceItemID}:
    parameters:
      - description: ID of move to use
        in: path
        name: moveTaskOrderID
        required: true
        type: string
      - description: ID of line item to use
        in: path
        name: mtoServiceItemID
        required: true
        type: string
    get:
      produces:
        - application/json
      parameters: []
      responses:
        '200':
          description: Successfully retrieved a line item for a move task order by ID
          schema:
            $ref: '#/definitions/MTOServiceItemSingle'
        '400':
          $ref: '#/responses/InvalidRequest'
        '401':
          $ref: '#/responses/PermissionDenied'
        '403':
          $ref: '#/responses/PermissionDenied'
        '404':
          $ref: '#/responses/NotFound'
        '500':
          $ref: '#/responses/ServerError'
      tags:
        - mtoServiceItem
      description: Gets a line item by ID for a move by ID
      operationId: getMTOServiceItem
      summary: Gets a line item by ID for a move by ID
  /move-task-orders/{moveTaskOrderID}/service-items/{mtoServiceItemID}/status:
    parameters:
      - description: ID of move to use
        in: path
        name: moveTaskOrderID
        required: true
        type: string
      - description: ID of line item to use
        in: path
        name: mtoServiceItemID
        required: true
        type: string
    patch:
      consumes:
        - application/json
      produces:
        - application/json
      parameters:
        - in: body
          name: body
          required: true
          schema:
            $ref: '#/definitions/PatchMTOServiceItemStatusPayload'
        - in: header
          name: If-Match
          type: string
          required: true
      responses:
        '200':
          description: >-
            Successfully updated status for a line item for a move task order by
            ID
          schema:
            $ref: '#/definitions/MTOServiceItem'
        '400':
          $ref: '#/responses/InvalidRequest'
        '401':
          $ref: '#/responses/PermissionDenied'
        '403':
          $ref: '#/responses/PermissionDenied'
        '404':
          $ref: '#/responses/NotFound'
        '412':
          $ref: '#/responses/PreconditionFailed'
        '422':
          $ref: '#/responses/UnprocessableEntity'
        '500':
          $ref: '#/responses/ServerError'
      tags:
        - mtoServiceItem
      description: Changes the status of a line item for a move by ID
      operationId: updateMTOServiceItemStatus
      summary: Change the status of a line item for a move by ID
      x-permissions:
        - update.MTOServiceItem
  /service-item/{mtoServiceItemID}/entry-date-update:
    parameters:
      - description: ID of the service item
        in: path
        name: mtoServiceItemID
        required: true
        type: string
    patch:
      consumes:
        - application/json
      produces:
        - application/json
      parameters:
        - in: body
          name: body
          required: true
          schema:
            $ref: '#/definitions/ServiceItemSitEntryDate'
      responses:
        '200':
          description: Successfully updated SIT entry date
          schema:
            $ref: '#/definitions/MTOServiceItemSingle'
        '400':
          $ref: '#/responses/InvalidRequest'
        '401':
          $ref: '#/responses/PermissionDenied'
        '403':
          $ref: '#/responses/PermissionDenied'
        '404':
          $ref: '#/responses/NotFound'
        '412':
          $ref: '#/responses/PreconditionFailed'
        '422':
          $ref: '#/responses/UnprocessableEntity'
        '500':
          $ref: '#/responses/ServerError'
      tags:
        - mtoServiceItem
      description: >-
        Locates the service item in the database and updates the SIT entry date
        for the selected service item and returns the service item
      operationId: updateServiceItemSitEntryDate
      summary: Updates a service item's SIT entry date by ID
  /move-task-orders/{moveTaskOrderID}/status:
    patch:
      consumes:
        - application/json
      produces:
        - application/json
      parameters:
        - description: ID of move to use
          in: path
          name: moveTaskOrderID
          required: true
          type: string
        - in: header
          name: If-Match
          type: string
          required: true
        - in: body
          name: serviceItemCodes
          schema:
            $ref: '#/definitions/MTOApprovalServiceItemCodes'
          required: true
      responses:
        '200':
          description: Successfully updated move task order status
          schema:
            $ref: '#/definitions/Move'
        '400':
          $ref: '#/responses/InvalidRequest'
        '401':
          $ref: '#/responses/PermissionDenied'
        '403':
          $ref: '#/responses/PermissionDenied'
        '404':
          $ref: '#/responses/NotFound'
        '409':
          $ref: '#/responses/Conflict'
        '412':
          $ref: '#/responses/PreconditionFailed'
        '422':
          $ref: '#/responses/UnprocessableEntity'
        '500':
          $ref: '#/responses/ServerError'
      tags:
        - moveTaskOrder
      description: Changes move task order status to make it available to prime
      operationId: updateMoveTaskOrderStatus
      summary: Change the status of a move task order to make it available to prime
      x-permissions:
        - update.move
        - create.serviceItem
  /move-task-orders/{moveTaskOrderID}/status/service-counseling-completed:
    patch:
      consumes:
        - application/json
      produces:
        - application/json
      parameters:
        - description: ID of move to use
          in: path
          name: moveTaskOrderID
          required: true
          type: string
        - in: header
          name: If-Match
          type: string
          required: true
      responses:
        '200':
          description: Successfully updated move task order status
          schema:
            $ref: '#/definitions/Move'
        '400':
          $ref: '#/responses/InvalidRequest'
        '401':
          $ref: '#/responses/PermissionDenied'
        '403':
          $ref: '#/responses/PermissionDenied'
        '404':
          $ref: '#/responses/NotFound'
        '409':
          $ref: '#/responses/Conflict'
        '412':
          $ref: '#/responses/PreconditionFailed'
        '422':
          $ref: '#/responses/UnprocessableEntity'
        '500':
          $ref: '#/responses/ServerError'
      tags:
        - moveTaskOrder
      description: Changes move (move task order) status to service counseling completed
      operationId: updateMTOStatusServiceCounselingCompleted
      summary: Changes move (move task order) status to service counseling completed
  /move-task-orders/{moveTaskOrderID}/payment-service-items/{paymentServiceItemID}/status:
    parameters:
      - description: ID of move to use
        in: path
        name: moveTaskOrderID
        required: true
        type: string
      - description: ID of payment service item to use
        in: path
        name: paymentServiceItemID
        required: true
        type: string
    patch:
      consumes:
        - application/json
      produces:
        - application/json
      parameters:
        - in: body
          name: body
          required: true
          schema:
            $ref: '#/definitions/PaymentServiceItem'
        - in: header
          name: If-Match
          type: string
          required: true
      responses:
        '200':
          description: >-
            Successfully updated status for a line item for a move task order by
            ID
          schema:
            $ref: '#/definitions/PaymentServiceItem'
        '400':
          $ref: '#/responses/InvalidRequest'
        '401':
          $ref: '#/responses/PermissionDenied'
        '403':
          $ref: '#/responses/PermissionDenied'
        '404':
          $ref: '#/responses/NotFound'
        '412':
          $ref: '#/responses/PreconditionFailed'
        '422':
          $ref: '#/responses/UnprocessableEntity'
        '500':
          $ref: '#/responses/ServerError'
      tags:
        - paymentServiceItem
      description: Changes the status of a line item for a move by ID
      operationId: updatePaymentServiceItemStatus
      summary: Change the status of a payment service item for a move by ID
      x-permissions:
        - update.paymentServiceItemStatus
  /move-task-orders/{moveTaskOrderID}/billable-weights-reviewed-at:
    patch:
      consumes:
        - application/json
      produces:
        - application/json
      parameters:
        - description: ID of move to use
          in: path
          name: moveTaskOrderID
          required: true
          type: string
        - in: header
          name: If-Match
          type: string
          required: true
      responses:
        '200':
          description: Successfully updated move task order billableWeightsReviewedAt field
          schema:
            $ref: '#/definitions/Move'
        '400':
          $ref: '#/responses/InvalidRequest'
        '401':
          $ref: '#/responses/PermissionDenied'
        '403':
          $ref: '#/responses/PermissionDenied'
        '404':
          $ref: '#/responses/NotFound'
        '409':
          $ref: '#/responses/Conflict'
        '412':
          $ref: '#/responses/PreconditionFailed'
        '422':
          $ref: '#/responses/UnprocessableEntity'
        '500':
          $ref: '#/responses/ServerError'
      tags:
        - moveTaskOrder
      description: >-
        Changes move (move task order) billableWeightsReviewedAt field to a
        timestamp
      operationId: updateMTOReviewedBillableWeightsAt
  /move-task-orders/{moveTaskOrderID}/tio-remarks:
    patch:
      consumes:
        - application/json
      produces:
        - application/json
      parameters:
        - description: ID of move to use
          in: path
          name: moveTaskOrderID
          required: true
          type: string
        - in: header
          name: If-Match
          type: string
          required: true
        - in: body
          name: body
          required: true
          schema:
            $ref: '#/definitions/Move'
      responses:
        '200':
          description: Successfully updated move task order tioRemarks field
          schema:
            $ref: '#/definitions/Move'
        '400':
          $ref: '#/responses/InvalidRequest'
        '401':
          $ref: '#/responses/PermissionDenied'
        '403':
          $ref: '#/responses/PermissionDenied'
        '404':
          $ref: '#/responses/NotFound'
        '409':
          $ref: '#/responses/Conflict'
        '412':
          $ref: '#/responses/PreconditionFailed'
        '422':
          $ref: '#/responses/UnprocessableEntity'
        '500':
          $ref: '#/responses/ServerError'
      tags:
        - moveTaskOrder
      description: >-
        Changes move (move task order) billableWeightsReviewedAt field to a
        timestamp
      operationId: updateMoveTIORemarks
  /move-task-orders/{moveTaskOrderID}/entitlements:
    parameters:
      - description: ID of move to use
        in: path
        name: moveTaskOrderID
        required: true
        type: string
    get:
      produces:
        - application/json
      parameters: []
      tags:
        - moveTaskOrder
      responses:
        '200':
          description: Successfully retrieved entitlements
          schema:
            $ref: '#/definitions/Entitlements'
        '400':
          $ref: '#/responses/InvalidRequest'
        '401':
          $ref: '#/responses/PermissionDenied'
        '403':
          $ref: '#/responses/PermissionDenied'
        '404':
          $ref: '#/responses/NotFound'
        '500':
          $ref: '#/responses/ServerError'
      description: Gets entitlements
      operationId: getEntitlements
      summary: Gets entitlements for a move by ID
  /payment-requests/{paymentRequestID}:
    parameters:
      - description: UUID of payment request
        format: uuid
        in: path
        name: paymentRequestID
        required: true
        type: string
    get:
      produces:
        - application/json
      parameters: []
      responses:
        '200':
          description: fetched instance of payment request
          schema:
            $ref: '#/definitions/PaymentRequest'
        '400':
          $ref: '#/responses/InvalidRequest'
        '401':
          $ref: '#/responses/PermissionDenied'
        '403':
          $ref: '#/responses/PermissionDenied'
        '404':
          $ref: '#/responses/NotFound'
        '500':
          $ref: '#/responses/ServerError'
      tags:
        - paymentRequests
      description: Fetches an instance of a payment request by id
      operationId: getPaymentRequest
      summary: Fetches a payment request by id
      x-permissions:
        - read.paymentRequest
  /moves/{locator}/closeout-office:
    parameters:
      - description: >-
          move code to identify a move to update the PPM shipment's closeout
          office for Army and Air Force service members
        format: string
        in: path
        name: locator
        required: true
        type: string
    patch:
      description: >-
        Sets the transportation office closeout location for where the Move's
        PPM Shipment documentation will be reviewed by
      tags:
        - move
      operationId: updateCloseoutOffice
      x-permissions:
        - update.closeoutOffice
      summary: Updates a Move's PPM closeout office for Army and Air Force customers
      produces:
        - application/json
      consumes:
        - application/json
      parameters:
        - in: body
          name: body
          schema:
            properties:
              closeoutOfficeId:
                type: string
                format: uuid
            required:
              - closeoutOfficeId
        - in: header
          name: If-Match
          type: string
          required: true
      responses:
        '200':
          description: Successfully set the closeout office for the move
          schema:
            $ref: '#/definitions/Move'
        '400':
          $ref: '#/responses/InvalidRequest'
        '401':
          $ref: '#/responses/PermissionDenied'
        '403':
          $ref: '#/responses/PermissionDenied'
        '404':
          $ref: '#/responses/NotFound'
        '412':
          $ref: '#/responses/PreconditionFailed'
        '422':
          $ref: '#/responses/UnprocessableEntity'
        '500':
          $ref: '#/responses/ServerError'
  /moves/{locator}/customer-support-remarks:
    parameters:
      - description: move code to identify a move for customer support remarks
        format: string
        in: path
        name: locator
        required: true
        type: string
    post:
      produces:
        - application/json
      consumes:
        - application/json
      parameters:
        - in: body
          name: body
          schema:
            $ref: '#/definitions/CreateCustomerSupportRemark'
      responses:
        '200':
          description: Successfully created customer support remark
          schema:
            $ref: '#/definitions/CustomerSupportRemark'
        '400':
          $ref: '#/responses/InvalidRequest'
        '404':
          $ref: '#/responses/NotFound'
        '422':
          $ref: '#/responses/UnprocessableEntity'
        '500':
          $ref: '#/responses/ServerError'
      tags:
        - customerSupportRemarks
      description: Creates a customer support remark for a move
      operationId: createCustomerSupportRemarkForMove
      summary: Creates a customer support remark for a move
    get:
      produces:
        - application/json
      parameters: []
      responses:
        '200':
          description: Successfully retrieved all line items for a move task order
          schema:
            $ref: '#/definitions/CustomerSupportRemarks'
        '403':
          $ref: '#/responses/PermissionDenied'
        '404':
          $ref: '#/responses/NotFound'
        '422':
          $ref: '#/responses/UnprocessableEntity'
        '500':
          $ref: '#/responses/ServerError'
      tags:
        - customerSupportRemarks
      description: Fetches customer support remarks for a move
      operationId: getCustomerSupportRemarksForMove
      summary: Fetches customer support remarks using the move code (locator).
  /customer-support-remarks/{customerSupportRemarkID}:
    parameters:
      - in: path
        description: the customer support remark ID to be modified
        name: customerSupportRemarkID
        required: true
        type: string
        format: uuid
    patch:
      tags:
        - customerSupportRemarks
      description: Updates a customer support remark for a move
      operationId: updateCustomerSupportRemarkForMove
      summary: Updates a customer support remark for a move
      consumes:
        - application/json
      produces:
        - application/json
      parameters:
        - in: body
          name: body
          required: true
          schema:
            $ref: '#/definitions/UpdateCustomerSupportRemarkPayload'
      responses:
        '200':
          description: Successfully updated customer support remark
          schema:
            $ref: '#/definitions/CustomerSupportRemark'
        '400':
          $ref: '#/responses/InvalidRequest'
        '403':
          $ref: '#/responses/PermissionDenied'
        '404':
          $ref: '#/responses/NotFound'
        '422':
          $ref: '#/responses/UnprocessableEntity'
        '500':
          $ref: '#/responses/ServerError'
    delete:
      summary: Soft deletes a customer support remark by ID
      description: Soft deletes a customer support remark by ID
      operationId: deleteCustomerSupportRemark
      tags:
        - customerSupportRemarks
      produces:
        - application/json
      responses:
        '204':
          description: Successfully soft deleted the shipment
        '400':
          $ref: '#/responses/InvalidRequest'
        '403':
          $ref: '#/responses/PermissionDenied'
        '404':
          $ref: '#/responses/NotFound'
        '409':
          $ref: '#/responses/Conflict'
        '422':
          $ref: '#/responses/UnprocessableEntity'
        '500':
          $ref: '#/responses/ServerError'
  /moves/{locator}/evaluation-reports:
    parameters:
      - in: path
        name: locator
        required: true
        type: string
    post:
      produces:
        - application/json
      consumes:
        - application/json
      parameters:
        - in: body
          name: body
          schema:
            $ref: '#/definitions/CreateEvaluationReport'
      responses:
        '200':
          description: Successfully created evaluation report
          schema:
            $ref: '#/definitions/EvaluationReport'
        '400':
          $ref: '#/responses/InvalidRequest'
        '404':
          $ref: '#/responses/NotFound'
        '422':
          $ref: '#/responses/UnprocessableEntity'
        '500':
          $ref: '#/responses/ServerError'
      x-permissions:
        - create.evaluationReport
      tags:
        - evaluationReports
      description: Creates an evaluation report
      operationId: createEvaluationReport
      summary: Creates an evaluation report
  /evaluation-reports/{reportID}/download:
    parameters:
      - in: path
        description: the evaluation report ID to be downloaded
        name: reportID
        required: true
        type: string
        format: uuid
    get:
      summary: Downloads an evaluation report as a PDF
      description: Downloads an evaluation report as a PDF
      operationId: downloadEvaluationReport
      tags:
        - evaluationReports
      produces:
        - application/pdf
      responses:
        '200':
          headers:
            Content-Disposition:
              type: string
              description: File name to download
          description: Evaluation report PDF
          schema:
            format: binary
            type: file
        '403':
          $ref: '#/responses/PermissionDenied'
        '404':
          $ref: '#/responses/NotFound'
        '500':
          $ref: '#/responses/ServerError'
  /evaluation-reports/{reportID}:
    parameters:
      - in: path
        description: the evaluation report ID to be modified
        name: reportID
        required: true
        type: string
        format: uuid
    get:
      summary: Gets an evaluation report by ID
      description: Gets an evaluation report by ID
      operationId: getEvaluationReport
      tags:
        - evaluationReports
      produces:
        - application/json
      responses:
        '200':
          description: Successfully got the report
          schema:
            $ref: '#/definitions/EvaluationReport'
        '400':
          $ref: '#/responses/InvalidRequest'
        '403':
          $ref: '#/responses/PermissionDenied'
        '404':
          $ref: '#/responses/NotFound'
        '500':
          $ref: '#/responses/ServerError'
    delete:
      summary: Deletes an evaluation report by ID
      description: Deletes an evaluation report by ID
      operationId: deleteEvaluationReport
      x-permissions:
        - delete.evaluationReport
      tags:
        - evaluationReports
      produces:
        - application/json
      responses:
        '204':
          description: Successfully deleted the report
        '400':
          $ref: '#/responses/InvalidRequest'
        '403':
          $ref: '#/responses/PermissionDenied'
        '404':
          $ref: '#/responses/NotFound'
        '409':
          $ref: '#/responses/Conflict'
        '422':
          $ref: '#/responses/UnprocessableEntity'
        '500':
          $ref: '#/responses/ServerError'
    put:
      summary: Saves an evaluation report as a draft
      description: Saves an evaluation report as a draft
      operationId: saveEvaluationReport
      x-permissions:
        - update.evaluationReport
      tags:
        - evaluationReports
      produces:
        - application/json
      consumes:
        - application/json
      parameters:
        - in: body
          name: body
          schema:
            $ref: '#/definitions/EvaluationReport'
        - in: header
          name: If-Match
          type: string
          required: true
          description: >
            Optimistic locking is implemented via the `If-Match` header. If the
            ETag header does not match the value of the resource on the server,
            the server rejects the change with a `412 Precondition Failed`
            error.
      responses:
        '204':
          description: Successfully saved the report
        '400':
          $ref: '#/responses/InvalidRequest'
        '403':
          $ref: '#/responses/PermissionDenied'
        '404':
          $ref: '#/responses/NotFound'
        '409':
          $ref: '#/responses/Conflict'
        '412':
          $ref: '#/responses/PreconditionFailed'
        '422':
          $ref: '#/responses/UnprocessableEntity'
        '500':
          $ref: '#/responses/ServerError'
  /evaluation-reports/{reportID}/submit:
    parameters:
      - in: path
        description: the evaluation report ID to be modified
        name: reportID
        required: true
        type: string
        format: uuid
    post:
      summary: Submits an evaluation report
      description: Submits an evaluation report
      operationId: submitEvaluationReport
      tags:
        - evaluationReports
      produces:
        - application/json
      parameters:
        - in: header
          name: If-Match
          type: string
          required: true
          description: >
            Optimistic locking is implemented via the `If-Match` header. If the
            ETag header does not match the value of the resource on the server,
            the server rejects the change with a `412 Precondition Failed`
            error.
      responses:
        '204':
          description: Successfully submitted an evaluation report with the provided ID
        '403':
          $ref: '#/responses/PermissionDenied'
        '404':
          $ref: '#/responses/NotFound'
        '412':
          $ref: '#/responses/PreconditionFailed'
        '422':
          $ref: '#/responses/UnprocessableEntity'
        '500':
          $ref: '#/responses/ServerError'
      x-permissions:
        - update.evaluationReport
  /evaluation-reports/{reportID}/appeal/add:
    parameters:
      - in: path
        description: the evaluation report ID
        name: reportID
        required: true
        type: string
        format: uuid
    post:
      summary: Adds an appeal to a serious incident on an evaluation report
      description: Adds an appeal to a serious incident on an evaluation report
      operationId: addAppealToSeriousIncident
      tags:
        - evaluationReports
      produces:
        - application/json
      consumes:
        - application/json
      parameters:
        - in: body
          name: body
          schema:
            $ref: '#/definitions/CreateAppeal'
      responses:
        '204':
          description: Successfully added an appeal to a serious incident
        '403':
          $ref: '#/responses/PermissionDenied'
        '404':
          $ref: '#/responses/NotFound'
        '412':
          $ref: '#/responses/PreconditionFailed'
        '422':
          $ref: '#/responses/UnprocessableEntity'
        '500':
          $ref: '#/responses/ServerError'
      x-permissions:
        - update.evaluationReport
  /evaluation-reports/{reportID}/{reportViolationID}/appeal/add:
    parameters:
      - in: path
        description: the evaluation report ID
        name: reportID
        required: true
        type: string
        format: uuid
      - in: path
        description: the report violation ID
        name: reportViolationID
        required: true
        type: string
        format: uuid
    post:
      summary: Adds an appeal to a violation
      description: Adds an appeal to a violation
      operationId: addAppealToViolation
      tags:
        - evaluationReports
      produces:
        - application/json
      consumes:
        - application/json
      parameters:
        - in: body
          name: body
          schema:
            $ref: '#/definitions/CreateAppeal'
      responses:
        '204':
          description: Successfully added an appeal to a violation
        '403':
          $ref: '#/responses/PermissionDenied'
        '404':
          $ref: '#/responses/NotFound'
        '412':
          $ref: '#/responses/PreconditionFailed'
        '422':
          $ref: '#/responses/UnprocessableEntity'
        '500':
          $ref: '#/responses/ServerError'
      x-permissions:
        - update.evaluationReport
  /pws-violations:
    get:
      summary: Fetch the possible PWS violations for an evaluation report
      description: Fetch the possible PWS violations for an evaluation report
      operationId: getPWSViolations
      tags:
        - pwsViolations
      produces:
        - application/json
      responses:
        '200':
          description: Successfully retrieved the PWS violations
          schema:
            $ref: '#/definitions/PWSViolations'
        '400':
          $ref: '#/responses/InvalidRequest'
        '403':
          $ref: '#/responses/PermissionDenied'
        '404':
          $ref: '#/responses/NotFound'
        '500':
          $ref: '#/responses/ServerError'
  /report-violations/{reportID}:
    parameters:
      - in: path
        description: the evaluation report ID that has associated violations
        name: reportID
        required: true
        type: string
        format: uuid
    get:
      summary: Fetch the report violations for an evaluation report
      description: Fetch the report violations for an evaluation report
      operationId: getReportViolationsByReportID
      tags:
        - reportViolations
      produces:
        - application/json
      responses:
        '200':
          description: Successfully retrieved the report violations
          schema:
            $ref: '#/definitions/ReportViolations'
        '400':
          $ref: '#/responses/InvalidRequest'
        '403':
          $ref: '#/responses/PermissionDenied'
        '404':
          $ref: '#/responses/NotFound'
        '500':
          $ref: '#/responses/ServerError'
    post:
      summary: Associate violations with an evaluation report
      description: >-
        Associate violations with an evaluation report. This will overwrite any
        existing report-violations associations for the report and replace them
        with the newly provided ones.  An empty array will remove all violation
        associations for a given report.
      operationId: associateReportViolations
      tags:
        - reportViolations
      produces:
        - application/json
      consumes:
        - application/json
      parameters:
        - in: body
          name: body
          schema:
            $ref: '#/definitions/AssociateReportViolations'
      responses:
        '204':
          description: Successfully saved the report violations
        '400':
          $ref: '#/responses/InvalidRequest'
        '403':
          $ref: '#/responses/PermissionDenied'
        '404':
          $ref: '#/responses/NotFound'
        '409':
          $ref: '#/responses/Conflict'
        '422':
          $ref: '#/responses/UnprocessableEntity'
        '500':
          $ref: '#/responses/ServerError'
      x-permissions:
        - create.reportViolation
  /moves/{locator}/payment-requests:
    parameters:
      - description: move code to identify a move for payment requests
        format: string
        in: path
        name: locator
        required: true
        type: string
    get:
      produces:
        - application/json
      parameters: []
      responses:
        '200':
          description: Successfully retrieved all line items for a move task order
          schema:
            $ref: '#/definitions/PaymentRequests'
        '403':
          $ref: '#/responses/PermissionDenied'
        '404':
          $ref: '#/responses/NotFound'
        '422':
          $ref: '#/responses/UnprocessableEntity'
        '500':
          $ref: '#/responses/ServerError'
      tags:
        - paymentRequests
      description: Fetches payment requests for a move
      operationId: getPaymentRequestsForMove
      summary: Fetches payment requests using the move code (locator).
      x-permissions:
        - read.paymentRequest
  /moves/{moveID}/financial-review-flag:
    parameters:
      - description: ID of move to flag
        in: path
        name: moveID
        required: true
        type: string
        format: uuid
    post:
      summary: Flags a move for financial office review
      description: >-
        This sets a flag which indicates that the move should be reviewed by a
        fincancial office. For example, if the origin or delivery address of a
        shipment is far from the duty location and may incur excess costs to the
        customer.
      operationId: setFinancialReviewFlag
      tags:
        - move
      consumes:
        - application/json
      produces:
        - application/json
      parameters:
        - in: header
          name: If-Match
          type: string
        - in: body
          name: body
          schema:
            required:
              - flagForReview
            properties:
              remarks:
                description: >-
                  explanation of why the move is being flagged for financial
                  review
                example: this address is way too far away
                type: string
                x-nullable: true
              flagForReview:
                description: >-
                  boolean value representing whether we should flag a move for
                  financial review
                example: false
                type: boolean
      responses:
        '200':
          description: updated Move
          schema:
            $ref: '#/definitions/Move'
        '403':
          $ref: '#/responses/PermissionDenied'
        '404':
          $ref: '#/responses/NotFound'
        '412':
          $ref: '#/responses/PreconditionFailed'
        '422':
          $ref: '#/responses/UnprocessableEntity'
        '500':
          $ref: '#/responses/ServerError'
      x-permissions:
        - update.financialReviewFlag
  /moves/{moveID}/uploadAdditionalDocuments:
    patch:
      summary: Patch the additional documents for a given move
      description: >-
        Customers will on occaision need the ability to upload additional
        supporting documents, for a variety of reasons. This does not include
        amended order.
      operationId: uploadAdditionalDocuments
      tags:
        - move
      consumes:
        - multipart/form-data
      parameters:
        - in: path
          name: moveID
          type: string
          format: uuid
          required: true
          description: UUID of the order
        - in: formData
          name: file
          type: file
          description: The file to upload.
          required: true
      responses:
        '201':
          description: created upload
          schema:
            $ref: '#/definitions/Upload'
        '400':
          description: invalid request
          schema:
            $ref: '#/definitions/InvalidRequestResponsePayload'
        '403':
          description: not authorized
        '404':
          description: not found
        '413':
          description: payload is too large
        '500':
          description: server error
      x-permissions:
        - create.supportingDocuments
  /payment-requests/{paymentRequestID}/shipments-payment-sit-balance:
    parameters:
      - description: >-
          payment request ID of the payment request with SIT service items being
          reviewed
        name: paymentRequestID
        type: string
        format: uuid
        in: path
        required: true
    get:
      produces:
        - application/json
      parameters: []
      responses:
        '200':
          description: >-
            Successfully retrieved shipments and their SIT days balance from all
            payment requests on the move
          schema:
            $ref: '#/definitions/ShipmentsPaymentSITBalance'
        '403':
          $ref: '#/responses/PermissionDenied'
        '404':
          $ref: '#/responses/NotFound'
        '422':
          $ref: '#/responses/UnprocessableEntity'
        '500':
          $ref: '#/responses/ServerError'
      tags:
        - paymentRequests
      description: >-
        Returns all shipment payment request SIT usage to support partial SIT
        invoicing
      operationId: getShipmentsPaymentSITBalance
      summary: >-
        Returns all shipment payment request SIT usage to support partial SIT
        invoicing
      x-permissions:
        - read.shipmentsPaymentSITBalance
  /payment-requests/{paymentRequestID}/status:
    patch:
      consumes:
        - application/json
      produces:
        - application/json
      parameters:
        - description: UUID of payment request
          format: uuid
          in: path
          name: paymentRequestID
          required: true
          type: string
        - in: body
          name: body
          required: true
          schema:
            $ref: '#/definitions/UpdatePaymentRequestStatusPayload'
        - in: header
          name: If-Match
          type: string
          required: true
      responses:
        '200':
          description: updated payment request
          schema:
            $ref: '#/definitions/PaymentRequest'
        '400':
          $ref: '#/responses/InvalidRequest'
        '401':
          $ref: '#/responses/PermissionDenied'
        '403':
          $ref: '#/responses/PermissionDenied'
        '404':
          $ref: '#/responses/NotFound'
        '412':
          $ref: '#/responses/PreconditionFailed'
        '422':
          $ref: '#/responses/UnprocessableEntity'
        '500':
          $ref: '#/responses/ServerError'
      tags:
        - paymentRequests
      description: Updates status of a payment request by id
      operationId: updatePaymentRequestStatus
      summary: Updates status of a payment request by id
      x-permissions:
        - update.paymentRequest
  /payment-requests/{paymentRequestID}/bulkDownload:
    parameters:
      - description: the id for the payment-request with files to be downloaded
        in: path
        name: paymentRequestID
        required: true
        type: string
    get:
      summary: Downloads all Payment Request documents as a PDF
      description: >
        This endpoint downloads all uploaded payment request documentation
        combined into a single PDF.
      operationId: bulkDownload
      tags:
        - paymentRequests
      produces:
        - application/pdf
      responses:
        '200':
          headers:
            Content-Disposition:
              type: string
              description: File name to download
          description: Payment Request Files PDF
          schema:
            format: binary
            type: file
        '400':
          $ref: '#/responses/InvalidRequest'
        '500':
          $ref: '#/responses/ServerError'
  /documents/{documentId}:
    get:
      summary: Returns a document
      description: Returns a document and its uploads
      operationId: getDocument
      tags:
        - ghcDocuments
      parameters:
        - in: path
          name: documentId
          type: string
          format: uuid
          required: true
          description: UUID of the document to return
      responses:
        '200':
          description: the requested document
          schema:
            $ref: '#/definitions/Document'
        '400':
          $ref: '#/responses/InvalidRequest'
        '401':
          $ref: '#/responses/PermissionDenied'
        '403':
          $ref: '#/responses/PermissionDenied'
        '404':
          $ref: '#/responses/NotFound'
        '412':
          $ref: '#/responses/PreconditionFailed'
        '422':
          $ref: '#/responses/UnprocessableEntity'
        '500':
          $ref: '#/responses/ServerError'
  /documents:
    post:
      summary: Create a new document
      description: >-
        Documents represent a physical artifact such as a scanned document or a
        PDF file
      operationId: createDocument
      tags:
        - ghcDocuments
      parameters:
        - in: body
          name: documentPayload
          required: true
          schema:
            $ref: '#/definitions/PostDocumentPayload'
      responses:
        '201':
          description: created document
          schema:
            $ref: '#/definitions/Document'
        '400':
          description: invalid request
        '403':
          $ref: '#/responses/PermissionDenied'
        '500':
          description: server error
  /queues/counseling:
    get:
      produces:
        - application/json
      summary: >-
        Gets queued list of all customer moves needing services counseling by
        GBLOC origin
      description: >
        An office services counselor user will be assigned a transportation
        office that will determine which moves are displayed in their queue
        based on the origin duty location.  GHC moves will show up here onced
        they have reached the NEEDS SERVICE COUNSELING status after submission
        from a customer or created on a customer's behalf.
      operationId: getServicesCounselingQueue
      tags:
        - queues
      parameters:
        - in: query
          name: page
          type: integer
          description: requested page number of paginated move results
        - in: query
          name: perPage
          type: integer
          description: maximum number of moves to show on each page of paginated results
        - in: query
          name: sort
          type: string
          enum:
            - customerName
            - edipi
            - emplid
            - branch
            - locator
            - status
            - requestedMoveDate
            - submittedAt
            - originGBLOC
            - originDutyLocation
            - destinationDutyLocation
            - ppmType
            - closeoutInitiated
            - closeoutLocation
            - ppmStatus
            - counselingOffice
            - assignedTo
          description: field that results should be sorted by
        - in: query
          name: order
          type: string
          enum:
            - asc
            - desc
          description: direction of sort order if applied
        - in: query
          name: branch
          type: string
          description: filters by the branch of the move's service member
        - in: query
          name: locator
          type: string
          description: filters to match the unique move code locator
        - in: query
          name: customerName
          type: string
          description: filters using a prefix match on the service member's last name
        - in: query
          name: counselingOffice
          type: string
          description: filters using a counselingOffice name of the move
        - in: query
          name: edipi
          type: string
          description: filters to match the unique service member's DoD ID
        - in: query
          name: emplid
          type: string
          description: filters to match the unique service member's EMPLID
        - in: query
          name: requestedMoveDate
          type: string
          description: filters the requested pickup date of a shipment on the move
        - in: query
          name: submittedAt
          type: string
          format: date-time
          description: >-
            Start of the submitted at date in the user's local time zone
            converted to UTC
        - in: query
          name: originGBLOC
          type: string
          description: filters the GBLOC of the service member's origin duty location
        - in: query
          name: originDutyLocation
          type: array
          uniqueItems: true
          collectionFormat: multi
          items:
            type: string
          description: filters the name of the origin duty location on the orders
        - in: query
          name: destinationDutyLocation
          type: string
          description: filters the name of the destination duty location on the orders
        - in: query
          name: status
          type: array
          description: filters the status of the move
          uniqueItems: true
          items:
            type: string
            enum:
              - NEEDS SERVICE COUNSELING
              - SERVICE COUNSELING COMPLETED
        - in: query
          name: needsPPMCloseout
          type: boolean
          description: >-
            Only used for Services Counseling queue. If true, show PPM moves
            that are ready for closeout. Otherwise, show all other moves.
        - in: query
          name: ppmType
          type: string
          enum:
            - FULL
            - PARTIAL
          description: filters PPM type
        - in: query
          name: closeoutInitiated
          type: string
          format: date-time
          description: Latest date that closeout was initiated on a PPM on the move
        - in: query
          name: closeoutLocation
          type: string
          description: closeout location
        - in: query
          name: orderType
          type: string
          description: order type
        - in: query
          name: ppmStatus
          type: string
          enum:
            - WAITING_ON_CUSTOMER
            - NEEDS_CLOSEOUT
          description: filters the status of the PPM shipment
        - in: query
          name: viewAsGBLOC
          type: string
          description: >
            Used to return a queue for a GBLOC other than the default of the
            current user. Requires the HQ role or a secondary transportation
            office assignment. The parameter is ignored if the requesting user
            does not have the necessary role or assignment.
        - in: query
          name: assignedTo
          type: string
          description: |
            Used to illustrate which user is assigned to this payment request.
      responses:
        '200':
          description: Successfully returned all moves matching the criteria
          schema:
            $ref: '#/definitions/QueueMovesResult'
        '403':
          $ref: '#/responses/PermissionDenied'
        '500':
          $ref: '#/responses/ServerError'
  /queues/bulk-assignment:
    get:
      produces:
        - application/json
      summary: Gets data for bulk assignment modal
      description: >
        Supervisor office users are able to bulk assign moves. This endpoint
        returns the relevant data to them; the current workload of the office
        users that work under them, and the moves that are available to be
        assigned
      operationId: getBulkAssignmentData
      tags:
        - queues
      parameters:
        - in: query
          name: queueType
          type: string
          description: A string corresponding to the queue type
          enum:
            - COUNSELING
            - CLOSEOUT
            - TASK_ORDER
            - PAYMENT_REQUEST
      responses:
        '200':
          description: Successfully returned bulk assignment data
          schema:
            $ref: '#/definitions/BulkAssignmentData'
        '401':
          $ref: '#/responses/PermissionDenied'
        '404':
          $ref: '#/responses/NotFound'
        '500':
          $ref: '#/responses/ServerError'
  /queues/counseling/origin-list:
    get:
      produces:
        - application/json
      summary: Gets queued list of all moves origin locations in the counselors queue
      description: >
        An office services counselor user will be assigned a transportation
        office that will determine which moves are displayed in their queue
        based on the origin duty location. This pulls the availalble origin duty
        locations.
      operationId: getServicesCounselingOriginList
      tags:
        - queues
      parameters:
        - in: query
          name: needsPPMCloseout
          type: boolean
          description: >-
            Only used for Services Counseling queue. If true, show PPM moves
            origin locations that are ready for closeout. Otherwise, show all
            other moves origin locations.
        - in: query
          name: viewAsGBLOC
          type: string
          description: >-
            Used to return an origins list for a GBLOC other than the default of
            the current user. Requires the HQ role or a secondary transportation
            office assignment. The parameter is ignored if the requesting user
            does not have the necessary role or assignment.
      responses:
        '200':
          description: Successfully returned all moves matching the criteria
          schema:
            $ref: '#/definitions/Locations'
        '403':
          $ref: '#/responses/PermissionDenied'
        '500':
          $ref: '#/responses/ServerError'
  /queues/prime-moves:
    get:
      summary: getPrimeMovesQueue
      description: >
        Gets all moves that have been reviewed and approved by the TOO. The
        `since` parameter can be used to filter this

        list down to only the moves that have been updated since the provided
        timestamp. A move will be considered

        updated if the `updatedAt` timestamp on the move or on its orders,
        shipments, service items, or payment

        requests, is later than the provided date and time.


        **WIP**: Include what causes moves to leave this list. Currently, once
        the `availableToPrimeAt` timestamp has

        been set, that move will always appear in this list.
      operationId: listPrimeMoves
      tags:
        - queues
      produces:
        - application/json
      parameters:
        - in: query
          name: since
          type: string
          format: date-time
          description: >-
            Only return moves updated since this time. Formatted like
            "2021-07-23T18:30:47.116Z"
        - in: query
          name: page
          type: integer
          description: requested page of results
        - in: query
          name: perPage
          type: integer
          description: results per page
        - in: query
          name: id
          type: string
        - in: query
          name: moveCode
          type: string
        - in: query
          name: orderType
          type: string
          description: order type
      responses:
        '200':
          description: >-
            Successfully retrieved moves. A successful fetch might still return
            zero moves.
          schema:
            $ref: '#/definitions/ListPrimeMovesResult'
        '403':
          $ref: '#/responses/PermissionDenied'
        '500':
          $ref: '#/responses/ServerError'
  /queues/moves:
    get:
      produces:
        - application/json
      summary: Gets queued list of all customer moves by GBLOC origin
      description: >
        An office TOO user will be assigned a transportation office that will
        determine which moves are displayed in their queue based on the origin
        duty location.  GHC moves will show up here onced they have reached the
        submitted status sent by the customer and have move task orders,
        shipments, and service items to approve.
      operationId: getMovesQueue
      tags:
        - queues
      parameters:
        - in: query
          name: page
          type: integer
          description: requested page of results
        - in: query
          name: perPage
          type: integer
          description: results per page
        - in: query
          name: sort
          type: string
          enum:
            - customerName
            - edipi
            - emplid
            - branch
            - locator
            - status
            - originDutyLocation
            - destinationDutyLocation
            - requestedMoveDate
            - appearedInTooAt
            - assignedTo
            - counselingOffice
          description: field that results should be sorted by
        - in: query
          name: order
          type: string
          enum:
            - asc
            - desc
          description: direction of sort order if applied
        - in: query
          name: branch
          type: string
        - in: query
          name: locator
          type: string
        - in: query
          name: customerName
          type: string
        - in: query
          name: edipi
          type: string
        - in: query
          name: emplid
          type: string
        - in: query
          name: originDutyLocation
          type: array
          uniqueItems: true
          collectionFormat: multi
          items:
            type: string
        - in: query
          name: destinationDutyLocation
          type: string
        - in: query
          name: appearedInTooAt
          type: string
          format: date-time
        - in: query
          name: requestedMoveDate
          type: string
          description: filters the requested pickup date of a shipment on the move
        - in: query
          name: status
          type: array
          description: Filtering for the status.
          uniqueItems: true
          items:
            type: string
            enum:
              - SUBMITTED
              - SERVICE COUNSELING COMPLETED
              - APPROVALS REQUESTED
        - in: query
          name: orderType
          type: string
          description: order type
        - in: query
          name: viewAsGBLOC
          type: string
          description: >
            Used to return a queue for a GBLOC other than the default of the
            current user. Requires the HQ role or a secondary transportation
            office assignment. The parameter is ignored if the requesting user
            does not have the necessary role or assignment.
        - in: query
          name: assignedTo
          type: string
          description: |
            Used to illustrate which user is assigned to this move.
        - in: query
          name: counselingOffice
          type: string
          description: filters using a counselingOffice name of the move
      responses:
        '200':
          description: Successfully returned all moves matching the criteria
          schema:
            $ref: '#/definitions/QueueMovesResult'
        '403':
          $ref: '#/responses/PermissionDenied'
        '500':
          $ref: '#/responses/ServerError'
  /queues/destination-requests:
    get:
      produces:
        - application/json
      summary: >-
        Gets queued list of all customer moves by a shipment's destination
        address GBLOC that have destination requests (destination SIT, shuttle,
        destination address requests)
      description: >
        A TOO will view this queue when they have destination requests tied to
        the destination address in their GBLOC within a shipment. This includes
        unapproved destination SIT service items (including shuttle) and
        destination address requests that are not approved.
      operationId: getDestinationRequestsQueue
      tags:
        - queues
      parameters:
        - in: query
          name: page
          type: integer
          description: requested page of results
        - in: query
          name: perPage
          type: integer
          description: results per page
        - in: query
          name: sort
          type: string
          enum:
            - customerName
            - edipi
            - emplid
            - branch
            - locator
            - status
            - originDutyLocation
            - destinationDutyLocation
            - requestedMoveDate
            - appearedInTooAt
            - assignedTo
            - counselingOffice
          description: field that results should be sorted by
        - in: query
          name: order
          type: string
          enum:
            - asc
            - desc
          description: direction of sort order if applied
        - in: query
          name: branch
          type: string
        - in: query
          name: locator
          type: string
        - in: query
          name: customerName
          type: string
        - in: query
          name: edipi
          type: string
        - in: query
          name: emplid
          type: string
        - in: query
          name: originDutyLocation
          type: array
          uniqueItems: true
          collectionFormat: multi
          items:
            type: string
        - in: query
          name: destinationDutyLocation
          type: string
        - in: query
          name: appearedInTooAt
          type: string
          format: date-time
        - in: query
          name: requestedMoveDate
          type: string
          description: filters the requested pickup date of a shipment on the move
        - in: query
          name: status
          type: array
          description: Filtering for the status.
          uniqueItems: true
          items:
            type: string
            enum:
              - APPROVALS REQUESTED
        - in: query
          name: orderType
          type: string
          description: order type
        - in: query
          name: viewAsGBLOC
          type: string
          description: >
            Used to return a queue for a GBLOC other than the default of the
            current user. Requires the HQ role. The parameter is ignored if the
            requesting user does not have the necessary role.
        - in: query
          name: assignedTo
          type: string
          description: |
            Used to illustrate which user is assigned to this move.
        - in: query
          name: counselingOffice
          type: string
          description: filters using a counselingOffice name of the move
      responses:
        '200':
          description: Successfully returned all moves matching the criteria
          schema:
            $ref: '#/definitions/QueueMovesResult'
        '403':
          $ref: '#/responses/PermissionDenied'
        '500':
          $ref: '#/responses/ServerError'
  /queues/payment-requests:
    get:
      produces:
        - application/json
      summary: Gets queued list of all payment requests by GBLOC origin
      description: >
        An office TIO user will be assigned a transportation office that will
        determine which payment requests are displayed in their queue based on
        the origin duty location.
      operationId: getPaymentRequestsQueue
      tags:
        - queues
      parameters:
        - in: query
          name: sort
          type: string
          enum:
            - customerName
            - locator
            - submittedAt
            - branch
            - status
            - edipi
            - emplid
            - age
            - originDutyLocation
            - assignedTo
            - counselingOffice
          description: field that results should be sorted by
        - in: query
          name: order
          type: string
          enum:
            - asc
            - desc
          description: direction of sort order if applied
        - in: query
          name: page
          type: integer
          description: requested page of results
        - in: query
          name: perPage
          type: integer
          description: number of records to include per page
        - in: query
          name: submittedAt
          type: string
          format: date-time
          description: >-
            Start of the submitted at date in the user's local time zone
            converted to UTC
        - in: query
          name: branch
          type: string
        - in: query
          name: locator
          type: string
        - in: query
          name: customerName
          type: string
        - in: query
          name: edipi
          type: string
        - in: query
          name: emplid
          type: string
        - in: query
          name: destinationDutyLocation
          type: string
        - in: query
          name: originDutyLocation
          type: string
        - in: query
          name: assignedTo
          type: string
          description: |
            Used to illustrate which user is assigned to this payment request.
        - in: query
          name: counselingOffice
          type: string
          description: filters using a counselingOffice name of the move
        - in: query
          name: status
          type: array
          description: Filtering for the status.
          uniqueItems: true
          items:
            type: string
            enum:
              - PENDING
              - REVIEWED
              - REVIEWED_AND_ALL_SERVICE_ITEMS_REJECTED
              - PAID
              - DEPRECATED
              - EDI_ERROR
        - in: query
          name: orderType
          type: string
          description: order type
        - in: query
          name: viewAsGBLOC
          type: string
          description: >
            Used to return a queue for a GBLOC other than the default of the
            current user. Requires the HQ role or a secondary transportation
            office assignment. The parameter is ignored if the requesting user
            does not have the necessary role or assignment.
      responses:
        '200':
          description: Successfully returned all moves matching the criteria
          schema:
            $ref: '#/definitions/QueuePaymentRequestsResult'
        '403':
          $ref: '#/responses/PermissionDenied'
        '500':
          $ref: '#/responses/ServerError'
  /moves/search:
    post:
      produces:
        - application/json
      consumes:
        - application/json
      summary: Search moves by locator, DOD ID, or customer name
      description: >
        Search moves by locator, DOD ID, or customer name. Used by QAE and CSR
        users.
      operationId: searchMoves
      tags:
        - move
      parameters:
        - in: body
          name: body
          schema:
            properties:
              page:
                type: integer
                description: requested page of results
              perPage:
                type: integer
              locator:
                description: Move locator
                type: string
                minLength: 6
                maxLength: 6
                x-nullable: true
              edipi:
                description: DOD ID
                type: string
                minLength: 10
                maxLength: 10
                x-nullable: true
              emplid:
                description: EMPLID
                type: string
                minLength: 7
                maxLength: 7
                x-nullable: true
              customerName:
                description: Customer Name
                type: string
                minLength: 1
                x-nullable: true
              paymentRequestCode:
                type: string
                example: 9551-6199-2
                x-nullable: true
              status:
                type: array
                description: Filtering for the status.
                uniqueItems: true
                items:
                  type: string
                  enum:
                    - DRAFT
                    - SUBMITTED
                    - APPROVALS REQUESTED
                    - APPROVED
                    - NEEDS SERVICE COUNSELING
                    - SERVICE COUNSELING COMPLETED
                    - CANCELED
              originPostalCode:
                type: string
                x-nullable: true
              destinationPostalCode:
                type: string
                x-nullable: true
              branch:
                type: string
                x-nullable: true
              shipmentsCount:
                type: integer
                x-nullable: true
              pickupDate:
                type: string
                format: date-time
                x-nullable: true
              deliveryDate:
                type: string
                format: date-time
                x-nullable: true
              sort:
                type: string
                x-nullable: true
                enum:
                  - customerName
                  - edipi
                  - emplid
                  - branch
                  - locator
                  - status
                  - originPostalCode
                  - destinationPostalCode
                  - shipmentsCount
              order:
                type: string
                x-nullable: true
                enum:
                  - asc
                  - desc
          description: field that results should be sorted by
      responses:
        '200':
          description: Successfully returned all moves matching the criteria
          schema:
            $ref: '#/definitions/SearchMovesResult'
        '403':
          $ref: '#/responses/PermissionDenied'
        '500':
          $ref: '#/responses/ServerError'
  /tac/valid:
    get:
      summary: Validation of a TAC value
      description: Returns a boolean based on whether a tac value is valid or not
      operationId: tacValidation
      tags:
        - tac
        - order
      parameters:
        - in: query
          name: tac
          type: string
          required: true
          description: The tac value to validate
      responses:
        '200':
          description: Successfully retrieved validation status
          schema:
            $ref: '#/definitions/TacValid'
        '400':
          $ref: '#/responses/InvalidRequest'
        '401':
          $ref: '#/responses/PermissionDenied'
        '403':
          $ref: '#/responses/PermissionDenied'
        '404':
          $ref: '#/responses/NotFound'
        '500':
          $ref: '#/responses/ServerError'
  /lines-of-accounting:
    post:
      summary: Fetch line of accounting
      description: >
        Fetches a line of accounting based on provided service member
        affiliation, effective date, and Transportation Accounting Code (TAC).
        It uses these parameters to filter the correct Line of Accounting for
        the provided TAC. It does this by filtering through both TAC and LOAs
        based on the provided code and effective date. The 'Effective Date' is
        the date that can be either the orders issued date (For HHG shipments),
        MTO approval date (For NTS shipments), or even the current date for NTS
        shipments with no approval yet (Just providing a preview to the office
        users per customer request). Effective date is used to find "Active"
        TGET data by searching for the TACs and LOAs with begin and end dates
        containing this date.
      operationId: requestLineOfAccounting
      tags:
        - linesOfAccounting
      consumes:
        - application/json
      produces:
        - application/json
      parameters:
        - in: body
          name: body
          description: Service member affiliation, effective date, and TAC code.
          required: true
          schema:
            $ref: '#/definitions/FetchLineOfAccountingPayload'
      responses:
        '200':
          description: Successfully retrieved line of accounting
          schema:
            $ref: '#/definitions/LineOfAccounting'
        '400':
          $ref: '#/responses/InvalidRequest'
        '401':
          $ref: '#/responses/PermissionDenied'
        '403':
          $ref: '#/responses/PermissionDenied'
        '404':
          $ref: '#/responses/NotFound'
        '422':
          $ref: '#/responses/UnprocessableEntity'
        '500':
          $ref: '#/responses/ServerError'
  /transportation-offices:
    get:
      produces:
        - application/json
      summary: >-
        Returns the transportation offices matching the search query that is
        enabled for PPM closeout
      description: >-
        Returns the transportation offices matching the search query that is
        enabled for PPM closeout
      operationId: getTransportationOffices
      tags:
        - transportationOffice
      parameters:
        - in: query
          name: search
          type: string
          required: true
          minLength: 2
          description: Search string for transportation offices
      responses:
        '200':
          description: Successfully retrieved transportation offices
          schema:
            $ref: '#/definitions/TransportationOffices'
        '400':
          $ref: '#/responses/InvalidRequest'
        '401':
          $ref: '#/responses/PermissionDenied'
        '403':
          $ref: '#/responses/PermissionDenied'
        '404':
          $ref: '#/responses/NotFound'
        '500':
          $ref: '#/responses/ServerError'
  /open/transportation-offices:
    get:
      produces:
        - application/json
      summary: Returns the transportation offices matching the search query
      description: >-
        This endpoint is publicly accessible as it is utilized to access
        transportation office information without having an office
        account.Returns the transportation offices matching the search query.
      operationId: getTransportationOfficesOpen
      tags:
        - transportationOffice
      parameters:
        - in: query
          name: search
          type: string
          required: true
          minLength: 2
          description: Search string for transportation offices
      responses:
        '200':
          description: Successfully retrieved transportation offices
          schema:
            $ref: '#/definitions/TransportationOffices'
        '400':
          $ref: '#/responses/InvalidRequest'
        '401':
          $ref: '#/responses/PermissionDenied'
        '403':
          $ref: '#/responses/PermissionDenied'
        '404':
          $ref: '#/responses/NotFound'
        '500':
          $ref: '#/responses/ServerError'
  /transportation-offices/gblocs:
    get:
      produces:
        - application/json
      summary: >-
        Returns a list of distinct GBLOCs that exist in the transportation
        offices table
      description: >-
        Returns a list of distinct GBLOCs that exist in the transportation
        offices table
      operationId: getTransportationOfficesGBLOCs
      tags:
        - transportationOffice
      responses:
        '200':
          description: Successfully retrieved GBLOCs
          schema:
            $ref: '#/definitions/GBLOCs'
        '400':
          $ref: '#/responses/InvalidRequest'
        '401':
          $ref: '#/responses/PermissionDenied'
        '403':
          $ref: '#/responses/PermissionDenied'
        '404':
          $ref: '#/responses/NotFound'
        '500':
          $ref: '#/responses/ServerError'
<<<<<<< HEAD
  /addresses/zip-city-lookup/{search}:
    get:
      summary: >-
        Returns city, state, postal code, and county associated with the
        specified full/partial postal code or city and state string
      description: >-
        Find by API using full/partial postal code or city name that returns an
        us_post_region_cities json object containing city, state, county and
        postal code.
      operationId: getLocationByZipCityState
      tags:
        - addresses
      parameters:
        - in: path
          name: search
          type: string
          required: true
      responses:
        '200':
          description: the requested list of city, state, county, and postal code matches
          schema:
            $ref: '#/definitions/VLocations'
        '400':
          $ref: '#/responses/InvalidRequest'
        '403':
          $ref: '#/responses/PermissionDenied'
        '404':
          $ref: '#/responses/NotFound'
        '500':
          $ref: '#/responses/ServerError'
=======
  /transportation_offices/{dutyLocationId}/counseling_offices:
    get:
      summary: Returns the counseling locations in the GBLOC matching the duty location
      description: >-
        Returns the counseling locations matching the GBLOC from the selected
        duty location
      operationId: showCounselingOffices
      tags:
        - transportationOffice
      parameters:
        - in: path
          name: dutyLocationId
          format: uuid
          type: string
          required: true
          description: UUID of the duty location
      produces:
        - application/json
      responses:
        '200':
          description: Successfully retrieved counseling offices
          schema:
            $ref: '#/definitions/CounselingOffices'
        '500':
          description: internal server error
>>>>>>> 591503cb
  /uploads:
    post:
      summary: Create a new upload
      description: >-
        Uploads represent a single digital file, such as a JPEG or PDF.
        Currently, office application uploads are only for Services Counselors
        to upload files for orders, but this may be expanded in the future.
      operationId: createUpload
      tags:
        - uploads
      consumes:
        - multipart/form-data
      produces:
        - application/json
      parameters:
        - in: query
          name: documentId
          type: string
          format: uuid
          required: false
          description: UUID of the document to add an upload to
        - in: formData
          name: file
          type: file
          description: The file to upload.
          required: true
      responses:
        '201':
          description: created upload
          schema:
            $ref: '#/definitions/Upload'
        '400':
          description: invalid request
        '403':
          description: not authorized
        '404':
          description: not found
        '413':
          description: payload is too large
        '500':
          description: server error
  /re-service-items:
    get:
      summary: >-
        Returns all ReServiceItems (Service Code, Service Name, Market, Shipment
        Type, Auto Approved)
      description: Get ReServiceItems
      produces:
        - application/json
      operationId: getAllReServiceItems
      tags:
        - reServiceItems
      responses:
        '200':
          description: Successfully retrieved all ReServiceItems.
          schema:
            $ref: '#/definitions/ReServiceItems'
        '400':
          $ref: '#/responses/InvalidRequest'
        '401':
          $ref: '#/responses/PermissionDenied'
        '404':
          $ref: '#/responses/NotFound'
        '500':
          $ref: '#/responses/ServerError'
  /uploads/{uploadID}:
    delete:
      summary: Deletes an upload
      description: Uploads represent a single digital file, such as a JPEG or PDF.
      operationId: deleteUpload
      tags:
        - uploads
      parameters:
        - in: path
          name: uploadID
          type: string
          format: uuid
          required: true
          description: UUID of the upload to be deleted
        - in: query
          name: orderID
          type: string
          format: uuid
          description: ID of the order that the upload belongs to
      responses:
        '204':
          description: deleted
        '400':
          description: invalid request
          schema:
            $ref: '#/definitions/InvalidRequestResponsePayload'
        '403':
          description: not authorized
        '404':
          description: not found
        '500':
          description: server error
  /uploads/get/:
    get:
      produces:
        - application/json
      parameters: []
      responses:
        '200':
          description: Successfully retrieved upload
          schema:
            $ref: '#/definitions/Upload'
        '400':
          $ref: '#/responses/InvalidRequest'
        '401':
          $ref: '#/responses/PermissionDenied'
        '403':
          $ref: '#/responses/PermissionDenied'
        '404':
          $ref: '#/responses/NotFound'
        '500':
          $ref: '#/responses/ServerError'
      tags:
        - uploads
      description: Gets an upload
      operationId: getUpload
      summary: Gets an upload by ID
  /uploads/{uploadID}/update:
    patch:
      summary: >-
        Update an existing upload. This is only needed currently for updating
        the image rotation.
      description: >-
        Uploads represent a single digital file, such as a JPEG or PDF. The
        rotation is relevant to how it is displayed on the page.
      operationId: updateUpload
      tags:
        - uploads
      consumes:
        - application/json
      produces:
        - application/json
      parameters:
        - in: path
          name: uploadID
          type: string
          format: uuid
          required: true
          description: UUID of the upload to be updated
        - in: body
          name: body
          required: true
          schema:
            properties:
              rotation:
                type: integer
                description: The rotation of the image
                minimum: 0
                maximum: 3
      responses:
        '201':
          description: updated upload
          schema:
            $ref: '#/definitions/Upload'
        '400':
          description: invalid request
        '403':
          description: not authorized
        '404':
          description: not found
        '413':
          description: payload is too large
        '500':
          description: server error
  /application_parameters/{parameterName}:
    get:
      summary: Searches for an application parameter by name, returns nil if not found
      description: Searches for an application parameter by name, returns nil if not found
      operationId: getParam
      tags:
        - application_parameters
      parameters:
        - in: path
          name: parameterName
          type: string
          format: string
          required: true
          description: Parameter Name
      responses:
        '200':
          description: Application Parameters
          schema:
            $ref: '#/definitions/ApplicationParameters'
        '400':
          description: invalid request
        '401':
          description: request requires user authentication
        '500':
          description: server error
  /calendar/{countryCode}/is-weekend-holiday/{date}:
    get:
      summary: Validate  move date selection
      description: |
        Utility API to determine if input date falls on weekend and/or holiday.
      produces:
        - application/json
      operationId: isDateWeekendHoliday
      tags:
        - calendar
      parameters:
        - description: country code for context of date
          in: path
          name: countryCode
          required: true
          type: string
          enum:
            - US
        - description: input date to determine if weekend/holiday for given country.
          in: path
          name: date
          required: true
          type: string
          format: date
      responses:
        '200':
          description: >-
            Successfully determine if given date is weekend and/or holiday for
            given country.
          schema:
            $ref: '#/definitions/IsDateWeekendHolidayInfo'
        '400':
          $ref: '#/responses/InvalidRequest'
        '401':
          $ref: '#/responses/PermissionDenied'
        '404':
          $ref: '#/responses/NotFound'
        '500':
          $ref: '#/responses/ServerError'
  /moves/{moveID}/assignOfficeUser:
    parameters:
      - description: ID of the move
        in: path
        name: moveID
        required: true
        format: uuid
        type: string
    patch:
      consumes:
        - application/json
      produces:
        - application/json
      parameters:
        - in: body
          name: body
          required: true
          schema:
            $ref: '#/definitions/AssignOfficeUserBody'
      responses:
        '200':
          description: Successfully assigned office user to the move
          schema:
            $ref: '#/definitions/Move'
        '404':
          $ref: '#/responses/NotFound'
        '500':
          $ref: '#/responses/ServerError'
      tags:
        - move
      description: >-
        assigns either a services counselor, task ordering officer, or task
        invoicing officer to the move
      operationId: updateAssignedOfficeUser
  /moves/{moveID}/unassignOfficeUser:
    parameters:
      - description: ID of the move
        in: path
        name: moveID
        required: true
        format: uuid
        type: string
      - in: body
        name: body
        schema:
          properties:
            roleType:
              type: string
          required:
            - roleType
    patch:
      consumes:
        - application/json
      produces:
        - application/json
      responses:
        '200':
          description: Successfully unassigned office user from the move
          schema:
            $ref: '#/definitions/Move'
        '500':
          $ref: '#/responses/ServerError'
      tags:
        - move
      description: >-
        unassigns either a services counselor, task ordering officer, or task
        invoicing officer from the move
      operationId: deleteAssignedOfficeUser
  /moves/{officeUserID}/CheckForLockedMovesAndUnlock:
    parameters:
      - description: ID of the move's officer
        in: path
        name: officeUserID
        required: true
        format: uuid
        type: string
    patch:
      consumes:
        - application/json
      produces:
        - application/json
      responses:
        '200':
          description: Successfully unlocked officer's move(s).
          schema:
            type: object
            properties:
              successMessage:
                type: string
                example: OK
        '500':
          $ref: '#/responses/ServerError'
      tags:
        - move
      description: Finds and unlocks any locked moves by an office user
      operationId: checkForLockedMovesAndUnlock
definitions:
  ApplicationParameters:
    type: object
    properties:
      validationCode:
        type: string
        format: string
        x-nullable: true
      parameterName:
        type: string
        format: string
        x-nullable: true
      parameterValue:
        type: string
        format: string
        x-nullable: true
  PostDocumentPayload:
    type: object
    properties:
      service_member_id:
        type: string
        format: uuid
        title: The service member this document belongs to
  InvalidRequestResponsePayload:
    type: object
    properties:
      errors:
        type: object
        additionalProperties:
          type: string
  ClientError:
    type: object
    properties:
      title:
        type: string
      detail:
        type: string
      instance:
        type: string
        format: uuid
    required:
      - title
      - detail
      - instance
  ValidationError:
    allOf:
      - $ref: '#/definitions/ClientError'
      - type: object
    properties:
      invalid_fields:
        type: object
        additionalProperties:
          type: string
    required:
      - invalid_fields
  BackupContact:
    type: object
    properties:
      name:
        type: string
      email:
        type: string
        format: x-email
        example: backupContact@mail.com
      phone:
        type: string
        format: telephone
        pattern: ^[2-9]\d{2}-\d{3}-\d{4}$
    required:
      - name
      - email
      - phone
  Contractor:
    properties:
      contractNumber:
        type: string
      id:
        format: uuid
        type: string
      name:
        type: string
      type:
        type: string
  Role:
    type: object
    properties:
      id:
        type: string
        format: uuid
        example: c56a4180-65aa-42ec-a945-5fd21dec0538
      roleType:
        type: string
        example: customer
      roleName:
        type: string
        example: Task Ordering Officer
      createdAt:
        type: string
        format: date-time
        readOnly: true
      updatedAt:
        type: string
        format: date-time
        readOnly: true
    required:
      - id
      - roleType
      - roleName
      - createdAt
      - updatedAt
  OfficeUser:
    type: object
    properties:
      id:
        type: string
        format: uuid
        example: c56a4180-65aa-42ec-a945-5fd21dec0538
      userId:
        type: string
        format: uuid
      firstName:
        type: string
      middleInitials:
        type: string
      lastName:
        type: string
      email:
        type: string
        format: x-email
        pattern: ^[a-zA-Z0-9._%+-]+@[a-zA-Z0-9.-]+\.[a-zA-Z]{2,}$
      telephone:
        type: string
        format: telephone
        pattern: ^[2-9]\d{2}-\d{3}-\d{4}$
      transportationOfficeId:
        type: string
        format: uuid
      transportationOffice:
        $ref: '#/definitions/TransportationOffice'
      transportationOfficeAssignments:
        type: array
        items:
          $ref: '#/definitions/TransportationOfficeAssignment'
      active:
        type: boolean
      roles:
        type: array
        items:
          $ref: '#/definitions/Role'
      edipi:
        type: string
      otherUniqueId:
        type: string
      rejectionReason:
        type: string
      status:
        type: string
        enum:
          - APPROVED
          - REQUESTED
          - REJECTED
      createdAt:
        type: string
        format: date-time
        readOnly: true
      updatedAt:
        type: string
        format: date-time
        readOnly: true
    required:
      - id
      - firstName
      - middleInitials
      - lastName
      - email
      - telephone
      - transportationOfficeId
      - active
      - roles
      - edipi
      - otherUniqueId
      - rejectionReason
      - status
      - createdAt
      - updatedAt
  LockedOfficeUser:
    type: object
    properties:
      firstName:
        type: string
      lastName:
        type: string
      transportationOfficeId:
        type: string
        format: uuid
      transportationOffice:
        $ref: '#/definitions/TransportationOffice'
  OfficeUserCreate:
    type: object
    properties:
      email:
        type: string
        example: user@userdomain.com
        title: Email
        x-nullable: false
      edipi:
        type: string
        example: '1234567890'
        maxLength: 10
        title: EDIPI
        x-nullable: true
      otherUniqueId:
        type: string
        title: Office user identifier when EDIPI is not available
        x-nullable: true
      firstName:
        type: string
        title: First Name
        x-nullable: false
      middleInitials:
        type: string
        example: L.
        x-nullable: true
        title: Middle Initials
      lastName:
        type: string
        title: Last Name
        x-nullable: false
      telephone:
        type: string
        format: telephone
        pattern: ^[2-9]\d{2}-\d{3}-\d{4}$
        example: 212-555-5555
        x-nullable: false
      transportationOfficeId:
        type: string
        format: uuid
        example: c56a4180-65aa-42ec-a945-5fd21dec0538
        x-nullable: false
      roles:
        type: array
        items:
          $ref: '#/definitions/OfficeUserRole'
        x-nullable: false
    required:
      - firstName
      - lastName
      - email
      - telephone
      - transportationOfficeId
      - roles
  OfficeUserRole:
    type: object
    properties:
      name:
        type: string
        example: Task Ordering Officer
        x-nullable: true
        title: name
      roleType:
        type: string
        example: task_ordering_officer
        x-nullable: true
        title: roleType
  Customer:
    type: object
    properties:
      agency:
        type: string
        title: Agency customer is affilated with
      first_name:
        type: string
        example: John
      last_name:
        type: string
        example: Doe
      phone:
        type: string
        format: telephone
        pattern: ^[2-9]\d{2}-\d{3}-\d{4}$
        x-nullable: true
      email:
        type: string
        format: x-email
        pattern: ^[a-zA-Z0-9._%+-]+@[a-zA-Z0-9.-]+\.[a-zA-Z]{2,}$
        x-nullable: true
      suffix:
        type: string
        example: Jr.
        x-nullable: true
      middle_name:
        type: string
        example: David
        x-nullable: true
      current_address:
        $ref: '#/definitions/Address'
      backup_contact:
        $ref: '#/definitions/BackupContact'
      id:
        type: string
        format: uuid
        example: c56a4180-65aa-42ec-a945-5fd21dec0538
      edipi:
        type: string
      userID:
        type: string
        format: uuid
        example: c56a4180-65aa-42ec-a945-5fd21dec0538
      eTag:
        type: string
      phoneIsPreferred:
        type: boolean
      emailIsPreferred:
        type: boolean
      secondaryTelephone:
        type: string
        format: telephone
        pattern: ^[2-9]\d{2}-\d{3}-\d{4}$|^$
        x-nullable: true
      backupAddress:
        $ref: '#/definitions/Address'
      cacValidated:
        type: boolean
        x-nullable: true
      emplid:
        type: string
        x-nullable: true
  CreatedCustomer:
    type: object
    properties:
      affiliation:
        type: string
        title: Branch of service customer is affilated with
      firstName:
        type: string
        example: John
      lastName:
        type: string
        example: Doe
      telephone:
        type: string
        format: telephone
        pattern: ^[2-9]\d{2}-\d{3}-\d{4}$
        x-nullable: true
      personalEmail:
        type: string
        format: x-email
        pattern: ^[a-zA-Z0-9._%+-]+@[a-zA-Z0-9.-]+\.[a-zA-Z]{2,}$
      suffix:
        type: string
        example: Jr.
        x-nullable: true
      middleName:
        type: string
        example: David
        x-nullable: true
      residentialAddress:
        $ref: '#/definitions/Address'
      backupContact:
        $ref: '#/definitions/BackupContact'
      id:
        type: string
        format: uuid
        example: c56a4180-65aa-42ec-a945-5fd21dec0538
      edipi:
        type: string
        x-nullable: true
      userID:
        type: string
        format: uuid
        example: c56a4180-65aa-42ec-a945-5fd21dec0538
      oktaID:
        type: string
      oktaEmail:
        type: string
      phoneIsPreferred:
        type: boolean
      emailIsPreferred:
        type: boolean
      secondaryTelephone:
        type: string
        format: telephone
        pattern: ^[2-9]\d{2}-\d{3}-\d{4}$
        x-nullable: true
      backupAddress:
        $ref: '#/definitions/Address'
      cacValidated:
        type: boolean
  UpdateCustomerPayload:
    type: object
    properties:
      first_name:
        type: string
        example: John
      last_name:
        type: string
        example: Doe
      phone:
        type: string
        format: telephone
        pattern: ^[2-9]\d{2}-\d{3}-\d{4}$
        x-nullable: true
      email:
        type: string
        format: x-email
        pattern: ^[a-zA-Z0-9._%+-]+@[a-zA-Z0-9.-]+\.[a-zA-Z]{2,}$
        x-nullable: true
      suffix:
        type: string
        example: Jr.
        x-nullable: true
      middle_name:
        type: string
        example: David
        x-nullable: true
      current_address:
        allOf:
          - $ref: '#/definitions/Address'
      backup_contact:
        $ref: '#/definitions/BackupContact'
      phoneIsPreferred:
        type: boolean
      emailIsPreferred:
        type: boolean
      secondaryTelephone:
        type: string
        format: telephone
        pattern: ^[2-9]\d{2}-\d{3}-\d{4}$|^$
        x-nullable: true
      backupAddress:
        allOf:
          - $ref: '#/definitions/Address'
      cac_validated:
        type: boolean
  CreateCustomerPayload:
    type: object
    properties:
      affiliation:
        $ref: '#/definitions/Affiliation'
      edipi:
        type: string
        example: '1234567890'
        maxLength: 10
        x-nullable: false
      emplid:
        type: string
        example: '9485155'
        maxLength: 7
        x-nullable: true
      firstName:
        type: string
        example: John
      middleName:
        type: string
        example: David
        x-nullable: true
      lastName:
        type: string
        example: Doe
      suffix:
        type: string
        example: Jr.
        x-nullable: true
      telephone:
        type: string
        format: telephone
        pattern: ^[2-9]\d{2}-\d{3}-\d{4}$
        x-nullable: true
      secondaryTelephone:
        type: string
        format: telephone
        pattern: ^[2-9]\d{2}-\d{3}-\d{4}$
        x-nullable: true
      personalEmail:
        type: string
        format: x-email
        example: personalEmail@email.com
        pattern: ^[a-zA-Z0-9._%+-]+@[a-zA-Z0-9.-]+\.[a-zA-Z]{2,}$
      phoneIsPreferred:
        type: boolean
      emailIsPreferred:
        type: boolean
      residentialAddress:
        allOf:
          - $ref: '#/definitions/Address'
      backupContact:
        $ref: '#/definitions/BackupContact'
      backupMailingAddress:
        allOf:
          - $ref: '#/definitions/Address'
      createOktaAccount:
        type: boolean
      cacUser:
        type: boolean
  FetchLineOfAccountingPayload:
    type: object
    properties:
      departmentIndicator:
        $ref: '#/definitions/DepartmentIndicator'
      effectiveDate:
        description: >
          The effective date for the Line Of Accounting (LOA) being fetched. Eg,
          the orders issue date or the Non-Temporary Storage (NTS) Move Task
          Order (MTO) approval date. Effective date is used to find "Active"
          TGET data by searching for the TACs and LOAs with begin and end dates
          containing this date. The 'Effective Date' is the date that can be
          either the orders issued date (For HHG shipments), MTO approval date
          (For NTS shipments), or even the current date for NTS shipments with
          no approval yet (Just providing a preview to the office users per
          customer request).
        type: string
        format: date
        example: '2023-01-01'
      tacCode:
        type: string
        minLength: 4
        maxLength: 4
        example: F8J1
  SearchCustomersResult:
    type: object
    properties:
      page:
        type: integer
      perPage:
        type: integer
      totalCount:
        type: integer
      searchCustomers:
        $ref: '#/definitions/SearchCustomers'
  SearchCustomers:
    type: array
    items:
      $ref: '#/definitions/SearchCustomer'
  SearchCustomer:
    type: object
    properties:
      id:
        type: string
        format: uuid
      firstName:
        type: string
        example: John
        x-nullable: true
      lastName:
        type: string
        example: Doe
        x-nullable: true
      edipi:
        type: string
        x-nullable: true
      emplid:
        type: string
        x-nullable: true
      branch:
        type: string
      telephone:
        type: string
        format: telephone
        pattern: ^[2-9]\d{2}-\d{3}-\d{4}$
        x-nullable: true
      personalEmail:
        type: string
        format: x-email
        example: personalEmail@email.com
        pattern: ^[a-zA-Z0-9._%+-]+@[a-zA-Z0-9.-]+\.[a-zA-Z]{2,}$
        x-nullable: true
  Entitlements:
    properties:
      id:
        example: 571008b1-b0de-454d-b843-d71be9f02c04
        format: uuid
        type: string
      authorizedWeight:
        example: 2000
        type: integer
        x-formatting: weight
        x-nullable: true
      dependentsAuthorized:
        example: true
        type: boolean
        x-nullable: true
      gunSafe:
        type: boolean
        example: false
      nonTemporaryStorage:
        example: false
        type: boolean
        x-nullable: true
      privatelyOwnedVehicle:
        example: false
        type: boolean
        x-nullable: true
      proGearWeight:
        example: 2000
        type: integer
        x-formatting: weight
      proGearWeightSpouse:
        example: 500
        type: integer
        x-formatting: weight
      storageInTransit:
        example: 90
        type: integer
        x-nullable: true
      totalWeight:
        example: 500
        type: integer
        x-formatting: weight
      totalDependents:
        example: 2
        type: integer
      requiredMedicalEquipmentWeight:
        example: 500
        type: integer
        x-formatting: weight
      organizationalClothingAndIndividualEquipment:
        example: true
        type: boolean
      accompaniedTour:
        type: boolean
        example: true
        x-nullable: true
        description: >-
          Indicates if the move entitlement allows dependents to travel to the
          new Permanent Duty Station (PDS). This is only present on OCONUS
          moves.
      unaccompaniedBaggageAllowance:
        type: integer
        example: 3
        x-nullable: true
        description: >-
          The amount of weight in pounds that the move is entitled for shipment
          types of Unaccompanied Baggage.
      dependentsUnderTwelve:
        type: integer
        example: 5
        x-nullable: true
        description: >-
          Indicates the number of dependents under the age of twelve for a move.
          This is only present on OCONUS moves.
      dependentsTwelveAndOver:
        type: integer
        example: 3
        x-nullable: true
        description: >-
          Indicates the number of dependents of the age twelve or older for a
          move. This is only present on OCONUS moves.
      eTag:
        type: string
    type: object
  Error:
    properties:
      message:
        type: string
    required:
      - message
    type: object
  Grade:
    type: string
    x-nullable: true
    title: grade
    enum:
      - E_1
      - E_2
      - E_3
      - E_4
      - E_5
      - E_6
      - E_7
      - E_8
      - E_9
      - E_9_SPECIAL_SENIOR_ENLISTED
      - O_1_ACADEMY_GRADUATE
      - O_2
      - O_3
      - O_4
      - O_5
      - O_6
      - O_7
      - O_8
      - O_9
      - O_10
      - W_1
      - W_2
      - W_3
      - W_4
      - W_5
      - AVIATION_CADET
      - CIVILIAN_EMPLOYEE
      - ACADEMY_CADET
      - MIDSHIPMAN
    x-display-value:
      E_1: E-1
      E_2: E-2
      E_3: E-3
      E_4: E-4
      E_5: E-5
      E_6: E-6
      E_7: E-7
      E_8: E-8
      E_9: E-9
      E_9_SPECIAL_SENIOR_ENLISTED: E-9 (Special Senior Enlisted)
      O_1_ACADEMY_GRADUATE: O-1 or Service Academy Graduate
      O_2: O-2
      O_3: O-3
      O_4: O-4
      O_5: O-5
      O_6: O-6
      O_7: O-7
      O_8: O-8
      O_9: O-9
      O_10: O-10
      W_1: W-1
      W_2: W-2
      W_3: W-3
      W_4: W-4
      W_5: W-5
      AVIATION_CADET: Aviation Cadet
      CIVILIAN_EMPLOYEE: Civilian Employee
      ACADEMY_CADET: Service Academy Cadet
      MIDSHIPMAN: Midshipman
  Move:
    properties:
      id:
        example: 1f2270c7-7166-40ae-981e-b200ebdf3054
        format: uuid
        type: string
      serviceCounselingCompletedAt:
        format: date-time
        type: string
        x-nullable: true
      availableToPrimeAt:
        format: date-time
        type: string
        x-nullable: true
      approvedAt:
        format: date-time
        type: string
        x-nullable: true
      billableWeightsReviewedAt:
        format: date-time
        type: string
        x-nullable: true
      contractorId:
        type: string
        format: uuid
        x-nullable: true
      contractor:
        $ref: '#/definitions/Contractor'
      locator:
        type: string
        example: 1K43AR
      ordersId:
        type: string
        format: uuid
        example: c56a4180-65aa-42ec-a945-5fd21dec0538
      orders:
        $ref: '#/definitions/Order'
      referenceId:
        example: 1001-3456
        type: string
        x-nullable: true
      status:
        $ref: '#/definitions/MoveStatus'
      excessUnaccompaniedBaggageWeightQualifiedAt:
        type: string
        format: date-time
        description: >-
          Timestamp of when the sum of estimated or actual unaccompanied baggage
          shipment weights of the move reached 90% of the weight allowance
        x-nullable: true
      excessUnaccompaniedBaggageWeightAcknowledgedAt:
        type: string
        format: date-time
        description: >-
          Timestamp of when the TOO acknowledged the excess unaccompanied
          baggage weight risk by either dismissing the alert or updating the max
          billable weight
        x-nullable: true
      excess_weight_qualified_at:
        type: string
        format: date-time
        description: >-
          Timestamp of when the estimated shipment weights of the move reached
          90% of the weight allowance
        x-nullable: true
      excess_weight_acknowledged_at:
        type: string
        format: date-time
        description: >-
          Timestamp of when the TOO acknowledged the excess weight risk by
          either dismissing the alert or updating the max billable weight
        x-nullable: true
      tioRemarks:
        type: string
        example: approved additional weight
        x-nullable: true
      financialReviewFlag:
        type: boolean
        example: false
        description: >-
          This flag is set by office users if a move should be reviewed by a
          Financial Office
        x-nullable: false
        readOnly: true
      financialReviewRemarks:
        type: string
        example: Delivery Address is too far from duty location
        x-nullable: true
        readOnly: true
      closeoutOffice:
        $ref: '#/definitions/TransportationOffice'
      closeoutOfficeId:
        type: string
        format: uuid
        description: >-
          The transportation office that will handle reviewing PPM Closeout
          documentation for Army and Air Force service members
        x-nullable: true
      approvalsRequestedAt:
        type: string
        format: date-time
        description: >-
          The time at which a move is sent back to the TOO becuase the prime
          added a new service item for approval
        x-nullable: true
      createdAt:
        type: string
        format: date-time
      submittedAt:
        type: string
        format: date-time
        x-nullable: true
      updatedAt:
        type: string
        format: date-time
      eTag:
        type: string
      shipmentGBLOC:
        $ref: '#/definitions/GBLOC'
      lockedByOfficeUserID:
        type: string
        format: uuid
        x-nullable: true
      lockedByOfficeUser:
        $ref: '#/definitions/LockedOfficeUser'
        x-nullable: true
      lockExpiresAt:
        type: string
        format: date-time
        x-nullable: true
      additionalDocuments:
        $ref: '#/definitions/Document'
      SCAssignedUser:
        $ref: '#/definitions/AssignedOfficeUser'
      TOOAssignedUser:
        $ref: '#/definitions/AssignedOfficeUser'
      TIOAssignedUser:
        $ref: '#/definitions/AssignedOfficeUser'
  MoveHistory:
    properties:
      id:
        description: move ID
        example: 1f2270c7-7166-40ae-981e-b200ebdf3054
        format: uuid
        type: string
      historyRecords:
        description: A list of MoveAuditHistory's connected to the move.
        $ref: '#/definitions/MoveAuditHistories'
      locator:
        description: move locator
        type: string
        example: 1K43AR
      referenceId:
        description: move referenceID
        example: 1001-3456
        type: string
        x-nullable: true
  MoveHistoryResult:
    type: object
    properties:
      page:
        type: integer
      perPage:
        type: integer
      totalCount:
        type: integer
      id:
        description: move ID
        example: 1f2270c7-7166-40ae-981e-b200ebdf3054
        format: uuid
        type: string
      historyRecords:
        description: A list of MoveAuditHistory's connected to the move.
        $ref: '#/definitions/MoveAuditHistories'
      locator:
        description: move locator
        type: string
        example: 1K43AR
      referenceId:
        description: move referenceID
        example: 1001-3456
        type: string
        x-nullable: true
  MoveAuditHistories:
    type: array
    items:
      $ref: '#/definitions/MoveAuditHistory'
  MoveAuditHistory:
    properties:
      id:
        description: id from audity_history table
        example: 1f2270c7-7166-40ae-981e-b200ebdf3054
        format: uuid
        type: string
      schemaName:
        description: Database schema audited table for this event is in
        type: string
      tableName:
        description: name of database table that was changed
        type: string
      relId:
        description: relation OID. Table OID (object identifier). Changes with drop/create.
        type: integer
      objectId:
        description: id column for the tableName where the data was changed
        example: 1f2270c7-7166-40ae-981e-b200ebdf3054
        format: uuid
        type: string
        x-nullable: true
      sessionUserId:
        example: 1f2270c7-7166-40ae-981e-b200ebdf3054
        format: uuid
        type: string
        x-nullable: true
      sessionUserFirstName:
        example: foo
        type: string
        x-nullable: true
      sessionUserLastName:
        example: bar
        type: string
        x-nullable: true
      sessionUserEmail:
        example: foobar@example.com
        type: string
        x-nullable: true
      sessionUserTelephone:
        format: telephone
        type: string
        pattern: ^[2-9]\d{2}-\d{3}-\d{4}$
        x-nullable: true
      context:
        type: array
        items:
          type: object
          additionalProperties:
            type: string
        x-nullable: true
      contextId:
        description: id column for the context table the record belongs to
        example: 1f2270c7-7166-40ae-981e-b200ebdf3054
        type: string
        x-nullable: true
      eventName:
        description: API endpoint name that was called to make the change
        type: string
        x-nullable: true
      actionTstampTx:
        description: Transaction start timestamp for tx in which audited event occurred
        type: string
        format: date-time
      actionTstampStm:
        description: Statement start timestamp for tx in which audited event occurred
        type: string
        format: date-time
      actionTstampClk:
        description: Wall clock time at which audited event's trigger call occurred
        type: string
        format: date-time
      transactionId:
        description: >-
          Identifier of transaction that made the change. May wrap, but unique
          paired with action_tstamp_tx.
        type: integer
        x-nullable: true
      action:
        description: Action type; I = insert, D = delete, U = update, T = truncate
        type: string
      oldValues:
        description: >-
          A list of (old/previous) MoveAuditHistoryItem's for a record before
          the change.
        type: object
        additionalProperties: true
        x-nullable: true
      changedValues:
        description: >-
          A list of (changed/updated) MoveAuditHistoryItem's for a record after
          the change.
        type: object
        additionalProperties: true
        x-nullable: true
      statementOnly:
        description: >-
          true if audit event is from an FOR EACH STATEMENT trigger, false for
          FOR EACH ROW'
        type: boolean
        example: false
  MoveAuditHistoryItems:
    type: array
    items:
      $ref: '#/definitions/MoveAuditHistoryItem'
  MoveAuditHistoryItem:
    properties:
      columnName:
        type: string
      columnValue:
        type: string
  MoveStatus:
    type: string
    enum:
      - DRAFT
      - NEEDS SERVICE COUNSELING
      - SERVICE COUNSELING COMPLETED
      - SUBMITTED
      - APPROVALS REQUESTED
      - APPROVED
      - CANCELED
  PPMStatus:
    type: string
    enum:
      - CANCELED
      - DRAFT
      - SUBMITTED
      - WAITING_ON_CUSTOMER
      - NEEDS_ADVANCE_APPROVAL
      - NEEDS_CLOSEOUT
      - CLOSEOUT_COMPLETE
      - COMPLETED
  DeptIndicator:
    type: string
    title: Dept. indicator
    x-nullable: true
    enum:
      - NAVY_AND_MARINES
      - ARMY
      - ARMY_CORPS_OF_ENGINEERS
      - AIR_AND_SPACE_FORCE
      - COAST_GUARD
      - OFFICE_OF_SECRETARY_OF_DEFENSE
    x-display-value:
      NAVY_AND_MARINES: 17 Navy and Marine Corps
      ARMY: 21 Army
      ARMY_CORPS_OF_ENGINEERS: 96 Army Corps of Engineers
      AIR_AND_SPACE_FORCE: 57 Air Force and Space Force
      COAST_GUARD: 70 Coast Guard
      OFFICE_OF_SECRETARY_OF_DEFENSE: 97 Office of the Secretary of Defense
  OrdersTypeDetail:
    type: string
    title: Orders type detail
    x-nullable: true
    enum:
      - HHG_PERMITTED
      - PCS_TDY
      - HHG_RESTRICTED_PROHIBITED
      - HHG_RESTRICTED_AREA
      - INSTRUCTION_20_WEEKS
      - HHG_PROHIBITED_20_WEEKS
      - DELAYED_APPROVAL
    x-display-value:
      HHG_PERMITTED: Shipment of HHG Permitted
      PCS_TDY: PCS with TDY Enroute
      HHG_RESTRICTED_PROHIBITED: Shipment of HHG Restricted or Prohibited
      HHG_RESTRICTED_AREA: HHG Restricted Area-HHG Prohibited
      INSTRUCTION_20_WEEKS: Course of Instruction 20 Weeks or More
      HHG_PROHIBITED_20_WEEKS: Shipment of HHG Prohibited but Authorized within 20 weeks
      DELAYED_APPROVAL: Delayed Approval 20 Weeks or More
  Order:
    properties:
      id:
        example: 1f2270c7-7166-40ae-981e-b200ebdf3054
        format: uuid
        type: string
      customerID:
        example: c56a4180-65aa-42ec-a945-5fd21dec0538
        format: uuid
        type: string
      customer:
        $ref: '#/definitions/Customer'
      moveCode:
        type: string
        example: H2XFJF
      first_name:
        type: string
        example: John
        readOnly: true
      last_name:
        type: string
        example: Doe
        readOnly: true
      grade:
        $ref: '#/definitions/Grade'
      agency:
        $ref: '#/definitions/Affiliation'
      entitlement:
        $ref: '#/definitions/Entitlements'
      destinationDutyLocation:
        $ref: '#/definitions/DutyLocation'
      destinationDutyLocationGBLOC:
        $ref: '#/definitions/GBLOC'
      originDutyLocation:
        $ref: '#/definitions/DutyLocation'
      originDutyLocationGBLOC:
        $ref: '#/definitions/GBLOC'
      moveTaskOrderID:
        example: c56a4180-65aa-42ec-a945-5fd21dec0538
        format: uuid
        type: string
      uploaded_order_id:
        example: c56a4180-65aa-42ec-a945-5fd21dec0538
        format: uuid
        type: string
      uploadedAmendedOrderID:
        example: c56a4180-65aa-42ec-a945-5fd21dec0538
        format: uuid
        type: string
        x-nullable: true
      amendedOrdersAcknowledgedAt:
        type: string
        format: date-time
        x-nullable: true
      order_number:
        type: string
        x-nullable: true
        example: 030-00362
      order_type:
        $ref: '#/definitions/OrdersType'
      order_type_detail:
        $ref: '#/definitions/OrdersTypeDetail'
        x-nullable: true
      date_issued:
        type: string
        format: date
        example: '2020-01-01'
      report_by_date:
        type: string
        format: date
        example: '2020-01-01'
      department_indicator:
        $ref: '#/definitions/DeptIndicator'
        x-nullable: true
      tac:
        type: string
        title: TAC
        example: F8J1
        x-nullable: true
      sac:
        type: string
        title: SAC
        example: N002214CSW32Y9
        x-nullable: true
      ntsTac:
        type: string
        title: NTS TAC
        example: F8J1
        x-nullable: true
      ntsSac:
        type: string
        title: NTS SAC
        example: N002214CSW32Y9
        x-nullable: true
      has_dependents:
        type: boolean
        example: false
        title: Are dependents included in your orders?
      spouse_has_pro_gear:
        type: boolean
        example: false
        title: >-
          Do you have a spouse who will need to move items related to their
          occupation (also known as spouse pro-gear)?
      supplyAndServicesCostEstimate:
        type: string
      packingAndShippingInstructions:
        type: string
      methodOfPayment:
        type: string
      naics:
        type: string
      orders_type:
        $ref: '#/definitions/OrdersType'
      eTag:
        type: string
    type: object
  Location:
    type: object
    properties:
      label:
        type: string
        example: Label for display
      value:
        type: string
        example: Value for location
    required:
      - label
      - value
  Locations:
    type: array
    items:
      $ref: '#/definitions/Location'
  OrderBody:
    type: object
    properties:
      id:
        type: string
        format: uuid
  CreateOrders:
    type: object
    properties:
      serviceMemberId:
        type: string
        format: uuid
        example: c56a4180-65aa-42ec-a945-5fd21dec0538
      issueDate:
        type: string
        description: The date and time that these orders were cut.
        format: date
        title: Orders date
      reportByDate:
        type: string
        description: Report By Date
        format: date
        title: Report-by date
      ordersType:
        $ref: '#/definitions/OrdersType'
      ordersTypeDetail:
        $ref: '#/definitions/OrdersTypeDetail'
      hasDependents:
        type: boolean
        title: Are dependents included in your orders?
      spouseHasProGear:
        type: boolean
        title: >-
          Do you have a spouse who will need to move items related to their
          occupation (also known as spouse pro-gear)?
      newDutyLocationId:
        type: string
        format: uuid
        example: c56a4180-65aa-42ec-a945-5fd21dec0538
      counselingOfficeId:
        type: string
        format: uuid
        example: cf1addea-a4f9-4173-8506-2bb82a064cb7
        x-nullable: true
      ordersNumber:
        type: string
        title: Orders Number
        x-nullable: true
        example: 030-00362
      tac:
        type: string
        title: TAC
        example: F8J1
        x-nullable: true
      sac:
        type: string
        title: SAC
        example: N002214CSW32Y9
        x-nullable: true
      departmentIndicator:
        $ref: '#/definitions/DeptIndicator'
      grade:
        $ref: '#/definitions/Grade'
      originDutyLocationId:
        type: string
        format: uuid
        example: c56a4180-65aa-42ec-a945-5fd21dec0538
      accompaniedTour:
        type: boolean
        example: true
        x-nullable: true
        description: >-
          Indicates if the move entitlement allows dependents to travel to the
          new Permanent Duty Station (PDS). This is only present on OCONUS
          moves.
      dependentsUnderTwelve:
        type: integer
        example: 5
        x-nullable: true
        description: >-
          Indicates the number of dependents under the age of twelve for a move.
          This is only present on OCONUS moves.
      dependentsTwelveAndOver:
        type: integer
        example: 3
        x-nullable: true
        description: >-
          Indicates the number of dependents of the age twelve or older for a
          move. This is only present on OCONUS moves.
    required:
      - serviceMemberId
      - issueDate
      - reportByDate
      - ordersType
      - hasDependents
      - spouseHasProGear
      - newDutyLocationId
  CounselingUpdateOrderPayload:
    type: object
    properties:
      issueDate:
        type: string
        description: The date and time that these orders were cut.
        format: date
        example: '2018-04-26'
        title: Orders date
      reportByDate:
        type: string
        description: Report By Date
        format: date
        example: '2018-04-26'
        title: Report-by date
      ordersType:
        $ref: '#/definitions/OrdersType'
      ordersTypeDetail:
        $ref: '#/definitions/OrdersTypeDetail'
      ordersNumber:
        type: string
        title: Orders Number
        x-nullable: true
        example: 030-00362
      departmentIndicator:
        $ref: '#/definitions/DeptIndicator'
        x-nullable: true
      originDutyLocationId:
        type: string
        format: uuid
        example: c56a4180-65aa-42ec-a945-5fd21dec0538
      newDutyLocationId:
        type: string
        format: uuid
        example: c56a4180-65aa-42ec-a945-5fd21dec0538
      tac:
        type: string
        title: HHG TAC
        minLength: 4
        maxLength: 4
        example: F8J1
        x-nullable: true
      sac:
        title: HHG SAC
        example: N002214CSW32Y9
        $ref: '#/definitions/NullableString'
      ntsTac:
        title: NTS TAC
        minLength: 4
        maxLength: 4
        example: F8J1
        $ref: '#/definitions/NullableString'
      ntsSac:
        title: NTS SAC
        example: N002214CSW32Y9
        $ref: '#/definitions/NullableString'
      grade:
        $ref: '#/definitions/Grade'
    required:
      - issueDate
      - reportByDate
      - ordersType
      - originDutyLocationId
      - newDutyLocationId
  UpdateOrderPayload:
    type: object
    properties:
      issueDate:
        type: string
        description: The date and time that these orders were cut.
        format: date
        example: '2018-04-26'
        title: Orders date
      reportByDate:
        type: string
        description: Report By Date
        format: date
        example: '2018-04-26'
        title: Report-by date
      ordersType:
        $ref: '#/definitions/OrdersType'
      ordersTypeDetail:
        $ref: '#/definitions/OrdersTypeDetail'
      originDutyLocationId:
        type: string
        format: uuid
        example: c56a4180-65aa-42ec-a945-5fd21dec0538
      newDutyLocationId:
        type: string
        format: uuid
        example: c56a4180-65aa-42ec-a945-5fd21dec0538
      ordersNumber:
        type: string
        title: Orders Number
        x-nullable: true
        example: 030-00362
      tac:
        type: string
        title: HHG TAC
        minLength: 4
        maxLength: 4
        example: F8J1
        x-nullable: true
      sac:
        title: HHG SAC
        example: N002214CSW32Y9
        $ref: '#/definitions/NullableString'
      ntsTac:
        title: NTS TAC
        minLength: 4
        maxLength: 4
        example: F8J1
        $ref: '#/definitions/NullableString'
      ntsSac:
        title: NTS SAC
        example: N002214CSW32Y9
        $ref: '#/definitions/NullableString'
      departmentIndicator:
        $ref: '#/definitions/DeptIndicator'
        x-nullable: true
      ordersAcknowledgement:
        description: >-
          Confirmation that the new amended orders were reviewed after
          previously approving the original orders
        type: boolean
        x-nullable: true
      grade:
        $ref: '#/definitions/Grade'
    required:
      - issueDate
      - reportByDate
      - ordersType
      - newDutyLocationId
      - originDutyLocationId
  UpdateAllowancePayload:
    type: object
    properties:
      grade:
        $ref: '#/definitions/Grade'
      dependentsAuthorized:
        type: boolean
        x-nullable: true
      agency:
        $ref: '#/definitions/Affiliation'
      proGearWeight:
        description: unit is in lbs
        example: 2000
        type: integer
        minimum: 0
        maximum: 2000
        x-formatting: weight
        x-nullable: true
      proGearWeightSpouse:
        description: unit is in lbs
        example: 500
        type: integer
        minimum: 0
        maximum: 500
        x-formatting: weight
        x-nullable: true
      requiredMedicalEquipmentWeight:
        description: unit is in lbs
        example: 2000
        type: integer
        minimum: 0
        x-formatting: weight
      organizationalClothingAndIndividualEquipment:
        description: only for Army
        type: boolean
        x-nullable: true
      storageInTransit:
        description: >-
          the number of storage in transit days that the customer is entitled to
          for a given shipment on their move
        type: integer
        minimum: 0
      gunSafe:
        description: >-
          True if user is entitled to move a gun safe (up to 500 lbs) as part of
          their move without it being charged against their weight allowance.
        type: boolean
        x-nullable: true
      accompaniedTour:
        type: boolean
        example: true
        x-nullable: true
        description: >-
          Indicates if the move entitlement allows dependents to travel to the
          new Permanent Duty Station (PDS). This is only present on OCONUS
          moves.
      dependentsUnderTwelve:
        type: integer
        example: 5
        x-nullable: true
        description: >-
          Indicates the number of dependents under the age of twelve for a move.
          This is only present on OCONUS moves.
      dependentsTwelveAndOver:
        type: integer
        example: 3
        x-nullable: true
        description: >-
          Indicates the number of dependents of the age twelve or older for a
          move. This is only present on OCONUS moves.
      ubAllowance:
        example: 500
        type: integer
        x-nullable: true
  UpdateBillableWeightPayload:
    type: object
    properties:
      authorizedWeight:
        description: unit is in lbs
        example: 2000
        minimum: 1
        type: integer
        x-formatting: weight
        x-nullable: true
  UpdateMaxBillableWeightAsTIOPayload:
    type: object
    properties:
      authorizedWeight:
        description: unit is in lbs
        example: 2000
        minimum: 1
        type: integer
        x-formatting: weight
        x-nullable: true
      tioRemarks:
        description: TIO remarks for updating the max billable weight
        example: Increasing max billable weight
        type: string
        minLength: 1
        x-nullable: true
    required:
      - authorizedWeight
      - tioRemarks
  CounselingUpdateAllowancePayload:
    type: object
    properties:
      grade:
        $ref: '#/definitions/Grade'
      dependentsAuthorized:
        type: boolean
        x-nullable: true
      agency:
        $ref: '#/definitions/Affiliation'
      proGearWeight:
        minimum: 0
        maximum: 2000
        description: unit is in lbs
        example: 2000
        type: integer
        x-formatting: weight
        x-nullable: true
      proGearWeightSpouse:
        minimum: 0
        maximum: 500
        description: unit is in lbs
        example: 2000
        type: integer
        x-formatting: weight
        x-nullable: true
      requiredMedicalEquipmentWeight:
        minimum: 0
        description: unit is in lbs
        example: 2000
        type: integer
        x-formatting: weight
      organizationalClothingAndIndividualEquipment:
        description: only for Army
        type: boolean
        x-nullable: true
      storageInTransit:
        description: >-
          the number of storage in transit days that the customer is entitled to
          for a given shipment on their move
        type: integer
        minimum: 0
      gunSafe:
        description: >-
          True if user is entitled to move a gun safe (up to 500 lbs) as part of
          their move without it being charged against their weight allowance.
        type: boolean
        x-nullable: true
      accompaniedTour:
        type: boolean
        example: true
        x-nullable: true
        description: >-
          Indicates if the move entitlement allows dependents to travel to the
          new Permanent Duty Station (PDS). This is only present on OCONUS
          moves.
      dependentsUnderTwelve:
        type: integer
        example: 5
        x-nullable: true
        description: >-
          Indicates the number of dependents under the age of twelve for a move.
          This is only present on OCONUS moves.
      dependentsTwelveAndOver:
        type: integer
        example: 3
        x-nullable: true
        description: >-
          Indicates the number of dependents of the age twelve or older for a
          move. This is only present on OCONUS moves.
      ubAllowance:
        example: 500
        type: integer
        x-nullable: true
  MoveTaskOrder:
    description: The Move (MoveTaskOrder)
    properties:
      id:
        example: 1f2270c7-7166-40ae-981e-b200ebdf3054
        format: uuid
        type: string
      createdAt:
        format: date-time
        type: string
      orderID:
        example: c56a4180-65aa-42ec-a945-5fd21dec0538
        format: uuid
        type: string
      locator:
        type: string
        example: 1K43AR
      referenceId:
        example: 1001-3456
        type: string
      serviceCounselingCompletedAt:
        format: date-time
        type: string
        x-nullable: true
      availableToPrimeAt:
        format: date-time
        type: string
        x-nullable: true
      approvedAt:
        format: date-time
        type: string
        x-nullable: true
      updatedAt:
        format: date-time
        type: string
      destinationAddress:
        $ref: '#/definitions/Address'
      pickupAddress:
        $ref: '#/definitions/Address'
      destinationDutyLocation:
        example: 1f2270c7-7166-40ae-981e-b200ebdf3054
        format: uuid
        type: string
      originDutyLocation:
        example: 1f2270c7-7166-40ae-981e-b200ebdf3054
        format: uuid
        type: string
      entitlements:
        $ref: '#/definitions/Entitlements'
      requestedPickupDate:
        format: date
        type: string
      tioRemarks:
        type: string
        example: approved additional weight
        x-nullable: true
      eTag:
        type: string
    type: object
  MoveTaskOrders:
    items:
      $ref: '#/definitions/MoveTaskOrder'
    type: array
  PaymentRequest:
    properties:
      proofOfServiceDocs:
        $ref: '#/definitions/ProofOfServiceDocs'
      id:
        example: c56a4180-65aa-42ec-a945-5fd21dec0538
        format: uuid
        readOnly: true
        type: string
      isFinal:
        default: false
        type: boolean
      moveTaskOrder:
        $ref: '#/definitions/Move'
      moveTaskOrderID:
        example: c56a4180-65aa-42ec-a945-5fd21dec0538
        format: uuid
        type: string
      rejectionReason:
        example: documentation was incomplete
        type: string
        x-nullable: true
      serviceItems:
        $ref: '#/definitions/PaymentServiceItems'
      status:
        $ref: '#/definitions/PaymentRequestStatus'
      paymentRequestNumber:
        example: 1234-5678-1
        readOnly: true
        type: string
      recalculationOfPaymentRequestID:
        example: c56a4180-65aa-42ec-a945-5fd21dec0538
        format: uuid
        type: string
        readOnly: true
        x-nullable: true
      eTag:
        type: string
      reviewedAt:
        format: date-time
        type: string
        x-nullable: true
      createdAt:
        format: date-time
        type: string
      sentToGexAt:
        format: date-time
        type: string
        x-nullable: true
      receivedByGexAt:
        format: date-time
        type: string
        x-nullable: true
      ediErrorType:
        description: >-
          Type of EDI reporting or causing the issue. Can be EDI 997, 824, and
          858.
        type: string
        x-nullable: true
      ediErrorCode:
        description: Reported code from syncada for the EDI error encountered
        type: string
        x-nullable: true
      ediErrorDescription:
        description: The reason the services counselor has excluded or rejected the item.
        type: string
        x-nullable: true
      tppsInvoiceAmountPaidTotalMillicents:
        type: integer
        format: millients
        title: >-
          Total amount that TPPS paid for all service items on the payment
          request in millicents
        x-nullable: true
      tppsInvoiceSellerPaidDate:
        type: string
        format: date-time
        title: Date that TPPS paid HS for the payment request
        x-nullable: true
    type: object
  PaymentRequests:
    items:
      $ref: '#/definitions/PaymentRequest'
    type: array
  PaymentServiceItems:
    items:
      $ref: '#/definitions/PaymentServiceItem'
    type: array
  PaymentServiceItem:
    properties:
      id:
        example: c56a4180-65aa-42ec-a945-5fd21dec0538
        format: uuid
        readOnly: true
        type: string
      createdAt:
        format: date-time
        type: string
      paymentRequestID:
        example: c56a4180-65aa-42ec-a945-5fd21dec0538
        format: uuid
        type: string
      mtoServiceItemID:
        example: c56a4180-65aa-42ec-a945-5fd21dec0538
        format: uuid
        type: string
      mtoServiceItemCode:
        example: DLH
        type: string
      mtoServiceItemName:
        example: Move management
        type: string
      mtoShipmentType:
        $ref: '#/definitions/MTOShipmentType'
      mtoShipmentID:
        type: string
        format: uuid
        example: c56a4180-65aa-42ec-a945-5fd21dec0538
        x-nullable: true
      status:
        $ref: '#/definitions/PaymentServiceItemStatus'
      priceCents:
        type: integer
        format: cents
        title: Price of the service item in cents
        x-nullable: true
      rejectionReason:
        example: documentation was incomplete
        type: string
        x-nullable: true
      referenceID:
        example: 1234-5678-c56a4180
        readOnly: true
        format: string
      paymentServiceItemParams:
        $ref: '#/definitions/PaymentServiceItemParams'
      eTag:
        type: string
      tppsInvoiceAmountPaidPerServiceItemMillicents:
        type: integer
        format: millicents
        title: Amount that TPPS paid for the individual service item in millicents
        x-nullable: true
    type: object
  PaymentRequestStatus:
    type: string
    enum:
      - PENDING
      - REVIEWED
      - REVIEWED_AND_ALL_SERVICE_ITEMS_REJECTED
      - SENT_TO_GEX
      - TPPS_RECEIVED
      - PAID
      - EDI_ERROR
      - DEPRECATED
    title: Payment Request Status
  ProofOfServiceDocs:
    items:
      $ref: '#/definitions/ProofOfServiceDoc'
    type: array
  ProofOfServiceDoc:
    properties:
      isWeightTicket:
        type: boolean
      uploads:
        items:
          $ref: '#/definitions/Upload'
        type: array
  ShipmentsPaymentSITBalance:
    items:
      $ref: '#/definitions/ShipmentPaymentSITBalance'
    type: array
  ShipmentPaymentSITBalance:
    properties:
      shipmentID:
        type: string
        format: uuid
      totalSITDaysAuthorized:
        type: integer
      totalSITDaysRemaining:
        type: integer
      totalSITEndDate:
        type: string
        format: date
        x-nullable: true
      pendingSITDaysInvoiced:
        type: integer
      pendingBilledStartDate:
        type: string
        format: date
        x-nullable: true
      pendingBilledEndDate:
        type: string
        format: date
        x-nullable: true
      previouslyBilledDays:
        type: integer
        x-nullable: true
      previouslyBilledStartDate:
        type: string
        format: date
        x-nullable: true
      previouslyBilledEndDate:
        type: string
        format: date
        x-nullable: true
  UpdateShipment:
    type: object
    properties:
      shipmentType:
        $ref: '#/definitions/MTOShipmentType'
      requestedPickupDate:
        format: date
        type: string
        x-nullable: true
      requestedDeliveryDate:
        format: date
        type: string
        x-nullable: true
      customerRemarks:
        type: string
        example: handle with care
        x-nullable: true
      counselorRemarks:
        type: string
        example: counselor approved
        x-nullable: true
      billableWeightCap:
        type: integer
        description: estimated weight of the shuttle service item provided by the prime
        example: 2500
        x-formatting: weight
        x-nullable: true
      billableWeightJustification:
        type: string
        example: more weight than expected
        x-nullable: true
      pickupAddress:
        allOf:
          - $ref: '#/definitions/Address'
      destinationAddress:
        allOf:
          - $ref: '#/definitions/Address'
      secondaryDeliveryAddress:
        allOf:
          - $ref: '#/definitions/Address'
      secondaryPickupAddress:
        allOf:
          - $ref: '#/definitions/Address'
      hasSecondaryPickupAddress:
        type: boolean
        x-nullable: true
        x-omitempty: false
      hasSecondaryDeliveryAddress:
        type: boolean
        x-nullable: true
        x-omitempty: false
      tertiaryDeliveryAddress:
        allOf:
          - $ref: '#/definitions/Address'
      tertiaryPickupAddress:
        allOf:
          - $ref: '#/definitions/Address'
      hasTertiaryPickupAddress:
        type: boolean
        x-nullable: true
        x-omitempty: false
      hasTertiaryDeliveryAddress:
        type: boolean
        x-nullable: true
        x-omitempty: false
      actualProGearWeight:
        type: integer
        x-nullable: true
        x-omitempty: false
      actualSpouseProGearWeight:
        type: integer
        x-nullable: true
        x-omitempty: false
      destinationType:
        $ref: '#/definitions/DestinationType'
      agents:
        $ref: '#/definitions/MTOAgents'
        x-nullable: true
      tacType:
        $ref: '#/definitions/LOATypeNullable'
      sacType:
        $ref: '#/definitions/LOATypeNullable'
      usesExternalVendor:
        type: boolean
        example: false
        x-nullable: true
      serviceOrderNumber:
        type: string
        x-nullable: true
      ntsRecordedWeight:
        description: >-
          The previously recorded weight for the NTS Shipment. Used for NTS
          Release to know what the previous primeActualWeight or billable weight
          was.
        example: 2000
        type: integer
        x-formatting: weight
        x-nullable: true
      storageFacility:
        x-nullable: true
        $ref: '#/definitions/StorageFacility'
      ppmShipment:
        $ref: '#/definitions/UpdatePPMShipment'
      boatShipment:
        $ref: '#/definitions/UpdateBoatShipment'
      mobileHomeShipment:
        $ref: '#/definitions/UpdateMobileHomeShipment'
  UpdatePPMShipment:
    type: object
    properties:
      expectedDepartureDate:
        description: |
          Date the customer expects to move.
        format: date
        type: string
        x-nullable: true
      actualMoveDate:
        format: date
        type: string
        x-nullable: true
      pickupAddress:
        allOf:
          - $ref: '#/definitions/Address'
      actualPickupPostalCode:
        description: >
          The actual postal code where the PPM shipment started. To be filled
          once the customer has moved the shipment.
        format: zip
        type: string
        title: ZIP
        example: '90210'
        pattern: ^(\d{5})$
        x-nullable: true
      secondaryPickupAddress:
        allOf:
          - $ref: '#/definitions/Address'
      destinationAddress:
        allOf:
          - $ref: '#/definitions/PPMDestinationAddress'
      actualDestinationPostalCode:
        description: >
          The actual postal code where the PPM shipment ended. To be filled once
          the customer has moved the shipment.
        format: zip
        type: string
        title: ZIP
        example: '90210'
        pattern: ^(\d{5})$
        x-nullable: true
      secondaryDestinationAddress:
        allOf:
          - $ref: '#/definitions/Address'
      hasSecondaryPickupAddress:
        type: boolean
        x-nullable: true
        x-omitempty: false
      hasSecondaryDestinationAddress:
        type: boolean
        x-nullable: true
        x-omitempty: false
      tertiaryPickupAddress:
        allOf:
          - $ref: '#/definitions/Address'
      tertiaryDestinationAddress:
        allOf:
          - $ref: '#/definitions/Address'
      hasTertiaryPickupAddress:
        type: boolean
        x-nullable: true
        x-omitempty: false
      hasTertiaryDestinationAddress:
        type: boolean
        x-nullable: true
        x-omitempty: false
      w2Address:
        x-nullable: true
        $ref: '#/definitions/Address'
      sitExpected:
        type: boolean
        x-nullable: true
      sitLocation:
        allOf:
          - $ref: '#/definitions/SITLocationType'
          - x-nullable: true
      sitEstimatedWeight:
        type: integer
        example: 2000
        x-nullable: true
      sitEstimatedEntryDate:
        format: date
        type: string
        x-nullable: true
      sitEstimatedDepartureDate:
        format: date
        type: string
        x-nullable: true
      estimatedWeight:
        type: integer
        example: 4200
        x-nullable: true
      allowableWeight:
        description: The allowable weight of the PPM shipment goods being moved.
        type: integer
        minimum: 0
        example: 4300
        x-nullable: true
      hasProGear:
        description: |
          Indicates whether PPM shipment has pro gear.
        type: boolean
        x-nullable: true
      proGearWeight:
        type: integer
        x-nullable: true
      spouseProGearWeight:
        type: integer
        x-nullable: true
      hasRequestedAdvance:
        description: |
          Indicates whether an advance has been requested for the PPM shipment.
        type: boolean
        x-nullable: true
      hasReceivedAdvance:
        description: |
          Indicates whether an advance was received for the PPM shipment.
        type: boolean
        x-nullable: true
      advanceAmountRequested:
        description: |
          The amount request for an advance, or null if no advance is requested
        type: integer
        format: cents
        x-nullable: true
      advanceAmountReceived:
        description: |
          The amount received for an advance, or null if no advance is received
        type: integer
        format: cents
        x-nullable: true
      advanceStatus:
        $ref: '#/definitions/PPMAdvanceStatus'
        x-nullable: true
      isActualExpenseReimbursement:
        description: >-
          Used for PPM shipments only. Denotes if this shipment uses the Actual
          Expense Reimbursement method.
        type: boolean
        example: false
        x-omitempty: false
        x-nullable: true
  UpdateBoatShipment:
    type: object
    properties:
      type:
        type: string
        enum:
          - HAUL_AWAY
          - TOW_AWAY
        x-nullable: true
      year:
        type: integer
        description: Year of the Boat
        x-nullable: true
      make:
        type: string
        description: Make of the Boat
        x-nullable: true
      model:
        type: string
        description: Model of the Boat
        x-nullable: true
      lengthInInches:
        type: integer
        description: Length of the Boat in inches
        x-nullable: true
      widthInInches:
        type: integer
        description: Width of the Boat in inches
        x-nullable: true
      heightInInches:
        type: integer
        description: Height of the Boat in inches
        x-nullable: true
      hasTrailer:
        type: boolean
        description: Does the boat have a trailer
        x-nullable: true
      isRoadworthy:
        type: boolean
        description: Is the trailer roadworthy
        x-nullable: true
  UpdateMobileHomeShipment:
    type: object
    properties:
      year:
        type: integer
        description: Year of the Boat
        x-nullable: true
      make:
        type: string
        description: Make of the Boat
        x-nullable: true
      model:
        type: string
        description: Model of the Boat
        x-nullable: true
      lengthInInches:
        type: integer
        description: Length of the Boat in inches
        x-nullable: true
      widthInInches:
        type: integer
        description: Width of the Boat in inches
        x-nullable: true
      heightInInches:
        type: integer
        description: Height of the Boat in inches
        x-nullable: true
  UpdateWeightTicket:
    type: object
    properties:
      emptyWeight:
        description: Weight of the vehicle when empty.
        type: integer
        minimum: 0
      fullWeight:
        description: The weight of the vehicle when full.
        type: integer
        minimum: 0
      ownsTrailer:
        description: Indicates if the customer used a trailer they own for the move.
        type: boolean
      trailerMeetsCriteria:
        description: >-
          Indicates if the trailer that the customer used meets all the criteria
          to be claimable.
        type: boolean
      status:
        $ref: '#/definitions/PPMDocumentStatus'
      reason:
        description: The reason the services counselor has excluded or rejected the item.
        type: string
      adjustedNetWeight:
        description: Indicates the adjusted net weight of the vehicle
        type: integer
        minimum: 0
      netWeightRemarks:
        description: Remarks explaining any edits made to the net weight
        type: string
  UpdateMovingExpense:
    type: object
    properties:
      movingExpenseType:
        $ref: '#/definitions/OmittableMovingExpenseType'
      description:
        description: A brief description of the expense.
        type: string
        x-nullable: true
        x-omitempty: false
      amount:
        description: The total amount of the expense as indicated on the receipt
        type: integer
      sitStartDate:
        description: >-
          The date the shipment entered storage, applicable for the `STORAGE`
          movingExpenseType only
        type: string
        format: date
      sitEndDate:
        description: >-
          The date the shipment exited storage, applicable for the `STORAGE`
          movingExpenseType only
        type: string
        format: date
      status:
        $ref: '#/definitions/PPMDocumentStatus'
      reason:
        description: The reason the services counselor has excluded or rejected the item.
        type: string
      weightStored:
        description: The total weight stored in PPM SIT
        type: integer
      sitLocation:
        allOf:
          - $ref: '#/definitions/SITLocationType'
          - x-nullable: true
      sitEstimatedCost:
        description: >-
          The estimated amount that the government will pay the service member
          to put their goods into storage. This estimated storage cost is
          separate from the estimated incentive.
        type: integer
        format: cents
        x-nullable: true
        x-omitempty: false
      sitReimburseableAmount:
        description: The amount of SIT that will be reimbursed
        type: integer
        format: cents
        x-nullable: true
        x-omitempty: false
  UpdateProGearWeightTicket:
    type: object
    properties:
      belongsToSelf:
        description: >-
          Indicates if this information is for the customer's own pro-gear,
          otherwise, it's the spouse's.
        type: boolean
      hasWeightTickets:
        description: >-
          Indicates if the user has a weight ticket for their pro-gear,
          otherwise they have a constructed weight.
        type: boolean
      weight:
        description: Weight of the pro-gear contained in the shipment.
        type: integer
        minimum: 0
      status:
        $ref: '#/definitions/PPMDocumentStatus'
      reason:
        description: The reason the services counselor has excluded or rejected the item.
        type: string
  MTOShipments:
    items:
      $ref: '#/definitions/MTOShipment'
    type: array
  CreateMTOShipment:
    type: object
    properties:
      moveTaskOrderID:
        description: The ID of the move this new shipment is for.
        example: 1f2270c7-7166-40ae-981e-b200ebdf3054
        format: uuid
        type: string
      requestedPickupDate:
        description: >
          The customer's preferred pickup date. Other dates, such as required
          delivery date and (outside MilMove) the pack date, are derived from
          this date.
        format: date
        type: string
        x-nullable: true
      requestedDeliveryDate:
        description: |
          The customer's preferred delivery date.
        format: date
        type: string
        x-nullable: true
      customerRemarks:
        description: >
          The customer can use the customer remarks field to inform the services
          counselor and the movers about any

          special circumstances for this shipment. Typical examples:
            * bulky or fragile items,
            * weapons,
            * access info for their address.
          Customer enters this information during onboarding. Optional field.
        type: string
        example: handle with care
        x-nullable: true
      counselorRemarks:
        description: >
          The counselor can use the counselor remarks field to inform the movers
          about any

          special circumstances for this shipment. Typical examples:
            * bulky or fragile items,
            * weapons,
            * access info for their address.
          Counselors enters this information when creating or editing an MTO
          Shipment. Optional field.
        type: string
        example: handle with care
        x-nullable: true
      agents:
        $ref: '#/definitions/MTOAgents'
      mtoServiceItems:
        $ref: '#/definitions/MTOServiceItems'
      pickupAddress:
        description: The address where the movers should pick up this shipment.
        allOf:
          - $ref: '#/definitions/Address'
      destinationAddress:
        description: Where the movers should deliver this shipment.
        allOf:
          - $ref: '#/definitions/Address'
      hasSecondaryPickupAddress:
        type: boolean
        x-nullable: true
        x-omitempty: false
      secondaryPickupAddress:
        description: The address where the movers should pick up this shipment.
        allOf:
          - $ref: '#/definitions/Address'
      hasSecondaryDeliveryAddress:
        type: boolean
        x-nullable: true
        x-omitempty: false
      secondaryDeliveryAddress:
        description: Where the movers should deliver this shipment.
        allOf:
          - $ref: '#/definitions/Address'
      hasTertiaryPickupAddress:
        type: boolean
        x-nullable: true
        x-omitempty: false
      tertiaryPickupAddress:
        description: The address where the movers should pick up this shipment.
        allOf:
          - $ref: '#/definitions/Address'
      hasTertiaryDeliveryAddress:
        type: boolean
        x-nullable: true
        x-omitempty: false
      tertiaryDeliveryAddress:
        description: Where the movers should deliver this shipment.
        allOf:
          - $ref: '#/definitions/Address'
      destinationType:
        $ref: '#/definitions/DestinationType'
      shipmentType:
        $ref: '#/definitions/MTOShipmentType'
      tacType:
        allOf:
          - $ref: '#/definitions/LOAType'
          - x-nullable: true
      sacType:
        allOf:
          - $ref: '#/definitions/LOAType'
          - x-nullable: true
      usesExternalVendor:
        type: boolean
        example: false
        x-nullable: true
      serviceOrderNumber:
        type: string
        x-nullable: true
      ntsRecordedWeight:
        description: >-
          The previously recorded weight for the NTS Shipment. Used for NTS
          Release to know what the previous primeActualWeight or billable weight
          was.
        example: 2000
        type: integer
        x-nullable: true
        x-formatting: weight
      storageFacility:
        x-nullable: true
        $ref: '#/definitions/StorageFacility'
      mobileHomeShipment:
        $ref: '#/definitions/CreateMobileHomeShipment'
      ppmShipment:
        $ref: '#/definitions/CreatePPMShipment'
      boatShipment:
        $ref: '#/definitions/CreateBoatShipment'
    required:
      - moveTaskOrderID
      - shipmentType
  CreatePPMShipment:
    description: >-
      A personally procured move is a type of shipment that a service members
      moves themselves.
    properties:
      expectedDepartureDate:
        description: |
          Date the customer expects to move.
        format: date
        type: string
      pickupAddress:
        allOf:
          - $ref: '#/definitions/Address'
      secondaryPickupAddress:
        allOf:
          - $ref: '#/definitions/Address'
      tertiaryPickupAddress:
        allOf:
          - $ref: '#/definitions/Address'
      destinationAddress:
        allOf:
          - $ref: '#/definitions/PPMDestinationAddress'
      secondaryDestinationAddress:
        allOf:
          - $ref: '#/definitions/Address'
      tertiaryDestinationAddress:
        allOf:
          - $ref: '#/definitions/Address'
      hasSecondaryPickupAddress:
        type: boolean
        x-nullable: true
        x-omitempty: false
      hasTertiaryPickupAddress:
        type: boolean
        x-nullable: true
        x-omitempty: false
      hasSecondaryDestinationAddress:
        type: boolean
        x-nullable: true
        x-omitempty: false
      hasTertiaryDestinationAddress:
        type: boolean
        x-nullable: true
        x-omitempty: false
      sitExpected:
        type: boolean
      sitLocation:
        allOf:
          - $ref: '#/definitions/SITLocationType'
          - x-nullable: true
      sitEstimatedWeight:
        type: integer
        example: 2000
        x-nullable: true
      sitEstimatedEntryDate:
        format: date
        type: string
        x-nullable: true
      sitEstimatedDepartureDate:
        format: date
        type: string
        x-nullable: true
      estimatedWeight:
        type: integer
        example: 4200
      hasProGear:
        description: |
          Indicates whether PPM shipment has pro gear.
        type: boolean
      proGearWeight:
        type: integer
        x-nullable: true
      spouseProGearWeight:
        type: integer
        x-nullable: true
      isActualExpenseReimbursement:
        description: >-
          Used for PPM shipments only. Denotes if this shipment uses the Actual
          Expense Reimbursement method.
        type: boolean
        example: false
        x-omitempty: false
        x-nullable: true
    required:
      - expectedDepartureDate
      - pickupAddress
      - destinationAddress
      - sitExpected
      - estimatedWeight
      - hasProGear
  CreateBoatShipment:
    description: Boat shipment information for the move.
    properties:
      type:
        type: string
        enum:
          - HAUL_AWAY
          - TOW_AWAY
      year:
        type: integer
        description: Year of the Boat
      make:
        type: string
        description: Make of the Boat
      model:
        type: string
        description: Model of the Boat
      lengthInInches:
        type: integer
        description: Length of the Boat in inches
      widthInInches:
        type: integer
        description: Width of the Boat in inches
      heightInInches:
        type: integer
        description: Height of the Boat in inches
      hasTrailer:
        type: boolean
        description: Does the boat have a trailer
      isRoadworthy:
        type: boolean
        description: Is the trailer roadworthy
        x-nullable: true
    required:
      - type
      - year
      - make
      - model
      - lengthInInches
      - widthInInches
      - heightInInches
      - hasTrailer
  CreateMobileHomeShipment:
    description: A mobile home shipment that the prime moves for a service member.
    properties:
      make:
        type: string
        description: Make of the Mobile Home
      model:
        type: string
        description: Model of the Mobile Home
      year:
        type: integer
        description: Year of the Mobile Home
      lengthInInches:
        type: integer
        description: Length of the Mobile Home in inches
      heightInInches:
        type: integer
        description: Height of the Mobile Home in inches
      widthInInches:
        type: integer
        description: Width of the Mobile Home in inches
    required:
      - make
      - model
      - year
      - lengthInInches
      - heightInInches
      - widthInInches
  RejectShipment:
    properties:
      rejectionReason:
        type: string
        example: MTO Shipment not good enough
    required:
      - rejectionReason
  RequestDiversion:
    properties:
      diversionReason:
        type: string
        example: Shipment route needs to change
    required:
      - diversionReason
  ApproveSITExtension:
    properties:
      approvedDays:
        description: Number of days approved for SIT extension
        type: integer
        example: 21
        minimum: 1
      requestReason:
        description: >-
          Reason from service counselor-provided picklist for SIT Duration
          Update
        example: AWAITING_COMPLETION_OF_RESIDENCE
        type: string
        enum:
          - SERIOUS_ILLNESS_MEMBER
          - SERIOUS_ILLNESS_DEPENDENT
          - IMPENDING_ASSIGNEMENT
          - DIRECTED_TEMPORARY_DUTY
          - NONAVAILABILITY_OF_CIVILIAN_HOUSING
          - AWAITING_COMPLETION_OF_RESIDENCE
          - OTHER
      officeRemarks:
        description: Remarks from TOO about SIT approval
        type: string
        example: Approved for three weeks rather than requested 45 days
        x-nullable: true
    required:
      - approvedDays
  DenySITExtension:
    properties:
      officeRemarks:
        description: Remarks from TOO about SIT denial
        type: string
        example: Denied this extension as it does not match the criteria
        x-nullable: true
      convertToCustomerExpense:
        description: >-
          Whether or not to convert to members expense once SIT extension is
          denied.
        type: boolean
        example: false
    required:
      - officeRemarks
      - convertToCustomerExpense
  UpdateSITServiceItemCustomerExpense:
    properties:
      convertToCustomerExpense:
        example: true
        type: boolean
      customerExpenseReason:
        description: Reason the service item was rejected
        type: string
        example: Insufficent details provided
    required:
      - convertToCustomerExpense
      - customerExpenseReason
  CreateApprovedSITDurationUpdate:
    properties:
      requestReason:
        description: >-
          Reason from service counselor-provided picklist for SIT Duration
          Update
        example: AWAITING_COMPLETION_OF_RESIDENCE
        type: string
        enum:
          - SERIOUS_ILLNESS_MEMBER
          - SERIOUS_ILLNESS_DEPENDENT
          - IMPENDING_ASSIGNEMENT
          - DIRECTED_TEMPORARY_DUTY
          - NONAVAILABILITY_OF_CIVILIAN_HOUSING
          - AWAITING_COMPLETION_OF_RESIDENCE
          - OTHER
      approvedDays:
        description: >-
          Number of days approved for SIT extension. This will match requested
          days saved to the SIT extension model.
        type: integer
        example: 21
      officeRemarks:
        description: Remarks from TOO about SIT Duration Update creation
        type: string
        example: >-
          Customer needs additional storage time as their new place of residence
          is not yet ready
        x-nullable: true
    required:
      - requestReason
      - approvedDays
  PatchMTOServiceItemStatusPayload:
    properties:
      status:
        description: Describes all statuses for a MTOServiceItem
        type: string
        enum:
          - SUBMITTED
          - APPROVED
          - REJECTED
      rejectionReason:
        description: Reason the service item was rejected
        type: string
        example: Insufficent details provided
        x-nullable: true
  MTOApprovalServiceItemCodes:
    description: MTO level service items to create when updating MTO status.
    properties:
      serviceCodeCS:
        example: true
        type: boolean
      serviceCodeMS:
        example: true
        type: boolean
    type: object
  TacValid:
    properties:
      isValid:
        example: true
        type: boolean
    required:
      - isValid
    type: object
  UpdatePaymentRequestStatusPayload:
    properties:
      rejectionReason:
        example: documentation was incomplete
        type: string
        x-nullable: true
      status:
        $ref: '#/definitions/PaymentRequestStatus'
      eTag:
        type: string
    type: object
  BulkAssignmentMoveIDs:
    type: array
    items:
      $ref: '#/definitions/BulkAssignmentMoveID'
  BulkAssignmentMoveID:
    type: string
    format: uuid
    example: c56a4180-65aa-42ec-a945-5fd21dec0538
  AvailableOfficeUsers:
    type: array
    items:
      $ref: '#/definitions/AvailableOfficeUser'
  AvailableOfficeUser:
    type: object
    properties:
      officeUserId:
        type: string
        format: uuid
        example: c56a4180-65aa-42ec-a945-5fd21dec0538
      lastName:
        type: string
      firstName:
        type: string
      hasSafetyPrivilege:
        type: boolean
      workload:
        type: integer
  BulkAssignmentData:
    type: object
    properties:
      availableOfficeUsers:
        $ref: '#/definitions/AvailableOfficeUsers'
      bulkAssignmentMoveIDs:
        $ref: '#/definitions/BulkAssignmentMoveIDs'
  QueueMoves:
    type: array
    items:
      $ref: '#/definitions/QueueMove'
  QueueMove:
    type: object
    properties:
      id:
        type: string
        format: uuid
      customer:
        $ref: '#/definitions/Customer'
      status:
        $ref: '#/definitions/MoveStatus'
      locator:
        type: string
      submittedAt:
        format: date-time
        type: string
        x-nullable: true
      appearedInTooAt:
        format: date-time
        type: string
        x-nullable: true
      requestedMoveDate:
        format: date
        type: string
        x-nullable: true
      departmentIndicator:
        $ref: '#/definitions/DeptIndicator'
      shipmentsCount:
        type: integer
      originDutyLocation:
        $ref: '#/definitions/DutyLocation'
      destinationDutyLocation:
        $ref: '#/definitions/DutyLocation'
      originGBLOC:
        $ref: '#/definitions/GBLOC'
      ppmType:
        type: string
        enum:
          - FULL
          - PARTIAL
        x-nullable: true
      closeoutInitiated:
        format: date-time
        type: string
        x-nullable: true
      closeoutLocation:
        type: string
        x-nullable: true
      orderType:
        type: string
        x-nullable: true
      lockedByOfficeUserID:
        type: string
        format: uuid
        x-nullable: true
      lockedByOfficeUser:
        $ref: '#/definitions/LockedOfficeUser'
        x-nullable: true
      lockExpiresAt:
        type: string
        format: date-time
        x-nullable: true
      ppmStatus:
        $ref: '#/definitions/PPMStatus'
        x-nullable: true
      counselingOffice:
        type: string
        x-nullable: true
      counselingOfficeID:
        type: string
        format: uuid
        x-nullable: true
      assignedTo:
        $ref: '#/definitions/AssignedOfficeUser'
        x-nullable: true
      availableOfficeUsers:
        $ref: '#/definitions/AvailableOfficeUsers'
      assignable:
        type: boolean
  QueueMovesResult:
    type: object
    properties:
      page:
        type: integer
      perPage:
        type: integer
      totalCount:
        type: integer
      queueMoves:
        $ref: '#/definitions/QueueMoves'
  ListPrimeMove:
    description: >
      An abbreviated definition for a move, without all the nested information
      (shipments, service items, etc). Used to fetch a list of moves more
      efficiently.
    type: object
    properties:
      id:
        example: 1f2270c7-7166-40ae-981e-b200ebdf3054
        format: uuid
        type: string
      moveCode:
        type: string
        example: HYXFJF
        readOnly: true
      createdAt:
        format: date-time
        type: string
        readOnly: true
      orderID:
        example: c56a4180-65aa-42ec-a945-5fd21dec0538
        format: uuid
        type: string
      destinationGBLOC:
        example: AGFM
        type: string
      destinationPostalCode:
        example: '90210'
        type: string
      referenceId:
        example: 1001-3456
        type: string
      availableToPrimeAt:
        format: date-time
        type: string
        x-nullable: true
        readOnly: true
      approvedAt:
        format: date-time
        type: string
        x-nullable: true
        readOnly: true
      updatedAt:
        format: date-time
        type: string
        readOnly: true
      ppmType:
        type: string
        enum:
          - FULL
          - PARTIAL
      eTag:
        type: string
        readOnly: true
      orderType:
        type: string
  ListPrimeMoves:
    type: array
    items:
      $ref: '#/definitions/ListPrimeMove'
  ListPrimeMovesResult:
    type: object
    properties:
      page:
        type: integer
      perPage:
        type: integer
      totalCount:
        type: integer
      queueMoves:
        $ref: '#/definitions/ListPrimeMoves'
  QueuePaymentRequest:
    type: object
    properties:
      id:
        type: string
        format: uuid
      moveID:
        type: string
        format: uuid
      customer:
        $ref: '#/definitions/Customer'
      status:
        $ref: '#/definitions/QueuePaymentRequestStatus'
      age:
        type: number
        format: double
        description: >-
          Days since the payment request has been requested.  Decimal
          representation will allow more accurate sorting.
      submittedAt:
        type: string
        format: date-time
      locator:
        type: string
      departmentIndicator:
        $ref: '#/definitions/DeptIndicator'
      originGBLOC:
        $ref: '#/definitions/GBLOC'
      originDutyLocation:
        $ref: '#/definitions/DutyLocation'
      orderType:
        type: string
        x-nullable: true
      lockedByOfficeUserID:
        type: string
        format: uuid
        x-nullable: true
      lockExpiresAt:
        type: string
        format: date-time
        x-nullable: true
      assignedTo:
        $ref: '#/definitions/AssignedOfficeUser'
        x-nullable: true
      availableOfficeUsers:
        $ref: '#/definitions/AvailableOfficeUsers'
      assignable:
        type: boolean
      counselingOffice:
        type: string
        x-nullable: true
  QueuePaymentRequests:
    type: array
    items:
      $ref: '#/definitions/QueuePaymentRequest'
  QueuePaymentRequestsResult:
    type: object
    properties:
      page:
        type: integer
      perPage:
        type: integer
      totalCount:
        type: integer
      queuePaymentRequests:
        $ref: '#/definitions/QueuePaymentRequests'
  QueuePaymentRequestStatus:
    enum:
      - Payment requested
      - Reviewed
      - Rejected
      - Paid
    title: Queue Payment Request Status
    type: string
  SearchMoves:
    type: array
    items:
      $ref: '#/definitions/SearchMove'
  SearchMove:
    type: object
    properties:
      id:
        type: string
        format: uuid
      firstName:
        type: string
        example: John
        x-nullable: true
      lastName:
        type: string
        example: Doe
        x-nullable: true
      edipi:
        type: string
        example: 1234567890
        x-nullable: true
      paymentRequestCode:
        type: string
        example: 9551-6199-2
        x-nullable: true
      status:
        $ref: '#/definitions/MoveStatus'
      locator:
        type: string
      branch:
        type: string
      shipmentsCount:
        type: integer
      originDutyLocationPostalCode:
        format: zip
        type: string
        title: ZIP
        example: '90210'
        pattern: ^(\d{5})$
      destinationPostalCode:
        format: zip
        type: string
        title: ZIP
        example: '90210'
        pattern: ^(\d{5})$
      requestedPickupDate:
        type: string
        format: date
        x-nullable: true
      orderType:
        type: string
      requestedDeliveryDate:
        type: string
        format: date
        x-nullable: true
      originGBLOC:
        $ref: '#/definitions/GBLOC'
      destinationGBLOC:
        $ref: '#/definitions/GBLOC'
      lockedByOfficeUserID:
        type: string
        format: uuid
        x-nullable: true
      lockExpiresAt:
        type: string
        format: date-time
        x-nullable: true
      emplid:
        type: string
        x-nullable: true
  SearchMovesResult:
    type: object
    properties:
      page:
        type: integer
      perPage:
        type: integer
      totalCount:
        type: integer
      searchMoves:
        $ref: '#/definitions/SearchMoves'
  GBLOC:
    type: string
    enum:
      - AGFM
      - APAT
      - BGAC
      - BGNC
      - BKAS
      - CFMQ
      - CLPK
      - CNNQ
      - DMAT
      - GSAT
      - HAFC
      - HBAT
      - JEAT
      - JENQ
      - KKFA
      - LHNQ
      - LKNQ
      - MAPK
      - MAPS
      - MBFL
      - MLNQ
      - XXXX
  CreateCustomerSupportRemark:
    type: object
    description: >-
      A text remark written by an customer support user that is associated with
      a specific move.
    required:
      - content
      - officeUserID
    properties:
      content:
        example: This is a remark about a move.
        type: string
      officeUserID:
        example: 1f2270c7-7166-40ae-981e-b200ebdf3054
        format: uuid
        type: string
  UpdateCustomerSupportRemarkPayload:
    type: object
    description: >-
      A text remark update to an existing remark created by the current active
      user (the CSR).
    required:
      - content
    properties:
      content:
        example: This is a remark about a move.
        type: string
  EvaluationReportType:
    type: string
    enum:
      - SHIPMENT
      - COUNSELING
  EvaluationReportInspectionType:
    type: string
    enum:
      - DATA_REVIEW
      - PHYSICAL
      - VIRTUAL
    x-nullable: true
  EvaluationReportLocation:
    type: string
    enum:
      - ORIGIN
      - DESTINATION
      - OTHER
    x-nullable: true
  EvaluationReportOfficeUser:
    type: object
    readOnly: true
    description: The authoring office user for an evaluation report
    properties:
      id:
        example: 1f2270c7-7166-40ae-981e-b200ebdf3054
        format: uuid
        type: string
      firstName:
        type: string
      lastName:
        type: string
      email:
        type: string
        format: x-email
        pattern: ^[a-zA-Z0-9._%+-]+@[a-zA-Z0-9.-]+\.[a-zA-Z]{2,}$
      phone:
        type: string
        format: telephone
        pattern: ^[2-9]\d{2}-\d{3}-\d{4}$
  EvaluationReportList:
    type: array
    items:
      $ref: '#/definitions/EvaluationReport'
  EvaluationReport:
    type: object
    description: An evaluation report
    properties:
      id:
        example: 1f2270c7-7166-40ae-981e-b200ebdf3054
        format: uuid
        type: string
        readOnly: true
      moveID:
        example: 1f2270c7-7166-40ae-981e-b200ebdf3054
        format: uuid
        type: string
        readOnly: true
      shipmentID:
        example: 1f2270c7-7166-40ae-981e-b200ebdf3054
        format: uuid
        type: string
        x-nullable: true
        readOnly: true
      type:
        $ref: '#/definitions/EvaluationReportType'
      inspectionType:
        $ref: '#/definitions/EvaluationReportInspectionType'
        x-nullable: true
      inspectionDate:
        type: string
        format: date
        x-nullable: true
      officeUser:
        $ref: '#/definitions/EvaluationReportOfficeUser'
      location:
        $ref: '#/definitions/EvaluationReportLocation'
        x-nullable: true
      reportViolations:
        $ref: '#/definitions/ReportViolations'
        x-nullable: true
      gsrAppeals:
        $ref: '#/definitions/GSRAppeals'
        x-nullable: true
      locationDescription:
        type: string
        example: Route 66 at crash inspection site 3
        x-nullable: true
      observedShipmentDeliveryDate:
        type: string
        format: date
        x-nullable: true
      observedShipmentPhysicalPickupDate:
        type: string
        format: date
        x-nullable: true
      timeDepart:
        type: string
        x-nullable: true
        pattern: ^(0[0-9]|1[0-9]|2[0-3]):[0-5][0-9]$
        example: '14:30'
      evalStart:
        type: string
        x-nullable: true
        pattern: ^(0[0-9]|1[0-9]|2[0-3]):[0-5][0-9]$
        example: '15:00'
      evalEnd:
        type: string
        x-nullable: true
        pattern: ^(0[0-9]|1[0-9]|2[0-3]):[0-5][0-9]$
        example: '18:00'
      violationsObserved:
        type: boolean
        x-nullable: true
      remarks:
        type: string
        x-nullable: true
      seriousIncident:
        type: boolean
        x-nullable: true
      seriousIncidentDesc:
        type: string
        x-nullable: true
      observedClaimsResponseDate:
        type: string
        format: date
        x-nullable: true
      observedPickupDate:
        type: string
        format: date
        x-nullable: true
      observedPickupSpreadStartDate:
        type: string
        format: date
        x-nullable: true
      observedPickupSpreadEndDate:
        type: string
        format: date
        x-nullable: true
      observedDeliveryDate:
        type: string
        format: date
        x-nullable: true
      moveReferenceID:
        type: string
        x-nullable: true
        readOnly: true
      eTag:
        type: string
      submittedAt:
        type: string
        format: date-time
        x-nullable: true
      createdAt:
        type: string
        format: date-time
        readOnly: true
      updatedAt:
        type: string
        format: date-time
        readOnly: true
  CreateEvaluationReport:
    type: object
    description: >-
      Minimal set of info needed to create a shipment evaluation report, which
      is just a shipment ID.
    properties:
      shipmentID:
        description: The shipment ID of the shipment to be evaluated in the report
        example: 01b9671e-b268-4906-967b-ba661a1d3933
        format: uuid
        type: string
  CreateAppeal:
    type: object
    description: Appeal status and remarks left for a violation, created by a GSR user.
    properties:
      remarks:
        description: Remarks left by the GSR user
        example: These are my violation appeal remarks
        type: string
      appealStatus:
        description: The status of the appeal set by the GSR user
        example: These are my violation appeal remarks
        type: string
        enum:
          - sustained
          - rejected
  PWSViolation:
    type: object
    description: A PWS violation for an evaluation report
    readOnly: true
    properties:
      id:
        example: 1f2270c7-7166-40ae-981e-b200ebdf3054
        format: uuid
        type: string
      displayOrder:
        example: 3
        type: integer
      paragraphNumber:
        example: 1.2.3.4.5
        type: string
      title:
        example: Customer Support
        type: string
      category:
        example: Pre-Move Services
        type: string
      subCategory:
        example: Weight Estimate
        type: string
      requirementSummary:
        example: Provide a single point of contact (POC)
        type: string
      requirementStatement:
        example: >-
          The contractor shall prepare and load property going into NTS in
          containers at residence for shipment to NTS.
        type: string
      isKpi:
        example: false
        type: boolean
      additionalDataElem:
        example: QAE Observed Delivery Date
        type: string
  PWSViolations:
    type: array
    items:
      $ref: '#/definitions/PWSViolation'
  AssociateReportViolations:
    type: object
    description: A list of PWS violation string ids to associate with an evaluation report
    properties:
      violations:
        type: array
        items:
          type: string
          format: uuid
  ReportViolation:
    type: object
    description: An object associating violations to evaluation reports
    properties:
      id:
        example: 1f2270c7-7166-40ae-981e-b200ebdf3054
        format: uuid
        type: string
      reportID:
        example: 1f2270c7-7166-40ae-981e-b200ebdf3054
        format: uuid
        type: string
      violationID:
        example: 1f2270c7-7166-40ae-981e-b200ebdf3054
        format: uuid
        type: string
      violation:
        $ref: '#/definitions/PWSViolation'
      gsrAppeals:
        $ref: '#/definitions/GSRAppeals'
        x-nullable: true
  ReportViolations:
    type: array
    items:
      $ref: '#/definitions/ReportViolation'
  GSRAppealStatusType:
    type: string
    enum:
      - SUSTAINED
      - REJECTED
  GSRAppeals:
    type: array
    items:
      $ref: '#/definitions/GSRAppeal'
  GSRAppeal:
    type: object
    description: An object associating appeals on violations and serious incidents
    properties:
      id:
        example: 1f2270c7-7166-40ae-981e-b200ebdf3054
        format: uuid
        type: string
      reportID:
        example: 1f2270c7-7166-40ae-981e-b200ebdf3054
        format: uuid
        type: string
      violationID:
        example: 1f2270c7-7166-40ae-981e-b200ebdf3054
        format: uuid
        type: string
      officeUserID:
        example: 1f2270c7-7166-40ae-981e-b200ebdf3054
        format: uuid
        type: string
      officeUser:
        $ref: '#/definitions/EvaluationReportOfficeUser'
      isSeriousIncident:
        type: boolean
        example: false
      appealStatus:
        $ref: '#/definitions/GSRAppealStatusType'
      remarks:
        type: string
        example: Office user remarks
      createdAt:
        type: string
        format: date-time
        readOnly: true
  TransportationOffices:
    type: array
    items:
      $ref: '#/definitions/TransportationOffice'
  ReServiceItems:
    type: array
    items:
      $ref: '#/definitions/ReServiceItem'
  VLocations:
    type: array
    items:
      $ref: '#/definitions/VLocation'
  GBLOCs:
    type: array
    items:
      type: string
  CounselingOffices:
    type: array
    items:
      $ref: '#/definitions/CounselingOffice'
  CounselingOffice:
    type: object
    properties:
      id:
        type: string
        format: uuid
        example: c56a4180-65aa-42ec-a945-5fd21dec0538
      name:
        type: string
        example: Fort Bragg North Station
    required:
      - id
      - name
  MovePayload:
    type: object
    properties:
      id:
        type: string
        format: uuid
        example: c56a4180-65aa-42ec-a945-5fd21dec0538
      orders_id:
        type: string
        format: uuid
        example: c56a4180-65aa-42ec-a945-5fd21dec0538
      service_member_id:
        type: string
        format: uuid
        example: c56a4180-65aa-42ec-a945-5fd21dec0538
        readOnly: true
      locator:
        type: string
        example: '12432'
      status:
        $ref: '#/definitions/MoveStatus'
      created_at:
        type: string
        format: date-time
      updated_at:
        type: string
        format: date-time
      submitted_at:
        type: string
        format: date-time
        x-nullable: true
      mto_shipments:
        $ref: '#/definitions/MTOShipments'
      closeout_office:
        $ref: '#/definitions/TransportationOffice'
      cancel_reason:
        type: string
        example: Change of orders
        x-nullable: true
      eTag:
        type: string
      primeCounselingCompletedAt:
        format: date-time
        type: string
        readOnly: true
      additionalDocuments:
        $ref: '#/definitions/Document'
    required:
      - id
      - orders_id
      - locator
      - created_at
      - updated_at
      - eTag
  IsDateWeekendHolidayInfo:
    type: object
    properties:
      country_code:
        type: string
      country_name:
        type: string
      date:
        type: string
        format: date
        example: '2018-09-25'
      is_weekend:
        type: boolean
      is_holiday:
        type: boolean
      details:
        type: string
    required:
      - country_code
      - country_name
      - date
      - is_weekend
      - is_holiday
  AssignOfficeUserBody:
    type: object
    properties:
      officeUserId:
        type: string
        format: uuid
      roleType:
        type: string
    required:
      - officeUserId
      - roleType
  AssignedOfficeUser:
    type: object
    properties:
      officeUserId:
        type: string
        format: uuid
        example: c56a4180-65aa-42ec-a945-5fd21dec0538
      firstName:
        type: string
      lastName:
        type: string
  Affiliation:
    type: string
    x-nullable: true
    title: Branch of service
    description: Military branch of service
    enum:
      - ARMY
      - NAVY
      - MARINES
      - AIR_FORCE
      - COAST_GUARD
      - SPACE_FORCE
      - OTHER
    x-display-value:
      ARMY: Army
      NAVY: Navy
      MARINES: Marine Corps
      AIR_FORCE: Air Force
      COAST_GUARD: Coast Guard
      SPACE_FORCE: Space Force
      OTHER: OTHER
  Address:
    description: A postal address
    type: object
    properties:
      id:
        type: string
        format: uuid
        example: c56a4180-65aa-42ec-a945-5fd21dec0538
      streetAddress1:
        type: string
        example: 123 Main Ave
        title: Street address 1
      streetAddress2:
        type: string
        example: Apartment 9000
        x-nullable: true
        title: Street address 2
      streetAddress3:
        type: string
        example: Montmârtre
        x-nullable: true
        title: Address Line 3
      city:
        type: string
        example: Anytown
        title: City
      eTag:
        type: string
        readOnly: true
      state:
        title: State
        type: string
        x-display-value:
          AL: AL
          AK: AK
          AR: AR
          AZ: AZ
          CA: CA
          CO: CO
          CT: CT
          DC: DC
          DE: DE
          FL: FL
          GA: GA
          HI: HI
          IA: IA
          ID: ID
          IL: IL
          IN: IN
          KS: KS
          KY: KY
          LA: LA
          MA: MA
          MD: MD
          ME: ME
          MI: MI
          MN: MN
          MO: MO
          MS: MS
          MT: MT
          NC: NC
          ND: ND
          NE: NE
          NH: NH
          NJ: NJ
          NM: NM
          NV: NV
          NY: NY
          OH: OH
          OK: OK
          OR: OR
          PA: PA
          RI: RI
          SC: SC
          SD: SD
          TN: TN
          TX: TX
          UT: UT
          VA: VA
          VT: VT
          WA: WA
          WI: WI
          WV: WV
          WY: WY
        enum:
          - AL
          - AK
          - AR
          - AZ
          - CA
          - CO
          - CT
          - DC
          - DE
          - FL
          - GA
          - HI
          - IA
          - ID
          - IL
          - IN
          - KS
          - KY
          - LA
          - MA
          - MD
          - ME
          - MI
          - MN
          - MO
          - MS
          - MT
          - NC
          - ND
          - NE
          - NH
          - NJ
          - NM
          - NV
          - NY
          - OH
          - OK
          - OR
          - PA
          - RI
          - SC
          - SD
          - TN
          - TX
          - UT
          - VA
          - VT
          - WA
          - WI
          - WV
          - WY
      postalCode:
        type: string
        format: zip
        title: ZIP
        example: '90210'
        pattern: ^(\d{5}([\-]\d{4})?)$
      country:
        type: string
        title: Country
        x-nullable: true
        example: US
        default: US
        pattern: ^[A-Z]{2}$
        description: Two-letter country code
      county:
        type: string
        title: County
        x-nullable: true
        example: LOS ANGELES
      isOconus:
        type: boolean
        title: isOconus
        x-nullable: true
        example: false
      usPostRegionCitiesID:
        type: string
        format: uuid
        example: c56a4180-65aa-42ec-a945-5fd21dec0538
    required:
      - streetAddress1
      - city
      - state
      - postalCode
  TransportationOffice:
    type: object
    properties:
      id:
        type: string
        format: uuid
        example: c56a4180-65aa-42ec-a945-5fd21dec0538
      name:
        type: string
        example: Fort Bragg North Station
      address:
        $ref: '#/definitions/Address'
      phone_lines:
        type: array
        items:
          type: string
          format: telephone
          pattern: ^[2-9]\d{2}-\d{3}-\d{4}$
          example: 212-555-5555
      gbloc:
        type: string
        pattern: ^[A-Z]{4}$
        example: JENQ
      latitude:
        type: number
        format: float
        example: 29.382973
      longitude:
        type: number
        format: float
        example: -98.62759
      created_at:
        type: string
        format: date-time
      updated_at:
        type: string
        format: date-time
    required:
      - id
      - name
      - address
      - created_at
      - updated_at
  TransportationOfficeAssignment:
    type: object
    properties:
      officeUserId:
        type: string
        format: uuid
        example: c56a4780-65aa-42ec-a945-5fd87dec0538
      transportationOfficeId:
        type: string
        format: uuid
        example: d67a4780-65aa-42ec-a945-5fd87dec0549
      transportationOffice:
        $ref: '#/definitions/TransportationOffice'
      primaryOffice:
        type: boolean
        x-omitempty: false
      createdAt:
        type: string
        format: date-time
        readOnly: true
      updatedAt:
        type: string
        format: date-time
        readOnly: true
    required:
      - officeUserId
      - transportationOfficeId
      - primaryOffice
  DutyLocation:
    type: object
    properties:
      id:
        type: string
        format: uuid
        example: c56a4180-65aa-42ec-a945-5fd21dec0538
      name:
        type: string
        example: Fort Bragg North Station
      address_id:
        type: string
        format: uuid
        example: c56a4180-65aa-42ec-a945-5fd21dec0538
      address:
        $ref: '#/definitions/Address'
      eTag:
        type: string
  OrdersType:
    type: string
    title: Orders type
    enum:
      - PERMANENT_CHANGE_OF_STATION
      - LOCAL_MOVE
      - RETIREMENT
      - SEPARATION
      - WOUNDED_WARRIOR
      - BLUEBARK
      - SAFETY
      - TEMPORARY_DUTY
      - EARLY_RETURN_OF_DEPENDENTS
      - STUDENT_TRAVEL
    x-display-value:
      PERMANENT_CHANGE_OF_STATION: Permanent Change Of Station
      LOCAL_MOVE: Local Move
      RETIREMENT: Retirement
      SEPARATION: Separation
      WOUNDED_WARRIOR: Wounded Warrior
      BLUEBARK: BLUEBARK
      SAFETY: Safety
      TEMPORARY_DUTY: Temporary Duty (TDY)
      EARLY_RETURN_OF_DEPENDENTS: Early Return of Dependents
      STUDENT_TRAVEL: Student Travel
  Upload:
    description: An uploaded file.
    type: object
    properties:
      id:
        type: string
        format: uuid
        example: c56a4180-65aa-42ec-a945-5fd21dec0538
        readOnly: true
      url:
        type: string
        format: uri
        example: https://uploads.domain.test/dir/c56a4180-65aa-42ec-a945-5fd21dec0538
        readOnly: true
      filename:
        type: string
        example: filename.pdf
        readOnly: true
      contentType:
        type: string
        format: mime-type
        example: application/pdf
        readOnly: true
      bytes:
        type: integer
        readOnly: true
      rotation:
        type: integer
        readOnly: false
        example: 2
      status:
        type: string
        enum:
          - INFECTED
          - CLEAN
          - PROCESSING
        readOnly: true
      createdAt:
        type: string
        format: date-time
        readOnly: true
      updatedAt:
        type: string
        format: date-time
        readOnly: true
      deletedAt:
        type: string
        format: date-time
        x-nullable: true
        readOnly: true
      isWeightTicket:
        type: boolean
      uploadType:
        type: string
        example: OFFICE
        enum:
          - USER
          - PRIME
          - OFFICE
        readOnly: true
    required:
      - id
      - url
      - filename
      - contentType
      - bytes
      - createdAt
      - updatedAt
  Document:
    type: object
    properties:
      id:
        type: string
        format: uuid
        example: c56a4180-65aa-42ec-a945-5fd21dec0538
      service_member_id:
        type: string
        format: uuid
        title: The service member this document belongs to
      uploads:
        type: array
        items:
          $ref: '#/definitions/Upload'
    required:
      - id
      - service_member_id
      - uploads
  NullableString:
    type: string
    x-go-type:
      import:
        package: github.com/transcom/mymove/pkg/swagger/nullable
      type: String
  CustomerContactType:
    description: >-
      Describes a customer contact type for a MTOServiceItem of type domestic
      destination SIT.
    type: string
    enum:
      - FIRST
      - SECOND
  MTOServiceItemCustomerContact:
    description: Customer contact information for a destination SIT service item
    type: object
    properties:
      id:
        example: 1f2270c7-7166-40ae-981e-b200ebdf3054
        format: uuid
        type: string
      type:
        $ref: '#/definitions/CustomerContactType'
      dateOfContact:
        format: date
        type: string
        description: Date of attempted contact by the prime.
      timeMilitary:
        type: string
        example: 0400Z
        description: Time of attempted contact by the prime.
      firstAvailableDeliveryDate:
        format: date
        type: string
        example: '2020-12-31'
        description: First available date that the Prime can deliver SIT service item.
  MTOServiceItemCustomerContacts:
    type: array
    items:
      $ref: '#/definitions/MTOServiceItemCustomerContact'
  DimensionType:
    description: Describes a dimension type for a MTOServiceItemDimension.
    type: string
    enum:
      - ITEM
      - CRATE
  MTOServiceItemDimension:
    description: Describes a dimension object for the MTOServiceItem.
    type: object
    properties:
      id:
        example: 1f2270c7-7166-40ae-981e-b200ebdf3054
        format: uuid
        type: string
      type:
        $ref: '#/definitions/DimensionType'
      length:
        description: Length in thousandth inches. 1000 thou = 1 inch.
        example: 1000
        type: integer
        format: int32
      width:
        description: Width in thousandth inches. 1000 thou = 1 inch.
        example: 1000
        type: integer
        format: int32
      height:
        description: Height in thousandth inches. 1000 thou = 1 inch.
        example: 1000
        type: integer
        format: int32
  MTOServiceItemDimensions:
    type: array
    items:
      $ref: '#/definitions/MTOServiceItemDimension'
  MTOServiceItemStatus:
    description: Describes all statuses for a MTOServiceItem
    type: string
    enum:
      - SUBMITTED
      - APPROVED
      - REJECTED
  ServiceRequestDocument:
    type: object
    properties:
      mtoServiceItemID:
        type: string
        format: uuid
      uploads:
        items:
          $ref: '#/definitions/Upload'
        type: array
  ServiceRequestDocuments:
    description: documents uploaded by the Prime as proof of request for service items
    type: array
    items:
      $ref: '#/definitions/ServiceRequestDocument'
  MTOServiceItem:
    type: object
    required:
      - id
      - moveTaskOrderID
      - reServiceID
      - reServiceCode
      - reServiceName
    properties:
      moveTaskOrderID:
        example: 1f2270c7-7166-40ae-981e-b200ebdf3054
        format: uuid
        type: string
      mtoShipmentID:
        example: 1f2270c7-7166-40ae-981e-b200ebdf3054
        format: uuid
        type: string
        x-nullable: true
      reServiceID:
        example: 1f2270c7-7166-40ae-981e-b200ebdf3054
        format: uuid
        type: string
      reServiceCode:
        type: string
      reServiceName:
        type: string
      createdAt:
        format: date-time
        type: string
      convertToCustomerExpense:
        type: boolean
        example: false
        x-omitempty: false
      customerExpenseReason:
        type: string
        x-nullable: true
      customerContacts:
        $ref: '#/definitions/MTOServiceItemCustomerContacts'
      deletedAt:
        format: date
        type: string
      description:
        type: string
        x-nullable: true
      dimensions:
        $ref: '#/definitions/MTOServiceItemDimensions'
      reason:
        type: string
        x-nullable: true
      rejectionReason:
        type: string
        x-nullable: true
      pickupPostalCode:
        type: string
        x-nullable: true
      SITPostalCode:
        type: string
        readOnly: true
        x-nullable: true
      sitEntryDate:
        type: string
        format: date-time
        x-nullable: true
      sitDepartureDate:
        type: string
        format: date-time
        x-nullable: true
      sitCustomerContacted:
        type: string
        format: date
        x-nullable: true
      sitRequestedDelivery:
        type: string
        format: date
        x-nullable: true
      sitDestinationOriginalAddress:
        $ref: '#/definitions/Address'
      sitOriginHHGOriginalAddress:
        $ref: '#/definitions/Address'
      sitOriginHHGActualAddress:
        $ref: '#/definitions/Address'
      sitDestinationFinalAddress:
        $ref: '#/definitions/Address'
      sitDeliveryMiles:
        type: integer
        x-nullable: true
      feeType:
        enum:
          - COUNSELING
          - CRATING
          - TRUCKING
          - SHUTTLE
        type: string
      id:
        example: 1f2270c7-7166-40ae-981e-b200ebdf3054
        format: uuid
        type: string
      quantity:
        type: integer
      rate:
        type: integer
      status:
        $ref: '#/definitions/MTOServiceItemStatus'
      submittedAt:
        format: date
        type: string
      total:
        format: cents
        type: integer
      estimatedWeight:
        type: integer
        description: estimated weight of the shuttle service item provided by the prime
        example: 2500
        x-formatting: weight
        x-nullable: true
      updatedAt:
        format: date-time
        type: string
      approvedAt:
        format: date-time
        type: string
        x-nullable: true
      rejectedAt:
        format: date-time
        type: string
        x-nullable: true
      eTag:
        type: string
      updateReason:
        type: string
        description: Reason for updating service item.
        x-nullable: true
      standaloneCrate:
        type: boolean
        x-nullable: true
      externalCrate:
        type: boolean
        x-nullable: true
      serviceRequestDocuments:
        $ref: '#/definitions/ServiceRequestDocuments'
      estimatedPrice:
        type: integer
        format: cents
        x-nullable: true
      lockedPriceCents:
        type: integer
        format: cents
        x-nullable: true
      market:
        type: string
        enum:
          - CONUS
          - OCONUS
        example: CONUS
        description: >-
          To identify whether the service was provided within (CONUS) or
          (OCONUS)
        x-nullable: true
  MTOServiceItems:
    description: A list of service items connected to this shipment.
    type: array
    items:
      $ref: '#/definitions/MTOServiceItem'
  MTOAgent:
    type: object
    properties:
      id:
        example: 1f2270c7-7166-40ae-981e-b200ebdf3054
        format: uuid
        type: string
      mtoShipmentID:
        example: 1f2270c7-7166-40ae-981e-b200ebdf3054
        format: uuid
        type: string
      createdAt:
        format: date-time
        type: string
      updatedAt:
        format: date-time
        type: string
      firstName:
        type: string
        x-nullable: true
      lastName:
        type: string
        x-nullable: true
      email:
        type: string
        format: x-email
        pattern: (^[a-zA-Z0-9._%+-]+@[a-zA-Z0-9.-]+\.[a-zA-Z]{2,}$)|(^$)
        x-nullable: true
      phone:
        type: string
        format: telephone
        pattern: (^[2-9]\d{2}-\d{3}-\d{4}$)|(^$)
        x-nullable: true
      agentType:
        type: string
        enum:
          - RELEASING_AGENT
          - RECEIVING_AGENT
      eTag:
        type: string
  MTOAgents:
    items:
      $ref: '#/definitions/MTOAgent'
    type: array
  DestinationType:
    type: string
    title: Destination Type
    example: OTHER_THAN_AUTHORIZED
    x-nullable: true
    enum:
      - HOME_OF_RECORD
      - HOME_OF_SELECTION
      - PLACE_ENTERED_ACTIVE_DUTY
      - OTHER_THAN_AUTHORIZED
  MTOShipmentType:
    type: string
    title: Shipment Type
    example: HHG
    enum:
      - HHG
      - HHG_INTO_NTS
      - HHG_OUTOF_NTS_DOMESTIC
      - PPM
      - BOAT_HAUL_AWAY
      - BOAT_TOW_AWAY
      - MOBILE_HOME
      - UNACCOMPANIED_BAGGAGE
    x-display-value:
      HHG: HHG
      HHG_INTO_NTS: NTS
      HHG_OUTOF_NTS_DOMESTIC: NTS Release
      PPM: PPM
      BOAT_HAUL_AWAY: Boat Haul-Away
      BOAT_TOW_AWAY: Boat Tow-Away
      MOBILE_HOME: Mobile Home
      UNACCOMPANIED_BAGGAGE: Unaccompanied Baggage
  LOAType:
    description: The Line of accounting (TAC/SAC) type that will be used for the shipment
    type: string
    example: HHG
    enum:
      - HHG
      - NTS
  StorageFacility:
    description: The Storage Facility information for the shipment
    type: object
    properties:
      id:
        type: string
        format: uuid
        example: c56a4180-65aa-42ec-a945-5fd21dec0538
      facilityName:
        type: string
      address:
        $ref: '#/definitions/Address'
      lotNumber:
        type: string
        x-nullable: true
      phone:
        type: string
        format: telephone
        pattern: ^[2-9]\d{2}-\d{3}-\d{4}$
        x-nullable: true
      email:
        type: string
        format: x-email
        pattern: ^[a-zA-Z0-9._%+-]+@[a-zA-Z0-9.-]+\.[a-zA-Z]{2,}$
        x-nullable: true
      eTag:
        type: string
        readOnly: true
  PPMDestinationAddress:
    description: A postal address
    type: object
    properties:
      id:
        type: string
        format: uuid
        example: c56a4180-65aa-42ec-a945-5fd21dec0538
      streetAddress1:
        type: string
        example: 123 Main Ave
        x-nullable: true
        title: Street address 1
      streetAddress2:
        type: string
        example: Apartment 9000
        x-nullable: true
        title: Street address 2
      streetAddress3:
        type: string
        example: Montmârtre
        x-nullable: true
        title: Address Line 3
      city:
        type: string
        example: Anytown
        title: City
      eTag:
        type: string
        readOnly: true
      state:
        title: State
        type: string
        x-display-value:
          AL: AL
          AK: AK
          AR: AR
          AZ: AZ
          CA: CA
          CO: CO
          CT: CT
          DC: DC
          DE: DE
          FL: FL
          GA: GA
          HI: HI
          IA: IA
          ID: ID
          IL: IL
          IN: IN
          KS: KS
          KY: KY
          LA: LA
          MA: MA
          MD: MD
          ME: ME
          MI: MI
          MN: MN
          MO: MO
          MS: MS
          MT: MT
          NC: NC
          ND: ND
          NE: NE
          NH: NH
          NJ: NJ
          NM: NM
          NV: NV
          NY: NY
          OH: OH
          OK: OK
          OR: OR
          PA: PA
          RI: RI
          SC: SC
          SD: SD
          TN: TN
          TX: TX
          UT: UT
          VA: VA
          VT: VT
          WA: WA
          WI: WI
          WV: WV
          WY: WY
        enum:
          - AL
          - AK
          - AR
          - AZ
          - CA
          - CO
          - CT
          - DC
          - DE
          - FL
          - GA
          - HI
          - IA
          - ID
          - IL
          - IN
          - KS
          - KY
          - LA
          - MA
          - MD
          - ME
          - MI
          - MN
          - MO
          - MS
          - MT
          - NC
          - ND
          - NE
          - NH
          - NJ
          - NM
          - NV
          - NY
          - OH
          - OK
          - OR
          - PA
          - RI
          - SC
          - SD
          - TN
          - TX
          - UT
          - VA
          - VT
          - WA
          - WI
          - WV
          - WY
      postalCode:
        type: string
        format: zip
        title: ZIP
        example: '90210'
        pattern: ^(\d{5}([\-]\d{4})?)$
      country:
        type: string
        title: Country
        x-nullable: true
        example: USA
        default: USA
      county:
        type: string
        title: County
        x-nullable: true
        example: LOS ANGELES
      usPostRegionCitiesID:
        type: string
        format: uuid
        example: c56a4180-65aa-42ec-a945-5fd21dec0538
    required:
      - city
      - state
      - postalCode
  SITLocationType:
    description: The list of SIT location types.
    type: string
    enum:
      - ORIGIN
      - DESTINATION
  MTOShipmentStatus:
    type: string
    title: Shipment Status
    example: SUBMITTED
    enum:
      - SUBMITTED
      - REJECTED
      - APPROVED
      - CANCELLATION_REQUESTED
      - CANCELED
      - DIVERSION_REQUESTED
  ReweighRequester:
    type: string
    enum:
      - CUSTOMER
      - PRIME
      - SYSTEM
      - TOO
  Reweigh:
    description: >-
      A reweigh  is when a shipment is weighed for a second time due to the
      request of a customer, the contractor, system or TOO.
    type: object
    properties:
      id:
        example: 1f2270c7-7166-40ae-981e-b200ebdf3054
        format: uuid
        type: string
      requestedAt:
        format: date-time
        type: string
      requestedBy:
        $ref: '#/definitions/ReweighRequester'
      shipmentID:
        example: 1f2270c7-7166-40ae-981e-b200ebdf3054
        format: uuid
        type: string
      verificationProvidedAt:
        x-nullable: true
        x-omitempty: false
        format: date-time
        type: string
      verificationReason:
        example: >-
          The reweigh was not performed due to some justification provided by
          the counselor
        type: string
        x-nullable: true
        x-omitempty: false
      weight:
        example: 2000
        type: integer
        x-formatting: weight
        x-nullable: true
        x-omitempty: false
  SITExtension:
    type: object
    description: >-
      A storage in transit (SIT) Extension is a request for an increase in the
      billable number of days a shipment is allowed to be in SIT.
    properties:
      id:
        example: 1f2270c7-7166-40ae-981e-b200ebdf3054
        format: uuid
        type: string
      mtoShipmentID:
        example: 1f2270c7-7166-40ae-981e-b200ebdf3054
        format: uuid
        type: string
      requestReason:
        type: string
        enum:
          - SERIOUS_ILLNESS_MEMBER
          - SERIOUS_ILLNESS_DEPENDENT
          - IMPENDING_ASSIGNEMENT
          - DIRECTED_TEMPORARY_DUTY
          - NONAVAILABILITY_OF_CIVILIAN_HOUSING
          - AWAITING_COMPLETION_OF_RESIDENCE
          - OTHER
      contractorRemarks:
        example: We need SIT additional days. The customer has not found a house yet.
        type: string
        x-nullable: true
        x-omitempty: false
      requestedDays:
        type: integer
        example: 30
      status:
        enum:
          - PENDING
          - APPROVED
          - DENIED
      approvedDays:
        type: integer
        example: 30
        x-nullable: true
        x-omitempty: false
      decisionDate:
        format: date-time
        type: string
        x-nullable: true
        x-omitempty: false
      officeRemarks:
        type: string
        x-nullable: true
        x-omitempty: false
      createdAt:
        format: date-time
        type: string
        readOnly: true
      updatedAt:
        format: date-time
        type: string
        readOnly: true
      eTag:
        type: string
        readOnly: true
  SITExtensions:
    type: array
    items:
      $ref: '#/definitions/SITExtension'
  SITSummary:
    properties:
      firstDaySITServiceItemID:
        type: string
        format: uuid
        example: c56a4180-65aa-42ec-a945-5fd21dec0538
      location:
        enum:
          - ORIGIN
          - DESTINATION
      daysInSIT:
        type: integer
        minimum: 0
      sitEntryDate:
        type: string
        format: date-time
      sitDepartureDate:
        type: string
        format: date-time
        x-nullable: true
      sitAuthorizedEndDate:
        type: string
        format: date-time
      sitCustomerContacted:
        type: string
        format: date-time
        x-nullable: true
      sitRequestedDelivery:
        type: string
        format: date-time
        x-nullable: true
  SITServiceItemGrouping:
    properties:
      summary:
        $ref: '#/definitions/SITSummary'
        description: >
          Holds the top level summary of a Service Item Grouping, detailing the
          ServiceItemID of the first day SIT service item (Eg, DOFSIT, DOASIT),
          the location (ORIGIN/DESTINATION), how many days the provided instance
          of SIT has been in storage, SIT entry date, departure date, authorized
          end date, customer contacted date, requested delivery date.

          This is provided at a top level because due to our service item
          architecture, SIT information is sometimes split across multiple
          service items, and this summary is a compilation of said information.
          This prevents the need to loop over many service items.
      serviceItems:
        $ref: '#/definitions/MTOServiceItems'
  SITServiceItemGroupings:
    description: >
      Holds groupings of SIT service items and their summaries, detailing the
      summary ServiceItemID of the first day SIT service item (Eg, DOFSIT,
      DOASIT), the location (ORIGIN/DESTINATION), how many days the provided
      instance of SIT has been in storage, SIT entry date, departure date,
      authorized end date, customer contacted date, requested delivery date.
    type: array
    items:
      $ref: '#/definitions/SITServiceItemGrouping'
  SITStatus:
    properties:
      totalSITDaysUsed:
        type: integer
        minimum: 0
      totalDaysRemaining:
        type: integer
        minimum: 0
      calculatedTotalDaysInSIT:
        type: integer
        minimum: 0
      currentSIT:
        type: object
        properties:
          serviceItemID:
            type: string
            format: uuid
            example: c56a4180-65aa-42ec-a945-5fd21dec0538
          location:
            enum:
              - ORIGIN
              - DESTINATION
          daysInSIT:
            type: integer
            minimum: 0
          sitEntryDate:
            type: string
            format: date
            x-nullable: true
          sitDepartureDate:
            type: string
            format: date
            x-nullable: true
          sitAuthorizedEndDate:
            type: string
            format: date
            x-nullable: true
          sitCustomerContacted:
            type: string
            format: date
            x-nullable: true
          sitRequestedDelivery:
            type: string
            format: date
            x-nullable: true
      pastSITServiceItemGroupings:
        $ref: '#/definitions/SITServiceItemGroupings'
        description: >
          A list of past SIT service item groupings. These will contain the
          given SIT service items for an instance of SIT (Either Origin or
          Destination), grouped by the date they went into SIT and service items
          limited explicitly to SIT related Re Service Codes.
  PPMShipmentStatus:
    description: |
      Status of the PPM Shipment:
        * **DRAFT**: The customer has created the PPM shipment but has not yet submitted their move for counseling.
        * **SUBMITTED**: The shipment belongs to a move that has been submitted by the customer or has been created by a Service Counselor or Prime Contractor for a submitted move.
        * **WAITING_ON_CUSTOMER**: The PPM shipment has been approved and the customer may now provide their actual move closeout information and documentation required to get paid.
        * **NEEDS_ADVANCE_APPROVAL**: The shipment was counseled by the Prime Contractor and approved but an advance was requested so will need further financial approval from the government.
        * **NEEDS_CLOSEOUT**: The customer has provided their closeout weight tickets, receipts, and expenses and certified it for the Service Counselor to approve, exclude or reject.
        * **CLOSEOUT_COMPLETE**: The Service Counselor has reviewed all of the customer's PPM closeout documentation and authorizes the customer can download and submit their finalized SSW packet.
    type: string
    readOnly: true
    enum:
      - DRAFT
      - SUBMITTED
      - WAITING_ON_CUSTOMER
      - NEEDS_ADVANCE_APPROVAL
      - NEEDS_CLOSEOUT
      - CLOSEOUT_COMPLETE
      - CANCELED
  PPMAdvanceStatus:
    type: string
    title: PPM Advance Status
    description: >-
      Indicates whether an advance status has been accepted, rejected, or
      edited, or a prime counseled PPM has been received or not received
    x-nullable: true
    enum:
      - APPROVED
      - REJECTED
      - EDITED
      - RECEIVED
      - NOT_RECEIVED
  OmittablePPMDocumentStatus:
    description: Status of the PPM document.
    type: string
    enum:
      - APPROVED
      - EXCLUDED
      - REJECTED
    x-display-value:
      APPROVED: Approved
      EXCLUDED: Excluded
      REJECTED: Rejected
    x-nullable: true
    x-omitempty: false
  PPMDocumentStatusReason:
    description: The reason the services counselor has excluded or rejected the item.
    type: string
    x-nullable: true
    x-omitempty: false
  WeightTicket:
    description: >-
      Vehicle and optional trailer information and weight documents used to move
      this PPM shipment.
    type: object
    properties:
      id:
        description: ID of this set of weight tickets.
        type: string
        format: uuid
        example: c56a4180-65aa-42ec-a945-5fd21dec0538
        readOnly: true
      ppmShipmentId:
        description: The ID of the PPM shipment that this set of weight tickets is for.
        type: string
        format: uuid
        example: c56a4180-65aa-42ec-a945-5fd21dec0538
        readOnly: true
      createdAt:
        type: string
        format: date-time
        readOnly: true
      updatedAt:
        type: string
        format: date-time
        readOnly: true
      vehicleDescription:
        description: >-
          Description of the vehicle used for the trip. E.g. make/model, type of
          truck/van, etc.
        type: string
        x-nullable: true
        x-omitempty: false
      emptyWeight:
        description: Weight of the vehicle when empty.
        type: integer
        minimum: 0
        x-nullable: true
        x-omitempty: false
      submittedEmptyWeight:
        description: Customer submitted weight of the vehicle when empty.
        type: integer
        minimum: 0
        x-nullable: true
        x-omitempty: false
      missingEmptyWeightTicket:
        description: >-
          Indicates if the customer is missing a weight ticket for the vehicle
          weight when empty.
        type: boolean
        x-nullable: true
        x-omitempty: false
      emptyDocumentId:
        description: >-
          ID of the document that is associated with the user uploads containing
          the vehicle weight when empty.
        type: string
        format: uuid
        readOnly: true
      emptyDocument:
        allOf:
          - description: >-
              Document that is associated with the user uploads containing the
              vehicle weight when empty.
          - $ref: '#/definitions/Document'
      fullWeight:
        description: The weight of the vehicle when full.
        type: integer
        minimum: 0
        x-nullable: true
        x-omitempty: false
      submittedFullWeight:
        description: Customer submitted weight of the vehicle when full.
        type: integer
        minimum: 0
        x-nullable: true
        x-omitempty: false
      missingFullWeightTicket:
        description: >-
          Indicates if the customer is missing a weight ticket for the vehicle
          weight when full.
        type: boolean
        x-nullable: true
        x-omitempty: false
      fullDocumentId:
        description: >-
          ID of the document that is associated with the user uploads containing
          the vehicle weight when full.
        type: string
        format: uuid
        example: c56a4180-65aa-42ec-a945-5fd21dec0538
        readOnly: true
      fullDocument:
        allOf:
          - description: >-
              Document that is associated with the user uploads containing the
              vehicle weight when full.
          - $ref: '#/definitions/Document'
      ownsTrailer:
        description: Indicates if the customer used a trailer they own for the move.
        type: boolean
        x-nullable: true
        x-omitempty: false
      submittedOwnsTrailer:
        description: Indicates if the customer used a trailer they own for the move.
        type: boolean
        x-nullable: true
        x-omitempty: false
      trailerMeetsCriteria:
        description: >-
          Indicates if the trailer that the customer used meets all the criteria
          to be claimable.
        type: boolean
        x-nullable: true
        x-omitempty: false
      submittedTrailerMeetsCriteria:
        description: >-
          Indicates if the trailer that the customer used meets all the criteria
          to be claimable.
        type: boolean
        x-nullable: true
        x-omitempty: false
      proofOfTrailerOwnershipDocumentId:
        description: >-
          ID of the document that is associated with the user uploads containing
          the proof of trailer ownership.
        type: string
        format: uuid
        example: c56a4180-65aa-42ec-a945-5fd21dec0538
        readOnly: true
      proofOfTrailerOwnershipDocument:
        allOf:
          - description: >-
              Document that is associated with the user uploads containing the
              proof of trailer ownership.
          - $ref: '#/definitions/Document'
      status:
        $ref: '#/definitions/OmittablePPMDocumentStatus'
      reason:
        $ref: '#/definitions/PPMDocumentStatusReason'
      adjustedNetWeight:
        description: Indicates the adjusted net weight of the vehicle
        type: integer
        minimum: 0
        x-nullable: true
        x-omitempty: false
      netWeightRemarks:
        description: Remarks explaining any edits made to the net weight
        type: string
        x-nullable: true
        x-omitempty: false
      eTag:
        description: A hash that should be used as the "If-Match" header for any updates.
        type: string
        readOnly: true
    required:
      - ppmShipmentId
      - createdAt
      - updatedAt
      - emptyDocumentId
      - emptyDocument
      - fullDocument
      - fullDocumentId
      - proofOfTrailerOwnershipDocument
      - proofOfTrailerOwnershipDocumentId
  WeightTickets:
    description: All weight tickets associated with a PPM shipment.
    type: array
    items:
      $ref: '#/definitions/WeightTicket'
    x-omitempty: false
  OmittableMovingExpenseType:
    type: string
    description: Moving Expense Type
    enum:
      - CONTRACTED_EXPENSE
      - GAS
      - OIL
      - OTHER
      - PACKING_MATERIALS
      - RENTAL_EQUIPMENT
      - STORAGE
      - TOLLS
      - WEIGHING_FEE
    x-display-value:
      CONTRACTED_EXPENSE: Contracted expense
      GAS: Gas
      OIL: Oil
      OTHER: Other
      PACKING_MATERIALS: Packing materials
      STORAGE: Storage
      RENTAL_EQUIPMENT: Rental equipment
      TOLLS: Tolls
      WEIGHING_FEE: Weighing fee
    x-nullable: true
    x-omitempty: false
  SubmittedMovingExpenseType:
    type: string
    description: Customer Submitted Moving Expense Type
    enum:
      - CONTRACTED_EXPENSE
      - GAS
      - OIL
      - OTHER
      - PACKING_MATERIALS
      - RENTAL_EQUIPMENT
      - STORAGE
      - TOLLS
      - WEIGHING_FEE
    x-display-value:
      CONTRACTED_EXPENSE: Contracted expense
      GAS: Gas
      OIL: Oil
      OTHER: Other
      PACKING_MATERIALS: Packing materials
      STORAGE: Storage
      RENTAL_EQUIPMENT: Rental equipment
      TOLLS: Tolls
      WEIGHING_FEE: Weighing fee
    x-nullable: true
    x-omitempty: false
  MovingExpense:
    description: >-
      Expense information and receipts of costs incurred that can be reimbursed
      while moving a PPM shipment.
    type: object
    properties:
      id:
        description: Unique primary identifier of the Moving Expense object
        type: string
        format: uuid
        example: c56a4180-65aa-42ec-a945-5fd21dec0538
        readOnly: true
      ppmShipmentId:
        description: The PPM Shipment id that this moving expense belongs to
        type: string
        format: uuid
        example: c56a4180-65aa-42ec-a945-5fd21dec0538
        readOnly: true
      documentId:
        description: The id of the Document that contains all file uploads for this expense
        type: string
        format: uuid
        example: c56a4180-65aa-42ec-a945-5fd21dec0538
        readOnly: true
      document:
        allOf:
          - description: >-
              The Document object that contains all file uploads for this
              expense
          - $ref: '#/definitions/Document'
      movingExpenseType:
        $ref: '#/definitions/OmittableMovingExpenseType'
      submittedMovingExpenseType:
        $ref: '#/definitions/SubmittedMovingExpenseType'
      description:
        description: A brief description of the expense
        type: string
        x-nullable: true
        x-omitempty: false
      submittedDescription:
        description: Customer submitted description of the expense
        type: string
        x-nullable: true
        x-omitempty: false
      paidWithGtcc:
        description: >-
          Indicates if the service member used their government issued card to
          pay for the expense
        type: boolean
        x-nullable: true
        x-omitempty: false
      amount:
        description: The total amount of the expense as indicated on the receipt
        type: integer
        x-nullable: true
        x-omitempty: false
      submittedAmount:
        description: >-
          Customer submitted total amount of the expense as indicated on the
          receipt
        type: integer
        x-nullable: true
        x-omitempty: false
      missingReceipt:
        description: >-
          Indicates if the service member is missing the receipt with the proof
          of expense amount
        type: boolean
        x-nullable: true
        x-omitempty: false
      status:
        $ref: '#/definitions/OmittablePPMDocumentStatus'
      reason:
        $ref: '#/definitions/PPMDocumentStatusReason'
      sitStartDate:
        description: >-
          The date the shipment entered storage, applicable for the `STORAGE`
          movingExpenseType only
        type: string
        example: '2022-04-26'
        format: date
        x-nullable: true
        x-omitempty: false
      submittedSitStartDate:
        description: >-
          Customer submitted date the shipment entered storage, applicable for
          the `STORAGE` movingExpenseType only
        type: string
        example: '2022-04-26'
        format: date
        x-nullable: true
        x-omitempty: false
      sitEndDate:
        description: >-
          The date the shipment exited storage, applicable for the `STORAGE`
          movingExpenseType only
        type: string
        example: '2018-05-26'
        format: date
        x-nullable: true
        x-omitempty: false
      submittedSitEndDate:
        description: >-
          Customer submitted date the shipment exited storage, applicable for
          the `STORAGE` movingExpenseType only
        type: string
        example: '2018-05-26'
        format: date
        x-nullable: true
        x-omitempty: false
      createdAt:
        description: >-
          Timestamp the moving expense object was initially created in the
          system (UTC)
        type: string
        format: date-time
        readOnly: true
      updatedAt:
        description: >-
          Timestamp when a property of this moving expense object was last
          modified (UTC)
        type: string
        format: date-time
        readOnly: true
      eTag:
        description: A hash that should be used as the "If-Match" header for any updates.
        type: string
        readOnly: true
      weightStored:
        description: The total weight stored in PPM SIT
        type: integer
        x-nullable: true
        x-omitempty: false
      sitLocation:
        allOf:
          - $ref: '#/definitions/SITLocationType'
          - x-nullable: true
          - x-omitempty: false
      sitEstimatedCost:
        description: >-
          The estimated amount that the government will pay the service member
          to put their goods into storage. This estimated storage cost is
          separate from the estimated incentive.
        type: integer
        format: cents
        x-nullable: true
        x-omitempty: false
      sitReimburseableAmount:
        description: The amount of SIT that will be reimbursed
        type: integer
        x-nullable: true
        x-omitempty: false
    required:
      - id
      - createdAt
      - updatedAt
      - ppmShipmentId
      - documentId
      - document
  ProGearWeightTicket:
    description: Pro-gear associated information and weight docs for a PPM shipment
    type: object
    properties:
      id:
        description: The ID of the pro-gear weight ticket.
        type: string
        format: uuid
        example: c56a4180-65aa-42ec-a945-5fd21dec0538
        readOnly: true
      ppmShipmentId:
        description: >-
          The ID of the PPM shipment that this pro-gear weight ticket is
          associated with.
        type: string
        format: uuid
        example: c56a4180-65aa-42ec-a945-5fd21dec0538
        readOnly: true
      updatedAt:
        type: string
        format: date-time
        readOnly: true
      createdAt:
        type: string
        format: date-time
        readOnly: true
      belongsToSelf:
        description: >-
          Indicates if this information is for the customer's own pro-gear,
          otherwise, it's the spouse's.
        type: boolean
        x-nullable: true
        x-omitempty: false
      submittedBelongsToSelf:
        description: >-
          Indicates if this information is for the customer's own pro-gear,
          otherwise, it's the spouse's.
        type: boolean
        x-nullable: true
        x-omitempty: false
      description:
        description: Describes the pro-gear that was moved.
        type: string
        x-nullable: true
        x-omitempty: false
      hasWeightTickets:
        description: >-
          Indicates if the user has a weight ticket for their pro-gear,
          otherwise they have a constructed weight.
        type: boolean
        x-nullable: true
        x-omitempty: false
      submittedHasWeightTickets:
        description: >-
          Indicates if the user has a weight ticket for their pro-gear,
          otherwise they have a constructed weight.
        type: boolean
        x-nullable: true
        x-omitempty: false
      weight:
        description: Weight of the pro-gear.
        type: integer
        minimum: 0
        x-nullable: true
        x-omitempty: false
      submittedWeight:
        description: Customer submitted weight of the pro-gear.
        type: integer
        minimum: 0
        x-nullable: true
        x-omitempty: false
      documentId:
        description: >-
          The ID of the document that is associated with the user uploads
          containing the pro-gear weight.
        type: string
        format: uuid
        example: c56a4180-65aa-42ec-a945-5fd21dec0538
        readOnly: true
      document:
        allOf:
          - description: >-
              Document that is associated with the user uploads containing the
              pro-gear weight.
          - $ref: '#/definitions/Document'
      status:
        $ref: '#/definitions/OmittablePPMDocumentStatus'
      reason:
        $ref: '#/definitions/PPMDocumentStatusReason'
      eTag:
        description: A hash that should be used as the "If-Match" header for any updates.
        type: string
        readOnly: true
    required:
      - ppmShipmentId
      - createdAt
      - updatedAt
      - documentId
      - document
  SignedCertificationType:
    description: |
      The type of signed certification:
        - PPM_PAYMENT: This is used when the customer has a PPM shipment that they have uploaded their documents for and are
            ready to submit their documentation for review. When they submit, they will be asked to sign certifying the
            information is correct.
        - SHIPMENT: This is used when a customer submits their move with their shipments to be reviewed by office users.
        - PRE_CLOSEOUT_REVIEWED_PPM_PAYMENT: This is used when a move has a PPM shipment and is set to
             service-counseling-completed "Submit move details" by service counselor.
        - CLOSEOUT_REVIEWED_PPM_PAYMENT: This is used when a PPM shipment is reviewed by counselor in close out queue.
    type: string
    enum:
      - PPM_PAYMENT
      - SHIPMENT
      - PRE_CLOSEOUT_REVIEWED_PPM_PAYMENT
      - CLOSEOUT_REVIEWED_PPM_PAYMENT
    readOnly: true
  SignedCertification:
    description: Signed certification
    type: object
    properties:
      id:
        description: The ID of the signed certification.
        type: string
        format: uuid
        example: c56a4180-65aa-42ec-a945-5fd21dec0538
        readOnly: true
      submittingUserId:
        description: The ID of the user that signed.
        type: string
        format: uuid
        example: c56a4180-65aa-42ec-a945-5fd21dec0538
        readOnly: true
      moveId:
        description: The ID of the move associated with this signed certification.
        type: string
        format: uuid
        example: c56a4180-65aa-42ec-a945-5fd21dec0538
        readOnly: true
      ppmId:
        description: >-
          The ID of the PPM shipment associated with this signed certification,
          if any.
        type: string
        format: uuid
        example: c56a4180-65aa-42ec-a945-5fd21dec0538
        readOnly: true
        x-nullable: true
        x-omitempty: false
      certificationType:
        $ref: '#/definitions/SignedCertificationType'
      certificationText:
        description: Full text that the customer agreed to and signed.
        type: string
      signature:
        description: The signature that the customer provided.
        type: string
      date:
        description: Date that the customer signed the certification.
        type: string
        format: date
      createdAt:
        type: string
        format: date-time
        readOnly: true
      updatedAt:
        type: string
        format: date-time
        readOnly: true
      eTag:
        description: A hash that should be used as the "If-Match" header for any updates.
        type: string
        readOnly: true
    required:
      - id
      - submittingUserId
      - moveId
      - certificationType
      - certificationText
      - signature
      - date
      - createdAt
      - updatedAt
      - eTag
  PPMShipment:
    description: >-
      A personally procured move is a type of shipment that a service member
      moves themselves.
    x-nullable: true
    properties:
      id:
        description: Primary auto-generated unique identifier of the PPM shipment object
        example: 1f2270c7-7166-40ae-981e-b200ebdf3054
        format: uuid
        type: string
        readOnly: true
      shipmentId:
        description: The id of the parent MTOShipment object
        example: 1f2270c7-7166-40ae-981e-b200ebdf3054
        format: uuid
        type: string
        readOnly: true
      createdAt:
        description: Timestamp of when the PPM Shipment was initially created (UTC)
        format: date-time
        type: string
        readOnly: true
      updatedAt:
        description: Timestamp of when a property of this object was last updated (UTC)
        format: date-time
        type: string
        readOnly: true
      status:
        $ref: '#/definitions/PPMShipmentStatus'
      w2Address:
        x-nullable: true
        $ref: '#/definitions/Address'
      advanceStatus:
        $ref: '#/definitions/PPMAdvanceStatus'
      expectedDepartureDate:
        description: |
          Date the customer expects to begin their move.
        format: date
        type: string
      actualMoveDate:
        description: The actual start date of when the PPM shipment left the origin.
        format: date
        type: string
        x-nullable: true
        x-omitempty: false
      submittedAt:
        description: >-
          The timestamp of when the customer submitted their PPM documentation
          to the counselor for review.
        format: date-time
        type: string
        x-nullable: true
        x-omitempty: false
      reviewedAt:
        description: >-
          The timestamp of when the Service Counselor has reviewed all of the
          closeout documents.
        format: date-time
        type: string
        x-nullable: true
        x-omitempty: false
      approvedAt:
        description: >-
          The timestamp of when the shipment was approved and the service member
          can begin their move.
        format: date-time
        type: string
        x-nullable: true
        x-omitempty: false
      pickupAddress:
        $ref: '#/definitions/Address'
      secondaryPickupAddress:
        allOf:
          - $ref: '#/definitions/Address'
          - x-nullable: true
          - x-omitempty: false
      hasSecondaryPickupAddress:
        type: boolean
        x-omitempty: false
        x-nullable: true
      tertiaryPickupAddress:
        allOf:
          - $ref: '#/definitions/Address'
          - x-nullable: true
          - x-omitempty: false
      hasTertiaryPickupAddress:
        type: boolean
        x-omitempty: false
        x-nullable: true
      actualPickupPostalCode:
        description: >
          The actual postal code where the PPM shipment started. To be filled
          once the customer has moved the shipment.
        format: zip
        type: string
        title: ZIP
        example: '90210'
        pattern: ^(\d{5})$
        x-nullable: true
        x-omitempty: false
      destinationAddress:
        $ref: '#/definitions/Address'
      secondaryDestinationAddress:
        allOf:
          - $ref: '#/definitions/Address'
          - x-nullable: true
          - x-omitempty: false
      hasSecondaryDestinationAddress:
        type: boolean
        x-omitempty: false
        x-nullable: true
      tertiaryDestinationAddress:
        allOf:
          - $ref: '#/definitions/Address'
          - x-nullable: true
          - x-omitempty: false
      hasTertiaryDestinationAddress:
        type: boolean
        x-omitempty: false
        x-nullable: true
      actualDestinationPostalCode:
        description: >
          The actual postal code where the PPM shipment ended. To be filled once
          the customer has moved the shipment.
        format: zip
        type: string
        title: ZIP
        example: '90210'
        pattern: ^(\d{5})$
        x-nullable: true
        x-omitempty: false
      sitExpected:
        description: >
          Captures whether some or all of the PPM shipment will require
          temporary storage at the origin or destination.


          Must be set to `true` when providing `sitLocation`,
          `sitEstimatedWeight`, `sitEstimatedEntryDate`, and
          `sitEstimatedDepartureDate` values to calculate the
          `sitEstimatedCost`.
        type: boolean
      estimatedWeight:
        description: The estimated weight of the PPM shipment goods being moved.
        type: integer
        example: 4200
        x-nullable: true
        x-omitempty: false
      allowableWeight:
        description: The allowable weight of the PPM shipment goods being moved.
        type: integer
        example: 4300
        minimum: 0
        x-nullable: true
        x-omitempty: false
      hasProGear:
        description: >
          Indicates whether PPM shipment has pro gear for themselves or their
          spouse.
        type: boolean
        x-nullable: true
        x-omitempty: false
      proGearWeight:
        description: >-
          The estimated weight of the pro-gear being moved belonging to the
          service member.
        type: integer
        x-nullable: true
        x-omitempty: false
      spouseProGearWeight:
        description: >-
          The estimated weight of the pro-gear being moved belonging to a
          spouse.
        type: integer
        x-nullable: true
        x-omitempty: false
      estimatedIncentive:
        description: >-
          The estimated amount the government will pay the service member to
          move their belongings based on the moving date, locations, and
          shipment weight.
        type: integer
        format: cents
        x-nullable: true
        x-omitempty: false
      maxIncentive:
        description: >-
          The max amount the government will pay the service member to move
          their belongings based on the moving date, locations, and shipment
          weight.
        type: integer
        format: cents
        x-nullable: true
        x-omitempty: false
      finalIncentive:
        description: >
          The final calculated incentive for the PPM shipment. This does not
          include **SIT** as it is a reimbursement.
        type: integer
        format: cents
        x-nullable: true
        x-omitempty: false
        readOnly: true
      hasRequestedAdvance:
        description: |
          Indicates whether an advance has been requested for the PPM shipment.
        type: boolean
        x-nullable: true
        x-omitempty: false
      advanceAmountRequested:
        description: >
          The amount requested as an advance by the service member up to a
          maximum percentage of the estimated incentive.
        type: integer
        format: cents
        x-nullable: true
        x-omitempty: false
      hasReceivedAdvance:
        description: |
          Indicates whether an advance was received for the PPM shipment.
        type: boolean
        x-nullable: true
        x-omitempty: false
      advanceAmountReceived:
        description: |
          The amount received for an advance, or null if no advance is received.
        type: integer
        format: cents
        x-nullable: true
        x-omitempty: false
      sitLocation:
        allOf:
          - $ref: '#/definitions/SITLocationType'
          - x-nullable: true
          - x-omitempty: false
      sitEstimatedWeight:
        description: The estimated weight of the goods being put into storage.
        type: integer
        example: 2000
        x-nullable: true
        x-omitempty: false
      sitEstimatedEntryDate:
        description: The date that goods will first enter the storage location.
        format: date
        type: string
        x-nullable: true
        x-omitempty: false
      sitEstimatedDepartureDate:
        description: The date that goods will exit the storage location.
        format: date
        type: string
        x-nullable: true
        x-omitempty: false
      sitEstimatedCost:
        description: >-
          The estimated amount that the government will pay the service member
          to put their goods into storage. This estimated storage cost is
          separate from the estimated incentive.
        type: integer
        format: cents
        x-nullable: true
        x-omitempty: false
      weightTickets:
        $ref: '#/definitions/WeightTickets'
      movingExpenses:
        description: All expense documentation receipt records of this PPM shipment.
        items:
          $ref: '#/definitions/MovingExpense'
        type: array
      proGearWeightTickets:
        description: >-
          All pro-gear weight ticket documentation records for this PPM
          shipment.
        type: array
        items:
          $ref: '#/definitions/ProGearWeightTicket'
      isActualExpenseReimbursement:
        description: >-
          Used for PPM shipments only. Denotes if this shipment uses the Actual
          Expense Reimbursement method.
        type: boolean
        example: false
        x-omitempty: false
        x-nullable: true
      signedCertification:
        $ref: '#/definitions/SignedCertification'
      eTag:
        description: >-
          A hash unique to this shipment that should be used as the "If-Match"
          header for any updates.
        type: string
        readOnly: true
    required:
      - id
      - shipmentId
      - createdAt
      - status
      - expectedDepartureDate
      - sitExpected
      - eTag
  BoatShipment:
    x-nullable: true
    properties:
      id:
        description: Primary auto-generated unique identifier of the Boat shipment object
        example: 1f2270c7-7166-40ae-981e-b200ebdf3054
        format: uuid
        type: string
        readOnly: true
      shipmentId:
        description: The id of the parent MTOShipment object
        example: 1f2270c7-7166-40ae-981e-b200ebdf3054
        format: uuid
        type: string
        readOnly: true
      createdAt:
        description: Timestamp of when the Boat Shipment was initially created (UTC)
        format: date-time
        type: string
        readOnly: true
      updatedAt:
        description: Timestamp of when a property of this object was last updated (UTC)
        format: date-time
        type: string
        readOnly: true
      type:
        type: string
        enum:
          - HAUL_AWAY
          - TOW_AWAY
      year:
        type: integer
        description: Year of the Boat
      make:
        type: string
        description: Make of the Boat
      model:
        type: string
        description: Model of the Boat
      lengthInInches:
        type: integer
        description: Length of the Boat in inches
      widthInInches:
        type: integer
        description: Width of the Boat in inches
      heightInInches:
        type: integer
        description: Height of the Boat in inches
      hasTrailer:
        type: boolean
        description: Does the boat have a trailer
      isRoadworthy:
        type: boolean
        description: Is the trailer roadworthy
        x-nullable: true
      eTag:
        description: >-
          A hash unique to this shipment that should be used as the "If-Match"
          header for any updates.
        type: string
        readOnly: true
    required:
      - id
      - shipmentId
      - createdAt
      - type
      - year
      - make
      - model
      - lengthInInches
      - widthInInches
      - heightInInches
      - hasTrailer
      - eTag
  MobileHome:
    description: >-
      A mobile home is a type of shipment that a service member moves a mobile
      home.
    x-nullable: true
    properties:
      id:
        description: Primary auto-generated unique identifier of the Mobile Home object
        example: 1f2270c7-7166-40ae-981e-b200ebdf3054
        format: uuid
        type: string
        readOnly: true
      shipmentId:
        description: The id of the parent MTOShipment object
        example: 1f2270c7-7166-40ae-981e-b200ebdf3054
        format: uuid
        type: string
        readOnly: true
      make:
        description: The make of the mobile home
        type: string
      model:
        description: The model of the mobile home.
        type: string
      year:
        description: The year the mobile home was made.
        type: integer
      lengthInInches:
        type: integer
      widthInInches:
        type: integer
      heightInInches:
        type: integer
      updatedAt:
        description: Timestamp of when a property of this object was last updated (UTC)
        format: date-time
        type: string
        readOnly: true
      createdAt:
        description: Timestamp of when a property of this object was created (UTC)
        format: date-time
        type: string
        readOnly: true
      eTag:
        description: >-
          A hash unique to this shipment that should be used as the "If-Match"
          header for any updates.
        type: string
        readOnly: true
  ShipmentAddressUpdateStatus:
    type: string
    title: Status
    readOnly: true
    x-display-value:
      REQUESTED: REQUESTED
      REJECTED: REJECTED
      APPROVED: APPROVED
    enum:
      - REQUESTED
      - REJECTED
      - APPROVED
  ShipmentAddressUpdate:
    description: >
      This represents a delivery address change request made by the Prime that
      is either auto-approved or requires review if the pricing criteria has
      changed. If criteria has changed, then it must be approved or rejected by
      a TOO.
    type: object
    properties:
      id:
        type: string
        format: uuid
        example: c56a4180-65aa-42ec-a945-5fd21dec0538
        readOnly: true
      contractorRemarks:
        type: string
        example: This is a contractor remark
        title: Contractor Remarks
        description: The reason there is an address change.
        readOnly: true
      officeRemarks:
        type: string
        example: This is an office remark
        title: Office Remarks
        x-nullable: true
        description: The TOO comment on approval or rejection.
      status:
        $ref: '#/definitions/ShipmentAddressUpdateStatus'
      shipmentID:
        type: string
        format: uuid
        example: c56a4180-65aa-42ec-a945-5fd21dec0538
        readOnly: true
      originalAddress:
        $ref: '#/definitions/Address'
      newAddress:
        $ref: '#/definitions/Address'
      sitOriginalAddress:
        $ref: '#/definitions/Address'
      oldSitDistanceBetween:
        description: >-
          The distance between the original SIT address and the previous/old
          delivery address of shipment
        example: 50
        minimum: 0
        type: integer
      newSitDistanceBetween:
        description: >-
          The distance between the original SIT address and requested new
          delivery address of shipment
        example: 88
        minimum: 0
        type: integer
    required:
      - id
      - status
      - shipmentID
      - originalAddress
      - newAddress
      - contractorRemarks
  MTOShipment:
    properties:
      moveTaskOrderID:
        example: 1f2270c7-7166-40ae-981e-b200ebdf3054
        format: uuid
        type: string
      id:
        example: 1f2270c7-7166-40ae-981e-b200ebdf3054
        format: uuid
        type: string
      createdAt:
        format: date-time
        type: string
      updatedAt:
        format: date-time
        type: string
      deletedAt:
        x-nullable: true
        format: date-time
        type: string
      primeEstimatedWeight:
        x-nullable: true
        example: 2000
        type: integer
      primeActualWeight:
        x-nullable: true
        example: 2000
        type: integer
      calculatedBillableWeight:
        x-nullable: true
        example: 2000
        type: integer
        readOnly: true
      ntsRecordedWeight:
        description: >-
          The previously recorded weight for the NTS Shipment. Used for NTS
          Release to know what the previous primeActualWeight or billable weight
          was.
        example: 2000
        type: integer
        x-nullable: true
        x-formatting: weight
      scheduledPickupDate:
        format: date
        type: string
        x-nullable: true
      scheduledDeliveryDate:
        format: date
        type: string
        x-nullable: true
      requestedPickupDate:
        format: date
        type: string
        x-nullable: true
      actualPickupDate:
        x-nullable: true
        format: date
        type: string
      actualDeliveryDate:
        x-nullable: true
        description: >-
          The actual date that the shipment was delivered to the delivery
          address by the Prime
        format: date
        type: string
      requestedDeliveryDate:
        format: date
        type: string
        x-nullable: true
      requiredDeliveryDate:
        x-nullable: true
        format: date
        type: string
      approvedDate:
        format: date-time
        type: string
        x-nullable: true
      diversion:
        type: boolean
        example: true
      diversionReason:
        type: string
        example: MTO Shipment needs rerouted
        x-nullable: true
      distance:
        type: integer
        x-nullable: true
        example: 500
      pickupAddress:
        x-nullable: true
        $ref: '#/definitions/Address'
      destinationAddress:
        x-nullable: true
        $ref: '#/definitions/Address'
      destinationType:
        $ref: '#/definitions/DestinationType'
      secondaryPickupAddress:
        x-nullable: true
        $ref: '#/definitions/Address'
      secondaryDeliveryAddress:
        x-nullable: true
        $ref: '#/definitions/Address'
      hasSecondaryPickupAddress:
        type: boolean
        x-omitempty: false
        x-nullable: true
      hasSecondaryDeliveryAddress:
        type: boolean
        x-omitempty: false
        x-nullable: true
      tertiaryPickupAddress:
        x-nullable: true
        $ref: '#/definitions/Address'
      tertiaryDeliveryAddress:
        x-nullable: true
        $ref: '#/definitions/Address'
      hasTertiaryPickupAddress:
        type: boolean
        x-omitempty: false
        x-nullable: true
      hasTertiaryDeliveryAddress:
        type: boolean
        x-omitempty: false
        x-nullable: true
      actualProGearWeight:
        type: integer
        x-nullable: true
        x-omitempty: false
      actualSpouseProGearWeight:
        type: integer
        x-nullable: true
        x-omitempty: false
      customerRemarks:
        type: string
        example: handle with care
        x-nullable: true
      counselorRemarks:
        description: >
          The counselor can use the counselor remarks field to inform the movers
          about any

          special circumstances for this shipment. Typical examples:
            * bulky or fragile items,
            * weapons,
            * access info for their address.
          Counselors enters this information when creating or editing an MTO
          Shipment. Optional field.
        type: string
        example: handle with care
        x-nullable: true
      shipmentType:
        $ref: '#/definitions/MTOShipmentType'
      status:
        $ref: '#/definitions/MTOShipmentStatus'
      rejectionReason:
        type: string
        example: MTO Shipment not good enough
        x-nullable: true
      reweigh:
        x-nullable: true
        x-omitempty: true
        $ref: '#/definitions/Reweigh'
      mtoAgents:
        $ref: '#/definitions/MTOAgents'
      mtoServiceItems:
        $ref: '#/definitions/MTOServiceItems'
      sitDaysAllowance:
        type: integer
        x-nullable: true
      sitExtensions:
        $ref: '#/definitions/SITExtensions'
      sitStatus:
        $ref: '#/definitions/SITStatus'
      eTag:
        type: string
      billableWeightCap:
        type: integer
        description: TIO override billable weight to be used for calculations
        example: 2500
        x-formatting: weight
        x-nullable: true
      billableWeightJustification:
        type: string
        example: more weight than expected
        x-nullable: true
      tacType:
        allOf:
          - $ref: '#/definitions/LOAType'
          - x-nullable: true
      sacType:
        allOf:
          - $ref: '#/definitions/LOAType'
          - x-nullable: true
      usesExternalVendor:
        type: boolean
        example: false
      serviceOrderNumber:
        type: string
        x-nullable: true
      storageFacility:
        x-nullable: true
        $ref: '#/definitions/StorageFacility'
      ppmShipment:
        $ref: '#/definitions/PPMShipment'
      boatShipment:
        $ref: '#/definitions/BoatShipment'
      mobileHomeShipment:
        $ref: '#/definitions/MobileHome'
      deliveryAddressUpdate:
        $ref: '#/definitions/ShipmentAddressUpdate'
      shipmentLocator:
        type: string
        x-nullable: true
        readOnly: true
        example: 1K43AR-01
      originSitAuthEndDate:
        format: date-time
        type: string
      destinationSitAuthEndDate:
        format: date-time
        type: string
      marketCode:
        type: string
        enum:
          - d
          - i
        example: d
        description: >-
          Single-letter designator for domestic (d) or international (i)
          shipments
  LOATypeNullable:
    description: The Line of accounting (TAC/SAC) type that will be used for the shipment
    type: string
    x-go-type:
      import:
        package: github.com/transcom/mymove/pkg/swagger/nullable
      type: String
    example: HHG
    enum:
      - HHG
      - NTS
  ProGearWeightTickets:
    description: All progear weight tickets associated with a PPM shipment.
    type: array
    items:
      $ref: '#/definitions/ProGearWeightTicket'
    x-omitempty: false
  MovingExpenses:
    description: All moving expenses associated with a PPM shipment.
    type: array
    items:
      $ref: '#/definitions/MovingExpense'
    x-omitempty: false
  PPMDocuments:
    description: >-
      All documents associated with a PPM shipment, including weight tickets,
      progear weight tickets, and moving expenses.
    x-nullable: true
    x-omitempty: false
    type: object
    properties:
      WeightTickets:
        $ref: '#/definitions/WeightTickets'
      ProGearWeightTickets:
        $ref: '#/definitions/ProGearWeightTickets'
      MovingExpenses:
        $ref: '#/definitions/MovingExpenses'
  PPMDocumentStatus:
    description: Status of the PPM document.
    type: string
    enum:
      - APPROVED
      - EXCLUDED
      - REJECTED
    x-display-value:
      APPROVED: Approved
      EXCLUDED: Excluded
      REJECTED: Rejected
  PPMShipmentSIT:
    description: SIT related items for a PPM shipment
    x-nullable: true
    properties:
      updatedAt:
        description: Timestamp of when a property of this object was last updated (UTC)
        format: date-time
        type: string
        readOnly: true
      sitLocation:
        allOf:
          - $ref: '#/definitions/SITLocationType'
          - x-nullable: true
          - x-omitempty: false
    required:
      - sitLocation
  PPMCloseout:
    description: >-
      The calculations needed in the "Review Documents" section of a PPM
      closeout. LIst of all expenses/reimbursements related toa PPM shipment.
    properties:
      id:
        description: Primary auto-generated unique identifier of the PPM shipment object
        example: 1f2270c7-7166-40ae-981e-b200ebdf3054
        format: uuid
        type: string
        readOnly: true
      plannedMoveDate:
        description: |
          Date the customer expects to begin their move.
        format: date
        type: string
        x-nullable: true
        x-omitempty: false
      actualMoveDate:
        description: The actual start date of when the PPM shipment left the origin.
        format: date
        type: string
        x-nullable: true
        x-omitempty: false
      miles:
        description: The distance between the old address and the new address in miles.
        example: 54
        minimum: 0
        type: integer
        x-nullable: true
        x-omitempty: false
      estimatedWeight:
        description: The estimated weight of the PPM shipment goods being moved.
        type: integer
        example: 4200
        x-nullable: true
        x-omitempty: false
      actualWeight:
        example: 2000
        type: integer
        x-nullable: true
        x-omitempty: false
      proGearWeightCustomer:
        description: >-
          The estimated weight of the pro-gear being moved belonging to the
          service member.
        type: integer
        x-nullable: true
        x-omitempty: false
      proGearWeightSpouse:
        description: >-
          The estimated weight of the pro-gear being moved belonging to a
          spouse.
        type: integer
        x-nullable: true
        x-omitempty: false
      grossIncentive:
        description: >
          The final calculated incentive for the PPM shipment. This does not
          include **SIT** as it is a reimbursement.
        type: integer
        format: cents
        x-nullable: true
        x-omitempty: false
        readOnly: true
      gcc:
        description: Government Constructive Cost (GCC)
        type: integer
        title: GCC
        format: cents
        x-nullable: true
        x-omitempty: false
      aoa:
        description: Advance Operating Allowance (AOA).
        type: integer
        format: cents
        x-nullable: true
        x-omitempty: false
      remainingIncentive:
        description: The remaining reimbursement amount that is still owed to the customer.
        type: integer
        format: cents
        x-nullable: true
        x-omitempty: false
      haulType:
        description: >-
          The type of haul calculation used for this shipment (shorthaul or
          linehaul).
        type: string
        x-nullable: true
        x-omitempty: false
      haulPrice:
        description: The price of the linehaul or shorthaul.
        type: integer
        format: cents
        x-nullable: true
        x-omitempty: false
      haulFSC:
        description: The linehaul/shorthaul Fuel Surcharge (FSC).
        type: integer
        format: cents
        x-nullable: true
        x-omitempty: false
      dop:
        description: The Domestic Origin Price (DOP).
        type: integer
        format: cents
        x-nullable: true
        x-omitempty: false
      ddp:
        description: The Domestic Destination Price (DDP).
        type: integer
        format: cents
        x-nullable: true
        x-omitempty: false
      packPrice:
        description: The full price of all packing/unpacking services.
        type: integer
        format: cents
        x-nullable: true
        x-omitempty: false
      unpackPrice:
        description: The full price of all packing/unpacking services.
        type: integer
        format: cents
        x-nullable: true
        x-omitempty: false
      SITReimbursement:
        description: >-
          The estimated amount that the government will pay the service member
          to put their goods into storage. This estimated storage cost is
          separate from the estimated incentive.
        type: integer
        format: cents
        x-nullable: true
        x-omitempty: false
    required:
      - id
  PPMActualWeight:
    description: >-
      The actual net weight of a single PPM shipment. Used during document
      review for PPM closeout.
    properties:
      actualWeight:
        example: 2000
        type: integer
        x-nullable: true
        x-omitempty: false
    required:
      - actualWeight
  PPMSITEstimatedCost:
    description: >-
      The estimated cost of SIT for a single PPM shipment. Used during document
      review for PPM.
    properties:
      sitCost:
        example: 2000
        type: integer
      priceFirstDaySIT:
        example: 2000
        type: integer
        format: cents
        title: Price of the first day in SIT
      priceAdditionalDaySIT:
        example: 2000
        type: integer
        format: cents
        title: Price of an additional day in SIT
      paramsFirstDaySIT:
        type: object
        properties:
          contractYearName:
            type: string
            example: Award Term 1
          priceRateOrFactor:
            type: string
            example: '20.53'
          isPeak:
            type: string
            example: 'true'
          escalationCompounded:
            type: string
            example: '1.01'
          serviceAreaOrigin:
            type: string
            example: '252'
            x-nullable: true
            x-omitempty: true
          serviceAreaDestination:
            type: string
            example: '252'
            x-nullable: true
            x-omitempty: true
      paramsAdditionalDaySIT:
        type: object
        properties:
          contractYearName:
            type: string
            example: Award Term 1
          priceRateOrFactor:
            type: string
            example: '0.53'
          isPeak:
            type: string
            example: 'true'
          escalationCompounded:
            type: string
            example: '1.01'
          serviceAreaOrigin:
            type: string
            example: '252'
            x-nullable: true
            x-omitempty: true
          serviceAreaDestination:
            type: string
            example: '252'
            x-nullable: true
            x-omitempty: true
          numberDaysSIT:
            type: string
            example: '30'
            x-nullable: true
            x-omitempty: true
    required:
      - sitCost
      - priceFirstDaySIT
      - priceAdditionalDaySIT
  MTOServiceItemSingle:
    type: object
    properties:
      moveTaskOrderID:
        example: 1f2270c7-7166-40ae-981e-b200ebdf3054
        format: uuid
        type: string
      mtoShipmentID:
        example: 1f2270c7-7166-40ae-981e-b200ebdf3054
        format: uuid
        type: string
        x-nullable: true
      reServiceID:
        example: 1f2270c7-7166-40ae-981e-b200ebdf3054
        format: uuid
        type: string
      reServiceCode:
        type: string
      reServiceName:
        type: string
      createdAt:
        format: date-time
        type: string
        readOnly: true
      convertToCustomerExpense:
        type: boolean
        example: false
        x-omitempty: false
      customerExpenseReason:
        type: string
        x-nullable: true
      deletedAt:
        format: date
        type: string
      rejectionReason:
        type: string
        x-nullable: true
      pickupPostalCode:
        type: string
        x-nullable: true
      sitPostalCode:
        type: string
        readOnly: true
        x-nullable: true
      sitEntryDate:
        type: string
        format: date-time
        x-nullable: true
      sitDepartureDate:
        type: string
        format: date-time
        x-nullable: true
      sitCustomerContacted:
        type: string
        format: date
        x-nullable: true
      sitRequestedDelivery:
        type: string
        format: date
        x-nullable: true
      id:
        example: 1f2270c7-7166-40ae-981e-b200ebdf3054
        format: uuid
        type: string
      status:
        type: string
        x-nullable: true
      updatedAt:
        format: date-time
        type: string
        readOnly: true
      approvedAt:
        format: date-time
        type: string
        x-nullable: true
      rejectedAt:
        format: date-time
        type: string
        x-nullable: true
  ServiceItemSitEntryDate:
    type: object
    properties:
      id:
        example: 1f2270c7-7166-40ae-981e-b200ebdf3054
        format: uuid
        type: string
      sitEntryDate:
        type: string
        format: date-time
        x-nullable: true
  PaymentServiceItemStatus:
    type: string
    enum:
      - REQUESTED
      - APPROVED
      - DENIED
      - SENT_TO_GEX
      - PAID
      - EDI_ERROR
    title: Payment Service Item Status
  ServiceItemParamName:
    type: string
    enum:
      - ActualPickupDate
      - ContractCode
      - ContractYearName
      - CubicFeetBilled
      - CubicFeetCrating
      - DimensionHeight
      - DimensionLength
      - DimensionWidth
      - DistanceZip
      - DistanceZipSITDest
      - DistanceZipSITOrigin
      - EIAFuelPrice
      - EscalationCompounded
      - FSCMultiplier
      - FSCPriceDifferenceInCents
      - FSCWeightBasedDistanceMultiplier
      - IsPeak
      - MarketDest
      - MarketOrigin
      - MTOAvailableToPrimeAt
      - NTSPackingFactor
      - NumberDaysSIT
      - PriceAreaDest
      - PriceAreaIntlDest
      - PriceAreaIntlOrigin
      - PriceAreaOrigin
      - PriceRateOrFactor
      - PSI_LinehaulDom
      - PSI_LinehaulDomPrice
      - PSI_LinehaulShort
      - PSI_LinehaulShortPrice
      - PSI_PriceDomDest
      - PSI_PriceDomDestPrice
      - PSI_PriceDomOrigin
      - PSI_PriceDomOriginPrice
      - PSI_ShippingLinehaulIntlCO
      - PSI_ShippingLinehaulIntlCOPrice
      - PSI_ShippingLinehaulIntlOC
      - PSI_ShippingLinehaulIntlOCPrice
      - PSI_ShippingLinehaulIntlOO
      - PSI_ShippingLinehaulIntlOOPrice
      - RateAreaNonStdDest
      - RateAreaNonStdOrigin
      - ReferenceDate
      - RequestedPickupDate
      - ServiceAreaDest
      - ServiceAreaOrigin
      - ServicesScheduleDest
      - ServicesScheduleOrigin
      - SITPaymentRequestEnd
      - SITPaymentRequestStart
      - SITScheduleDest
      - SITScheduleOrigin
      - SITServiceAreaDest
      - SITServiceAreaOrigin
      - WeightAdjusted
      - WeightBilled
      - WeightEstimated
      - WeightOriginal
      - WeightReweigh
      - ZipDestAddress
      - ZipPickupAddress
      - ZipSITDestHHGFinalAddress
      - ZipSITDestHHGOriginalAddress
      - ZipSITOriginHHGActualAddress
      - ZipSITOriginHHGOriginalAddress
      - StandaloneCrate
      - StandaloneCrateCap
      - UncappedRequestTotal
      - LockedPriceCents
  ServiceItemParamType:
    type: string
    enum:
      - STRING
      - DATE
      - INTEGER
      - DECIMAL
      - TIMESTAMP
      - PaymentServiceItemUUID
      - BOOLEAN
  ServiceItemParamOrigin:
    type: string
    enum:
      - PRIME
      - SYSTEM
      - PRICER
      - PAYMENT_REQUEST
  PaymentServiceItemParam:
    type: object
    properties:
      id:
        example: c56a4180-65aa-42ec-a945-5fd21dec0538
        format: uuid
        readOnly: true
        type: string
      paymentServiceItemID:
        example: c56a4180-65aa-42ec-a945-5fd21dec0538
        format: uuid
        type: string
      key:
        $ref: '#/definitions/ServiceItemParamName'
      value:
        example: '3025'
        type: string
      type:
        $ref: '#/definitions/ServiceItemParamType'
      origin:
        $ref: '#/definitions/ServiceItemParamOrigin'
      eTag:
        type: string
        readOnly: true
  PaymentServiceItemParams:
    type: array
    items:
      $ref: '#/definitions/PaymentServiceItemParam'
  CustomerSupportRemark:
    type: object
    description: >-
      A text remark written by an office user that is associated with a specific
      move.
    required:
      - id
      - moveID
      - officeUserID
      - content
    properties:
      id:
        example: 1f2270c7-7166-40ae-981e-b200ebdf3054
        format: uuid
        type: string
      createdAt:
        type: string
        format: date-time
        readOnly: true
      updatedAt:
        type: string
        format: date-time
        readOnly: true
      officeUserID:
        example: 1f2270c7-7166-40ae-981e-b200ebdf3054
        format: uuid
        type: string
      moveID:
        example: 1f2270c7-7166-40ae-981e-b200ebdf3054
        format: uuid
        type: string
      content:
        example: This is a remark about a move.
        type: string
      officeUserFirstName:
        example: Grace
        type: string
        readOnly: true
      officeUserLastName:
        example: Griffin
        type: string
        readOnly: true
      officeUserEmail:
        type: string
        format: x-email
        pattern: ^[a-zA-Z0-9._%+-]+@[a-zA-Z0-9.-]+\.[a-zA-Z]{2,}$
        readOnly: true
  CustomerSupportRemarks:
    type: array
    items:
      $ref: '#/definitions/CustomerSupportRemark'
  DepartmentIndicator:
    type: string
    x-nullable: true
    title: Department indicator
    description: Military branch of service indicator for orders
    enum:
      - ARMY
      - ARMY_CORPS_OF_ENGINEERS
      - COAST_GUARD
      - NAVY_AND_MARINES
      - AIR_AND_SPACE_FORCE
      - OFFICE_OF_SECRETARY_OF_DEFENSE
    x-display-value:
      ARMY: 21 Army
      ARMY_CORPS_OF_ENGINEERS: 96 Army Corps of Engineers
      COAST_GUARD: 70 Coast Guard
      NAVY_AND_MARINES: 17 Navy and Marine Corps
      AIR_AND_SPACE_FORCE: 57 Air Force and Space Force
      OFFICE_OF_SECRETARY_OF_DEFENSE: 97 Office of Secretary of Defense
  LineOfAccounting:
    type: object
    properties:
      id:
        type: string
        format: uuid
        example: 06254fc3-b763-484c-b555-42855d1ad5cd
      loaSysId:
        type: string
        maxLength: 20
        example: '10003'
        x-nullable: true
      loaDptID:
        type: string
        maxLength: 2
        example: '1 '
        x-nullable: true
      loaTnsfrDptNm:
        type: string
        maxLength: 4
        x-nullable: true
      loaBafID:
        type: string
        maxLength: 4
        example: '1234'
        x-nullable: true
      loaTrsySfxTx:
        type: string
        maxLength: 4
        example: '0000'
        x-nullable: true
      loaMajClmNm:
        type: string
        maxLength: 4
        x-nullable: true
      loaOpAgncyID:
        type: string
        maxLength: 4
        example: 1A
        x-nullable: true
      loaAlltSnID:
        type: string
        maxLength: 5
        example: 123A
        x-nullable: true
      loaPgmElmntID:
        type: string
        maxLength: 12
        example: '00000000'
        x-nullable: true
      loaTskBdgtSblnTx:
        type: string
        maxLength: 8
        x-nullable: true
      loaDfAgncyAlctnRcpntID:
        type: string
        maxLength: 4
        x-nullable: true
      loaJbOrdNm:
        type: string
        maxLength: 10
        x-nullable: true
      loaSbaltmtRcpntID:
        type: string
        maxLength: 1
        x-nullable: true
      loaWkCntrRcpntNm:
        type: string
        maxLength: 6
        x-nullable: true
      loaMajRmbsmtSrcID:
        type: string
        maxLength: 1
        x-nullable: true
      loaDtlRmbsmtSrcID:
        type: string
        maxLength: 3
        x-nullable: true
      loaCustNm:
        type: string
        maxLength: 6
        x-nullable: true
      loaObjClsID:
        type: string
        maxLength: 6
        example: 22NL
        x-nullable: true
      loaSrvSrcID:
        type: string
        maxLength: 1
        x-nullable: true
      loaSpclIntrID:
        type: string
        maxLength: 2
        x-nullable: true
      loaBdgtAcntClsNm:
        type: string
        maxLength: 8
        example: '000000'
        x-nullable: true
      loaDocID:
        type: string
        maxLength: 15
        example: HHG12345678900
        x-nullable: true
      loaClsRefID:
        type: string
        maxLength: 2
        x-nullable: true
      loaInstlAcntgActID:
        type: string
        maxLength: 6
        example: '12345'
        x-nullable: true
      loaLclInstlID:
        type: string
        maxLength: 18
        x-nullable: true
      loaFmsTrnsactnID:
        type: string
        maxLength: 12
        x-nullable: true
      loaDscTx:
        type: string
        example: PERSONAL PROPERTY - PARANORMAL ACTIVITY DIVISION (OTHER)
        x-nullable: true
      loaBgnDt:
        type: string
        format: date
        example: '2005-10-01'
        x-nullable: true
      loaEndDt:
        type: string
        format: date
        example: '2015-10-01'
        x-nullable: true
      loaFnctPrsNm:
        type: string
        maxLength: 255
        x-nullable: true
      loaStatCd:
        type: string
        maxLength: 1
        example: U
        x-nullable: true
      loaHistStatCd:
        type: string
        maxLength: 1
        x-nullable: true
      loaHsGdsCd:
        type: string
        maxLength: 2
        example: HT
        x-nullable: true
      orgGrpDfasCd:
        type: string
        maxLength: 2
        example: ZZ
        x-nullable: true
      loaUic:
        type: string
        maxLength: 6
        x-nullable: true
      loaTrnsnID:
        type: string
        maxLength: 3
        example: B1
        x-nullable: true
      loaSubAcntID:
        type: string
        maxLength: 3
        x-nullable: true
      loaBetCd:
        type: string
        maxLength: 4
        x-nullable: true
      loaFndTyFgCd:
        type: string
        maxLength: 1
        x-nullable: true
      loaBgtLnItmID:
        type: string
        maxLength: 8
        x-nullable: true
      loaScrtyCoopImplAgncCd:
        type: string
        maxLength: 1
        x-nullable: true
      loaScrtyCoopDsgntrCd:
        type: string
        maxLength: 4
        x-nullable: true
      loaScrtyCoopLnItmID:
        type: string
        maxLength: 3
        x-nullable: true
      loaAgncDsbrCd:
        type: string
        maxLength: 6
        x-nullable: true
      loaAgncAcntngCd:
        type: string
        maxLength: 6
        x-nullable: true
      loaFndCntrID:
        type: string
        maxLength: 12
        x-nullable: true
      loaCstCntrID:
        type: string
        maxLength: 16
        x-nullable: true
      loaPrjID:
        type: string
        maxLength: 12
        x-nullable: true
      loaActvtyID:
        type: string
        maxLength: 11
        x-nullable: true
      loaCstCd:
        type: string
        maxLength: 16
        x-nullable: true
      loaWrkOrdID:
        type: string
        maxLength: 16
        x-nullable: true
      loaFnclArID:
        type: string
        maxLength: 6
        x-nullable: true
      loaScrtyCoopCustCd:
        type: string
        maxLength: 2
        x-nullable: true
      loaEndFyTx:
        type: integer
        example: 2016
        x-nullable: true
      loaBgFyTx:
        type: integer
        example: 2006
        x-nullable: true
      loaBgtRstrCd:
        type: string
        maxLength: 1
        x-nullable: true
      loaBgtSubActCd:
        type: string
        maxLength: 4
        x-nullable: true
      createdAt:
        type: string
        format: date-time
        example: '2023-08-03T19:17:10.050Z'
      updatedAt:
        type: string
        format: date-time
        example: '2023-08-03T19:17:38.776Z'
      validLoaForTac:
        type: boolean
        x-nullable: true
      validHhgProgramCodeForLoa:
        type: boolean
        x-nullable: true
  VLocation:
    description: A postal code, city, and state lookup
    type: object
    properties:
      city:
        type: string
        example: Anytown
        title: City
      state:
        title: State
        type: string
        x-display-value:
          AL: AL
          AK: AK
          AR: AR
          AZ: AZ
          CA: CA
          CO: CO
          CT: CT
          DC: DC
          DE: DE
          FL: FL
          GA: GA
          HI: HI
          IA: IA
          ID: ID
          IL: IL
          IN: IN
          KS: KS
          KY: KY
          LA: LA
          MA: MA
          MD: MD
          ME: ME
          MI: MI
          MN: MN
          MO: MO
          MS: MS
          MT: MT
          NC: NC
          ND: ND
          NE: NE
          NH: NH
          NJ: NJ
          NM: NM
          NV: NV
          NY: NY
          OH: OH
          OK: OK
          OR: OR
          PA: PA
          RI: RI
          SC: SC
          SD: SD
          TN: TN
          TX: TX
          UT: UT
          VA: VA
          VT: VT
          WA: WA
          WI: WI
          WV: WV
          WY: WY
        enum:
          - AL
          - AK
          - AR
          - AZ
          - CA
          - CO
          - CT
          - DC
          - DE
          - FL
          - GA
          - HI
          - IA
          - ID
          - IL
          - IN
          - KS
          - KY
          - LA
          - MA
          - MD
          - ME
          - MI
          - MN
          - MO
          - MS
          - MT
          - NC
          - ND
          - NE
          - NH
          - NJ
          - NM
          - NV
          - NY
          - OH
          - OK
          - OR
          - PA
          - RI
          - SC
          - SD
          - TN
          - TX
          - UT
          - VA
          - VT
          - WA
          - WI
          - WV
          - WY
      postalCode:
        type: string
        format: zip
        title: ZIP
        example: '90210'
        pattern: ^(\d{5}?)$
      county:
        type: string
        title: County
        x-nullable: true
        example: LOS ANGELES
      usPostRegionCitiesID:
        type: string
        format: uuid
        example: c56a4180-65aa-42ec-a945-5fd21dec0538
  ReServiceItem:
    description: A Service Item which ties an ReService, Market, and Shipment Type together
    type: object
    properties:
      serviceCode:
        type: string
        example: UBP
        enum:
          - CS
          - DBHF
          - DBTF
          - DCRT
          - DCRTSA
          - DDASIT
          - DDDSIT
          - DDFSIT
          - DDP
          - DDSFSC
          - DDSHUT
          - DLH
          - DMHF
          - DNPK
          - DOASIT
          - DOFSIT
          - DOP
          - DOPSIT
          - DOSFSC
          - DOSHUT
          - DPK
          - DSH
          - DUCRT
          - DUPK
          - FSC
          - IBHF
          - IBTF
          - ICRT
          - ICRTSA
          - IDASIT
          - IDDSIT
          - IDFSIT
          - IDSFSC
          - IDSHUT
          - IHPK
          - IHUPK
          - INPK
          - IOASIT
          - IOFSIT
          - IOPSIT
          - IOSFSC
          - IOSHUT
          - ISLH
          - IUBPK
          - IUBUPK
          - IUCRT
          - MS
          - PODFSC
          - POEFSC
          - UBP
      serviceName:
        type: string
        example: International UB, International Shipping & Linehaul
      marketCode:
        type: string
        example: i (International), d (Domestic)
        enum:
          - i
          - d
      shipmentType:
        type: string
        example: HHG, UNACCOMPANIED_BAGGAGE
        enum:
          - BOAT_HAUL_AWAY
          - BOAT_TOW_AWAY
          - HHG
          - HHG_INTO_NTS
          - HHG_OUTOF_NTS_DOMESTIC
          - MOBILE_HOME
          - PPM
          - UNACCOMPANIED_BAGGAGE
      isAutoApproved:
        type: boolean
        example: true
responses:
  InvalidRequest:
    description: The request payload is invalid
    schema:
      $ref: '#/definitions/Error'
  NotFound:
    description: The requested resource wasn't found
    schema:
      $ref: '#/definitions/Error'
  Conflict:
    description: Conflict error
    schema:
      $ref: '#/definitions/Error'
  PermissionDenied:
    description: The request was denied
    schema:
      $ref: '#/definitions/Error'
  ServerError:
    description: A server error occurred
    schema:
      $ref: '#/definitions/Error'
  PreconditionFailed:
    description: Precondition failed
    schema:
      $ref: '#/definitions/Error'
  UnprocessableEntity:
    description: The payload was unprocessable.
    schema:
      $ref: '#/definitions/ValidationError'
parameters:
  ifMatch:
    in: header
    name: If-Match
    type: string
    required: true
    description: >
      Optimistic locking is implemented via the `If-Match` header. If the ETag
      header does not match the value of the resource on the server, the server
      rejects the change with a `412 Precondition Failed` error.
  ppmShipmentId:
    name: ppmShipmentId
    in: path
    type: string
    format: uuid
    required: true
    description: UUID of the PPM shipment
  weightTicketId:
    name: weightTicketId
    in: path
    type: string
    format: uuid
    required: true
    description: UUID of the weight ticket
  movingExpenseId:
    name: movingExpenseId
    in: path
    type: string
    format: uuid
    required: true
    description: UUID of the moving expense
  proGearWeightTicketId:
    name: proGearWeightTicketId
    in: path
    type: string
    format: uuid
    required: true
    description: UUID of the pro-gear weight ticket<|MERGE_RESOLUTION|>--- conflicted
+++ resolved
@@ -4420,7 +4420,6 @@
           $ref: '#/responses/NotFound'
         '500':
           $ref: '#/responses/ServerError'
-<<<<<<< HEAD
   /addresses/zip-city-lookup/{search}:
     get:
       summary: >-
@@ -4451,7 +4450,6 @@
           $ref: '#/responses/NotFound'
         '500':
           $ref: '#/responses/ServerError'
-=======
   /transportation_offices/{dutyLocationId}/counseling_offices:
     get:
       summary: Returns the counseling locations in the GBLOC matching the duty location
@@ -4477,7 +4475,6 @@
             $ref: '#/definitions/CounselingOffices'
         '500':
           description: internal server error
->>>>>>> 591503cb
   /uploads:
     post:
       summary: Create a new upload
