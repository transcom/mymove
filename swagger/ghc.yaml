swagger: '2.0'
info:
  contact:
    email: milmove-developers@caci.com
  description: >
    The GHC API is a RESTful API that enables the Office application for
    MilMove.


    All endpoints are located under `/ghc/v1`.
  license:
    name: MIT
    url: https://opensource.org/licenses/MIT
  title: MilMove GHC API
  version: 0.0.1
basePath: /ghc/v1
schemes:
  - http
tags:
  - name: queues
  - name: move
  - name: order
    description: >
      Move Orders - Commonly called “Orders,” especially in customer-facing
      language. Orders are plural because they're a bundle of related orders
      issued bya Service (e.g. Army, Air Force, Navy) to a customer that
      authorize (and order) that customer to move from one location to another.

      Orders are backed by $$ in the bank to support that move, which is
      identified by a Line of Account (LOA) code on the orders document.
  - name: moveTaskOrder
  - name: customer
  - name: mtoServiceItem
  - name: mtoShipment
  - name: shipment
  - name: mtoAgent
  - name: paymentServiceItem
  - name: ppm
  - name: tac
  - name: transportationOffice
  - name: uploads
  - name: paymentRequests
paths:
  /customer:
    post:
      summary: Creates a customer with Okta option
      description: >-
        Creates a customer with option to also create an Okta profile account
        based on the office user's input when completing the UI form and
        submitting.
      operationId: createCustomerWithOktaOption
      tags:
        - customer
      consumes:
        - application/json
      produces:
        - application/json
      parameters:
        - in: body
          name: body
          required: true
          schema:
            $ref: '#/definitions/CreateCustomerPayload'
      responses:
        '200':
          description: successfully created the customer
          schema:
            $ref: '#/definitions/CreatedCustomer'
        '400':
          $ref: '#/responses/InvalidRequest'
        '401':
          $ref: '#/responses/PermissionDenied'
        '403':
          $ref: '#/responses/PermissionDenied'
        '404':
          $ref: '#/responses/NotFound'
        '409':
          $ref: '#/responses/Conflict'
        '412':
          $ref: '#/responses/PreconditionFailed'
        '422':
          $ref: '#/responses/UnprocessableEntity'
        '500':
          $ref: '#/responses/ServerError'
  /open/requested-office-users:
    post:
      consumes:
        - application/json
      produces:
        - application/json
      summary: Create an Office User
      description: >
        This endpoint is publicly accessible as it is utilized for individuals
        who do not have an office account to request the creation of an office
        account.

        Request the creation of an office user. An administrator will need to
        approve them after creation. Note on requirements: An identification
        method must be present. The following 2 fields have an "OR" requirement.
        - edipi - other_unique_id One of these two fields MUST be present to
        serve as identification for the office user being created. This logic is
        handled at the application level.
      operationId: createRequestedOfficeUser
      tags:
        - officeUsers
      parameters:
        - in: body
          name: officeUser
          description: Office User information
          schema:
            $ref: '#/definitions/OfficeUserCreate'
      responses:
        '201':
          description: successfully requested the creation of provided office user
          schema:
            $ref: '#/definitions/OfficeUser'
        '422':
          description: validation error
          schema:
            $ref: '#/definitions/ValidationError'
        '500':
          description: internal server error
  /customer/{customerID}:
    parameters:
      - description: ID of customer to use
        in: path
        name: customerID
        required: true
        type: string
        format: uuid
    get:
      produces:
        - application/json
      parameters: []
      responses:
        '200':
          description: Successfully retrieved information on an individual customer
          schema:
            $ref: '#/definitions/Customer'
        '400':
          $ref: '#/responses/InvalidRequest'
        '401':
          $ref: '#/responses/PermissionDenied'
        '403':
          $ref: '#/responses/PermissionDenied'
        '404':
          $ref: '#/responses/NotFound'
        '500':
          $ref: '#/responses/ServerError'
      tags:
        - customer
      description: Returns a given customer
      operationId: getCustomer
      summary: Returns a given customer
    patch:
      summary: Updates customer info
      description: Updates customer info by ID
      operationId: updateCustomer
      tags:
        - customer
      consumes:
        - application/json
      produces:
        - application/json
      parameters:
        - in: body
          name: body
          required: true
          schema:
            $ref: '#/definitions/UpdateCustomerPayload'
        - in: header
          name: If-Match
          type: string
          required: true
      responses:
        '200':
          description: updated instance of orders
          schema:
            $ref: '#/definitions/Customer'
        '400':
          $ref: '#/responses/InvalidRequest'
        '401':
          $ref: '#/responses/PermissionDenied'
        '403':
          $ref: '#/responses/PermissionDenied'
        '404':
          $ref: '#/responses/NotFound'
        '412':
          $ref: '#/responses/PreconditionFailed'
        '422':
          $ref: '#/responses/UnprocessableEntity'
        '500':
          $ref: '#/responses/ServerError'
      x-permissions:
        - update.customer
  /customer/search:
    post:
      produces:
        - application/json
      consumes:
        - application/json
      summary: Search customers by DOD ID or customer name
      description: >
        Search customers by DOD ID or customer name. Used by services counselors
        to locate profiles to update, find attached moves, and to create new
        moves.
      operationId: searchCustomers
      tags:
        - customer
      parameters:
        - in: body
          name: body
          schema:
            properties:
              page:
                type: integer
                description: requested page of results
              perPage:
                type: integer
              dodID:
                description: DOD ID
                type: string
                minLength: 10
                maxLength: 10
                x-nullable: true
              emplid:
                description: EMPLID
                type: string
                minLength: 7
                maxLength: 7
                x-nullable: true
              branch:
                description: Branch
                type: string
                minLength: 1
              customerName:
                description: Customer Name
                type: string
                minLength: 1
                x-nullable: true
              sort:
                type: string
                x-nullable: true
                enum:
                  - customerName
                  - dodID
                  - emplid
                  - branch
                  - personalEmail
                  - telephone
              order:
                type: string
                x-nullable: true
                enum:
                  - asc
                  - desc
          description: field that results should be sorted by
      responses:
        '200':
          description: Successfully returned all customers matching the criteria
          schema:
            $ref: '#/definitions/SearchCustomersResult'
        '403':
          $ref: '#/responses/PermissionDenied'
        '500':
          $ref: '#/responses/ServerError'
  /move/{locator}:
    parameters:
      - description: Code used to identify a move in the system
        in: path
        name: locator
        required: true
        type: string
    get:
      produces:
        - application/json
      parameters: []
      responses:
        '200':
          description: Successfully retrieved the individual move
          schema:
            $ref: '#/definitions/Move'
        '400':
          $ref: '#/responses/InvalidRequest'
        '401':
          $ref: '#/responses/PermissionDenied'
        '403':
          $ref: '#/responses/PermissionDenied'
        '404':
          $ref: '#/responses/NotFound'
        '500':
          $ref: '#/responses/ServerError'
      tags:
        - move
      description: Returns a given move for a unique alphanumeric locator string
      summary: Returns a given move
      operationId: getMove
  /move/{locator}/history:
    parameters:
      - description: Code used to identify a move in the system
        in: path
        name: locator
        required: true
        type: string
    get:
      produces:
        - application/json
      parameters:
        - in: query
          name: page
          type: integer
          description: requested page of results
        - in: query
          name: perPage
          type: integer
          description: results per page
      responses:
        '200':
          description: Successfully retrieved the individual move history
          schema:
            $ref: '#/definitions/MoveHistoryResult'
        '400':
          $ref: '#/responses/InvalidRequest'
        '401':
          $ref: '#/responses/PermissionDenied'
        '403':
          $ref: '#/responses/PermissionDenied'
        '404':
          $ref: '#/responses/NotFound'
        '500':
          $ref: '#/responses/ServerError'
      tags:
        - move
      description: >-
        Returns the history for a given move for a unique alphanumeric locator
        string
      summary: Returns the history of an identified move
      operationId: getMoveHistory
  /moves/{moveID}/shipment-evaluation-reports-list:
    parameters:
      - description: Code used to identify a move in the system
        in: path
        name: moveID
        required: true
        type: string
        format: uuid
    get:
      produces:
        - application/json
      responses:
        '200':
          description: Successfully retrieved the move's evaluation reports
          schema:
            $ref: '#/definitions/EvaluationReportList'
        '400':
          $ref: '#/responses/InvalidRequest'
        '401':
          $ref: '#/responses/PermissionDenied'
        '403':
          $ref: '#/responses/PermissionDenied'
        '404':
          $ref: '#/responses/NotFound'
        '500':
          $ref: '#/responses/ServerError'
      tags:
        - move
      description: >-
        Returns shipment evaluation reports for the specified move that are
        visible to the current office user
      summary: >-
        Returns shipment evaluation reports for the specified move that are
        visible to the current office user
      operationId: getMoveShipmentEvaluationReportsList
  /moves/{moveID}/counseling-evaluation-reports-list:
    parameters:
      - description: Code used to identify a move in the system
        in: path
        name: moveID
        required: true
        type: string
        format: uuid
    get:
      produces:
        - application/json
      responses:
        '200':
          description: Successfully retrieved the move's evaluation reports
          schema:
            $ref: '#/definitions/EvaluationReportList'
        '400':
          $ref: '#/responses/InvalidRequest'
        '401':
          $ref: '#/responses/PermissionDenied'
        '403':
          $ref: '#/responses/PermissionDenied'
        '404':
          $ref: '#/responses/NotFound'
        '500':
          $ref: '#/responses/ServerError'
      tags:
        - move
      description: >-
        Returns counseling evaluation reports for the specified move that are
        visible to the current office user
      summary: >-
        Returns counseling evaluation reports for the specified move that are
        visible to the current office user
      operationId: getMoveCounselingEvaluationReportsList
  /counseling/orders/{orderID}:
    parameters:
      - description: ID of order to update
        in: path
        name: orderID
        required: true
        type: string
        format: uuid
    patch:
      summary: Updates an order (performed by a services counselor)
      description: All fields sent in this request will be set on the order referenced
      operationId: counselingUpdateOrder
      tags:
        - order
      consumes:
        - application/json
      produces:
        - application/json
      parameters:
        - in: body
          name: body
          required: true
          schema:
            $ref: '#/definitions/CounselingUpdateOrderPayload'
        - in: header
          name: If-Match
          type: string
          required: true
      responses:
        '200':
          description: updated instance of orders
          schema:
            $ref: '#/definitions/Order'
        '403':
          $ref: '#/responses/PermissionDenied'
        '404':
          $ref: '#/responses/NotFound'
        '412':
          $ref: '#/responses/PreconditionFailed'
        '422':
          $ref: '#/responses/UnprocessableEntity'
        '500':
          $ref: '#/responses/ServerError'
  /orders:
    post:
      summary: Creates an orders model for a logged-in user
      description: >-
        Creates an instance of orders tied to a service member, which allow for
        creation of a move and an entitlement. Orders are required before the
        creation of a move
      operationId: createOrder
      tags:
        - order
      consumes:
        - application/json
      produces:
        - application/json
      parameters:
        - in: body
          name: createOrders
          schema:
            $ref: '#/definitions/CreateOrders'
      responses:
        '200':
          description: created instance of orders
          schema:
            $ref: '#/definitions/Order'
        '400':
          description: invalid request
        '401':
          description: request requires user authentication
        '403':
          description: user is not authorized
        '422':
          $ref: '#/responses/UnprocessableEntity'
        '500':
          description: internal server error
  /orders/{orderID}:
    parameters:
      - description: ID of order to use
        in: path
        name: orderID
        required: true
        type: string
        format: uuid
    patch:
      summary: Updates an order
      description: All fields sent in this request will be set on the order referenced
      operationId: updateOrder
      tags:
        - order
      consumes:
        - application/json
      produces:
        - application/json
      parameters:
        - in: body
          name: body
          required: true
          schema:
            $ref: '#/definitions/UpdateOrderPayload'
        - in: header
          name: If-Match
          type: string
          required: true
      responses:
        '200':
          description: updated instance of orders
          schema:
            $ref: '#/definitions/Order'
        '400':
          $ref: '#/responses/InvalidRequest'
        '403':
          $ref: '#/responses/PermissionDenied'
        '404':
          $ref: '#/responses/NotFound'
        '409':
          $ref: '#/responses/Conflict'
        '412':
          $ref: '#/responses/PreconditionFailed'
        '422':
          $ref: '#/responses/UnprocessableEntity'
        '500':
          $ref: '#/responses/ServerError'
      x-permissions:
        - update.orders
    get:
      produces:
        - application/json
      parameters: []
      responses:
        '200':
          description: Successfully retrieved order
          schema:
            $ref: '#/definitions/Order'
        '400':
          $ref: '#/responses/InvalidRequest'
        '401':
          $ref: '#/responses/PermissionDenied'
        '403':
          $ref: '#/responses/PermissionDenied'
        '404':
          $ref: '#/responses/NotFound'
        '500':
          $ref: '#/responses/ServerError'
      tags:
        - order
      description: Gets an order
      operationId: getOrder
      summary: Gets an order by ID
  /orders/{orderID}/allowances:
    parameters:
      - description: ID of order to use
        in: path
        name: orderID
        required: true
        type: string
        format: uuid
    patch:
      summary: Updates an allowance (Orders with Entitlements)
      description: All fields sent in this request will be set on the order referenced
      operationId: updateAllowance
      tags:
        - order
      consumes:
        - application/json
      produces:
        - application/json
      parameters:
        - in: body
          name: body
          required: true
          schema:
            $ref: '#/definitions/UpdateAllowancePayload'
        - in: header
          name: If-Match
          type: string
          required: true
      responses:
        '200':
          description: updated instance of allowance
          schema:
            $ref: '#/definitions/Order'
        '403':
          $ref: '#/responses/PermissionDenied'
        '404':
          $ref: '#/responses/NotFound'
        '412':
          $ref: '#/responses/PreconditionFailed'
        '422':
          $ref: '#/responses/UnprocessableEntity'
        '500':
          $ref: '#/responses/ServerError'
      x-permissions:
        - update.allowances
  /orders/{orderID}/acknowledge-excess-weight-risk:
    parameters:
      - description: ID of order to use
        in: path
        name: orderID
        required: true
        type: string
        format: uuid
    post:
      summary: >-
        Saves the date and time a TOO acknowledged the excess weight risk by
        dismissing the alert
      description: >-
        Saves the date and time a TOO acknowledged the excess weight risk by
        dismissing the alert
      operationId: acknowledgeExcessWeightRisk
      tags:
        - order
      consumes:
        - application/json
      produces:
        - application/json
      parameters:
        - in: header
          name: If-Match
          type: string
          required: true
      responses:
        '200':
          description: updated Move
          schema:
            $ref: '#/definitions/Move'
        '403':
          $ref: '#/responses/PermissionDenied'
        '404':
          $ref: '#/responses/NotFound'
        '412':
          $ref: '#/responses/PreconditionFailed'
        '422':
          $ref: '#/responses/UnprocessableEntity'
        '500':
          $ref: '#/responses/ServerError'
      x-permissions:
        - update.excessWeightRisk
  /orders/{orderID}/update-billable-weight:
    parameters:
      - description: ID of order to use
        in: path
        name: orderID
        required: true
        type: string
        format: uuid
    patch:
      summary: Updates the max billable weight
      description: Updates the DBAuthorizedWeight attribute for the Order Entitlements=
      operationId: updateBillableWeight
      tags:
        - order
      consumes:
        - application/json
      produces:
        - application/json
      parameters:
        - in: body
          name: body
          required: true
          schema:
            $ref: '#/definitions/UpdateBillableWeightPayload'
        - in: header
          name: If-Match
          type: string
          required: true
      responses:
        '200':
          description: updated Order
          schema:
            $ref: '#/definitions/Order'
        '403':
          $ref: '#/responses/PermissionDenied'
        '404':
          $ref: '#/responses/NotFound'
        '412':
          $ref: '#/responses/PreconditionFailed'
        '422':
          $ref: '#/responses/UnprocessableEntity'
        '500':
          $ref: '#/responses/ServerError'
      x-permissions:
        - update.billableWeight
  /orders/{orderID}/update-max-billable-weight/tio:
    parameters:
      - description: ID of order to use
        in: path
        name: orderID
        required: true
        type: string
        format: uuid
    patch:
      summary: Updates the max billable weight with TIO remarks
      description: >-
        Updates the DBAuthorizedWeight attribute for the Order Entitlements and
        move TIO remarks
      operationId: updateMaxBillableWeightAsTIO
      tags:
        - order
      consumes:
        - application/json
      produces:
        - application/json
      parameters:
        - in: body
          name: body
          required: true
          schema:
            $ref: '#/definitions/UpdateMaxBillableWeightAsTIOPayload'
        - $ref: '#/parameters/ifMatch'
      responses:
        '200':
          description: updated Order
          schema:
            $ref: '#/definitions/Order'
        '403':
          $ref: '#/responses/PermissionDenied'
        '404':
          $ref: '#/responses/NotFound'
        '412':
          $ref: '#/responses/PreconditionFailed'
        '422':
          $ref: '#/responses/UnprocessableEntity'
        '500':
          $ref: '#/responses/ServerError'
      x-permissions:
        - update.maxBillableWeight
  /orders/{orderID}/upload_amended_orders:
    post:
      summary: Create an amended order for a given order
      description: Create an amended order for a given order
      operationId: uploadAmendedOrders
      tags:
        - order
      consumes:
        - multipart/form-data
      parameters:
        - in: path
          name: orderID
          type: string
          format: uuid
          required: true
          description: UUID of the order
        - in: formData
          name: file
          type: file
          description: The file to upload.
          required: true
      responses:
        '201':
          description: created upload
          schema:
            $ref: '#/definitions/Upload'
        '400':
          description: invalid request
          schema:
            $ref: '#/definitions/InvalidRequestResponsePayload'
        '403':
          description: not authorized
        '404':
          description: not found
        '413':
          description: payload is too large
        '500':
          description: server error
  /counseling/orders/{orderID}/allowances:
    parameters:
      - description: ID of order to use
        in: path
        name: orderID
        required: true
        type: string
        format: uuid
    patch:
      summary: Updates an allowance (Orders with Entitlements)
      description: All fields sent in this request will be set on the order referenced
      operationId: counselingUpdateAllowance
      tags:
        - order
      consumes:
        - application/json
      produces:
        - application/json
      parameters:
        - in: body
          name: body
          required: true
          schema:
            $ref: '#/definitions/CounselingUpdateAllowancePayload'
        - in: header
          name: If-Match
          type: string
          required: true
      responses:
        '200':
          description: updated instance of allowance
          schema:
            $ref: '#/definitions/Order'
        '403':
          $ref: '#/responses/PermissionDenied'
        '404':
          $ref: '#/responses/NotFound'
        '412':
          $ref: '#/responses/PreconditionFailed'
        '422':
          $ref: '#/responses/UnprocessableEntity'
        '500':
          $ref: '#/responses/ServerError'
  /move-task-orders/{moveTaskOrderID}:
    parameters:
      - description: ID of move to use
        in: path
        name: moveTaskOrderID
        required: true
        type: string
    get:
      produces:
        - application/json
      parameters: []
      responses:
        '200':
          description: Successfully retrieved move task order
          schema:
            $ref: '#/definitions/MoveTaskOrder'
        '400':
          $ref: '#/responses/InvalidRequest'
        '401':
          $ref: '#/responses/PermissionDenied'
        '403':
          $ref: '#/responses/PermissionDenied'
        '404':
          $ref: '#/responses/NotFound'
        '500':
          $ref: '#/responses/ServerError'
      tags:
        - moveTaskOrder
      description: Gets a move
      operationId: getMoveTaskOrder
      summary: Gets a move by ID
  /move_task_orders/{moveTaskOrderID}/mto_service_items:
    parameters:
      - description: ID of move for mto service item to use
        in: path
        name: moveTaskOrderID
        required: true
        format: uuid
        type: string
    get:
      produces:
        - application/json
      parameters: []
      responses:
        '200':
          description: Successfully retrieved all line items for a move task order
          schema:
            $ref: '#/definitions/MTOServiceItems'
        '404':
          $ref: '#/responses/NotFound'
        '422':
          $ref: '#/responses/UnprocessableEntity'
        '500':
          $ref: '#/responses/ServerError'
      tags:
        - mtoServiceItem
      description: Gets all line items for a move
      operationId: listMTOServiceItems
      summary: Gets all line items for a move
  /mto-shipments:
    post:
      summary: createMTOShipment
      description: |
        Creates a MTO shipment for the specified Move Task Order.
        Required fields include:
        * Shipment Type
        * Customer requested pick-up date
        * Pick-up Address
        * Delivery Address
        * Releasing / Receiving agents
        Optional fields include:
        * Delivery Address Type
        * Customer Remarks
        * Releasing / Receiving agents
        * An array of optional accessorial service item codes
      consumes:
        - application/json
      produces:
        - application/json
      operationId: createMTOShipment
      tags:
        - mtoShipment
      parameters:
        - in: body
          name: body
          schema:
            $ref: '#/definitions/CreateMTOShipment'
      responses:
        '200':
          description: Successfully created a MTO shipment.
          schema:
            $ref: '#/definitions/MTOShipment'
        '400':
          $ref: '#/responses/InvalidRequest'
        '404':
          $ref: '#/responses/NotFound'
        '422':
          $ref: '#/responses/UnprocessableEntity'
        '500':
          $ref: '#/responses/ServerError'
  /move_task_orders/{moveTaskOrderID}/mto_shipments:
    parameters:
      - description: ID of move task order for mto shipment to use
        in: path
        name: moveTaskOrderID
        required: true
        format: uuid
        type: string
    get:
      produces:
        - application/json
      parameters: []
      responses:
        '200':
          description: Successfully retrieved all mto shipments for a move task order
          schema:
            $ref: '#/definitions/MTOShipments'
        '403':
          $ref: '#/responses/PermissionDenied'
        '404':
          $ref: '#/responses/NotFound'
        '422':
          $ref: '#/responses/UnprocessableEntity'
        '500':
          $ref: '#/responses/ServerError'
      tags:
        - mtoShipment
      description: Gets all shipments for a move task order
      operationId: listMTOShipments
      summary: Gets all shipments for a move task order
  /shipments/{shipmentID}:
    get:
      summary: fetches a shipment by ID
      description: fetches a shipment by ID
      operationId: getShipment
      tags:
        - mtoShipment
      produces:
        - application/json
      parameters:
        - description: ID of the shipment to be fetched
          in: path
          name: shipmentID
          required: true
          format: uuid
          type: string
      responses:
        '200':
          description: Successfully fetched the shipment
          schema:
            $ref: '#/definitions/MTOShipment'
        '400':
          $ref: '#/responses/InvalidRequest'
        '403':
          $ref: '#/responses/PermissionDenied'
        '404':
          $ref: '#/responses/NotFound'
        '422':
          $ref: '#/responses/UnprocessableEntity'
        '500':
          $ref: '#/responses/ServerError'
    delete:
      summary: Soft deletes a shipment by ID
      description: Soft deletes a shipment by ID
      operationId: deleteShipment
      tags:
        - shipment
      produces:
        - application/json
      parameters:
        - description: ID of the shipment to be deleted
          in: path
          name: shipmentID
          required: true
          format: uuid
          type: string
      responses:
        '204':
          description: Successfully soft deleted the shipment
        '400':
          $ref: '#/responses/InvalidRequest'
        '403':
          $ref: '#/responses/PermissionDenied'
        '404':
          $ref: '#/responses/NotFound'
        '409':
          $ref: '#/responses/Conflict'
        '422':
          $ref: '#/responses/UnprocessableEntity'
        '500':
          $ref: '#/responses/ServerError'
  /move_task_orders/{moveTaskOrderID}/mto_shipments/{shipmentID}:
    patch:
      summary: updateMTOShipment
      description: |
        Updates a specified MTO shipment.
        Required fields include:
        * MTO Shipment ID required in path
        * If-Match required in headers
        * No fields required in body
        Optional fields include:
        * New shipment status type
        * Shipment Type
        * Customer requested pick-up date
        * Pick-up Address
        * Delivery Address
        * Secondary Pick-up Address
        * SecondaryDelivery Address
        * Delivery Address Type
        * Customer Remarks
        * Counselor Remarks
        * Releasing / Receiving agents
        * Actual Pro Gear Weight
        * Actual Spouse Pro Gear Weight
      consumes:
        - application/json
      produces:
        - application/json
      operationId: updateMTOShipment
      tags:
        - mtoShipment
      parameters:
        - in: path
          name: moveTaskOrderID
          required: true
          format: uuid
          type: string
          description: ID of move task order for mto shipment to use
        - in: path
          name: shipmentID
          type: string
          format: uuid
          required: true
          description: UUID of the MTO Shipment to update
        - in: header
          name: If-Match
          type: string
          required: true
          description: >
            Optimistic locking is implemented via the `If-Match` header. If the
            ETag header does not match the value of the resource on the server,
            the server rejects the change with a `412 Precondition Failed`
            error.
        - in: body
          name: body
          schema:
            $ref: '#/definitions/UpdateShipment'
      responses:
        '200':
          description: Successfully updated the specified MTO shipment.
          schema:
            $ref: '#/definitions/MTOShipment'
        '400':
          $ref: '#/responses/InvalidRequest'
        '401':
          $ref: '#/responses/PermissionDenied'
        '403':
          $ref: '#/responses/PermissionDenied'
        '404':
          $ref: '#/responses/NotFound'
        '412':
          $ref: '#/responses/PreconditionFailed'
        '422':
          $ref: '#/responses/UnprocessableEntity'
        '500':
          $ref: '#/responses/ServerError'
  /shipments/{shipmentID}/approve:
    parameters:
      - description: ID of the shipment
        in: path
        name: shipmentID
        required: true
        format: uuid
        type: string
    post:
      consumes:
        - application/json
      produces:
        - application/json
      parameters:
        - in: header
          name: If-Match
          type: string
          required: true
      responses:
        '200':
          description: Successfully approved the shipment
          schema:
            $ref: '#/definitions/MTOShipment'
        '403':
          $ref: '#/responses/PermissionDenied'
        '404':
          $ref: '#/responses/NotFound'
        '409':
          $ref: '#/responses/Conflict'
        '412':
          $ref: '#/responses/PreconditionFailed'
        '422':
          $ref: '#/responses/UnprocessableEntity'
        '500':
          $ref: '#/responses/ServerError'
      tags:
        - shipment
      description: Approves a shipment
      operationId: approveShipment
      summary: Approves a shipment
      x-permissions:
        - update.shipment
  /shipments/{shipmentID}/request-diversion:
    parameters:
      - description: ID of the shipment
        in: path
        name: shipmentID
        required: true
        format: uuid
        type: string
    post:
      consumes:
        - application/json
      produces:
        - application/json
      parameters:
        - in: header
          name: If-Match
          type: string
          required: true
        - in: body
          name: body
          required: true
          schema:
            $ref: '#/definitions/RequestDiversion'
      responses:
        '200':
          description: Successfully requested the shipment diversion
          schema:
            $ref: '#/definitions/MTOShipment'
        '403':
          $ref: '#/responses/PermissionDenied'
        '404':
          $ref: '#/responses/NotFound'
        '409':
          $ref: '#/responses/Conflict'
        '412':
          $ref: '#/responses/PreconditionFailed'
        '422':
          $ref: '#/responses/UnprocessableEntity'
        '500':
          $ref: '#/responses/ServerError'
      tags:
        - shipment
      description: Requests a shipment diversion
      operationId: requestShipmentDiversion
      summary: Requests a shipment diversion
      x-permissions:
        - create.shipmentDiversionRequest
  /shipments/{shipmentID}/approve-diversion:
    parameters:
      - description: ID of the shipment
        in: path
        name: shipmentID
        required: true
        format: uuid
        type: string
    post:
      consumes:
        - application/json
      produces:
        - application/json
      parameters:
        - in: header
          name: If-Match
          type: string
          required: true
      responses:
        '200':
          description: Successfully approved the shipment diversion
          schema:
            $ref: '#/definitions/MTOShipment'
        '403':
          $ref: '#/responses/PermissionDenied'
        '404':
          $ref: '#/responses/NotFound'
        '409':
          $ref: '#/responses/Conflict'
        '412':
          $ref: '#/responses/PreconditionFailed'
        '422':
          $ref: '#/responses/UnprocessableEntity'
        '500':
          $ref: '#/responses/ServerError'
      x-permissions:
        - update.shipment
      tags:
        - shipment
      description: Approves a shipment diversion
      operationId: approveShipmentDiversion
      summary: Approves a shipment diversion
  /shipments/{shipmentID}/reject:
    parameters:
      - description: ID of the shipment
        in: path
        name: shipmentID
        required: true
        format: uuid
        type: string
    post:
      consumes:
        - application/json
      produces:
        - application/json
      parameters:
        - in: header
          name: If-Match
          type: string
          required: true
        - in: body
          name: body
          required: true
          schema:
            $ref: '#/definitions/RejectShipment'
      responses:
        '200':
          description: Successfully rejected the shipment
          schema:
            $ref: '#/definitions/MTOShipment'
        '403':
          $ref: '#/responses/PermissionDenied'
        '404':
          $ref: '#/responses/NotFound'
        '409':
          $ref: '#/responses/Conflict'
        '412':
          $ref: '#/responses/PreconditionFailed'
        '422':
          $ref: '#/responses/UnprocessableEntity'
        '500':
          $ref: '#/responses/ServerError'
      tags:
        - shipment
      description: rejects a shipment
      operationId: rejectShipment
      summary: rejects a shipment
  /shipments/{shipmentID}/request-cancellation:
    parameters:
      - description: ID of the shipment
        in: path
        name: shipmentID
        required: true
        format: uuid
        type: string
    post:
      consumes:
        - application/json
      produces:
        - application/json
      parameters:
        - in: header
          name: If-Match
          type: string
          required: true
      responses:
        '200':
          description: Successfully requested the shipment cancellation
          schema:
            $ref: '#/definitions/MTOShipment'
        '403':
          $ref: '#/responses/PermissionDenied'
        '404':
          $ref: '#/responses/NotFound'
        '409':
          $ref: '#/responses/Conflict'
        '412':
          $ref: '#/responses/PreconditionFailed'
        '422':
          $ref: '#/responses/UnprocessableEntity'
        '500':
          $ref: '#/responses/ServerError'
      tags:
        - shipment
      description: Requests a shipment cancellation
      operationId: requestShipmentCancellation
      summary: Requests a shipment cancellation
      x-permissions:
        - create.shipmentCancellation
  /shipments/{shipmentID}/request-reweigh:
    parameters:
      - description: ID of the shipment
        in: path
        name: shipmentID
        required: true
        format: uuid
        type: string
    post:
      consumes:
        - application/json
      produces:
        - application/json
      responses:
        '200':
          description: Successfully requested a reweigh of the shipment
          schema:
            $ref: '#/definitions/Reweigh'
        '403':
          $ref: '#/responses/PermissionDenied'
        '404':
          $ref: '#/responses/NotFound'
        '409':
          $ref: '#/responses/Conflict'
        '412':
          $ref: '#/responses/PreconditionFailed'
        '422':
          $ref: '#/responses/UnprocessableEntity'
        '500':
          $ref: '#/responses/ServerError'
      tags:
        - shipment
        - reweigh
      description: Requests a shipment reweigh
      operationId: requestShipmentReweigh
      summary: Requests a shipment reweigh
      x-permissions:
        - create.reweighRequest
  /shipments/{shipmentID}/review-shipment-address-update:
    parameters:
      - description: ID of the shipment
        in: path
        name: shipmentID
        required: true
        format: uuid
        type: string
    patch:
      consumes:
        - application/json
      produces:
        - application/json
      parameters:
        - in: header
          name: If-Match
          type: string
          required: true
        - in: body
          name: body
          required: true
          schema:
            properties:
              status:
                type: string
                enum:
                  - REJECTED
                  - APPROVED
              officeRemarks:
                type: string
            required:
              - officeRemarks
              - status
      responses:
        '200':
          description: Successfully requested a shipment address update
          schema:
            $ref: '#/definitions/ShipmentAddressUpdate'
        '403':
          $ref: '#/responses/PermissionDenied'
        '404':
          $ref: '#/responses/NotFound'
        '409':
          $ref: '#/responses/Conflict'
        '412':
          $ref: '#/responses/PreconditionFailed'
        '422':
          $ref: '#/responses/UnprocessableEntity'
        '500':
          $ref: '#/responses/ServerError'
      tags:
        - shipment
      description: >-
        This endpoint is used to approve a address update request. Office
        remarks are required. Approving the address update will update the
        Destination Final Address of the associated service item
      operationId: reviewShipmentAddressUpdate
      summary: Allows TOO to review a shipment address update
  /shipments/{shipmentID}/sit-extensions:
    post:
      summary: Create an approved SIT Duration Update
      description: >-
        TOO can creates an already-approved SIT Duration Update on behalf of a
        customer
      consumes:
        - application/json
      produces:
        - application/json
      operationId: createApprovedSITDurationUpdate
      tags:
        - shipment
        - sitExtension
      parameters:
        - description: ID of the shipment
          in: path
          name: shipmentID
          required: true
          format: uuid
          type: string
        - in: body
          name: body
          schema:
            $ref: '#/definitions/CreateApprovedSITDurationUpdate'
          required: true
        - in: header
          description: >-
            We want the shipment's eTag rather than the SIT Duration Update eTag
            as the SIT Duration Update is always associated with a shipment
          name: If-Match
          type: string
          required: true
      responses:
        '200':
          description: Successfully created a SIT Extension.
          schema:
            $ref: '#/definitions/MTOShipment'
        '400':
          $ref: '#/responses/InvalidRequest'
        '403':
          $ref: '#/responses/PermissionDenied'
        '404':
          $ref: '#/responses/NotFound'
        '422':
          $ref: '#/responses/UnprocessableEntity'
        '500':
          $ref: '#/responses/ServerError'
      x-permissions:
        - create.SITExtension
  /shipments/{shipmentID}/sit-extensions/{sitExtensionID}/approve:
    parameters:
      - description: ID of the shipment
        in: path
        name: shipmentID
        required: true
        format: uuid
        type: string
      - description: ID of the SIT extension
        in: path
        name: sitExtensionID
        required: true
        format: uuid
        type: string
    patch:
      consumes:
        - application/json
      produces:
        - application/json
      parameters:
        - in: body
          name: body
          required: true
          schema:
            $ref: '#/definitions/ApproveSITExtension'
        - in: header
          description: >-
            We want the shipment's eTag rather than the SIT extension eTag as
            the SIT extension is always associated with a shipment
          name: If-Match
          type: string
          required: true
      responses:
        '200':
          description: Successfully approved a SIT extension
          schema:
            $ref: '#/definitions/MTOShipment'
        '403':
          $ref: '#/responses/PermissionDenied'
        '404':
          $ref: '#/responses/NotFound'
        '409':
          $ref: '#/responses/Conflict'
        '412':
          $ref: '#/responses/PreconditionFailed'
        '422':
          $ref: '#/responses/UnprocessableEntity'
        '500':
          $ref: '#/responses/ServerError'
      tags:
        - shipment
        - sitExtension
      description: Approves a SIT extension
      operationId: approveSITExtension
      summary: Approves a SIT extension
      x-permissions:
        - update.SITExtension
  /shipments/{shipmentID}/sit-extensions/{sitExtensionID}/deny:
    parameters:
      - description: ID of the shipment
        in: path
        name: shipmentID
        required: true
        format: uuid
        type: string
      - description: ID of the SIT extension
        in: path
        name: sitExtensionID
        required: true
        format: uuid
        type: string
    patch:
      consumes:
        - application/json
      produces:
        - application/json
      parameters:
        - in: body
          name: body
          required: true
          schema:
            $ref: '#/definitions/DenySITExtension'
        - in: header
          name: If-Match
          type: string
          required: true
      responses:
        '200':
          description: Successfully denied a SIT extension
          schema:
            $ref: '#/definitions/MTOShipment'
        '403':
          $ref: '#/responses/PermissionDenied'
        '404':
          $ref: '#/responses/NotFound'
        '409':
          $ref: '#/responses/Conflict'
        '412':
          $ref: '#/responses/PreconditionFailed'
        '422':
          $ref: '#/responses/UnprocessableEntity'
        '500':
          $ref: '#/responses/ServerError'
      tags:
        - shipment
        - sitExtension
      description: Denies a SIT extension
      operationId: denySITExtension
      summary: Denies a SIT extension
      x-permissions:
        - update.SITExtension
  /shipments/{shipmentID}/sit-service-item/convert-to-customer-expense:
    parameters:
      - description: ID of the shipment
        in: path
        name: shipmentID
        required: true
        format: uuid
        type: string
    patch:
      consumes:
        - application/json
      produces:
        - application/json
      parameters:
        - in: body
          name: body
          required: true
          schema:
            $ref: '#/definitions/UpdateSITServiceItemCustomerExpense'
        - in: header
          name: If-Match
          type: string
          required: true
      responses:
        '200':
          description: Successfully converted to customer expense
          schema:
            $ref: '#/definitions/MTOShipment'
        '403':
          $ref: '#/responses/PermissionDenied'
        '404':
          $ref: '#/responses/NotFound'
        '409':
          $ref: '#/responses/Conflict'
        '412':
          $ref: '#/responses/PreconditionFailed'
        '422':
          $ref: '#/responses/UnprocessableEntity'
        '500':
          $ref: '#/responses/ServerError'
      tags:
        - shipment
        - mtoServiceItem
      description: Converts a SIT to customer expense
      operationId: updateSITServiceItemCustomerExpense
      summary: Converts a SIT to customer expense
      x-permissions:
        - update.MTOServiceItem
  /shipments/{shipmentID}/ppm-documents:
    parameters:
      - description: ID of the shipment
        in: path
        name: shipmentID
        required: true
        format: uuid
        type: string
    get:
      summary: Gets all the PPM documents for a PPM shipment
      description: >
        Retrieves all of the documents and associated uploads for each ppm
        document type connected to a PPM shipment. This

        excludes any deleted PPM documents.
      operationId: getPPMDocuments
      tags:
        - ppm
      consumes:
        - application/json
      produces:
        - application/json
      responses:
        '200':
          description: >-
            All PPM documents and associated uploads for the specified PPM
            shipment.
          schema:
            $ref: '#/definitions/PPMDocuments'
        '401':
          $ref: '#/responses/PermissionDenied'
        '403':
          $ref: '#/responses/PermissionDenied'
        '422':
          $ref: '#/responses/UnprocessableEntity'
        '500':
          $ref: '#/responses/ServerError'
  /ppm-shipments/{ppmShipmentId}/weight-ticket/{weightTicketId}:
    parameters:
      - $ref: '#/parameters/ppmShipmentId'
      - $ref: '#/parameters/weightTicketId'
    patch:
      summary: Updates a weight ticket document
      description: >
        Updates a PPM shipment's weight ticket document with new information.
        Only some of the weight ticket document's

        fields are editable because some have to be set by the customer, e.g.
        vehicle description.
      operationId: updateWeightTicket
      tags:
        - ppm
      consumes:
        - application/json
      produces:
        - application/json
      parameters:
        - $ref: '#/parameters/ifMatch'
        - in: body
          name: updateWeightTicketPayload
          required: true
          schema:
            $ref: '#/definitions/UpdateWeightTicket'
      responses:
        '200':
          description: returns an updated weight ticket object
          schema:
            $ref: '#/definitions/WeightTicket'
        '400':
          $ref: '#/responses/InvalidRequest'
        '401':
          $ref: '#/responses/PermissionDenied'
        '403':
          $ref: '#/responses/PermissionDenied'
        '404':
          $ref: '#/responses/NotFound'
        '412':
          $ref: '#/responses/PreconditionFailed'
        '422':
          $ref: '#/responses/UnprocessableEntity'
        '500':
          $ref: '#/responses/ServerError'
  /ppm-shipments/{ppmShipmentId}/moving-expenses/{movingExpenseId}:
    parameters:
      - $ref: '#/parameters/ppmShipmentId'
      - $ref: '#/parameters/movingExpenseId'
    patch:
      summary: Updates the moving expense
      description: >
        Updates a PPM shipment's moving expense with new information. Only some
        of the moving expense's fields are

        editable because some have to be set by the customer, e.g. the
        description and the moving expense type.
      operationId: updateMovingExpense
      tags:
        - ppm
      consumes:
        - application/json
      produces:
        - application/json
      parameters:
        - $ref: '#/parameters/ifMatch'
        - in: body
          name: updateMovingExpense
          required: true
          schema:
            $ref: '#/definitions/UpdateMovingExpense'
      responses:
        '200':
          description: returns an updated moving expense object
          schema:
            $ref: '#/definitions/MovingExpense'
        '400':
          $ref: '#/responses/InvalidRequest'
        '401':
          $ref: '#/responses/PermissionDenied'
        '403':
          $ref: '#/responses/PermissionDenied'
        '404':
          $ref: '#/responses/NotFound'
        '412':
          $ref: '#/responses/PreconditionFailed'
        '422':
          $ref: '#/responses/UnprocessableEntity'
        '500':
          $ref: '#/responses/ServerError'
  /ppm-shipments/{ppmShipmentId}/pro-gear-weight-tickets/{proGearWeightTicketId}:
    parameters:
      - $ref: '#/parameters/ppmShipmentId'
      - $ref: '#/parameters/proGearWeightTicketId'
    patch:
      summary: Updates a pro-gear weight ticket
      description: >
        Updates a PPM shipment's pro-gear weight ticket with new information.
        Only some of the fields are editable

        because some have to be set by the customer, e.g. the description.
      operationId: updateProGearWeightTicket
      tags:
        - ppm
      consumes:
        - application/json
      produces:
        - application/json
      parameters:
        - $ref: '#/parameters/ifMatch'
        - in: body
          name: updateProGearWeightTicket
          required: true
          schema:
            $ref: '#/definitions/UpdateProGearWeightTicket'
      responses:
        '200':
          description: returns an updated pro-gear weight ticket object
          schema:
            $ref: '#/definitions/ProGearWeightTicket'
        '400':
          $ref: '#/responses/InvalidRequest'
        '401':
          $ref: '#/responses/PermissionDenied'
        '403':
          $ref: '#/responses/PermissionDenied'
        '404':
          $ref: '#/responses/NotFound'
        '412':
          $ref: '#/responses/PreconditionFailed'
        '422':
          $ref: '#/responses/UnprocessableEntity'
        '500':
          $ref: '#/responses/ServerError'
  /ppm-shipments/{ppmShipmentId}/aoa-packet:
    parameters:
      - description: the id for the ppmshipment with aoa to be downloaded
        in: path
        name: ppmShipmentId
        required: true
        type: string
    get:
      summary: Downloads AOA Packet form PPMShipment as a PDF
      description: >
        ### Functionality

        This endpoint downloads all uploaded move order documentation combined
        with the Shipment Summary Worksheet into a single PDF.

        ### Errors

        * The PPMShipment must have requested an AOA.

        * The PPMShipment AOA Request must have been approved.
      operationId: showAOAPacket
      tags:
        - ppm
      produces:
        - application/pdf
      responses:
        '200':
          headers:
            Content-Disposition:
              type: string
              description: File name to download
          description: AOA PDF
          schema:
            format: binary
            type: file
        '400':
          $ref: '#/responses/InvalidRequest'
        '403':
          $ref: '#/responses/PermissionDenied'
        '404':
          $ref: '#/responses/NotFound'
        '422':
          $ref: '#/responses/UnprocessableEntity'
        '500':
          $ref: '#/responses/ServerError'
  /ppm-shipments/{ppmShipmentId}/finish-document-review:
    parameters:
      - $ref: '#/parameters/ppmShipmentId'
    patch:
      summary: Updates a PPM shipment's status after document review
      description: >
        Updates a PPM shipment's status once documents have been reviewed.
        Status is updated depending on whether any documents have been rejected.
      operationId: finishDocumentReview
      tags:
        - ppm
      consumes:
        - application/json
      produces:
        - application/json
      parameters:
        - in: header
          name: If-Match
          type: string
          required: true
      responses:
        '200':
          description: Successfully finished document review
          schema:
            $ref: '#/definitions/PPMShipment'
        '400':
          $ref: '#/responses/InvalidRequest'
        '401':
          $ref: '#/responses/PermissionDenied'
        '403':
          $ref: '#/responses/PermissionDenied'
        '404':
          $ref: '#/responses/NotFound'
        '409':
          $ref: '#/responses/Conflict'
        '412':
          $ref: '#/responses/PreconditionFailed'
        '422':
          $ref: '#/responses/UnprocessableEntity'
        '500':
          $ref: '#/responses/ServerError'
      x-permissions:
        - update.shipment
  /ppm-shipments/{ppmShipmentId}/ppm-sit:
    patch:
      summary: Updates a PPM shipment's SIT values
      description: |
        Updates a PPM shipment's SIT values
      operationId: updatePPMSIT
      tags:
        - ppm
      consumes:
        - application/json
      produces:
        - application/json
      parameters:
        - $ref: '#/parameters/ppmShipmentId'
        - in: header
          name: If-Match
          type: string
          required: true
        - in: body
          name: body
          schema:
            $ref: '#/definitions/PPMShipmentSIT'
      responses:
        '200':
          description: Successfully finished PPM SIT update
          schema:
            $ref: '#/definitions/PPMShipment'
        '400':
          $ref: '#/responses/InvalidRequest'
        '403':
          $ref: '#/responses/PermissionDenied'
        '404':
          $ref: '#/responses/NotFound'
        '412':
          $ref: '#/responses/PreconditionFailed'
        '422':
          $ref: '#/responses/UnprocessableEntity'
        '500':
          $ref: '#/responses/ServerError'
  /ppm-shipments/{ppmShipmentId}/closeout:
    parameters:
      - $ref: '#/parameters/ppmShipmentId'
    get:
      summary: Get the closeout calcuations for the specified PPM shipment
      description: |
        Retrieves the closeout calculations for the specified PPM shipment.
      operationId: getPPMCloseout
      tags:
        - ppm
      produces:
        - application/json
      responses:
        '200':
          description: Returns closeout for the specified PPM shipment.
          schema:
            $ref: '#/definitions/PPMCloseout'
        '400':
          $ref: '#/responses/InvalidRequest'
        '403':
          $ref: '#/responses/PermissionDenied'
        '404':
          $ref: '#/responses/NotFound'
        '422':
          $ref: '#/responses/UnprocessableEntity'
        '500':
          $ref: '#/responses/ServerError'
  /ppm-shipments/{ppmShipmentId}/actual-weight:
    parameters:
      - $ref: '#/parameters/ppmShipmentId'
    get:
      summary: Get the actual weight for a PPM shipment
      description: |
        Retrieves the actual weight for the specified PPM shipment.
      operationId: getPPMActualWeight
      tags:
        - ppm
      produces:
        - application/json
      responses:
        '200':
          description: Returns actual weight for the specified PPM shipment.
          schema:
            $ref: '#/definitions/PPMActualWeight'
        '400':
          $ref: '#/responses/InvalidRequest'
        '403':
          $ref: '#/responses/PermissionDenied'
        '404':
          $ref: '#/responses/NotFound'
        '422':
          $ref: '#/responses/UnprocessableEntity'
        '500':
          $ref: '#/responses/ServerError'
  /ppm-shipments/{ppmShipmentId}/sit_location/{sitLocation}/sit-estimated-cost:
    parameters:
      - $ref: '#/parameters/ppmShipmentId'
      - in: path
        format: string
        description: location of sit
        name: sitLocation
        required: true
        type: string
        enum:
          - ORIGIN
          - DESTINATION
      - in: query
        format: date-time
        description: Date entered into SIT
        name: sitEntryDate
        required: true
        type: string
      - in: query
        format: date-time
        description: Date departed SIT
        name: sitDepartureDate
        required: true
        type: string
      - in: query
        description: Weight stored in SIT
        name: weightStored
        required: true
        type: integer
        minimum: 0
    get:
      summary: Get the SIT estimated cost for a PPM shipment
      description: >
        Calculates and returns the SIT estimated cost for the specified PPM
        shipment.
      operationId: getPPMSITEstimatedCost
      tags:
        - ppm
      produces:
        - application/json
      responses:
        '200':
          description: >-
            Calculates and returns the SIT estimated cost for the specified PPM
            shipment.
          schema:
            $ref: '#/definitions/PPMSITEstimatedCost'
        '400':
          $ref: '#/responses/InvalidRequest'
        '403':
          $ref: '#/responses/PermissionDenied'
        '404':
          $ref: '#/responses/NotFound'
        '422':
          $ref: '#/responses/UnprocessableEntity'
        '500':
          $ref: '#/responses/ServerError'
  /ppm-shipments/{ppmShipmentId}/payment-packet:
    get:
      summary: Returns PPM payment packet
      description: >-
        Generates a PDF containing all user uploaded documentations for PPM.
        Contains SSW form, orders, weight and expense documentations.
      operationId: showPaymentPacket
      tags:
        - ppm
      parameters:
        - in: path
          name: ppmShipmentId
          type: string
          format: uuid
          required: true
          description: UUID of the ppmShipment
      produces:
        - application/pdf
      responses:
        '200':
          headers:
            Content-Disposition:
              type: string
              description: File name to download
          description: PPM Payment Packet PDF
          schema:
            format: binary
            type: file
        '400':
          description: invalid request
        '401':
          description: request requires user authentication
        '403':
          description: user is not authorized
        '404':
          description: ppm not found
        '500':
          description: internal server error
  /move_task_orders/{moveTaskOrderID}/mto_shipments/{shipmentID}/mto-agents:
    parameters:
      - description: ID of move task order
        in: path
        name: moveTaskOrderID
        required: true
        format: uuid
        type: string
      - description: ID of the shipment
        in: path
        name: shipmentID
        required: true
        format: uuid
        type: string
    get:
      produces:
        - application/json
      parameters: []
      responses:
        '200':
          description: Successfully retrieved all agents for a move task order
          schema:
            $ref: '#/definitions/MTOAgents'
        '404':
          $ref: '#/responses/NotFound'
        '422':
          $ref: '#/responses/UnprocessableEntity'
        '500':
          $ref: '#/responses/ServerError'
      tags:
        - mtoAgent
      description: Fetches a list of agents associated with a move task order.
      operationId: fetchMTOAgentList
      summary: Fetch move task order agents.
  /move-task-orders/{moveTaskOrderID}/service-items/{mtoServiceItemID}:
    parameters:
      - description: ID of move to use
        in: path
        name: moveTaskOrderID
        required: true
        type: string
      - description: ID of line item to use
        in: path
        name: mtoServiceItemID
        required: true
        type: string
    get:
      produces:
        - application/json
      parameters: []
      responses:
        '200':
          description: Successfully retrieved a line item for a move task order by ID
          schema:
            $ref: '#/definitions/MTOServiceItemSingle'
        '400':
          $ref: '#/responses/InvalidRequest'
        '401':
          $ref: '#/responses/PermissionDenied'
        '403':
          $ref: '#/responses/PermissionDenied'
        '404':
          $ref: '#/responses/NotFound'
        '500':
          $ref: '#/responses/ServerError'
      tags:
        - mtoServiceItem
      description: Gets a line item by ID for a move by ID
      operationId: getMTOServiceItem
      summary: Gets a line item by ID for a move by ID
  /move-task-orders/{moveTaskOrderID}/service-items/{mtoServiceItemID}/status:
    parameters:
      - description: ID of move to use
        in: path
        name: moveTaskOrderID
        required: true
        type: string
      - description: ID of line item to use
        in: path
        name: mtoServiceItemID
        required: true
        type: string
    patch:
      consumes:
        - application/json
      produces:
        - application/json
      parameters:
        - in: body
          name: body
          required: true
          schema:
            $ref: '#/definitions/PatchMTOServiceItemStatusPayload'
        - in: header
          name: If-Match
          type: string
          required: true
      responses:
        '200':
          description: >-
            Successfully updated status for a line item for a move task order by
            ID
          schema:
            $ref: '#/definitions/MTOServiceItem'
        '400':
          $ref: '#/responses/InvalidRequest'
        '401':
          $ref: '#/responses/PermissionDenied'
        '403':
          $ref: '#/responses/PermissionDenied'
        '404':
          $ref: '#/responses/NotFound'
        '412':
          $ref: '#/responses/PreconditionFailed'
        '422':
          $ref: '#/responses/UnprocessableEntity'
        '500':
          $ref: '#/responses/ServerError'
      tags:
        - mtoServiceItem
      description: Changes the status of a line item for a move by ID
      operationId: updateMTOServiceItemStatus
      summary: Change the status of a line item for a move by ID
      x-permissions:
        - update.MTOServiceItem
  /service-item/{mtoServiceItemID}/entry-date-update:
    parameters:
      - description: ID of the service item
        in: path
        name: mtoServiceItemID
        required: true
        type: string
    patch:
      consumes:
        - application/json
      produces:
        - application/json
      parameters:
        - in: body
          name: body
          required: true
          schema:
            $ref: '#/definitions/ServiceItemSitEntryDate'
      responses:
        '200':
          description: Successfully updated SIT entry date
          schema:
            $ref: '#/definitions/MTOServiceItemSingle'
        '400':
          $ref: '#/responses/InvalidRequest'
        '401':
          $ref: '#/responses/PermissionDenied'
        '403':
          $ref: '#/responses/PermissionDenied'
        '404':
          $ref: '#/responses/NotFound'
        '412':
          $ref: '#/responses/PreconditionFailed'
        '422':
          $ref: '#/responses/UnprocessableEntity'
        '500':
          $ref: '#/responses/ServerError'
      tags:
        - mtoServiceItem
      description: >-
        Locates the service item in the database and updates the SIT entry date
        for the selected service item and returns the service item
      operationId: updateServiceItemSitEntryDate
      summary: Updates a service item's SIT entry date by ID
  /move-task-orders/{moveTaskOrderID}/status:
    patch:
      consumes:
        - application/json
      produces:
        - application/json
      parameters:
        - description: ID of move to use
          in: path
          name: moveTaskOrderID
          required: true
          type: string
        - in: header
          name: If-Match
          type: string
          required: true
        - in: body
          name: serviceItemCodes
          schema:
            $ref: '#/definitions/MTOApprovalServiceItemCodes'
          required: true
      responses:
        '200':
          description: Successfully updated move task order status
          schema:
            $ref: '#/definitions/Move'
        '400':
          $ref: '#/responses/InvalidRequest'
        '401':
          $ref: '#/responses/PermissionDenied'
        '403':
          $ref: '#/responses/PermissionDenied'
        '404':
          $ref: '#/responses/NotFound'
        '409':
          $ref: '#/responses/Conflict'
        '412':
          $ref: '#/responses/PreconditionFailed'
        '422':
          $ref: '#/responses/UnprocessableEntity'
        '500':
          $ref: '#/responses/ServerError'
      tags:
        - moveTaskOrder
      description: Changes move task order status to make it available to prime
      operationId: updateMoveTaskOrderStatus
      summary: Change the status of a move task order to make it available to prime
      x-permissions:
        - update.move
        - create.serviceItem
  /move-task-orders/{moveTaskOrderID}/status/service-counseling-completed:
    patch:
      consumes:
        - application/json
      produces:
        - application/json
      parameters:
        - description: ID of move to use
          in: path
          name: moveTaskOrderID
          required: true
          type: string
        - in: header
          name: If-Match
          type: string
          required: true
      responses:
        '200':
          description: Successfully updated move task order status
          schema:
            $ref: '#/definitions/Move'
        '400':
          $ref: '#/responses/InvalidRequest'
        '401':
          $ref: '#/responses/PermissionDenied'
        '403':
          $ref: '#/responses/PermissionDenied'
        '404':
          $ref: '#/responses/NotFound'
        '409':
          $ref: '#/responses/Conflict'
        '412':
          $ref: '#/responses/PreconditionFailed'
        '422':
          $ref: '#/responses/UnprocessableEntity'
        '500':
          $ref: '#/responses/ServerError'
      tags:
        - moveTaskOrder
      description: Changes move (move task order) status to service counseling completed
      operationId: updateMTOStatusServiceCounselingCompleted
      summary: Changes move (move task order) status to service counseling completed
  /move-task-orders/{moveTaskOrderID}/payment-service-items/{paymentServiceItemID}/status:
    parameters:
      - description: ID of move to use
        in: path
        name: moveTaskOrderID
        required: true
        type: string
      - description: ID of payment service item to use
        in: path
        name: paymentServiceItemID
        required: true
        type: string
    patch:
      consumes:
        - application/json
      produces:
        - application/json
      parameters:
        - in: body
          name: body
          required: true
          schema:
            $ref: '#/definitions/PaymentServiceItem'
        - in: header
          name: If-Match
          type: string
          required: true
      responses:
        '200':
          description: >-
            Successfully updated status for a line item for a move task order by
            ID
          schema:
            $ref: '#/definitions/PaymentServiceItem'
        '400':
          $ref: '#/responses/InvalidRequest'
        '401':
          $ref: '#/responses/PermissionDenied'
        '403':
          $ref: '#/responses/PermissionDenied'
        '404':
          $ref: '#/responses/NotFound'
        '412':
          $ref: '#/responses/PreconditionFailed'
        '422':
          $ref: '#/responses/UnprocessableEntity'
        '500':
          $ref: '#/responses/ServerError'
      tags:
        - paymentServiceItem
      description: Changes the status of a line item for a move by ID
      operationId: updatePaymentServiceItemStatus
      summary: Change the status of a payment service item for a move by ID
      x-permissions:
        - update.paymentServiceItemStatus
  /move-task-orders/{moveTaskOrderID}/billable-weights-reviewed-at:
    patch:
      consumes:
        - application/json
      produces:
        - application/json
      parameters:
        - description: ID of move to use
          in: path
          name: moveTaskOrderID
          required: true
          type: string
        - in: header
          name: If-Match
          type: string
          required: true
      responses:
        '200':
          description: Successfully updated move task order billableWeightsReviewedAt field
          schema:
            $ref: '#/definitions/Move'
        '400':
          $ref: '#/responses/InvalidRequest'
        '401':
          $ref: '#/responses/PermissionDenied'
        '403':
          $ref: '#/responses/PermissionDenied'
        '404':
          $ref: '#/responses/NotFound'
        '409':
          $ref: '#/responses/Conflict'
        '412':
          $ref: '#/responses/PreconditionFailed'
        '422':
          $ref: '#/responses/UnprocessableEntity'
        '500':
          $ref: '#/responses/ServerError'
      tags:
        - moveTaskOrder
      description: >-
        Changes move (move task order) billableWeightsReviewedAt field to a
        timestamp
      operationId: updateMTOReviewedBillableWeightsAt
  /move-task-orders/{moveTaskOrderID}/tio-remarks:
    patch:
      consumes:
        - application/json
      produces:
        - application/json
      parameters:
        - description: ID of move to use
          in: path
          name: moveTaskOrderID
          required: true
          type: string
        - in: header
          name: If-Match
          type: string
          required: true
        - in: body
          name: body
          required: true
          schema:
            $ref: '#/definitions/Move'
      responses:
        '200':
          description: Successfully updated move task order tioRemarks field
          schema:
            $ref: '#/definitions/Move'
        '400':
          $ref: '#/responses/InvalidRequest'
        '401':
          $ref: '#/responses/PermissionDenied'
        '403':
          $ref: '#/responses/PermissionDenied'
        '404':
          $ref: '#/responses/NotFound'
        '409':
          $ref: '#/responses/Conflict'
        '412':
          $ref: '#/responses/PreconditionFailed'
        '422':
          $ref: '#/responses/UnprocessableEntity'
        '500':
          $ref: '#/responses/ServerError'
      tags:
        - moveTaskOrder
      description: >-
        Changes move (move task order) billableWeightsReviewedAt field to a
        timestamp
      operationId: updateMoveTIORemarks
  /move-task-orders/{moveTaskOrderID}/entitlements:
    parameters:
      - description: ID of move to use
        in: path
        name: moveTaskOrderID
        required: true
        type: string
    get:
      produces:
        - application/json
      parameters: []
      tags:
        - moveTaskOrder
      responses:
        '200':
          description: Successfully retrieved entitlements
          schema:
            $ref: '#/definitions/Entitlements'
        '400':
          $ref: '#/responses/InvalidRequest'
        '401':
          $ref: '#/responses/PermissionDenied'
        '403':
          $ref: '#/responses/PermissionDenied'
        '404':
          $ref: '#/responses/NotFound'
        '500':
          $ref: '#/responses/ServerError'
      description: Gets entitlements
      operationId: getEntitlements
      summary: Gets entitlements for a move by ID
  /payment-requests/{paymentRequestID}:
    parameters:
      - description: UUID of payment request
        format: uuid
        in: path
        name: paymentRequestID
        required: true
        type: string
    get:
      produces:
        - application/json
      parameters: []
      responses:
        '200':
          description: fetched instance of payment request
          schema:
            $ref: '#/definitions/PaymentRequest'
        '400':
          $ref: '#/responses/InvalidRequest'
        '401':
          $ref: '#/responses/PermissionDenied'
        '403':
          $ref: '#/responses/PermissionDenied'
        '404':
          $ref: '#/responses/NotFound'
        '500':
          $ref: '#/responses/ServerError'
      tags:
        - paymentRequests
      description: Fetches an instance of a payment request by id
      operationId: getPaymentRequest
      summary: Fetches a payment request by id
      x-permissions:
        - read.paymentRequest
  /moves/{locator}/closeout-office:
    parameters:
      - description: >-
          move code to identify a move to update the PPM shipment's closeout
          office for Army and Air Force service members
        format: string
        in: path
        name: locator
        required: true
        type: string
    patch:
      description: >-
        Sets the transportation office closeout location for where the Move's
        PPM Shipment documentation will be reviewed by
      tags:
        - move
      operationId: updateCloseoutOffice
      x-permissions:
        - update.closeoutOffice
      summary: Updates a Move's PPM closeout office for Army and Air Force customers
      produces:
        - application/json
      consumes:
        - application/json
      parameters:
        - in: body
          name: body
          schema:
            properties:
              closeoutOfficeId:
                type: string
                format: uuid
            required:
              - closeoutOfficeId
        - in: header
          name: If-Match
          type: string
          required: true
      responses:
        '200':
          description: Successfully set the closeout office for the move
          schema:
            $ref: '#/definitions/Move'
        '400':
          $ref: '#/responses/InvalidRequest'
        '401':
          $ref: '#/responses/PermissionDenied'
        '403':
          $ref: '#/responses/PermissionDenied'
        '404':
          $ref: '#/responses/NotFound'
        '412':
          $ref: '#/responses/PreconditionFailed'
        '422':
          $ref: '#/responses/UnprocessableEntity'
        '500':
          $ref: '#/responses/ServerError'
  /moves/{locator}/customer-support-remarks:
    parameters:
      - description: move code to identify a move for customer support remarks
        format: string
        in: path
        name: locator
        required: true
        type: string
    post:
      produces:
        - application/json
      consumes:
        - application/json
      parameters:
        - in: body
          name: body
          schema:
            $ref: '#/definitions/CreateCustomerSupportRemark'
      responses:
        '200':
          description: Successfully created customer support remark
          schema:
            $ref: '#/definitions/CustomerSupportRemark'
        '400':
          $ref: '#/responses/InvalidRequest'
        '404':
          $ref: '#/responses/NotFound'
        '422':
          $ref: '#/responses/UnprocessableEntity'
        '500':
          $ref: '#/responses/ServerError'
      tags:
        - customerSupportRemarks
      description: Creates a customer support remark for a move
      operationId: createCustomerSupportRemarkForMove
      summary: Creates a customer support remark for a move
    get:
      produces:
        - application/json
      parameters: []
      responses:
        '200':
          description: Successfully retrieved all line items for a move task order
          schema:
            $ref: '#/definitions/CustomerSupportRemarks'
        '403':
          $ref: '#/responses/PermissionDenied'
        '404':
          $ref: '#/responses/NotFound'
        '422':
          $ref: '#/responses/UnprocessableEntity'
        '500':
          $ref: '#/responses/ServerError'
      tags:
        - customerSupportRemarks
      description: Fetches customer support remarks for a move
      operationId: getCustomerSupportRemarksForMove
      summary: Fetches customer support remarks using the move code (locator).
  /customer-support-remarks/{customerSupportRemarkID}:
    parameters:
      - in: path
        description: the customer support remark ID to be modified
        name: customerSupportRemarkID
        required: true
        type: string
        format: uuid
    patch:
      tags:
        - customerSupportRemarks
      description: Updates a customer support remark for a move
      operationId: updateCustomerSupportRemarkForMove
      summary: Updates a customer support remark for a move
      consumes:
        - application/json
      produces:
        - application/json
      parameters:
        - in: body
          name: body
          required: true
          schema:
            $ref: '#/definitions/UpdateCustomerSupportRemarkPayload'
      responses:
        '200':
          description: Successfully updated customer support remark
          schema:
            $ref: '#/definitions/CustomerSupportRemark'
        '400':
          $ref: '#/responses/InvalidRequest'
        '403':
          $ref: '#/responses/PermissionDenied'
        '404':
          $ref: '#/responses/NotFound'
        '422':
          $ref: '#/responses/UnprocessableEntity'
        '500':
          $ref: '#/responses/ServerError'
    delete:
      summary: Soft deletes a customer support remark by ID
      description: Soft deletes a customer support remark by ID
      operationId: deleteCustomerSupportRemark
      tags:
        - customerSupportRemarks
      produces:
        - application/json
      responses:
        '204':
          description: Successfully soft deleted the shipment
        '400':
          $ref: '#/responses/InvalidRequest'
        '403':
          $ref: '#/responses/PermissionDenied'
        '404':
          $ref: '#/responses/NotFound'
        '409':
          $ref: '#/responses/Conflict'
        '422':
          $ref: '#/responses/UnprocessableEntity'
        '500':
          $ref: '#/responses/ServerError'
  /moves/{locator}/evaluation-reports:
    parameters:
      - in: path
        name: locator
        required: true
        type: string
    post:
      produces:
        - application/json
      consumes:
        - application/json
      parameters:
        - in: body
          name: body
          schema:
            $ref: '#/definitions/CreateEvaluationReport'
      responses:
        '200':
          description: Successfully created evaluation report
          schema:
            $ref: '#/definitions/EvaluationReport'
        '400':
          $ref: '#/responses/InvalidRequest'
        '404':
          $ref: '#/responses/NotFound'
        '422':
          $ref: '#/responses/UnprocessableEntity'
        '500':
          $ref: '#/responses/ServerError'
      x-permissions:
        - create.evaluationReport
      tags:
        - evaluationReports
      description: Creates an evaluation report
      operationId: createEvaluationReport
      summary: Creates an evaluation report
  /evaluation-reports/{reportID}/download:
    parameters:
      - in: path
        description: the evaluation report ID to be downloaded
        name: reportID
        required: true
        type: string
        format: uuid
    get:
      summary: Downloads an evaluation report as a PDF
      description: Downloads an evaluation report as a PDF
      operationId: downloadEvaluationReport
      tags:
        - evaluationReports
      produces:
        - application/pdf
      responses:
        '200':
          headers:
            Content-Disposition:
              type: string
              description: File name to download
          description: Evaluation report PDF
          schema:
            format: binary
            type: file
        '403':
          $ref: '#/responses/PermissionDenied'
        '404':
          $ref: '#/responses/NotFound'
        '500':
          $ref: '#/responses/ServerError'
  /evaluation-reports/{reportID}:
    parameters:
      - in: path
        description: the evaluation report ID to be modified
        name: reportID
        required: true
        type: string
        format: uuid
    get:
      summary: Gets an evaluation report by ID
      description: Gets an evaluation report by ID
      operationId: getEvaluationReport
      tags:
        - evaluationReports
      produces:
        - application/json
      responses:
        '200':
          description: Successfully got the report
          schema:
            $ref: '#/definitions/EvaluationReport'
        '400':
          $ref: '#/responses/InvalidRequest'
        '403':
          $ref: '#/responses/PermissionDenied'
        '404':
          $ref: '#/responses/NotFound'
        '500':
          $ref: '#/responses/ServerError'
    delete:
      summary: Deletes an evaluation report by ID
      description: Deletes an evaluation report by ID
      operationId: deleteEvaluationReport
      x-permissions:
        - delete.evaluationReport
      tags:
        - evaluationReports
      produces:
        - application/json
      responses:
        '204':
          description: Successfully deleted the report
        '400':
          $ref: '#/responses/InvalidRequest'
        '403':
          $ref: '#/responses/PermissionDenied'
        '404':
          $ref: '#/responses/NotFound'
        '409':
          $ref: '#/responses/Conflict'
        '422':
          $ref: '#/responses/UnprocessableEntity'
        '500':
          $ref: '#/responses/ServerError'
    put:
      summary: Saves an evaluation report as a draft
      description: Saves an evaluation report as a draft
      operationId: saveEvaluationReport
      x-permissions:
        - update.evaluationReport
      tags:
        - evaluationReports
      produces:
        - application/json
      consumes:
        - application/json
      parameters:
        - in: body
          name: body
          schema:
            $ref: '#/definitions/EvaluationReport'
        - in: header
          name: If-Match
          type: string
          required: true
          description: >
            Optimistic locking is implemented via the `If-Match` header. If the
            ETag header does not match the value of the resource on the server,
            the server rejects the change with a `412 Precondition Failed`
            error.
      responses:
        '204':
          description: Successfully saved the report
        '400':
          $ref: '#/responses/InvalidRequest'
        '403':
          $ref: '#/responses/PermissionDenied'
        '404':
          $ref: '#/responses/NotFound'
        '409':
          $ref: '#/responses/Conflict'
        '412':
          $ref: '#/responses/PreconditionFailed'
        '422':
          $ref: '#/responses/UnprocessableEntity'
        '500':
          $ref: '#/responses/ServerError'
  /evaluation-reports/{reportID}/submit:
    parameters:
      - in: path
        description: the evaluation report ID to be modified
        name: reportID
        required: true
        type: string
        format: uuid
    post:
      summary: Submits an evaluation report
      description: Submits an evaluation report
      operationId: submitEvaluationReport
      tags:
        - evaluationReports
      produces:
        - application/json
      parameters:
        - in: header
          name: If-Match
          type: string
          required: true
          description: >
            Optimistic locking is implemented via the `If-Match` header. If the
            ETag header does not match the value of the resource on the server,
            the server rejects the change with a `412 Precondition Failed`
            error.
      responses:
        '204':
          description: Successfully submitted an evaluation report with the provided ID
        '403':
          $ref: '#/responses/PermissionDenied'
        '404':
          $ref: '#/responses/NotFound'
        '412':
          $ref: '#/responses/PreconditionFailed'
        '422':
          $ref: '#/responses/UnprocessableEntity'
        '500':
          $ref: '#/responses/ServerError'
      x-permissions:
        - update.evaluationReport
  /pws-violations:
    get:
      summary: Fetch the possible PWS violations for an evaluation report
      description: Fetch the possible PWS violations for an evaluation report
      operationId: getPWSViolations
      tags:
        - pwsViolations
      produces:
        - application/json
      responses:
        '200':
          description: Successfully retrieved the PWS violations
          schema:
            $ref: '#/definitions/PWSViolations'
        '400':
          $ref: '#/responses/InvalidRequest'
        '403':
          $ref: '#/responses/PermissionDenied'
        '404':
          $ref: '#/responses/NotFound'
        '500':
          $ref: '#/responses/ServerError'
  /report-violations/{reportID}:
    parameters:
      - in: path
        description: the evaluation report ID that has associated violations
        name: reportID
        required: true
        type: string
        format: uuid
    get:
      summary: Fetch the report violations for an evaluation report
      description: Fetch the report violations for an evaluation report
      operationId: getReportViolationsByReportID
      tags:
        - reportViolations
      produces:
        - application/json
      responses:
        '200':
          description: Successfully retrieved the report violations
          schema:
            $ref: '#/definitions/ReportViolations'
        '400':
          $ref: '#/responses/InvalidRequest'
        '403':
          $ref: '#/responses/PermissionDenied'
        '404':
          $ref: '#/responses/NotFound'
        '500':
          $ref: '#/responses/ServerError'
    post:
      summary: Associate violations with an evaluation report
      description: >-
        Associate violations with an evaluation report. This will overwrite any
        existing report-violations associations for the report and replace them
        with the newly provided ones.  An empty array will remove all violation
        associations for a given report.
      operationId: associateReportViolations
      tags:
        - reportViolations
      produces:
        - application/json
      consumes:
        - application/json
      parameters:
        - in: body
          name: body
          schema:
            $ref: '#/definitions/AssociateReportViolations'
      responses:
        '204':
          description: Successfully saved the report violations
        '400':
          $ref: '#/responses/InvalidRequest'
        '403':
          $ref: '#/responses/PermissionDenied'
        '404':
          $ref: '#/responses/NotFound'
        '409':
          $ref: '#/responses/Conflict'
        '422':
          $ref: '#/responses/UnprocessableEntity'
        '500':
          $ref: '#/responses/ServerError'
      x-permissions:
        - create.reportViolation
  /moves/{locator}/payment-requests:
    parameters:
      - description: move code to identify a move for payment requests
        format: string
        in: path
        name: locator
        required: true
        type: string
    get:
      produces:
        - application/json
      parameters: []
      responses:
        '200':
          description: Successfully retrieved all line items for a move task order
          schema:
            $ref: '#/definitions/PaymentRequests'
        '403':
          $ref: '#/responses/PermissionDenied'
        '404':
          $ref: '#/responses/NotFound'
        '422':
          $ref: '#/responses/UnprocessableEntity'
        '500':
          $ref: '#/responses/ServerError'
      tags:
        - paymentRequests
      description: Fetches payment requests for a move
      operationId: getPaymentRequestsForMove
      summary: Fetches payment requests using the move code (locator).
      x-permissions:
        - read.paymentRequest
  /moves/{moveID}/financial-review-flag:
    parameters:
      - description: ID of move to flag
        in: path
        name: moveID
        required: true
        type: string
        format: uuid
    post:
      summary: Flags a move for financial office review
      description: >-
        This sets a flag which indicates that the move should be reviewed by a
        fincancial office. For example, if the origin or destination address of
        a shipment is far from the duty location and may incur excess costs to
        the customer.
      operationId: setFinancialReviewFlag
      tags:
        - move
      consumes:
        - application/json
      produces:
        - application/json
      parameters:
        - in: header
          name: If-Match
          type: string
        - in: body
          name: body
          schema:
            required:
              - flagForReview
            properties:
              remarks:
                description: >-
                  explanation of why the move is being flagged for financial
                  review
                example: this address is way too far away
                type: string
                x-nullable: true
              flagForReview:
                description: >-
                  boolean value representing whether we should flag a move for
                  financial review
                example: false
                type: boolean
      responses:
        '200':
          description: updated Move
          schema:
            $ref: '#/definitions/Move'
        '403':
          $ref: '#/responses/PermissionDenied'
        '404':
          $ref: '#/responses/NotFound'
        '412':
          $ref: '#/responses/PreconditionFailed'
        '422':
          $ref: '#/responses/UnprocessableEntity'
        '500':
          $ref: '#/responses/ServerError'
      x-permissions:
        - update.financialReviewFlag
  /moves/{moveID}/uploadAdditionalDocuments:
    patch:
      summary: Patch the additional documents for a given move
      description: >-
        Customers will on occaision need the ability to upload additional
        supporting documents, for a variety of reasons. This does not include
        amended order.
      operationId: uploadAdditionalDocuments
      tags:
        - move
      consumes:
        - multipart/form-data
      parameters:
        - in: path
          name: moveID
          type: string
          format: uuid
          required: true
          description: UUID of the order
        - in: formData
          name: file
          type: file
          description: The file to upload.
          required: true
      responses:
        '201':
          description: created upload
          schema:
            $ref: '#/definitions/Upload'
        '400':
          description: invalid request
          schema:
            $ref: '#/definitions/InvalidRequestResponsePayload'
        '403':
          description: not authorized
        '404':
          description: not found
        '413':
          description: payload is too large
        '500':
          description: server error
      x-permissions:
        - create.supportingDocuments
  /payment-requests/{paymentRequestID}/shipments-payment-sit-balance:
    parameters:
      - description: >-
          payment request ID of the payment request with SIT service items being
          reviewed
        name: paymentRequestID
        type: string
        format: uuid
        in: path
        required: true
    get:
      produces:
        - application/json
      parameters: []
      responses:
        '200':
          description: >-
            Successfully retrieved shipments and their SIT days balance from all
            payment requests on the move
          schema:
            $ref: '#/definitions/ShipmentsPaymentSITBalance'
        '403':
          $ref: '#/responses/PermissionDenied'
        '404':
          $ref: '#/responses/NotFound'
        '422':
          $ref: '#/responses/UnprocessableEntity'
        '500':
          $ref: '#/responses/ServerError'
      tags:
        - paymentRequests
      description: >-
        Returns all shipment payment request SIT usage to support partial SIT
        invoicing
      operationId: getShipmentsPaymentSITBalance
      summary: >-
        Returns all shipment payment request SIT usage to support partial SIT
        invoicing
      x-permissions:
        - read.shipmentsPaymentSITBalance
  /payment-requests/{paymentRequestID}/status:
    patch:
      consumes:
        - application/json
      produces:
        - application/json
      parameters:
        - description: UUID of payment request
          format: uuid
          in: path
          name: paymentRequestID
          required: true
          type: string
        - in: body
          name: body
          required: true
          schema:
            $ref: '#/definitions/UpdatePaymentRequestStatusPayload'
        - in: header
          name: If-Match
          type: string
          required: true
      responses:
        '200':
          description: updated payment request
          schema:
            $ref: '#/definitions/PaymentRequest'
        '400':
          $ref: '#/responses/InvalidRequest'
        '401':
          $ref: '#/responses/PermissionDenied'
        '403':
          $ref: '#/responses/PermissionDenied'
        '404':
          $ref: '#/responses/NotFound'
        '412':
          $ref: '#/responses/PreconditionFailed'
        '422':
          $ref: '#/responses/UnprocessableEntity'
        '500':
          $ref: '#/responses/ServerError'
      tags:
        - paymentRequests
      description: Updates status of a payment request by id
      operationId: updatePaymentRequestStatus
      summary: Updates status of a payment request by id
      x-permissions:
        - update.paymentRequest
  /documents/{documentId}:
    get:
      summary: Returns a document
      description: Returns a document and its uploads
      operationId: getDocument
      tags:
        - ghcDocuments
      parameters:
        - in: path
          name: documentId
          type: string
          format: uuid
          required: true
          description: UUID of the document to return
      responses:
        '200':
          description: the requested document
          schema:
            $ref: '#/definitions/Document'
        '400':
          $ref: '#/responses/InvalidRequest'
        '401':
          $ref: '#/responses/PermissionDenied'
        '403':
          $ref: '#/responses/PermissionDenied'
        '404':
          $ref: '#/responses/NotFound'
        '412':
          $ref: '#/responses/PreconditionFailed'
        '422':
          $ref: '#/responses/UnprocessableEntity'
        '500':
          $ref: '#/responses/ServerError'
  /documents:
    post:
      summary: Create a new document
      description: >-
        Documents represent a physical artifact such as a scanned document or a
        PDF file
      operationId: createDocument
      tags:
        - ghcDocuments
      parameters:
        - in: body
          name: documentPayload
          required: true
          schema:
            $ref: '#/definitions/PostDocumentPayload'
      responses:
        '201':
          description: created document
          schema:
            $ref: '#/definitions/Document'
        '400':
          description: invalid request
        '403':
          $ref: '#/responses/PermissionDenied'
        '500':
          description: server error
  /queues/counseling:
    get:
      produces:
        - application/json
      summary: >-
        Gets queued list of all customer moves needing services counseling by
        GBLOC origin
      description: >
        An office services counselor user will be assigned a transportation
        office that will determine which moves are displayed in their queue
        based on the origin duty location.  GHC moves will show up here onced
        they have reached the NEEDS SERVICE COUNSELING status after submission
        from a customer or created on a customer's behalf.
      operationId: getServicesCounselingQueue
      tags:
        - queues
      parameters:
        - in: query
          name: page
          type: integer
          description: requested page number of paginated move results
        - in: query
          name: perPage
          type: integer
          description: maximum number of moves to show on each page of paginated results
        - in: query
          name: sort
          type: string
          enum:
            - lastName
            - dodID
            - emplid
            - branch
            - locator
            - status
            - requestedMoveDate
            - submittedAt
            - originGBLOC
            - originDutyLocation
            - destinationDutyLocation
            - ppmType
            - closeoutInitiated
            - closeoutLocation
            - ppmStatus
          description: field that results should be sorted by
        - in: query
          name: order
          type: string
          enum:
            - asc
            - desc
          description: direction of sort order if applied
        - in: query
          name: branch
          type: string
          description: filters by the branch of the move's service member
        - in: query
          name: locator
          type: string
          description: filters to match the unique move code locator
        - in: query
          name: lastName
          type: string
          description: filters using a prefix match on the service member's last name
        - in: query
          name: dodID
          type: string
          description: filters to match the unique service member's DoD ID
        - in: query
          name: emplid
          type: string
          description: filters to match the unique service member's EMPLID
        - in: query
          name: requestedMoveDate
          type: string
          description: filters the requested pickup date of a shipment on the move
        - in: query
          name: submittedAt
          type: string
          format: date-time
          description: >-
            Start of the submitted at date in the user's local time zone
            converted to UTC
        - in: query
          name: originGBLOC
          type: string
          description: filters the GBLOC of the service member's origin duty location
        - in: query
          name: originDutyLocation
          type: array
          uniqueItems: true
          collectionFormat: multi
          items:
            type: string
          description: filters the name of the origin duty location on the orders
        - in: query
          name: destinationDutyLocation
          type: string
          description: filters the name of the destination duty location on the orders
        - in: query
          name: status
          type: array
          description: filters the status of the move
          uniqueItems: true
          items:
            type: string
            enum:
              - NEEDS SERVICE COUNSELING
              - SERVICE COUNSELING COMPLETED
        - in: query
          name: needsPPMCloseout
          type: boolean
          description: >-
            Only used for Services Counseling queue. If true, show PPM moves
            that are ready for closeout. Otherwise, show all other moves.
        - in: query
          name: ppmType
          type: string
          enum:
            - FULL
            - PARTIAL
          description: filters PPM type
        - in: query
          name: closeoutInitiated
          type: string
          format: date-time
          description: Latest date that closeout was initiated on a PPM on the move
        - in: query
          name: closeoutLocation
          type: string
          description: closeout location
        - in: query
          name: orderType
          type: string
          description: order type
        - in: query
          name: ppmStatus
          type: string
          enum:
            - WAITING_ON_CUSTOMER
            - NEEDS_CLOSEOUT
          description: filters the status of the PPM shipment
        - in: query
          name: viewAsGBLOC
          type: string
          description: >
            Used to return a queue for a GBLOC other than the default of the
            current user. Requires the HQ role. The parameter is ignored if the
            requesting user does not have the necessary role.
      responses:
        '200':
          description: Successfully returned all moves matching the criteria
          schema:
            $ref: '#/definitions/QueueMovesResult'
        '403':
          $ref: '#/responses/PermissionDenied'
        '500':
          $ref: '#/responses/ServerError'
  /queues/counseling/origin-list:
    get:
      produces:
        - application/json
      summary: Gets queued list of all moves origin locations in the counselors queue
      description: >
        An office services counselor user will be assigned a transportation
        office that will determine which moves are displayed in their queue
        based on the origin duty location. This pulls the availalble origin duty
        locations.
      operationId: getServicesCounselingOriginList
      tags:
        - queues
      parameters:
        - in: query
          name: needsPPMCloseout
          type: boolean
          description: >-
            Only used for Services Counseling queue. If true, show PPM moves
            origin locations that are ready for closeout. Otherwise, show all
            other moves origin locations.
      responses:
        '200':
          description: Successfully returned all moves matching the criteria
          schema:
            $ref: '#/definitions/Locations'
        '403':
          $ref: '#/responses/PermissionDenied'
        '500':
          $ref: '#/responses/ServerError'
  /queues/prime-moves:
    get:
      summary: getPrimeMovesQueue
      description: >
        Gets all moves that have been reviewed and approved by the TOO. The
        `since` parameter can be used to filter this

        list down to only the moves that have been updated since the provided
        timestamp. A move will be considered

        updated if the `updatedAt` timestamp on the move or on its orders,
        shipments, service items, or payment

        requests, is later than the provided date and time.


        **WIP**: Include what causes moves to leave this list. Currently, once
        the `availableToPrimeAt` timestamp has

        been set, that move will always appear in this list.
      operationId: listPrimeMoves
      tags:
        - queues
      produces:
        - application/json
      parameters:
        - in: query
          name: since
          type: string
          format: date-time
          description: >-
            Only return moves updated since this time. Formatted like
            "2021-07-23T18:30:47.116Z"
        - in: query
          name: page
          type: integer
          description: requested page of results
        - in: query
          name: perPage
          type: integer
          description: results per page
        - in: query
          name: id
          type: string
        - in: query
          name: moveCode
          type: string
        - in: query
          name: orderType
          type: string
          description: order type
      responses:
        '200':
          description: >-
            Successfully retrieved moves. A successful fetch might still return
            zero moves.
          schema:
            $ref: '#/definitions/ListPrimeMovesResult'
        '403':
          $ref: '#/responses/PermissionDenied'
        '500':
          $ref: '#/responses/ServerError'
  /queues/moves:
    get:
      produces:
        - application/json
      summary: Gets queued list of all customer moves by GBLOC origin
      description: >
        An office TOO user will be assigned a transportation office that will
        determine which moves are displayed in their queue based on the origin
        duty location.  GHC moves will show up here onced they have reached the
        submitted status sent by the customer and have move task orders,
        shipments, and service items to approve.
      operationId: getMovesQueue
      tags:
        - queues
      parameters:
        - in: query
          name: page
          type: integer
          description: requested page of results
        - in: query
          name: perPage
          type: integer
          description: results per page
        - in: query
          name: sort
          type: string
          enum:
            - lastName
            - dodID
            - emplid
            - branch
            - locator
            - status
            - originDutyLocation
            - destinationDutyLocation
            - requestedMoveDate
            - appearedInTooAt
          description: field that results should be sorted by
        - in: query
          name: order
          type: string
          enum:
            - asc
            - desc
          description: direction of sort order if applied
        - in: query
          name: branch
          type: string
        - in: query
          name: locator
          type: string
        - in: query
          name: lastName
          type: string
        - in: query
          name: dodID
          type: string
        - in: query
          name: emplid
          type: string
        - in: query
          name: originDutyLocation
          type: array
          uniqueItems: true
          collectionFormat: multi
          items:
            type: string
        - in: query
          name: destinationDutyLocation
          type: string
        - in: query
          name: appearedInTooAt
          type: string
          format: date-time
        - in: query
          name: requestedMoveDate
          type: string
          description: filters the requested pickup date of a shipment on the move
        - in: query
          name: status
          type: array
          description: Filtering for the status.
          uniqueItems: true
          items:
            type: string
            enum:
              - SUBMITTED
              - SERVICE COUNSELING COMPLETED
              - APPROVALS REQUESTED
        - in: query
          name: orderType
          type: string
          description: order type
        - in: query
          name: viewAsGBLOC
          type: string
          description: >
            Used to return a queue for a GBLOC other than the default of the
            current user. Requires the HQ role. The parameter is ignored if the
            requesting user does not have the necessary role.
      responses:
        '200':
          description: Successfully returned all moves matching the criteria
          schema:
            $ref: '#/definitions/QueueMovesResult'
        '403':
          $ref: '#/responses/PermissionDenied'
        '500':
          $ref: '#/responses/ServerError'
  /queues/payment-requests:
    get:
      produces:
        - application/json
      summary: Gets queued list of all payment requests by GBLOC origin
      description: >
        An office TIO user will be assigned a transportation office that will
        determine which payment requests are displayed in their queue based on
        the origin duty location.
      operationId: getPaymentRequestsQueue
      tags:
        - queues
      parameters:
        - in: query
          name: sort
          type: string
          enum:
            - lastName
            - locator
            - submittedAt
            - branch
            - status
            - dodID
            - emplid
            - age
            - originDutyLocation
          description: field that results should be sorted by
        - in: query
          name: order
          type: string
          enum:
            - asc
            - desc
          description: direction of sort order if applied
        - in: query
          name: page
          type: integer
          description: requested page of results
        - in: query
          name: perPage
          type: integer
          description: number of records to include per page
        - in: query
          name: submittedAt
          type: string
          format: date-time
          description: >-
            Start of the submitted at date in the user's local time zone
            converted to UTC
        - in: query
          name: branch
          type: string
        - in: query
          name: locator
          type: string
        - in: query
          name: lastName
          type: string
        - in: query
          name: dodID
          type: string
        - in: query
          name: emplid
          type: string
        - in: query
          name: destinationDutyLocation
          type: string
        - in: query
          name: originDutyLocation
          type: string
        - in: query
          name: status
          type: array
          description: Filtering for the status.
          uniqueItems: true
          items:
            type: string
            enum:
              - PENDING
              - REVIEWED
              - REVIEWED_AND_ALL_SERVICE_ITEMS_REJECTED
              - PAID
              - DEPRECATED
              - EDI_ERROR
        - in: query
          name: orderType
          type: string
          description: order type
        - in: query
          name: viewAsGBLOC
          type: string
          description: >
            Used to return a queue for a GBLOC other than the default of the
            current user. Requires the HQ role. The parameter is ignored if the
            requesting user does not have the necessary role.
      responses:
        '200':
          description: Successfully returned all moves matching the criteria
          schema:
            $ref: '#/definitions/QueuePaymentRequestsResult'
        '403':
          $ref: '#/responses/PermissionDenied'
        '500':
          $ref: '#/responses/ServerError'
  /moves/search:
    post:
      produces:
        - application/json
      consumes:
        - application/json
      summary: Search moves by locator, DOD ID, or customer name
      description: >
        Search moves by locator, DOD ID, or customer name. Used by QAE and CSR
        users.
      operationId: searchMoves
      tags:
        - move
      parameters:
        - in: body
          name: body
          schema:
            properties:
              page:
                type: integer
                description: requested page of results
              perPage:
                type: integer
              locator:
                description: Move locator
                type: string
                minLength: 6
                maxLength: 6
                x-nullable: true
              dodID:
                description: DOD ID
                type: string
                minLength: 10
                maxLength: 10
                x-nullable: true
              emplid:
                description: EMPLID
                type: string
                minLength: 7
                maxLength: 7
                x-nullable: true
              customerName:
                description: Customer Name
                type: string
                minLength: 1
                x-nullable: true
              status:
                type: array
                description: Filtering for the status.
                uniqueItems: true
                items:
                  type: string
                  enum:
                    - DRAFT
                    - SUBMITTED
                    - APPROVALS REQUESTED
                    - APPROVED
                    - NEEDS SERVICE COUNSELING
                    - SERVICE COUNSELING COMPLETED
              originPostalCode:
                type: string
                x-nullable: true
              destinationPostalCode:
                type: string
                x-nullable: true
              branch:
                type: string
                x-nullable: true
              shipmentsCount:
                type: integer
                x-nullable: true
              pickupDate:
                type: string
                format: date-time
                x-nullable: true
              deliveryDate:
                type: string
                format: date-time
                x-nullable: true
              sort:
                type: string
                x-nullable: true
                enum:
                  - customerName
                  - dodID
                  - emplid
                  - branch
                  - locator
                  - status
                  - originPostalCode
                  - destinationPostalCode
                  - shipmentsCount
              order:
                type: string
                x-nullable: true
                enum:
                  - asc
                  - desc
          description: field that results should be sorted by
      responses:
        '200':
          description: Successfully returned all moves matching the criteria
          schema:
            $ref: '#/definitions/SearchMovesResult'
        '403':
          $ref: '#/responses/PermissionDenied'
        '500':
          $ref: '#/responses/ServerError'
  /tac/valid:
    get:
      summary: Validation of a TAC value
      description: Returns a boolean based on whether a tac value is valid or not
      operationId: tacValidation
      tags:
        - tac
        - order
      parameters:
        - in: query
          name: tac
          type: string
          required: true
          description: The tac value to validate
      responses:
        '200':
          description: Successfully retrieved validation status
          schema:
            $ref: '#/definitions/TacValid'
        '400':
          $ref: '#/responses/InvalidRequest'
        '401':
          $ref: '#/responses/PermissionDenied'
        '403':
          $ref: '#/responses/PermissionDenied'
        '404':
          $ref: '#/responses/NotFound'
        '500':
          $ref: '#/responses/ServerError'
  /lines-of-accounting:
    post:
      summary: Fetch line of accounting
      description: >-
        Fetches a line of accounting based on provided service member
        affiliation, order issue date, and Transportation Accounting Code (TAC).
      operationId: requestLineOfAccounting
      tags:
        - linesOfAccounting
      consumes:
        - application/json
      produces:
        - application/json
      parameters:
        - in: body
          name: body
          description: Service member affiliation, order issue date, and TAC code.
          required: true
          schema:
            $ref: '#/definitions/FetchLineOfAccountingPayload'
      responses:
        '200':
          description: Successfully retrieved line of accounting
          schema:
            $ref: '#/definitions/LineOfAccounting'
        '400':
          $ref: '#/responses/InvalidRequest'
        '401':
          $ref: '#/responses/PermissionDenied'
        '403':
          $ref: '#/responses/PermissionDenied'
        '404':
          $ref: '#/responses/NotFound'
        '422':
          $ref: '#/responses/UnprocessableEntity'
        '500':
          $ref: '#/responses/ServerError'
  /transportation-offices:
    get:
      produces:
        - application/json
      summary: Returns the transportation offices matching the search query
      description: Returns the transportation offices matching the search query
      operationId: getTransportationOffices
      tags:
        - transportationOffice
      parameters:
        - in: query
          name: search
          type: string
          required: true
          minLength: 2
          description: Search string for transportation offices
      responses:
        '200':
          description: Successfully retrieved transportation offices
          schema:
            $ref: '#/definitions/TransportationOffices'
        '400':
          $ref: '#/responses/InvalidRequest'
        '401':
          $ref: '#/responses/PermissionDenied'
        '403':
          $ref: '#/responses/PermissionDenied'
        '404':
          $ref: '#/responses/NotFound'
        '500':
          $ref: '#/responses/ServerError'
  /open/transportation-offices:
    get:
      produces:
        - application/json
      summary: Returns the transportation offices matching the search query
      description: >-
        This endpoint is publicly accessible as it is utilized to access
        transportation office information without having an office
        account.Returns the transportation offices matching the search query.
      operationId: getTransportationOfficesOpen
      tags:
        - transportationOffice
      parameters:
        - in: query
          name: search
          type: string
          required: true
          minLength: 2
          description: Search string for transportation offices
      responses:
        '200':
          description: Successfully retrieved transportation offices
          schema:
            $ref: '#/definitions/TransportationOffices'
        '400':
          $ref: '#/responses/InvalidRequest'
        '401':
          $ref: '#/responses/PermissionDenied'
        '403':
          $ref: '#/responses/PermissionDenied'
        '404':
          $ref: '#/responses/NotFound'
        '500':
          $ref: '#/responses/ServerError'
  /transportation-offices/gblocs:
    get:
      produces:
        - application/json
      summary: >-
        Returns a list of distinct GBLOCs that exist in the transportation
        offices table
      description: >-
        Returns a list of distinct GBLOCs that exist in the transportation
        offices table
      operationId: getTransportationOfficesGBLOCs
      tags:
        - transportationOffice
      responses:
        '200':
          description: Successfully retrieved transportation offices
          schema:
            $ref: '#/definitions/GBLOCs'
        '400':
          $ref: '#/responses/InvalidRequest'
        '401':
          $ref: '#/responses/PermissionDenied'
        '403':
          $ref: '#/responses/PermissionDenied'
        '404':
          $ref: '#/responses/NotFound'
        '500':
          $ref: '#/responses/ServerError'
  /uploads:
    post:
      summary: Create a new upload
      description: >-
        Uploads represent a single digital file, such as a JPEG or PDF.
        Currently, office application uploads are only for Services Counselors
        to upload files for orders, but this may be expanded in the future.
      operationId: createUpload
      tags:
        - uploads
      consumes:
        - multipart/form-data
      produces:
        - application/json
      parameters:
        - in: query
          name: documentId
          type: string
          format: uuid
          required: false
          description: UUID of the document to add an upload to
        - in: formData
          name: file
          type: file
          description: The file to upload.
          required: true
      responses:
        '201':
          description: created upload
          schema:
            $ref: '#/definitions/Upload'
        '400':
          description: invalid request
        '403':
          description: not authorized
        '404':
          description: not found
        '413':
          description: payload is too large
        '500':
          description: server error
  /uploads/{uploadID}:
    delete:
      summary: Deletes an upload
      description: Uploads represent a single digital file, such as a JPEG or PDF.
      operationId: deleteUpload
      tags:
        - uploads
      parameters:
        - in: path
          name: uploadID
          type: string
          format: uuid
          required: true
          description: UUID of the upload to be deleted
        - in: query
          name: orderID
          type: string
          format: uuid
          description: ID of the order that the upload belongs to
      responses:
        '204':
          description: deleted
        '400':
          description: invalid request
          schema:
            $ref: '#/definitions/InvalidRequestResponsePayload'
        '403':
          description: not authorized
        '404':
          description: not found
        '500':
          description: server error
  /application_parameters/{parameterName}:
    get:
      summary: Searches for an application parameter by name, returns nil if not found
      description: Searches for an application parameter by name, returns nil if not found
      operationId: getParam
      tags:
        - application_parameters
      parameters:
        - in: path
          name: parameterName
          type: string
          format: string
          required: true
          description: Parameter Name
      responses:
        '200':
          description: Application Parameters
          schema:
            $ref: '#/definitions/ApplicationParameters'
        '400':
          description: invalid request
        '401':
          description: request requires user authentication
        '500':
          description: server error
definitions:
  ApplicationParameters:
    type: object
    properties:
      validationCode:
        type: string
        format: string
        x-nullable: true
      parameterName:
        type: string
        format: string
        x-nullable: true
      parameterValue:
        type: string
        format: string
        x-nullable: true
  PostDocumentPayload:
    type: object
    properties:
      service_member_id:
        type: string
        format: uuid
        title: The service member this document belongs to
  InvalidRequestResponsePayload:
    type: object
    properties:
      errors:
        type: object
        additionalProperties:
          type: string
  ClientError:
    type: object
    properties:
      title:
        type: string
      detail:
        type: string
      instance:
        type: string
        format: uuid
    required:
      - title
      - detail
      - instance
  ValidationError:
    allOf:
      - $ref: '#/definitions/ClientError'
      - type: object
    properties:
      invalid_fields:
        type: object
        additionalProperties:
          type: string
    required:
      - invalid_fields
  BackupContact:
    type: object
    properties:
      name:
        type: string
      email:
        type: string
        format: x-email
        example: backupContact@mail.com
      phone:
        type: string
        format: telephone
        pattern: ^[2-9]\d{2}-\d{3}-\d{4}$
    required:
      - name
      - email
      - phone
  Contractor:
    properties:
      contractNumber:
        type: string
      id:
        format: uuid
        type: string
      name:
        type: string
      type:
        type: string
  Role:
    type: object
    properties:
      id:
        type: string
        format: uuid
        example: c56a4180-65aa-42ec-a945-5fd21dec0538
      roleType:
        type: string
        example: customer
      roleName:
        type: string
        example: Task Ordering Officer
      createdAt:
        type: string
        format: date-time
        readOnly: true
      updatedAt:
        type: string
        format: date-time
        readOnly: true
    required:
      - id
      - roleType
      - roleName
      - createdAt
      - updatedAt
  OfficeUser:
    type: object
    properties:
      id:
        type: string
        format: uuid
        example: c56a4180-65aa-42ec-a945-5fd21dec0538
      userId:
        type: string
        format: uuid
      firstName:
        type: string
      middleInitials:
        type: string
      lastName:
        type: string
      email:
        type: string
        format: x-email
        pattern: ^[a-zA-Z0-9._%+-]+@[a-zA-Z0-9.-]+\.[a-zA-Z]{2,}$
      telephone:
        type: string
        format: telephone
        pattern: ^[2-9]\d{2}-\d{3}-\d{4}$
      transportationOfficeId:
        type: string
        format: uuid
      transportationOffice:
        $ref: '#/definitions/TransportationOffice'
      active:
        type: boolean
      roles:
        type: array
        items:
          $ref: '#/definitions/Role'
      edipi:
        type: string
      otherUniqueId:
        type: string
      rejectionReason:
        type: string
      status:
        type: string
        enum:
          - APPROVED
          - REQUESTED
          - REJECTED
      createdAt:
        type: string
        format: date-time
        readOnly: true
      updatedAt:
        type: string
        format: date-time
        readOnly: true
    required:
      - id
      - firstName
      - middleInitials
      - lastName
      - email
      - telephone
      - transportationOfficeId
      - active
      - roles
      - edipi
      - otherUniqueId
      - rejectionReason
      - status
      - createdAt
      - updatedAt
  LockedOfficeUser:
    type: object
    properties:
      firstName:
        type: string
      lastName:
        type: string
      transportationOfficeId:
        type: string
        format: uuid
      transportationOffice:
        $ref: '#/definitions/TransportationOffice'
  OfficeUserCreate:
    type: object
    properties:
      email:
        type: string
        example: user@userdomain.com
        title: Email
        x-nullable: false
      edipi:
        type: string
        example: '1234567890'
        maxLength: 10
        title: EDIPI
        x-nullable: true
      otherUniqueId:
        type: string
        title: Office user identifier when EDIPI is not available
        x-nullable: true
      firstName:
        type: string
        title: First Name
        x-nullable: false
      middleInitials:
        type: string
        example: L.
        x-nullable: true
        title: Middle Initials
      lastName:
        type: string
        title: Last Name
        x-nullable: false
      telephone:
        type: string
        format: telephone
        pattern: ^[2-9]\d{2}-\d{3}-\d{4}$
        example: 212-555-5555
        x-nullable: false
      transportationOfficeId:
        type: string
        format: uuid
        example: c56a4180-65aa-42ec-a945-5fd21dec0538
        x-nullable: false
      roles:
        type: array
        items:
          $ref: '#/definitions/OfficeUserRole'
        x-nullable: false
    required:
      - firstName
      - lastName
      - email
      - telephone
      - transportationOfficeId
      - roles
  OfficeUserRole:
    type: object
    properties:
      name:
        type: string
        example: Task Ordering Officer
        x-nullable: true
        title: name
      roleType:
        type: string
        example: task_ordering_officer
        x-nullable: true
        title: roleType
  Customer:
    type: object
    properties:
      agency:
        type: string
        title: Agency customer is affilated with
      first_name:
        type: string
        example: John
      last_name:
        type: string
        example: Doe
      phone:
        type: string
        format: telephone
        pattern: ^[2-9]\d{2}-\d{3}-\d{4}$
        x-nullable: true
      email:
        type: string
        format: x-email
        pattern: ^[a-zA-Z0-9._%+-]+@[a-zA-Z0-9.-]+\.[a-zA-Z]{2,}$
        x-nullable: true
      suffix:
        type: string
        example: Jr.
        x-nullable: true
      middle_name:
        type: string
        example: David
        x-nullable: true
      current_address:
        $ref: '#/definitions/Address'
      backup_contact:
        $ref: '#/definitions/BackupContact'
      id:
        type: string
        format: uuid
        example: c56a4180-65aa-42ec-a945-5fd21dec0538
      dodID:
        type: string
      userID:
        type: string
        format: uuid
        example: c56a4180-65aa-42ec-a945-5fd21dec0538
      eTag:
        type: string
      phoneIsPreferred:
        type: boolean
      emailIsPreferred:
        type: boolean
      secondaryTelephone:
        type: string
        format: telephone
        pattern: ^[2-9]\d{2}-\d{3}-\d{4}$|^$
        x-nullable: true
      backupAddress:
        $ref: '#/definitions/Address'
      cacValidated:
        type: boolean
        x-nullable: true
      emplid:
        type: string
        x-nullable: true
  CreatedCustomer:
    type: object
    properties:
      affiliation:
        type: string
        title: Branch of service customer is affilated with
      firstName:
        type: string
        example: John
      lastName:
        type: string
        example: Doe
      telephone:
        type: string
        format: telephone
        pattern: ^[2-9]\d{2}-\d{3}-\d{4}$
        x-nullable: true
      personalEmail:
        type: string
        format: x-email
        pattern: ^[a-zA-Z0-9._%+-]+@[a-zA-Z0-9.-]+\.[a-zA-Z]{2,}$
      suffix:
        type: string
        example: Jr.
        x-nullable: true
      middleName:
        type: string
        example: David
        x-nullable: true
      residentialAddress:
        $ref: '#/definitions/Address'
      backupContact:
        $ref: '#/definitions/BackupContact'
      id:
        type: string
        format: uuid
        example: c56a4180-65aa-42ec-a945-5fd21dec0538
      edipi:
        type: string
        x-nullable: true
      userID:
        type: string
        format: uuid
        example: c56a4180-65aa-42ec-a945-5fd21dec0538
      oktaID:
        type: string
      oktaEmail:
        type: string
      phoneIsPreferred:
        type: boolean
      emailIsPreferred:
        type: boolean
      secondaryTelephone:
        type: string
        format: telephone
        pattern: ^[2-9]\d{2}-\d{3}-\d{4}$
        x-nullable: true
      backupAddress:
        $ref: '#/definitions/Address'
      cacValidated:
        type: boolean
  UpdateCustomerPayload:
    type: object
    properties:
      first_name:
        type: string
        example: John
      last_name:
        type: string
        example: Doe
      phone:
        type: string
        format: telephone
        pattern: ^[2-9]\d{2}-\d{3}-\d{4}$
        x-nullable: true
      email:
        type: string
        format: x-email
        pattern: ^[a-zA-Z0-9._%+-]+@[a-zA-Z0-9.-]+\.[a-zA-Z]{2,}$
        x-nullable: true
      suffix:
        type: string
        example: Jr.
        x-nullable: true
      middle_name:
        type: string
        example: David
        x-nullable: true
      current_address:
        allOf:
          - $ref: '#/definitions/Address'
      backup_contact:
        $ref: '#/definitions/BackupContact'
      phoneIsPreferred:
        type: boolean
      emailIsPreferred:
        type: boolean
      secondaryTelephone:
        type: string
        format: telephone
        pattern: ^[2-9]\d{2}-\d{3}-\d{4}$|^$
        x-nullable: true
      backupAddress:
        allOf:
          - $ref: '#/definitions/Address'
      cac_validated:
        type: boolean
  CreateCustomerPayload:
    type: object
    properties:
      affiliation:
        $ref: '#/definitions/Affiliation'
      edipi:
        type: string
        example: John
        x-nullable: true
      emplid:
        type: string
        example: '9485155'
        maxLength: 7
        x-nullable: true
      firstName:
        type: string
        example: John
      middleName:
        type: string
        example: David
        x-nullable: true
      lastName:
        type: string
        example: Doe
      suffix:
        type: string
        example: Jr.
        x-nullable: true
      telephone:
        type: string
        format: telephone
        pattern: ^[2-9]\d{2}-\d{3}-\d{4}$
        x-nullable: true
      secondaryTelephone:
        type: string
        format: telephone
        pattern: ^[2-9]\d{2}-\d{3}-\d{4}$
        x-nullable: true
      personalEmail:
        type: string
        format: x-email
        example: personalEmail@email.com
        pattern: ^[a-zA-Z0-9._%+-]+@[a-zA-Z0-9.-]+\.[a-zA-Z]{2,}$
      phoneIsPreferred:
        type: boolean
      emailIsPreferred:
        type: boolean
      residentialAddress:
        allOf:
          - $ref: '#/definitions/Address'
      backupContact:
        $ref: '#/definitions/BackupContact'
      backupMailingAddress:
        allOf:
          - $ref: '#/definitions/Address'
      createOktaAccount:
        type: boolean
      cacUser:
        type: boolean
  FetchLineOfAccountingPayload:
    type: object
    properties:
      serviceMemberAffiliation:
        $ref: '#/definitions/Affiliation'
      ordersIssueDate:
        type: string
        format: date
        example: '2023-01-01'
      tacCode:
        type: string
        minLength: 4
        maxLength: 4
        example: F8J1
  SearchCustomersResult:
    type: object
    properties:
      page:
        type: integer
      perPage:
        type: integer
      totalCount:
        type: integer
      searchCustomers:
        $ref: '#/definitions/SearchCustomers'
  SearchCustomers:
    type: array
    items:
      $ref: '#/definitions/SearchCustomer'
  SearchCustomer:
    type: object
    properties:
      id:
        type: string
        format: uuid
      firstName:
        type: string
        example: John
        x-nullable: true
      lastName:
        type: string
        example: Doe
        x-nullable: true
      dodID:
        type: string
        x-nullable: true
      emplid:
        type: string
        x-nullable: true
      branch:
        type: string
      telephone:
        type: string
        format: telephone
        pattern: ^[2-9]\d{2}-\d{3}-\d{4}$
        x-nullable: true
      personalEmail:
        type: string
        format: x-email
        example: personalEmail@email.com
        pattern: ^[a-zA-Z0-9._%+-]+@[a-zA-Z0-9.-]+\.[a-zA-Z]{2,}$
        x-nullable: true
  Entitlements:
    properties:
      id:
        example: 571008b1-b0de-454d-b843-d71be9f02c04
        format: uuid
        type: string
      authorizedWeight:
        example: 2000
        type: integer
        x-formatting: weight
        x-nullable: true
      dependentsAuthorized:
        example: true
        type: boolean
        x-nullable: true
      gunSafe:
        type: boolean
        example: false
      nonTemporaryStorage:
        example: false
        type: boolean
        x-nullable: true
      privatelyOwnedVehicle:
        example: false
        type: boolean
        x-nullable: true
      proGearWeight:
        example: 2000
        type: integer
        x-formatting: weight
      proGearWeightSpouse:
        example: 500
        type: integer
        x-formatting: weight
      storageInTransit:
        example: 90
        type: integer
        x-nullable: true
      totalWeight:
        example: 500
        type: integer
        x-formatting: weight
      totalDependents:
        example: 2
        type: integer
      requiredMedicalEquipmentWeight:
        example: 500
        type: integer
        x-formatting: weight
      organizationalClothingAndIndividualEquipment:
        example: true
        type: boolean
      eTag:
        type: string
    type: object
  Error:
    properties:
      message:
        type: string
    required:
      - message
    type: object
  Grade:
    type: string
    x-nullable: true
    title: grade
    enum:
      - E_1
      - E_2
      - E_3
      - E_4
      - E_5
      - E_6
      - E_7
      - E_8
      - E_9
      - E_9_SPECIAL_SENIOR_ENLISTED
      - O_1_ACADEMY_GRADUATE
      - O_2
      - O_3
      - O_4
      - O_5
      - O_6
      - O_7
      - O_8
      - O_9
      - O_10
      - W_1
      - W_2
      - W_3
      - W_4
      - W_5
      - AVIATION_CADET
      - CIVILIAN_EMPLOYEE
      - ACADEMY_CADET
      - MIDSHIPMAN
    x-display-value:
      E_1: E-1
      E_2: E-2
      E_3: E-3
      E_4: E-4
      E_5: E-5
      E_6: E-6
      E_7: E-7
      E_8: E-8
      E_9: E-9
      E_9_SPECIAL_SENIOR_ENLISTED: E-9 (Special Senior Enlisted)
      O_1_ACADEMY_GRADUATE: O-1 or Service Academy Graduate
      O_2: O-2
      O_3: O-3
      O_4: O-4
      O_5: O-5
      O_6: O-6
      O_7: O-7
      O_8: O-8
      O_9: O-9
      O_10: O-10
      W_1: W-1
      W_2: W-2
      W_3: W-3
      W_4: W-4
      W_5: W-5
      AVIATION_CADET: Aviation Cadet
      CIVILIAN_EMPLOYEE: Civilian Employee
      ACADEMY_CADET: Service Academy Cadet
      MIDSHIPMAN: Midshipman
  Move:
    properties:
      id:
        example: 1f2270c7-7166-40ae-981e-b200ebdf3054
        format: uuid
        type: string
      serviceCounselingCompletedAt:
        format: date-time
        type: string
        x-nullable: true
      availableToPrimeAt:
        format: date-time
        type: string
        x-nullable: true
      billableWeightsReviewedAt:
        format: date-time
        type: string
        x-nullable: true
      contractorId:
        type: string
        format: uuid
        x-nullable: true
      contractor:
        $ref: '#/definitions/Contractor'
      locator:
        type: string
        example: 1K43AR
      ordersId:
        type: string
        format: uuid
        example: c56a4180-65aa-42ec-a945-5fd21dec0538
      orders:
        $ref: '#/definitions/Order'
      referenceId:
        example: 1001-3456
        type: string
        x-nullable: true
      status:
        $ref: '#/definitions/MoveStatus'
      excess_weight_qualified_at:
        type: string
        format: date-time
        description: >-
          Timestamp of when the estimated shipment weights of the move reached
          90% of the weight allowance
        x-nullable: true
      excess_weight_acknowledged_at:
        type: string
        format: date-time
        description: >-
          Timestamp of when the TOO acknowledged the excess weight risk by
          either dismissing the alert or updating the max billable weight
        x-nullable: true
      tioRemarks:
        type: string
        example: approved additional weight
        x-nullable: true
      financialReviewFlag:
        type: boolean
        example: false
        description: >-
          This flag is set by office users if a move should be reviewed by a
          Financial Office
        x-nullable: false
        readOnly: true
      financialReviewRemarks:
        type: string
        example: Destination address is too far from duty location
        x-nullable: true
        readOnly: true
      closeoutOffice:
        $ref: '#/definitions/TransportationOffice'
      closeoutOfficeId:
        type: string
        format: uuid
        description: >-
          The transportation office that will handle reviewing PPM Closeout
          documentation for Army and Air Force service members
        x-nullable: true
      approvalsRequestedAt:
        type: string
        format: date-time
        description: >-
          The time at which a move is sent back to the TOO becuase the prime
          added a new service item for approval
        x-nullable: true
      createdAt:
        type: string
        format: date-time
      submittedAt:
        type: string
        format: date-time
        x-nullable: true
      updatedAt:
        type: string
        format: date-time
      eTag:
        type: string
      shipmentGBLOC:
        $ref: '#/definitions/GBLOC'
      lockedByOfficeUserID:
        type: string
        format: uuid
        x-nullable: true
      lockedByOfficeUser:
        $ref: '#/definitions/LockedOfficeUser'
        x-nullable: true
      lockExpiresAt:
        type: string
        format: date-time
        x-nullable: true
      additionalDocuments:
        $ref: '#/definitions/Document'
  MoveHistory:
    properties:
      id:
        description: move ID
        example: 1f2270c7-7166-40ae-981e-b200ebdf3054
        format: uuid
        type: string
      historyRecords:
        description: A list of MoveAuditHistory's connected to the move.
        $ref: '#/definitions/MoveAuditHistories'
      locator:
        description: move locator
        type: string
        example: 1K43AR
      referenceId:
        description: move referenceID
        example: 1001-3456
        type: string
        x-nullable: true
  MoveHistoryResult:
    type: object
    properties:
      page:
        type: integer
      perPage:
        type: integer
      totalCount:
        type: integer
      id:
        description: move ID
        example: 1f2270c7-7166-40ae-981e-b200ebdf3054
        format: uuid
        type: string
      historyRecords:
        description: A list of MoveAuditHistory's connected to the move.
        $ref: '#/definitions/MoveAuditHistories'
      locator:
        description: move locator
        type: string
        example: 1K43AR
      referenceId:
        description: move referenceID
        example: 1001-3456
        type: string
        x-nullable: true
  MoveAuditHistories:
    type: array
    items:
      $ref: '#/definitions/MoveAuditHistory'
  MoveAuditHistory:
    properties:
      id:
        description: id from audity_history table
        example: 1f2270c7-7166-40ae-981e-b200ebdf3054
        format: uuid
        type: string
      schemaName:
        description: Database schema audited table for this event is in
        type: string
      tableName:
        description: name of database table that was changed
        type: string
      relId:
        description: relation OID. Table OID (object identifier). Changes with drop/create.
        type: integer
      objectId:
        description: id column for the tableName where the data was changed
        example: 1f2270c7-7166-40ae-981e-b200ebdf3054
        format: uuid
        type: string
        x-nullable: true
      sessionUserId:
        example: 1f2270c7-7166-40ae-981e-b200ebdf3054
        format: uuid
        type: string
        x-nullable: true
      sessionUserFirstName:
        example: foo
        type: string
        x-nullable: true
      sessionUserLastName:
        example: bar
        type: string
        x-nullable: true
      sessionUserEmail:
        example: foobar@example.com
        type: string
        x-nullable: true
      sessionUserTelephone:
        format: telephone
        type: string
        pattern: ^[2-9]\d{2}-\d{3}-\d{4}$
        x-nullable: true
      context:
        type: array
        items:
          type: object
          additionalProperties:
            type: string
        x-nullable: true
      contextId:
        description: id column for the context table the record belongs to
        example: 1f2270c7-7166-40ae-981e-b200ebdf3054
        type: string
        x-nullable: true
      eventName:
        description: API endpoint name that was called to make the change
        type: string
        x-nullable: true
      actionTstampTx:
        description: Transaction start timestamp for tx in which audited event occurred
        type: string
        format: date-time
      actionTstampStm:
        description: Statement start timestamp for tx in which audited event occurred
        type: string
        format: date-time
      actionTstampClk:
        description: Wall clock time at which audited event's trigger call occurred
        type: string
        format: date-time
      transactionId:
        description: >-
          Identifier of transaction that made the change. May wrap, but unique
          paired with action_tstamp_tx.
        type: integer
        x-nullable: true
      action:
        description: Action type; I = insert, D = delete, U = update, T = truncate
        type: string
      oldValues:
        description: >-
          A list of (old/previous) MoveAuditHistoryItem's for a record before
          the change.
        type: object
        additionalProperties: true
        x-nullable: true
      changedValues:
        description: >-
          A list of (changed/updated) MoveAuditHistoryItem's for a record after
          the change.
        type: object
        additionalProperties: true
        x-nullable: true
      statementOnly:
        description: >-
          true if audit event is from an FOR EACH STATEMENT trigger, false for
          FOR EACH ROW'
        type: boolean
        example: false
  MoveAuditHistoryItems:
    type: array
    items:
      $ref: '#/definitions/MoveAuditHistoryItem'
  MoveAuditHistoryItem:
    properties:
      columnName:
        type: string
      columnValue:
        type: string
  MoveStatus:
    type: string
    enum:
      - DRAFT
      - NEEDS SERVICE COUNSELING
      - SERVICE COUNSELING COMPLETED
      - SUBMITTED
      - APPROVALS REQUESTED
      - APPROVED
      - CANCELED
  PPMStatus:
    type: string
    enum:
      - CANCELLED
      - DRAFT
      - SUBMITTED
      - WAITING_ON_CUSTOMER
      - NEEDS_ADVANCE_APPROVAL
      - NEEDS_CLOSEOUT
      - CLOSEOUT_COMPLETE
      - COMPLETED
  DeptIndicator:
    type: string
    title: Dept. indicator
    x-nullable: true
    enum:
      - NAVY_AND_MARINES
      - ARMY
      - ARMY_CORPS_OF_ENGINEERS
      - AIR_AND_SPACE_FORCE
      - COAST_GUARD
      - OFFICE_OF_SECRETARY_OF_DEFENSE
    x-display-value:
      NAVY_AND_MARINES: 17 Navy and Marine Corps
      ARMY: 21 Army
      ARMY_CORPS_OF_ENGINEERS: 96 Army Corps of Engineers
      AIR_AND_SPACE_FORCE: 57 Air Force and Space Force
      COAST_GUARD: 70 Coast Guard
      OFFICE_OF_SECRETARY_OF_DEFENSE: 97 Office of the Secretary of Defense
  OrdersTypeDetail:
    type: string
    title: Orders type detail
    x-nullable: true
    enum:
      - HHG_PERMITTED
      - PCS_TDY
      - HHG_RESTRICTED_PROHIBITED
      - HHG_RESTRICTED_AREA
      - INSTRUCTION_20_WEEKS
      - HHG_PROHIBITED_20_WEEKS
      - DELAYED_APPROVAL
    x-display-value:
      HHG_PERMITTED: Shipment of HHG Permitted
      PCS_TDY: PCS with TDY Enroute
      HHG_RESTRICTED_PROHIBITED: Shipment of HHG Restricted or Prohibited
      HHG_RESTRICTED_AREA: HHG Restricted Area-HHG Prohibited
      INSTRUCTION_20_WEEKS: Course of Instruction 20 Weeks or More
      HHG_PROHIBITED_20_WEEKS: Shipment of HHG Prohibited but Authorized within 20 weeks
      DELAYED_APPROVAL: Delayed Approval 20 Weeks or More
  Order:
    properties:
      id:
        example: 1f2270c7-7166-40ae-981e-b200ebdf3054
        format: uuid
        type: string
      customerID:
        example: c56a4180-65aa-42ec-a945-5fd21dec0538
        format: uuid
        type: string
      customer:
        $ref: '#/definitions/Customer'
      moveCode:
        type: string
        example: H2XFJF
      first_name:
        type: string
        example: John
        readOnly: true
      last_name:
        type: string
        example: Doe
        readOnly: true
      grade:
        $ref: '#/definitions/Grade'
      agency:
        $ref: '#/definitions/Affiliation'
      entitlement:
        $ref: '#/definitions/Entitlements'
      destinationDutyLocation:
        $ref: '#/definitions/DutyLocation'
      destinationDutyLocationGBLOC:
        $ref: '#/definitions/GBLOC'
      originDutyLocation:
        $ref: '#/definitions/DutyLocation'
      originDutyLocationGBLOC:
        $ref: '#/definitions/GBLOC'
      moveTaskOrderID:
        example: c56a4180-65aa-42ec-a945-5fd21dec0538
        format: uuid
        type: string
      uploaded_order_id:
        example: c56a4180-65aa-42ec-a945-5fd21dec0538
        format: uuid
        type: string
      uploadedAmendedOrderID:
        example: c56a4180-65aa-42ec-a945-5fd21dec0538
        format: uuid
        type: string
        x-nullable: true
      amendedOrdersAcknowledgedAt:
        type: string
        format: date-time
        x-nullable: true
      order_number:
        type: string
        x-nullable: true
        example: 030-00362
      order_type:
        $ref: '#/definitions/OrdersType'
      order_type_detail:
        $ref: '#/definitions/OrdersTypeDetail'
        x-nullable: true
      date_issued:
        type: string
        format: date
        example: '2020-01-01'
      report_by_date:
        type: string
        format: date
        example: '2020-01-01'
      department_indicator:
        $ref: '#/definitions/DeptIndicator'
        x-nullable: true
      tac:
        type: string
        title: TAC
        example: F8J1
        x-nullable: true
      sac:
        type: string
        title: SAC
        example: N002214CSW32Y9
        x-nullable: true
      ntsTac:
        type: string
        title: NTS TAC
        example: F8J1
        x-nullable: true
      ntsSac:
        type: string
        title: NTS SAC
        example: N002214CSW32Y9
        x-nullable: true
      has_dependents:
        type: boolean
        example: false
        title: Are dependents included in your orders?
      spouse_has_pro_gear:
        type: boolean
        example: false
        title: >-
          Do you have a spouse who will need to move items related to their
          occupation (also known as spouse pro-gear)?
      supplyAndServicesCostEstimate:
        type: string
      packingAndShippingInstructions:
        type: string
      methodOfPayment:
        type: string
      naics:
        type: string
      orders_type:
        $ref: '#/definitions/OrdersType'
      eTag:
        type: string
    type: object
  Location:
    type: object
    properties:
      label:
        type: string
        example: Label for display
      value:
        type: string
        example: Value for location
    required:
      - label
      - value
  Locations:
    type: array
    items:
      $ref: '#/definitions/Location'
  OrderBody:
    type: object
    properties:
      id:
        type: string
        format: uuid
  CreateOrders:
    type: object
    properties:
      serviceMemberId:
        type: string
        format: uuid
        example: c56a4180-65aa-42ec-a945-5fd21dec0538
      issueDate:
        type: string
        description: The date and time that these orders were cut.
        format: date
        title: Orders date
      reportByDate:
        type: string
        description: Report By Date
        format: date
        title: Report-by date
      ordersType:
        $ref: '#/definitions/OrdersType'
      ordersTypeDetail:
        $ref: '#/definitions/OrdersTypeDetail'
      hasDependents:
        type: boolean
        title: Are dependents included in your orders?
      spouseHasProGear:
        type: boolean
        title: >-
          Do you have a spouse who will need to move items related to their
          occupation (also known as spouse pro-gear)?
      newDutyLocationId:
        type: string
        format: uuid
        example: c56a4180-65aa-42ec-a945-5fd21dec0538
      ordersNumber:
        type: string
        title: Orders Number
        x-nullable: true
        example: 030-00362
      tac:
        type: string
        title: TAC
        example: F8J1
        x-nullable: true
      sac:
        type: string
        title: SAC
        example: N002214CSW32Y9
        x-nullable: true
      departmentIndicator:
        $ref: '#/definitions/DeptIndicator'
      grade:
        $ref: '#/definitions/Grade'
      originDutyLocationId:
        type: string
        format: uuid
        example: c56a4180-65aa-42ec-a945-5fd21dec0538
    required:
      - serviceMemberId
      - issueDate
      - reportByDate
      - ordersType
      - hasDependents
      - spouseHasProGear
      - newDutyLocationId
  CounselingUpdateOrderPayload:
    type: object
    properties:
      issueDate:
        type: string
        description: The date and time that these orders were cut.
        format: date
        example: '2018-04-26'
        title: Orders date
      reportByDate:
        type: string
        description: Report By Date
        format: date
        example: '2018-04-26'
        title: Report-by date
      ordersType:
        $ref: '#/definitions/OrdersType'
      ordersTypeDetail:
        $ref: '#/definitions/OrdersTypeDetail'
      ordersNumber:
        type: string
        title: Orders Number
        x-nullable: true
        example: 030-00362
      departmentIndicator:
        $ref: '#/definitions/DeptIndicator'
        x-nullable: true
      originDutyLocationId:
        type: string
        format: uuid
        example: c56a4180-65aa-42ec-a945-5fd21dec0538
      newDutyLocationId:
        type: string
        format: uuid
        example: c56a4180-65aa-42ec-a945-5fd21dec0538
      tac:
        type: string
        title: HHG TAC
        minLength: 4
        maxLength: 4
        example: F8J1
        x-nullable: true
      sac:
        title: HHG SAC
        example: N002214CSW32Y9
        $ref: '#/definitions/NullableString'
      ntsTac:
        title: NTS TAC
        minLength: 4
        maxLength: 4
        example: F8J1
        $ref: '#/definitions/NullableString'
      ntsSac:
        title: NTS SAC
        example: N002214CSW32Y9
        $ref: '#/definitions/NullableString'
      grade:
        $ref: '#/definitions/Grade'
    required:
      - issueDate
      - reportByDate
      - ordersType
      - originDutyLocationId
      - newDutyLocationId
  UpdateOrderPayload:
    type: object
    properties:
      issueDate:
        type: string
        description: The date and time that these orders were cut.
        format: date
        example: '2018-04-26'
        title: Orders date
      reportByDate:
        type: string
        description: Report By Date
        format: date
        example: '2018-04-26'
        title: Report-by date
      ordersType:
        $ref: '#/definitions/OrdersType'
      ordersTypeDetail:
        $ref: '#/definitions/OrdersTypeDetail'
      originDutyLocationId:
        type: string
        format: uuid
        example: c56a4180-65aa-42ec-a945-5fd21dec0538
      newDutyLocationId:
        type: string
        format: uuid
        example: c56a4180-65aa-42ec-a945-5fd21dec0538
      ordersNumber:
        type: string
        title: Orders Number
        x-nullable: true
        example: 030-00362
      tac:
        type: string
        title: HHG TAC
        minLength: 4
        maxLength: 4
        example: F8J1
        x-nullable: true
      sac:
        title: HHG SAC
        example: N002214CSW32Y9
        $ref: '#/definitions/NullableString'
      ntsTac:
        title: NTS TAC
        minLength: 4
        maxLength: 4
        example: F8J1
        $ref: '#/definitions/NullableString'
      ntsSac:
        title: NTS SAC
        example: N002214CSW32Y9
        $ref: '#/definitions/NullableString'
      departmentIndicator:
        $ref: '#/definitions/DeptIndicator'
        x-nullable: true
      ordersAcknowledgement:
        description: >-
          Confirmation that the new amended orders were reviewed after
          previously approving the original orders
        type: boolean
        x-nullable: true
      grade:
        $ref: '#/definitions/Grade'
    required:
      - issueDate
      - reportByDate
      - ordersType
      - newDutyLocationId
      - originDutyLocationId
  UpdateAllowancePayload:
    type: object
    properties:
      grade:
        $ref: '#/definitions/Grade'
      dependentsAuthorized:
        type: boolean
        x-nullable: true
      agency:
        $ref: '#/definitions/Affiliation'
      proGearWeight:
        description: unit is in lbs
        example: 2000
        type: integer
        minimum: 0
        maximum: 2000
        x-formatting: weight
        x-nullable: true
      proGearWeightSpouse:
        description: unit is in lbs
        example: 500
        type: integer
        minimum: 0
        maximum: 500
        x-formatting: weight
        x-nullable: true
      requiredMedicalEquipmentWeight:
        description: unit is in lbs
        example: 2000
        type: integer
        minimum: 0
        x-formatting: weight
      organizationalClothingAndIndividualEquipment:
        description: only for Army
        type: boolean
        x-nullable: true
      storageInTransit:
        description: >-
          the number of storage in transit days that the customer is entitled to
          for a given shipment on their move
        type: integer
        minimum: 0
      gunSafe:
        description: >-
          True if user is entitled to move a gun safe (up to 500 lbs) as part of
          their move without it being charged against their weight allowance.
        type: boolean
        x-nullable: true
  UpdateBillableWeightPayload:
    type: object
    properties:
      authorizedWeight:
        description: unit is in lbs
        example: 2000
        minimum: 1
        type: integer
        x-formatting: weight
        x-nullable: true
  UpdateMaxBillableWeightAsTIOPayload:
    type: object
    properties:
      authorizedWeight:
        description: unit is in lbs
        example: 2000
        minimum: 1
        type: integer
        x-formatting: weight
        x-nullable: true
      tioRemarks:
        description: TIO remarks for updating the max billable weight
        example: Increasing max billable weight
        type: string
        minLength: 1
        x-nullable: true
    required:
      - authorizedWeight
      - tioRemarks
  CounselingUpdateAllowancePayload:
    type: object
    properties:
      grade:
        $ref: '#/definitions/Grade'
      dependentsAuthorized:
        type: boolean
        x-nullable: true
      agency:
        $ref: '#/definitions/Affiliation'
      proGearWeight:
        minimum: 0
        maximum: 2000
        description: unit is in lbs
        example: 2000
        type: integer
        x-formatting: weight
        x-nullable: true
      proGearWeightSpouse:
        minimum: 0
        maximum: 500
        description: unit is in lbs
        example: 2000
        type: integer
        x-formatting: weight
        x-nullable: true
      requiredMedicalEquipmentWeight:
        minimum: 0
        description: unit is in lbs
        example: 2000
        type: integer
        x-formatting: weight
      organizationalClothingAndIndividualEquipment:
        description: only for Army
        type: boolean
        x-nullable: true
      storageInTransit:
        description: >-
          the number of storage in transit days that the customer is entitled to
          for a given shipment on their move
        type: integer
        minimum: 0
      gunSafe:
        description: >-
          True if user is entitled to move a gun safe (up to 500 lbs) as part of
          their move without it being charged against their weight allowance.
        type: boolean
        x-nullable: true
  MoveTaskOrder:
    description: The Move (MoveTaskOrder)
    properties:
      id:
        example: 1f2270c7-7166-40ae-981e-b200ebdf3054
        format: uuid
        type: string
      createdAt:
        format: date-time
        type: string
      orderID:
        example: c56a4180-65aa-42ec-a945-5fd21dec0538
        format: uuid
        type: string
      locator:
        type: string
        example: 1K43AR
      referenceId:
        example: 1001-3456
        type: string
      serviceCounselingCompletedAt:
        format: date-time
        type: string
        x-nullable: true
      availableToPrimeAt:
        format: date-time
        type: string
        x-nullable: true
      updatedAt:
        format: date-time
        type: string
      destinationAddress:
        $ref: '#/definitions/Address'
      pickupAddress:
        $ref: '#/definitions/Address'
      destinationDutyLocation:
        example: 1f2270c7-7166-40ae-981e-b200ebdf3054
        format: uuid
        type: string
      originDutyLocation:
        example: 1f2270c7-7166-40ae-981e-b200ebdf3054
        format: uuid
        type: string
      entitlements:
        $ref: '#/definitions/Entitlements'
      requestedPickupDate:
        format: date
        type: string
      tioRemarks:
        type: string
        example: approved additional weight
        x-nullable: true
      eTag:
        type: string
    type: object
  MoveTaskOrders:
    items:
      $ref: '#/definitions/MoveTaskOrder'
    type: array
  PaymentRequest:
    properties:
      proofOfServiceDocs:
        $ref: '#/definitions/ProofOfServiceDocs'
      id:
        example: c56a4180-65aa-42ec-a945-5fd21dec0538
        format: uuid
        readOnly: true
        type: string
      isFinal:
        default: false
        type: boolean
      moveTaskOrder:
        $ref: '#/definitions/Move'
      moveTaskOrderID:
        example: c56a4180-65aa-42ec-a945-5fd21dec0538
        format: uuid
        type: string
      rejectionReason:
        example: documentation was incomplete
        type: string
        x-nullable: true
      serviceItems:
        $ref: '#/definitions/PaymentServiceItems'
      status:
        $ref: '#/definitions/PaymentRequestStatus'
      paymentRequestNumber:
        example: 1234-5678-1
        readOnly: true
        type: string
      recalculationOfPaymentRequestID:
        example: c56a4180-65aa-42ec-a945-5fd21dec0538
        format: uuid
        type: string
        readOnly: true
        x-nullable: true
      eTag:
        type: string
      reviewedAt:
        format: date-time
        type: string
        x-nullable: true
      createdAt:
        format: date-time
        type: string
      sentToGexAt:
        format: date-time
        type: string
        x-nullable: true
<<<<<<< HEAD
      ediErrorType:
        description: >-
          Type of EDI reporting or causing the issue. Can be EDI 997, 824, and
          858.
        type: string
      ediErrorCode:
        description: Reported code from syncada for the EDI error encountered
        type: string
      ediErrorDescription:
        description: The reason the services counselor has excluded or rejected the item.
        type: string
=======
      receivedByGexAt:
        format: date-time
        type: string
        x-nullable: true
>>>>>>> 29a65251
    type: object
  PaymentRequests:
    items:
      $ref: '#/definitions/PaymentRequest'
    type: array
  PaymentServiceItems:
    items:
      $ref: '#/definitions/PaymentServiceItem'
    type: array
  PaymentServiceItem:
    properties:
      id:
        example: c56a4180-65aa-42ec-a945-5fd21dec0538
        format: uuid
        readOnly: true
        type: string
      createdAt:
        format: date-time
        type: string
      paymentRequestID:
        example: c56a4180-65aa-42ec-a945-5fd21dec0538
        format: uuid
        type: string
      mtoServiceItemID:
        example: c56a4180-65aa-42ec-a945-5fd21dec0538
        format: uuid
        type: string
      mtoServiceItemCode:
        example: DLH
        type: string
      mtoServiceItemName:
        example: Move management
        type: string
      mtoShipmentType:
        $ref: '#/definitions/MTOShipmentType'
      mtoShipmentID:
        type: string
        format: uuid
        example: c56a4180-65aa-42ec-a945-5fd21dec0538
        x-nullable: true
      status:
        $ref: '#/definitions/PaymentServiceItemStatus'
      priceCents:
        type: integer
        format: cents
        title: Price of the service item in cents
        x-nullable: true
      rejectionReason:
        example: documentation was incomplete
        type: string
        x-nullable: true
      referenceID:
        example: 1234-5678-c56a4180
        readOnly: true
        format: string
      paymentServiceItemParams:
        $ref: '#/definitions/PaymentServiceItemParams'
      eTag:
        type: string
    type: object
  PaymentRequestStatus:
    type: string
    enum:
      - PENDING
      - REVIEWED
      - REVIEWED_AND_ALL_SERVICE_ITEMS_REJECTED
      - SENT_TO_GEX
      - TPPS_RECEIVED
      - PAID
      - EDI_ERROR
      - DEPRECATED
    title: Payment Request Status
  ProofOfServiceDocs:
    items:
      $ref: '#/definitions/ProofOfServiceDoc'
    type: array
  ProofOfServiceDoc:
    properties:
      isWeightTicket:
        type: boolean
      uploads:
        items:
          $ref: '#/definitions/Upload'
        type: array
  ShipmentsPaymentSITBalance:
    items:
      $ref: '#/definitions/ShipmentPaymentSITBalance'
    type: array
  ShipmentPaymentSITBalance:
    properties:
      shipmentID:
        type: string
        format: uuid
      totalSITDaysAuthorized:
        type: integer
      totalSITDaysRemaining:
        type: integer
      totalSITEndDate:
        type: string
        format: date
        x-nullable: true
      pendingSITDaysInvoiced:
        type: integer
      pendingBilledStartDate:
        type: string
        format: date
        x-nullable: true
      pendingBilledEndDate:
        type: string
        format: date
        x-nullable: true
      previouslyBilledDays:
        type: integer
        x-nullable: true
      previouslyBilledStartDate:
        type: string
        format: date
        x-nullable: true
      previouslyBilledEndDate:
        type: string
        format: date
        x-nullable: true
  UpdateShipment:
    type: object
    properties:
      shipmentType:
        $ref: '#/definitions/MTOShipmentType'
      requestedPickupDate:
        format: date
        type: string
        x-nullable: true
      requestedDeliveryDate:
        format: date
        type: string
        x-nullable: true
      customerRemarks:
        type: string
        example: handle with care
        x-nullable: true
      counselorRemarks:
        type: string
        example: counselor approved
        x-nullable: true
      billableWeightCap:
        type: integer
        description: estimated weight of the shuttle service item provided by the prime
        example: 2500
        x-formatting: weight
        x-nullable: true
      billableWeightJustification:
        type: string
        example: more weight than expected
        x-nullable: true
      pickupAddress:
        allOf:
          - $ref: '#/definitions/Address'
      destinationAddress:
        allOf:
          - $ref: '#/definitions/Address'
      secondaryDeliveryAddress:
        allOf:
          - $ref: '#/definitions/Address'
      secondaryPickupAddress:
        allOf:
          - $ref: '#/definitions/Address'
      hasSecondaryPickupAddress:
        type: boolean
        x-nullable: true
        x-omitempty: false
      hasSecondaryDeliveryAddress:
        type: boolean
        x-nullable: true
        x-omitempty: false
      tertiaryDeliveryAddress:
        allOf:
          - $ref: '#/definitions/Address'
      tertiaryPickupAddress:
        allOf:
          - $ref: '#/definitions/Address'
      hasTertiaryPickupAddress:
        type: boolean
        x-nullable: true
        x-omitempty: false
      hasTertiaryDeliveryAddress:
        type: boolean
        x-nullable: true
        x-omitempty: false
      actualProGearWeight:
        type: integer
        x-nullable: true
        x-omitempty: false
      actualSpouseProGearWeight:
        type: integer
        x-nullable: true
        x-omitempty: false
      destinationType:
        $ref: '#/definitions/DestinationType'
      agents:
        $ref: '#/definitions/MTOAgents'
        x-nullable: true
      tacType:
        $ref: '#/definitions/LOATypeNullable'
      sacType:
        $ref: '#/definitions/LOATypeNullable'
      usesExternalVendor:
        type: boolean
        example: false
        x-nullable: true
      serviceOrderNumber:
        type: string
        x-nullable: true
      ntsRecordedWeight:
        description: >-
          The previously recorded weight for the NTS Shipment. Used for NTS
          Release to know what the previous primeActualWeight or billable weight
          was.
        example: 2000
        type: integer
        x-formatting: weight
        x-nullable: true
      storageFacility:
        x-nullable: true
        $ref: '#/definitions/StorageFacility'
      ppmShipment:
        $ref: '#/definitions/UpdatePPMShipment'
  UpdatePPMShipment:
    type: object
    properties:
      expectedDepartureDate:
        description: |
          Date the customer expects to move.
        format: date
        type: string
        x-nullable: true
      actualMoveDate:
        format: date
        type: string
        x-nullable: true
      pickupAddress:
        allOf:
          - $ref: '#/definitions/Address'
      actualPickupPostalCode:
        description: >
          The actual postal code where the PPM shipment started. To be filled
          once the customer has moved the shipment.
        format: zip
        type: string
        title: ZIP
        example: '90210'
        pattern: ^(\d{5})$
        x-nullable: true
      secondaryPickupAddress:
        allOf:
          - $ref: '#/definitions/Address'
      destinationAddress:
        allOf:
          - $ref: '#/definitions/Address'
      actualDestinationPostalCode:
        description: >
          The actual postal code where the PPM shipment ended. To be filled once
          the customer has moved the shipment.
        format: zip
        type: string
        title: ZIP
        example: '90210'
        pattern: ^(\d{5})$
        x-nullable: true
      secondaryDestinationAddress:
        allOf:
          - $ref: '#/definitions/Address'
      hasSecondaryPickupAddress:
        type: boolean
        x-nullable: true
        x-omitempty: false
      hasSecondaryDestinationAddress:
        type: boolean
        x-nullable: true
        x-omitempty: false
      w2Address:
        x-nullable: true
        $ref: '#/definitions/Address'
      sitExpected:
        type: boolean
        x-nullable: true
      sitLocation:
        allOf:
          - $ref: '#/definitions/SITLocationType'
          - x-nullable: true
      sitEstimatedWeight:
        type: integer
        example: 2000
        x-nullable: true
      sitEstimatedEntryDate:
        format: date
        type: string
        x-nullable: true
      sitEstimatedDepartureDate:
        format: date
        type: string
        x-nullable: true
      estimatedWeight:
        type: integer
        example: 4200
        x-nullable: true
      hasProGear:
        description: |
          Indicates whether PPM shipment has pro gear.
        type: boolean
        x-nullable: true
      proGearWeight:
        type: integer
        x-nullable: true
      spouseProGearWeight:
        type: integer
        x-nullable: true
      hasRequestedAdvance:
        description: |
          Indicates whether an advance has been requested for the PPM shipment.
        type: boolean
        x-nullable: true
      hasReceivedAdvance:
        description: |
          Indicates whether an advance was received for the PPM shipment.
        type: boolean
        x-nullable: true
      advanceAmountRequested:
        description: |
          The amount request for an advance, or null if no advance is requested
        type: integer
        format: cents
        x-nullable: true
      advanceAmountReceived:
        description: |
          The amount received for an advance, or null if no advance is received
        type: integer
        format: cents
        x-nullable: true
      advanceStatus:
        $ref: '#/definitions/PPMAdvanceStatus'
        x-nullable: true
  UpdateWeightTicket:
    type: object
    properties:
      emptyWeight:
        description: Weight of the vehicle when empty.
        type: integer
        minimum: 0
      fullWeight:
        description: The weight of the vehicle when full.
        type: integer
        minimum: 0
      ownsTrailer:
        description: Indicates if the customer used a trailer they own for the move.
        type: boolean
      trailerMeetsCriteria:
        description: >-
          Indicates if the trailer that the customer used meets all the criteria
          to be claimable.
        type: boolean
      status:
        $ref: '#/definitions/PPMDocumentStatus'
      reason:
        description: The reason the services counselor has excluded or rejected the item.
        type: string
      adjustedNetWeight:
        description: Indicates the adjusted net weight of the vehicle
        type: integer
        minimum: 0
      netWeightRemarks:
        description: Remarks explaining any edits made to the net weight
        type: string
      allowableWeight:
        description: Indicates the maximum reimbursable weight of the shipment
        type: integer
        minimum: 0
  UpdateMovingExpense:
    type: object
    properties:
      movingExpenseType:
        $ref: '#/definitions/OmittableMovingExpenseType'
      description:
        description: A brief description of the expense.
        type: string
        x-nullable: true
        x-omitempty: false
      amount:
        description: The total amount of the expense as indicated on the receipt
        type: integer
      sitStartDate:
        description: >-
          The date the shipment entered storage, applicable for the `STORAGE`
          movingExpenseType only
        type: string
        format: date
      sitEndDate:
        description: >-
          The date the shipment exited storage, applicable for the `STORAGE`
          movingExpenseType only
        type: string
        format: date
      status:
        $ref: '#/definitions/PPMDocumentStatus'
      reason:
        description: The reason the services counselor has excluded or rejected the item.
        type: string
      weightStored:
        description: The total weight stored in PPM SIT
        type: integer
      sitLocation:
        allOf:
          - $ref: '#/definitions/SITLocationType'
          - x-nullable: true
      sitEstimatedCost:
        description: >-
          The estimated amount that the government will pay the service member
          to put their goods into storage. This estimated storage cost is
          separate from the estimated incentive.
        type: integer
        format: cents
        x-nullable: true
        x-omitempty: false
      sitReimburseableAmount:
        description: The amount of SIT that will be reimbursed
        type: integer
        format: cents
        x-nullable: true
        x-omitempty: false
  UpdateProGearWeightTicket:
    type: object
    properties:
      belongsToSelf:
        description: >-
          Indicates if this information is for the customer's own pro-gear,
          otherwise, it's the spouse's.
        type: boolean
      hasWeightTickets:
        description: >-
          Indicates if the user has a weight ticket for their pro-gear,
          otherwise they have a constructed weight.
        type: boolean
      weight:
        description: Weight of the pro-gear contained in the shipment.
        type: integer
        minimum: 0
      status:
        $ref: '#/definitions/PPMDocumentStatus'
      reason:
        description: The reason the services counselor has excluded or rejected the item.
        type: string
  MTOShipments:
    items:
      $ref: '#/definitions/MTOShipment'
    type: array
  CreateMTOShipment:
    type: object
    properties:
      moveTaskOrderID:
        description: The ID of the move this new shipment is for.
        example: 1f2270c7-7166-40ae-981e-b200ebdf3054
        format: uuid
        type: string
      requestedPickupDate:
        description: >
          The customer's preferred pickup date. Other dates, such as required
          delivery date and (outside MilMove) the pack date, are derived from
          this date.
        format: date
        type: string
        x-nullable: true
      requestedDeliveryDate:
        description: |
          The customer's preferred delivery date.
        format: date
        type: string
        x-nullable: true
      customerRemarks:
        description: >
          The customer can use the customer remarks field to inform the services
          counselor and the movers about any

          special circumstances for this shipment. Typical examples:
            * bulky or fragile items,
            * weapons,
            * access info for their address.
          Customer enters this information during onboarding. Optional field.
        type: string
        example: handle with care
        x-nullable: true
      counselorRemarks:
        description: >
          The counselor can use the counselor remarks field to inform the movers
          about any

          special circumstances for this shipment. Typical examples:
            * bulky or fragile items,
            * weapons,
            * access info for their address.
          Counselors enters this information when creating or editing an MTO
          Shipment. Optional field.
        type: string
        example: handle with care
        x-nullable: true
      agents:
        $ref: '#/definitions/MTOAgents'
      mtoServiceItems:
        $ref: '#/definitions/MTOServiceItems'
      pickupAddress:
        description: The address where the movers should pick up this shipment.
        allOf:
          - $ref: '#/definitions/Address'
      destinationAddress:
        description: Where the movers should deliver this shipment.
        allOf:
          - $ref: '#/definitions/Address'
      destinationType:
        $ref: '#/definitions/DestinationType'
      shipmentType:
        $ref: '#/definitions/MTOShipmentType'
      tacType:
        allOf:
          - $ref: '#/definitions/LOAType'
          - x-nullable: true
      sacType:
        allOf:
          - $ref: '#/definitions/LOAType'
          - x-nullable: true
      usesExternalVendor:
        type: boolean
        example: false
        x-nullable: true
      serviceOrderNumber:
        type: string
        x-nullable: true
      ntsRecordedWeight:
        description: >-
          The previously recorded weight for the NTS Shipment. Used for NTS
          Release to know what the previous primeActualWeight or billable weight
          was.
        example: 2000
        type: integer
        x-nullable: true
        x-formatting: weight
      storageFacility:
        x-nullable: true
        $ref: '#/definitions/StorageFacility'
      ppmShipment:
        $ref: '#/definitions/CreatePPMShipment'
    required:
      - moveTaskOrderID
      - shipmentType
  CreatePPMShipment:
    description: >-
      A personally procured move is a type of shipment that a service members
      moves themselves.
    properties:
      expectedDepartureDate:
        description: |
          Date the customer expects to move.
        format: date
        type: string
      pickupAddress:
        allOf:
          - $ref: '#/definitions/Address'
      secondaryPickupAddress:
        allOf:
          - $ref: '#/definitions/Address'
      tertiaryPickupAddress:
        allOf:
          - $ref: '#/definitions/Address'
      destinationAddress:
        allOf:
          - $ref: '#/definitions/Address'
      secondaryDestinationAddress:
        allOf:
          - $ref: '#/definitions/Address'
      tertiaryDestinationAddress:
        allOf:
          - $ref: '#/definitions/Address'
      hasSecondaryPickupAddress:
        type: boolean
        x-nullable: true
        x-omitempty: false
      hasTertiaryPickupAddress:
        type: boolean
        x-nullable: true
        x-omitempty: false
      hasSecondaryDestinationAddress:
        type: boolean
        x-nullable: true
        x-omitempty: false
      hasTertiaryDestinationAddress:
        type: boolean
        x-nullable: true
        x-omitempty: false
      sitExpected:
        type: boolean
      sitLocation:
        allOf:
          - $ref: '#/definitions/SITLocationType'
          - x-nullable: true
      sitEstimatedWeight:
        type: integer
        example: 2000
        x-nullable: true
      sitEstimatedEntryDate:
        format: date
        type: string
        x-nullable: true
      sitEstimatedDepartureDate:
        format: date
        type: string
        x-nullable: true
      estimatedWeight:
        type: integer
        example: 4200
      hasProGear:
        description: |
          Indicates whether PPM shipment has pro gear.
        type: boolean
      proGearWeight:
        type: integer
        x-nullable: true
      spouseProGearWeight:
        type: integer
        x-nullable: true
    required:
      - expectedDepartureDate
      - pickupAddress
      - destinationAddress
      - sitExpected
      - estimatedWeight
      - hasProGear
  RejectShipment:
    properties:
      rejectionReason:
        type: string
        example: MTO Shipment not good enough
    required:
      - rejectionReason
  RequestDiversion:
    properties:
      diversionReason:
        type: string
        example: Shipment route needs to change
    required:
      - diversionReason
  ApproveSITExtension:
    properties:
      approvedDays:
        description: Number of days approved for SIT extension
        type: integer
        example: 21
        minimum: 1
      requestReason:
        description: >-
          Reason from service counselor-provided picklist for SIT Duration
          Update
        example: AWAITING_COMPLETION_OF_RESIDENCE
        type: string
        enum:
          - SERIOUS_ILLNESS_MEMBER
          - SERIOUS_ILLNESS_DEPENDENT
          - IMPENDING_ASSIGNEMENT
          - DIRECTED_TEMPORARY_DUTY
          - NONAVAILABILITY_OF_CIVILIAN_HOUSING
          - AWAITING_COMPLETION_OF_RESIDENCE
          - OTHER
      officeRemarks:
        description: Remarks from TOO about SIT approval
        type: string
        example: Approved for three weeks rather than requested 45 days
        x-nullable: true
    required:
      - approvedDays
  DenySITExtension:
    properties:
      officeRemarks:
        description: Remarks from TOO about SIT denial
        type: string
        example: Denied this extension as it does not match the criteria
        x-nullable: true
      convertToCustomerExpense:
        description: >-
          Whether or not to convert to members expense once SIT extension is
          denied.
        type: boolean
        example: false
    required:
      - officeRemarks
      - convertToCustomerExpense
  UpdateSITServiceItemCustomerExpense:
    properties:
      convertToCustomerExpense:
        example: true
        type: boolean
      customerExpenseReason:
        description: Reason the service item was rejected
        type: string
        example: Insufficent details provided
    required:
      - convertToCustomerExpense
      - customerExpenseReason
  CreateApprovedSITDurationUpdate:
    properties:
      requestReason:
        description: >-
          Reason from service counselor-provided picklist for SIT Duration
          Update
        example: AWAITING_COMPLETION_OF_RESIDENCE
        type: string
        enum:
          - SERIOUS_ILLNESS_MEMBER
          - SERIOUS_ILLNESS_DEPENDENT
          - IMPENDING_ASSIGNEMENT
          - DIRECTED_TEMPORARY_DUTY
          - NONAVAILABILITY_OF_CIVILIAN_HOUSING
          - AWAITING_COMPLETION_OF_RESIDENCE
          - OTHER
      approvedDays:
        description: >-
          Number of days approved for SIT extension. This will match requested
          days saved to the SIT extension model.
        type: integer
        example: 21
      officeRemarks:
        description: Remarks from TOO about SIT Duration Update creation
        type: string
        example: >-
          Customer needs additional storage time as their new place of residence
          is not yet ready
        x-nullable: true
    required:
      - requestReason
      - approvedDays
  PatchMTOServiceItemStatusPayload:
    properties:
      status:
        description: Describes all statuses for a MTOServiceItem
        type: string
        enum:
          - SUBMITTED
          - APPROVED
          - REJECTED
      rejectionReason:
        description: Reason the service item was rejected
        type: string
        example: Insufficent details provided
        x-nullable: true
  MTOApprovalServiceItemCodes:
    description: MTO level service items to create when updating MTO status.
    properties:
      serviceCodeCS:
        example: true
        type: boolean
      serviceCodeMS:
        example: true
        type: boolean
    type: object
  TacValid:
    properties:
      isValid:
        example: true
        type: boolean
    required:
      - isValid
    type: object
  UpdatePaymentRequestStatusPayload:
    properties:
      rejectionReason:
        example: documentation was incomplete
        type: string
        x-nullable: true
      status:
        $ref: '#/definitions/PaymentRequestStatus'
      eTag:
        type: string
    type: object
  AvailableOfficeUsers:
    type: array
    items:
      $ref: '#/definitions/AvailableOfficeUser'
  AvailableOfficeUser:
    type: object
    properties:
      officeUserId:
        type: string
        format: uuid
        example: c56a4180-65aa-42ec-a945-5fd21dec0538
      fullName:
        type: string
      hasSafetyPrivilege:
        type: boolean
  QueueMoves:
    type: array
    items:
      $ref: '#/definitions/QueueMove'
  QueueMove:
    type: object
    properties:
      id:
        type: string
        format: uuid
      customer:
        $ref: '#/definitions/Customer'
      status:
        $ref: '#/definitions/MoveStatus'
      locator:
        type: string
      submittedAt:
        format: date-time
        type: string
        x-nullable: true
      appearedInTooAt:
        format: date-time
        type: string
        x-nullable: true
      requestedMoveDate:
        format: date
        type: string
        x-nullable: true
      departmentIndicator:
        $ref: '#/definitions/DeptIndicator'
      shipmentsCount:
        type: integer
      originDutyLocation:
        $ref: '#/definitions/DutyLocation'
      destinationDutyLocation:
        $ref: '#/definitions/DutyLocation'
      originGBLOC:
        $ref: '#/definitions/GBLOC'
      ppmType:
        type: string
        enum:
          - FULL
          - PARTIAL
        x-nullable: true
      closeoutInitiated:
        format: date-time
        type: string
        x-nullable: true
      closeoutLocation:
        type: string
        x-nullable: true
      orderType:
        type: string
        x-nullable: true
      lockedByOfficeUserID:
        type: string
        format: uuid
        x-nullable: true
      lockedByOfficeUser:
        $ref: '#/definitions/LockedOfficeUser'
        x-nullable: true
      lockExpiresAt:
        type: string
        format: date-time
        x-nullable: true
      ppmStatus:
        $ref: '#/definitions/PPMStatus'
        x-nullable: true
  QueueMovesResult:
    type: object
    properties:
      page:
        type: integer
      perPage:
        type: integer
      totalCount:
        type: integer
      queueMoves:
        $ref: '#/definitions/QueueMoves'
      availableOfficeUsers:
        $ref: '#/definitions/AvailableOfficeUsers'
  ListPrimeMove:
    description: >
      An abbreviated definition for a move, without all the nested information
      (shipments, service items, etc). Used to fetch a list of moves more
      efficiently.
    type: object
    properties:
      id:
        example: 1f2270c7-7166-40ae-981e-b200ebdf3054
        format: uuid
        type: string
      moveCode:
        type: string
        example: HYXFJF
        readOnly: true
      createdAt:
        format: date-time
        type: string
        readOnly: true
      orderID:
        example: c56a4180-65aa-42ec-a945-5fd21dec0538
        format: uuid
        type: string
      referenceId:
        example: 1001-3456
        type: string
      availableToPrimeAt:
        format: date-time
        type: string
        x-nullable: true
        readOnly: true
      updatedAt:
        format: date-time
        type: string
        readOnly: true
      ppmType:
        type: string
        enum:
          - FULL
          - PARTIAL
      eTag:
        type: string
        readOnly: true
      orderType:
        type: string
  ListPrimeMoves:
    type: array
    items:
      $ref: '#/definitions/ListPrimeMove'
  ListPrimeMovesResult:
    type: object
    properties:
      page:
        type: integer
      perPage:
        type: integer
      totalCount:
        type: integer
      queueMoves:
        $ref: '#/definitions/ListPrimeMoves'
  QueuePaymentRequest:
    type: object
    properties:
      id:
        type: string
        format: uuid
      moveID:
        type: string
        format: uuid
      customer:
        $ref: '#/definitions/Customer'
      status:
        $ref: '#/definitions/QueuePaymentRequestStatus'
      age:
        type: number
        format: double
        description: >-
          Days since the payment request has been requested.  Decimal
          representation will allow more accurate sorting.
      submittedAt:
        type: string
        format: date-time
      locator:
        type: string
      departmentIndicator:
        $ref: '#/definitions/DeptIndicator'
      originGBLOC:
        $ref: '#/definitions/GBLOC'
      originDutyLocation:
        $ref: '#/definitions/DutyLocation'
      orderType:
        type: string
        x-nullable: true
      lockedByOfficeUserID:
        type: string
        format: uuid
        x-nullable: true
      lockExpiresAt:
        type: string
        format: date-time
        x-nullable: true
  QueuePaymentRequests:
    type: array
    items:
      $ref: '#/definitions/QueuePaymentRequest'
  QueuePaymentRequestsResult:
    type: object
    properties:
      page:
        type: integer
      perPage:
        type: integer
      totalCount:
        type: integer
      queuePaymentRequests:
        $ref: '#/definitions/QueuePaymentRequests'
      availableOfficeUsers:
        $ref: '#/definitions/AvailableOfficeUsers'
  QueuePaymentRequestStatus:
    enum:
      - Payment requested
      - Reviewed
      - Rejected
      - Paid
    title: Queue Payment Request Status
    type: string
  SearchMoves:
    type: array
    items:
      $ref: '#/definitions/SearchMove'
  SearchMove:
    type: object
    properties:
      id:
        type: string
        format: uuid
      firstName:
        type: string
        example: John
        x-nullable: true
      lastName:
        type: string
        example: Doe
        x-nullable: true
      dodID:
        type: string
        example: 1234567890
        x-nullable: true
      status:
        $ref: '#/definitions/MoveStatus'
      locator:
        type: string
      branch:
        type: string
      shipmentsCount:
        type: integer
      originDutyLocationPostalCode:
        format: zip
        type: string
        title: ZIP
        example: '90210'
        pattern: ^(\d{5})$
      destinationDutyLocationPostalCode:
        format: zip
        type: string
        title: ZIP
        example: '90210'
        pattern: ^(\d{5})$
      requestedPickupDate:
        type: string
        format: date
        x-nullable: true
      orderType:
        type: string
      requestedDeliveryDate:
        type: string
        format: date
        x-nullable: true
      originGBLOC:
        $ref: '#/definitions/GBLOC'
      destinationGBLOC:
        $ref: '#/definitions/GBLOC'
      lockedByOfficeUserID:
        type: string
        format: uuid
        x-nullable: true
      lockExpiresAt:
        type: string
        format: date-time
        x-nullable: true
      emplid:
        type: string
        x-nullable: true
  SearchMovesResult:
    type: object
    properties:
      page:
        type: integer
      perPage:
        type: integer
      totalCount:
        type: integer
      searchMoves:
        $ref: '#/definitions/SearchMoves'
  GBLOC:
    type: string
    enum:
      - AGFM
      - APAT
      - BGAC
      - BGNC
      - BKAS
      - CFMQ
      - CLPK
      - CNNQ
      - DMAT
      - GSAT
      - HAFC
      - HBAT
      - JEAT
      - JENQ
      - KKFA
      - LHNQ
      - LKNQ
      - MAPK
      - MAPS
      - MBFL
      - MLNQ
      - XXXX
  CreateCustomerSupportRemark:
    type: object
    description: >-
      A text remark written by an customer support user that is associated with
      a specific move.
    required:
      - content
      - officeUserID
    properties:
      content:
        example: This is a remark about a move.
        type: string
      officeUserID:
        example: 1f2270c7-7166-40ae-981e-b200ebdf3054
        format: uuid
        type: string
  UpdateCustomerSupportRemarkPayload:
    type: object
    description: >-
      A text remark update to an existing remark created by the current active
      user (the CSR).
    required:
      - content
    properties:
      content:
        example: This is a remark about a move.
        type: string
  EvaluationReportType:
    type: string
    enum:
      - SHIPMENT
      - COUNSELING
  EvaluationReportInspectionType:
    type: string
    enum:
      - DATA_REVIEW
      - PHYSICAL
      - VIRTUAL
    x-nullable: true
  EvaluationReportLocation:
    type: string
    enum:
      - ORIGIN
      - DESTINATION
      - OTHER
    x-nullable: true
  EvaluationReportOfficeUser:
    type: object
    readOnly: true
    description: The authoring office user for an evaluation report
    properties:
      id:
        example: 1f2270c7-7166-40ae-981e-b200ebdf3054
        format: uuid
        type: string
      firstName:
        type: string
      lastName:
        type: string
      email:
        type: string
        format: x-email
        pattern: ^[a-zA-Z0-9._%+-]+@[a-zA-Z0-9.-]+\.[a-zA-Z]{2,}$
      phone:
        type: string
        format: telephone
        pattern: ^[2-9]\d{2}-\d{3}-\d{4}$
  EvaluationReportList:
    type: array
    items:
      $ref: '#/definitions/EvaluationReport'
  EvaluationReport:
    type: object
    description: An evaluation report
    properties:
      id:
        example: 1f2270c7-7166-40ae-981e-b200ebdf3054
        format: uuid
        type: string
        readOnly: true
      moveID:
        example: 1f2270c7-7166-40ae-981e-b200ebdf3054
        format: uuid
        type: string
        readOnly: true
      shipmentID:
        example: 1f2270c7-7166-40ae-981e-b200ebdf3054
        format: uuid
        type: string
        x-nullable: true
        readOnly: true
      type:
        $ref: '#/definitions/EvaluationReportType'
      inspectionType:
        $ref: '#/definitions/EvaluationReportInspectionType'
        x-nullable: true
      inspectionDate:
        type: string
        format: date
        x-nullable: true
      officeUser:
        $ref: '#/definitions/EvaluationReportOfficeUser'
      location:
        $ref: '#/definitions/EvaluationReportLocation'
        x-nullable: true
      ReportViolations:
        $ref: '#/definitions/ReportViolations'
        x-nullable: true
      locationDescription:
        type: string
        example: Route 66 at crash inspection site 3
        x-nullable: true
      observedShipmentDeliveryDate:
        type: string
        format: date
        x-nullable: true
      observedShipmentPhysicalPickupDate:
        type: string
        format: date
        x-nullable: true
      timeDepart:
        type: string
        x-nullable: true
        pattern: ^(0[0-9]|1[0-9]|2[0-3]):[0-5][0-9]$
        example: '14:30'
      evalStart:
        type: string
        x-nullable: true
        pattern: ^(0[0-9]|1[0-9]|2[0-3]):[0-5][0-9]$
        example: '15:00'
      evalEnd:
        type: string
        x-nullable: true
        pattern: ^(0[0-9]|1[0-9]|2[0-3]):[0-5][0-9]$
        example: '18:00'
      violationsObserved:
        type: boolean
        x-nullable: true
      remarks:
        type: string
        x-nullable: true
      seriousIncident:
        type: boolean
        x-nullable: true
      seriousIncidentDesc:
        type: string
        x-nullable: true
      observedClaimsResponseDate:
        type: string
        format: date
        x-nullable: true
      observedPickupDate:
        type: string
        format: date
        x-nullable: true
      observedPickupSpreadStartDate:
        type: string
        format: date
        x-nullable: true
      observedPickupSpreadEndDate:
        type: string
        format: date
        x-nullable: true
      observedDeliveryDate:
        type: string
        format: date
        x-nullable: true
      moveReferenceID:
        type: string
        x-nullable: true
        readOnly: true
      eTag:
        type: string
      submittedAt:
        type: string
        format: date-time
        x-nullable: true
      createdAt:
        type: string
        format: date-time
        readOnly: true
      updatedAt:
        type: string
        format: date-time
        readOnly: true
  CreateEvaluationReport:
    type: object
    description: >-
      Minimal set of info needed to create a shipment evaluation report, which
      is just a shipment ID.
    properties:
      shipmentID:
        description: The shipment ID of the shipment to be evaluated in the report
        example: 01b9671e-b268-4906-967b-ba661a1d3933
        format: uuid
        type: string
  PWSViolation:
    type: object
    description: A PWS violation for an evaluation report
    readOnly: true
    properties:
      id:
        example: 1f2270c7-7166-40ae-981e-b200ebdf3054
        format: uuid
        type: string
      displayOrder:
        example: 3
        type: integer
      paragraphNumber:
        example: 1.2.3.4.5
        type: string
      title:
        example: Customer Support
        type: string
      category:
        example: Pre-Move Services
        type: string
      subCategory:
        example: Weight Estimate
        type: string
      requirementSummary:
        example: Provide a single point of contact (POC)
        type: string
      requirementStatement:
        example: >-
          The contractor shall prepare and load property going into NTS in
          containers at residence for shipment to NTS.
        type: string
      isKpi:
        example: false
        type: boolean
      additionalDataElem:
        example: QAE Observed Delivery Date
        type: string
  PWSViolations:
    type: array
    items:
      $ref: '#/definitions/PWSViolation'
  AssociateReportViolations:
    type: object
    description: A list of PWS violation string ids to associate with an evaluation report
    properties:
      violations:
        type: array
        items:
          type: string
          format: uuid
  ReportViolation:
    type: object
    description: An object associating violations to evaluation reports
    properties:
      id:
        example: 1f2270c7-7166-40ae-981e-b200ebdf3054
        format: uuid
        type: string
      reportID:
        example: 1f2270c7-7166-40ae-981e-b200ebdf3054
        format: uuid
        type: string
      violationID:
        example: 1f2270c7-7166-40ae-981e-b200ebdf3054
        format: uuid
        type: string
      violation:
        $ref: '#/definitions/PWSViolation'
  ReportViolations:
    type: array
    items:
      $ref: '#/definitions/ReportViolation'
  TransportationOffices:
    type: array
    items:
      $ref: '#/definitions/TransportationOffice'
  GBLOCs:
    type: array
    items:
      type: string
  MovePayload:
    type: object
    properties:
      id:
        type: string
        format: uuid
        example: c56a4180-65aa-42ec-a945-5fd21dec0538
      orders_id:
        type: string
        format: uuid
        example: c56a4180-65aa-42ec-a945-5fd21dec0538
      service_member_id:
        type: string
        format: uuid
        example: c56a4180-65aa-42ec-a945-5fd21dec0538
        readOnly: true
      locator:
        type: string
        example: '12432'
      status:
        $ref: '#/definitions/MoveStatus'
      created_at:
        type: string
        format: date-time
      updated_at:
        type: string
        format: date-time
      submitted_at:
        type: string
        format: date-time
        x-nullable: true
      mto_shipments:
        $ref: '#/definitions/MTOShipments'
      closeout_office:
        $ref: '#/definitions/TransportationOffice'
      cancel_reason:
        type: string
        example: Change of orders
        x-nullable: true
      eTag:
        type: string
      primeCounselingCompletedAt:
        format: date-time
        type: string
        readOnly: true
      additionalDocuments:
        $ref: '#/definitions/Document'
    required:
      - id
      - orders_id
      - locator
      - created_at
      - updated_at
      - eTag
  Affiliation:
    type: string
    x-nullable: true
    title: Branch of service
    description: Military branch of service
    enum:
      - ARMY
      - NAVY
      - MARINES
      - AIR_FORCE
      - COAST_GUARD
      - SPACE_FORCE
      - NAVY_AND_MARINES
      - AIR_AND_SPACE_FORCE
      - OTHER
    x-display-value:
      ARMY: Army
      NAVY: Navy
      MARINES: Marine Corps
      AIR_FORCE: Air Force
      COAST_GUARD: Coast Guard
      SPACE_FORCE: Space Force
      OTHER: OTHER
  Address:
    description: A postal address
    type: object
    properties:
      id:
        type: string
        format: uuid
        example: c56a4180-65aa-42ec-a945-5fd21dec0538
      streetAddress1:
        type: string
        example: 123 Main Ave
        title: Street address 1
      streetAddress2:
        type: string
        example: Apartment 9000
        x-nullable: true
        title: Street address 2
      streetAddress3:
        type: string
        example: Montmârtre
        x-nullable: true
        title: Address Line 3
      city:
        type: string
        example: Anytown
        title: City
      eTag:
        type: string
        readOnly: true
      state:
        title: State
        type: string
        x-display-value:
          AL: AL
          AK: AK
          AR: AR
          AZ: AZ
          CA: CA
          CO: CO
          CT: CT
          DC: DC
          DE: DE
          FL: FL
          GA: GA
          HI: HI
          IA: IA
          ID: ID
          IL: IL
          IN: IN
          KS: KS
          KY: KY
          LA: LA
          MA: MA
          MD: MD
          ME: ME
          MI: MI
          MN: MN
          MO: MO
          MS: MS
          MT: MT
          NC: NC
          ND: ND
          NE: NE
          NH: NH
          NJ: NJ
          NM: NM
          NV: NV
          NY: NY
          OH: OH
          OK: OK
          OR: OR
          PA: PA
          RI: RI
          SC: SC
          SD: SD
          TN: TN
          TX: TX
          UT: UT
          VA: VA
          VT: VT
          WA: WA
          WI: WI
          WV: WV
          WY: WY
        enum:
          - AL
          - AK
          - AR
          - AZ
          - CA
          - CO
          - CT
          - DC
          - DE
          - FL
          - GA
          - HI
          - IA
          - ID
          - IL
          - IN
          - KS
          - KY
          - LA
          - MA
          - MD
          - ME
          - MI
          - MN
          - MO
          - MS
          - MT
          - NC
          - ND
          - NE
          - NH
          - NJ
          - NM
          - NV
          - NY
          - OH
          - OK
          - OR
          - PA
          - RI
          - SC
          - SD
          - TN
          - TX
          - UT
          - VA
          - VT
          - WA
          - WI
          - WV
          - WY
      postalCode:
        type: string
        format: zip
        title: ZIP
        example: '90210'
        pattern: ^(\d{5}([\-]\d{4})?)$
      country:
        type: string
        title: Country
        x-nullable: true
        example: USA
        default: USA
      county:
        type: string
        title: County
        x-nullable: true
        example: LOS ANGELES
    required:
      - streetAddress1
      - city
      - state
      - postalCode
  TransportationOffice:
    type: object
    properties:
      id:
        type: string
        format: uuid
        example: c56a4180-65aa-42ec-a945-5fd21dec0538
      name:
        type: string
        example: Fort Bragg North Station
      address:
        $ref: '#/definitions/Address'
      phone_lines:
        type: array
        items:
          type: string
          format: telephone
          pattern: ^[2-9]\d{2}-\d{3}-\d{4}$
          example: 212-555-5555
      gbloc:
        type: string
        pattern: ^[A-Z]{4}$
        example: JENQ
      latitude:
        type: number
        format: float
        example: 29.382973
      longitude:
        type: number
        format: float
        example: -98.62759
      created_at:
        type: string
        format: date-time
      updated_at:
        type: string
        format: date-time
    required:
      - id
      - name
      - address
      - created_at
      - updated_at
  DutyLocation:
    type: object
    properties:
      id:
        type: string
        format: uuid
        example: c56a4180-65aa-42ec-a945-5fd21dec0538
      name:
        type: string
        example: Fort Bragg North Station
      address_id:
        type: string
        format: uuid
        example: c56a4180-65aa-42ec-a945-5fd21dec0538
      address:
        $ref: '#/definitions/Address'
      eTag:
        type: string
  OrdersType:
    type: string
    title: Orders type
    enum:
      - PERMANENT_CHANGE_OF_STATION
      - LOCAL_MOVE
      - RETIREMENT
      - SEPARATION
      - WOUNDED_WARRIOR
      - BLUEBARK
      - SAFETY
    x-display-value:
      PERMANENT_CHANGE_OF_STATION: Permanent Change Of Station
      LOCAL_MOVE: Local Move
      RETIREMENT: Retirement
      SEPARATION: Separation
      WOUNDED_WARRIOR: Wounded Warrior
      BLUEBARK: BLUEBARK
      SAFETY: Safety
  Upload:
    description: An uploaded file.
    type: object
    properties:
      id:
        type: string
        format: uuid
        example: c56a4180-65aa-42ec-a945-5fd21dec0538
        readOnly: true
      url:
        type: string
        format: uri
        example: https://uploads.domain.test/dir/c56a4180-65aa-42ec-a945-5fd21dec0538
        readOnly: true
      filename:
        type: string
        example: filename.pdf
        readOnly: true
      contentType:
        type: string
        format: mime-type
        example: application/pdf
        readOnly: true
      bytes:
        type: integer
        readOnly: true
      status:
        type: string
        enum:
          - INFECTED
          - CLEAN
          - PROCESSING
        readOnly: true
      createdAt:
        type: string
        format: date-time
        readOnly: true
      updatedAt:
        type: string
        format: date-time
        readOnly: true
      deletedAt:
        type: string
        format: date-time
        x-nullable: true
        readOnly: true
      isWeightTicket:
        type: boolean
      uploadType:
        type: string
        example: OFFICE
        enum:
          - USER
          - PRIME
          - OFFICE
        readOnly: true
    required:
      - id
      - url
      - filename
      - contentType
      - bytes
      - createdAt
      - updatedAt
  Document:
    type: object
    properties:
      id:
        type: string
        format: uuid
        example: c56a4180-65aa-42ec-a945-5fd21dec0538
      service_member_id:
        type: string
        format: uuid
        title: The service member this document belongs to
      uploads:
        type: array
        items:
          $ref: '#/definitions/Upload'
    required:
      - id
      - service_member_id
      - uploads
  NullableString:
    type: string
    x-go-type:
      import:
        package: github.com/transcom/mymove/pkg/swagger/nullable
      type: String
  CustomerContactType:
    description: >-
      Describes a customer contact type for a MTOServiceItem of type domestic
      destination SIT.
    type: string
    enum:
      - FIRST
      - SECOND
  MTOServiceItemCustomerContact:
    description: Customer contact information for a destination SIT service item
    type: object
    properties:
      id:
        example: 1f2270c7-7166-40ae-981e-b200ebdf3054
        format: uuid
        type: string
      type:
        $ref: '#/definitions/CustomerContactType'
      dateOfContact:
        format: date
        type: string
        description: Date of attempted contact by the prime.
      timeMilitary:
        type: string
        example: 0400Z
        description: Time of attempted contact by the prime.
      firstAvailableDeliveryDate:
        format: date
        type: string
        example: '2020-12-31'
        description: First available date that the Prime can deliver SIT service item.
  MTOServiceItemCustomerContacts:
    type: array
    items:
      $ref: '#/definitions/MTOServiceItemCustomerContact'
  DimensionType:
    description: Describes a dimension type for a MTOServiceItemDimension.
    type: string
    enum:
      - ITEM
      - CRATE
  MTOServiceItemDimension:
    description: Describes a dimension object for the MTOServiceItem.
    type: object
    properties:
      id:
        example: 1f2270c7-7166-40ae-981e-b200ebdf3054
        format: uuid
        type: string
      type:
        $ref: '#/definitions/DimensionType'
      length:
        description: Length in thousandth inches. 1000 thou = 1 inch.
        example: 1000
        type: integer
        format: int32
      width:
        description: Width in thousandth inches. 1000 thou = 1 inch.
        example: 1000
        type: integer
        format: int32
      height:
        description: Height in thousandth inches. 1000 thou = 1 inch.
        example: 1000
        type: integer
        format: int32
  MTOServiceItemDimensions:
    type: array
    items:
      $ref: '#/definitions/MTOServiceItemDimension'
  SITAddressUpdate:
    type: object
    description: An update to a SIT service item address.
    properties:
      id:
        example: 1f2270c7-7166-40ae-981e-b200ebdf3054
        format: uuid
        type: string
      mtoServiceItemID:
        example: 1f2270c7-7166-40ae-981e-b200ebdf3054
        format: uuid
        type: string
      distance:
        description: The distance between the old address and the new address in miles.
        example: 54
        minimum: 0
        type: integer
      contractorRemarks:
        example: The customer has found a new house closer to base.
        type: string
        x-nullable: true
        x-omitempty: false
      officeRemarks:
        example: The customer has found a new house closer to base.
        type: string
        x-nullable: true
        x-omitempty: false
      status:
        enum:
          - REQUESTED
          - APPROVED
          - REJECTED
      oldAddress:
        $ref: '#/definitions/Address'
      newAddress:
        $ref: '#/definitions/Address'
      createdAt:
        format: date-time
        type: string
        readOnly: true
      updatedAt:
        format: date-time
        type: string
        readOnly: true
      eTag:
        type: string
        readOnly: true
  SITAddressUpdates:
    description: A list of updates to a SIT service item address.
    type: array
    items:
      $ref: '#/definitions/SITAddressUpdate'
  MTOServiceItemStatus:
    description: Describes all statuses for a MTOServiceItem
    type: string
    enum:
      - SUBMITTED
      - APPROVED
      - REJECTED
  ServiceRequestDocument:
    type: object
    properties:
      mtoServiceItemID:
        type: string
        format: uuid
      uploads:
        items:
          $ref: '#/definitions/Upload'
        type: array
  ServiceRequestDocuments:
    description: documents uploaded by the Prime as proof of request for service items
    type: array
    items:
      $ref: '#/definitions/ServiceRequestDocument'
  MTOServiceItem:
    type: object
    required:
      - id
      - moveTaskOrderID
      - reServiceID
      - reServiceCode
      - reServiceName
    properties:
      moveTaskOrderID:
        example: 1f2270c7-7166-40ae-981e-b200ebdf3054
        format: uuid
        type: string
      mtoShipmentID:
        example: 1f2270c7-7166-40ae-981e-b200ebdf3054
        format: uuid
        type: string
        x-nullable: true
      reServiceID:
        example: 1f2270c7-7166-40ae-981e-b200ebdf3054
        format: uuid
        type: string
      reServiceCode:
        type: string
      reServiceName:
        type: string
      createdAt:
        format: date-time
        type: string
      convertToCustomerExpense:
        type: boolean
        example: false
        x-omitempty: false
      customerExpenseReason:
        type: string
        x-nullable: true
      customerContacts:
        $ref: '#/definitions/MTOServiceItemCustomerContacts'
      deletedAt:
        format: date
        type: string
      description:
        type: string
        x-nullable: true
      dimensions:
        $ref: '#/definitions/MTOServiceItemDimensions'
      reason:
        type: string
        x-nullable: true
      rejectionReason:
        type: string
        x-nullable: true
      pickupPostalCode:
        type: string
        x-nullable: true
      SITPostalCode:
        type: string
        readOnly: true
        x-nullable: true
      sitEntryDate:
        type: string
        format: date-time
        x-nullable: true
      sitDepartureDate:
        type: string
        format: date-time
        x-nullable: true
      sitCustomerContacted:
        type: string
        format: date
        x-nullable: true
      sitRequestedDelivery:
        type: string
        format: date
        x-nullable: true
      sitDestinationOriginalAddress:
        $ref: '#/definitions/Address'
      sitOriginHHGOriginalAddress:
        $ref: '#/definitions/Address'
      sitOriginHHGActualAddress:
        $ref: '#/definitions/Address'
      sitDestinationFinalAddress:
        $ref: '#/definitions/Address'
      sitAddressUpdates:
        $ref: '#/definitions/SITAddressUpdates'
      sitDeliveryMiles:
        type: integer
        x-nullable: true
      feeType:
        enum:
          - COUNSELING
          - CRATING
          - TRUCKING
          - SHUTTLE
        type: string
      id:
        example: 1f2270c7-7166-40ae-981e-b200ebdf3054
        format: uuid
        type: string
      quantity:
        type: integer
      rate:
        type: integer
      status:
        $ref: '#/definitions/MTOServiceItemStatus'
      submittedAt:
        format: date
        type: string
      total:
        format: cents
        type: integer
      estimatedWeight:
        type: integer
        description: estimated weight of the shuttle service item provided by the prime
        example: 2500
        x-formatting: weight
        x-nullable: true
      updatedAt:
        format: date-time
        type: string
      approvedAt:
        format: date-time
        type: string
        x-nullable: true
      rejectedAt:
        format: date-time
        type: string
        x-nullable: true
      eTag:
        type: string
      updateReason:
        type: string
        description: Reason for updating service item.
        x-nullable: true
      standaloneCrate:
        type: boolean
        x-nullable: true
      serviceRequestDocuments:
        $ref: '#/definitions/ServiceRequestDocuments'
      estimatedPrice:
        type: integer
        format: cents
        x-nullable: true
  MTOServiceItems:
    description: A list of service items connected to this shipment.
    type: array
    items:
      $ref: '#/definitions/MTOServiceItem'
  MTOAgent:
    type: object
    properties:
      id:
        example: 1f2270c7-7166-40ae-981e-b200ebdf3054
        format: uuid
        type: string
      mtoShipmentID:
        example: 1f2270c7-7166-40ae-981e-b200ebdf3054
        format: uuid
        type: string
      createdAt:
        format: date-time
        type: string
      updatedAt:
        format: date-time
        type: string
      firstName:
        type: string
        x-nullable: true
      lastName:
        type: string
        x-nullable: true
      email:
        type: string
        format: x-email
        pattern: (^[a-zA-Z0-9._%+-]+@[a-zA-Z0-9.-]+\.[a-zA-Z]{2,}$)|(^$)
        x-nullable: true
      phone:
        type: string
        format: telephone
        pattern: (^[2-9]\d{2}-\d{3}-\d{4}$)|(^$)
        x-nullable: true
      agentType:
        type: string
        enum:
          - RELEASING_AGENT
          - RECEIVING_AGENT
      eTag:
        type: string
  MTOAgents:
    items:
      $ref: '#/definitions/MTOAgent'
    type: array
  DestinationType:
    type: string
    title: Destination Type
    example: OTHER_THAN_AUTHORIZED
    x-nullable: true
    enum:
      - HOME_OF_RECORD
      - HOME_OF_SELECTION
      - PLACE_ENTERED_ACTIVE_DUTY
      - OTHER_THAN_AUTHORIZED
  MTOShipmentType:
    type: string
    title: Shipment Type
    example: HHG
    enum:
      - HHG
      - HHG_INTO_NTS_DOMESTIC
      - HHG_OUTOF_NTS_DOMESTIC
      - INTERNATIONAL_HHG
      - INTERNATIONAL_UB
      - PPM
      - BOAT_HAUL_AWAY
      - BOAT_TOW_AWAY
    x-display-value:
      HHG: HHG
      INTERNATIONAL_HHG: International HHG
      INTERNATIONAL_UB: International UB
      HHG_INTO_NTS_DOMESTIC: NTS
      HHG_OUTOF_NTS_DOMESTIC: NTS Release
      PPM: PPM
      BOAT_HAUL_AWAY: Boat Haul-Away
      BOAT_TOW_AWAY: Boat Tow-Away
  LOAType:
    description: The Line of accounting (TAC/SAC) type that will be used for the shipment
    type: string
    example: HHG
    enum:
      - HHG
      - NTS
  StorageFacility:
    description: The Storage Facility information for the shipment
    type: object
    properties:
      id:
        type: string
        format: uuid
        example: c56a4180-65aa-42ec-a945-5fd21dec0538
      facilityName:
        type: string
      address:
        $ref: '#/definitions/Address'
      lotNumber:
        type: string
        x-nullable: true
      phone:
        type: string
        format: telephone
        pattern: ^[2-9]\d{2}-\d{3}-\d{4}$
        x-nullable: true
      email:
        type: string
        format: x-email
        pattern: ^[a-zA-Z0-9._%+-]+@[a-zA-Z0-9.-]+\.[a-zA-Z]{2,}$
        x-nullable: true
      eTag:
        type: string
        readOnly: true
  SITLocationType:
    description: The list of SIT location types.
    type: string
    enum:
      - ORIGIN
      - DESTINATION
  MTOShipmentStatus:
    type: string
    title: Shipment Status
    example: SUBMITTED
    enum:
      - SUBMITTED
      - REJECTED
      - APPROVED
      - CANCELLATION_REQUESTED
      - CANCELED
      - DIVERSION_REQUESTED
  ReweighRequester:
    type: string
    enum:
      - CUSTOMER
      - PRIME
      - SYSTEM
      - TOO
  Reweigh:
    description: >-
      A reweigh  is when a shipment is weighed for a second time due to the
      request of a customer, the contractor, system or TOO.
    type: object
    properties:
      id:
        example: 1f2270c7-7166-40ae-981e-b200ebdf3054
        format: uuid
        type: string
      requestedAt:
        format: date-time
        type: string
      requestedBy:
        $ref: '#/definitions/ReweighRequester'
      shipmentID:
        example: 1f2270c7-7166-40ae-981e-b200ebdf3054
        format: uuid
        type: string
      verificationProvidedAt:
        x-nullable: true
        x-omitempty: false
        format: date-time
        type: string
      verificationReason:
        example: >-
          The reweigh was not performed due to some justification provided by
          the counselor
        type: string
        x-nullable: true
        x-omitempty: false
      weight:
        example: 2000
        type: integer
        x-formatting: weight
        x-nullable: true
        x-omitempty: false
  SITExtension:
    type: object
    description: >-
      A storage in transit (SIT) Extension is a request for an increase in the
      billable number of days a shipment is allowed to be in SIT.
    properties:
      id:
        example: 1f2270c7-7166-40ae-981e-b200ebdf3054
        format: uuid
        type: string
      mtoShipmentID:
        example: 1f2270c7-7166-40ae-981e-b200ebdf3054
        format: uuid
        type: string
      requestReason:
        type: string
        enum:
          - SERIOUS_ILLNESS_MEMBER
          - SERIOUS_ILLNESS_DEPENDENT
          - IMPENDING_ASSIGNEMENT
          - DIRECTED_TEMPORARY_DUTY
          - NONAVAILABILITY_OF_CIVILIAN_HOUSING
          - AWAITING_COMPLETION_OF_RESIDENCE
          - OTHER
      contractorRemarks:
        example: We need SIT additional days. The customer has not found a house yet.
        type: string
        x-nullable: true
        x-omitempty: false
      requestedDays:
        type: integer
        example: 30
      status:
        enum:
          - PENDING
          - APPROVED
          - DENIED
      approvedDays:
        type: integer
        example: 30
        x-nullable: true
        x-omitempty: false
      decisionDate:
        format: date-time
        type: string
        x-nullable: true
        x-omitempty: false
      officeRemarks:
        type: string
        x-nullable: true
        x-omitempty: false
      createdAt:
        format: date-time
        type: string
        readOnly: true
      updatedAt:
        format: date-time
        type: string
        readOnly: true
      eTag:
        type: string
        readOnly: true
  SITExtensions:
    type: array
    items:
      $ref: '#/definitions/SITExtension'
  SITStatus:
    properties:
      totalSITDaysUsed:
        type: integer
        minimum: 0
      totalDaysRemaining:
        type: integer
        minimum: 0
      calculatedTotalDaysInSIT:
        type: integer
        minimum: 0
      currentSIT:
        type: object
        properties:
          serviceItemID:
            type: string
            format: uuid
            example: c56a4180-65aa-42ec-a945-5fd21dec0538
          location:
            enum:
              - ORIGIN
              - DESTINATION
          daysInSIT:
            type: integer
            minimum: 0
          sitEntryDate:
            type: string
            format: date
            x-nullable: true
          sitDepartureDate:
            type: string
            format: date
            x-nullable: true
          sitAuthorizedEndDate:
            type: string
            format: date
            x-nullable: true
          sitCustomerContacted:
            type: string
            format: date
            x-nullable: true
          sitRequestedDelivery:
            type: string
            format: date
            x-nullable: true
      pastSITServiceItems:
        $ref: '#/definitions/MTOServiceItems'
  PPMShipmentStatus:
    description: |
      Status of the PPM Shipment:
        * **DRAFT**: The customer has created the PPM shipment but has not yet submitted their move for counseling.
        * **SUBMITTED**: The shipment belongs to a move that has been submitted by the customer or has been created by a Service Counselor or Prime Contractor for a submitted move.
        * **WAITING_ON_CUSTOMER**: The PPM shipment has been approved and the customer may now provide their actual move closeout information and documentation required to get paid.
        * **NEEDS_ADVANCE_APPROVAL**: The shipment was counseled by the Prime Contractor and approved but an advance was requested so will need further financial approval from the government.
        * **NEEDS_CLOSEOUT**: The customer has provided their closeout weight tickets, receipts, and expenses and certified it for the Service Counselor to approve, exclude or reject.
        * **CLOSEOUT_COMPLETE**: The Service Counselor has reviewed all of the customer's PPM closeout documentation and authorizes the customer can download and submit their finalized SSW packet.
    type: string
    readOnly: true
    enum:
      - DRAFT
      - SUBMITTED
      - WAITING_ON_CUSTOMER
      - NEEDS_ADVANCE_APPROVAL
      - NEEDS_CLOSEOUT
      - CLOSEOUT_COMPLETE
  PPMAdvanceStatus:
    type: string
    title: PPM Advance Status
    description: >-
      Indicates whether an advance status has been accepted, rejected, or
      edited, or a prime counseled PPM has been received or not received
    x-nullable: true
    enum:
      - APPROVED
      - REJECTED
      - EDITED
      - RECEIVED
      - NOT_RECEIVED
  OmittablePPMDocumentStatus:
    description: Status of the PPM document.
    type: string
    enum:
      - APPROVED
      - EXCLUDED
      - REJECTED
    x-display-value:
      APPROVED: Approved
      EXCLUDED: Excluded
      REJECTED: Rejected
    x-nullable: true
    x-omitempty: false
  PPMDocumentStatusReason:
    description: The reason the services counselor has excluded or rejected the item.
    type: string
    x-nullable: true
    x-omitempty: false
  WeightTicket:
    description: >-
      Vehicle and optional trailer information and weight documents used to move
      this PPM shipment.
    type: object
    properties:
      id:
        description: ID of this set of weight tickets.
        type: string
        format: uuid
        example: c56a4180-65aa-42ec-a945-5fd21dec0538
        readOnly: true
      ppmShipmentId:
        description: The ID of the PPM shipment that this set of weight tickets is for.
        type: string
        format: uuid
        example: c56a4180-65aa-42ec-a945-5fd21dec0538
        readOnly: true
      createdAt:
        type: string
        format: date-time
        readOnly: true
      updatedAt:
        type: string
        format: date-time
        readOnly: true
      vehicleDescription:
        description: >-
          Description of the vehicle used for the trip. E.g. make/model, type of
          truck/van, etc.
        type: string
        x-nullable: true
        x-omitempty: false
      emptyWeight:
        description: Weight of the vehicle when empty.
        type: integer
        minimum: 0
        x-nullable: true
        x-omitempty: false
      submittedEmptyWeight:
        description: Customer submitted weight of the vehicle when empty.
        type: integer
        minimum: 0
        x-nullable: true
        x-omitempty: false
      missingEmptyWeightTicket:
        description: >-
          Indicates if the customer is missing a weight ticket for the vehicle
          weight when empty.
        type: boolean
        x-nullable: true
        x-omitempty: false
      emptyDocumentId:
        description: >-
          ID of the document that is associated with the user uploads containing
          the vehicle weight when empty.
        type: string
        format: uuid
        readOnly: true
      emptyDocument:
        allOf:
          - description: >-
              Document that is associated with the user uploads containing the
              vehicle weight when empty.
          - $ref: '#/definitions/Document'
      fullWeight:
        description: The weight of the vehicle when full.
        type: integer
        minimum: 0
        x-nullable: true
        x-omitempty: false
      submittedFullWeight:
        description: Customer submitted weight of the vehicle when full.
        type: integer
        minimum: 0
        x-nullable: true
        x-omitempty: false
      missingFullWeightTicket:
        description: >-
          Indicates if the customer is missing a weight ticket for the vehicle
          weight when full.
        type: boolean
        x-nullable: true
        x-omitempty: false
      fullDocumentId:
        description: >-
          ID of the document that is associated with the user uploads containing
          the vehicle weight when full.
        type: string
        format: uuid
        example: c56a4180-65aa-42ec-a945-5fd21dec0538
        readOnly: true
      fullDocument:
        allOf:
          - description: >-
              Document that is associated with the user uploads containing the
              vehicle weight when full.
          - $ref: '#/definitions/Document'
      ownsTrailer:
        description: Indicates if the customer used a trailer they own for the move.
        type: boolean
        x-nullable: true
        x-omitempty: false
      submittedOwnsTrailer:
        description: Indicates if the customer used a trailer they own for the move.
        type: boolean
        x-nullable: true
        x-omitempty: false
      trailerMeetsCriteria:
        description: >-
          Indicates if the trailer that the customer used meets all the criteria
          to be claimable.
        type: boolean
        x-nullable: true
        x-omitempty: false
      submittedTrailerMeetsCriteria:
        description: >-
          Indicates if the trailer that the customer used meets all the criteria
          to be claimable.
        type: boolean
        x-nullable: true
        x-omitempty: false
      proofOfTrailerOwnershipDocumentId:
        description: >-
          ID of the document that is associated with the user uploads containing
          the proof of trailer ownership.
        type: string
        format: uuid
        example: c56a4180-65aa-42ec-a945-5fd21dec0538
        readOnly: true
      proofOfTrailerOwnershipDocument:
        allOf:
          - description: >-
              Document that is associated with the user uploads containing the
              proof of trailer ownership.
          - $ref: '#/definitions/Document'
      status:
        $ref: '#/definitions/OmittablePPMDocumentStatus'
      reason:
        $ref: '#/definitions/PPMDocumentStatusReason'
      adjustedNetWeight:
        description: Indicates the adjusted net weight of the vehicle
        type: integer
        minimum: 0
        x-nullable: true
        x-omitempty: false
      netWeightRemarks:
        description: Remarks explaining any edits made to the net weight
        type: string
        x-nullable: true
        x-omitempty: false
      eTag:
        description: A hash that should be used as the "If-Match" header for any updates.
        type: string
        readOnly: true
      allowableWeight:
        description: Maximum reimbursable weight.
        type: integer
        minimum: 0
        x-nullable: true
        x-omitempty: false
    required:
      - ppmShipmentId
      - createdAt
      - updatedAt
      - emptyDocumentId
      - emptyDocument
      - fullDocument
      - fullDocumentId
      - proofOfTrailerOwnershipDocument
      - proofOfTrailerOwnershipDocumentId
  WeightTickets:
    description: All weight tickets associated with a PPM shipment.
    type: array
    items:
      $ref: '#/definitions/WeightTicket'
    x-omitempty: false
  OmittableMovingExpenseType:
    type: string
    description: Moving Expense Type
    enum:
      - CONTRACTED_EXPENSE
      - GAS
      - OIL
      - OTHER
      - PACKING_MATERIALS
      - RENTAL_EQUIPMENT
      - STORAGE
      - TOLLS
      - WEIGHING_FEE
    x-display-value:
      CONTRACTED_EXPENSE: Contracted expense
      GAS: Gas
      OIL: Oil
      OTHER: Other
      PACKING_MATERIALS: Packing materials
      STORAGE: Storage
      RENTAL_EQUIPMENT: Rental equipment
      TOLLS: Tolls
      WEIGHING_FEE: Weighing fee
    x-nullable: true
    x-omitempty: false
  SubmittedMovingExpenseType:
    type: string
    description: Customer Submitted Moving Expense Type
    enum:
      - CONTRACTED_EXPENSE
      - GAS
      - OIL
      - OTHER
      - PACKING_MATERIALS
      - RENTAL_EQUIPMENT
      - STORAGE
      - TOLLS
      - WEIGHING_FEE
    x-display-value:
      CONTRACTED_EXPENSE: Contracted expense
      GAS: Gas
      OIL: Oil
      OTHER: Other
      PACKING_MATERIALS: Packing materials
      STORAGE: Storage
      RENTAL_EQUIPMENT: Rental equipment
      TOLLS: Tolls
      WEIGHING_FEE: Weighing fee
    x-nullable: true
    x-omitempty: false
  MovingExpense:
    description: >-
      Expense information and receipts of costs incurred that can be reimbursed
      while moving a PPM shipment.
    type: object
    properties:
      id:
        description: Unique primary identifier of the Moving Expense object
        type: string
        format: uuid
        example: c56a4180-65aa-42ec-a945-5fd21dec0538
        readOnly: true
      ppmShipmentId:
        description: The PPM Shipment id that this moving expense belongs to
        type: string
        format: uuid
        example: c56a4180-65aa-42ec-a945-5fd21dec0538
        readOnly: true
      documentId:
        description: The id of the Document that contains all file uploads for this expense
        type: string
        format: uuid
        example: c56a4180-65aa-42ec-a945-5fd21dec0538
        readOnly: true
      document:
        allOf:
          - description: >-
              The Document object that contains all file uploads for this
              expense
          - $ref: '#/definitions/Document'
      movingExpenseType:
        $ref: '#/definitions/OmittableMovingExpenseType'
      submittedMovingExpenseType:
        $ref: '#/definitions/SubmittedMovingExpenseType'
      description:
        description: A brief description of the expense
        type: string
        x-nullable: true
        x-omitempty: false
      submittedDescription:
        description: Customer submitted description of the expense
        type: string
        x-nullable: true
        x-omitempty: false
      paidWithGtcc:
        description: >-
          Indicates if the service member used their government issued card to
          pay for the expense
        type: boolean
        x-nullable: true
        x-omitempty: false
      amount:
        description: The total amount of the expense as indicated on the receipt
        type: integer
        x-nullable: true
        x-omitempty: false
      submittedAmount:
        description: >-
          Customer submitted total amount of the expense as indicated on the
          receipt
        type: integer
        x-nullable: true
        x-omitempty: false
      missingReceipt:
        description: >-
          Indicates if the service member is missing the receipt with the proof
          of expense amount
        type: boolean
        x-nullable: true
        x-omitempty: false
      status:
        $ref: '#/definitions/OmittablePPMDocumentStatus'
      reason:
        $ref: '#/definitions/PPMDocumentStatusReason'
      sitStartDate:
        description: >-
          The date the shipment entered storage, applicable for the `STORAGE`
          movingExpenseType only
        type: string
        example: '2022-04-26'
        format: date
        x-nullable: true
        x-omitempty: false
      submittedSitStartDate:
        description: >-
          Customer submitted date the shipment entered storage, applicable for
          the `STORAGE` movingExpenseType only
        type: string
        example: '2022-04-26'
        format: date
        x-nullable: true
        x-omitempty: false
      sitEndDate:
        description: >-
          The date the shipment exited storage, applicable for the `STORAGE`
          movingExpenseType only
        type: string
        example: '2018-05-26'
        format: date
        x-nullable: true
        x-omitempty: false
      submittedSitEndDate:
        description: >-
          Customer submitted date the shipment exited storage, applicable for
          the `STORAGE` movingExpenseType only
        type: string
        example: '2018-05-26'
        format: date
        x-nullable: true
        x-omitempty: false
      createdAt:
        description: >-
          Timestamp the moving expense object was initially created in the
          system (UTC)
        type: string
        format: date-time
        readOnly: true
      updatedAt:
        description: >-
          Timestamp when a property of this moving expense object was last
          modified (UTC)
        type: string
        format: date-time
        readOnly: true
      eTag:
        description: A hash that should be used as the "If-Match" header for any updates.
        type: string
        readOnly: true
      weightStored:
        description: The total weight stored in PPM SIT
        type: integer
        x-nullable: true
        x-omitempty: false
      sitLocation:
        allOf:
          - $ref: '#/definitions/SITLocationType'
          - x-nullable: true
          - x-omitempty: false
      sitEstimatedCost:
        description: >-
          The estimated amount that the government will pay the service member
          to put their goods into storage. This estimated storage cost is
          separate from the estimated incentive.
        type: integer
        format: cents
        x-nullable: true
        x-omitempty: false
      sitReimburseableAmount:
        description: The amount of SIT that will be reimbursed
        type: integer
        x-nullable: true
        x-omitempty: false
    required:
      - id
      - createdAt
      - updatedAt
      - ppmShipmentId
      - documentId
      - document
  ProGearWeightTicket:
    description: Pro-gear associated information and weight docs for a PPM shipment
    type: object
    properties:
      id:
        description: The ID of the pro-gear weight ticket.
        type: string
        format: uuid
        example: c56a4180-65aa-42ec-a945-5fd21dec0538
        readOnly: true
      ppmShipmentId:
        description: >-
          The ID of the PPM shipment that this pro-gear weight ticket is
          associated with.
        type: string
        format: uuid
        example: c56a4180-65aa-42ec-a945-5fd21dec0538
        readOnly: true
      updatedAt:
        type: string
        format: date-time
        readOnly: true
      createdAt:
        type: string
        format: date-time
        readOnly: true
      belongsToSelf:
        description: >-
          Indicates if this information is for the customer's own pro-gear,
          otherwise, it's the spouse's.
        type: boolean
        x-nullable: true
        x-omitempty: false
      submittedBelongsToSelf:
        description: >-
          Indicates if this information is for the customer's own pro-gear,
          otherwise, it's the spouse's.
        type: boolean
        x-nullable: true
        x-omitempty: false
      description:
        description: Describes the pro-gear that was moved.
        type: string
        x-nullable: true
        x-omitempty: false
      hasWeightTickets:
        description: >-
          Indicates if the user has a weight ticket for their pro-gear,
          otherwise they have a constructed weight.
        type: boolean
        x-nullable: true
        x-omitempty: false
      submittedHasWeightTickets:
        description: >-
          Indicates if the user has a weight ticket for their pro-gear,
          otherwise they have a constructed weight.
        type: boolean
        x-nullable: true
        x-omitempty: false
      weight:
        description: Weight of the pro-gear.
        type: integer
        minimum: 0
        x-nullable: true
        x-omitempty: false
      submittedWeight:
        description: Customer submitted weight of the pro-gear.
        type: integer
        minimum: 0
        x-nullable: true
        x-omitempty: false
      documentId:
        description: >-
          The ID of the document that is associated with the user uploads
          containing the pro-gear weight.
        type: string
        format: uuid
        example: c56a4180-65aa-42ec-a945-5fd21dec0538
        readOnly: true
      document:
        allOf:
          - description: >-
              Document that is associated with the user uploads containing the
              pro-gear weight.
          - $ref: '#/definitions/Document'
      status:
        $ref: '#/definitions/OmittablePPMDocumentStatus'
      reason:
        $ref: '#/definitions/PPMDocumentStatusReason'
      eTag:
        description: A hash that should be used as the "If-Match" header for any updates.
        type: string
        readOnly: true
    required:
      - ppmShipmentId
      - createdAt
      - updatedAt
      - documentId
      - document
  SignedCertificationType:
    description: |
      The type of signed certification:
        - PPM_PAYMENT: This is used when the customer has a PPM shipment that they have uploaded their documents for and are
            ready to submit their documentation for review. When they submit, they will be asked to sign certifying the
            information is correct.
        - SHIPMENT: This is used when a customer submits their move with their shipments to be reviewed by office users.
        - PRE_CLOSEOUT_REVIEWED_PPM_PAYMENT: This is used when a move has a PPM shipment and is set to
             service-counseling-completed "Submit move details" by service counselor.
        - CLOSEOUT_REVIEWED_PPM_PAYMENT: This is used when a PPM shipment is reviewed by counselor in close out queue.
    type: string
    enum:
      - PPM_PAYMENT
      - SHIPMENT
      - PRE_CLOSEOUT_REVIEWED_PPM_PAYMENT
      - CLOSEOUT_REVIEWED_PPM_PAYMENT
    readOnly: true
  SignedCertification:
    description: Signed certification
    type: object
    properties:
      id:
        description: The ID of the signed certification.
        type: string
        format: uuid
        example: c56a4180-65aa-42ec-a945-5fd21dec0538
        readOnly: true
      submittingUserId:
        description: The ID of the user that signed.
        type: string
        format: uuid
        example: c56a4180-65aa-42ec-a945-5fd21dec0538
        readOnly: true
      moveId:
        description: The ID of the move associated with this signed certification.
        type: string
        format: uuid
        example: c56a4180-65aa-42ec-a945-5fd21dec0538
        readOnly: true
      ppmId:
        description: >-
          The ID of the PPM shipment associated with this signed certification,
          if any.
        type: string
        format: uuid
        example: c56a4180-65aa-42ec-a945-5fd21dec0538
        readOnly: true
        x-nullable: true
        x-omitempty: false
      certificationType:
        $ref: '#/definitions/SignedCertificationType'
      certificationText:
        description: Full text that the customer agreed to and signed.
        type: string
      signature:
        description: The signature that the customer provided.
        type: string
      date:
        description: Date that the customer signed the certification.
        type: string
        format: date
      createdAt:
        type: string
        format: date-time
        readOnly: true
      updatedAt:
        type: string
        format: date-time
        readOnly: true
      eTag:
        description: A hash that should be used as the "If-Match" header for any updates.
        type: string
        readOnly: true
    required:
      - id
      - submittingUserId
      - moveId
      - certificationType
      - certificationText
      - signature
      - date
      - createdAt
      - updatedAt
      - eTag
  PPMShipment:
    description: >-
      A personally procured move is a type of shipment that a service member
      moves themselves.
    x-nullable: true
    properties:
      id:
        description: Primary auto-generated unique identifier of the PPM shipment object
        example: 1f2270c7-7166-40ae-981e-b200ebdf3054
        format: uuid
        type: string
        readOnly: true
      shipmentId:
        description: The id of the parent MTOShipment object
        example: 1f2270c7-7166-40ae-981e-b200ebdf3054
        format: uuid
        type: string
        readOnly: true
      createdAt:
        description: Timestamp of when the PPM Shipment was initially created (UTC)
        format: date-time
        type: string
        readOnly: true
      updatedAt:
        description: Timestamp of when a property of this object was last updated (UTC)
        format: date-time
        type: string
        readOnly: true
      status:
        $ref: '#/definitions/PPMShipmentStatus'
      w2Address:
        x-nullable: true
        $ref: '#/definitions/Address'
      advanceStatus:
        $ref: '#/definitions/PPMAdvanceStatus'
      expectedDepartureDate:
        description: |
          Date the customer expects to begin their move.
        format: date
        type: string
      actualMoveDate:
        description: The actual start date of when the PPM shipment left the origin.
        format: date
        type: string
        x-nullable: true
        x-omitempty: false
      submittedAt:
        description: >-
          The timestamp of when the customer submitted their PPM documentation
          to the counselor for review.
        format: date-time
        type: string
        x-nullable: true
        x-omitempty: false
      reviewedAt:
        description: >-
          The timestamp of when the Service Counselor has reviewed all of the
          closeout documents.
        format: date-time
        type: string
        x-nullable: true
        x-omitempty: false
      approvedAt:
        description: >-
          The timestamp of when the shipment was approved and the service member
          can begin their move.
        format: date-time
        type: string
        x-nullable: true
        x-omitempty: false
      pickupAddress:
        $ref: '#/definitions/Address'
      secondaryPickupAddress:
        allOf:
          - $ref: '#/definitions/Address'
          - x-nullable: true
          - x-omitempty: false
      hasSecondaryPickupAddress:
        type: boolean
        x-omitempty: false
        x-nullable: true
      tertiaryPickupAddress:
        allOf:
          - $ref: '#/definitions/Address'
          - x-nullable: true
          - x-omitempty: false
      hasTertiaryPickupAddress:
        type: boolean
        x-omitempty: false
        x-nullable: true
      actualPickupPostalCode:
        description: >
          The actual postal code where the PPM shipment started. To be filled
          once the customer has moved the shipment.
        format: zip
        type: string
        title: ZIP
        example: '90210'
        pattern: ^(\d{5})$
        x-nullable: true
        x-omitempty: false
      destinationAddress:
        $ref: '#/definitions/Address'
      secondaryDestinationAddress:
        allOf:
          - $ref: '#/definitions/Address'
          - x-nullable: true
          - x-omitempty: false
      hasSecondaryDestinationAddress:
        type: boolean
        x-omitempty: false
        x-nullable: true
      tertiaryDestinationAddress:
        allOf:
          - $ref: '#/definitions/Address'
          - x-nullable: true
          - x-omitempty: false
      hasTertiaryDestinationAddress:
        type: boolean
        x-omitempty: false
        x-nullable: true
      actualDestinationPostalCode:
        description: >
          The actual postal code where the PPM shipment ended. To be filled once
          the customer has moved the shipment.
        format: zip
        type: string
        title: ZIP
        example: '90210'
        pattern: ^(\d{5})$
        x-nullable: true
        x-omitempty: false
      sitExpected:
        description: >
          Captures whether some or all of the PPM shipment will require
          temporary storage at the origin or destination.


          Must be set to `true` when providing `sitLocation`,
          `sitEstimatedWeight`, `sitEstimatedEntryDate`, and
          `sitEstimatedDepartureDate` values to calculate the
          `sitEstimatedCost`.
        type: boolean
      estimatedWeight:
        description: The estimated weight of the PPM shipment goods being moved.
        type: integer
        example: 4200
        x-nullable: true
        x-omitempty: false
      hasProGear:
        description: >
          Indicates whether PPM shipment has pro gear for themselves or their
          spouse.
        type: boolean
        x-nullable: true
        x-omitempty: false
      proGearWeight:
        description: >-
          The estimated weight of the pro-gear being moved belonging to the
          service member.
        type: integer
        x-nullable: true
        x-omitempty: false
      spouseProGearWeight:
        description: >-
          The estimated weight of the pro-gear being moved belonging to a
          spouse.
        type: integer
        x-nullable: true
        x-omitempty: false
      estimatedIncentive:
        description: >-
          The estimated amount the government will pay the service member to
          move their belongings based on the moving date, locations, and
          shipment weight.
        type: integer
        format: cents
        x-nullable: true
        x-omitempty: false
      finalIncentive:
        description: >
          The final calculated incentive for the PPM shipment. This does not
          include **SIT** as it is a reimbursement.
        type: integer
        format: cents
        x-nullable: true
        x-omitempty: false
        readOnly: true
      hasRequestedAdvance:
        description: |
          Indicates whether an advance has been requested for the PPM shipment.
        type: boolean
        x-nullable: true
        x-omitempty: false
      advanceAmountRequested:
        description: >
          The amount requested as an advance by the service member up to a
          maximum percentage of the estimated incentive.
        type: integer
        format: cents
        x-nullable: true
        x-omitempty: false
      hasReceivedAdvance:
        description: |
          Indicates whether an advance was received for the PPM shipment.
        type: boolean
        x-nullable: true
        x-omitempty: false
      advanceAmountReceived:
        description: |
          The amount received for an advance, or null if no advance is received.
        type: integer
        format: cents
        x-nullable: true
        x-omitempty: false
      sitLocation:
        allOf:
          - $ref: '#/definitions/SITLocationType'
          - x-nullable: true
          - x-omitempty: false
      sitEstimatedWeight:
        description: The estimated weight of the goods being put into storage.
        type: integer
        example: 2000
        x-nullable: true
        x-omitempty: false
      sitEstimatedEntryDate:
        description: The date that goods will first enter the storage location.
        format: date
        type: string
        x-nullable: true
        x-omitempty: false
      sitEstimatedDepartureDate:
        description: The date that goods will exit the storage location.
        format: date
        type: string
        x-nullable: true
        x-omitempty: false
      sitEstimatedCost:
        description: >-
          The estimated amount that the government will pay the service member
          to put their goods into storage. This estimated storage cost is
          separate from the estimated incentive.
        type: integer
        format: cents
        x-nullable: true
        x-omitempty: false
      weightTickets:
        $ref: '#/definitions/WeightTickets'
      movingExpenses:
        description: All expense documentation receipt records of this PPM shipment.
        items:
          $ref: '#/definitions/MovingExpense'
        type: array
      proGearWeightTickets:
        description: >-
          All pro-gear weight ticket documentation records for this PPM
          shipment.
        type: array
        items:
          $ref: '#/definitions/ProGearWeightTicket'
      signedCertification:
        $ref: '#/definitions/SignedCertification'
      eTag:
        description: >-
          A hash unique to this shipment that should be used as the "If-Match"
          header for any updates.
        type: string
        readOnly: true
    required:
      - id
      - shipmentId
      - createdAt
      - status
      - expectedDepartureDate
      - sitExpected
      - eTag
  ShipmentAddressUpdateStatus:
    type: string
    title: Status
    readOnly: true
    x-display-value:
      REQUESTED: REQUESTED
      REJECTED: REJECTED
      APPROVED: APPROVED
    enum:
      - REQUESTED
      - REJECTED
      - APPROVED
  ShipmentAddressUpdate:
    description: >
      This represents a destination address change request made by the Prime
      that is either auto-approved or requires review if the pricing criteria
      has changed. If criteria has changed, then it must be approved or rejected
      by a TOO.
    type: object
    properties:
      id:
        type: string
        format: uuid
        example: c56a4180-65aa-42ec-a945-5fd21dec0538
        readOnly: true
      contractorRemarks:
        type: string
        example: This is a contractor remark
        title: Contractor Remarks
        description: The reason there is an address change.
        readOnly: true
      officeRemarks:
        type: string
        example: This is an office remark
        title: Office Remarks
        x-nullable: true
        description: The TOO comment on approval or rejection.
      status:
        $ref: '#/definitions/ShipmentAddressUpdateStatus'
      shipmentID:
        type: string
        format: uuid
        example: c56a4180-65aa-42ec-a945-5fd21dec0538
        readOnly: true
      originalAddress:
        $ref: '#/definitions/Address'
      newAddress:
        $ref: '#/definitions/Address'
      sitOriginalAddress:
        $ref: '#/definitions/Address'
      oldSitDistanceBetween:
        description: >-
          The distance between the original SIT address and the previous/old
          destination address of shipment
        example: 50
        minimum: 0
        type: integer
      newSitDistanceBetween:
        description: >-
          The distance between the original SIT address and requested new
          destination address of shipment
        example: 88
        minimum: 0
        type: integer
    required:
      - id
      - status
      - shipmentID
      - originalAddress
      - newAddress
      - contractorRemarks
  MTOShipment:
    properties:
      moveTaskOrderID:
        example: 1f2270c7-7166-40ae-981e-b200ebdf3054
        format: uuid
        type: string
      id:
        example: 1f2270c7-7166-40ae-981e-b200ebdf3054
        format: uuid
        type: string
      createdAt:
        format: date-time
        type: string
      updatedAt:
        format: date-time
        type: string
      deletedAt:
        x-nullable: true
        format: date-time
        type: string
      primeEstimatedWeight:
        x-nullable: true
        example: 2000
        type: integer
      primeActualWeight:
        x-nullable: true
        example: 2000
        type: integer
      calculatedBillableWeight:
        x-nullable: true
        example: 2000
        type: integer
        readOnly: true
      ntsRecordedWeight:
        description: >-
          The previously recorded weight for the NTS Shipment. Used for NTS
          Release to know what the previous primeActualWeight or billable weight
          was.
        example: 2000
        type: integer
        x-nullable: true
        x-formatting: weight
      scheduledPickupDate:
        format: date
        type: string
        x-nullable: true
      scheduledDeliveryDate:
        format: date
        type: string
        x-nullable: true
      requestedPickupDate:
        format: date
        type: string
        x-nullable: true
      actualPickupDate:
        x-nullable: true
        format: date
        type: string
      actualDeliveryDate:
        x-nullable: true
        description: >-
          The actual date that the shipment was delivered to the destination
          address by the Prime
        format: date
        type: string
      requestedDeliveryDate:
        format: date
        type: string
        x-nullable: true
      requiredDeliveryDate:
        x-nullable: true
        format: date
        type: string
      approvedDate:
        format: date-time
        type: string
        x-nullable: true
      diversion:
        type: boolean
        example: true
      diversionReason:
        type: string
        example: MTO Shipment needs rerouted
        x-nullable: true
      distance:
        type: integer
        x-nullable: true
        example: 500
      pickupAddress:
        x-nullable: true
        $ref: '#/definitions/Address'
      destinationAddress:
        x-nullable: true
        $ref: '#/definitions/Address'
      destinationType:
        $ref: '#/definitions/DestinationType'
      secondaryPickupAddress:
        x-nullable: true
        $ref: '#/definitions/Address'
      secondaryDeliveryAddress:
        x-nullable: true
        $ref: '#/definitions/Address'
      hasSecondaryPickupAddress:
        type: boolean
        x-omitempty: false
        x-nullable: true
      hasSecondaryDeliveryAddress:
        type: boolean
        x-omitempty: false
        x-nullable: true
      actualProGearWeight:
        type: integer
        x-nullable: true
        x-omitempty: false
      actualSpouseProGearWeight:
        type: integer
        x-nullable: true
        x-omitempty: false
      customerRemarks:
        type: string
        example: handle with care
        x-nullable: true
      counselorRemarks:
        description: >
          The counselor can use the counselor remarks field to inform the movers
          about any

          special circumstances for this shipment. Typical examples:
            * bulky or fragile items,
            * weapons,
            * access info for their address.
          Counselors enters this information when creating or editing an MTO
          Shipment. Optional field.
        type: string
        example: handle with care
        x-nullable: true
      shipmentType:
        $ref: '#/definitions/MTOShipmentType'
      status:
        $ref: '#/definitions/MTOShipmentStatus'
      rejectionReason:
        type: string
        example: MTO Shipment not good enough
        x-nullable: true
      reweigh:
        x-nullable: true
        x-omitempty: true
        $ref: '#/definitions/Reweigh'
      mtoAgents:
        $ref: '#/definitions/MTOAgents'
      mtoServiceItems:
        $ref: '#/definitions/MTOServiceItems'
      sitDaysAllowance:
        type: integer
        x-nullable: true
      sitExtensions:
        $ref: '#/definitions/SITExtensions'
      sitStatus:
        $ref: '#/definitions/SITStatus'
      eTag:
        type: string
      billableWeightCap:
        type: integer
        description: TIO override billable weight to be used for calculations
        example: 2500
        x-formatting: weight
        x-nullable: true
      billableWeightJustification:
        type: string
        example: more weight than expected
        x-nullable: true
      tacType:
        allOf:
          - $ref: '#/definitions/LOAType'
          - x-nullable: true
      sacType:
        allOf:
          - $ref: '#/definitions/LOAType'
          - x-nullable: true
      usesExternalVendor:
        type: boolean
        example: false
      serviceOrderNumber:
        type: string
        x-nullable: true
      storageFacility:
        x-nullable: true
        $ref: '#/definitions/StorageFacility'
      ppmShipment:
        $ref: '#/definitions/PPMShipment'
      deliveryAddressUpdate:
        $ref: '#/definitions/ShipmentAddressUpdate'
      shipmentLocator:
        type: string
        x-nullable: true
        readOnly: true
        example: 1K43AR-01
      originSitAuthEndDate:
        format: date-time
        type: string
      destinationSitAuthEndDate:
        format: date-time
        type: string
  LOATypeNullable:
    description: The Line of accounting (TAC/SAC) type that will be used for the shipment
    type: string
    x-go-type:
      import:
        package: github.com/transcom/mymove/pkg/swagger/nullable
      type: String
    example: HHG
    enum:
      - HHG
      - NTS
  ProGearWeightTickets:
    description: All progear weight tickets associated with a PPM shipment.
    type: array
    items:
      $ref: '#/definitions/ProGearWeightTicket'
    x-omitempty: false
  MovingExpenses:
    description: All moving expenses associated with a PPM shipment.
    type: array
    items:
      $ref: '#/definitions/MovingExpense'
    x-omitempty: false
  PPMDocuments:
    description: >-
      All documents associated with a PPM shipment, including weight tickets,
      progear weight tickets, and moving expenses.
    x-nullable: true
    x-omitempty: false
    type: object
    properties:
      WeightTickets:
        $ref: '#/definitions/WeightTickets'
      ProGearWeightTickets:
        $ref: '#/definitions/ProGearWeightTickets'
      MovingExpenses:
        $ref: '#/definitions/MovingExpenses'
  PPMDocumentStatus:
    description: Status of the PPM document.
    type: string
    enum:
      - APPROVED
      - EXCLUDED
      - REJECTED
    x-display-value:
      APPROVED: Approved
      EXCLUDED: Excluded
      REJECTED: Rejected
  PPMShipmentSIT:
    description: SIT related items for a PPM shipment
    x-nullable: true
    properties:
      updatedAt:
        description: Timestamp of when a property of this object was last updated (UTC)
        format: date-time
        type: string
        readOnly: true
      sitLocation:
        allOf:
          - $ref: '#/definitions/SITLocationType'
          - x-nullable: true
          - x-omitempty: false
    required:
      - sitLocation
  PPMCloseout:
    description: >-
      The calculations needed in the "Review Documents" section of a PPM
      closeout. LIst of all expenses/reimbursements related toa PPM shipment.
    properties:
      id:
        description: Primary auto-generated unique identifier of the PPM shipment object
        example: 1f2270c7-7166-40ae-981e-b200ebdf3054
        format: uuid
        type: string
        readOnly: true
      plannedMoveDate:
        description: |
          Date the customer expects to begin their move.
        format: date
        type: string
        x-nullable: true
        x-omitempty: false
      actualMoveDate:
        description: The actual start date of when the PPM shipment left the origin.
        format: date
        type: string
        x-nullable: true
        x-omitempty: false
      miles:
        description: The distance between the old address and the new address in miles.
        example: 54
        minimum: 0
        type: integer
        x-nullable: true
        x-omitempty: false
      estimatedWeight:
        description: The estimated weight of the PPM shipment goods being moved.
        type: integer
        example: 4200
        x-nullable: true
        x-omitempty: false
      actualWeight:
        example: 2000
        type: integer
        x-nullable: true
        x-omitempty: false
      proGearWeightCustomer:
        description: >-
          The estimated weight of the pro-gear being moved belonging to the
          service member.
        type: integer
        x-nullable: true
        x-omitempty: false
      proGearWeightSpouse:
        description: >-
          The estimated weight of the pro-gear being moved belonging to a
          spouse.
        type: integer
        x-nullable: true
        x-omitempty: false
      grossIncentive:
        description: >
          The final calculated incentive for the PPM shipment. This does not
          include **SIT** as it is a reimbursement.
        type: integer
        format: cents
        x-nullable: true
        x-omitempty: false
        readOnly: true
      gcc:
        description: Government Constructive Cost (GCC)
        type: integer
        title: GCC
        format: cents
        x-nullable: true
        x-omitempty: false
      aoa:
        description: Advance Operating Allowance (AOA).
        type: integer
        format: cents
        x-nullable: true
        x-omitempty: false
      remainingIncentive:
        description: The remaining reimbursement amount that is still owed to the customer.
        type: integer
        format: cents
        x-nullable: true
        x-omitempty: false
      haulType:
        description: >-
          The type of haul calculation used for this shipment (shorthaul or
          linehaul).
        type: string
        x-nullable: true
        x-omitempty: false
      haulPrice:
        description: The price of the linehaul or shorthaul.
        type: integer
        format: cents
        x-nullable: true
        x-omitempty: false
      haulFSC:
        description: The linehaul/shorthaul Fuel Surcharge (FSC).
        type: integer
        format: cents
        x-nullable: true
        x-omitempty: false
      dop:
        description: The Domestic Origin Price (DOP).
        type: integer
        format: cents
        x-nullable: true
        x-omitempty: false
      ddp:
        description: The Domestic Destination Price (DDP).
        type: integer
        format: cents
        x-nullable: true
        x-omitempty: false
      packPrice:
        description: The full price of all packing/unpacking services.
        type: integer
        format: cents
        x-nullable: true
        x-omitempty: false
      unpackPrice:
        description: The full price of all packing/unpacking services.
        type: integer
        format: cents
        x-nullable: true
        x-omitempty: false
      SITReimbursement:
        description: >-
          The estimated amount that the government will pay the service member
          to put their goods into storage. This estimated storage cost is
          separate from the estimated incentive.
        type: integer
        format: cents
        x-nullable: true
        x-omitempty: false
    required:
      - id
  PPMActualWeight:
    description: >-
      The actual net weight of a single PPM shipment. Used during document
      review for PPM closeout.
    properties:
      actualWeight:
        example: 2000
        type: integer
        x-nullable: true
        x-omitempty: false
    required:
      - actualWeight
  PPMSITEstimatedCost:
    description: >-
      The estimated cost of SIT for a single PPM shipment. Used during document
      review for PPM.
    properties:
      sitCost:
        example: 2000
        type: integer
        x-nullable: true
        x-omitempty: false
    required:
      - sitCost
  MTOServiceItemSingle:
    type: object
    properties:
      moveTaskOrderID:
        example: 1f2270c7-7166-40ae-981e-b200ebdf3054
        format: uuid
        type: string
      mtoShipmentID:
        example: 1f2270c7-7166-40ae-981e-b200ebdf3054
        format: uuid
        type: string
        x-nullable: true
      reServiceID:
        example: 1f2270c7-7166-40ae-981e-b200ebdf3054
        format: uuid
        type: string
      reServiceCode:
        type: string
      reServiceName:
        type: string
      createdAt:
        format: date-time
        type: string
        readOnly: true
      convertToCustomerExpense:
        type: boolean
        example: false
        x-omitempty: false
      customerExpenseReason:
        type: string
        x-nullable: true
      deletedAt:
        format: date
        type: string
      rejectionReason:
        type: string
        x-nullable: true
      pickupPostalCode:
        type: string
        x-nullable: true
      sitPostalCode:
        type: string
        readOnly: true
        x-nullable: true
      sitEntryDate:
        type: string
        format: date-time
        x-nullable: true
      sitDepartureDate:
        type: string
        format: date-time
        x-nullable: true
      sitCustomerContacted:
        type: string
        format: date
        x-nullable: true
      sitRequestedDelivery:
        type: string
        format: date
        x-nullable: true
      id:
        example: 1f2270c7-7166-40ae-981e-b200ebdf3054
        format: uuid
        type: string
      status:
        type: string
        x-nullable: true
      updatedAt:
        format: date-time
        type: string
        readOnly: true
      approvedAt:
        format: date-time
        type: string
        x-nullable: true
      rejectedAt:
        format: date-time
        type: string
        x-nullable: true
  ServiceItemSitEntryDate:
    type: object
    properties:
      id:
        example: 1f2270c7-7166-40ae-981e-b200ebdf3054
        format: uuid
        type: string
      sitEntryDate:
        type: string
        format: date-time
        x-nullable: true
  PaymentServiceItemStatus:
    type: string
    enum:
      - REQUESTED
      - APPROVED
      - DENIED
      - SENT_TO_GEX
      - PAID
      - EDI_ERROR
    title: Payment Service Item Status
  ServiceItemParamName:
    type: string
    enum:
      - ActualPickupDate
      - ContractCode
      - ContractYearName
      - CubicFeetBilled
      - CubicFeetCrating
      - DimensionHeight
      - DimensionLength
      - DimensionWidth
      - DistanceZip
      - DistanceZipSITDest
      - DistanceZipSITOrigin
      - EIAFuelPrice
      - EscalationCompounded
      - FSCMultiplier
      - FSCPriceDifferenceInCents
      - FSCWeightBasedDistanceMultiplier
      - IsPeak
      - MarketDest
      - MarketOrigin
      - MTOAvailableToPrimeAt
      - NTSPackingFactor
      - NumberDaysSIT
      - PriceAreaDest
      - PriceAreaIntlDest
      - PriceAreaIntlOrigin
      - PriceAreaOrigin
      - PriceRateOrFactor
      - PSI_LinehaulDom
      - PSI_LinehaulDomPrice
      - PSI_LinehaulShort
      - PSI_LinehaulShortPrice
      - PSI_PriceDomDest
      - PSI_PriceDomDestPrice
      - PSI_PriceDomOrigin
      - PSI_PriceDomOriginPrice
      - PSI_ShippingLinehaulIntlCO
      - PSI_ShippingLinehaulIntlCOPrice
      - PSI_ShippingLinehaulIntlOC
      - PSI_ShippingLinehaulIntlOCPrice
      - PSI_ShippingLinehaulIntlOO
      - PSI_ShippingLinehaulIntlOOPrice
      - RateAreaNonStdDest
      - RateAreaNonStdOrigin
      - ReferenceDate
      - RequestedPickupDate
      - ServiceAreaDest
      - ServiceAreaOrigin
      - ServicesScheduleDest
      - ServicesScheduleOrigin
      - SITPaymentRequestEnd
      - SITPaymentRequestStart
      - SITScheduleDest
      - SITScheduleOrigin
      - SITServiceAreaDest
      - SITServiceAreaOrigin
      - WeightAdjusted
      - WeightBilled
      - WeightEstimated
      - WeightOriginal
      - WeightReweigh
      - ZipDestAddress
      - ZipPickupAddress
      - ZipSITDestHHGFinalAddress
      - ZipSITDestHHGOriginalAddress
      - ZipSITOriginHHGActualAddress
      - ZipSITOriginHHGOriginalAddress
      - StandaloneCrate
      - StandaloneCrateCap
      - UncappedRequestTotal
  ServiceItemParamType:
    type: string
    enum:
      - STRING
      - DATE
      - INTEGER
      - DECIMAL
      - TIMESTAMP
      - PaymentServiceItemUUID
      - BOOLEAN
  ServiceItemParamOrigin:
    type: string
    enum:
      - PRIME
      - SYSTEM
      - PRICER
      - PAYMENT_REQUEST
  PaymentServiceItemParam:
    type: object
    properties:
      id:
        example: c56a4180-65aa-42ec-a945-5fd21dec0538
        format: uuid
        readOnly: true
        type: string
      paymentServiceItemID:
        example: c56a4180-65aa-42ec-a945-5fd21dec0538
        format: uuid
        type: string
      key:
        $ref: '#/definitions/ServiceItemParamName'
      value:
        example: '3025'
        type: string
      type:
        $ref: '#/definitions/ServiceItemParamType'
      origin:
        $ref: '#/definitions/ServiceItemParamOrigin'
      eTag:
        type: string
        readOnly: true
  PaymentServiceItemParams:
    type: array
    items:
      $ref: '#/definitions/PaymentServiceItemParam'
  CustomerSupportRemark:
    type: object
    description: >-
      A text remark written by an office user that is associated with a specific
      move.
    required:
      - id
      - moveID
      - officeUserID
      - content
    properties:
      id:
        example: 1f2270c7-7166-40ae-981e-b200ebdf3054
        format: uuid
        type: string
      createdAt:
        type: string
        format: date-time
        readOnly: true
      updatedAt:
        type: string
        format: date-time
        readOnly: true
      officeUserID:
        example: 1f2270c7-7166-40ae-981e-b200ebdf3054
        format: uuid
        type: string
      moveID:
        example: 1f2270c7-7166-40ae-981e-b200ebdf3054
        format: uuid
        type: string
      content:
        example: This is a remark about a move.
        type: string
      officeUserFirstName:
        example: Grace
        type: string
        readOnly: true
      officeUserLastName:
        example: Griffin
        type: string
        readOnly: true
      officeUserEmail:
        type: string
        format: x-email
        pattern: ^[a-zA-Z0-9._%+-]+@[a-zA-Z0-9.-]+\.[a-zA-Z]{2,}$
        readOnly: true
  CustomerSupportRemarks:
    type: array
    items:
      $ref: '#/definitions/CustomerSupportRemark'
  LineOfAccounting:
    type: object
    properties:
      id:
        type: string
        format: uuid
        example: 06254fc3-b763-484c-b555-42855d1ad5cd
      loaSysId:
        type: string
        maxLength: 20
        example: '10003'
        x-nullable: true
      loaDptID:
        type: string
        maxLength: 2
        example: '1 '
        x-nullable: true
      loaTnsfrDptNm:
        type: string
        maxLength: 4
        x-nullable: true
      loaBafID:
        type: string
        maxLength: 4
        example: '1234'
        x-nullable: true
      loaTrsySfxTx:
        type: string
        maxLength: 4
        example: '0000'
        x-nullable: true
      loaMajClmNm:
        type: string
        maxLength: 4
        x-nullable: true
      loaOpAgncyID:
        type: string
        maxLength: 4
        example: 1A
        x-nullable: true
      loaAlltSnID:
        type: string
        maxLength: 5
        example: 123A
        x-nullable: true
      loaPgmElmntID:
        type: string
        maxLength: 12
        example: '00000000'
        x-nullable: true
      loaTskBdgtSblnTx:
        type: string
        maxLength: 8
        x-nullable: true
      loaDfAgncyAlctnRcpntID:
        type: string
        maxLength: 4
        x-nullable: true
      loaJbOrdNm:
        type: string
        maxLength: 10
        x-nullable: true
      loaSbaltmtRcpntID:
        type: string
        maxLength: 1
        x-nullable: true
      loaWkCntrRcpntNm:
        type: string
        maxLength: 6
        x-nullable: true
      loaMajRmbsmtSrcID:
        type: string
        maxLength: 1
        x-nullable: true
      loaDtlRmbsmtSrcID:
        type: string
        maxLength: 3
        x-nullable: true
      loaCustNm:
        type: string
        maxLength: 6
        x-nullable: true
      loaObjClsID:
        type: string
        maxLength: 6
        example: 22NL
        x-nullable: true
      loaSrvSrcID:
        type: string
        maxLength: 1
        x-nullable: true
      loaSpclIntrID:
        type: string
        maxLength: 2
        x-nullable: true
      loaBdgtAcntClsNm:
        type: string
        maxLength: 8
        example: '000000'
        x-nullable: true
      loaDocID:
        type: string
        maxLength: 15
        example: HHG12345678900
        x-nullable: true
      loaClsRefID:
        type: string
        maxLength: 2
        x-nullable: true
      loaInstlAcntgActID:
        type: string
        maxLength: 6
        example: '12345'
        x-nullable: true
      loaLclInstlID:
        type: string
        maxLength: 18
        x-nullable: true
      loaFmsTrnsactnID:
        type: string
        maxLength: 12
        x-nullable: true
      loaDscTx:
        type: string
        example: PERSONAL PROPERTY - PARANORMAL ACTIVITY DIVISION (OTHER)
        x-nullable: true
      loaBgnDt:
        type: string
        format: date
        example: '2005-10-01'
        x-nullable: true
      loaEndDt:
        type: string
        format: date
        example: '2015-10-01'
        x-nullable: true
      loaFnctPrsNm:
        type: string
        maxLength: 255
        x-nullable: true
      loaStatCd:
        type: string
        maxLength: 1
        example: U
        x-nullable: true
      loaHistStatCd:
        type: string
        maxLength: 1
        x-nullable: true
      loaHsGdsCd:
        type: string
        maxLength: 2
        example: HT
        x-nullable: true
      orgGrpDfasCd:
        type: string
        maxLength: 2
        example: ZZ
        x-nullable: true
      loaUic:
        type: string
        maxLength: 6
        x-nullable: true
      loaTrnsnID:
        type: string
        maxLength: 3
        example: B1
        x-nullable: true
      loaSubAcntID:
        type: string
        maxLength: 3
        x-nullable: true
      loaBetCd:
        type: string
        maxLength: 4
        x-nullable: true
      loaFndTyFgCd:
        type: string
        maxLength: 1
        x-nullable: true
      loaBgtLnItmID:
        type: string
        maxLength: 8
        x-nullable: true
      loaScrtyCoopImplAgncCd:
        type: string
        maxLength: 1
        x-nullable: true
      loaScrtyCoopDsgntrCd:
        type: string
        maxLength: 4
        x-nullable: true
      loaScrtyCoopLnItmID:
        type: string
        maxLength: 3
        x-nullable: true
      loaAgncDsbrCd:
        type: string
        maxLength: 6
        x-nullable: true
      loaAgncAcntngCd:
        type: string
        maxLength: 6
        x-nullable: true
      loaFndCntrID:
        type: string
        maxLength: 12
        x-nullable: true
      loaCstCntrID:
        type: string
        maxLength: 16
        x-nullable: true
      loaPrjID:
        type: string
        maxLength: 12
        x-nullable: true
      loaActvtyID:
        type: string
        maxLength: 11
        x-nullable: true
      loaCstCd:
        type: string
        maxLength: 16
        x-nullable: true
      loaWrkOrdID:
        type: string
        maxLength: 16
        x-nullable: true
      loaFnclArID:
        type: string
        maxLength: 6
        x-nullable: true
      loaScrtyCoopCustCd:
        type: string
        maxLength: 2
        x-nullable: true
      loaEndFyTx:
        type: integer
        example: 2016
        x-nullable: true
      loaBgFyTx:
        type: integer
        example: 2006
        x-nullable: true
      loaBgtRstrCd:
        type: string
        maxLength: 1
        x-nullable: true
      loaBgtSubActCd:
        type: string
        maxLength: 4
        x-nullable: true
      createdAt:
        type: string
        format: date-time
        example: '2023-08-03T19:17:10.050Z'
      updatedAt:
        type: string
        format: date-time
        example: '2023-08-03T19:17:38.776Z'
      validLoaForTac:
        type: boolean
        x-nullable: true
      validHhgProgramCodeForLoa:
        type: boolean
        x-nullable: true
responses:
  InvalidRequest:
    description: The request payload is invalid
    schema:
      $ref: '#/definitions/Error'
  NotFound:
    description: The requested resource wasn't found
    schema:
      $ref: '#/definitions/Error'
  Conflict:
    description: Conflict error
    schema:
      $ref: '#/definitions/Error'
  PermissionDenied:
    description: The request was denied
    schema:
      $ref: '#/definitions/Error'
  ServerError:
    description: A server error occurred
    schema:
      $ref: '#/definitions/Error'
  PreconditionFailed:
    description: Precondition failed
    schema:
      $ref: '#/definitions/Error'
  UnprocessableEntity:
    description: The payload was unprocessable.
    schema:
      $ref: '#/definitions/ValidationError'
parameters:
  ifMatch:
    in: header
    name: If-Match
    type: string
    required: true
    description: >
      Optimistic locking is implemented via the `If-Match` header. If the ETag
      header does not match the value of the resource on the server, the server
      rejects the change with a `412 Precondition Failed` error.
  ppmShipmentId:
    name: ppmShipmentId
    in: path
    type: string
    format: uuid
    required: true
    description: UUID of the PPM shipment
  weightTicketId:
    name: weightTicketId
    in: path
    type: string
    format: uuid
    required: true
    description: UUID of the weight ticket
  movingExpenseId:
    name: movingExpenseId
    in: path
    type: string
    format: uuid
    required: true
    description: UUID of the moving expense
  proGearWeightTicketId:
    name: proGearWeightTicketId
    in: path
    type: string
    format: uuid
    required: true
    description: UUID of the pro-gear weight ticket<|MERGE_RESOLUTION|>--- conflicted
+++ resolved
@@ -5684,7 +5684,10 @@
         format: date-time
         type: string
         x-nullable: true
-<<<<<<< HEAD
+      receivedByGexAt:
+        format: date-time
+        type: string
+        x-nullable: true
       ediErrorType:
         description: >-
           Type of EDI reporting or causing the issue. Can be EDI 997, 824, and
@@ -5696,12 +5699,6 @@
       ediErrorDescription:
         description: The reason the services counselor has excluded or rejected the item.
         type: string
-=======
-      receivedByGexAt:
-        format: date-time
-        type: string
-        x-nullable: true
->>>>>>> 29a65251
     type: object
   PaymentRequests:
     items:
