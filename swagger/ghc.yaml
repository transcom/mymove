swagger: '2.0'
info:
  contact:
    email: dp3@truss.works
  description: The API for move.mil
  license:
    name: MIT
    url: 'https://opensource.org/licenses/MIT'
  title: move.mil API
  version: 0.0.1
basePath: /ghc/v1
schemes:
  - http
paths:
  '/customer':
    get:
      tags:
        - Customer
      operationId: getAllCustomerMoves
      description: Gets all customers
      summary: Gets all customers
      x-swagger-roles:
        - tio
        - too
        - contractingOfficer
        - office
      produces:
        - application/json
      parameters: []
      responses:
        '200':
          description: Successfully retrieved information on all customer
          schema:
            $ref: '#/definitions/CustomerMoveItems'
        '400':
          description: The request payload is invalid
          schema:
            $ref: '#/responses/InvalidRequest'
        '401':
          description: The request was denied
          schema:
            $ref: '#/responses/PermissionDenied'
        '403':
          description: The request was denied
          schema:
            $ref: '#/responses/PermissionDenied'
        '404':
          description: The requested resource wasn't found
          schema:
            $ref: '#/responses/NotFound'
        '500':
          description: A server error occurred
          schema:
            $ref: '#/responses/ServerError'
  '/customer/{customerID}':
    parameters:
      - description: ID of customer to use
        in: path
        name: customerID
        required: true
        type: string
        format: uuid
    get:
      produces:
        - application/json
      parameters: []
      responses:
        '200':
          description: Successfully retrieved information on an individual customer
          schema:
            $ref: '#/definitions/Customer'
        '400':
          description: The request payload is invalid
          schema:
            $ref: '#/responses/InvalidRequest'
        '401':
          description: The request was denied
          schema:
            $ref: '#/responses/PermissionDenied'
        '403':
          description: The request was denied
          schema:
            $ref: '#/responses/PermissionDenied'
        '404':
          description: The requested resource wasn't found
          schema:
            $ref: '#/responses/NotFound'
        '500':
          description: A server error occurred
          schema:
            $ref: '#/responses/ServerError'
      tags:
        - customer
      description: Returns a given customer
      operationId: getCustomer
      x-swagger-roles:
        - tio
        - too
        - contractingOfficer
        - office
      summary: Returns a given customer
  /move-task-orders:
    get:
      produces:
        - application/json
      parameters: []
      responses:
        '200':
          description: Successfully retrieved all move task orders
          schema:
            $ref: '#/definitions/MoveTaskOrders'
        '400':
          description: The request payload is invalid
          schema:
            $ref: '#/responses/InvalidRequest'
        '401':
          description: The request was denied
          schema:
            $ref: '#/responses/PermissionDenied'
        '403':
          description: The request was denied
          schema:
            $ref: '#/responses/PermissionDenied'
        '404':
          description: The requested resource wasn't found
          schema:
            $ref: '#/responses/NotFound'
        '500':
          description: A server error occurred
          schema:
            $ref: '#/responses/ServerError'
      tags:
        - moveTaskOrder
      description: Gets all move orders
      operationId: listMoveTaskOrders
      x-swagger-roles:
        - tio
        - too
        - contractingOfficer
        - office
      summary: Gets all move orders
  '/move-orders/{moveOrderID}':
    parameters:
      - description: ID of customer to use
        in: path
        name: moveOrderID
        required: true
        type: string
        format: uuid
    get:
      produces:
        - application/json
      parameters: []
      responses:
        '200':
          description: Successfully retrieved move order
          schema:
            $ref: '#/definitions/MoveOrder'
        '400':
          description: The request payload is invalid
          schema:
            $ref: '#/responses/InvalidRequest'
        '401':
          description: The request was denied
          schema:
            $ref: '#/responses/PermissionDenied'
        '403':
          description: The request was denied
          schema:
            $ref: '#/responses/PermissionDenied'
        '404':
          description: The requested resource wasn't found
          schema:
            $ref: '#/responses/NotFound'
        '500':
          description: A server error occurred
          schema:
            $ref: '#/responses/ServerError'
      tags:
        - moveOrder
      description: Gets a move order
      operationId: getMoveOrder
      summary: Gets a move order by ID
  '/move-task-orders/{moveTaskOrderID}':
    parameters:
      - description: ID of move order to use
        in: path
        name: moveTaskOrderID
        required: true
        type: string
    delete:
      produces:
        - application/json
      parameters: []
      responses:
        '200':
          description: Successfully deleted move task order
          schema:
            $ref: '#/definitions/MoveTaskOrder'
        '400':
          description: The request payload is invalid
          schema:
            $ref: '#/responses/InvalidRequest'
        '401':
          description: The request was denied
          schema:
            $ref: '#/responses/PermissionDenied'
        '403':
          description: The request was denied
          schema:
            $ref: '#/responses/PermissionDenied'
        '404':
          description: The requested resource wasn't found
          schema:
            $ref: '#/responses/NotFound'
        '500':
          description: A server error occurred
          schema:
            $ref: '#/responses/ServerError'
      tags:
        - moveTaskOrder
      description: Deletes a move order by ID
      operationId: deleteMoveTaskOrder
      x-swagger-roles:
        - tio
        - too
        - contractingOfficer
        - office
      summary: Deletes a move order by ID
    get:
      produces:
        - application/json
      parameters: []
      responses:
        '200':
          description: Successfully retrieved move task order
          schema:
            $ref: '#/definitions/MoveTaskOrder'
        '400':
          description: The request payload is invalid
          schema:
            $ref: '#/responses/InvalidRequest'
        '401':
          description: The request was denied
          schema:
            $ref: '#/responses/PermissionDenied'
        '403':
          description: The request was denied
          schema:
            $ref: '#/responses/PermissionDenied'
        '404':
          description: The requested resource wasn't found
          schema:
            $ref: '#/responses/NotFound'
        '500':
          description: A server error occurred
          schema:
            $ref: '#/responses/ServerError'
      tags:
        - moveTaskOrder
      description: Gets a move order
      operationId: getMoveTaskOrder
      x-swagger-roles:
        - tio
        - too
        - contractingOfficer
        - office
      summary: Gets a move order by ID
    patch:
      consumes:
        - application/json
      produces:
        - application/json
      parameters:
        - in: body
          name: body
          required: true
          schema:
            $ref: '#/definitions/MoveTaskOrder'
      responses:
        '200':
          description: Successfully retrieved move task order
          schema:
            $ref: '#/definitions/MoveTaskOrder'
        '400':
          description: The request payload is invalid
          schema:
            $ref: '#/responses/InvalidRequest'
        '401':
          description: The request was denied
          schema:
            $ref: '#/responses/PermissionDenied'
        '403':
          description: The request was denied
          schema:
            $ref: '#/responses/PermissionDenied'
        '404':
          description: The requested resource wasn't found
          schema:
            $ref: '#/responses/NotFound'
        '500':
          description: A server error occurred
          schema:
            $ref: '#/responses/ServerError'
      tags:
        - moveTaskOrder
      description: Updates a move order by ID
      operationId: updateMoveTaskOrder
      x-swagger-roles:
        - tio
        - too
        - contractingOfficer
        - office
      summary: Updates a move order by ID
  '/move_task_orders/{moveTaskOrderID}/mto_service_items':
    parameters:
      - description: ID of move order for mto service item to use
        in: path
        name: moveTaskOrderID
        required: true
        type: string
    get:
      produces:
        - application/json
      parameters: []
      responses:
        '200':
          description: Successfully retrieved all line items for a move task order
          schema:
            $ref: '#/definitions/MTOServiceItems'
        '400':
          description: The request payload is invalid
          schema:
            $ref: '#/responses/InvalidRequest'
        '401':
          description: The request was denied
          schema:
            $ref: '#/responses/PermissionDenied'
        '403':
          description: The request was denied
          schema:
            $ref: '#/responses/PermissionDenied'
        '404':
          description: The requested resource wasn't found
          schema:
            $ref: '#/responses/NotFound'
        '500':
          description: A server error occurred
          schema:
            $ref: '#/responses/ServerError'
      tags:
        - mtoServiceItem
      description: Gets all line items for a move orders
<<<<<<< HEAD
      operationId: listServiceItems
      x-swagger-roles:
        - tio
        - too
        - contractingOfficer
        - office
=======
      operationId: listMTOServiceItems
>>>>>>> 9fd8ce38
      summary: Gets all line items for a move order
    post:
      consumes:
        - application/json
      produces:
        - application/json
      parameters:
        - description: ID of move order to use
          in: path
          name: moveTaskOrderID
          required: true
          format: uuid
          type: string
        - description: ID of the rate engine services
          in: body
          name: createMTOServiceItemBody
          required: true
          schema:
            type: object
            required:
              - reServiceID
              - mtoShipmentID
              - metaID
              - metaType
            properties:
              reServiceID:
                format: uuid
                type: string
              mtoShipmentID:
                format: uuid
                type: string
              metaID:
                format: uuid
                type: string
              metaType:
                type: string
      responses:
        '201':
          description: Successfully created service item for move task order
          schema:
            $ref: '#/definitions/MTOServiceItem'
        '404':
          description: The requested resource wasn't found
          schema:
            $ref: '#/definitions/ClientError'
        '422':
          description: Validation error
          schema:
            $ref: '#/definitions/ValidationError'
        '500':
          description: A server error occurred
          schema:
            $ref: '#/responses/ServerError'
      tags:
        - mtoServiceItem
      description: Creates a service item for a move order by id
<<<<<<< HEAD
      operationId: createServiceItem
      x-swagger-roles:
        - tio
        - too
        - contractingOfficer
        - office
=======
      operationId: createMTOServiceItem
>>>>>>> 9fd8ce38
      summary: Creates a service item for a move order by id
  '/move-task-orders/{moveTaskOrderID}/service-items/{mtoServiceItemID}':
    parameters:
      - description: ID of move order to use
        in: path
        name: moveTaskOrderID
        required: true
        type: string
      - description: ID of line item to use
        in: path
        name: mtoServiceItemID
        required: true
        type: string
    delete:
      produces:
        - application/json
      parameters: []
      responses:
        '200':
          description: Successfully deleted move task order
          schema:
            $ref: '#/definitions/MoveTaskOrder'
        '400':
          description: The request payload is invalid
          schema:
            $ref: '#/responses/InvalidRequest'
        '401':
          description: The request was denied
          schema:
            $ref: '#/responses/PermissionDenied'
        '403':
          description: The request was denied
          schema:
            $ref: '#/responses/PermissionDenied'
        '404':
          description: The requested resource wasn't found
          schema:
            $ref: '#/responses/NotFound'
        '500':
          description: A server error occurred
          schema:
            $ref: '#/responses/ServerError'
      tags:
        - mtoServiceItem
      description: Deletes a line item by ID for a move order by ID
<<<<<<< HEAD
      operationId: deleteServiceItem
      x-swagger-roles:
        - tio
        - too
        - contractingOfficer
        - office
=======
      operationId: deleteMTOServiceItem
>>>>>>> 9fd8ce38
      summary: Deletes a line item by ID for a move order by ID
    get:
      produces:
        - application/json
      parameters: []
      responses:
        '200':
          description: Successfully retrieved a line item for a move task order by ID
          schema:
            $ref: '#/definitions/MTOServiceItem'
        '400':
          description: The request payload is invalid
          schema:
            $ref: '#/responses/InvalidRequest'
        '401':
          description: The request was denied
          schema:
            $ref: '#/responses/PermissionDenied'
        '403':
          description: The request was denied
          schema:
            $ref: '#/responses/PermissionDenied'
        '404':
          description: The requested resource wasn't found
          schema:
            $ref: '#/responses/NotFound'
        '500':
          description: A server error occurred
          schema:
            $ref: '#/responses/ServerError'
      tags:
        - mtoServiceItem
      description: Gets a line item by ID for a move order by ID
<<<<<<< HEAD
      operationId: getServiceItem
      x-swagger-roles:
        - tio
        - too
        - contractingOfficer
        - office
=======
      operationId: getMTOServiceItem
>>>>>>> 9fd8ce38
      summary: Gets a line item by ID for a move order by ID
    patch:
      consumes:
        - application/json
      produces:
        - application/json
      parameters:
        - in: body
          name: body
          required: true
          schema:
            $ref: '#/definitions/MTOServiceItem'
      responses:
        '200':
          description: Successfully updated move task order status
          schema:
            $ref: '#/definitions/MoveTaskOrder'
        '400':
          description: The request payload is invalid
          schema:
            $ref: '#/responses/InvalidRequest'
        '401':
          description: The request was denied
          schema:
            $ref: '#/responses/PermissionDenied'
        '403':
          description: The request was denied
          schema:
            $ref: '#/responses/PermissionDenied'
        '404':
          description: The requested resource wasn't found
          schema:
            $ref: '#/responses/NotFound'
        '500':
          description: A server error occurred
          schema:
            $ref: '#/responses/ServerError'
      tags:
        - mtoServiceItem
      description: Updates a service item by ID for a move order by ID
<<<<<<< HEAD
      operationId: updateServiceItem
      x-swagger-roles:
        - tio
        - too
        - contractingOfficer
        - office
=======
      operationId: updateMTOServiceItem
>>>>>>> 9fd8ce38
      summary: Updates a service item by ID for a move order by ID
  '/move-task-orders/{moveTaskOrderID}/service-items/{mtoServiceItemID}/status':
    parameters:
      - description: ID of move order to use
        in: path
        name: moveTaskOrderID
        required: true
        type: string
      - description: ID of line item to use
        in: path
        name: mtoServiceItemID
        required: true
        type: string
    patch:
      consumes:
        - application/json
      produces:
        - application/json
      parameters:
        - in: body
          name: body
          required: true
          schema:
            $ref: '#/definitions/MTOServiceItemstatus'
      responses:
        '200':
          description: >-
            Successfully updated status for a line item for a move task order by
            ID
          schema:
            $ref: '#/definitions/MTOServiceItem'
        '400':
          description: The request payload is invalid
          schema:
            $ref: '#/responses/InvalidRequest'
        '401':
          description: The request was denied
          schema:
            $ref: '#/responses/PermissionDenied'
        '403':
          description: The request was denied
          schema:
            $ref: '#/responses/PermissionDenied'
        '404':
          description: The requested resource wasn't found
          schema:
            $ref: '#/responses/NotFound'
        '500':
          description: A server error occurred
          schema:
            $ref: '#/responses/ServerError'
      tags:
        - mtoServiceItem
      description: Changes the status of a line item for a move order by ID
<<<<<<< HEAD
      operationId: updateServiceItemStatus
      x-swagger-roles:
        - tio
        - too
        - contractingOfficer
        - office
=======
      operationId: updateMTOServiceItemstatus
>>>>>>> 9fd8ce38
      summary: Change the status of a line item for a move order by ID
  '/move-task-orders/{moveTaskOrderID}/status':
    patch:
      consumes:
        - application/json
      produces:
        - application/json
      parameters:
        - description: ID of move order to use
          in: path
          name: moveTaskOrderID
          required: true
          type: string
        - in: body
          name: body
          required: true
          schema:
            $ref: '#/definitions/MoveTaskOrderStatus'
      responses:
        '200':
          description: Successfully updated move task order status
          schema:
            $ref: '#/definitions/MoveTaskOrder'
        '400':
          description: The request payload is invalid
          schema:
            $ref: '#/responses/InvalidRequest'
        '401':
          description: The request was denied
          schema:
            $ref: '#/responses/PermissionDenied'
        '403':
          description: The request was denied
          schema:
            $ref: '#/responses/PermissionDenied'
        '404':
          description: The requested resource wasn't found
          schema:
            $ref: '#/responses/NotFound'
        '500':
          description: A server error occurred
          schema:
            $ref: '#/responses/ServerError'
      tags:
        - moveTaskOrder
      description: Changes move order status
      operationId: updateMoveTaskOrderStatus
      x-swagger-roles:
        - tio
        - too
        - contractingOfficer
        - office
      summary: Change the status of a move order
  '/move-task-orders/{moveTaskOrderID}/entitlements':
    parameters:
      - description: ID of move order to use
        in: path
        name: moveTaskOrderID
        required: true
        type: string
    get:
      produces:
        - application/json
      parameters: []
      tags:
        - moveTaskOrder
      responses:
        '200':
          description: Successfully retrieved entitlements
          schema:
            $ref: '#/definitions/Entitlements'
        '400':
          description: The request payload is invalid
          schema:
            $ref: '#/responses/InvalidRequest'
        '401':
          description: The request was denied
          schema:
            $ref: '#/responses/PermissionDenied'
        '403':
          description: The request was denied
          schema:
            $ref: '#/responses/PermissionDenied'
        '404':
          description: The requested resource wasn't found
          schema:
            $ref: '#/responses/NotFound'
        '500':
          description: A server error occurred
          schema:
            $ref: '#/responses/ServerError'
      description: Gets entitlements
      operationId: getEntitlements
      summary: Gets entitlements for a move order by ID
  /payment-requests:
    get:
      produces:
        - application/json
      parameters: []
      responses:
        '200':
          description: fetched list of payment requests
          schema:
            $ref: '#/definitions/PaymentRequests'
        '401':
          description: The request was denied
          schema:
            $ref: '#/definitions/Error'
        '403':
          description: The request was denied
          schema:
            $ref: '#/definitions/Error'
        '500':
          description: A server error occurred
          schema:
            $ref: '#/definitions/Error'
      tags:
        - paymentRequests
        - gov
      description: Gets a list of payment requests
      operationId: listPaymentRequests
      summary: Gets payment requests
  '/payment-requests/{paymentRequestID}':
    parameters:
      - description: UUID of payment request
        format: uuid
        in: path
        name: paymentRequestID
        required: true
        type: string
    get:
      produces:
        - application/json
      parameters: []
      responses:
        '200':
          description: fetched instance of payment request
          schema:
            $ref: '#/definitions/PaymentRequest'
        '400':
          description: The request payload is invalid
          schema:
            $ref: '#/responses/InvalidRequest'
        '401':
          description: The request was denied
          schema:
            $ref: '#/responses/PermissionDenied'
        '403':
          description: The request was denied
          schema:
            $ref: '#/responses/PermissionDenied'
        '404':
          description: The requested resource wasn't found
          schema:
            $ref: '#/responses/NotFound'
        '500':
          description: A server error occurred
          schema:
            $ref: '#/responses/ServerError'
      tags:
        - paymentRequests
        - gov
      description: Fetches an instance of a payment request by id
      operationId: getPaymentRequest
      x-swagger-roles:
        - tio
        - too
        - contractingOfficer
        - office
      summary: Fetches a payment request by id
    patch:
      consumes:
        - application/json
      produces:
        - application/json
      parameters:
        - in: body
          name: body
          required: true
          schema:
            $ref: '#/definitions/UpdatePaymentRequestPayload'
      responses:
        '200':
          description: updated payment request
          schema:
            $ref: '#/definitions/PaymentRequest'
        '400':
          description: The request payload is invalid
          schema:
            $ref: '#/responses/InvalidRequest'
        '401':
          description: The request was denied
          schema:
            $ref: '#/responses/PermissionDenied'
        '403':
          description: The request was denied
          schema:
            $ref: '#/responses/PermissionDenied'
        '404':
          description: The requested resource wasn't found
          schema:
            $ref: '#/responses/NotFound'
        '500':
          description: A server error occurred
          schema:
            $ref: '#/responses/ServerError'
      tags:
        - paymentRequests
      description: Updates a payment request by id
      operationId: updatePaymentRequest
      x-swagger-roles:
        - tio
        - too
        - contractingOfficer
        - office
      summary: Updates a payment request by id
  '/payment-requests/{paymentRequestID}/status':
    patch:
      consumes:
        - application/json
      produces:
        - application/json
      parameters:
        - description: UUID of payment request
          format: uuid
          in: path
          name: paymentRequestID
          required: true
          type: string
        - in: body
          name: body
          required: true
          schema:
            $ref: '#/definitions/UpdatePaymentRequestStatusPayload'
      responses:
        '200':
          description: updated payment request
          schema:
            $ref: '#/definitions/PaymentRequest'
        '400':
          description: The request payload is invalid
          schema:
            $ref: '#/responses/InvalidRequest'
        '401':
          description: The request was denied
          schema:
            $ref: '#/responses/PermissionDenied'
        '403':
          description: The request was denied
          schema:
            $ref: '#/responses/PermissionDenied'
        '404':
          description: The requested resource wasn't found
          schema:
            $ref: '#/responses/NotFound'
        '500':
          description: A server error occurred
          schema:
            $ref: '#/responses/ServerError'
      tags:
        - paymentRequests
        - gov
      description: Updates status of a payment request by id
      operationId: updatePaymentRequestStatus
      x-swagger-roles:
        - tio
        - too
        - contractingOfficer
        - office
      summary: Updates status of a payment request by id
definitions:
  ClientError:
    type: object
    properties:
      title:
        type: string
      detail:
        type: string
      instance:
        type: string
        format: uuid
    required:
      - title
      - detail
      - instance
  ValidationError:
    allOf:
      - $ref: '#/definitions/ClientError'
      - type: object
    properties:
      invalid_fields:
        type: object
        additionalProperties:
          type: string
    required:
      - invalid_fields
  Address:
    type: object
    properties:
      id:
        type: string
        format: uuid
        example: c56a4180-65aa-42ec-a945-5fd21dec0538
      street_address_1:
        type: string
        example: 123 Main Ave
        title: Street address 1
      street_address_2:
        type: string
        example: Apartment 9000
        x-nullable: true
        title: Street address 2
      street_address_3:
        type: string
        example: Montmârtre
        x-nullable: true
        title: Address Line 3
      city:
        type: string
        example: Anytown
        title: City
      state:
        title: State
        type: string
        x-display-value:
          AL: AL
          AK: AK
          AR: AR
          AZ: AZ
          CA: CA
          CO: CO
          CT: CT
          DC: DC
          DE: DE
          FL: FL
          GA: GA
          HI: HI
          IA: IA
          ID: ID
          IL: IL
          IN: IN
          KS: KS
          KY: KY
          LA: LA
          MA: MA
          MD: MD
          ME: ME
          MI: MI
          MN: MN
          MO: MO
          MS: MS
          MT: MT
          NC: NC
          ND: ND
          NE: NE
          NH: NH
          NJ: NJ
          NM: NM
          NV: NV
          NY: NY
          OH: OH
          OK: OK
          OR: OR
          PA: PA
          RI: RI
          SC: SC
          SD: SD
          TN: TN
          TX: TX
          UT: UT
          VA: VA
          VT: VT
          WA: WA
          WI: WI
          WV: WV
          WY: WY
        enum:
          - AL
          - AK
          - AR
          - AZ
          - CA
          - CO
          - CT
          - DC
          - DE
          - FL
          - GA
          - HI
          - IA
          - ID
          - IL
          - IN
          - KS
          - KY
          - LA
          - MA
          - MD
          - ME
          - MI
          - MN
          - MO
          - MS
          - MT
          - NC
          - ND
          - NE
          - NH
          - NJ
          - NM
          - NV
          - NY
          - OH
          - OK
          - OR
          - PA
          - RI
          - SC
          - SD
          - TN
          - TX
          - UT
          - VA
          - VT
          - WA
          - WI
          - WV
          - WY
      postal_code:
        type: string
        format: zip
        title: ZIP
        example: '90210'
        pattern: '^(\d{5}([\-]\d{4})?)$'
      country:
        type: string
        title: Country
        x-nullable: true
        example: 'USA'
        default: USA
    required:
      - street_address_1
      - city
      - state
      - postal_code
  CustomerMoveItem:
    type: object
    properties:
      id:
        type: string
        format: uuid
        example: c56a4180-65aa-42ec-a945-5fd21dec0538
      reference_id:
        type: string
        x-nullable: true
        example: 1234-5678
      customer_id:
        type: string
        format: uuid
        example: c56a4180-65aa-42ec-a945-5fd21dec0538
      created_at:
        type: string
        format: datetime
        example: 2018-04-12T23:20:50.52Z
        description: when the access code was created
      customer_name:
        type: string
        example: Mickey Mouse
        x-nullable: true
        title: Customer Name
      branch_of_service:
        type: string
        example: Agency
        x-nullable:
        title: Branch of service / Agency
      confirmation_number:
        type: string
        example: '12432'
      origin_duty_station_name:
        type: string
        example: Fort Knox
        title: Origin Duty Station Name
        x-nullable: true
  CustomerMoveItems:
    type: array
    items:
      $ref: '#/definitions/CustomerMoveItem'
  Customer:
    type: object
    properties:
      id:
        type: string
        format: uuid
        example: c56a4180-65aa-42ec-a945-5fd21dec0538
      dodID:
        type: string
      userID:
        type: string
        format: uuid
        example: c56a4180-65aa-42ec-a945-5fd21dec0538
  DutyStation:
    type: object
    properties:
      id:
        type: string
        format: uuid
        example: c56a4180-65aa-42ec-a945-5fd21dec0538
      name:
        type: string
        example: Fort Bragg North Station
      address_id:
        type: string
        format: uuid
        example: c56a4180-65aa-42ec-a945-5fd21dec0538
      address:
        $ref: '#/definitions/Address'
  Entitlements:
    properties:
      id:
        example: 571008b1-b0de-454d-b843-d71be9f02c04
        format: uuid
        type: string
      dependentsAuthorized:
        example: true
        type: boolean
        x-nullable: true
      nonTemporaryStorage:
        example: false
        type: boolean
        x-nullable: true
      privatelyOwnedVehicle:
        example: false
        type: boolean
        x-nullable: true
      proGearWeight:
        example: 2000
        type: integer
        x-formatting: weight
      proGearWeightSpouse:
        example: 500
        type: integer
        x-formatting: weight
      storageInTransit:
        example: 90
        type: integer
      totalDependents:
        example: 2
        type: integer
    type: object
  Error:
    properties:
      message:
        type: string
    required:
      - message
    type: object
  MoveOrder:
    properties:
      id:
        example: 1f2270c7-7166-40ae-981e-b200ebdf3054
        format: uuid
        type: string
      customerID:
        example: c56a4180-65aa-42ec-a945-5fd21dec0538
        format: uuid
        type: string
      entitlement:
        $ref: '#/definitions/Entitlements'
      destinationDutyStation:
        $ref: '#/definitions/DutyStation'
      originDutyStation:
        $ref: '#/definitions/DutyStation'
    type: object
  MoveTaskOrder:
    properties:
      id:
        example: 1f2270c7-7166-40ae-981e-b200ebdf3054
        format: uuid
        type: string
      createdAt:
        format: date
        type: string
      moveOrderID:
        example: c56a4180-65aa-42ec-a945-5fd21dec0538
        format: uuid
        type: string
      referenceId:
        example: 1001-3456
        type: string
        x-nullable: true
      isAvailableToPrime:
        type: boolean
        x-nullable: true
      isCanceled:
        type: boolean
        x-nullable: true
      updatedAt:
        format: date
        type: string
    type: object
  MoveTaskOrderStatus:
    properties:
      status:
        enum:
          - APPROVED
          - DRAFT
          - REJECTED
        type: string
    type: object
  MoveTaskOrders:
    items:
      $ref: '#/definitions/MoveTaskOrder'
    type: array
  PaymentRequest:
    properties:
      documentPackage:
        $ref: '#/definitions/ProofOfServicePackage'
      id:
        example: c56a4180-65aa-42ec-a945-5fd21dec0538
        format: uuid
        readOnly: true
        type: string
      isFinal:
        default: false
        type: boolean
      moveTaskOrderID:
        example: c56a4180-65aa-42ec-a945-5fd21dec0538
        format: uuid
        type: string
      rejectionReason:
        example: documentation was incomplete
        type: string
        x-nullable: true
      serviceItemIDs:
        items:
          example: c56a4180-65aa-42ec-a945-5fd21dec0538
          format: uuid
          type: string
        type: array
      status:
        $ref: '#/definitions/PaymentRequestStatus'
    type: object
  PaymentRequests:
    items:
      $ref: '#/definitions/PaymentRequest'
    type: array
  PaymentRequestStatus:
    enum:
      - PAYMENT_SUBMITTED
      - APPROVED
      - REJECTED
    title: Payment Request Status
    type: string
  ProofOfServicePackage:
    properties:
      id:
        example: c56a4180-65aa-42ec-a945-5fd21dec0538
        format: uuid
        type: string
      uploads:
        items:
          $ref: '#/definitions/Upload'
        type: array
    type: object
  MTOServiceItem:
    properties:
      moveTaskOrderID:
        example: 1f2270c7-7166-40ae-981e-b200ebdf3054
        format: uuid
        type: string
      mtoShipmentID:
        example: 1f2270c7-7166-40ae-981e-b200ebdf3054
        format: uuid
        type: string
      metaID:
        example: 1f2270c7-7166-40ae-981e-b200ebdf3054
        format: uuid
        type: string
      metaType:
        example: TBD
        type: string
      reServiceID:
        example: 1f2270c7-7166-40ae-981e-b200ebdf3054
        format: uuid
        type: string
      reServiceCode:
        type: string
      reServiceName:
        type: string
      approvedAt:
        format: date
        type: string
      createdAt:
        format: date
        type: string
      deletedAt:
        format: date
        type: string
      description:
        type: string
      feeType:
        enum:
          - COUNSELING
          - CRATING
          - TRUCKING
          - SHUTTLE
        type: string
      id:
        example: 1f2270c7-7166-40ae-981e-b200ebdf3054
        format: uuid
        type: string
      quantity:
        type: integer
      rate:
        type: integer
      rejectedAt:
        format: date
        type: string
      status:
        enum:
          - APPROVED
          - SUBMITTED
          - REJECTED
        type: string
      submittedAt:
        format: date
        type: string
      total:
        format: cents
        type: integer
      updatedAt:
        format: date
        type: string
    required:
      - id
      - moveTaskOrderID
      - reServiceID
      - mtoShipmentID
      - metaID
      - metaType
    type: object
  MTOServiceItems:
    type: array
    items:
      $ref: '#/definitions/MTOServiceItem'
  MTOServiceItemstatus:
    properties:
      status:
        enum:
          - APPROVED
          - SUBMITTED
          - REJECTED
        type: string
    type: object
  UpdatePaymentRequestPayload:
    properties:
      proofOfServicePackage:
        $ref: '#/definitions/ProofOfServicePackage'
      serviceItemIDs:
        items:
          example: c56a4180-65aa-42ec-a945-5fd21dec0538
          format: uuid
          type: string
        type: array
    type: object
  UpdatePaymentRequestStatusPayload:
    properties:
      rejectionReason:
        example: documentation was incomplete
        type: string
        x-nullable: true
      status:
        $ref: '#/definitions/PaymentRequestStatus'
    type: object
  Upload:
    properties:
      bytes:
        type: integer
      contentType:
        example: application/pdf
        format: mime-type
        type: string
      createdAt:
        format: date-time
        type: string
      filename:
        example: filename.pdf
        format: binary
        type: string
      id:
        example: c56a4180-65aa-42ec-a945-5fd21dec0538
        format: uuid
        type: string
      updatedAt:
        format: date-time
        type: string
      url:
        example: 'https://uploads.domain.test/dir/c56a4180-65aa-42ec-a945-5fd21dec0538'
        format: uri
        type: string
    required:
      - id
      - url
      - filename
      - contentType
      - bytes
      - createdAt
      - updatedAt
    type: object
responses:
  InvalidRequest:
    description: The request payload is invalid
    schema:
      $ref: '#/definitions/Error'
  NotFound:
    description: The requested resource wasn't found
    schema:
      $ref: '#/definitions/Error'
  PermissionDenied:
    description: The request was denied
    schema:
      $ref: '#/definitions/Error'
  ServerError:
    description: A server error occurred
    schema:
      $ref: '#/definitions/Error'<|MERGE_RESOLUTION|>--- conflicted
+++ resolved
@@ -351,16 +351,12 @@
       tags:
         - mtoServiceItem
       description: Gets all line items for a move orders
-<<<<<<< HEAD
-      operationId: listServiceItems
-      x-swagger-roles:
-        - tio
-        - too
-        - contractingOfficer
-        - office
-=======
+      x-swagger-roles:
+        - tio
+        - too
+        - contractingOfficer
+        - office
       operationId: listMTOServiceItems
->>>>>>> 9fd8ce38
       summary: Gets all line items for a move order
     post:
       consumes:
@@ -417,16 +413,12 @@
       tags:
         - mtoServiceItem
       description: Creates a service item for a move order by id
-<<<<<<< HEAD
-      operationId: createServiceItem
-      x-swagger-roles:
-        - tio
-        - too
-        - contractingOfficer
-        - office
-=======
+      x-swagger-roles:
+        - tio
+        - too
+        - contractingOfficer
+        - office
       operationId: createMTOServiceItem
->>>>>>> 9fd8ce38
       summary: Creates a service item for a move order by id
   '/move-task-orders/{moveTaskOrderID}/service-items/{mtoServiceItemID}':
     parameters:
@@ -472,16 +464,12 @@
       tags:
         - mtoServiceItem
       description: Deletes a line item by ID for a move order by ID
-<<<<<<< HEAD
-      operationId: deleteServiceItem
-      x-swagger-roles:
-        - tio
-        - too
-        - contractingOfficer
-        - office
-=======
+      x-swagger-roles:
+        - tio
+        - too
+        - contractingOfficer
+        - office
       operationId: deleteMTOServiceItem
->>>>>>> 9fd8ce38
       summary: Deletes a line item by ID for a move order by ID
     get:
       produces:
@@ -515,16 +503,12 @@
       tags:
         - mtoServiceItem
       description: Gets a line item by ID for a move order by ID
-<<<<<<< HEAD
-      operationId: getServiceItem
-      x-swagger-roles:
-        - tio
-        - too
-        - contractingOfficer
-        - office
-=======
+      x-swagger-roles:
+        - tio
+        - too
+        - contractingOfficer
+        - office
       operationId: getMTOServiceItem
->>>>>>> 9fd8ce38
       summary: Gets a line item by ID for a move order by ID
     patch:
       consumes:
@@ -565,16 +549,12 @@
       tags:
         - mtoServiceItem
       description: Updates a service item by ID for a move order by ID
-<<<<<<< HEAD
-      operationId: updateServiceItem
-      x-swagger-roles:
-        - tio
-        - too
-        - contractingOfficer
-        - office
-=======
+      x-swagger-roles:
+        - tio
+        - too
+        - contractingOfficer
+        - office
       operationId: updateMTOServiceItem
->>>>>>> 9fd8ce38
       summary: Updates a service item by ID for a move order by ID
   '/move-task-orders/{moveTaskOrderID}/service-items/{mtoServiceItemID}/status':
     parameters:
@@ -629,16 +609,12 @@
       tags:
         - mtoServiceItem
       description: Changes the status of a line item for a move order by ID
-<<<<<<< HEAD
-      operationId: updateServiceItemStatus
-      x-swagger-roles:
-        - tio
-        - too
-        - contractingOfficer
-        - office
-=======
+      x-swagger-roles:
+        - tio
+        - too
+        - contractingOfficer
+        - office
       operationId: updateMTOServiceItemstatus
->>>>>>> 9fd8ce38
       summary: Change the status of a line item for a move order by ID
   '/move-task-orders/{moveTaskOrderID}/status':
     patch:
