swagger: '2.0'
info:
  contact:
    email: milmove-developers@caci.com
  description: >
    The GHC API is a RESTful API that enables the Office application for
    MilMove.


    All endpoints are located under `/ghc/v1`.
  license:
    name: MIT
    url: https://opensource.org/licenses/MIT
  title: MilMove GHC API
  version: 0.0.1
basePath: /ghc/v1
schemes:
  - http
tags:
  - name: queues
  - name: move
  - name: order
    description: >
      Move Orders - Commonly called “Orders,” especially in customer-facing
      language. Orders are plural because they're a bundle of related orders
      issued bya Service (e.g. Army, Air Force, Navy) to a customer that
      authorize (and order) that customer to move from one location to another.

      Orders are backed by $$ in the bank to support that move, which is
      identified by a Line of Account (LOA) code on the orders document.
  - name: moveTaskOrder
  - name: customer
  - name: mtoServiceItem
  - name: mtoShipment
  - name: shipment
  - name: mtoAgent
  - name: paymentServiceItem
  - name: ppm
  - name: tac
  - name: transportationOffice
  - name: uploads
  - name: paymentRequests
paths:
  /open/requested-office-users:
    post:
      consumes:
        - application/json
      produces:
        - application/json
      summary: Create an Office User
      description: >
        This endpoint is publicly accessible as it is utilized for individuals
        who do not have an office account to request the creation of an office
        account.

        Request the creation of an office user. An administrator will need to
        approve them after creation. Note on requirements: An identification
        method must be present. The following 2 fields have an "OR" requirement.
        - edipi - other_unique_id One of these two fields MUST be present to
        serve as identification for the office user being created. This logic is
        handled at the application level.
      operationId: createRequestedOfficeUser
      tags:
        - officeUsers
      parameters:
        - in: body
          name: officeUser
          description: Office User information
          schema:
            $ref: '#/definitions/OfficeUserCreate'
      responses:
        '201':
          description: successfully requested the creation of provided office user
          schema:
            $ref: '#/definitions/OfficeUser'
        '422':
          description: validation error
          schema:
            $ref: '#/definitions/ValidationError'
        '500':
          description: internal server error
  /customer:
    post:
      summary: Creates a customer with Okta option
      description: Creates a customer with option to create an Okta profile account
      operationId: createCustomerWithOktaOption
      tags:
        - customer
      consumes:
        - application/json
      produces:
        - application/json
      parameters:
        - in: body
          name: body
          required: true
          schema:
            $ref: '#/definitions/CreateCustomerPayload'
      responses:
        '200':
          description: successfully created the customer
          schema:
            $ref: '#/definitions/CreatedCustomer'
        '400':
          $ref: '#/responses/InvalidRequest'
        '401':
          $ref: '#/responses/PermissionDenied'
        '403':
          $ref: '#/responses/PermissionDenied'
        '404':
          $ref: '#/responses/NotFound'
        '412':
          $ref: '#/responses/PreconditionFailed'
        '422':
          $ref: '#/responses/UnprocessableEntity'
        '500':
          $ref: '#/responses/ServerError'
  /customer/{customerID}:
    parameters:
      - description: ID of customer to use
        in: path
        name: customerID
        required: true
        type: string
        format: uuid
    get:
      produces:
        - application/json
      parameters: []
      responses:
        '200':
          description: Successfully retrieved information on an individual customer
          schema:
            $ref: '#/definitions/Customer'
        '400':
          $ref: '#/responses/InvalidRequest'
        '401':
          $ref: '#/responses/PermissionDenied'
        '403':
          $ref: '#/responses/PermissionDenied'
        '404':
          $ref: '#/responses/NotFound'
        '500':
          $ref: '#/responses/ServerError'
      tags:
        - customer
      description: Returns a given customer
      operationId: getCustomer
      summary: Returns a given customer
    patch:
      summary: Updates customer info
      description: Updates customer info by ID
      operationId: updateCustomer
      tags:
        - customer
      consumes:
        - application/json
      produces:
        - application/json
      parameters:
        - in: body
          name: body
          required: true
          schema:
            $ref: '#/definitions/UpdateCustomerPayload'
        - in: header
          name: If-Match
          type: string
          required: true
      responses:
        '200':
          description: updated instance of orders
          schema:
            $ref: '#/definitions/Customer'
        '400':
          $ref: '#/responses/InvalidRequest'
        '401':
          $ref: '#/responses/PermissionDenied'
        '403':
          $ref: '#/responses/PermissionDenied'
        '404':
          $ref: '#/responses/NotFound'
        '412':
          $ref: '#/responses/PreconditionFailed'
        '422':
          $ref: '#/responses/UnprocessableEntity'
        '500':
          $ref: '#/responses/ServerError'
      x-permissions:
        - update.customer
  /customer/search:
    post:
      produces:
        - application/json
      consumes:
        - application/json
      summary: Search customers by DOD ID or customer name
      description: >
        Search customers by DOD ID or customer name. Used by services counselors
        to locate profiles to update, find attached moves, and to create new
        moves.
      operationId: searchCustomers
      tags:
        - customer
      parameters:
        - in: body
          name: body
          schema:
            properties:
              page:
                type: integer
                description: requested page of results
              perPage:
                type: integer
              dodID:
                description: DOD ID
                type: string
                minLength: 10
                maxLength: 10
                x-nullable: true
              emplid:
                description: EMPLID
                type: string
                minLength: 7
                maxLength: 7
                x-nullable: true
              branch:
                description: Branch
                type: string
                minLength: 1
              customerName:
                description: Customer Name
                type: string
                minLength: 1
                x-nullable: true
              sort:
                type: string
                x-nullable: true
                enum:
                  - customerName
                  - dodID
                  - emplid
                  - branch
                  - personalEmail
                  - telephone
              order:
                type: string
                x-nullable: true
                enum:
                  - asc
                  - desc
          description: field that results should be sorted by
      responses:
        '200':
          description: Successfully returned all customers matching the criteria
          schema:
            $ref: '#/definitions/SearchCustomersResult'
        '403':
          $ref: '#/responses/PermissionDenied'
        '500':
          $ref: '#/responses/ServerError'
  /move/{locator}:
    parameters:
      - description: Code used to identify a move in the system
        in: path
        name: locator
        required: true
        type: string
    get:
      produces:
        - application/json
      parameters: []
      responses:
        '200':
          description: Successfully retrieved the individual move
          schema:
            $ref: '#/definitions/Move'
        '400':
          $ref: '#/responses/InvalidRequest'
        '401':
          $ref: '#/responses/PermissionDenied'
        '403':
          $ref: '#/responses/PermissionDenied'
        '404':
          $ref: '#/responses/NotFound'
        '500':
          $ref: '#/responses/ServerError'
      tags:
        - move
      description: Returns a given move for a unique alphanumeric locator string
      summary: Returns a given move
      operationId: getMove
  /move/{locator}/history:
    parameters:
      - description: Code used to identify a move in the system
        in: path
        name: locator
        required: true
        type: string
    get:
      produces:
        - application/json
      parameters:
        - in: query
          name: page
          type: integer
          description: requested page of results
        - in: query
          name: perPage
          type: integer
          description: results per page
      responses:
        '200':
          description: Successfully retrieved the individual move history
          schema:
            $ref: '#/definitions/MoveHistoryResult'
        '400':
          $ref: '#/responses/InvalidRequest'
        '401':
          $ref: '#/responses/PermissionDenied'
        '403':
          $ref: '#/responses/PermissionDenied'
        '404':
          $ref: '#/responses/NotFound'
        '500':
          $ref: '#/responses/ServerError'
      tags:
        - move
      description: >-
        Returns the history for a given move for a unique alphanumeric locator
        string
      summary: Returns the history of an identified move
      operationId: getMoveHistory
  /moves/{moveID}/shipment-evaluation-reports-list:
    parameters:
      - description: Code used to identify a move in the system
        in: path
        name: moveID
        required: true
        type: string
        format: uuid
    get:
      produces:
        - application/json
      responses:
        '200':
          description: Successfully retrieved the move's evaluation reports
          schema:
            $ref: '#/definitions/EvaluationReportList'
        '400':
          $ref: '#/responses/InvalidRequest'
        '401':
          $ref: '#/responses/PermissionDenied'
        '403':
          $ref: '#/responses/PermissionDenied'
        '404':
          $ref: '#/responses/NotFound'
        '500':
          $ref: '#/responses/ServerError'
      tags:
        - move
      description: >-
        Returns shipment evaluation reports for the specified move that are
        visible to the current office user
      summary: >-
        Returns shipment evaluation reports for the specified move that are
        visible to the current office user
      operationId: getMoveShipmentEvaluationReportsList
  /moves/{moveID}/counseling-evaluation-reports-list:
    parameters:
      - description: Code used to identify a move in the system
        in: path
        name: moveID
        required: true
        type: string
        format: uuid
    get:
      produces:
        - application/json
      responses:
        '200':
          description: Successfully retrieved the move's evaluation reports
          schema:
            $ref: '#/definitions/EvaluationReportList'
        '400':
          $ref: '#/responses/InvalidRequest'
        '401':
          $ref: '#/responses/PermissionDenied'
        '403':
          $ref: '#/responses/PermissionDenied'
        '404':
          $ref: '#/responses/NotFound'
        '500':
          $ref: '#/responses/ServerError'
      tags:
        - move
      description: >-
        Returns counseling evaluation reports for the specified move that are
        visible to the current office user
      summary: >-
        Returns counseling evaluation reports for the specified move that are
        visible to the current office user
      operationId: getMoveCounselingEvaluationReportsList
  /counseling/orders/{orderID}:
    parameters:
      - description: ID of order to update
        in: path
        name: orderID
        required: true
        type: string
        format: uuid
    patch:
      summary: Updates an order (performed by a services counselor)
      description: All fields sent in this request will be set on the order referenced
      operationId: counselingUpdateOrder
      tags:
        - order
      consumes:
        - application/json
      produces:
        - application/json
      parameters:
        - in: body
          name: body
          required: true
          schema:
            $ref: '#/definitions/CounselingUpdateOrderPayload'
        - in: header
          name: If-Match
          type: string
          required: true
      responses:
        '200':
          description: updated instance of orders
          schema:
            $ref: '#/definitions/Order'
        '403':
          $ref: '#/responses/PermissionDenied'
        '404':
          $ref: '#/responses/NotFound'
        '412':
          $ref: '#/responses/PreconditionFailed'
        '422':
          $ref: '#/responses/UnprocessableEntity'
        '500':
          $ref: '#/responses/ServerError'
  /orders:
    post:
      summary: Creates an orders model for a logged-in user
      description: >-
        Creates an instance of orders tied to a service member, which allow for
        creation of a move and an entitlement. Orders are required before the
        creation of a move
      operationId: createOrder
      tags:
        - order
      consumes:
        - application/json
      produces:
        - application/json
      parameters:
        - in: body
          name: createOrders
          schema:
            $ref: '#/definitions/CreateOrders'
      responses:
        '200':
          description: created instance of orders
          schema:
            $ref: '#/definitions/Order'
        '400':
          description: invalid request
        '401':
          description: request requires user authentication
        '403':
          description: user is not authorized
        '422':
          $ref: '#/responses/UnprocessableEntity'
        '500':
          description: internal server error
  /orders/{orderID}:
    parameters:
      - description: ID of order to use
        in: path
        name: orderID
        required: true
        type: string
        format: uuid
    patch:
      summary: Updates an order
      description: All fields sent in this request will be set on the order referenced
      operationId: updateOrder
      tags:
        - order
      consumes:
        - application/json
      produces:
        - application/json
      parameters:
        - in: body
          name: body
          required: true
          schema:
            $ref: '#/definitions/UpdateOrderPayload'
        - in: header
          name: If-Match
          type: string
          required: true
      responses:
        '200':
          description: updated instance of orders
          schema:
            $ref: '#/definitions/Order'
        '400':
          $ref: '#/responses/InvalidRequest'
        '403':
          $ref: '#/responses/PermissionDenied'
        '404':
          $ref: '#/responses/NotFound'
        '409':
          $ref: '#/responses/Conflict'
        '412':
          $ref: '#/responses/PreconditionFailed'
        '422':
          $ref: '#/responses/UnprocessableEntity'
        '500':
          $ref: '#/responses/ServerError'
      x-permissions:
        - update.orders
    get:
      produces:
        - application/json
      parameters: []
      responses:
        '200':
          description: Successfully retrieved order
          schema:
            $ref: '#/definitions/Order'
        '400':
          $ref: '#/responses/InvalidRequest'
        '401':
          $ref: '#/responses/PermissionDenied'
        '403':
          $ref: '#/responses/PermissionDenied'
        '404':
          $ref: '#/responses/NotFound'
        '500':
          $ref: '#/responses/ServerError'
      tags:
        - order
      description: Gets an order
      operationId: getOrder
      summary: Gets an order by ID
  /orders/{orderID}/allowances:
    parameters:
      - description: ID of order to use
        in: path
        name: orderID
        required: true
        type: string
        format: uuid
    patch:
      summary: Updates an allowance (Orders with Entitlements)
      description: All fields sent in this request will be set on the order referenced
      operationId: updateAllowance
      tags:
        - order
      consumes:
        - application/json
      produces:
        - application/json
      parameters:
        - in: body
          name: body
          required: true
          schema:
            $ref: '#/definitions/UpdateAllowancePayload'
        - in: header
          name: If-Match
          type: string
          required: true
      responses:
        '200':
          description: updated instance of allowance
          schema:
            $ref: '#/definitions/Order'
        '403':
          $ref: '#/responses/PermissionDenied'
        '404':
          $ref: '#/responses/NotFound'
        '412':
          $ref: '#/responses/PreconditionFailed'
        '422':
          $ref: '#/responses/UnprocessableEntity'
        '500':
          $ref: '#/responses/ServerError'
      x-permissions:
        - update.allowances
  /orders/{orderID}/acknowledge-excess-weight-risk:
    parameters:
      - description: ID of order to use
        in: path
        name: orderID
        required: true
        type: string
        format: uuid
    post:
      summary: >-
        Saves the date and time a TOO acknowledged the excess weight risk by
        dismissing the alert
      description: >-
        Saves the date and time a TOO acknowledged the excess weight risk by
        dismissing the alert
      operationId: acknowledgeExcessWeightRisk
      tags:
        - order
      consumes:
        - application/json
      produces:
        - application/json
      parameters:
        - in: header
          name: If-Match
          type: string
          required: true
      responses:
        '200':
          description: updated Move
          schema:
            $ref: '#/definitions/Move'
        '403':
          $ref: '#/responses/PermissionDenied'
        '404':
          $ref: '#/responses/NotFound'
        '412':
          $ref: '#/responses/PreconditionFailed'
        '422':
          $ref: '#/responses/UnprocessableEntity'
        '500':
          $ref: '#/responses/ServerError'
      x-permissions:
        - update.excessWeightRisk
  /orders/{orderID}/update-billable-weight:
    parameters:
      - description: ID of order to use
        in: path
        name: orderID
        required: true
        type: string
        format: uuid
    patch:
      summary: Updates the max billable weight
      description: Updates the DBAuthorizedWeight attribute for the Order Entitlements=
      operationId: updateBillableWeight
      tags:
        - order
      consumes:
        - application/json
      produces:
        - application/json
      parameters:
        - in: body
          name: body
          required: true
          schema:
            $ref: '#/definitions/UpdateBillableWeightPayload'
        - in: header
          name: If-Match
          type: string
          required: true
      responses:
        '200':
          description: updated Order
          schema:
            $ref: '#/definitions/Order'
        '403':
          $ref: '#/responses/PermissionDenied'
        '404':
          $ref: '#/responses/NotFound'
        '412':
          $ref: '#/responses/PreconditionFailed'
        '422':
          $ref: '#/responses/UnprocessableEntity'
        '500':
          $ref: '#/responses/ServerError'
      x-permissions:
        - update.billableWeight
  /orders/{orderID}/update-max-billable-weight/tio:
    parameters:
      - description: ID of order to use
        in: path
        name: orderID
        required: true
        type: string
        format: uuid
    patch:
      summary: Updates the max billable weight with TIO remarks
      description: >-
        Updates the DBAuthorizedWeight attribute for the Order Entitlements and
        move TIO remarks
      operationId: updateMaxBillableWeightAsTIO
      tags:
        - order
      consumes:
        - application/json
      produces:
        - application/json
      parameters:
        - in: body
          name: body
          required: true
          schema:
            $ref: '#/definitions/UpdateMaxBillableWeightAsTIOPayload'
        - $ref: '#/parameters/ifMatch'
      responses:
        '200':
          description: updated Order
          schema:
            $ref: '#/definitions/Order'
        '403':
          $ref: '#/responses/PermissionDenied'
        '404':
          $ref: '#/responses/NotFound'
        '412':
          $ref: '#/responses/PreconditionFailed'
        '422':
          $ref: '#/responses/UnprocessableEntity'
        '500':
          $ref: '#/responses/ServerError'
      x-permissions:
        - update.maxBillableWeight
  /orders/{orderID}/upload_amended_orders:
    post:
      summary: Create an amended order for a given order
      description: Create an amended order for a given order
      operationId: uploadAmendedOrders
      tags:
        - order
      consumes:
        - multipart/form-data
      parameters:
        - in: path
          name: orderID
          type: string
          format: uuid
          required: true
          description: UUID of the order
        - in: formData
          name: file
          type: file
          description: The file to upload.
          required: true
      responses:
        '201':
          description: created upload
          schema:
            $ref: '#/definitions/Upload'
        '400':
          description: invalid request
          schema:
            $ref: '#/definitions/InvalidRequestResponsePayload'
        '403':
          description: not authorized
        '404':
          description: not found
        '413':
          description: payload is too large
        '500':
          description: server error
  /counseling/orders/{orderID}/allowances:
    parameters:
      - description: ID of order to use
        in: path
        name: orderID
        required: true
        type: string
        format: uuid
    patch:
      summary: Updates an allowance (Orders with Entitlements)
      description: All fields sent in this request will be set on the order referenced
      operationId: counselingUpdateAllowance
      tags:
        - order
      consumes:
        - application/json
      produces:
        - application/json
      parameters:
        - in: body
          name: body
          required: true
          schema:
            $ref: '#/definitions/CounselingUpdateAllowancePayload'
        - in: header
          name: If-Match
          type: string
          required: true
      responses:
        '200':
          description: updated instance of allowance
          schema:
            $ref: '#/definitions/Order'
        '403':
          $ref: '#/responses/PermissionDenied'
        '404':
          $ref: '#/responses/NotFound'
        '412':
          $ref: '#/responses/PreconditionFailed'
        '422':
          $ref: '#/responses/UnprocessableEntity'
        '500':
          $ref: '#/responses/ServerError'
  /move-task-orders/{moveTaskOrderID}:
    parameters:
      - description: ID of move to use
        in: path
        name: moveTaskOrderID
        required: true
        type: string
    get:
      produces:
        - application/json
      parameters: []
      responses:
        '200':
          description: Successfully retrieved move task order
          schema:
            $ref: '#/definitions/MoveTaskOrder'
        '400':
          $ref: '#/responses/InvalidRequest'
        '401':
          $ref: '#/responses/PermissionDenied'
        '403':
          $ref: '#/responses/PermissionDenied'
        '404':
          $ref: '#/responses/NotFound'
        '500':
          $ref: '#/responses/ServerError'
      tags:
        - moveTaskOrder
      description: Gets a move
      operationId: getMoveTaskOrder
      summary: Gets a move by ID
  /move_task_orders/{moveTaskOrderID}/mto_service_items:
    parameters:
      - description: ID of move for mto service item to use
        in: path
        name: moveTaskOrderID
        required: true
        format: uuid
        type: string
    get:
      produces:
        - application/json
      parameters: []
      responses:
        '200':
          description: Successfully retrieved all line items for a move task order
          schema:
            $ref: '#/definitions/MTOServiceItems'
        '404':
          $ref: '#/responses/NotFound'
        '422':
          $ref: '#/responses/UnprocessableEntity'
        '500':
          $ref: '#/responses/ServerError'
      tags:
        - mtoServiceItem
      description: Gets all line items for a move
      operationId: listMTOServiceItems
      summary: Gets all line items for a move
  /mto-shipments:
    post:
      summary: createMTOShipment
      description: |
        Creates a MTO shipment for the specified Move Task Order.
        Required fields include:
        * Shipment Type
        * Customer requested pick-up date
        * Pick-up Address
        * Delivery Address
        * Releasing / Receiving agents
        Optional fields include:
        * Delivery Address Type
        * Customer Remarks
        * Releasing / Receiving agents
        * An array of optional accessorial service item codes
      consumes:
        - application/json
      produces:
        - application/json
      operationId: createMTOShipment
      tags:
        - mtoShipment
      parameters:
        - in: body
          name: body
          schema:
            $ref: '#/definitions/CreateMTOShipment'
      responses:
        '200':
          description: Successfully created a MTO shipment.
          schema:
            $ref: '#/definitions/MTOShipment'
        '400':
          $ref: '#/responses/InvalidRequest'
        '404':
          $ref: '#/responses/NotFound'
        '422':
          $ref: '#/responses/UnprocessableEntity'
        '500':
          $ref: '#/responses/ServerError'
  /move_task_orders/{moveTaskOrderID}/mto_shipments:
    parameters:
      - description: ID of move task order for mto shipment to use
        in: path
        name: moveTaskOrderID
        required: true
        format: uuid
        type: string
    get:
      produces:
        - application/json
      parameters: []
      responses:
        '200':
          description: Successfully retrieved all mto shipments for a move task order
          schema:
            $ref: '#/definitions/MTOShipments'
        '403':
          $ref: '#/responses/PermissionDenied'
        '404':
          $ref: '#/responses/NotFound'
        '422':
          $ref: '#/responses/UnprocessableEntity'
        '500':
          $ref: '#/responses/ServerError'
      tags:
        - mtoShipment
      description: Gets all shipments for a move task order
      operationId: listMTOShipments
      summary: Gets all shipments for a move task order
  /shipments/{shipmentID}:
    get:
      summary: fetches a shipment by ID
      description: fetches a shipment by ID
      operationId: getShipment
      tags:
        - mtoShipment
      produces:
        - application/json
      parameters:
        - description: ID of the shipment to be fetched
          in: path
          name: shipmentID
          required: true
          format: uuid
          type: string
      responses:
        '200':
          description: Successfully fetched the shipment
          schema:
            $ref: '#/definitions/MTOShipment'
        '400':
          $ref: '#/responses/InvalidRequest'
        '403':
          $ref: '#/responses/PermissionDenied'
        '404':
          $ref: '#/responses/NotFound'
        '422':
          $ref: '#/responses/UnprocessableEntity'
        '500':
          $ref: '#/responses/ServerError'
    delete:
      summary: Soft deletes a shipment by ID
      description: Soft deletes a shipment by ID
      operationId: deleteShipment
      tags:
        - shipment
      produces:
        - application/json
      parameters:
        - description: ID of the shipment to be deleted
          in: path
          name: shipmentID
          required: true
          format: uuid
          type: string
      responses:
        '204':
          description: Successfully soft deleted the shipment
        '400':
          $ref: '#/responses/InvalidRequest'
        '403':
          $ref: '#/responses/PermissionDenied'
        '404':
          $ref: '#/responses/NotFound'
        '409':
          $ref: '#/responses/Conflict'
        '422':
          $ref: '#/responses/UnprocessableEntity'
        '500':
          $ref: '#/responses/ServerError'
  /move_task_orders/{moveTaskOrderID}/mto_shipments/{shipmentID}:
    patch:
      summary: updateMTOShipment
      description: |
        Updates a specified MTO shipment.
        Required fields include:
        * MTO Shipment ID required in path
        * If-Match required in headers
        * No fields required in body
        Optional fields include:
        * New shipment status type
        * Shipment Type
        * Customer requested pick-up date
        * Pick-up Address
        * Delivery Address
        * Secondary Pick-up Address
        * SecondaryDelivery Address
        * Delivery Address Type
        * Customer Remarks
        * Counselor Remarks
        * Releasing / Receiving agents
        * Actual Pro Gear Weight
        * Actual Spouse Pro Gear Weight
      consumes:
        - application/json
      produces:
        - application/json
      operationId: updateMTOShipment
      tags:
        - mtoShipment
      parameters:
        - in: path
          name: moveTaskOrderID
          required: true
          format: uuid
          type: string
          description: ID of move task order for mto shipment to use
        - in: path
          name: shipmentID
          type: string
          format: uuid
          required: true
          description: UUID of the MTO Shipment to update
        - in: header
          name: If-Match
          type: string
          required: true
          description: >
            Optimistic locking is implemented via the `If-Match` header. If the
            ETag header does not match the value of the resource on the server,
            the server rejects the change with a `412 Precondition Failed`
            error.
        - in: body
          name: body
          schema:
            $ref: '#/definitions/UpdateShipment'
      responses:
        '200':
          description: Successfully updated the specified MTO shipment.
          schema:
            $ref: '#/definitions/MTOShipment'
        '400':
          $ref: '#/responses/InvalidRequest'
        '401':
          $ref: '#/responses/PermissionDenied'
        '403':
          $ref: '#/responses/PermissionDenied'
        '404':
          $ref: '#/responses/NotFound'
        '412':
          $ref: '#/responses/PreconditionFailed'
        '422':
          $ref: '#/responses/UnprocessableEntity'
        '500':
          $ref: '#/responses/ServerError'
  /shipments/{shipmentID}/approve:
    parameters:
      - description: ID of the shipment
        in: path
        name: shipmentID
        required: true
        format: uuid
        type: string
    post:
      consumes:
        - application/json
      produces:
        - application/json
      parameters:
        - in: header
          name: If-Match
          type: string
          required: true
      responses:
        '200':
          description: Successfully approved the shipment
          schema:
            $ref: '#/definitions/MTOShipment'
        '403':
          $ref: '#/responses/PermissionDenied'
        '404':
          $ref: '#/responses/NotFound'
        '409':
          $ref: '#/responses/Conflict'
        '412':
          $ref: '#/responses/PreconditionFailed'
        '422':
          $ref: '#/responses/UnprocessableEntity'
        '500':
          $ref: '#/responses/ServerError'
      tags:
        - shipment
      description: Approves a shipment
      operationId: approveShipment
      summary: Approves a shipment
      x-permissions:
        - update.shipment
  /shipments/{shipmentID}/request-diversion:
    parameters:
      - description: ID of the shipment
        in: path
        name: shipmentID
        required: true
        format: uuid
        type: string
    post:
      consumes:
        - application/json
      produces:
        - application/json
      parameters:
        - in: header
          name: If-Match
          type: string
          required: true
        - in: body
          name: body
          required: true
          schema:
            $ref: '#/definitions/RequestDiversion'
      responses:
        '200':
          description: Successfully requested the shipment diversion
          schema:
            $ref: '#/definitions/MTOShipment'
        '403':
          $ref: '#/responses/PermissionDenied'
        '404':
          $ref: '#/responses/NotFound'
        '409':
          $ref: '#/responses/Conflict'
        '412':
          $ref: '#/responses/PreconditionFailed'
        '422':
          $ref: '#/responses/UnprocessableEntity'
        '500':
          $ref: '#/responses/ServerError'
      tags:
        - shipment
      description: Requests a shipment diversion
      operationId: requestShipmentDiversion
      summary: Requests a shipment diversion
      x-permissions:
        - create.shipmentDiversionRequest
  /shipments/{shipmentID}/approve-diversion:
    parameters:
      - description: ID of the shipment
        in: path
        name: shipmentID
        required: true
        format: uuid
        type: string
    post:
      consumes:
        - application/json
      produces:
        - application/json
      parameters:
        - in: header
          name: If-Match
          type: string
          required: true
      responses:
        '200':
          description: Successfully approved the shipment diversion
          schema:
            $ref: '#/definitions/MTOShipment'
        '403':
          $ref: '#/responses/PermissionDenied'
        '404':
          $ref: '#/responses/NotFound'
        '409':
          $ref: '#/responses/Conflict'
        '412':
          $ref: '#/responses/PreconditionFailed'
        '422':
          $ref: '#/responses/UnprocessableEntity'
        '500':
          $ref: '#/responses/ServerError'
      x-permissions:
        - update.shipment
      tags:
        - shipment
      description: Approves a shipment diversion
      operationId: approveShipmentDiversion
      summary: Approves a shipment diversion
  /shipments/{shipmentID}/reject:
    parameters:
      - description: ID of the shipment
        in: path
        name: shipmentID
        required: true
        format: uuid
        type: string
    post:
      consumes:
        - application/json
      produces:
        - application/json
      parameters:
        - in: header
          name: If-Match
          type: string
          required: true
        - in: body
          name: body
          required: true
          schema:
            $ref: '#/definitions/RejectShipment'
      responses:
        '200':
          description: Successfully rejected the shipment
          schema:
            $ref: '#/definitions/MTOShipment'
        '403':
          $ref: '#/responses/PermissionDenied'
        '404':
          $ref: '#/responses/NotFound'
        '409':
          $ref: '#/responses/Conflict'
        '412':
          $ref: '#/responses/PreconditionFailed'
        '422':
          $ref: '#/responses/UnprocessableEntity'
        '500':
          $ref: '#/responses/ServerError'
      tags:
        - shipment
      description: rejects a shipment
      operationId: rejectShipment
      summary: rejects a shipment
  /shipments/{shipmentID}/request-cancellation:
    parameters:
      - description: ID of the shipment
        in: path
        name: shipmentID
        required: true
        format: uuid
        type: string
    post:
      consumes:
        - application/json
      produces:
        - application/json
      parameters:
        - in: header
          name: If-Match
          type: string
          required: true
      responses:
        '200':
          description: Successfully requested the shipment cancellation
          schema:
            $ref: '#/definitions/MTOShipment'
        '403':
          $ref: '#/responses/PermissionDenied'
        '404':
          $ref: '#/responses/NotFound'
        '409':
          $ref: '#/responses/Conflict'
        '412':
          $ref: '#/responses/PreconditionFailed'
        '422':
          $ref: '#/responses/UnprocessableEntity'
        '500':
          $ref: '#/responses/ServerError'
      tags:
        - shipment
      description: Requests a shipment cancellation
      operationId: requestShipmentCancellation
      summary: Requests a shipment cancellation
      x-permissions:
        - create.shipmentCancellation
  /shipments/{shipmentID}/request-reweigh:
    parameters:
      - description: ID of the shipment
        in: path
        name: shipmentID
        required: true
        format: uuid
        type: string
    post:
      consumes:
        - application/json
      produces:
        - application/json
      responses:
        '200':
          description: Successfully requested a reweigh of the shipment
          schema:
            $ref: '#/definitions/Reweigh'
        '403':
          $ref: '#/responses/PermissionDenied'
        '404':
          $ref: '#/responses/NotFound'
        '409':
          $ref: '#/responses/Conflict'
        '412':
          $ref: '#/responses/PreconditionFailed'
        '422':
          $ref: '#/responses/UnprocessableEntity'
        '500':
          $ref: '#/responses/ServerError'
      tags:
        - shipment
        - reweigh
      description: Requests a shipment reweigh
      operationId: requestShipmentReweigh
      summary: Requests a shipment reweigh
      x-permissions:
        - create.reweighRequest
  /shipments/{shipmentID}/review-shipment-address-update:
    parameters:
      - description: ID of the shipment
        in: path
        name: shipmentID
        required: true
        format: uuid
        type: string
    patch:
      consumes:
        - application/json
      produces:
        - application/json
      parameters:
        - in: header
          name: If-Match
          type: string
          required: true
        - in: body
          name: body
          required: true
          schema:
            properties:
              status:
                type: string
                enum:
                  - REJECTED
                  - APPROVED
              officeRemarks:
                type: string
            required:
              - officeRemarks
              - status
      responses:
        '200':
          description: Successfully requested a shipment address update
          schema:
            $ref: '#/definitions/ShipmentAddressUpdate'
        '403':
          $ref: '#/responses/PermissionDenied'
        '404':
          $ref: '#/responses/NotFound'
        '409':
          $ref: '#/responses/Conflict'
        '412':
          $ref: '#/responses/PreconditionFailed'
        '422':
          $ref: '#/responses/UnprocessableEntity'
        '500':
          $ref: '#/responses/ServerError'
      tags:
        - shipment
      description: >-
        This endpoint is used to approve a address update request. Office
        remarks are required. Approving the address update will update the
        Destination Final Address of the associated service item
      operationId: reviewShipmentAddressUpdate
      summary: Allows TOO to review a shipment address update
  /shipments/{shipmentID}/sit-extensions:
    post:
      summary: Create an approved SIT Duration Update
      description: >-
        TOO can creates an already-approved SIT Duration Update on behalf of a
        customer
      consumes:
        - application/json
      produces:
        - application/json
      operationId: createApprovedSITDurationUpdate
      tags:
        - shipment
        - sitExtension
      parameters:
        - description: ID of the shipment
          in: path
          name: shipmentID
          required: true
          format: uuid
          type: string
        - in: body
          name: body
          schema:
            $ref: '#/definitions/CreateApprovedSITDurationUpdate'
          required: true
        - in: header
          description: >-
            We want the shipment's eTag rather than the SIT Duration Update eTag
            as the SIT Duration Update is always associated with a shipment
          name: If-Match
          type: string
          required: true
      responses:
        '200':
          description: Successfully created a SIT Extension.
          schema:
            $ref: '#/definitions/MTOShipment'
        '400':
          $ref: '#/responses/InvalidRequest'
        '403':
          $ref: '#/responses/PermissionDenied'
        '404':
          $ref: '#/responses/NotFound'
        '422':
          $ref: '#/responses/UnprocessableEntity'
        '500':
          $ref: '#/responses/ServerError'
      x-permissions:
        - create.SITExtension
  /shipments/{shipmentID}/sit-extensions/{sitExtensionID}/approve:
    parameters:
      - description: ID of the shipment
        in: path
        name: shipmentID
        required: true
        format: uuid
        type: string
      - description: ID of the SIT extension
        in: path
        name: sitExtensionID
        required: true
        format: uuid
        type: string
    patch:
      consumes:
        - application/json
      produces:
        - application/json
      parameters:
        - in: body
          name: body
          required: true
          schema:
            $ref: '#/definitions/ApproveSITExtension'
        - in: header
          description: >-
            We want the shipment's eTag rather than the SIT extension eTag as
            the SIT extension is always associated with a shipment
          name: If-Match
          type: string
          required: true
      responses:
        '200':
          description: Successfully approved a SIT extension
          schema:
            $ref: '#/definitions/MTOShipment'
        '403':
          $ref: '#/responses/PermissionDenied'
        '404':
          $ref: '#/responses/NotFound'
        '409':
          $ref: '#/responses/Conflict'
        '412':
          $ref: '#/responses/PreconditionFailed'
        '422':
          $ref: '#/responses/UnprocessableEntity'
        '500':
          $ref: '#/responses/ServerError'
      tags:
        - shipment
        - sitExtension
      description: Approves a SIT extension
      operationId: approveSITExtension
      summary: Approves a SIT extension
      x-permissions:
        - update.SITExtension
  /shipments/{shipmentID}/sit-extensions/{sitExtensionID}/deny:
    parameters:
      - description: ID of the shipment
        in: path
        name: shipmentID
        required: true
        format: uuid
        type: string
      - description: ID of the SIT extension
        in: path
        name: sitExtensionID
        required: true
        format: uuid
        type: string
    patch:
      consumes:
        - application/json
      produces:
        - application/json
      parameters:
        - in: body
          name: body
          required: true
          schema:
            $ref: '#/definitions/DenySITExtension'
        - in: header
          name: If-Match
          type: string
          required: true
      responses:
        '200':
          description: Successfully denied a SIT extension
          schema:
            $ref: '#/definitions/MTOShipment'
        '403':
          $ref: '#/responses/PermissionDenied'
        '404':
          $ref: '#/responses/NotFound'
        '409':
          $ref: '#/responses/Conflict'
        '412':
          $ref: '#/responses/PreconditionFailed'
        '422':
          $ref: '#/responses/UnprocessableEntity'
        '500':
          $ref: '#/responses/ServerError'
      tags:
        - shipment
        - sitExtension
      description: Denies a SIT extension
      operationId: denySITExtension
      summary: Denies a SIT extension
      x-permissions:
        - update.SITExtension
  /shipments/{shipmentID}/sit-service-item/convert-to-customer-expense:
    parameters:
      - description: ID of the shipment
        in: path
        name: shipmentID
        required: true
        format: uuid
        type: string
    patch:
      consumes:
        - application/json
      produces:
        - application/json
      parameters:
        - in: body
          name: body
          required: true
          schema:
            $ref: '#/definitions/UpdateSITServiceItemCustomerExpense'
        - in: header
          name: If-Match
          type: string
          required: true
      responses:
        '200':
          description: Successfully converted to customer expense
          schema:
            $ref: '#/definitions/MTOShipment'
        '403':
          $ref: '#/responses/PermissionDenied'
        '404':
          $ref: '#/responses/NotFound'
        '409':
          $ref: '#/responses/Conflict'
        '412':
          $ref: '#/responses/PreconditionFailed'
        '422':
          $ref: '#/responses/UnprocessableEntity'
        '500':
          $ref: '#/responses/ServerError'
      tags:
        - shipment
        - mtoServiceItem
      description: Converts a SIT to customer expense
      operationId: updateSITServiceItemCustomerExpense
      summary: Converts a SIT to customer expense
      x-permissions:
        - update.MTOServiceItem
  /shipments/{shipmentID}/ppm-documents:
    parameters:
      - description: ID of the shipment
        in: path
        name: shipmentID
        required: true
        format: uuid
        type: string
    get:
      summary: Gets all the PPM documents for a PPM shipment
      description: >
        Retrieves all of the documents and associated uploads for each ppm
        document type connected to a PPM shipment. This

        excludes any deleted PPM documents.
      operationId: getPPMDocuments
      tags:
        - ppm
      consumes:
        - application/json
      produces:
        - application/json
      responses:
        '200':
          description: >-
            All PPM documents and associated uploads for the specified PPM
            shipment.
          schema:
            $ref: '#/definitions/PPMDocuments'
        '401':
          $ref: '#/responses/PermissionDenied'
        '403':
          $ref: '#/responses/PermissionDenied'
        '422':
          $ref: '#/responses/UnprocessableEntity'
        '500':
          $ref: '#/responses/ServerError'
  /ppm-shipments/{ppmShipmentId}/weight-ticket/{weightTicketId}:
    parameters:
      - $ref: '#/parameters/ppmShipmentId'
      - $ref: '#/parameters/weightTicketId'
    patch:
      summary: Updates a weight ticket document
      description: >
        Updates a PPM shipment's weight ticket document with new information.
        Only some of the weight ticket document's

        fields are editable because some have to be set by the customer, e.g.
        vehicle description.
      operationId: updateWeightTicket
      tags:
        - ppm
      consumes:
        - application/json
      produces:
        - application/json
      parameters:
        - $ref: '#/parameters/ifMatch'
        - in: body
          name: updateWeightTicketPayload
          required: true
          schema:
            $ref: '#/definitions/UpdateWeightTicket'
      responses:
        '200':
          description: returns an updated weight ticket object
          schema:
            $ref: '#/definitions/WeightTicket'
        '400':
          $ref: '#/responses/InvalidRequest'
        '401':
          $ref: '#/responses/PermissionDenied'
        '403':
          $ref: '#/responses/PermissionDenied'
        '404':
          $ref: '#/responses/NotFound'
        '412':
          $ref: '#/responses/PreconditionFailed'
        '422':
          $ref: '#/responses/UnprocessableEntity'
        '500':
          $ref: '#/responses/ServerError'
  /ppm-shipments/{ppmShipmentId}/moving-expenses/{movingExpenseId}:
    parameters:
      - $ref: '#/parameters/ppmShipmentId'
      - $ref: '#/parameters/movingExpenseId'
    patch:
      summary: Updates the moving expense
      description: >
        Updates a PPM shipment's moving expense with new information. Only some
        of the moving expense's fields are

        editable because some have to be set by the customer, e.g. the
        description and the moving expense type.
      operationId: updateMovingExpense
      tags:
        - ppm
      consumes:
        - application/json
      produces:
        - application/json
      parameters:
        - $ref: '#/parameters/ifMatch'
        - in: body
          name: updateMovingExpense
          required: true
          schema:
            $ref: '#/definitions/UpdateMovingExpense'
      responses:
        '200':
          description: returns an updated moving expense object
          schema:
            $ref: '#/definitions/MovingExpense'
        '400':
          $ref: '#/responses/InvalidRequest'
        '401':
          $ref: '#/responses/PermissionDenied'
        '403':
          $ref: '#/responses/PermissionDenied'
        '404':
          $ref: '#/responses/NotFound'
        '412':
          $ref: '#/responses/PreconditionFailed'
        '422':
          $ref: '#/responses/UnprocessableEntity'
        '500':
          $ref: '#/responses/ServerError'
  /ppm-shipments/{ppmShipmentId}/pro-gear-weight-tickets/{proGearWeightTicketId}:
    parameters:
      - $ref: '#/parameters/ppmShipmentId'
      - $ref: '#/parameters/proGearWeightTicketId'
    patch:
      summary: Updates a pro-gear weight ticket
      description: >
        Updates a PPM shipment's pro-gear weight ticket with new information.
        Only some of the fields are editable

        because some have to be set by the customer, e.g. the description.
      operationId: updateProGearWeightTicket
      tags:
        - ppm
      consumes:
        - application/json
      produces:
        - application/json
      parameters:
        - $ref: '#/parameters/ifMatch'
        - in: body
          name: updateProGearWeightTicket
          required: true
          schema:
            $ref: '#/definitions/UpdateProGearWeightTicket'
      responses:
        '200':
          description: returns an updated pro-gear weight ticket object
          schema:
            $ref: '#/definitions/ProGearWeightTicket'
        '400':
          $ref: '#/responses/InvalidRequest'
        '401':
          $ref: '#/responses/PermissionDenied'
        '403':
          $ref: '#/responses/PermissionDenied'
        '404':
          $ref: '#/responses/NotFound'
        '412':
          $ref: '#/responses/PreconditionFailed'
        '422':
          $ref: '#/responses/UnprocessableEntity'
        '500':
          $ref: '#/responses/ServerError'
  /ppm-shipments/{ppmShipmentId}/aoa-packet:
    parameters:
      - description: the id for the ppmshipment with aoa to be downloaded
        in: path
        name: ppmShipmentId
        required: true
        type: string
    get:
      summary: Downloads AOA Packet form PPMShipment as a PDF
      description: >
        ### Functionality

        This endpoint downloads all uploaded move order documentation combined
        with the Shipment Summary Worksheet into a single PDF.

        ### Errors

        * The PPMShipment must have requested an AOA.

        * The PPMShipment AOA Request must have been approved.
      operationId: showAOAPacket
      tags:
        - ppm
      produces:
        - application/pdf
      responses:
        '200':
          headers:
            Content-Disposition:
              type: string
              description: File name to download
          description: AOA PDF
          schema:
            format: binary
            type: file
        '400':
          $ref: '#/responses/InvalidRequest'
        '403':
          $ref: '#/responses/PermissionDenied'
        '404':
          $ref: '#/responses/NotFound'
        '422':
          $ref: '#/responses/UnprocessableEntity'
        '500':
          $ref: '#/responses/ServerError'
  /ppm-shipments/{ppmShipmentId}/finish-document-review:
    parameters:
      - $ref: '#/parameters/ppmShipmentId'
    patch:
      summary: Updates a PPM shipment's status after document review
      description: >
        Updates a PPM shipment's status once documents have been reviewed.
        Status is updated depending on whether any documents have been rejected.
      operationId: finishDocumentReview
      tags:
        - ppm
      consumes:
        - application/json
      produces:
        - application/json
      parameters:
        - in: header
          name: If-Match
          type: string
          required: true
      responses:
        '200':
          description: Successfully finished document review
          schema:
            $ref: '#/definitions/PPMShipment'
        '400':
          $ref: '#/responses/InvalidRequest'
        '401':
          $ref: '#/responses/PermissionDenied'
        '403':
          $ref: '#/responses/PermissionDenied'
        '404':
          $ref: '#/responses/NotFound'
        '409':
          $ref: '#/responses/Conflict'
        '412':
          $ref: '#/responses/PreconditionFailed'
        '422':
          $ref: '#/responses/UnprocessableEntity'
        '500':
          $ref: '#/responses/ServerError'
      x-permissions:
        - update.shipment
  /ppm-shipments/{ppmShipmentId}/ppm-sit:
    patch:
      summary: Updates a PPM shipment's SIT values
      description: |
        Updates a PPM shipment's SIT values
      operationId: updatePPMSIT
      tags:
        - ppm
      consumes:
        - application/json
      produces:
        - application/json
      parameters:
        - $ref: '#/parameters/ppmShipmentId'
        - in: header
          name: If-Match
          type: string
          required: true
        - in: body
          name: body
          schema:
            $ref: '#/definitions/PPMShipmentSIT'
      responses:
        '200':
          description: Successfully finished PPM SIT update
          schema:
            $ref: '#/definitions/PPMShipment'
        '400':
          $ref: '#/responses/InvalidRequest'
        '403':
          $ref: '#/responses/PermissionDenied'
        '404':
          $ref: '#/responses/NotFound'
        '412':
          $ref: '#/responses/PreconditionFailed'
        '422':
          $ref: '#/responses/UnprocessableEntity'
        '500':
          $ref: '#/responses/ServerError'
  /ppm-shipments/{ppmShipmentId}/closeout:
    parameters:
      - $ref: '#/parameters/ppmShipmentId'
    get:
      summary: Get the closeout calcuations for the specified PPM shipment
      description: |
        Retrieves the closeout calculations for the specified PPM shipment.
      operationId: getPPMCloseout
      tags:
        - ppm
      produces:
        - application/json
      responses:
        '200':
          description: Returns closeout for the specified PPM shipment.
          schema:
            $ref: '#/definitions/PPMCloseout'
        '400':
          $ref: '#/responses/InvalidRequest'
        '403':
          $ref: '#/responses/PermissionDenied'
        '404':
          $ref: '#/responses/NotFound'
        '422':
          $ref: '#/responses/UnprocessableEntity'
        '500':
          $ref: '#/responses/ServerError'
  /ppm-shipments/{ppmShipmentId}/actual-weight:
    parameters:
      - $ref: '#/parameters/ppmShipmentId'
    get:
      summary: Get the actual weight for a PPM shipment
      description: |
        Retrieves the actual weight for the specified PPM shipment.
      operationId: getPPMActualWeight
      tags:
        - ppm
      produces:
        - application/json
      responses:
        '200':
          description: Returns actual weight for the specified PPM shipment.
          schema:
            $ref: '#/definitions/PPMActualWeight'
        '400':
          $ref: '#/responses/InvalidRequest'
        '403':
          $ref: '#/responses/PermissionDenied'
        '404':
          $ref: '#/responses/NotFound'
        '422':
          $ref: '#/responses/UnprocessableEntity'
        '500':
          $ref: '#/responses/ServerError'
  /ppm-shipments/{ppmShipmentId}/sit_location/{sitLocation}/sit-estimated-cost:
    parameters:
      - $ref: '#/parameters/ppmShipmentId'
      - in: path
        format: string
        description: location of sit
        name: sitLocation
        required: true
        type: string
        enum:
          - ORIGIN
          - DESTINATION
      - in: query
        format: date-time
        description: Date entered into SIT
        name: sitEntryDate
        required: true
        type: string
      - in: query
        format: date-time
        description: Date departed SIT
        name: sitDepartureDate
        required: true
        type: string
      - in: query
        description: Weight stored in SIT
        name: weightStored
        required: true
        type: integer
        minimum: 0
    get:
      summary: Get the SIT estimated cost for a PPM shipment
      description: >
        Calculates and returns the SIT estimated cost for the specified PPM
        shipment.
      operationId: getPPMSITEstimatedCost
      tags:
        - ppm
      produces:
        - application/json
      responses:
        '200':
          description: >-
            Calculates and returns the SIT estimated cost for the specified PPM
            shipment.
          schema:
            $ref: '#/definitions/PPMSITEstimatedCost'
        '400':
          $ref: '#/responses/InvalidRequest'
        '403':
          $ref: '#/responses/PermissionDenied'
        '404':
          $ref: '#/responses/NotFound'
        '422':
          $ref: '#/responses/UnprocessableEntity'
        '500':
          $ref: '#/responses/ServerError'
  /ppm-shipments/{ppmShipmentId}/payment-packet:
    get:
      summary: Returns PPM payment packet
      description: >-
        Generates a PDF containing all user uploaded documentations for PPM.
        Contains SSW form, orders, weight and expense documentations.
      operationId: showPaymentPacket
      tags:
        - ppm
      parameters:
        - in: path
          name: ppmShipmentId
          type: string
          format: uuid
          required: true
          description: UUID of the ppmShipment
      produces:
        - application/pdf
      responses:
        '200':
          headers:
            Content-Disposition:
              type: string
              description: File name to download
          description: PPM Payment Packet PDF
          schema:
            format: binary
            type: file
        '400':
          description: invalid request
        '401':
          description: request requires user authentication
        '403':
          description: user is not authorized
        '404':
          description: ppm not found
        '500':
          description: internal server error
  /move_task_orders/{moveTaskOrderID}/mto_shipments/{shipmentID}/mto-agents:
    parameters:
      - description: ID of move task order
        in: path
        name: moveTaskOrderID
        required: true
        format: uuid
        type: string
      - description: ID of the shipment
        in: path
        name: shipmentID
        required: true
        format: uuid
        type: string
    get:
      produces:
        - application/json
      parameters: []
      responses:
        '200':
          description: Successfully retrieved all agents for a move task order
          schema:
            $ref: '#/definitions/MTOAgents'
        '404':
          $ref: '#/responses/NotFound'
        '422':
          $ref: '#/responses/UnprocessableEntity'
        '500':
          $ref: '#/responses/ServerError'
      tags:
        - mtoAgent
      description: Fetches a list of agents associated with a move task order.
      operationId: fetchMTOAgentList
      summary: Fetch move task order agents.
  /move-task-orders/{moveTaskOrderID}/service-items/{mtoServiceItemID}:
    parameters:
      - description: ID of move to use
        in: path
        name: moveTaskOrderID
        required: true
        type: string
      - description: ID of line item to use
        in: path
        name: mtoServiceItemID
        required: true
        type: string
    get:
      produces:
        - application/json
      parameters: []
      responses:
        '200':
          description: Successfully retrieved a line item for a move task order by ID
          schema:
            $ref: '#/definitions/MTOServiceItemSingle'
        '400':
          $ref: '#/responses/InvalidRequest'
        '401':
          $ref: '#/responses/PermissionDenied'
        '403':
          $ref: '#/responses/PermissionDenied'
        '404':
          $ref: '#/responses/NotFound'
        '500':
          $ref: '#/responses/ServerError'
      tags:
        - mtoServiceItem
      description: Gets a line item by ID for a move by ID
      operationId: getMTOServiceItem
      summary: Gets a line item by ID for a move by ID
  /move-task-orders/{moveTaskOrderID}/service-items/{mtoServiceItemID}/status:
    parameters:
      - description: ID of move to use
        in: path
        name: moveTaskOrderID
        required: true
        type: string
      - description: ID of line item to use
        in: path
        name: mtoServiceItemID
        required: true
        type: string
    patch:
      consumes:
        - application/json
      produces:
        - application/json
      parameters:
        - in: body
          name: body
          required: true
          schema:
            $ref: '#/definitions/PatchMTOServiceItemStatusPayload'
        - in: header
          name: If-Match
          type: string
          required: true
      responses:
        '200':
          description: >-
            Successfully updated status for a line item for a move task order by
            ID
          schema:
            $ref: '#/definitions/MTOServiceItem'
        '400':
          $ref: '#/responses/InvalidRequest'
        '401':
          $ref: '#/responses/PermissionDenied'
        '403':
          $ref: '#/responses/PermissionDenied'
        '404':
          $ref: '#/responses/NotFound'
        '412':
          $ref: '#/responses/PreconditionFailed'
        '422':
          $ref: '#/responses/UnprocessableEntity'
        '500':
          $ref: '#/responses/ServerError'
      tags:
        - mtoServiceItem
      description: Changes the status of a line item for a move by ID
      operationId: updateMTOServiceItemStatus
      summary: Change the status of a line item for a move by ID
      x-permissions:
        - update.MTOServiceItem
  /service-item/{mtoServiceItemID}/entry-date-update:
    parameters:
      - description: ID of the service item
        in: path
        name: mtoServiceItemID
        required: true
        type: string
    patch:
      consumes:
        - application/json
      produces:
        - application/json
      parameters:
        - in: body
          name: body
          required: true
          schema:
            $ref: '#/definitions/ServiceItemSitEntryDate'
      responses:
        '200':
          description: Successfully updated SIT entry date
          schema:
            $ref: '#/definitions/MTOServiceItemSingle'
        '400':
          $ref: '#/responses/InvalidRequest'
        '401':
          $ref: '#/responses/PermissionDenied'
        '403':
          $ref: '#/responses/PermissionDenied'
        '404':
          $ref: '#/responses/NotFound'
        '412':
          $ref: '#/responses/PreconditionFailed'
        '422':
          $ref: '#/responses/UnprocessableEntity'
        '500':
          $ref: '#/responses/ServerError'
      tags:
        - mtoServiceItem
      description: >-
        Locates the service item in the database and updates the SIT entry date
        for the selected service item and returns the service item
      operationId: updateServiceItemSitEntryDate
      summary: Updates a service item's SIT entry date by ID
  /move-task-orders/{moveTaskOrderID}/status:
    patch:
      consumes:
        - application/json
      produces:
        - application/json
      parameters:
        - description: ID of move to use
          in: path
          name: moveTaskOrderID
          required: true
          type: string
        - in: header
          name: If-Match
          type: string
          required: true
        - in: body
          name: serviceItemCodes
          schema:
            $ref: '#/definitions/MTOApprovalServiceItemCodes'
          required: true
      responses:
        '200':
          description: Successfully updated move task order status
          schema:
            $ref: '#/definitions/Move'
        '400':
          $ref: '#/responses/InvalidRequest'
        '401':
          $ref: '#/responses/PermissionDenied'
        '403':
          $ref: '#/responses/PermissionDenied'
        '404':
          $ref: '#/responses/NotFound'
        '409':
          $ref: '#/responses/Conflict'
        '412':
          $ref: '#/responses/PreconditionFailed'
        '422':
          $ref: '#/responses/UnprocessableEntity'
        '500':
          $ref: '#/responses/ServerError'
      tags:
        - moveTaskOrder
      description: Changes move task order status to make it available to prime
      operationId: updateMoveTaskOrderStatus
      summary: Change the status of a move task order to make it available to prime
      x-permissions:
        - update.move
        - create.serviceItem
  /move-task-orders/{moveTaskOrderID}/status/service-counseling-completed:
    patch:
      consumes:
        - application/json
      produces:
        - application/json
      parameters:
        - description: ID of move to use
          in: path
          name: moveTaskOrderID
          required: true
          type: string
        - in: header
          name: If-Match
          type: string
          required: true
      responses:
        '200':
          description: Successfully updated move task order status
          schema:
            $ref: '#/definitions/Move'
        '400':
          $ref: '#/responses/InvalidRequest'
        '401':
          $ref: '#/responses/PermissionDenied'
        '403':
          $ref: '#/responses/PermissionDenied'
        '404':
          $ref: '#/responses/NotFound'
        '409':
          $ref: '#/responses/Conflict'
        '412':
          $ref: '#/responses/PreconditionFailed'
        '422':
          $ref: '#/responses/UnprocessableEntity'
        '500':
          $ref: '#/responses/ServerError'
      tags:
        - moveTaskOrder
      description: Changes move (move task order) status to service counseling completed
      operationId: updateMTOStatusServiceCounselingCompleted
      summary: Changes move (move task order) status to service counseling completed
  /move-task-orders/{moveTaskOrderID}/payment-service-items/{paymentServiceItemID}/status:
    parameters:
      - description: ID of move to use
        in: path
        name: moveTaskOrderID
        required: true
        type: string
      - description: ID of payment service item to use
        in: path
        name: paymentServiceItemID
        required: true
        type: string
    patch:
      consumes:
        - application/json
      produces:
        - application/json
      parameters:
        - in: body
          name: body
          required: true
          schema:
            $ref: '#/definitions/PaymentServiceItem'
        - in: header
          name: If-Match
          type: string
          required: true
      responses:
        '200':
          description: >-
            Successfully updated status for a line item for a move task order by
            ID
          schema:
            $ref: '#/definitions/PaymentServiceItem'
        '400':
          $ref: '#/responses/InvalidRequest'
        '401':
          $ref: '#/responses/PermissionDenied'
        '403':
          $ref: '#/responses/PermissionDenied'
        '404':
          $ref: '#/responses/NotFound'
        '412':
          $ref: '#/responses/PreconditionFailed'
        '422':
          $ref: '#/responses/UnprocessableEntity'
        '500':
          $ref: '#/responses/ServerError'
      tags:
        - paymentServiceItem
      description: Changes the status of a line item for a move by ID
      operationId: updatePaymentServiceItemStatus
      summary: Change the status of a payment service item for a move by ID
      x-permissions:
        - update.paymentServiceItemStatus
  /move-task-orders/{moveTaskOrderID}/billable-weights-reviewed-at:
    patch:
      consumes:
        - application/json
      produces:
        - application/json
      parameters:
        - description: ID of move to use
          in: path
          name: moveTaskOrderID
          required: true
          type: string
        - in: header
          name: If-Match
          type: string
          required: true
      responses:
        '200':
          description: Successfully updated move task order billableWeightsReviewedAt field
          schema:
            $ref: '#/definitions/Move'
        '400':
          $ref: '#/responses/InvalidRequest'
        '401':
          $ref: '#/responses/PermissionDenied'
        '403':
          $ref: '#/responses/PermissionDenied'
        '404':
          $ref: '#/responses/NotFound'
        '409':
          $ref: '#/responses/Conflict'
        '412':
          $ref: '#/responses/PreconditionFailed'
        '422':
          $ref: '#/responses/UnprocessableEntity'
        '500':
          $ref: '#/responses/ServerError'
      tags:
        - moveTaskOrder
      description: >-
        Changes move (move task order) billableWeightsReviewedAt field to a
        timestamp
      operationId: updateMTOReviewedBillableWeightsAt
  /move-task-orders/{moveTaskOrderID}/tio-remarks:
    patch:
      consumes:
        - application/json
      produces:
        - application/json
      parameters:
        - description: ID of move to use
          in: path
          name: moveTaskOrderID
          required: true
          type: string
        - in: header
          name: If-Match
          type: string
          required: true
        - in: body
          name: body
          required: true
          schema:
            $ref: '#/definitions/Move'
      responses:
        '200':
          description: Successfully updated move task order tioRemarks field
          schema:
            $ref: '#/definitions/Move'
        '400':
          $ref: '#/responses/InvalidRequest'
        '401':
          $ref: '#/responses/PermissionDenied'
        '403':
          $ref: '#/responses/PermissionDenied'
        '404':
          $ref: '#/responses/NotFound'
        '409':
          $ref: '#/responses/Conflict'
        '412':
          $ref: '#/responses/PreconditionFailed'
        '422':
          $ref: '#/responses/UnprocessableEntity'
        '500':
          $ref: '#/responses/ServerError'
      tags:
        - moveTaskOrder
      description: >-
        Changes move (move task order) billableWeightsReviewedAt field to a
        timestamp
      operationId: updateMoveTIORemarks
  /move-task-orders/{moveTaskOrderID}/entitlements:
    parameters:
      - description: ID of move to use
        in: path
        name: moveTaskOrderID
        required: true
        type: string
    get:
      produces:
        - application/json
      parameters: []
      tags:
        - moveTaskOrder
      responses:
        '200':
          description: Successfully retrieved entitlements
          schema:
            $ref: '#/definitions/Entitlements'
        '400':
          $ref: '#/responses/InvalidRequest'
        '401':
          $ref: '#/responses/PermissionDenied'
        '403':
          $ref: '#/responses/PermissionDenied'
        '404':
          $ref: '#/responses/NotFound'
        '500':
          $ref: '#/responses/ServerError'
      description: Gets entitlements
      operationId: getEntitlements
      summary: Gets entitlements for a move by ID
  /payment-requests/{paymentRequestID}:
    parameters:
      - description: UUID of payment request
        format: uuid
        in: path
        name: paymentRequestID
        required: true
        type: string
    get:
      produces:
        - application/json
      parameters: []
      responses:
        '200':
          description: fetched instance of payment request
          schema:
            $ref: '#/definitions/PaymentRequest'
        '400':
          $ref: '#/responses/InvalidRequest'
        '401':
          $ref: '#/responses/PermissionDenied'
        '403':
          $ref: '#/responses/PermissionDenied'
        '404':
          $ref: '#/responses/NotFound'
        '500':
          $ref: '#/responses/ServerError'
      tags:
        - paymentRequests
      description: Fetches an instance of a payment request by id
      operationId: getPaymentRequest
      summary: Fetches a payment request by id
      x-permissions:
        - read.paymentRequest
  /moves/{locator}/closeout-office:
    parameters:
      - description: >-
          move code to identify a move to update the PPM shipment's closeout
          office for Army and Air Force service members
        format: string
        in: path
        name: locator
        required: true
        type: string
    patch:
      description: >-
        Sets the transportation office closeout location for where the Move's
        PPM Shipment documentation will be reviewed by
      tags:
        - move
      operationId: updateCloseoutOffice
      x-permissions:
        - update.closeoutOffice
      summary: Updates a Move's PPM closeout office for Army and Air Force customers
      produces:
        - application/json
      consumes:
        - application/json
      parameters:
        - in: body
          name: body
          schema:
            properties:
              closeoutOfficeId:
                type: string
                format: uuid
            required:
              - closeoutOfficeId
        - in: header
          name: If-Match
          type: string
          required: true
      responses:
        '200':
          description: Successfully set the closeout office for the move
          schema:
            $ref: '#/definitions/Move'
        '400':
          $ref: '#/responses/InvalidRequest'
        '401':
          $ref: '#/responses/PermissionDenied'
        '403':
          $ref: '#/responses/PermissionDenied'
        '404':
          $ref: '#/responses/NotFound'
        '412':
          $ref: '#/responses/PreconditionFailed'
        '422':
          $ref: '#/responses/UnprocessableEntity'
        '500':
          $ref: '#/responses/ServerError'
  /moves/{locator}/customer-support-remarks:
    parameters:
      - description: move code to identify a move for customer support remarks
        format: string
        in: path
        name: locator
        required: true
        type: string
    post:
      produces:
        - application/json
      consumes:
        - application/json
      parameters:
        - in: body
          name: body
          schema:
            $ref: '#/definitions/CreateCustomerSupportRemark'
      responses:
        '200':
          description: Successfully created customer support remark
          schema:
            $ref: '#/definitions/CustomerSupportRemark'
        '400':
          $ref: '#/responses/InvalidRequest'
        '404':
          $ref: '#/responses/NotFound'
        '422':
          $ref: '#/responses/UnprocessableEntity'
        '500':
          $ref: '#/responses/ServerError'
      tags:
        - customerSupportRemarks
      description: Creates a customer support remark for a move
      operationId: createCustomerSupportRemarkForMove
      summary: Creates a customer support remark for a move
    get:
      produces:
        - application/json
      parameters: []
      responses:
        '200':
          description: Successfully retrieved all line items for a move task order
          schema:
            $ref: '#/definitions/CustomerSupportRemarks'
        '403':
          $ref: '#/responses/PermissionDenied'
        '404':
          $ref: '#/responses/NotFound'
        '422':
          $ref: '#/responses/UnprocessableEntity'
        '500':
          $ref: '#/responses/ServerError'
      tags:
        - customerSupportRemarks
      description: Fetches customer support remarks for a move
      operationId: getCustomerSupportRemarksForMove
      summary: Fetches customer support remarks using the move code (locator).
  /customer-support-remarks/{customerSupportRemarkID}:
    parameters:
      - in: path
        description: the customer support remark ID to be modified
        name: customerSupportRemarkID
        required: true
        type: string
        format: uuid
    patch:
      tags:
        - customerSupportRemarks
      description: Updates a customer support remark for a move
      operationId: updateCustomerSupportRemarkForMove
      summary: Updates a customer support remark for a move
      consumes:
        - application/json
      produces:
        - application/json
      parameters:
        - in: body
          name: body
          required: true
          schema:
            $ref: '#/definitions/UpdateCustomerSupportRemarkPayload'
      responses:
        '200':
          description: Successfully updated customer support remark
          schema:
            $ref: '#/definitions/CustomerSupportRemark'
        '400':
          $ref: '#/responses/InvalidRequest'
        '403':
          $ref: '#/responses/PermissionDenied'
        '404':
          $ref: '#/responses/NotFound'
        '422':
          $ref: '#/responses/UnprocessableEntity'
        '500':
          $ref: '#/responses/ServerError'
    delete:
      summary: Soft deletes a customer support remark by ID
      description: Soft deletes a customer support remark by ID
      operationId: deleteCustomerSupportRemark
      tags:
        - customerSupportRemarks
      produces:
        - application/json
      responses:
        '204':
          description: Successfully soft deleted the shipment
        '400':
          $ref: '#/responses/InvalidRequest'
        '403':
          $ref: '#/responses/PermissionDenied'
        '404':
          $ref: '#/responses/NotFound'
        '409':
          $ref: '#/responses/Conflict'
        '422':
          $ref: '#/responses/UnprocessableEntity'
        '500':
          $ref: '#/responses/ServerError'
  /moves/{locator}/evaluation-reports:
    parameters:
      - in: path
        name: locator
        required: true
        type: string
    post:
      produces:
        - application/json
      consumes:
        - application/json
      parameters:
        - in: body
          name: body
          schema:
            $ref: '#/definitions/CreateEvaluationReport'
      responses:
        '200':
          description: Successfully created evaluation report
          schema:
            $ref: '#/definitions/EvaluationReport'
        '400':
          $ref: '#/responses/InvalidRequest'
        '404':
          $ref: '#/responses/NotFound'
        '422':
          $ref: '#/responses/UnprocessableEntity'
        '500':
          $ref: '#/responses/ServerError'
      x-permissions:
        - create.evaluationReport
      tags:
        - evaluationReports
      description: Creates an evaluation report
      operationId: createEvaluationReport
      summary: Creates an evaluation report
  /evaluation-reports/{reportID}/download:
    parameters:
      - in: path
        description: the evaluation report ID to be downloaded
        name: reportID
        required: true
        type: string
        format: uuid
    get:
      summary: Downloads an evaluation report as a PDF
      description: Downloads an evaluation report as a PDF
      operationId: downloadEvaluationReport
      tags:
        - evaluationReports
      produces:
        - application/pdf
      responses:
        '200':
          headers:
            Content-Disposition:
              type: string
              description: File name to download
          description: Evaluation report PDF
          schema:
            format: binary
            type: file
        '403':
          $ref: '#/responses/PermissionDenied'
        '404':
          $ref: '#/responses/NotFound'
        '500':
          $ref: '#/responses/ServerError'
  /evaluation-reports/{reportID}:
    parameters:
      - in: path
        description: the evaluation report ID to be modified
        name: reportID
        required: true
        type: string
        format: uuid
    get:
      summary: Gets an evaluation report by ID
      description: Gets an evaluation report by ID
      operationId: getEvaluationReport
      tags:
        - evaluationReports
      produces:
        - application/json
      responses:
        '200':
          description: Successfully got the report
          schema:
            $ref: '#/definitions/EvaluationReport'
        '400':
          $ref: '#/responses/InvalidRequest'
        '403':
          $ref: '#/responses/PermissionDenied'
        '404':
          $ref: '#/responses/NotFound'
        '500':
          $ref: '#/responses/ServerError'
    delete:
      summary: Deletes an evaluation report by ID
      description: Deletes an evaluation report by ID
      operationId: deleteEvaluationReport
      x-permissions:
        - delete.evaluationReport
      tags:
        - evaluationReports
      produces:
        - application/json
      responses:
        '204':
          description: Successfully deleted the report
        '400':
          $ref: '#/responses/InvalidRequest'
        '403':
          $ref: '#/responses/PermissionDenied'
        '404':
          $ref: '#/responses/NotFound'
        '409':
          $ref: '#/responses/Conflict'
        '422':
          $ref: '#/responses/UnprocessableEntity'
        '500':
          $ref: '#/responses/ServerError'
    put:
      summary: Saves an evaluation report as a draft
      description: Saves an evaluation report as a draft
      operationId: saveEvaluationReport
      x-permissions:
        - update.evaluationReport
      tags:
        - evaluationReports
      produces:
        - application/json
      consumes:
        - application/json
      parameters:
        - in: body
          name: body
          schema:
            $ref: '#/definitions/EvaluationReport'
        - in: header
          name: If-Match
          type: string
          required: true
          description: >
            Optimistic locking is implemented via the `If-Match` header. If the
            ETag header does not match the value of the resource on the server,
            the server rejects the change with a `412 Precondition Failed`
            error.
      responses:
        '204':
          description: Successfully saved the report
        '400':
          $ref: '#/responses/InvalidRequest'
        '403':
          $ref: '#/responses/PermissionDenied'
        '404':
          $ref: '#/responses/NotFound'
        '409':
          $ref: '#/responses/Conflict'
        '412':
          $ref: '#/responses/PreconditionFailed'
        '422':
          $ref: '#/responses/UnprocessableEntity'
        '500':
          $ref: '#/responses/ServerError'
  /evaluation-reports/{reportID}/submit:
    parameters:
      - in: path
        description: the evaluation report ID to be modified
        name: reportID
        required: true
        type: string
        format: uuid
    post:
      summary: Submits an evaluation report
      description: Submits an evaluation report
      operationId: submitEvaluationReport
      tags:
        - evaluationReports
      produces:
        - application/json
      parameters:
        - in: header
          name: If-Match
          type: string
          required: true
          description: >
            Optimistic locking is implemented via the `If-Match` header. If the
            ETag header does not match the value of the resource on the server,
            the server rejects the change with a `412 Precondition Failed`
            error.
      responses:
        '204':
          description: Successfully submitted an evaluation report with the provided ID
        '403':
          $ref: '#/responses/PermissionDenied'
        '404':
          $ref: '#/responses/NotFound'
        '412':
          $ref: '#/responses/PreconditionFailed'
        '422':
          $ref: '#/responses/UnprocessableEntity'
        '500':
          $ref: '#/responses/ServerError'
      x-permissions:
        - update.evaluationReport
  /pws-violations:
    get:
      summary: Fetch the possible PWS violations for an evaluation report
      description: Fetch the possible PWS violations for an evaluation report
      operationId: getPWSViolations
      tags:
        - pwsViolations
      produces:
        - application/json
      responses:
        '200':
          description: Successfully retrieved the PWS violations
          schema:
            $ref: '#/definitions/PWSViolations'
        '400':
          $ref: '#/responses/InvalidRequest'
        '403':
          $ref: '#/responses/PermissionDenied'
        '404':
          $ref: '#/responses/NotFound'
        '500':
          $ref: '#/responses/ServerError'
  /report-violations/{reportID}:
    parameters:
      - in: path
        description: the evaluation report ID that has associated violations
        name: reportID
        required: true
        type: string
        format: uuid
    get:
      summary: Fetch the report violations for an evaluation report
      description: Fetch the report violations for an evaluation report
      operationId: getReportViolationsByReportID
      tags:
        - reportViolations
      produces:
        - application/json
      responses:
        '200':
          description: Successfully retrieved the report violations
          schema:
            $ref: '#/definitions/ReportViolations'
        '400':
          $ref: '#/responses/InvalidRequest'
        '403':
          $ref: '#/responses/PermissionDenied'
        '404':
          $ref: '#/responses/NotFound'
        '500':
          $ref: '#/responses/ServerError'
    post:
      summary: Associate violations with an evaluation report
      description: >-
        Associate violations with an evaluation report. This will overwrite any
        existing report-violations associations for the report and replace them
        with the newly provided ones.  An empty array will remove all violation
        associations for a given report.
      operationId: associateReportViolations
      tags:
        - reportViolations
      produces:
        - application/json
      consumes:
        - application/json
      parameters:
        - in: body
          name: body
          schema:
            $ref: '#/definitions/AssociateReportViolations'
      responses:
        '204':
          description: Successfully saved the report violations
        '400':
          $ref: '#/responses/InvalidRequest'
        '403':
          $ref: '#/responses/PermissionDenied'
        '404':
          $ref: '#/responses/NotFound'
        '409':
          $ref: '#/responses/Conflict'
        '422':
          $ref: '#/responses/UnprocessableEntity'
        '500':
          $ref: '#/responses/ServerError'
      x-permissions:
        - create.reportViolation
  /moves/{locator}/payment-requests:
    parameters:
      - description: move code to identify a move for payment requests
        format: string
        in: path
        name: locator
        required: true
        type: string
    get:
      produces:
        - application/json
      parameters: []
      responses:
        '200':
          description: Successfully retrieved all line items for a move task order
          schema:
            $ref: '#/definitions/PaymentRequests'
        '403':
          $ref: '#/responses/PermissionDenied'
        '404':
          $ref: '#/responses/NotFound'
        '422':
          $ref: '#/responses/UnprocessableEntity'
        '500':
          $ref: '#/responses/ServerError'
      tags:
        - paymentRequests
      description: Fetches payment requests for a move
      operationId: getPaymentRequestsForMove
      summary: Fetches payment requests using the move code (locator).
      x-permissions:
        - read.paymentRequest
  /moves/{moveID}/financial-review-flag:
    parameters:
      - description: ID of move to flag
        in: path
        name: moveID
        required: true
        type: string
        format: uuid
    post:
      summary: Flags a move for financial office review
      description: >-
        This sets a flag which indicates that the move should be reviewed by a
        fincancial office. For example, if the origin or destination address of
        a shipment is far from the duty location and may incur excess costs to
        the customer.
      operationId: setFinancialReviewFlag
      tags:
        - move
      consumes:
        - application/json
      produces:
        - application/json
      parameters:
        - in: header
          name: If-Match
          type: string
        - in: body
          name: body
          schema:
            required:
              - flagForReview
            properties:
              remarks:
                description: >-
                  explanation of why the move is being flagged for financial
                  review
                example: this address is way too far away
                type: string
                x-nullable: true
              flagForReview:
                description: >-
                  boolean value representing whether we should flag a move for
                  financial review
                example: false
                type: boolean
      responses:
        '200':
          description: updated Move
          schema:
            $ref: '#/definitions/Move'
        '403':
          $ref: '#/responses/PermissionDenied'
        '404':
          $ref: '#/responses/NotFound'
        '412':
          $ref: '#/responses/PreconditionFailed'
        '422':
          $ref: '#/responses/UnprocessableEntity'
        '500':
          $ref: '#/responses/ServerError'
      x-permissions:
        - update.financialReviewFlag
  /moves/{moveID}/uploadAdditionalDocuments:
    patch:
      summary: Patch the additional documents for a given move
      description: >-
        Customers will on occaision need the ability to upload additional
        supporting documents, for a variety of reasons. This does not include
        amended order.
      operationId: uploadAdditionalDocuments
      tags:
        - move
      consumes:
        - multipart/form-data
      parameters:
        - in: path
          name: moveID
          type: string
          format: uuid
          required: true
          description: UUID of the order
        - in: formData
          name: file
          type: file
          description: The file to upload.
          required: true
      responses:
        '201':
          description: created upload
          schema:
            $ref: '#/definitions/Upload'
        '400':
          description: invalid request
          schema:
            $ref: '#/definitions/InvalidRequestResponsePayload'
        '403':
          description: not authorized
        '404':
          description: not found
        '413':
          description: payload is too large
        '500':
          description: server error
<<<<<<< HEAD
=======
      x-permissions:
        - create.supportingDocuments
>>>>>>> 492cea24
  /payment-requests/{paymentRequestID}/shipments-payment-sit-balance:
    parameters:
      - description: >-
          payment request ID of the payment request with SIT service items being
          reviewed
        name: paymentRequestID
        type: string
        format: uuid
        in: path
        required: true
    get:
      produces:
        - application/json
      parameters: []
      responses:
        '200':
          description: >-
            Successfully retrieved shipments and their SIT days balance from all
            payment requests on the move
          schema:
            $ref: '#/definitions/ShipmentsPaymentSITBalance'
        '403':
          $ref: '#/responses/PermissionDenied'
        '404':
          $ref: '#/responses/NotFound'
        '422':
          $ref: '#/responses/UnprocessableEntity'
        '500':
          $ref: '#/responses/ServerError'
      tags:
        - paymentRequests
      description: >-
        Returns all shipment payment request SIT usage to support partial SIT
        invoicing
      operationId: getShipmentsPaymentSITBalance
      summary: >-
        Returns all shipment payment request SIT usage to support partial SIT
        invoicing
      x-permissions:
        - read.shipmentsPaymentSITBalance
  /payment-requests/{paymentRequestID}/status:
    patch:
      consumes:
        - application/json
      produces:
        - application/json
      parameters:
        - description: UUID of payment request
          format: uuid
          in: path
          name: paymentRequestID
          required: true
          type: string
        - in: body
          name: body
          required: true
          schema:
            $ref: '#/definitions/UpdatePaymentRequestStatusPayload'
        - in: header
          name: If-Match
          type: string
          required: true
      responses:
        '200':
          description: updated payment request
          schema:
            $ref: '#/definitions/PaymentRequest'
        '400':
          $ref: '#/responses/InvalidRequest'
        '401':
          $ref: '#/responses/PermissionDenied'
        '403':
          $ref: '#/responses/PermissionDenied'
        '404':
          $ref: '#/responses/NotFound'
        '412':
          $ref: '#/responses/PreconditionFailed'
        '422':
          $ref: '#/responses/UnprocessableEntity'
        '500':
          $ref: '#/responses/ServerError'
      tags:
        - paymentRequests
      description: Updates status of a payment request by id
      operationId: updatePaymentRequestStatus
      summary: Updates status of a payment request by id
      x-permissions:
        - update.paymentRequest
  /documents/{documentId}:
    get:
      summary: Returns a document
      description: Returns a document and its uploads
      operationId: getDocument
      tags:
        - ghcDocuments
      parameters:
        - in: path
          name: documentId
          type: string
          format: uuid
          required: true
          description: UUID of the document to return
      responses:
        '200':
          description: the requested document
          schema:
            $ref: '#/definitions/Document'
        '400':
          $ref: '#/responses/InvalidRequest'
        '401':
          $ref: '#/responses/PermissionDenied'
        '403':
          $ref: '#/responses/PermissionDenied'
        '404':
          $ref: '#/responses/NotFound'
        '412':
          $ref: '#/responses/PreconditionFailed'
        '422':
          $ref: '#/responses/UnprocessableEntity'
        '500':
          $ref: '#/responses/ServerError'
  /documents:
    post:
      summary: Create a new document
      description: >-
        Documents represent a physical artifact such as a scanned document or a
        PDF file
      operationId: createDocument
      tags:
        - ghcDocuments
      parameters:
        - in: body
          name: documentPayload
          required: true
          schema:
            $ref: '#/definitions/PostDocumentPayload'
      responses:
        '201':
          description: created document
          schema:
            $ref: '#/definitions/Document'
        '400':
          description: invalid request
        '403':
          $ref: '#/responses/PermissionDenied'
        '500':
          description: server error
  /queues/counseling:
    get:
      produces:
        - application/json
      summary: >-
        Gets queued list of all customer moves needing services counseling by
        GBLOC origin
      description: >
        An office services counselor user will be assigned a transportation
        office that will determine which moves are displayed in their queue
        based on the origin duty location.  GHC moves will show up here onced
        they have reached the NEEDS SERVICE COUNSELING status after submission
        from a customer or created on a customer's behalf.
      operationId: getServicesCounselingQueue
      tags:
        - queues
      parameters:
        - in: query
          name: page
          type: integer
          description: requested page number of paginated move results
        - in: query
          name: perPage
          type: integer
          description: maximum number of moves to show on each page of paginated results
        - in: query
          name: sort
          type: string
          enum:
            - lastName
            - dodID
            - emplid
            - branch
            - locator
            - status
            - requestedMoveDate
            - submittedAt
            - originGBLOC
            - originDutyLocation
            - destinationDutyLocation
            - ppmType
            - closeoutInitiated
            - closeoutLocation
            - ppmStatus
          description: field that results should be sorted by
        - in: query
          name: order
          type: string
          enum:
            - asc
            - desc
          description: direction of sort order if applied
        - in: query
          name: branch
          type: string
          description: filters by the branch of the move's service member
        - in: query
          name: locator
          type: string
          description: filters to match the unique move code locator
        - in: query
          name: lastName
          type: string
          description: filters using a prefix match on the service member's last name
        - in: query
          name: dodID
          type: string
          description: filters to match the unique service member's DoD ID
        - in: query
          name: emplid
          type: string
          description: filters to match the unique service member's EMPLID
        - in: query
          name: requestedMoveDate
          type: string
          description: filters the requested pickup date of a shipment on the move
        - in: query
          name: submittedAt
          type: string
          format: date-time
          description: >-
            Start of the submitted at date in the user's local time zone
            converted to UTC
        - in: query
          name: originGBLOC
          type: string
          description: filters the GBLOC of the service member's origin duty location
        - in: query
          name: originDutyLocation
          type: array
          uniqueItems: true
          collectionFormat: multi
          items:
            type: string
          description: filters the name of the origin duty location on the orders
        - in: query
          name: destinationDutyLocation
          type: string
          description: filters the name of the destination duty location on the orders
        - in: query
          name: status
          type: array
          description: filters the status of the move
          uniqueItems: true
          items:
            type: string
            enum:
              - NEEDS SERVICE COUNSELING
              - SERVICE COUNSELING COMPLETED
        - in: query
          name: needsPPMCloseout
          type: boolean
          description: >-
            Only used for Services Counseling queue. If true, show PPM moves
            that are ready for closeout. Otherwise, show all other moves.
        - in: query
          name: ppmType
          type: string
          enum:
            - FULL
            - PARTIAL
          description: filters PPM type
        - in: query
          name: closeoutInitiated
          type: string
          format: date-time
          description: Latest date that closeout was initiated on a PPM on the move
        - in: query
          name: closeoutLocation
          type: string
          description: closeout location
        - in: query
          name: orderType
          type: string
          description: order type
        - in: query
          name: ppmStatus
          type: string
          enum:
            - WAITING_ON_CUSTOMER
            - NEEDS_CLOSEOUT
          description: filters the status of the PPM shipment
      responses:
        '200':
          description: Successfully returned all moves matching the criteria
          schema:
            $ref: '#/definitions/QueueMovesResult'
        '403':
          $ref: '#/responses/PermissionDenied'
        '500':
          $ref: '#/responses/ServerError'
  /queues/counseling/origin-list:
    get:
      produces:
        - application/json
      summary: Gets queued list of all moves origin locations in the counselors queue
      description: >
        An office services counselor user will be assigned a transportation
        office that will determine which moves are displayed in their queue
        based on the origin duty location. This pulls the availalble origin duty
        locations.
      operationId: getServicesCounselingOriginList
      tags:
        - queues
      parameters:
        - in: query
          name: needsPPMCloseout
          type: boolean
          description: >-
            Only used for Services Counseling queue. If true, show PPM moves
            origin locations that are ready for closeout. Otherwise, show all
            other moves origin locations.
      responses:
        '200':
          description: Successfully returned all moves matching the criteria
          schema:
            $ref: '#/definitions/Locations'
        '403':
          $ref: '#/responses/PermissionDenied'
        '500':
          $ref: '#/responses/ServerError'
  /queues/prime-moves:
    get:
      summary: getPrimeMovesQueue
      description: >
        Gets all moves that have been reviewed and approved by the TOO. The
        `since` parameter can be used to filter this

        list down to only the moves that have been updated since the provided
        timestamp. A move will be considered

        updated if the `updatedAt` timestamp on the move or on its orders,
        shipments, service items, or payment

        requests, is later than the provided date and time.


        **WIP**: Include what causes moves to leave this list. Currently, once
        the `availableToPrimeAt` timestamp has

        been set, that move will always appear in this list.
      operationId: listPrimeMoves
      tags:
        - queues
      produces:
        - application/json
      parameters:
        - in: query
          name: since
          type: string
          format: date-time
          description: >-
            Only return moves updated since this time. Formatted like
            "2021-07-23T18:30:47.116Z"
        - in: query
          name: page
          type: integer
          description: requested page of results
        - in: query
          name: perPage
          type: integer
          description: results per page
        - in: query
          name: id
          type: string
        - in: query
          name: moveCode
          type: string
        - in: query
          name: orderType
          type: string
          description: order type
      responses:
        '200':
          description: >-
            Successfully retrieved moves. A successful fetch might still return
            zero moves.
          schema:
            $ref: '#/definitions/ListPrimeMovesResult'
        '403':
          $ref: '#/responses/PermissionDenied'
        '500':
          $ref: '#/responses/ServerError'
  /queues/moves:
    get:
      produces:
        - application/json
      summary: Gets queued list of all customer moves by GBLOC origin
      description: >
        An office TOO user will be assigned a transportation office that will
        determine which moves are displayed in their queue based on the origin
        duty location.  GHC moves will show up here onced they have reached the
        submitted status sent by the customer and have move task orders,
        shipments, and service items to approve.
      operationId: getMovesQueue
      tags:
        - queues
      parameters:
        - in: query
          name: page
          type: integer
          description: requested page of results
        - in: query
          name: perPage
          type: integer
          description: results per page
        - in: query
          name: sort
          type: string
          enum:
            - lastName
            - dodID
            - emplid
            - branch
            - locator
            - status
            - originDutyLocation
            - destinationDutyLocation
            - requestedMoveDate
            - appearedInTooAt
          description: field that results should be sorted by
        - in: query
          name: order
          type: string
          enum:
            - asc
            - desc
          description: direction of sort order if applied
        - in: query
          name: branch
          type: string
        - in: query
          name: locator
          type: string
        - in: query
          name: lastName
          type: string
        - in: query
          name: dodID
          type: string
        - in: query
          name: emplid
          type: string
        - in: query
          name: originDutyLocation
          type: array
          uniqueItems: true
          collectionFormat: multi
          items:
            type: string
        - in: query
          name: destinationDutyLocation
          type: string
        - in: query
          name: appearedInTooAt
          type: string
          format: date-time
        - in: query
          name: requestedMoveDate
          type: string
          description: filters the requested pickup date of a shipment on the move
        - in: query
          name: status
          type: array
          description: Filtering for the status.
          uniqueItems: true
          items:
            type: string
            enum:
              - SUBMITTED
              - SERVICE COUNSELING COMPLETED
              - APPROVALS REQUESTED
        - in: query
          name: orderType
          type: string
          description: order type
      responses:
        '200':
          description: Successfully returned all moves matching the criteria
          schema:
            $ref: '#/definitions/QueueMovesResult'
        '403':
          $ref: '#/responses/PermissionDenied'
        '500':
          $ref: '#/responses/ServerError'
  /queues/payment-requests:
    get:
      produces:
        - application/json
      summary: Gets queued list of all payment requests by GBLOC origin
      description: >
        An office TIO user will be assigned a transportation office that will
        determine which payment requests are displayed in their queue based on
        the origin duty location.
      operationId: getPaymentRequestsQueue
      tags:
        - queues
      parameters:
        - in: query
          name: sort
          type: string
          enum:
            - lastName
            - locator
            - submittedAt
            - branch
            - status
            - dodID
            - emplid
            - age
            - originDutyLocation
          description: field that results should be sorted by
        - in: query
          name: order
          type: string
          enum:
            - asc
            - desc
          description: direction of sort order if applied
        - in: query
          name: page
          type: integer
          description: requested page of results
        - in: query
          name: perPage
          type: integer
          description: number of records to include per page
        - in: query
          name: submittedAt
          type: string
          format: date-time
          description: >-
            Start of the submitted at date in the user's local time zone
            converted to UTC
        - in: query
          name: branch
          type: string
        - in: query
          name: locator
          type: string
        - in: query
          name: lastName
          type: string
        - in: query
          name: dodID
          type: string
        - in: query
          name: emplid
          type: string
        - in: query
          name: destinationDutyLocation
          type: string
        - in: query
          name: originDutyLocation
          type: string
        - in: query
          name: status
          type: array
          description: Filtering for the status.
          uniqueItems: true
          items:
            type: string
            enum:
              - PENDING
              - REVIEWED
              - REVIEWED_AND_ALL_SERVICE_ITEMS_REJECTED
              - PAID
              - DEPRECATED
              - EDI_ERROR
        - in: query
          name: orderType
          type: string
          description: order type
      responses:
        '200':
          description: Successfully returned all moves matching the criteria
          schema:
            $ref: '#/definitions/QueuePaymentRequestsResult'
        '403':
          $ref: '#/responses/PermissionDenied'
        '500':
          $ref: '#/responses/ServerError'
  /moves/search:
    post:
      produces:
        - application/json
      consumes:
        - application/json
      summary: Search moves by locator, DOD ID, or customer name
      description: >
        Search moves by locator, DOD ID, or customer name. Used by QAE and CSR
        users.
      operationId: searchMoves
      tags:
        - move
      parameters:
        - in: body
          name: body
          schema:
            properties:
              page:
                type: integer
                description: requested page of results
              perPage:
                type: integer
              locator:
                description: Move locator
                type: string
                minLength: 6
                maxLength: 6
                x-nullable: true
              dodID:
                description: DOD ID
                type: string
                minLength: 10
                maxLength: 10
                x-nullable: true
              emplid:
                description: EMPLID
                type: string
                minLength: 7
                maxLength: 7
                x-nullable: true
              customerName:
                description: Customer Name
                type: string
                minLength: 1
                x-nullable: true
              status:
                type: array
                description: Filtering for the status.
                uniqueItems: true
                items:
                  type: string
                  enum:
                    - DRAFT
                    - SUBMITTED
                    - APPROVALS REQUESTED
                    - APPROVED
                    - NEEDS SERVICE COUNSELING
                    - SERVICE COUNSELING COMPLETED
              originPostalCode:
                type: string
                x-nullable: true
              destinationPostalCode:
                type: string
                x-nullable: true
              branch:
                type: string
                x-nullable: true
              shipmentsCount:
                type: integer
                x-nullable: true
              pickupDate:
                type: string
                format: date-time
                x-nullable: true
              deliveryDate:
                type: string
                format: date-time
                x-nullable: true
              sort:
                type: string
                x-nullable: true
                enum:
                  - customerName
                  - dodID
                  - emplid
                  - branch
                  - locator
                  - status
                  - originPostalCode
                  - destinationPostalCode
                  - shipmentsCount
              order:
                type: string
                x-nullable: true
                enum:
                  - asc
                  - desc
          description: field that results should be sorted by
      responses:
        '200':
          description: Successfully returned all moves matching the criteria
          schema:
            $ref: '#/definitions/SearchMovesResult'
        '403':
          $ref: '#/responses/PermissionDenied'
        '500':
          $ref: '#/responses/ServerError'
  /tac/valid:
    get:
      summary: Validation of a TAC value
      description: Returns a boolean based on whether a tac value is valid or not
      operationId: tacValidation
      tags:
        - tac
        - order
      parameters:
        - in: query
          name: tac
          type: string
          required: true
          description: The tac value to validate
      responses:
        '200':
          description: Successfully retrieved validation status
          schema:
            $ref: '#/definitions/TacValid'
        '400':
          $ref: '#/responses/InvalidRequest'
        '401':
          $ref: '#/responses/PermissionDenied'
        '403':
          $ref: '#/responses/PermissionDenied'
        '404':
          $ref: '#/responses/NotFound'
        '500':
          $ref: '#/responses/ServerError'
  /lines-of-accounting:
    post:
      summary: Fetch line of accounting
      description: >-
        Fetches a line of accounting based on provided service member
        affiliation, order issue date, and Transportation Accounting Code (TAC).
      operationId: requestLineOfAccounting
      tags:
        - linesOfAccounting
      consumes:
        - application/json
      produces:
        - application/json
      parameters:
        - in: body
          name: body
          description: Service member affiliation, order issue date, and TAC code.
          required: true
          schema:
            $ref: '#/definitions/FetchLineOfAccountingPayload'
      responses:
        '200':
          description: Successfully retrieved line of accounting
          schema:
            $ref: '#/definitions/LineOfAccounting'
        '400':
          $ref: '#/responses/InvalidRequest'
        '401':
          $ref: '#/responses/PermissionDenied'
        '403':
          $ref: '#/responses/PermissionDenied'
        '404':
          $ref: '#/responses/NotFound'
        '422':
          $ref: '#/responses/UnprocessableEntity'
        '500':
          $ref: '#/responses/ServerError'
  /transportation-offices:
    get:
      produces:
        - application/json
      summary: Returns the transportation offices matching the search query
      description: Returns the transportation offices matching the search query
      operationId: getTransportationOffices
      tags:
        - transportationOffice
      parameters:
        - in: query
          name: search
          type: string
          required: true
          minLength: 2
          description: Search string for transportation offices
      responses:
        '200':
          description: Successfully retrieved transportation offices
          schema:
            $ref: '#/definitions/TransportationOffices'
        '400':
          $ref: '#/responses/InvalidRequest'
        '401':
          $ref: '#/responses/PermissionDenied'
        '403':
          $ref: '#/responses/PermissionDenied'
        '404':
          $ref: '#/responses/NotFound'
        '500':
          $ref: '#/responses/ServerError'
  /open/transportation-offices:
    get:
      produces:
        - application/json
      summary: Returns the transportation offices matching the search query
      description: >-
        This endpoint is publicly accessible as it is utilized to access
        transportation office information without having an office
        account.Returns the transportation offices matching the search query.
      operationId: getTransportationOfficesOpen
      tags:
        - transportationOffice
      parameters:
        - in: query
          name: search
          type: string
          required: true
          minLength: 2
          description: Search string for transportation offices
      responses:
        '200':
          description: Successfully retrieved transportation offices
          schema:
            $ref: '#/definitions/TransportationOffices'
        '400':
          $ref: '#/responses/InvalidRequest'
        '401':
          $ref: '#/responses/PermissionDenied'
        '403':
          $ref: '#/responses/PermissionDenied'
        '404':
          $ref: '#/responses/NotFound'
        '500':
          $ref: '#/responses/ServerError'
  /uploads:
    post:
      summary: Create a new upload
      description: >-
        Uploads represent a single digital file, such as a JPEG or PDF.
        Currently, office application uploads are only for Services Counselors
        to upload files for orders, but this may be expanded in the future.
      operationId: createUpload
      tags:
        - uploads
      consumes:
        - multipart/form-data
      produces:
        - application/json
      parameters:
        - in: query
          name: documentId
          type: string
          format: uuid
          required: false
          description: UUID of the document to add an upload to
        - in: formData
          name: file
          type: file
          description: The file to upload.
          required: true
      responses:
        '201':
          description: created upload
          schema:
            $ref: '#/definitions/Upload'
        '400':
          description: invalid request
        '403':
          description: not authorized
        '404':
          description: not found
        '413':
          description: payload is too large
        '500':
          description: server error
  /uploads/{uploadID}:
    delete:
      summary: Deletes an upload
      description: Uploads represent a single digital file, such as a JPEG or PDF.
      operationId: deleteUpload
      tags:
        - uploads
      parameters:
        - in: path
          name: uploadID
          type: string
          format: uuid
          required: true
          description: UUID of the upload to be deleted
        - in: query
          name: orderID
          type: string
          format: uuid
          description: ID of the order that the upload belongs to
      responses:
        '204':
          description: deleted
        '400':
          description: invalid request
          schema:
            $ref: '#/definitions/InvalidRequestResponsePayload'
        '403':
          description: not authorized
        '404':
          description: not found
        '500':
          description: server error
  /application_parameters/{parameterName}:
    get:
      summary: Searches for an application parameter by name, returns nil if not found
      description: Searches for an application parameter by name, returns nil if not found
      operationId: getParam
      tags:
        - application_parameters
      parameters:
        - in: path
          name: parameterName
          type: string
          format: string
          required: true
          description: Parameter Name
      responses:
        '200':
          description: Application Parameters
          schema:
            $ref: '#/definitions/ApplicationParameters'
        '400':
          description: invalid request
        '401':
          description: request requires user authentication
        '500':
          description: server error
definitions:
  ApplicationParameters:
    type: object
    properties:
      validationCode:
        type: string
        format: string
        x-nullable: true
      parameterName:
        type: string
        format: string
        x-nullable: true
      parameterValue:
        type: string
        format: string
        x-nullable: true
  PostDocumentPayload:
    type: object
    properties:
      service_member_id:
        type: string
        format: uuid
        title: The service member this document belongs to
  InvalidRequestResponsePayload:
    type: object
    properties:
      errors:
        type: object
        additionalProperties:
          type: string
  ClientError:
    type: object
    properties:
      title:
        type: string
      detail:
        type: string
      instance:
        type: string
        format: uuid
    required:
      - title
      - detail
      - instance
  ValidationError:
    allOf:
      - $ref: '#/definitions/ClientError'
      - type: object
    properties:
      invalid_fields:
        type: object
        additionalProperties:
          type: string
    required:
      - invalid_fields
  BackupContact:
    type: object
    properties:
      name:
        type: string
      email:
        type: string
        format: x-email
        example: backupContact@mail.com
      phone:
        type: string
        format: telephone
        pattern: ^[2-9]\d{2}-\d{3}-\d{4}$
    required:
      - name
      - email
      - phone
  Contractor:
    properties:
      contractNumber:
        type: string
      id:
        format: uuid
        type: string
      name:
        type: string
      type:
        type: string
  Role:
    type: object
    properties:
      id:
        type: string
        format: uuid
        example: c56a4180-65aa-42ec-a945-5fd21dec0538
      roleType:
        type: string
        example: customer
      roleName:
        type: string
        example: Task Ordering Officer
      createdAt:
        type: string
        format: date-time
        readOnly: true
      updatedAt:
        type: string
        format: date-time
        readOnly: true
    required:
      - id
      - roleType
      - roleName
      - createdAt
      - updatedAt
  OfficeUser:
    type: object
    properties:
      id:
        type: string
        format: uuid
        example: c56a4180-65aa-42ec-a945-5fd21dec0538
      userId:
        type: string
        format: uuid
      firstName:
        type: string
      middleInitials:
        type: string
      lastName:
        type: string
      email:
        type: string
        format: x-email
        pattern: ^[a-zA-Z0-9._%+-]+@[a-zA-Z0-9.-]+\.[a-zA-Z]{2,}$
      telephone:
        type: string
        format: telephone
        pattern: ^[2-9]\d{2}-\d{3}-\d{4}$
      transportationOfficeId:
        type: string
        format: uuid
      transportationOffice:
        $ref: '#/definitions/TransportationOffice'
      active:
        type: boolean
      roles:
        type: array
        items:
          $ref: '#/definitions/Role'
      edipi:
        type: string
      otherUniqueId:
        type: string
      rejectionReason:
        type: string
      status:
        type: string
        enum:
          - APPROVED
          - REQUESTED
          - REJECTED
      createdAt:
        type: string
        format: date-time
        readOnly: true
      updatedAt:
        type: string
        format: date-time
        readOnly: true
    required:
      - id
      - firstName
      - middleInitials
      - lastName
      - email
      - telephone
      - transportationOfficeId
      - active
      - roles
      - edipi
      - otherUniqueId
      - rejectionReason
      - status
      - createdAt
      - updatedAt
  LockedOfficeUser:
    type: object
    properties:
      firstName:
        type: string
      lastName:
        type: string
      transportationOfficeId:
        type: string
        format: uuid
      transportationOffice:
        $ref: '#/definitions/TransportationOffice'
  OfficeUserCreate:
    type: object
    properties:
      email:
        type: string
        example: user@userdomain.com
        title: Email
        x-nullable: false
      edipi:
        type: string
        example: '1234567890'
        maxLength: 10
        title: EDIPI
        x-nullable: true
      otherUniqueId:
        type: string
        title: Office user identifier when EDIPI is not available
        x-nullable: true
      firstName:
        type: string
        title: First Name
        x-nullable: false
      middleInitials:
        type: string
        example: L.
        x-nullable: true
        title: Middle Initials
      lastName:
        type: string
        title: Last Name
        x-nullable: false
      telephone:
        type: string
        format: telephone
        pattern: ^[2-9]\d{2}-\d{3}-\d{4}$
        example: 212-555-5555
        x-nullable: false
      transportationOfficeId:
        type: string
        format: uuid
        example: c56a4180-65aa-42ec-a945-5fd21dec0538
        x-nullable: false
      roles:
        type: array
        items:
          $ref: '#/definitions/OfficeUserRole'
        x-nullable: false
    required:
      - firstName
      - lastName
      - email
      - telephone
      - transportationOfficeId
      - roles
  OfficeUserRole:
    type: object
    properties:
      name:
        type: string
        example: Task Ordering Officer
        x-nullable: true
        title: name
      roleType:
        type: string
        example: task_ordering_officer
        x-nullable: true
        title: roleType
  Customer:
    type: object
    properties:
      agency:
        type: string
        title: Agency customer is affilated with
      first_name:
        type: string
        example: John
      last_name:
        type: string
        example: Doe
      phone:
        type: string
        format: telephone
        pattern: ^[2-9]\d{2}-\d{3}-\d{4}$
        x-nullable: true
      email:
        type: string
        format: x-email
        pattern: ^[a-zA-Z0-9._%+-]+@[a-zA-Z0-9.-]+\.[a-zA-Z]{2,}$
        x-nullable: true
      suffix:
        type: string
        example: Jr.
        x-nullable: true
      middle_name:
        type: string
        example: David
        x-nullable: true
      current_address:
        $ref: '#/definitions/Address'
      backup_contact:
        $ref: '#/definitions/BackupContact'
      id:
        type: string
        format: uuid
        example: c56a4180-65aa-42ec-a945-5fd21dec0538
      dodID:
        type: string
      emplid:
        type: string
      userID:
        type: string
        format: uuid
        example: c56a4180-65aa-42ec-a945-5fd21dec0538
      eTag:
        type: string
      phoneIsPreferred:
        type: boolean
      emailIsPreferred:
        type: boolean
      secondaryTelephone:
        type: string
        format: telephone
        pattern: ^[2-9]\d{2}-\d{3}-\d{4}$|^$
        x-nullable: true
      backupAddress:
        $ref: '#/definitions/Address'
      cacValidated:
        type: boolean
        x-nullable: true
  CreatedCustomer:
    type: object
    properties:
      affiliation:
        type: string
        title: Branch of service customer is affilated with
      firstName:
        type: string
        example: John
      lastName:
        type: string
        example: Doe
      telephone:
        type: string
        format: telephone
        pattern: ^[2-9]\d{2}-\d{3}-\d{4}$
        x-nullable: true
      personalEmail:
        type: string
        format: x-email
        pattern: ^[a-zA-Z0-9._%+-]+@[a-zA-Z0-9.-]+\.[a-zA-Z]{2,}$
      suffix:
        type: string
        example: Jr.
        x-nullable: true
      middleName:
        type: string
        example: David
        x-nullable: true
      residentialAddress:
        $ref: '#/definitions/Address'
      backupContact:
        $ref: '#/definitions/BackupContact'
      id:
        type: string
        format: uuid
        example: c56a4180-65aa-42ec-a945-5fd21dec0538
      edipi:
        type: string
        x-nullable: true
      userID:
        type: string
        format: uuid
        example: c56a4180-65aa-42ec-a945-5fd21dec0538
      oktaID:
        type: string
      oktaEmail:
        type: string
      phoneIsPreferred:
        type: boolean
      emailIsPreferred:
        type: boolean
      secondaryTelephone:
        type: string
        format: telephone
        pattern: ^[2-9]\d{2}-\d{3}-\d{4}$
        x-nullable: true
      backupAddress:
        $ref: '#/definitions/Address'
      cacValidated:
        type: boolean
  UpdateCustomerPayload:
    type: object
    properties:
      first_name:
        type: string
        example: John
      last_name:
        type: string
        example: Doe
      phone:
        type: string
        format: telephone
        pattern: ^[2-9]\d{2}-\d{3}-\d{4}$
        x-nullable: true
      email:
        type: string
        format: x-email
        pattern: ^[a-zA-Z0-9._%+-]+@[a-zA-Z0-9.-]+\.[a-zA-Z]{2,}$
        x-nullable: true
      suffix:
        type: string
        example: Jr.
        x-nullable: true
      middle_name:
        type: string
        example: David
        x-nullable: true
      current_address:
        allOf:
          - $ref: '#/definitions/Address'
      backup_contact:
        $ref: '#/definitions/BackupContact'
      phoneIsPreferred:
        type: boolean
      emailIsPreferred:
        type: boolean
      secondaryTelephone:
        type: string
        format: telephone
        pattern: ^[2-9]\d{2}-\d{3}-\d{4}$|^$
        x-nullable: true
      backupAddress:
        allOf:
          - $ref: '#/definitions/Address'
      cac_validated:
        type: boolean
  CreateCustomerPayload:
    type: object
    properties:
      affiliation:
        $ref: '#/definitions/Affiliation'
      edipi:
        type: string
        example: John
        x-nullable: true
      firstName:
        type: string
        example: John
      middleName:
        type: string
        example: David
        x-nullable: true
      lastName:
        type: string
        example: Doe
      suffix:
        type: string
        example: Jr.
        x-nullable: true
      telephone:
        type: string
        format: telephone
        pattern: ^[2-9]\d{2}-\d{3}-\d{4}$
        x-nullable: true
      secondaryTelephone:
        type: string
        format: telephone
        pattern: ^[2-9]\d{2}-\d{3}-\d{4}$
        x-nullable: true
      personalEmail:
        type: string
        format: x-email
        example: personalEmail@email.com
        pattern: ^[a-zA-Z0-9._%+-]+@[a-zA-Z0-9.-]+\.[a-zA-Z]{2,}$
      phoneIsPreferred:
        type: boolean
      emailIsPreferred:
        type: boolean
      residentialAddress:
        allOf:
          - $ref: '#/definitions/Address'
      backupContact:
        $ref: '#/definitions/BackupContact'
      backupMailingAddress:
        allOf:
          - $ref: '#/definitions/Address'
      createOktaAccount:
        type: boolean
      cacUser:
        type: boolean
  FetchLineOfAccountingPayload:
    type: object
    properties:
      serviceMemberAffiliation:
        $ref: '#/definitions/Affiliation'
      ordersIssueDate:
        type: string
        format: date
        example: '2023-01-01'
      tacCode:
        type: string
        minLength: 4
        maxLength: 4
        example: F8J1
  SearchCustomersResult:
    type: object
    properties:
      page:
        type: integer
      perPage:
        type: integer
      totalCount:
        type: integer
      searchCustomers:
        $ref: '#/definitions/SearchCustomers'
  SearchCustomers:
    type: array
    items:
      $ref: '#/definitions/SearchCustomer'
  SearchCustomer:
    type: object
    properties:
      id:
        type: string
        format: uuid
      firstName:
        type: string
        example: John
        x-nullable: true
      lastName:
        type: string
        example: Doe
        x-nullable: true
      dodID:
        type: string
        example: 1234567890
        x-nullable: true
      emplid:
        type: string
        x-nullable: true
      branch:
        type: string
      telephone:
        type: string
        format: telephone
        pattern: ^[2-9]\d{2}-\d{3}-\d{4}$
        x-nullable: true
      personalEmail:
        type: string
        format: x-email
        example: personalEmail@email.com
        pattern: ^[a-zA-Z0-9._%+-]+@[a-zA-Z0-9.-]+\.[a-zA-Z]{2,}$
  Entitlements:
    properties:
      id:
        example: 571008b1-b0de-454d-b843-d71be9f02c04
        format: uuid
        type: string
      authorizedWeight:
        example: 2000
        type: integer
        x-formatting: weight
        x-nullable: true
      dependentsAuthorized:
        example: true
        type: boolean
        x-nullable: true
      gunSafe:
        type: boolean
        example: false
      nonTemporaryStorage:
        example: false
        type: boolean
        x-nullable: true
      privatelyOwnedVehicle:
        example: false
        type: boolean
        x-nullable: true
      proGearWeight:
        example: 2000
        type: integer
        x-formatting: weight
      proGearWeightSpouse:
        example: 500
        type: integer
        x-formatting: weight
      storageInTransit:
        example: 90
        type: integer
        x-nullable: true
      totalWeight:
        example: 500
        type: integer
        x-formatting: weight
      totalDependents:
        example: 2
        type: integer
      requiredMedicalEquipmentWeight:
        example: 500
        type: integer
        x-formatting: weight
      organizationalClothingAndIndividualEquipment:
        example: true
        type: boolean
      eTag:
        type: string
    type: object
  Error:
    properties:
      message:
        type: string
    required:
      - message
    type: object
  Grade:
    type: string
    x-nullable: true
    title: grade
    enum:
      - E_1
      - E_2
      - E_3
      - E_4
      - E_5
      - E_6
      - E_7
      - E_8
      - E_9
      - E_9_SPECIAL_SENIOR_ENLISTED
      - O_1_ACADEMY_GRADUATE
      - O_2
      - O_3
      - O_4
      - O_5
      - O_6
      - O_7
      - O_8
      - O_9
      - O_10
      - W_1
      - W_2
      - W_3
      - W_4
      - W_5
      - AVIATION_CADET
      - CIVILIAN_EMPLOYEE
      - ACADEMY_CADET
      - MIDSHIPMAN
    x-display-value:
      E_1: E-1
      E_2: E-2
      E_3: E-3
      E_4: E-4
      E_5: E-5
      E_6: E-6
      E_7: E-7
      E_8: E-8
      E_9: E-9
      E_9_SPECIAL_SENIOR_ENLISTED: E-9 (Special Senior Enlisted)
      O_1_ACADEMY_GRADUATE: O-1 or Service Academy Graduate
      O_2: O-2
      O_3: O-3
      O_4: O-4
      O_5: O-5
      O_6: O-6
      O_7: O-7
      O_8: O-8
      O_9: O-9
      O_10: O-10
      W_1: W-1
      W_2: W-2
      W_3: W-3
      W_4: W-4
      W_5: W-5
      AVIATION_CADET: Aviation Cadet
      CIVILIAN_EMPLOYEE: Civilian Employee
      ACADEMY_CADET: Service Academy Cadet
      MIDSHIPMAN: Midshipman
  Move:
    properties:
      id:
        example: 1f2270c7-7166-40ae-981e-b200ebdf3054
        format: uuid
        type: string
      serviceCounselingCompletedAt:
        format: date-time
        type: string
        x-nullable: true
      availableToPrimeAt:
        format: date-time
        type: string
        x-nullable: true
      billableWeightsReviewedAt:
        format: date-time
        type: string
        x-nullable: true
      contractorId:
        type: string
        format: uuid
        x-nullable: true
      contractor:
        $ref: '#/definitions/Contractor'
      locator:
        type: string
        example: 1K43AR
      ordersId:
        type: string
        format: uuid
        example: c56a4180-65aa-42ec-a945-5fd21dec0538
      orders:
        $ref: '#/definitions/Order'
      referenceId:
        example: 1001-3456
        type: string
        x-nullable: true
      status:
        $ref: '#/definitions/MoveStatus'
      excess_weight_qualified_at:
        type: string
        format: date-time
        description: >-
          Timestamp of when the estimated shipment weights of the move reached
          90% of the weight allowance
        x-nullable: true
      excess_weight_acknowledged_at:
        type: string
        format: date-time
        description: >-
          Timestamp of when the TOO acknowledged the excess weight risk by
          either dismissing the alert or updating the max billable weight
        x-nullable: true
      tioRemarks:
        type: string
        example: approved additional weight
        x-nullable: true
      financialReviewFlag:
        type: boolean
        example: false
        description: >-
          This flag is set by office users if a move should be reviewed by a
          Financial Office
        x-nullable: false
        readOnly: true
      financialReviewRemarks:
        type: string
        example: Destination address is too far from duty location
        x-nullable: true
        readOnly: true
      closeoutOffice:
        $ref: '#/definitions/TransportationOffice'
      closeoutOfficeId:
        type: string
        format: uuid
        description: >-
          The transportation office that will handle reviewing PPM Closeout
          documentation for Army and Air Force service members
        x-nullable: true
      approvalsRequestedAt:
        type: string
        format: date-time
        description: >-
          The time at which a move is sent back to the TOO becuase the prime
          added a new service item for approval
        x-nullable: true
      createdAt:
        type: string
        format: date-time
      submittedAt:
        type: string
        format: date-time
        x-nullable: true
      updatedAt:
        type: string
        format: date-time
      eTag:
        type: string
      shipmentGBLOC:
        $ref: '#/definitions/GBLOC'
      lockedByOfficeUserID:
        type: string
        format: uuid
        x-nullable: true
      lockedByOfficeUser:
        $ref: '#/definitions/LockedOfficeUser'
        x-nullable: true
      lockExpiresAt:
        type: string
        format: date-time
        x-nullable: true
      additionalDocuments:
        $ref: '#/definitions/Document'
  MoveHistory:
    properties:
      id:
        description: move ID
        example: 1f2270c7-7166-40ae-981e-b200ebdf3054
        format: uuid
        type: string
      historyRecords:
        description: A list of MoveAuditHistory's connected to the move.
        $ref: '#/definitions/MoveAuditHistories'
      locator:
        description: move locator
        type: string
        example: 1K43AR
      referenceId:
        description: move referenceID
        example: 1001-3456
        type: string
        x-nullable: true
  MoveHistoryResult:
    type: object
    properties:
      page:
        type: integer
      perPage:
        type: integer
      totalCount:
        type: integer
      id:
        description: move ID
        example: 1f2270c7-7166-40ae-981e-b200ebdf3054
        format: uuid
        type: string
      historyRecords:
        description: A list of MoveAuditHistory's connected to the move.
        $ref: '#/definitions/MoveAuditHistories'
      locator:
        description: move locator
        type: string
        example: 1K43AR
      referenceId:
        description: move referenceID
        example: 1001-3456
        type: string
        x-nullable: true
  MoveAuditHistories:
    type: array
    items:
      $ref: '#/definitions/MoveAuditHistory'
  MoveAuditHistory:
    properties:
      id:
        description: id from audity_history table
        example: 1f2270c7-7166-40ae-981e-b200ebdf3054
        format: uuid
        type: string
      schemaName:
        description: Database schema audited table for this event is in
        type: string
      tableName:
        description: name of database table that was changed
        type: string
      relId:
        description: relation OID. Table OID (object identifier). Changes with drop/create.
        type: integer
      objectId:
        description: id column for the tableName where the data was changed
        example: 1f2270c7-7166-40ae-981e-b200ebdf3054
        format: uuid
        type: string
        x-nullable: true
      sessionUserId:
        example: 1f2270c7-7166-40ae-981e-b200ebdf3054
        format: uuid
        type: string
        x-nullable: true
      sessionUserFirstName:
        example: foo
        type: string
        x-nullable: true
      sessionUserLastName:
        example: bar
        type: string
        x-nullable: true
      sessionUserEmail:
        example: foobar@example.com
        type: string
        x-nullable: true
      sessionUserTelephone:
        format: telephone
        type: string
        pattern: ^[2-9]\d{2}-\d{3}-\d{4}$
        x-nullable: true
      context:
        type: array
        items:
          type: object
          additionalProperties:
            type: string
        x-nullable: true
      contextId:
        description: id column for the context table the record belongs to
        example: 1f2270c7-7166-40ae-981e-b200ebdf3054
        type: string
        x-nullable: true
      eventName:
        description: API endpoint name that was called to make the change
        type: string
        x-nullable: true
      actionTstampTx:
        description: Transaction start timestamp for tx in which audited event occurred
        type: string
        format: date-time
      actionTstampStm:
        description: Statement start timestamp for tx in which audited event occurred
        type: string
        format: date-time
      actionTstampClk:
        description: Wall clock time at which audited event's trigger call occurred
        type: string
        format: date-time
      transactionId:
        description: >-
          Identifier of transaction that made the change. May wrap, but unique
          paired with action_tstamp_tx.
        type: integer
        x-nullable: true
      action:
        description: Action type; I = insert, D = delete, U = update, T = truncate
        type: string
      oldValues:
        description: >-
          A list of (old/previous) MoveAuditHistoryItem's for a record before
          the change.
        type: object
        additionalProperties: true
        x-nullable: true
      changedValues:
        description: >-
          A list of (changed/updated) MoveAuditHistoryItem's for a record after
          the change.
        type: object
        additionalProperties: true
        x-nullable: true
      statementOnly:
        description: >-
          true if audit event is from an FOR EACH STATEMENT trigger, false for
          FOR EACH ROW'
        type: boolean
        example: false
  MoveAuditHistoryItems:
    type: array
    items:
      $ref: '#/definitions/MoveAuditHistoryItem'
  MoveAuditHistoryItem:
    properties:
      columnName:
        type: string
      columnValue:
        type: string
  MoveStatus:
    type: string
    enum:
      - DRAFT
      - NEEDS SERVICE COUNSELING
      - SERVICE COUNSELING COMPLETED
      - SUBMITTED
      - APPROVALS REQUESTED
      - APPROVED
      - CANCELED
  PPMStatus:
    type: string
    enum:
      - CANCELLED
      - DRAFT
      - SUBMITTED
      - WAITING_ON_CUSTOMER
      - NEEDS_ADVANCE_APPROVAL
      - NEEDS_CLOSEOUT
      - CLOSEOUT_COMPLETE
      - COMPLETED
  DeptIndicator:
    type: string
    title: Dept. indicator
    x-nullable: true
    enum:
      - NAVY_AND_MARINES
      - ARMY
      - ARMY_CORPS_OF_ENGINEERS
      - AIR_AND_SPACE_FORCE
      - COAST_GUARD
      - OFFICE_OF_SECRETARY_OF_DEFENSE
    x-display-value:
      NAVY_AND_MARINES: 17 Navy and Marine Corps
      ARMY: 21 Army
      ARMY_CORPS_OF_ENGINEERS: 96 Army Corps of Engineers
      AIR_AND_SPACE_FORCE: 57 Air Force and Space Force
      COAST_GUARD: 70 Coast Guard
      OFFICE_OF_SECRETARY_OF_DEFENSE: 97 Office of the Secretary of Defense
  OrdersTypeDetail:
    type: string
    title: Orders type detail
    x-nullable: true
    enum:
      - HHG_PERMITTED
      - PCS_TDY
      - HHG_RESTRICTED_PROHIBITED
      - HHG_RESTRICTED_AREA
      - INSTRUCTION_20_WEEKS
      - HHG_PROHIBITED_20_WEEKS
      - DELAYED_APPROVAL
    x-display-value:
      HHG_PERMITTED: Shipment of HHG Permitted
      PCS_TDY: PCS with TDY Enroute
      HHG_RESTRICTED_PROHIBITED: Shipment of HHG Restricted or Prohibited
      HHG_RESTRICTED_AREA: HHG Restricted Area-HHG Prohibited
      INSTRUCTION_20_WEEKS: Course of Instruction 20 Weeks or More
      HHG_PROHIBITED_20_WEEKS: Shipment of HHG Prohibited but Authorized within 20 weeks
      DELAYED_APPROVAL: Delayed Approval 20 Weeks or More
  Order:
    properties:
      id:
        example: 1f2270c7-7166-40ae-981e-b200ebdf3054
        format: uuid
        type: string
      customerID:
        example: c56a4180-65aa-42ec-a945-5fd21dec0538
        format: uuid
        type: string
      customer:
        $ref: '#/definitions/Customer'
      moveCode:
        type: string
        example: H2XFJF
      first_name:
        type: string
        example: John
        readOnly: true
      last_name:
        type: string
        example: Doe
        readOnly: true
      grade:
        $ref: '#/definitions/Grade'
      agency:
        $ref: '#/definitions/Affiliation'
      entitlement:
        $ref: '#/definitions/Entitlements'
      destinationDutyLocation:
        $ref: '#/definitions/DutyLocation'
      originDutyLocation:
        $ref: '#/definitions/DutyLocation'
      originDutyLocationGBLOC:
        $ref: '#/definitions/GBLOC'
      moveTaskOrderID:
        example: c56a4180-65aa-42ec-a945-5fd21dec0538
        format: uuid
        type: string
      uploaded_order_id:
        example: c56a4180-65aa-42ec-a945-5fd21dec0538
        format: uuid
        type: string
      uploadedAmendedOrderID:
        example: c56a4180-65aa-42ec-a945-5fd21dec0538
        format: uuid
        type: string
        x-nullable: true
      amendedOrdersAcknowledgedAt:
        type: string
        format: date-time
        x-nullable: true
      order_number:
        type: string
        x-nullable: true
        example: 030-00362
      order_type:
        $ref: '#/definitions/OrdersType'
      order_type_detail:
        $ref: '#/definitions/OrdersTypeDetail'
        x-nullable: true
      date_issued:
        type: string
        format: date
        example: '2020-01-01'
      report_by_date:
        type: string
        format: date
        example: '2020-01-01'
      department_indicator:
        $ref: '#/definitions/DeptIndicator'
        x-nullable: true
      tac:
        type: string
        title: TAC
        example: F8J1
        x-nullable: true
      sac:
        type: string
        title: SAC
        example: N002214CSW32Y9
        x-nullable: true
      ntsTac:
        type: string
        title: NTS TAC
        example: F8J1
        x-nullable: true
      ntsSac:
        type: string
        title: NTS SAC
        example: N002214CSW32Y9
        x-nullable: true
      has_dependents:
        type: boolean
        example: false
        title: Are dependents included in your orders?
      spouse_has_pro_gear:
        type: boolean
        example: false
        title: >-
          Do you have a spouse who will need to move items related to their
          occupation (also known as spouse pro-gear)?
      supplyAndServicesCostEstimate:
        type: string
      packingAndShippingInstructions:
        type: string
      methodOfPayment:
        type: string
      naics:
        type: string
      orders_type:
        $ref: '#/definitions/OrdersType'
      eTag:
        type: string
    type: object
  Location:
    type: object
    properties:
      label:
        type: string
        example: Label for display
      value:
        type: string
        example: Value for location
    required:
      - label
      - value
  Locations:
    type: array
    items:
      $ref: '#/definitions/Location'
  OrderBody:
    type: object
    properties:
      id:
        type: string
        format: uuid
  CreateOrders:
    type: object
    properties:
      serviceMemberId:
        type: string
        format: uuid
        example: c56a4180-65aa-42ec-a945-5fd21dec0538
      issueDate:
        type: string
        description: The date and time that these orders were cut.
        format: date
        title: Orders date
      reportByDate:
        type: string
        description: Report By Date
        format: date
        title: Report-by date
      ordersType:
        $ref: '#/definitions/OrdersType'
      ordersTypeDetail:
        $ref: '#/definitions/OrdersTypeDetail'
      hasDependents:
        type: boolean
        title: Are dependents included in your orders?
      spouseHasProGear:
        type: boolean
        title: >-
          Do you have a spouse who will need to move items related to their
          occupation (also known as spouse pro-gear)?
      newDutyLocationId:
        type: string
        format: uuid
        example: c56a4180-65aa-42ec-a945-5fd21dec0538
      ordersNumber:
        type: string
        title: Orders Number
        x-nullable: true
        example: 030-00362
      tac:
        type: string
        title: TAC
        example: F8J1
        x-nullable: true
      sac:
        type: string
        title: SAC
        example: N002214CSW32Y9
        x-nullable: true
      departmentIndicator:
        $ref: '#/definitions/DeptIndicator'
      grade:
        $ref: '#/definitions/Grade'
      originDutyLocationId:
        type: string
        format: uuid
        example: c56a4180-65aa-42ec-a945-5fd21dec0538
    required:
      - serviceMemberId
      - issueDate
      - reportByDate
      - ordersType
      - hasDependents
      - spouseHasProGear
      - newDutyLocationId
  CounselingUpdateOrderPayload:
    type: object
    properties:
      issueDate:
        type: string
        description: The date and time that these orders were cut.
        format: date
        example: '2018-04-26'
        title: Orders date
      reportByDate:
        type: string
        description: Report By Date
        format: date
        example: '2018-04-26'
        title: Report-by date
      ordersType:
        $ref: '#/definitions/OrdersType'
      ordersTypeDetail:
        $ref: '#/definitions/OrdersTypeDetail'
      ordersNumber:
        type: string
        title: Orders Number
        x-nullable: true
        example: 030-00362
      departmentIndicator:
        $ref: '#/definitions/DeptIndicator'
        x-nullable: true
      originDutyLocationId:
        type: string
        format: uuid
        example: c56a4180-65aa-42ec-a945-5fd21dec0538
      newDutyLocationId:
        type: string
        format: uuid
        example: c56a4180-65aa-42ec-a945-5fd21dec0538
      tac:
        type: string
        title: HHG TAC
        minLength: 4
        maxLength: 4
        example: F8J1
        x-nullable: true
      sac:
        title: HHG SAC
        example: N002214CSW32Y9
        $ref: '#/definitions/NullableString'
      ntsTac:
        title: NTS TAC
        minLength: 4
        maxLength: 4
        example: F8J1
        $ref: '#/definitions/NullableString'
      ntsSac:
        title: NTS SAC
        example: N002214CSW32Y9
        $ref: '#/definitions/NullableString'
      grade:
        $ref: '#/definitions/Grade'
    required:
      - issueDate
      - reportByDate
      - ordersType
      - originDutyLocationId
      - newDutyLocationId
  UpdateOrderPayload:
    type: object
    properties:
      issueDate:
        type: string
        description: The date and time that these orders were cut.
        format: date
        example: '2018-04-26'
        title: Orders date
      reportByDate:
        type: string
        description: Report By Date
        format: date
        example: '2018-04-26'
        title: Report-by date
      ordersType:
        $ref: '#/definitions/OrdersType'
      ordersTypeDetail:
        $ref: '#/definitions/OrdersTypeDetail'
      originDutyLocationId:
        type: string
        format: uuid
        example: c56a4180-65aa-42ec-a945-5fd21dec0538
      newDutyLocationId:
        type: string
        format: uuid
        example: c56a4180-65aa-42ec-a945-5fd21dec0538
      ordersNumber:
        type: string
        title: Orders Number
        x-nullable: true
        example: 030-00362
      tac:
        type: string
        title: HHG TAC
        minLength: 4
        maxLength: 4
        example: F8J1
        x-nullable: true
      sac:
        title: HHG SAC
        example: N002214CSW32Y9
        $ref: '#/definitions/NullableString'
      ntsTac:
        title: NTS TAC
        minLength: 4
        maxLength: 4
        example: F8J1
        $ref: '#/definitions/NullableString'
      ntsSac:
        title: NTS SAC
        example: N002214CSW32Y9
        $ref: '#/definitions/NullableString'
      departmentIndicator:
        $ref: '#/definitions/DeptIndicator'
        x-nullable: true
      ordersAcknowledgement:
        description: >-
          Confirmation that the new amended orders were reviewed after
          previously approving the original orders
        type: boolean
        x-nullable: true
      grade:
        $ref: '#/definitions/Grade'
    required:
      - issueDate
      - reportByDate
      - ordersType
      - newDutyLocationId
      - originDutyLocationId
  UpdateAllowancePayload:
    type: object
    properties:
      grade:
        $ref: '#/definitions/Grade'
      dependentsAuthorized:
        type: boolean
        x-nullable: true
      agency:
        $ref: '#/definitions/Affiliation'
      proGearWeight:
        description: unit is in lbs
        example: 2000
        type: integer
        minimum: 0
        maximum: 2000
        x-formatting: weight
        x-nullable: true
      proGearWeightSpouse:
        description: unit is in lbs
        example: 500
        type: integer
        minimum: 0
        maximum: 500
        x-formatting: weight
        x-nullable: true
      requiredMedicalEquipmentWeight:
        description: unit is in lbs
        example: 2000
        type: integer
        minimum: 0
        x-formatting: weight
      organizationalClothingAndIndividualEquipment:
        description: only for Army
        type: boolean
        x-nullable: true
      storageInTransit:
        description: >-
          the number of storage in transit days that the customer is entitled to
          for a given shipment on their move
        type: integer
        minimum: 0
      gunSafe:
        description: >-
          True if user is entitled to move a gun safe (up to 500 lbs) as part of
          their move without it being charged against their weight allowance.
        type: boolean
        x-nullable: true
  UpdateBillableWeightPayload:
    type: object
    properties:
      authorizedWeight:
        description: unit is in lbs
        example: 2000
        minimum: 1
        type: integer
        x-formatting: weight
        x-nullable: true
  UpdateMaxBillableWeightAsTIOPayload:
    type: object
    properties:
      authorizedWeight:
        description: unit is in lbs
        example: 2000
        minimum: 1
        type: integer
        x-formatting: weight
        x-nullable: true
      tioRemarks:
        description: TIO remarks for updating the max billable weight
        example: Increasing max billable weight
        type: string
        minLength: 1
        x-nullable: true
    required:
      - authorizedWeight
      - tioRemarks
  CounselingUpdateAllowancePayload:
    type: object
    properties:
      grade:
        $ref: '#/definitions/Grade'
      dependentsAuthorized:
        type: boolean
        x-nullable: true
      agency:
        $ref: '#/definitions/Affiliation'
      proGearWeight:
        minimum: 0
        maximum: 2000
        description: unit is in lbs
        example: 2000
        type: integer
        x-formatting: weight
        x-nullable: true
      proGearWeightSpouse:
        minimum: 0
        maximum: 500
        description: unit is in lbs
        example: 2000
        type: integer
        x-formatting: weight
        x-nullable: true
      requiredMedicalEquipmentWeight:
        minimum: 0
        description: unit is in lbs
        example: 2000
        type: integer
        x-formatting: weight
      organizationalClothingAndIndividualEquipment:
        description: only for Army
        type: boolean
        x-nullable: true
      storageInTransit:
        description: >-
          the number of storage in transit days that the customer is entitled to
          for a given shipment on their move
        type: integer
        minimum: 0
      gunSafe:
        description: >-
          True if user is entitled to move a gun safe (up to 500 lbs) as part of
          their move without it being charged against their weight allowance.
        type: boolean
        x-nullable: true
  MoveTaskOrder:
    description: The Move (MoveTaskOrder)
    properties:
      id:
        example: 1f2270c7-7166-40ae-981e-b200ebdf3054
        format: uuid
        type: string
      createdAt:
        format: date-time
        type: string
      orderID:
        example: c56a4180-65aa-42ec-a945-5fd21dec0538
        format: uuid
        type: string
      locator:
        type: string
        example: 1K43AR
      referenceId:
        example: 1001-3456
        type: string
      serviceCounselingCompletedAt:
        format: date-time
        type: string
        x-nullable: true
      availableToPrimeAt:
        format: date-time
        type: string
        x-nullable: true
      updatedAt:
        format: date-time
        type: string
      destinationAddress:
        $ref: '#/definitions/Address'
      pickupAddress:
        $ref: '#/definitions/Address'
      destinationDutyLocation:
        example: 1f2270c7-7166-40ae-981e-b200ebdf3054
        format: uuid
        type: string
      originDutyLocation:
        example: 1f2270c7-7166-40ae-981e-b200ebdf3054
        format: uuid
        type: string
      entitlements:
        $ref: '#/definitions/Entitlements'
      requestedPickupDate:
        format: date
        type: string
      tioRemarks:
        type: string
        example: approved additional weight
        x-nullable: true
      eTag:
        type: string
    type: object
  MoveTaskOrders:
    items:
      $ref: '#/definitions/MoveTaskOrder'
    type: array
  PaymentRequest:
    properties:
      proofOfServiceDocs:
        $ref: '#/definitions/ProofOfServiceDocs'
      id:
        example: c56a4180-65aa-42ec-a945-5fd21dec0538
        format: uuid
        readOnly: true
        type: string
      isFinal:
        default: false
        type: boolean
      moveTaskOrder:
        $ref: '#/definitions/Move'
      moveTaskOrderID:
        example: c56a4180-65aa-42ec-a945-5fd21dec0538
        format: uuid
        type: string
      rejectionReason:
        example: documentation was incomplete
        type: string
        x-nullable: true
      serviceItems:
        $ref: '#/definitions/PaymentServiceItems'
      status:
        $ref: '#/definitions/PaymentRequestStatus'
      paymentRequestNumber:
        example: 1234-5678-1
        readOnly: true
        type: string
      recalculationOfPaymentRequestID:
        example: c56a4180-65aa-42ec-a945-5fd21dec0538
        format: uuid
        type: string
        readOnly: true
        x-nullable: true
      eTag:
        type: string
      reviewedAt:
        format: date-time
        type: string
        x-nullable: true
      createdAt:
        format: date-time
        type: string
    type: object
  PaymentRequests:
    items:
      $ref: '#/definitions/PaymentRequest'
    type: array
  PaymentServiceItems:
    items:
      $ref: '#/definitions/PaymentServiceItem'
    type: array
  PaymentServiceItem:
    properties:
      id:
        example: c56a4180-65aa-42ec-a945-5fd21dec0538
        format: uuid
        readOnly: true
        type: string
      createdAt:
        format: date-time
        type: string
      paymentRequestID:
        example: c56a4180-65aa-42ec-a945-5fd21dec0538
        format: uuid
        type: string
      mtoServiceItemID:
        example: c56a4180-65aa-42ec-a945-5fd21dec0538
        format: uuid
        type: string
      mtoServiceItemCode:
        example: DLH
        type: string
      mtoServiceItemName:
        example: Move management
        type: string
      mtoShipmentType:
        $ref: '#/definitions/MTOShipmentType'
      mtoShipmentID:
        type: string
        format: uuid
        example: c56a4180-65aa-42ec-a945-5fd21dec0538
        x-nullable: true
      status:
        $ref: '#/definitions/PaymentServiceItemStatus'
      priceCents:
        type: integer
        format: cents
        title: Price of the service item in cents
        x-nullable: true
      rejectionReason:
        example: documentation was incomplete
        type: string
        x-nullable: true
      referenceID:
        example: 1234-5678-c56a4180
        readOnly: true
        format: string
      paymentServiceItemParams:
        $ref: '#/definitions/PaymentServiceItemParams'
      eTag:
        type: string
    type: object
  PaymentRequestStatus:
    type: string
    enum:
      - PENDING
      - REVIEWED
      - REVIEWED_AND_ALL_SERVICE_ITEMS_REJECTED
      - SENT_TO_GEX
      - RECEIVED_BY_GEX
      - PAID
      - EDI_ERROR
      - DEPRECATED
    title: Payment Request Status
  ProofOfServiceDocs:
    items:
      $ref: '#/definitions/ProofOfServiceDoc'
    type: array
  ProofOfServiceDoc:
    properties:
      isWeightTicket:
        type: boolean
      uploads:
        items:
          $ref: '#/definitions/Upload'
        type: array
  ShipmentsPaymentSITBalance:
    items:
      $ref: '#/definitions/ShipmentPaymentSITBalance'
    type: array
  ShipmentPaymentSITBalance:
    properties:
      shipmentID:
        type: string
        format: uuid
      totalSITDaysAuthorized:
        type: integer
      totalSITDaysRemaining:
        type: integer
      totalSITEndDate:
        type: string
        format: date
        x-nullable: true
      pendingSITDaysInvoiced:
        type: integer
      pendingBilledStartDate:
        type: string
        format: date
        x-nullable: true
      pendingBilledEndDate:
        type: string
        format: date
        x-nullable: true
      previouslyBilledDays:
        type: integer
        x-nullable: true
      previouslyBilledStartDate:
        type: string
        format: date
        x-nullable: true
      previouslyBilledEndDate:
        type: string
        format: date
        x-nullable: true
  UpdateShipment:
    type: object
    properties:
      shipmentType:
        $ref: '#/definitions/MTOShipmentType'
      requestedPickupDate:
        format: date
        type: string
        x-nullable: true
      requestedDeliveryDate:
        format: date
        type: string
        x-nullable: true
      customerRemarks:
        type: string
        example: handle with care
        x-nullable: true
      counselorRemarks:
        type: string
        example: counselor approved
        x-nullable: true
      billableWeightCap:
        type: integer
        description: estimated weight of the shuttle service item provided by the prime
        example: 2500
        x-formatting: weight
        x-nullable: true
      billableWeightJustification:
        type: string
        example: more weight than expected
        x-nullable: true
      pickupAddress:
        allOf:
          - $ref: '#/definitions/Address'
      destinationAddress:
        allOf:
          - $ref: '#/definitions/Address'
      secondaryDeliveryAddress:
        allOf:
          - $ref: '#/definitions/Address'
      secondaryPickupAddress:
        allOf:
          - $ref: '#/definitions/Address'
      hasSecondaryPickupAddress:
        type: boolean
        x-nullable: true
        x-omitempty: false
      hasSecondaryDeliveryAddress:
        type: boolean
        x-nullable: true
        x-omitempty: false
      tertiaryDeliveryAddress:
        allOf:
          - $ref: '#/definitions/Address'
      tertiaryPickupAddress:
        allOf:
          - $ref: '#/definitions/Address'
      hasTertiaryPickupAddress:
        type: boolean
        x-nullable: true
        x-omitempty: false
      hasTertiaryDeliveryAddress:
        type: boolean
        x-nullable: true
        x-omitempty: false
      actualProGearWeight:
        type: integer
        x-nullable: true
        x-omitempty: false
      actualSpouseProGearWeight:
        type: integer
        x-nullable: true
        x-omitempty: false
      destinationType:
        $ref: '#/definitions/DestinationType'
      agents:
        $ref: '#/definitions/MTOAgents'
        x-nullable: true
      tacType:
        $ref: '#/definitions/LOATypeNullable'
      sacType:
        $ref: '#/definitions/LOATypeNullable'
      usesExternalVendor:
        type: boolean
        example: false
        x-nullable: true
      serviceOrderNumber:
        type: string
        x-nullable: true
      ntsRecordedWeight:
        description: >-
          The previously recorded weight for the NTS Shipment. Used for NTS
          Release to know what the previous primeActualWeight or billable weight
          was.
        example: 2000
        type: integer
        x-formatting: weight
        x-nullable: true
      storageFacility:
        x-nullable: true
        $ref: '#/definitions/StorageFacility'
      ppmShipment:
        $ref: '#/definitions/UpdatePPMShipment'
  UpdatePPMShipment:
    type: object
    properties:
      expectedDepartureDate:
        description: |
          Date the customer expects to move.
        format: date
        type: string
        x-nullable: true
      actualMoveDate:
        format: date
        type: string
        x-nullable: true
      pickupAddress:
        allOf:
          - $ref: '#/definitions/Address'
      actualPickupPostalCode:
        description: >
          The actual postal code where the PPM shipment started. To be filled
          once the customer has moved the shipment.
        format: zip
        type: string
        title: ZIP
        example: '90210'
        pattern: ^(\d{5})$
        x-nullable: true
      secondaryPickupAddress:
        allOf:
          - $ref: '#/definitions/Address'
      destinationAddress:
        allOf:
          - $ref: '#/definitions/Address'
      actualDestinationPostalCode:
        description: >
          The actual postal code where the PPM shipment ended. To be filled once
          the customer has moved the shipment.
        format: zip
        type: string
        title: ZIP
        example: '90210'
        pattern: ^(\d{5})$
        x-nullable: true
      secondaryDestinationAddress:
        allOf:
          - $ref: '#/definitions/Address'
      hasSecondaryPickupAddress:
        type: boolean
        x-nullable: true
        x-omitempty: false
      hasSecondaryDestinationAddress:
        type: boolean
        x-nullable: true
        x-omitempty: false
      w2Address:
        x-nullable: true
        $ref: '#/definitions/Address'
      sitExpected:
        type: boolean
        x-nullable: true
      sitLocation:
        allOf:
          - $ref: '#/definitions/SITLocationType'
          - x-nullable: true
      sitEstimatedWeight:
        type: integer
        example: 2000
        x-nullable: true
      sitEstimatedEntryDate:
        format: date
        type: string
        x-nullable: true
      sitEstimatedDepartureDate:
        format: date
        type: string
        x-nullable: true
      estimatedWeight:
        type: integer
        example: 4200
        x-nullable: true
      hasProGear:
        description: |
          Indicates whether PPM shipment has pro gear.
        type: boolean
        x-nullable: true
      proGearWeight:
        type: integer
        x-nullable: true
      spouseProGearWeight:
        type: integer
        x-nullable: true
      hasRequestedAdvance:
        description: |
          Indicates whether an advance has been requested for the PPM shipment.
        type: boolean
        x-nullable: true
      hasReceivedAdvance:
        description: |
          Indicates whether an advance was received for the PPM shipment.
        type: boolean
        x-nullable: true
      advanceAmountRequested:
        description: |
          The amount request for an advance, or null if no advance is requested
        type: integer
        format: cents
        x-nullable: true
      advanceAmountReceived:
        description: |
          The amount received for an advance, or null if no advance is received
        type: integer
        format: cents
        x-nullable: true
      advanceStatus:
        $ref: '#/definitions/PPMAdvanceStatus'
        x-nullable: true
  UpdateWeightTicket:
    type: object
    properties:
      emptyWeight:
        description: Weight of the vehicle when empty.
        type: integer
        minimum: 0
      fullWeight:
        description: The weight of the vehicle when full.
        type: integer
        minimum: 0
      ownsTrailer:
        description: Indicates if the customer used a trailer they own for the move.
        type: boolean
      trailerMeetsCriteria:
        description: >-
          Indicates if the trailer that the customer used meets all the criteria
          to be claimable.
        type: boolean
      status:
        $ref: '#/definitions/PPMDocumentStatus'
      reason:
        description: The reason the services counselor has excluded or rejected the item.
        type: string
      adjustedNetWeight:
        description: Indicates the adjusted net weight of the vehicle
        type: integer
        minimum: 0
      netWeightRemarks:
        description: Remarks explaining any edits made to the net weight
        type: string
      allowableWeight:
        description: Indicates the maximum reimbursable weight of the shipment
        type: integer
        minimum: 0
  UpdateMovingExpense:
    type: object
    properties:
      movingExpenseType:
        $ref: '#/definitions/OmittableMovingExpenseType'
      description:
        description: A brief description of the expense.
        type: string
        x-nullable: true
        x-omitempty: false
      amount:
        description: The total amount of the expense as indicated on the receipt
        type: integer
      sitStartDate:
        description: >-
          The date the shipment entered storage, applicable for the `STORAGE`
          movingExpenseType only
        type: string
        format: date
      sitEndDate:
        description: >-
          The date the shipment exited storage, applicable for the `STORAGE`
          movingExpenseType only
        type: string
        format: date
      status:
        $ref: '#/definitions/PPMDocumentStatus'
      reason:
        description: The reason the services counselor has excluded or rejected the item.
        type: string
      weightStored:
        description: The total weight stored in PPM SIT
        type: integer
      sitLocation:
        allOf:
          - $ref: '#/definitions/SITLocationType'
          - x-nullable: true
      sitEstimatedCost:
        description: >-
          The estimated amount that the government will pay the service member
          to put their goods into storage. This estimated storage cost is
          separate from the estimated incentive.
        type: integer
        format: cents
        x-nullable: true
        x-omitempty: false
  UpdateProGearWeightTicket:
    type: object
    properties:
      belongsToSelf:
        description: >-
          Indicates if this information is for the customer's own pro-gear,
          otherwise, it's the spouse's.
        type: boolean
      hasWeightTickets:
        description: >-
          Indicates if the user has a weight ticket for their pro-gear,
          otherwise they have a constructed weight.
        type: boolean
      weight:
        description: Weight of the pro-gear contained in the shipment.
        type: integer
        minimum: 0
      status:
        $ref: '#/definitions/PPMDocumentStatus'
      reason:
        description: The reason the services counselor has excluded or rejected the item.
        type: string
  MTOShipments:
    items:
      $ref: '#/definitions/MTOShipment'
    type: array
  CreateMTOShipment:
    type: object
    properties:
      moveTaskOrderID:
        description: The ID of the move this new shipment is for.
        example: 1f2270c7-7166-40ae-981e-b200ebdf3054
        format: uuid
        type: string
      requestedPickupDate:
        description: >
          The customer's preferred pickup date. Other dates, such as required
          delivery date and (outside MilMove) the pack date, are derived from
          this date.
        format: date
        type: string
        x-nullable: true
      requestedDeliveryDate:
        description: |
          The customer's preferred delivery date.
        format: date
        type: string
        x-nullable: true
      customerRemarks:
        description: >
          The customer can use the customer remarks field to inform the services
          counselor and the movers about any

          special circumstances for this shipment. Typical examples:
            * bulky or fragile items,
            * weapons,
            * access info for their address.
          Customer enters this information during onboarding. Optional field.
        type: string
        example: handle with care
        x-nullable: true
      counselorRemarks:
        description: >
          The counselor can use the counselor remarks field to inform the movers
          about any

          special circumstances for this shipment. Typical examples:
            * bulky or fragile items,
            * weapons,
            * access info for their address.
          Counselors enters this information when creating or editing an MTO
          Shipment. Optional field.
        type: string
        example: handle with care
        x-nullable: true
      agents:
        $ref: '#/definitions/MTOAgents'
      mtoServiceItems:
        $ref: '#/definitions/MTOServiceItems'
      pickupAddress:
        description: The address where the movers should pick up this shipment.
        allOf:
          - $ref: '#/definitions/Address'
      destinationAddress:
        description: Where the movers should deliver this shipment.
        allOf:
          - $ref: '#/definitions/Address'
      destinationType:
        $ref: '#/definitions/DestinationType'
      shipmentType:
        $ref: '#/definitions/MTOShipmentType'
      tacType:
        allOf:
          - $ref: '#/definitions/LOAType'
          - x-nullable: true
      sacType:
        allOf:
          - $ref: '#/definitions/LOAType'
          - x-nullable: true
      usesExternalVendor:
        type: boolean
        example: false
        x-nullable: true
      serviceOrderNumber:
        type: string
        x-nullable: true
      ntsRecordedWeight:
        description: >-
          The previously recorded weight for the NTS Shipment. Used for NTS
          Release to know what the previous primeActualWeight or billable weight
          was.
        example: 2000
        type: integer
        x-nullable: true
        x-formatting: weight
      storageFacility:
        x-nullable: true
        $ref: '#/definitions/StorageFacility'
      ppmShipment:
        $ref: '#/definitions/CreatePPMShipment'
    required:
      - moveTaskOrderID
      - shipmentType
  CreatePPMShipment:
    description: >-
      A personally procured move is a type of shipment that a service members
      moves themselves.
    properties:
      expectedDepartureDate:
        description: |
          Date the customer expects to move.
        format: date
        type: string
      pickupAddress:
        allOf:
          - $ref: '#/definitions/Address'
      secondaryPickupAddress:
        allOf:
          - $ref: '#/definitions/Address'
      tertiaryPickupAddress:
        allOf:
          - $ref: '#/definitions/Address'
      destinationAddress:
        allOf:
          - $ref: '#/definitions/Address'
      secondaryDestinationAddress:
        allOf:
          - $ref: '#/definitions/Address'
      tertiaryDestinationAddress:
        allOf:
          - $ref: '#/definitions/Address'
      hasSecondaryPickupAddress:
        type: boolean
        x-nullable: true
        x-omitempty: false
      hasTertiaryPickupAddress:
        type: boolean
        x-nullable: true
        x-omitempty: false
      hasSecondaryDestinationAddress:
        type: boolean
        x-nullable: true
        x-omitempty: false
      hasTertiaryDestinationAddress:
        type: boolean
        x-nullable: true
        x-omitempty: false
      sitExpected:
        type: boolean
      sitLocation:
        allOf:
          - $ref: '#/definitions/SITLocationType'
          - x-nullable: true
      sitEstimatedWeight:
        type: integer
        example: 2000
        x-nullable: true
      sitEstimatedEntryDate:
        format: date
        type: string
        x-nullable: true
      sitEstimatedDepartureDate:
        format: date
        type: string
        x-nullable: true
      estimatedWeight:
        type: integer
        example: 4200
      hasProGear:
        description: |
          Indicates whether PPM shipment has pro gear.
        type: boolean
      proGearWeight:
        type: integer
        x-nullable: true
      spouseProGearWeight:
        type: integer
        x-nullable: true
    required:
      - expectedDepartureDate
      - pickupAddress
      - destinationAddress
      - sitExpected
      - estimatedWeight
      - hasProGear
  RejectShipment:
    properties:
      rejectionReason:
        type: string
        example: MTO Shipment not good enough
    required:
      - rejectionReason
  RequestDiversion:
    properties:
      diversionReason:
        type: string
        example: Shipment route needs to change
    required:
      - diversionReason
  ApproveSITExtension:
    properties:
      approvedDays:
        description: Number of days approved for SIT extension
        type: integer
        example: 21
        minimum: 1
      requestReason:
        description: >-
          Reason from service counselor-provided picklist for SIT Duration
          Update
        example: AWAITING_COMPLETION_OF_RESIDENCE
        type: string
        enum:
          - SERIOUS_ILLNESS_MEMBER
          - SERIOUS_ILLNESS_DEPENDENT
          - IMPENDING_ASSIGNEMENT
          - DIRECTED_TEMPORARY_DUTY
          - NONAVAILABILITY_OF_CIVILIAN_HOUSING
          - AWAITING_COMPLETION_OF_RESIDENCE
          - OTHER
      officeRemarks:
        description: Remarks from TOO about SIT approval
        type: string
        example: Approved for three weeks rather than requested 45 days
        x-nullable: true
    required:
      - approvedDays
  DenySITExtension:
    properties:
      officeRemarks:
        description: Remarks from TOO about SIT denial
        type: string
        example: Denied this extension as it does not match the criteria
        x-nullable: true
      convertToCustomerExpense:
        description: >-
          Whether or not to convert to members expense once SIT extension is
          denied.
        type: boolean
        example: false
    required:
      - officeRemarks
      - convertToCustomerExpense
  UpdateSITServiceItemCustomerExpense:
    properties:
      convertToCustomerExpense:
        example: true
        type: boolean
      customerExpenseReason:
        description: Reason the service item was rejected
        type: string
        example: Insufficent details provided
    required:
      - convertToCustomerExpense
      - customerExpenseReason
  CreateApprovedSITDurationUpdate:
    properties:
      requestReason:
        description: >-
          Reason from service counselor-provided picklist for SIT Duration
          Update
        example: AWAITING_COMPLETION_OF_RESIDENCE
        type: string
        enum:
          - SERIOUS_ILLNESS_MEMBER
          - SERIOUS_ILLNESS_DEPENDENT
          - IMPENDING_ASSIGNEMENT
          - DIRECTED_TEMPORARY_DUTY
          - NONAVAILABILITY_OF_CIVILIAN_HOUSING
          - AWAITING_COMPLETION_OF_RESIDENCE
          - OTHER
      approvedDays:
        description: >-
          Number of days approved for SIT extension. This will match requested
          days saved to the SIT extension model.
        type: integer
        example: 21
      officeRemarks:
        description: Remarks from TOO about SIT Duration Update creation
        type: string
        example: >-
          Customer needs additional storage time as their new place of residence
          is not yet ready
        x-nullable: true
    required:
      - requestReason
      - approvedDays
  PatchMTOServiceItemStatusPayload:
    properties:
      status:
        description: Describes all statuses for a MTOServiceItem
        type: string
        enum:
          - SUBMITTED
          - APPROVED
          - REJECTED
      rejectionReason:
        description: Reason the service item was rejected
        type: string
        example: Insufficent details provided
        x-nullable: true
  MTOApprovalServiceItemCodes:
    description: MTO level service items to create when updating MTO status.
    properties:
      serviceCodeCS:
        example: true
        type: boolean
      serviceCodeMS:
        example: true
        type: boolean
    type: object
  TacValid:
    properties:
      isValid:
        example: true
        type: boolean
    required:
      - isValid
    type: object
  UpdatePaymentRequestStatusPayload:
    properties:
      rejectionReason:
        example: documentation was incomplete
        type: string
        x-nullable: true
      status:
        $ref: '#/definitions/PaymentRequestStatus'
      eTag:
        type: string
    type: object
  QueueMoves:
    type: array
    items:
      $ref: '#/definitions/QueueMove'
  QueueMove:
    type: object
    properties:
      id:
        type: string
        format: uuid
      customer:
        $ref: '#/definitions/Customer'
      status:
        $ref: '#/definitions/MoveStatus'
      locator:
        type: string
      submittedAt:
        format: date-time
        type: string
        x-nullable: true
      appearedInTooAt:
        format: date-time
        type: string
        x-nullable: true
      requestedMoveDate:
        format: date
        type: string
        x-nullable: true
      departmentIndicator:
        $ref: '#/definitions/DeptIndicator'
      shipmentsCount:
        type: integer
      originDutyLocation:
        $ref: '#/definitions/DutyLocation'
      destinationDutyLocation:
        $ref: '#/definitions/DutyLocation'
      originGBLOC:
        $ref: '#/definitions/GBLOC'
      ppmType:
        type: string
        enum:
          - FULL
          - PARTIAL
        x-nullable: true
      closeoutInitiated:
        format: date-time
        type: string
        x-nullable: true
      closeoutLocation:
        type: string
        x-nullable: true
      orderType:
        type: string
        x-nullable: true
      lockedByOfficeUserID:
        type: string
        format: uuid
        x-nullable: true
      lockedByOfficeUser:
        $ref: '#/definitions/LockedOfficeUser'
        x-nullable: true
      lockExpiresAt:
        type: string
        format: date-time
        x-nullable: true
      ppmStatus:
        $ref: '#/definitions/PPMStatus'
        x-nullable: true
  QueueMovesResult:
    type: object
    properties:
      page:
        type: integer
      perPage:
        type: integer
      totalCount:
        type: integer
      queueMoves:
        $ref: '#/definitions/QueueMoves'
  ListPrimeMove:
    description: >
      An abbreviated definition for a move, without all the nested information
      (shipments, service items, etc). Used to fetch a list of moves more
      efficiently.
    type: object
    properties:
      id:
        example: 1f2270c7-7166-40ae-981e-b200ebdf3054
        format: uuid
        type: string
      moveCode:
        type: string
        example: HYXFJF
        readOnly: true
      createdAt:
        format: date-time
        type: string
        readOnly: true
      orderID:
        example: c56a4180-65aa-42ec-a945-5fd21dec0538
        format: uuid
        type: string
      referenceId:
        example: 1001-3456
        type: string
      availableToPrimeAt:
        format: date-time
        type: string
        x-nullable: true
        readOnly: true
      updatedAt:
        format: date-time
        type: string
        readOnly: true
      ppmType:
        type: string
        enum:
          - FULL
          - PARTIAL
      eTag:
        type: string
        readOnly: true
      orderType:
        type: string
  ListPrimeMoves:
    type: array
    items:
      $ref: '#/definitions/ListPrimeMove'
  ListPrimeMovesResult:
    type: object
    properties:
      page:
        type: integer
      perPage:
        type: integer
      totalCount:
        type: integer
      queueMoves:
        $ref: '#/definitions/ListPrimeMoves'
  QueuePaymentRequest:
    type: object
    properties:
      id:
        type: string
        format: uuid
      moveID:
        type: string
        format: uuid
      customer:
        $ref: '#/definitions/Customer'
      status:
        $ref: '#/definitions/QueuePaymentRequestStatus'
      age:
        type: number
        format: double
        description: >-
          Days since the payment request has been requested.  Decimal
          representation will allow more accurate sorting.
      submittedAt:
        type: string
        format: date-time
      locator:
        type: string
      departmentIndicator:
        $ref: '#/definitions/DeptIndicator'
      originGBLOC:
        $ref: '#/definitions/GBLOC'
      originDutyLocation:
        $ref: '#/definitions/DutyLocation'
      orderType:
        type: string
        x-nullable: true
      lockedByOfficeUserID:
        type: string
        format: uuid
        x-nullable: true
      lockExpiresAt:
        type: string
        format: date-time
        x-nullable: true
  QueuePaymentRequests:
    type: array
    items:
      $ref: '#/definitions/QueuePaymentRequest'
  QueuePaymentRequestsResult:
    type: object
    properties:
      page:
        type: integer
      perPage:
        type: integer
      totalCount:
        type: integer
      queuePaymentRequests:
        $ref: '#/definitions/QueuePaymentRequests'
  QueuePaymentRequestStatus:
    enum:
      - Payment requested
      - Reviewed
      - Rejected
      - Paid
    title: Queue Payment Request Status
    type: string
  SearchMoves:
    type: array
    items:
      $ref: '#/definitions/SearchMove'
  SearchMove:
    type: object
    properties:
      id:
        type: string
        format: uuid
      firstName:
        type: string
        example: John
        x-nullable: true
      lastName:
        type: string
        example: Doe
        x-nullable: true
      dodID:
        type: string
        example: 1234567890
        x-nullable: true
      status:
        $ref: '#/definitions/MoveStatus'
      locator:
        type: string
      branch:
        type: string
      shipmentsCount:
        type: integer
      originDutyLocationPostalCode:
        format: zip
        type: string
        title: ZIP
        example: '90210'
        pattern: ^(\d{5})$
      destinationDutyLocationPostalCode:
        format: zip
        type: string
        title: ZIP
        example: '90210'
        pattern: ^(\d{5})$
      orderType:
        type: string
      requestedPickupDate:
        type: string
        format: date
        x-nullable: true
      requestedDeliveryDate:
        type: string
        format: date
        x-nullable: true
      originGBLOC:
        $ref: '#/definitions/GBLOC'
      destinationGBLOC:
        $ref: '#/definitions/GBLOC'
      lockedByOfficeUserID:
        type: string
        format: uuid
        x-nullable: true
      lockExpiresAt:
        type: string
        format: date-time
        x-nullable: true
      emplid:
        type: string
        x-nullable: true
  SearchMovesResult:
    type: object
    properties:
      page:
        type: integer
      perPage:
        type: integer
      totalCount:
        type: integer
      searchMoves:
        $ref: '#/definitions/SearchMoves'
  GBLOC:
    type: string
    enum:
      - AGFM
      - APAT
      - BGAC
      - BGNC
      - BKAS
      - CFMQ
      - CLPK
      - CNNQ
      - DMAT
      - GSAT
      - HAFC
      - HBAT
      - JEAT
      - JENQ
      - KKFA
      - LHNQ
      - LKNQ
      - MAPK
      - MAPS
      - MBFL
      - MLNQ
      - XXXX
  CreateCustomerSupportRemark:
    type: object
    description: >-
      A text remark written by an customer support user that is associated with
      a specific move.
    required:
      - content
      - officeUserID
    properties:
      content:
        example: This is a remark about a move.
        type: string
      officeUserID:
        example: 1f2270c7-7166-40ae-981e-b200ebdf3054
        format: uuid
        type: string
  UpdateCustomerSupportRemarkPayload:
    type: object
    description: >-
      A text remark update to an existing remark created by the current active
      user (the CSR).
    required:
      - content
    properties:
      content:
        example: This is a remark about a move.
        type: string
  EvaluationReportType:
    type: string
    enum:
      - SHIPMENT
      - COUNSELING
  EvaluationReportInspectionType:
    type: string
    enum:
      - DATA_REVIEW
      - PHYSICAL
      - VIRTUAL
    x-nullable: true
  EvaluationReportLocation:
    type: string
    enum:
      - ORIGIN
      - DESTINATION
      - OTHER
    x-nullable: true
  EvaluationReportOfficeUser:
    type: object
    readOnly: true
    description: The authoring office user for an evaluation report
    properties:
      id:
        example: 1f2270c7-7166-40ae-981e-b200ebdf3054
        format: uuid
        type: string
      firstName:
        type: string
      lastName:
        type: string
      email:
        type: string
        format: x-email
        pattern: ^[a-zA-Z0-9._%+-]+@[a-zA-Z0-9.-]+\.[a-zA-Z]{2,}$
      phone:
        type: string
        format: telephone
        pattern: ^[2-9]\d{2}-\d{3}-\d{4}$
  EvaluationReportList:
    type: array
    items:
      $ref: '#/definitions/EvaluationReport'
  EvaluationReport:
    type: object
    description: An evaluation report
    properties:
      id:
        example: 1f2270c7-7166-40ae-981e-b200ebdf3054
        format: uuid
        type: string
        readOnly: true
      moveID:
        example: 1f2270c7-7166-40ae-981e-b200ebdf3054
        format: uuid
        type: string
        readOnly: true
      shipmentID:
        example: 1f2270c7-7166-40ae-981e-b200ebdf3054
        format: uuid
        type: string
        x-nullable: true
        readOnly: true
      type:
        $ref: '#/definitions/EvaluationReportType'
      inspectionType:
        $ref: '#/definitions/EvaluationReportInspectionType'
        x-nullable: true
      inspectionDate:
        type: string
        format: date
        x-nullable: true
      officeUser:
        $ref: '#/definitions/EvaluationReportOfficeUser'
      location:
        $ref: '#/definitions/EvaluationReportLocation'
        x-nullable: true
      ReportViolations:
        $ref: '#/definitions/ReportViolations'
        x-nullable: true
      locationDescription:
        type: string
        example: Route 66 at crash inspection site 3
        x-nullable: true
      observedShipmentDeliveryDate:
        type: string
        format: date
        x-nullable: true
      observedShipmentPhysicalPickupDate:
        type: string
        format: date
        x-nullable: true
      timeDepart:
        type: string
        x-nullable: true
        pattern: ^(0[0-9]|1[0-9]|2[0-3]):[0-5][0-9]$
        example: '14:30'
      evalStart:
        type: string
        x-nullable: true
        pattern: ^(0[0-9]|1[0-9]|2[0-3]):[0-5][0-9]$
        example: '15:00'
      evalEnd:
        type: string
        x-nullable: true
        pattern: ^(0[0-9]|1[0-9]|2[0-3]):[0-5][0-9]$
        example: '18:00'
      violationsObserved:
        type: boolean
        x-nullable: true
      remarks:
        type: string
        x-nullable: true
      seriousIncident:
        type: boolean
        x-nullable: true
      seriousIncidentDesc:
        type: string
        x-nullable: true
      observedClaimsResponseDate:
        type: string
        format: date
        x-nullable: true
      observedPickupDate:
        type: string
        format: date
        x-nullable: true
      observedPickupSpreadStartDate:
        type: string
        format: date
        x-nullable: true
      observedPickupSpreadEndDate:
        type: string
        format: date
        x-nullable: true
      observedDeliveryDate:
        type: string
        format: date
        x-nullable: true
      moveReferenceID:
        type: string
        x-nullable: true
        readOnly: true
      eTag:
        type: string
      submittedAt:
        type: string
        format: date-time
        x-nullable: true
      createdAt:
        type: string
        format: date-time
        readOnly: true
      updatedAt:
        type: string
        format: date-time
        readOnly: true
  CreateEvaluationReport:
    type: object
    description: >-
      Minimal set of info needed to create a shipment evaluation report, which
      is just a shipment ID.
    properties:
      shipmentID:
        description: The shipment ID of the shipment to be evaluated in the report
        example: 01b9671e-b268-4906-967b-ba661a1d3933
        format: uuid
        type: string
  PWSViolation:
    type: object
    description: A PWS violation for an evaluation report
    readOnly: true
    properties:
      id:
        example: 1f2270c7-7166-40ae-981e-b200ebdf3054
        format: uuid
        type: string
      displayOrder:
        example: 3
        type: integer
      paragraphNumber:
        example: 1.2.3.4.5
        type: string
      title:
        example: Customer Support
        type: string
      category:
        example: Pre-Move Services
        type: string
      subCategory:
        example: Weight Estimate
        type: string
      requirementSummary:
        example: Provide a single point of contact (POC)
        type: string
      requirementStatement:
        example: >-
          The contractor shall prepare and load property going into NTS in
          containers at residence for shipment to NTS.
        type: string
      isKpi:
        example: false
        type: boolean
      additionalDataElem:
        example: QAE Observed Delivery Date
        type: string
  PWSViolations:
    type: array
    items:
      $ref: '#/definitions/PWSViolation'
  AssociateReportViolations:
    type: object
    description: A list of PWS violation string ids to associate with an evaluation report
    properties:
      violations:
        type: array
        items:
          type: string
          format: uuid
  ReportViolation:
    type: object
    description: An object associating violations to evaluation reports
    properties:
      id:
        example: 1f2270c7-7166-40ae-981e-b200ebdf3054
        format: uuid
        type: string
      reportID:
        example: 1f2270c7-7166-40ae-981e-b200ebdf3054
        format: uuid
        type: string
      violationID:
        example: 1f2270c7-7166-40ae-981e-b200ebdf3054
        format: uuid
        type: string
      violation:
        $ref: '#/definitions/PWSViolation'
  ReportViolations:
    type: array
    items:
      $ref: '#/definitions/ReportViolation'
  TransportationOffices:
    type: array
    items:
      $ref: '#/definitions/TransportationOffice'
  MovePayload:
    type: object
    properties:
      id:
        type: string
        format: uuid
        example: c56a4180-65aa-42ec-a945-5fd21dec0538
      orders_id:
        type: string
        format: uuid
        example: c56a4180-65aa-42ec-a945-5fd21dec0538
      service_member_id:
        type: string
        format: uuid
        example: c56a4180-65aa-42ec-a945-5fd21dec0538
        readOnly: true
      locator:
        type: string
        example: '12432'
      status:
        $ref: '#/definitions/MoveStatus'
      created_at:
        type: string
        format: date-time
      updated_at:
        type: string
        format: date-time
      submitted_at:
        type: string
        format: date-time
        x-nullable: true
      mto_shipments:
        $ref: '#/definitions/MTOShipments'
      closeout_office:
        $ref: '#/definitions/TransportationOffice'
      cancel_reason:
        type: string
        example: Change of orders
        x-nullable: true
      eTag:
        type: string
      primeCounselingCompletedAt:
        format: date-time
        type: string
        readOnly: true
      additionalDocuments:
        $ref: '#/definitions/Document'
    required:
      - id
      - orders_id
      - locator
      - created_at
      - updated_at
      - eTag
<<<<<<< HEAD
=======
  Affiliation:
    type: string
    x-nullable: true
    title: Branch of service
    description: Military branch of service
    enum:
      - ARMY
      - NAVY
      - MARINES
      - AIR_FORCE
      - COAST_GUARD
      - SPACE_FORCE
      - NAVY_AND_MARINES
      - AIR_AND_SPACE_FORCE
      - OTHER
    x-display-value:
      ARMY: Army
      NAVY: Navy
      MARINES: Marine Corps
      AIR_FORCE: Air Force
      COAST_GUARD: Coast Guard
      SPACE_FORCE: Space Force
      OTHER: OTHER
>>>>>>> 492cea24
  Address:
    description: A postal address
    type: object
    properties:
      id:
        type: string
        format: uuid
        example: c56a4180-65aa-42ec-a945-5fd21dec0538
      streetAddress1:
        type: string
        example: 123 Main Ave
        title: Street address 1
      streetAddress2:
        type: string
        example: Apartment 9000
        x-nullable: true
        title: Street address 2
      streetAddress3:
        type: string
        example: Montmârtre
        x-nullable: true
        title: Address Line 3
      city:
        type: string
        example: Anytown
        title: City
      eTag:
        type: string
        readOnly: true
      state:
        title: State
        type: string
        x-display-value:
          AL: AL
          AK: AK
          AR: AR
          AZ: AZ
          CA: CA
          CO: CO
          CT: CT
          DC: DC
          DE: DE
          FL: FL
          GA: GA
          HI: HI
          IA: IA
          ID: ID
          IL: IL
          IN: IN
          KS: KS
          KY: KY
          LA: LA
          MA: MA
          MD: MD
          ME: ME
          MI: MI
          MN: MN
          MO: MO
          MS: MS
          MT: MT
          NC: NC
          ND: ND
          NE: NE
          NH: NH
          NJ: NJ
          NM: NM
          NV: NV
          NY: NY
          OH: OH
          OK: OK
          OR: OR
          PA: PA
          RI: RI
          SC: SC
          SD: SD
          TN: TN
          TX: TX
          UT: UT
          VA: VA
          VT: VT
          WA: WA
          WI: WI
          WV: WV
          WY: WY
        enum:
          - AL
          - AK
          - AR
          - AZ
          - CA
          - CO
          - CT
          - DC
          - DE
          - FL
          - GA
          - HI
          - IA
          - ID
          - IL
          - IN
          - KS
          - KY
          - LA
          - MA
          - MD
          - ME
          - MI
          - MN
          - MO
          - MS
          - MT
          - NC
          - ND
          - NE
          - NH
          - NJ
          - NM
          - NV
          - NY
          - OH
          - OK
          - OR
          - PA
          - RI
          - SC
          - SD
          - TN
          - TX
          - UT
          - VA
          - VT
          - WA
          - WI
          - WV
          - WY
      postalCode:
        type: string
        format: zip
        title: ZIP
        example: '90210'
        pattern: ^(\d{5}([\-]\d{4})?)$
      country:
        type: string
        title: Country
        x-nullable: true
        example: USA
        default: USA
      county:
        type: string
        title: County
        x-nullable: true
        example: LOS ANGELES
    required:
      - streetAddress1
      - city
      - state
      - postalCode
  TransportationOffice:
    type: object
    properties:
      id:
        type: string
        format: uuid
        example: c56a4180-65aa-42ec-a945-5fd21dec0538
      name:
        type: string
        example: Fort Bragg North Station
      address:
        $ref: '#/definitions/Address'
      phone_lines:
        type: array
        items:
          type: string
          format: telephone
          pattern: ^[2-9]\d{2}-\d{3}-\d{4}$
          example: 212-555-5555
      gbloc:
        type: string
        pattern: ^[A-Z]{4}$
        example: JENQ
      latitude:
        type: number
        format: float
        example: 29.382973
      longitude:
        type: number
        format: float
        example: -98.62759
      created_at:
        type: string
        format: date-time
      updated_at:
        type: string
        format: date-time
    required:
      - id
      - name
      - address
      - created_at
      - updated_at
  Affiliation:
    type: string
    x-nullable: true
    title: Branch of service
    description: Military branch of service
    enum:
      - ARMY
      - NAVY
      - MARINES
      - AIR_FORCE
      - COAST_GUARD
      - SPACE_FORCE
      - NAVY_AND_MARINES
      - AIR_AND_SPACE_FORCE
      - OTHER
    x-display-value:
      ARMY: Army
      NAVY: Navy
      MARINES: Marine Corps
      AIR_FORCE: Air Force
      COAST_GUARD: Coast Guard
      SPACE_FORCE: Space Force
      OTHER: OTHER
  DutyLocation:
    type: object
    properties:
      id:
        type: string
        format: uuid
        example: c56a4180-65aa-42ec-a945-5fd21dec0538
      name:
        type: string
        example: Fort Bragg North Station
      address_id:
        type: string
        format: uuid
        example: c56a4180-65aa-42ec-a945-5fd21dec0538
      address:
        $ref: '#/definitions/Address'
      eTag:
        type: string
  OrdersType:
    type: string
    title: Orders type
    enum:
      - PERMANENT_CHANGE_OF_STATION
      - LOCAL_MOVE
      - RETIREMENT
      - SEPARATION
      - WOUNDED_WARRIOR
      - BLUEBARK
      - SAFETY
    x-display-value:
      PERMANENT_CHANGE_OF_STATION: Permanent Change Of Station
      LOCAL_MOVE: Local Move
      RETIREMENT: Retirement
      SEPARATION: Separation
      WOUNDED_WARRIOR: Wounded Warrior
      BLUEBARK: BLUEBARK
      SAFETY: Safety
  Upload:
    description: An uploaded file.
    type: object
    properties:
      id:
        type: string
        format: uuid
        example: c56a4180-65aa-42ec-a945-5fd21dec0538
        readOnly: true
      url:
        type: string
        format: uri
        example: https://uploads.domain.test/dir/c56a4180-65aa-42ec-a945-5fd21dec0538
        readOnly: true
      filename:
        type: string
        example: filename.pdf
        readOnly: true
      contentType:
        type: string
        format: mime-type
        example: application/pdf
        readOnly: true
      bytes:
        type: integer
        readOnly: true
      status:
        type: string
        enum:
          - INFECTED
          - CLEAN
          - PROCESSING
        readOnly: true
      createdAt:
        type: string
        format: date-time
        readOnly: true
      updatedAt:
        type: string
        format: date-time
        readOnly: true
      deletedAt:
        type: string
        format: date-time
        x-nullable: true
        readOnly: true
      isWeightTicket:
        type: boolean
      uploadType:
        type: string
        example: OFFICE
        enum:
          - USER
          - PRIME
          - OFFICE
        readOnly: true
    required:
      - id
      - url
      - filename
      - contentType
      - bytes
      - createdAt
      - updatedAt
  Document:
    type: object
    properties:
      id:
        type: string
        format: uuid
        example: c56a4180-65aa-42ec-a945-5fd21dec0538
      service_member_id:
        type: string
        format: uuid
        title: The service member this document belongs to
      uploads:
        type: array
        items:
          $ref: '#/definitions/Upload'
    required:
      - id
      - service_member_id
      - uploads
  NullableString:
    type: string
    x-go-type:
      import:
        package: github.com/transcom/mymove/pkg/swagger/nullable
      type: String
  CustomerContactType:
    description: >-
      Describes a customer contact type for a MTOServiceItem of type domestic
      destination SIT.
    type: string
    enum:
      - FIRST
      - SECOND
  MTOServiceItemCustomerContact:
    description: Customer contact information for a destination SIT service item
    type: object
    properties:
      id:
        example: 1f2270c7-7166-40ae-981e-b200ebdf3054
        format: uuid
        type: string
      type:
        $ref: '#/definitions/CustomerContactType'
      dateOfContact:
        format: date
        type: string
        description: Date of attempted contact by the prime.
      timeMilitary:
        type: string
        example: 0400Z
        description: Time of attempted contact by the prime.
      firstAvailableDeliveryDate:
        format: date
        type: string
        example: '2020-12-31'
        description: First available date that the Prime can deliver SIT service item.
  MTOServiceItemCustomerContacts:
    type: array
    items:
      $ref: '#/definitions/MTOServiceItemCustomerContact'
  DimensionType:
    description: Describes a dimension type for a MTOServiceItemDimension.
    type: string
    enum:
      - ITEM
      - CRATE
  MTOServiceItemDimension:
    description: Describes a dimension object for the MTOServiceItem.
    type: object
    properties:
      id:
        example: 1f2270c7-7166-40ae-981e-b200ebdf3054
        format: uuid
        type: string
      type:
        $ref: '#/definitions/DimensionType'
      length:
        description: Length in thousandth inches. 1000 thou = 1 inch.
        example: 1000
        type: integer
        format: int32
      width:
        description: Width in thousandth inches. 1000 thou = 1 inch.
        example: 1000
        type: integer
        format: int32
      height:
        description: Height in thousandth inches. 1000 thou = 1 inch.
        example: 1000
        type: integer
        format: int32
  MTOServiceItemDimensions:
    type: array
    items:
      $ref: '#/definitions/MTOServiceItemDimension'
  SITAddressUpdate:
    type: object
    description: An update to a SIT service item address.
    properties:
      id:
        example: 1f2270c7-7166-40ae-981e-b200ebdf3054
        format: uuid
        type: string
      mtoServiceItemID:
        example: 1f2270c7-7166-40ae-981e-b200ebdf3054
        format: uuid
        type: string
      distance:
        description: The distance between the old address and the new address in miles.
        example: 54
        minimum: 0
        type: integer
      contractorRemarks:
        example: The customer has found a new house closer to base.
        type: string
        x-nullable: true
        x-omitempty: false
      officeRemarks:
        example: The customer has found a new house closer to base.
        type: string
        x-nullable: true
        x-omitempty: false
      status:
        enum:
          - REQUESTED
          - APPROVED
          - REJECTED
      oldAddress:
        $ref: '#/definitions/Address'
      newAddress:
        $ref: '#/definitions/Address'
      createdAt:
        format: date-time
        type: string
        readOnly: true
      updatedAt:
        format: date-time
        type: string
        readOnly: true
      eTag:
        type: string
        readOnly: true
  SITAddressUpdates:
    description: A list of updates to a SIT service item address.
    type: array
    items:
      $ref: '#/definitions/SITAddressUpdate'
  MTOServiceItemStatus:
    description: Describes all statuses for a MTOServiceItem
    type: string
    enum:
      - SUBMITTED
      - APPROVED
      - REJECTED
  ServiceRequestDocument:
    type: object
    properties:
      mtoServiceItemID:
        type: string
        format: uuid
      uploads:
        items:
          $ref: '#/definitions/Upload'
        type: array
  ServiceRequestDocuments:
    description: documents uploaded by the Prime as proof of request for service items
    type: array
    items:
      $ref: '#/definitions/ServiceRequestDocument'
  MTOServiceItem:
    type: object
    required:
      - id
      - moveTaskOrderID
      - reServiceID
      - reServiceCode
      - reServiceName
    properties:
      moveTaskOrderID:
        example: 1f2270c7-7166-40ae-981e-b200ebdf3054
        format: uuid
        type: string
      mtoShipmentID:
        example: 1f2270c7-7166-40ae-981e-b200ebdf3054
        format: uuid
        type: string
        x-nullable: true
      reServiceID:
        example: 1f2270c7-7166-40ae-981e-b200ebdf3054
        format: uuid
        type: string
      reServiceCode:
        type: string
      reServiceName:
        type: string
      createdAt:
        format: date-time
        type: string
      convertToCustomerExpense:
        type: boolean
        example: false
        x-omitempty: false
      customerExpenseReason:
        type: string
        x-nullable: true
      customerContacts:
        $ref: '#/definitions/MTOServiceItemCustomerContacts'
      deletedAt:
        format: date
        type: string
      description:
        type: string
        x-nullable: true
      dimensions:
        $ref: '#/definitions/MTOServiceItemDimensions'
      reason:
        type: string
        x-nullable: true
      rejectionReason:
        type: string
        x-nullable: true
      pickupPostalCode:
        type: string
        x-nullable: true
      SITPostalCode:
        type: string
        readOnly: true
        x-nullable: true
      sitEntryDate:
        type: string
        format: date-time
        x-nullable: true
      sitDepartureDate:
        type: string
        format: date-time
        x-nullable: true
      sitCustomerContacted:
        type: string
        format: date
        x-nullable: true
      sitRequestedDelivery:
        type: string
        format: date
        x-nullable: true
      sitDestinationOriginalAddress:
        $ref: '#/definitions/Address'
      sitOriginHHGOriginalAddress:
        $ref: '#/definitions/Address'
      sitOriginHHGActualAddress:
        $ref: '#/definitions/Address'
      sitDestinationFinalAddress:
        $ref: '#/definitions/Address'
      sitAddressUpdates:
        $ref: '#/definitions/SITAddressUpdates'
      sitDeliveryMiles:
        type: integer
        x-nullable: true
      feeType:
        enum:
          - COUNSELING
          - CRATING
          - TRUCKING
          - SHUTTLE
        type: string
      id:
        example: 1f2270c7-7166-40ae-981e-b200ebdf3054
        format: uuid
        type: string
      quantity:
        type: integer
      rate:
        type: integer
      status:
        $ref: '#/definitions/MTOServiceItemStatus'
      submittedAt:
        format: date
        type: string
      total:
        format: cents
        type: integer
      estimatedWeight:
        type: integer
        description: estimated weight of the shuttle service item provided by the prime
        example: 2500
        x-formatting: weight
        x-nullable: true
      updatedAt:
        format: date-time
        type: string
      approvedAt:
        format: date-time
        type: string
        x-nullable: true
      rejectedAt:
        format: date-time
        type: string
        x-nullable: true
      eTag:
        type: string
      updateReason:
        type: string
        description: Reason for updating service item.
        x-nullable: true
      standaloneCrate:
        type: boolean
        x-nullable: true
      serviceRequestDocuments:
        $ref: '#/definitions/ServiceRequestDocuments'
      estimatedPrice:
        type: integer
        format: cents
        x-nullable: true
  MTOServiceItems:
    description: A list of service items connected to this shipment.
    type: array
    items:
      $ref: '#/definitions/MTOServiceItem'
  MTOAgent:
    type: object
    properties:
      id:
        example: 1f2270c7-7166-40ae-981e-b200ebdf3054
        format: uuid
        type: string
      mtoShipmentID:
        example: 1f2270c7-7166-40ae-981e-b200ebdf3054
        format: uuid
        type: string
      createdAt:
        format: date-time
        type: string
      updatedAt:
        format: date-time
        type: string
      firstName:
        type: string
        x-nullable: true
      lastName:
        type: string
        x-nullable: true
      email:
        type: string
        format: x-email
        pattern: (^[a-zA-Z0-9._%+-]+@[a-zA-Z0-9.-]+\.[a-zA-Z]{2,}$)|(^$)
        x-nullable: true
      phone:
        type: string
        format: telephone
        pattern: (^[2-9]\d{2}-\d{3}-\d{4}$)|(^$)
        x-nullable: true
      agentType:
        type: string
        enum:
          - RELEASING_AGENT
          - RECEIVING_AGENT
      eTag:
        type: string
  MTOAgents:
    items:
      $ref: '#/definitions/MTOAgent'
    type: array
  DestinationType:
    type: string
    title: Destination Type
    example: OTHER_THAN_AUTHORIZED
    x-nullable: true
    enum:
      - HOME_OF_RECORD
      - HOME_OF_SELECTION
      - PLACE_ENTERED_ACTIVE_DUTY
      - OTHER_THAN_AUTHORIZED
  MTOShipmentType:
    type: string
    title: Shipment Type
    example: HHG
    enum:
      - HHG
      - HHG_INTO_NTS_DOMESTIC
      - HHG_OUTOF_NTS_DOMESTIC
      - INTERNATIONAL_HHG
      - INTERNATIONAL_UB
      - PPM
    x-display-value:
      HHG: HHG
      INTERNATIONAL_HHG: International HHG
      INTERNATIONAL_UB: International UB
      HHG_INTO_NTS_DOMESTIC: NTS
      HHG_OUTOF_NTS_DOMESTIC: NTS Release
      PPM: PPM
  LOAType:
    description: The Line of accounting (TAC/SAC) type that will be used for the shipment
    type: string
    example: HHG
    enum:
      - HHG
      - NTS
  StorageFacility:
    description: The Storage Facility information for the shipment
    type: object
    properties:
      id:
        type: string
        format: uuid
        example: c56a4180-65aa-42ec-a945-5fd21dec0538
      facilityName:
        type: string
      address:
        $ref: '#/definitions/Address'
      lotNumber:
        type: string
        x-nullable: true
      phone:
        type: string
        format: telephone
        pattern: ^[2-9]\d{2}-\d{3}-\d{4}$
        x-nullable: true
      email:
        type: string
        format: x-email
        pattern: ^[a-zA-Z0-9._%+-]+@[a-zA-Z0-9.-]+\.[a-zA-Z]{2,}$
        x-nullable: true
      eTag:
        type: string
        readOnly: true
  SITLocationType:
    description: The list of SIT location types.
    type: string
    enum:
      - ORIGIN
      - DESTINATION
  MTOShipmentStatus:
    type: string
    title: Shipment Status
    example: SUBMITTED
    enum:
      - SUBMITTED
      - REJECTED
      - APPROVED
      - CANCELLATION_REQUESTED
      - CANCELED
      - DIVERSION_REQUESTED
  ReweighRequester:
    type: string
    enum:
      - CUSTOMER
      - PRIME
      - SYSTEM
      - TOO
  Reweigh:
    description: >-
      A reweigh  is when a shipment is weighed for a second time due to the
      request of a customer, the contractor, system or TOO.
    type: object
    properties:
      id:
        example: 1f2270c7-7166-40ae-981e-b200ebdf3054
        format: uuid
        type: string
      requestedAt:
        format: date-time
        type: string
      requestedBy:
        $ref: '#/definitions/ReweighRequester'
      shipmentID:
        example: 1f2270c7-7166-40ae-981e-b200ebdf3054
        format: uuid
        type: string
      verificationProvidedAt:
        x-nullable: true
        x-omitempty: false
        format: date-time
        type: string
      verificationReason:
        example: >-
          The reweigh was not performed due to some justification provided by
          the counselor
        type: string
        x-nullable: true
        x-omitempty: false
      weight:
        example: 2000
        type: integer
        x-formatting: weight
        x-nullable: true
        x-omitempty: false
  SITExtension:
    type: object
    description: >-
      A storage in transit (SIT) Extension is a request for an increase in the
      billable number of days a shipment is allowed to be in SIT.
    properties:
      id:
        example: 1f2270c7-7166-40ae-981e-b200ebdf3054
        format: uuid
        type: string
      mtoShipmentID:
        example: 1f2270c7-7166-40ae-981e-b200ebdf3054
        format: uuid
        type: string
      requestReason:
        type: string
        enum:
          - SERIOUS_ILLNESS_MEMBER
          - SERIOUS_ILLNESS_DEPENDENT
          - IMPENDING_ASSIGNEMENT
          - DIRECTED_TEMPORARY_DUTY
          - NONAVAILABILITY_OF_CIVILIAN_HOUSING
          - AWAITING_COMPLETION_OF_RESIDENCE
          - OTHER
      contractorRemarks:
        example: We need SIT additional days. The customer has not found a house yet.
        type: string
        x-nullable: true
        x-omitempty: false
      requestedDays:
        type: integer
        example: 30
      status:
        enum:
          - PENDING
          - APPROVED
          - DENIED
      approvedDays:
        type: integer
        example: 30
        x-nullable: true
        x-omitempty: false
      decisionDate:
        format: date-time
        type: string
        x-nullable: true
        x-omitempty: false
      officeRemarks:
        type: string
        x-nullable: true
        x-omitempty: false
      createdAt:
        format: date-time
        type: string
        readOnly: true
      updatedAt:
        format: date-time
        type: string
        readOnly: true
      eTag:
        type: string
        readOnly: true
  SITExtensions:
    type: array
    items:
      $ref: '#/definitions/SITExtension'
  SITStatus:
    properties:
      totalSITDaysUsed:
        type: integer
        minimum: 0
      totalDaysRemaining:
        type: integer
        minimum: 0
      calculatedTotalDaysInSIT:
        type: integer
        minimum: 0
      currentSIT:
        type: object
        properties:
          serviceItemID:
            type: string
            format: uuid
            example: c56a4180-65aa-42ec-a945-5fd21dec0538
          location:
            enum:
              - ORIGIN
              - DESTINATION
          daysInSIT:
            type: integer
            minimum: 0
          sitEntryDate:
            type: string
            format: date
            x-nullable: true
          sitDepartureDate:
            type: string
            format: date
            x-nullable: true
          sitAuthorizedEndDate:
            type: string
            format: date
            x-nullable: true
          sitCustomerContacted:
            type: string
            format: date
            x-nullable: true
          sitRequestedDelivery:
            type: string
            format: date
            x-nullable: true
      pastSITServiceItems:
        $ref: '#/definitions/MTOServiceItems'
  PPMShipmentStatus:
    description: |
      Status of the PPM Shipment:
        * **DRAFT**: The customer has created the PPM shipment but has not yet submitted their move for counseling.
        * **SUBMITTED**: The shipment belongs to a move that has been submitted by the customer or has been created by a Service Counselor or Prime Contractor for a submitted move.
        * **WAITING_ON_CUSTOMER**: The PPM shipment has been approved and the customer may now provide their actual move closeout information and documentation required to get paid.
        * **NEEDS_ADVANCE_APPROVAL**: The shipment was counseled by the Prime Contractor and approved but an advance was requested so will need further financial approval from the government.
        * **NEEDS_CLOSEOUT**: The customer has provided their closeout weight tickets, receipts, and expenses and certified it for the Service Counselor to approve, exclude or reject.
        * **CLOSEOUT_COMPLETE**: The Service Counselor has reviewed all of the customer's PPM closeout documentation and authorizes the customer can download and submit their finalized SSW packet.
    type: string
    readOnly: true
    enum:
      - DRAFT
      - SUBMITTED
      - WAITING_ON_CUSTOMER
      - NEEDS_ADVANCE_APPROVAL
      - NEEDS_CLOSEOUT
      - CLOSEOUT_COMPLETE
  PPMAdvanceStatus:
    type: string
    title: PPM Advance Status
    description: >-
      Indicates whether an advance status has been accepted, rejected, or
      edited, or a prime counseled PPM has been received or not received
    x-nullable: true
    enum:
      - APPROVED
      - REJECTED
      - EDITED
      - RECEIVED
      - NOT_RECEIVED
  OmittablePPMDocumentStatus:
    description: Status of the PPM document.
    type: string
    enum:
      - APPROVED
      - EXCLUDED
      - REJECTED
    x-display-value:
      APPROVED: Approved
      EXCLUDED: Excluded
      REJECTED: Rejected
    x-nullable: true
    x-omitempty: false
  PPMDocumentStatusReason:
    description: The reason the services counselor has excluded or rejected the item.
    type: string
    x-nullable: true
    x-omitempty: false
  WeightTicket:
    description: >-
      Vehicle and optional trailer information and weight documents used to move
      this PPM shipment.
    type: object
    properties:
      id:
        description: ID of this set of weight tickets.
        type: string
        format: uuid
        example: c56a4180-65aa-42ec-a945-5fd21dec0538
        readOnly: true
      ppmShipmentId:
        description: The ID of the PPM shipment that this set of weight tickets is for.
        type: string
        format: uuid
        example: c56a4180-65aa-42ec-a945-5fd21dec0538
        readOnly: true
      createdAt:
        type: string
        format: date-time
        readOnly: true
      updatedAt:
        type: string
        format: date-time
        readOnly: true
      vehicleDescription:
        description: >-
          Description of the vehicle used for the trip. E.g. make/model, type of
          truck/van, etc.
        type: string
        x-nullable: true
        x-omitempty: false
      emptyWeight:
        description: Weight of the vehicle when empty.
        type: integer
        minimum: 0
        x-nullable: true
        x-omitempty: false
      submittedEmptyWeight:
        description: Customer submitted weight of the vehicle when empty.
        type: integer
        minimum: 0
        x-nullable: true
        x-omitempty: false
      missingEmptyWeightTicket:
        description: >-
          Indicates if the customer is missing a weight ticket for the vehicle
          weight when empty.
        type: boolean
        x-nullable: true
        x-omitempty: false
      emptyDocumentId:
        description: >-
          ID of the document that is associated with the user uploads containing
          the vehicle weight when empty.
        type: string
        format: uuid
        readOnly: true
      emptyDocument:
        allOf:
          - description: >-
              Document that is associated with the user uploads containing the
              vehicle weight when empty.
          - $ref: '#/definitions/Document'
      fullWeight:
        description: The weight of the vehicle when full.
        type: integer
        minimum: 0
        x-nullable: true
        x-omitempty: false
      submittedFullWeight:
        description: Customer submitted weight of the vehicle when full.
        type: integer
        minimum: 0
        x-nullable: true
        x-omitempty: false
      missingFullWeightTicket:
        description: >-
          Indicates if the customer is missing a weight ticket for the vehicle
          weight when full.
        type: boolean
        x-nullable: true
        x-omitempty: false
      fullDocumentId:
        description: >-
          ID of the document that is associated with the user uploads containing
          the vehicle weight when full.
        type: string
        format: uuid
        example: c56a4180-65aa-42ec-a945-5fd21dec0538
        readOnly: true
      fullDocument:
        allOf:
          - description: >-
              Document that is associated with the user uploads containing the
              vehicle weight when full.
          - $ref: '#/definitions/Document'
      ownsTrailer:
        description: Indicates if the customer used a trailer they own for the move.
        type: boolean
        x-nullable: true
        x-omitempty: false
      submittedOwnsTrailer:
        description: Indicates if the customer used a trailer they own for the move.
        type: boolean
        x-nullable: true
        x-omitempty: false
      trailerMeetsCriteria:
        description: >-
          Indicates if the trailer that the customer used meets all the criteria
          to be claimable.
        type: boolean
        x-nullable: true
        x-omitempty: false
      submittedTrailerMeetsCriteria:
        description: >-
          Indicates if the trailer that the customer used meets all the criteria
          to be claimable.
        type: boolean
        x-nullable: true
        x-omitempty: false
      proofOfTrailerOwnershipDocumentId:
        description: >-
          ID of the document that is associated with the user uploads containing
          the proof of trailer ownership.
        type: string
        format: uuid
        example: c56a4180-65aa-42ec-a945-5fd21dec0538
        readOnly: true
      proofOfTrailerOwnershipDocument:
        allOf:
          - description: >-
              Document that is associated with the user uploads containing the
              proof of trailer ownership.
          - $ref: '#/definitions/Document'
      status:
        $ref: '#/definitions/OmittablePPMDocumentStatus'
      reason:
        $ref: '#/definitions/PPMDocumentStatusReason'
      adjustedNetWeight:
        description: Indicates the adjusted net weight of the vehicle
        type: integer
        minimum: 0
        x-nullable: true
        x-omitempty: false
      netWeightRemarks:
        description: Remarks explaining any edits made to the net weight
        type: string
        x-nullable: true
        x-omitempty: false
      eTag:
        description: A hash that should be used as the "If-Match" header for any updates.
        type: string
        readOnly: true
      allowableWeight:
        description: Maximum reimbursable weight.
        type: integer
        minimum: 0
        x-nullable: true
        x-omitempty: false
    required:
      - ppmShipmentId
      - createdAt
      - updatedAt
      - emptyDocumentId
      - emptyDocument
      - fullDocument
      - fullDocumentId
      - proofOfTrailerOwnershipDocument
      - proofOfTrailerOwnershipDocumentId
  WeightTickets:
    description: All weight tickets associated with a PPM shipment.
    type: array
    items:
      $ref: '#/definitions/WeightTicket'
    x-omitempty: false
  OmittableMovingExpenseType:
    type: string
    description: Moving Expense Type
    enum:
      - CONTRACTED_EXPENSE
      - GAS
      - OIL
      - OTHER
      - PACKING_MATERIALS
      - RENTAL_EQUIPMENT
      - STORAGE
      - TOLLS
      - WEIGHING_FEE
    x-display-value:
      CONTRACTED_EXPENSE: Contracted expense
      GAS: Gas
      OIL: Oil
      OTHER: Other
      PACKING_MATERIALS: Packing materials
      STORAGE: Storage
      RENTAL_EQUIPMENT: Rental equipment
      TOLLS: Tolls
      WEIGHING_FEE: Weighing fee
    x-nullable: true
    x-omitempty: false
  SubmittedMovingExpenseType:
    type: string
    description: Customer Submitted Moving Expense Type
    enum:
      - CONTRACTED_EXPENSE
      - GAS
      - OIL
      - OTHER
      - PACKING_MATERIALS
      - RENTAL_EQUIPMENT
      - STORAGE
      - TOLLS
      - WEIGHING_FEE
    x-display-value:
      CONTRACTED_EXPENSE: Contracted expense
      GAS: Gas
      OIL: Oil
      OTHER: Other
      PACKING_MATERIALS: Packing materials
      STORAGE: Storage
      RENTAL_EQUIPMENT: Rental equipment
      TOLLS: Tolls
      WEIGHING_FEE: Weighing fee
    x-nullable: true
    x-omitempty: false
  MovingExpense:
    description: >-
      Expense information and receipts of costs incurred that can be reimbursed
      while moving a PPM shipment.
    type: object
    properties:
      id:
        description: Unique primary identifier of the Moving Expense object
        type: string
        format: uuid
        example: c56a4180-65aa-42ec-a945-5fd21dec0538
        readOnly: true
      ppmShipmentId:
        description: The PPM Shipment id that this moving expense belongs to
        type: string
        format: uuid
        example: c56a4180-65aa-42ec-a945-5fd21dec0538
        readOnly: true
      documentId:
        description: The id of the Document that contains all file uploads for this expense
        type: string
        format: uuid
        example: c56a4180-65aa-42ec-a945-5fd21dec0538
        readOnly: true
      document:
        allOf:
          - description: >-
              The Document object that contains all file uploads for this
              expense
          - $ref: '#/definitions/Document'
      movingExpenseType:
        $ref: '#/definitions/OmittableMovingExpenseType'
      submittedMovingExpenseType:
        $ref: '#/definitions/SubmittedMovingExpenseType'
      description:
        description: A brief description of the expense
        type: string
        x-nullable: true
        x-omitempty: false
      submittedDescription:
        description: Customer submitted description of the expense
        type: string
        x-nullable: true
        x-omitempty: false
      paidWithGtcc:
        description: >-
          Indicates if the service member used their government issued card to
          pay for the expense
        type: boolean
        x-nullable: true
        x-omitempty: false
      amount:
        description: The total amount of the expense as indicated on the receipt
        type: integer
        x-nullable: true
        x-omitempty: false
      submittedAmount:
        description: >-
          Customer submitted total amount of the expense as indicated on the
          receipt
        type: integer
        x-nullable: true
        x-omitempty: false
      missingReceipt:
        description: >-
          Indicates if the service member is missing the receipt with the proof
          of expense amount
        type: boolean
        x-nullable: true
        x-omitempty: false
      status:
        $ref: '#/definitions/OmittablePPMDocumentStatus'
      reason:
        $ref: '#/definitions/PPMDocumentStatusReason'
      sitStartDate:
        description: >-
          The date the shipment entered storage, applicable for the `STORAGE`
          movingExpenseType only
        type: string
        example: '2022-04-26'
        format: date
        x-nullable: true
        x-omitempty: false
      submittedSitStartDate:
        description: >-
          Customer submitted date the shipment entered storage, applicable for
          the `STORAGE` movingExpenseType only
        type: string
        example: '2022-04-26'
        format: date
        x-nullable: true
        x-omitempty: false
      sitEndDate:
        description: >-
          The date the shipment exited storage, applicable for the `STORAGE`
          movingExpenseType only
        type: string
        example: '2018-05-26'
        format: date
        x-nullable: true
        x-omitempty: false
      submittedSitEndDate:
        description: >-
          Customer submitted date the shipment exited storage, applicable for
          the `STORAGE` movingExpenseType only
        type: string
        example: '2018-05-26'
        format: date
        x-nullable: true
        x-omitempty: false
      createdAt:
        description: >-
          Timestamp the moving expense object was initially created in the
          system (UTC)
        type: string
        format: date-time
        readOnly: true
      updatedAt:
        description: >-
          Timestamp when a property of this moving expense object was last
          modified (UTC)
        type: string
        format: date-time
        readOnly: true
      eTag:
        description: A hash that should be used as the "If-Match" header for any updates.
        type: string
        readOnly: true
      weightStored:
        description: The total weight stored in PPM SIT
        type: integer
        x-nullable: true
        x-omitempty: false
      sitLocation:
        allOf:
          - $ref: '#/definitions/SITLocationType'
          - x-nullable: true
          - x-omitempty: false
      sitEstimatedCost:
        description: >-
          The estimated amount that the government will pay the service member
          to put their goods into storage. This estimated storage cost is
          separate from the estimated incentive.
        type: integer
        format: cents
        x-nullable: true
        x-omitempty: false
    required:
      - id
      - createdAt
      - updatedAt
      - ppmShipmentId
      - documentId
      - document
  ProGearWeightTicket:
    description: Pro-gear associated information and weight docs for a PPM shipment
    type: object
    properties:
      id:
        description: The ID of the pro-gear weight ticket.
        type: string
        format: uuid
        example: c56a4180-65aa-42ec-a945-5fd21dec0538
        readOnly: true
      ppmShipmentId:
        description: >-
          The ID of the PPM shipment that this pro-gear weight ticket is
          associated with.
        type: string
        format: uuid
        example: c56a4180-65aa-42ec-a945-5fd21dec0538
        readOnly: true
      updatedAt:
        type: string
        format: date-time
        readOnly: true
      createdAt:
        type: string
        format: date-time
        readOnly: true
      belongsToSelf:
        description: >-
          Indicates if this information is for the customer's own pro-gear,
          otherwise, it's the spouse's.
        type: boolean
        x-nullable: true
        x-omitempty: false
      submittedBelongsToSelf:
        description: >-
          Indicates if this information is for the customer's own pro-gear,
          otherwise, it's the spouse's.
        type: boolean
        x-nullable: true
        x-omitempty: false
      description:
        description: Describes the pro-gear that was moved.
        type: string
        x-nullable: true
        x-omitempty: false
      hasWeightTickets:
        description: >-
          Indicates if the user has a weight ticket for their pro-gear,
          otherwise they have a constructed weight.
        type: boolean
        x-nullable: true
        x-omitempty: false
      submittedHasWeightTickets:
        description: >-
          Indicates if the user has a weight ticket for their pro-gear,
          otherwise they have a constructed weight.
        type: boolean
        x-nullable: true
        x-omitempty: false
      weight:
        description: Weight of the pro-gear.
        type: integer
        minimum: 0
        x-nullable: true
        x-omitempty: false
      submittedWeight:
        description: Customer submitted weight of the pro-gear.
        type: integer
        minimum: 0
        x-nullable: true
        x-omitempty: false
      documentId:
        description: >-
          The ID of the document that is associated with the user uploads
          containing the pro-gear weight.
        type: string
        format: uuid
        example: c56a4180-65aa-42ec-a945-5fd21dec0538
        readOnly: true
      document:
        allOf:
          - description: >-
              Document that is associated with the user uploads containing the
              pro-gear weight.
          - $ref: '#/definitions/Document'
      status:
        $ref: '#/definitions/OmittablePPMDocumentStatus'
      reason:
        $ref: '#/definitions/PPMDocumentStatusReason'
      eTag:
        description: A hash that should be used as the "If-Match" header for any updates.
        type: string
        readOnly: true
    required:
      - ppmShipmentId
      - createdAt
      - updatedAt
      - documentId
      - document
  SignedCertificationType:
    description: |
      The type of signed certification:
        - PPM_PAYMENT: This is used when the customer has a PPM shipment that they have uploaded their documents for and are
            ready to submit their documentation for review. When they submit, they will be asked to sign certifying the
            information is correct.
        - SHIPMENT: This is used when a customer submits their move with their shipments to be reviewed by office users.
        - PRE_CLOSEOUT_REVIEWED_PPM_PAYMENT: This is used when a move has a PPM shipment and is set to
             service-counseling-completed "Submit move details" by service counselor.
        - CLOSEOUT_REVIEWED_PPM_PAYMENT: This is used when a PPM shipment is reviewed by counselor in close out queue.
    type: string
    enum:
      - PPM_PAYMENT
      - SHIPMENT
      - PRE_CLOSEOUT_REVIEWED_PPM_PAYMENT
      - CLOSEOUT_REVIEWED_PPM_PAYMENT
    readOnly: true
  SignedCertification:
    description: Signed certification
    type: object
    properties:
      id:
        description: The ID of the signed certification.
        type: string
        format: uuid
        example: c56a4180-65aa-42ec-a945-5fd21dec0538
        readOnly: true
      submittingUserId:
        description: The ID of the user that signed.
        type: string
        format: uuid
        example: c56a4180-65aa-42ec-a945-5fd21dec0538
        readOnly: true
      moveId:
        description: The ID of the move associated with this signed certification.
        type: string
        format: uuid
        example: c56a4180-65aa-42ec-a945-5fd21dec0538
        readOnly: true
      ppmId:
        description: >-
          The ID of the PPM shipment associated with this signed certification,
          if any.
        type: string
        format: uuid
        example: c56a4180-65aa-42ec-a945-5fd21dec0538
        readOnly: true
        x-nullable: true
        x-omitempty: false
      certificationType:
        $ref: '#/definitions/SignedCertificationType'
      certificationText:
        description: Full text that the customer agreed to and signed.
        type: string
      signature:
        description: The signature that the customer provided.
        type: string
      date:
        description: Date that the customer signed the certification.
        type: string
        format: date
      createdAt:
        type: string
        format: date-time
        readOnly: true
      updatedAt:
        type: string
        format: date-time
        readOnly: true
      eTag:
        description: A hash that should be used as the "If-Match" header for any updates.
        type: string
        readOnly: true
    required:
      - id
      - submittingUserId
      - moveId
      - certificationType
      - certificationText
      - signature
      - date
      - createdAt
      - updatedAt
      - eTag
  PPMShipment:
    description: >-
      A personally procured move is a type of shipment that a service member
      moves themselves.
    x-nullable: true
    properties:
      id:
        description: Primary auto-generated unique identifier of the PPM shipment object
        example: 1f2270c7-7166-40ae-981e-b200ebdf3054
        format: uuid
        type: string
        readOnly: true
      shipmentId:
        description: The id of the parent MTOShipment object
        example: 1f2270c7-7166-40ae-981e-b200ebdf3054
        format: uuid
        type: string
        readOnly: true
      createdAt:
        description: Timestamp of when the PPM Shipment was initially created (UTC)
        format: date-time
        type: string
        readOnly: true
      updatedAt:
        description: Timestamp of when a property of this object was last updated (UTC)
        format: date-time
        type: string
        readOnly: true
      status:
        $ref: '#/definitions/PPMShipmentStatus'
      w2Address:
        x-nullable: true
        $ref: '#/definitions/Address'
      advanceStatus:
        $ref: '#/definitions/PPMAdvanceStatus'
      expectedDepartureDate:
        description: |
          Date the customer expects to begin their move.
        format: date
        type: string
      actualMoveDate:
        description: The actual start date of when the PPM shipment left the origin.
        format: date
        type: string
        x-nullable: true
        x-omitempty: false
      submittedAt:
        description: >-
          The timestamp of when the customer submitted their PPM documentation
          to the counselor for review.
        format: date-time
        type: string
        x-nullable: true
        x-omitempty: false
      reviewedAt:
        description: >-
          The timestamp of when the Service Counselor has reviewed all of the
          closeout documents.
        format: date-time
        type: string
        x-nullable: true
        x-omitempty: false
      approvedAt:
        description: >-
          The timestamp of when the shipment was approved and the service member
          can begin their move.
        format: date-time
        type: string
        x-nullable: true
        x-omitempty: false
      pickupAddress:
        $ref: '#/definitions/Address'
      secondaryPickupAddress:
        allOf:
          - $ref: '#/definitions/Address'
          - x-nullable: true
          - x-omitempty: false
      hasSecondaryPickupAddress:
        type: boolean
        x-omitempty: false
        x-nullable: true
      tertiaryPickupAddress:
        allOf:
          - $ref: '#/definitions/Address'
          - x-nullable: true
          - x-omitempty: false
      hasTertiaryPickupAddress:
        type: boolean
        x-omitempty: false
        x-nullable: true
      actualPickupPostalCode:
        description: >
          The actual postal code where the PPM shipment started. To be filled
          once the customer has moved the shipment.
        format: zip
        type: string
        title: ZIP
        example: '90210'
        pattern: ^(\d{5})$
        x-nullable: true
        x-omitempty: false
      destinationAddress:
        $ref: '#/definitions/Address'
      secondaryDestinationAddress:
        allOf:
          - $ref: '#/definitions/Address'
          - x-nullable: true
          - x-omitempty: false
      hasSecondaryDestinationAddress:
        type: boolean
        x-omitempty: false
        x-nullable: true
      tertiaryDestinationAddress:
        allOf:
          - $ref: '#/definitions/Address'
          - x-nullable: true
          - x-omitempty: false
      hasTertiaryDestinationAddress:
        type: boolean
        x-omitempty: false
        x-nullable: true
      actualDestinationPostalCode:
        description: >
          The actual postal code where the PPM shipment ended. To be filled once
          the customer has moved the shipment.
        format: zip
        type: string
        title: ZIP
        example: '90210'
        pattern: ^(\d{5})$
        x-nullable: true
        x-omitempty: false
      sitExpected:
        description: >
          Captures whether some or all of the PPM shipment will require
          temporary storage at the origin or destination.


          Must be set to `true` when providing `sitLocation`,
          `sitEstimatedWeight`, `sitEstimatedEntryDate`, and
          `sitEstimatedDepartureDate` values to calculate the
          `sitEstimatedCost`.
        type: boolean
      estimatedWeight:
        description: The estimated weight of the PPM shipment goods being moved.
        type: integer
        example: 4200
        x-nullable: true
        x-omitempty: false
      hasProGear:
        description: >
          Indicates whether PPM shipment has pro gear for themselves or their
          spouse.
        type: boolean
        x-nullable: true
        x-omitempty: false
      proGearWeight:
        description: >-
          The estimated weight of the pro-gear being moved belonging to the
          service member.
        type: integer
        x-nullable: true
        x-omitempty: false
      spouseProGearWeight:
        description: >-
          The estimated weight of the pro-gear being moved belonging to a
          spouse.
        type: integer
        x-nullable: true
        x-omitempty: false
      estimatedIncentive:
        description: >-
          The estimated amount the government will pay the service member to
          move their belongings based on the moving date, locations, and
          shipment weight.
        type: integer
        format: cents
        x-nullable: true
        x-omitempty: false
      finalIncentive:
        description: >
          The final calculated incentive for the PPM shipment. This does not
          include **SIT** as it is a reimbursement.
        type: integer
        format: cents
        x-nullable: true
        x-omitempty: false
        readOnly: true
      hasRequestedAdvance:
        description: |
          Indicates whether an advance has been requested for the PPM shipment.
        type: boolean
        x-nullable: true
        x-omitempty: false
      advanceAmountRequested:
        description: >
          The amount requested as an advance by the service member up to a
          maximum percentage of the estimated incentive.
        type: integer
        format: cents
        x-nullable: true
        x-omitempty: false
      hasReceivedAdvance:
        description: |
          Indicates whether an advance was received for the PPM shipment.
        type: boolean
        x-nullable: true
        x-omitempty: false
      advanceAmountReceived:
        description: |
          The amount received for an advance, or null if no advance is received.
        type: integer
        format: cents
        x-nullable: true
        x-omitempty: false
      sitLocation:
        allOf:
          - $ref: '#/definitions/SITLocationType'
          - x-nullable: true
          - x-omitempty: false
      sitEstimatedWeight:
        description: The estimated weight of the goods being put into storage.
        type: integer
        example: 2000
        x-nullable: true
        x-omitempty: false
      sitEstimatedEntryDate:
        description: The date that goods will first enter the storage location.
        format: date
        type: string
        x-nullable: true
        x-omitempty: false
      sitEstimatedDepartureDate:
        description: The date that goods will exit the storage location.
        format: date
        type: string
        x-nullable: true
        x-omitempty: false
      sitEstimatedCost:
        description: >-
          The estimated amount that the government will pay the service member
          to put their goods into storage. This estimated storage cost is
          separate from the estimated incentive.
        type: integer
        format: cents
        x-nullable: true
        x-omitempty: false
      weightTickets:
        $ref: '#/definitions/WeightTickets'
      movingExpenses:
        description: All expense documentation receipt records of this PPM shipment.
        items:
          $ref: '#/definitions/MovingExpense'
        type: array
      proGearWeightTickets:
        description: >-
          All pro-gear weight ticket documentation records for this PPM
          shipment.
        type: array
        items:
          $ref: '#/definitions/ProGearWeightTicket'
      signedCertification:
        $ref: '#/definitions/SignedCertification'
      eTag:
        description: >-
          A hash unique to this shipment that should be used as the "If-Match"
          header for any updates.
        type: string
        readOnly: true
    required:
      - id
      - shipmentId
      - createdAt
      - status
      - expectedDepartureDate
      - sitExpected
      - eTag
  ShipmentAddressUpdateStatus:
    type: string
    title: Status
    readOnly: true
    x-display-value:
      REQUESTED: REQUESTED
      REJECTED: REJECTED
      APPROVED: APPROVED
    enum:
      - REQUESTED
      - REJECTED
      - APPROVED
  ShipmentAddressUpdate:
    description: >
      This represents a destination address change request made by the Prime
      that is either auto-approved or requires review if the pricing criteria
      has changed. If criteria has changed, then it must be approved or rejected
      by a TOO.
    type: object
    properties:
      id:
        type: string
        format: uuid
        example: c56a4180-65aa-42ec-a945-5fd21dec0538
        readOnly: true
      contractorRemarks:
        type: string
        example: This is a contractor remark
        title: Contractor Remarks
        description: The reason there is an address change.
        readOnly: true
      officeRemarks:
        type: string
        example: This is an office remark
        title: Office Remarks
        x-nullable: true
        description: The TOO comment on approval or rejection.
      status:
        $ref: '#/definitions/ShipmentAddressUpdateStatus'
      shipmentID:
        type: string
        format: uuid
        example: c56a4180-65aa-42ec-a945-5fd21dec0538
        readOnly: true
      originalAddress:
        $ref: '#/definitions/Address'
      newAddress:
        $ref: '#/definitions/Address'
      sitOriginalAddress:
        $ref: '#/definitions/Address'
      oldSitDistanceBetween:
        description: >-
          The distance between the original SIT address and the previous/old
          destination address of shipment
        example: 50
        minimum: 0
        type: integer
      newSitDistanceBetween:
        description: >-
          The distance between the original SIT address and requested new
          destination address of shipment
        example: 88
        minimum: 0
        type: integer
    required:
      - id
      - status
      - shipmentID
      - originalAddress
      - newAddress
      - contractorRemarks
  MTOShipment:
    properties:
      moveTaskOrderID:
        example: 1f2270c7-7166-40ae-981e-b200ebdf3054
        format: uuid
        type: string
      id:
        example: 1f2270c7-7166-40ae-981e-b200ebdf3054
        format: uuid
        type: string
      createdAt:
        format: date-time
        type: string
      updatedAt:
        format: date-time
        type: string
      deletedAt:
        x-nullable: true
        format: date-time
        type: string
      primeEstimatedWeight:
        x-nullable: true
        example: 2000
        type: integer
      primeActualWeight:
        x-nullable: true
        example: 2000
        type: integer
      calculatedBillableWeight:
        x-nullable: true
        example: 2000
        type: integer
        readOnly: true
      ntsRecordedWeight:
        description: >-
          The previously recorded weight for the NTS Shipment. Used for NTS
          Release to know what the previous primeActualWeight or billable weight
          was.
        example: 2000
        type: integer
        x-nullable: true
        x-formatting: weight
      scheduledPickupDate:
        format: date
        type: string
        x-nullable: true
      scheduledDeliveryDate:
        format: date
        type: string
        x-nullable: true
      requestedPickupDate:
        format: date
        type: string
        x-nullable: true
      actualPickupDate:
        x-nullable: true
        format: date
        type: string
      actualDeliveryDate:
        x-nullable: true
        description: >-
          The actual date that the shipment was delivered to the destination
          address by the Prime
        format: date
        type: string
      requestedDeliveryDate:
        format: date
        type: string
        x-nullable: true
      requiredDeliveryDate:
        x-nullable: true
        format: date
        type: string
      approvedDate:
        format: date-time
        type: string
        x-nullable: true
      diversion:
        type: boolean
        example: true
      diversionReason:
        type: string
        example: MTO Shipment needs rerouted
        x-nullable: true
      distance:
        type: integer
        x-nullable: true
        example: 500
      pickupAddress:
        x-nullable: true
        $ref: '#/definitions/Address'
      destinationAddress:
        x-nullable: true
        $ref: '#/definitions/Address'
      destinationType:
        $ref: '#/definitions/DestinationType'
      secondaryPickupAddress:
        x-nullable: true
        $ref: '#/definitions/Address'
      secondaryDeliveryAddress:
        x-nullable: true
        $ref: '#/definitions/Address'
      hasSecondaryPickupAddress:
        type: boolean
        x-omitempty: false
        x-nullable: true
      hasSecondaryDeliveryAddress:
        type: boolean
        x-omitempty: false
        x-nullable: true
      actualProGearWeight:
        type: integer
        x-nullable: true
        x-omitempty: false
      actualSpouseProGearWeight:
        type: integer
        x-nullable: true
        x-omitempty: false
      customerRemarks:
        type: string
        example: handle with care
        x-nullable: true
      counselorRemarks:
        description: >
          The counselor can use the counselor remarks field to inform the movers
          about any

          special circumstances for this shipment. Typical examples:
            * bulky or fragile items,
            * weapons,
            * access info for their address.
          Counselors enters this information when creating or editing an MTO
          Shipment. Optional field.
        type: string
        example: handle with care
        x-nullable: true
      shipmentType:
        $ref: '#/definitions/MTOShipmentType'
      status:
        $ref: '#/definitions/MTOShipmentStatus'
      rejectionReason:
        type: string
        example: MTO Shipment not good enough
        x-nullable: true
      reweigh:
        x-nullable: true
        x-omitempty: true
        $ref: '#/definitions/Reweigh'
      mtoAgents:
        $ref: '#/definitions/MTOAgents'
      mtoServiceItems:
        $ref: '#/definitions/MTOServiceItems'
      sitDaysAllowance:
        type: integer
        x-nullable: true
      sitExtensions:
        $ref: '#/definitions/SITExtensions'
      sitStatus:
        $ref: '#/definitions/SITStatus'
      eTag:
        type: string
      billableWeightCap:
        type: integer
        description: TIO override billable weight to be used for calculations
        example: 2500
        x-formatting: weight
        x-nullable: true
      billableWeightJustification:
        type: string
        example: more weight than expected
        x-nullable: true
      tacType:
        allOf:
          - $ref: '#/definitions/LOAType'
          - x-nullable: true
      sacType:
        allOf:
          - $ref: '#/definitions/LOAType'
          - x-nullable: true
      usesExternalVendor:
        type: boolean
        example: false
      serviceOrderNumber:
        type: string
        x-nullable: true
      storageFacility:
        x-nullable: true
        $ref: '#/definitions/StorageFacility'
      ppmShipment:
        $ref: '#/definitions/PPMShipment'
      deliveryAddressUpdate:
        $ref: '#/definitions/ShipmentAddressUpdate'
      shipmentLocator:
        type: string
        x-nullable: true
        readOnly: true
        example: 1K43AR-01
      originSitAuthEndDate:
        format: date-time
        type: string
      destinationSitAuthEndDate:
        format: date-time
        type: string
  LOATypeNullable:
    description: The Line of accounting (TAC/SAC) type that will be used for the shipment
    type: string
    x-go-type:
      import:
        package: github.com/transcom/mymove/pkg/swagger/nullable
      type: String
    example: HHG
    enum:
      - HHG
      - NTS
  ProGearWeightTickets:
    description: All progear weight tickets associated with a PPM shipment.
    type: array
    items:
      $ref: '#/definitions/ProGearWeightTicket'
    x-omitempty: false
  MovingExpenses:
    description: All moving expenses associated with a PPM shipment.
    type: array
    items:
      $ref: '#/definitions/MovingExpense'
    x-omitempty: false
  PPMDocuments:
    description: >-
      All documents associated with a PPM shipment, including weight tickets,
      progear weight tickets, and moving expenses.
    x-nullable: true
    x-omitempty: false
    type: object
    properties:
      WeightTickets:
        $ref: '#/definitions/WeightTickets'
      ProGearWeightTickets:
        $ref: '#/definitions/ProGearWeightTickets'
      MovingExpenses:
        $ref: '#/definitions/MovingExpenses'
  PPMDocumentStatus:
    description: Status of the PPM document.
    type: string
    enum:
      - APPROVED
      - EXCLUDED
      - REJECTED
    x-display-value:
      APPROVED: Approved
      EXCLUDED: Excluded
      REJECTED: Rejected
  PPMShipmentSIT:
    description: SIT related items for a PPM shipment
    x-nullable: true
    properties:
      updatedAt:
        description: Timestamp of when a property of this object was last updated (UTC)
        format: date-time
        type: string
        readOnly: true
      sitLocation:
        allOf:
          - $ref: '#/definitions/SITLocationType'
          - x-nullable: true
          - x-omitempty: false
    required:
      - sitLocation
  PPMCloseout:
    description: >-
      The calculations needed in the "Review Documents" section of a PPM
      closeout. LIst of all expenses/reimbursements related toa PPM shipment.
    properties:
      id:
        description: Primary auto-generated unique identifier of the PPM shipment object
        example: 1f2270c7-7166-40ae-981e-b200ebdf3054
        format: uuid
        type: string
        readOnly: true
      plannedMoveDate:
        description: |
          Date the customer expects to begin their move.
        format: date
        type: string
        x-nullable: true
        x-omitempty: false
      actualMoveDate:
        description: The actual start date of when the PPM shipment left the origin.
        format: date
        type: string
        x-nullable: true
        x-omitempty: false
      miles:
        description: The distance between the old address and the new address in miles.
        example: 54
        minimum: 0
        type: integer
        x-nullable: true
        x-omitempty: false
      estimatedWeight:
        description: The estimated weight of the PPM shipment goods being moved.
        type: integer
        example: 4200
        x-nullable: true
        x-omitempty: false
      actualWeight:
        example: 2000
        type: integer
        x-nullable: true
        x-omitempty: false
      proGearWeightCustomer:
        description: >-
          The estimated weight of the pro-gear being moved belonging to the
          service member.
        type: integer
        x-nullable: true
        x-omitempty: false
      proGearWeightSpouse:
        description: >-
          The estimated weight of the pro-gear being moved belonging to a
          spouse.
        type: integer
        x-nullable: true
        x-omitempty: false
      grossIncentive:
        description: >
          The final calculated incentive for the PPM shipment. This does not
          include **SIT** as it is a reimbursement.
        type: integer
        format: cents
        x-nullable: true
        x-omitempty: false
        readOnly: true
      gcc:
        description: Government Constructive Cost (GCC)
        type: integer
        title: GCC
        format: cents
        x-nullable: true
        x-omitempty: false
      aoa:
        description: Advance Operating Allowance (AOA).
        type: integer
        format: cents
        x-nullable: true
        x-omitempty: false
      remainingIncentive:
        description: The remaining reimbursement amount that is still owed to the customer.
        type: integer
        format: cents
        x-nullable: true
        x-omitempty: false
      haulType:
        description: >-
          The type of haul calculation used for this shipment (shorthaul or
          linehaul).
        type: string
        x-nullable: true
        x-omitempty: false
      haulPrice:
        description: The price of the linehaul or shorthaul.
        type: integer
        format: cents
        x-nullable: true
        x-omitempty: false
      haulFSC:
        description: The linehaul/shorthaul Fuel Surcharge (FSC).
        type: integer
        format: cents
        x-nullable: true
        x-omitempty: false
      dop:
        description: The Domestic Origin Price (DOP).
        type: integer
        format: cents
        x-nullable: true
        x-omitempty: false
      ddp:
        description: The Domestic Destination Price (DDP).
        type: integer
        format: cents
        x-nullable: true
        x-omitempty: false
      packPrice:
        description: The full price of all packing/unpacking services.
        type: integer
        format: cents
        x-nullable: true
        x-omitempty: false
      unpackPrice:
        description: The full price of all packing/unpacking services.
        type: integer
        format: cents
        x-nullable: true
        x-omitempty: false
      SITReimbursement:
        description: >-
          The estimated amount that the government will pay the service member
          to put their goods into storage. This estimated storage cost is
          separate from the estimated incentive.
        type: integer
        format: cents
        x-nullable: true
        x-omitempty: false
    required:
      - id
  PPMActualWeight:
    description: >-
      The actual net weight of a single PPM shipment. Used during document
      review for PPM closeout.
    properties:
      actualWeight:
        example: 2000
        type: integer
        x-nullable: true
        x-omitempty: false
    required:
      - actualWeight
  PPMSITEstimatedCost:
    description: >-
      The estimated cost of SIT for a single PPM shipment. Used during document
      review for PPM.
    properties:
      sitCost:
        example: 2000
        type: integer
        x-nullable: true
        x-omitempty: false
    required:
      - sitCost
  MTOServiceItemSingle:
    type: object
    properties:
      moveTaskOrderID:
        example: 1f2270c7-7166-40ae-981e-b200ebdf3054
        format: uuid
        type: string
      mtoShipmentID:
        example: 1f2270c7-7166-40ae-981e-b200ebdf3054
        format: uuid
        type: string
        x-nullable: true
      reServiceID:
        example: 1f2270c7-7166-40ae-981e-b200ebdf3054
        format: uuid
        type: string
      reServiceCode:
        type: string
      reServiceName:
        type: string
      createdAt:
        format: date-time
        type: string
        readOnly: true
      convertToCustomerExpense:
        type: boolean
        example: false
        x-omitempty: false
      customerExpenseReason:
        type: string
        x-nullable: true
      deletedAt:
        format: date
        type: string
      rejectionReason:
        type: string
        x-nullable: true
      pickupPostalCode:
        type: string
        x-nullable: true
      sitPostalCode:
        type: string
        readOnly: true
        x-nullable: true
      sitEntryDate:
        type: string
        format: date-time
        x-nullable: true
      sitDepartureDate:
        type: string
        format: date-time
        x-nullable: true
      sitCustomerContacted:
        type: string
        format: date
        x-nullable: true
      sitRequestedDelivery:
        type: string
        format: date
        x-nullable: true
      id:
        example: 1f2270c7-7166-40ae-981e-b200ebdf3054
        format: uuid
        type: string
      status:
        type: string
        x-nullable: true
      updatedAt:
        format: date-time
        type: string
        readOnly: true
      approvedAt:
        format: date-time
        type: string
        x-nullable: true
      rejectedAt:
        format: date-time
        type: string
        x-nullable: true
  ServiceItemSitEntryDate:
    type: object
    properties:
      id:
        example: 1f2270c7-7166-40ae-981e-b200ebdf3054
        format: uuid
        type: string
      sitEntryDate:
        type: string
        format: date-time
        x-nullable: true
  PaymentServiceItemStatus:
    type: string
    enum:
      - REQUESTED
      - APPROVED
      - DENIED
      - SENT_TO_GEX
      - PAID
      - EDI_ERROR
    title: Payment Service Item Status
  ServiceItemParamName:
    type: string
    enum:
      - ActualPickupDate
      - ContractCode
      - ContractYearName
      - CubicFeetBilled
      - CubicFeetCrating
      - DimensionHeight
      - DimensionLength
      - DimensionWidth
      - DistanceZip
      - DistanceZipSITDest
      - DistanceZipSITOrigin
      - EIAFuelPrice
      - EscalationCompounded
      - FSCMultiplier
      - FSCPriceDifferenceInCents
      - FSCWeightBasedDistanceMultiplier
      - IsPeak
      - MarketDest
      - MarketOrigin
      - MTOAvailableToPrimeAt
      - NTSPackingFactor
      - NumberDaysSIT
      - PriceAreaDest
      - PriceAreaIntlDest
      - PriceAreaIntlOrigin
      - PriceAreaOrigin
      - PriceRateOrFactor
      - PSI_LinehaulDom
      - PSI_LinehaulDomPrice
      - PSI_LinehaulShort
      - PSI_LinehaulShortPrice
      - PSI_PriceDomDest
      - PSI_PriceDomDestPrice
      - PSI_PriceDomOrigin
      - PSI_PriceDomOriginPrice
      - PSI_ShippingLinehaulIntlCO
      - PSI_ShippingLinehaulIntlCOPrice
      - PSI_ShippingLinehaulIntlOC
      - PSI_ShippingLinehaulIntlOCPrice
      - PSI_ShippingLinehaulIntlOO
      - PSI_ShippingLinehaulIntlOOPrice
      - RateAreaNonStdDest
      - RateAreaNonStdOrigin
      - ReferenceDate
      - RequestedPickupDate
      - ServiceAreaDest
      - ServiceAreaOrigin
      - ServicesScheduleDest
      - ServicesScheduleOrigin
      - SITPaymentRequestEnd
      - SITPaymentRequestStart
      - SITScheduleDest
      - SITScheduleOrigin
      - SITServiceAreaDest
      - SITServiceAreaOrigin
      - WeightAdjusted
      - WeightBilled
      - WeightEstimated
      - WeightOriginal
      - WeightReweigh
      - ZipDestAddress
      - ZipPickupAddress
      - ZipSITDestHHGFinalAddress
      - ZipSITDestHHGOriginalAddress
      - ZipSITOriginHHGActualAddress
      - ZipSITOriginHHGOriginalAddress
      - StandaloneCrate
      - StandaloneCrateCap
      - UncappedRequestTotal
  ServiceItemParamType:
    type: string
    enum:
      - STRING
      - DATE
      - INTEGER
      - DECIMAL
      - TIMESTAMP
      - PaymentServiceItemUUID
      - BOOLEAN
  ServiceItemParamOrigin:
    type: string
    enum:
      - PRIME
      - SYSTEM
      - PRICER
      - PAYMENT_REQUEST
  PaymentServiceItemParam:
    type: object
    properties:
      id:
        example: c56a4180-65aa-42ec-a945-5fd21dec0538
        format: uuid
        readOnly: true
        type: string
      paymentServiceItemID:
        example: c56a4180-65aa-42ec-a945-5fd21dec0538
        format: uuid
        type: string
      key:
        $ref: '#/definitions/ServiceItemParamName'
      value:
        example: '3025'
        type: string
      type:
        $ref: '#/definitions/ServiceItemParamType'
      origin:
        $ref: '#/definitions/ServiceItemParamOrigin'
      eTag:
        type: string
        readOnly: true
  PaymentServiceItemParams:
    type: array
    items:
      $ref: '#/definitions/PaymentServiceItemParam'
  CustomerSupportRemark:
    type: object
    description: >-
      A text remark written by an office user that is associated with a specific
      move.
    required:
      - id
      - moveID
      - officeUserID
      - content
    properties:
      id:
        example: 1f2270c7-7166-40ae-981e-b200ebdf3054
        format: uuid
        type: string
      createdAt:
        type: string
        format: date-time
        readOnly: true
      updatedAt:
        type: string
        format: date-time
        readOnly: true
      officeUserID:
        example: 1f2270c7-7166-40ae-981e-b200ebdf3054
        format: uuid
        type: string
      moveID:
        example: 1f2270c7-7166-40ae-981e-b200ebdf3054
        format: uuid
        type: string
      content:
        example: This is a remark about a move.
        type: string
      officeUserFirstName:
        example: Grace
        type: string
        readOnly: true
      officeUserLastName:
        example: Griffin
        type: string
        readOnly: true
      officeUserEmail:
        type: string
        format: x-email
        pattern: ^[a-zA-Z0-9._%+-]+@[a-zA-Z0-9.-]+\.[a-zA-Z]{2,}$
        readOnly: true
  CustomerSupportRemarks:
    type: array
    items:
      $ref: '#/definitions/CustomerSupportRemark'
  LineOfAccounting:
    type: object
    properties:
      id:
        type: string
        format: uuid
        example: 06254fc3-b763-484c-b555-42855d1ad5cd
      loaSysId:
        type: string
        maxLength: 20
        example: '10003'
        x-nullable: true
      loaDptID:
        type: string
        maxLength: 2
        example: '1 '
        x-nullable: true
      loaTnsfrDptNm:
        type: string
        maxLength: 4
        x-nullable: true
      loaBafID:
        type: string
        maxLength: 4
        example: '1234'
        x-nullable: true
      loaTrsySfxTx:
        type: string
        maxLength: 4
        example: '0000'
        x-nullable: true
      loaMajClmNm:
        type: string
        maxLength: 4
        x-nullable: true
      loaOpAgncyID:
        type: string
        maxLength: 4
        example: 1A
        x-nullable: true
      loaAlltSnID:
        type: string
        maxLength: 5
        example: 123A
        x-nullable: true
      loaPgmElmntID:
        type: string
        maxLength: 12
        example: '00000000'
        x-nullable: true
      loaTskBdgtSblnTx:
        type: string
        maxLength: 8
        x-nullable: true
      loaDfAgncyAlctnRcpntID:
        type: string
        maxLength: 4
        x-nullable: true
      loaJbOrdNm:
        type: string
        maxLength: 10
        x-nullable: true
      loaSbaltmtRcpntID:
        type: string
        maxLength: 1
        x-nullable: true
      loaWkCntrRcpntNm:
        type: string
        maxLength: 6
        x-nullable: true
      loaMajRmbsmtSrcID:
        type: string
        maxLength: 1
        x-nullable: true
      loaDtlRmbsmtSrcID:
        type: string
        maxLength: 3
        x-nullable: true
      loaCustNm:
        type: string
        maxLength: 6
        x-nullable: true
      loaObjClsID:
        type: string
        maxLength: 6
        example: 22NL
        x-nullable: true
      loaSrvSrcID:
        type: string
        maxLength: 1
        x-nullable: true
      loaSpclIntrID:
        type: string
        maxLength: 2
        x-nullable: true
      loaBdgtAcntClsNm:
        type: string
        maxLength: 8
        example: '000000'
        x-nullable: true
      loaDocID:
        type: string
        maxLength: 15
        example: HHG12345678900
        x-nullable: true
      loaClsRefID:
        type: string
        maxLength: 2
        x-nullable: true
      loaInstlAcntgActID:
        type: string
        maxLength: 6
        example: '12345'
        x-nullable: true
      loaLclInstlID:
        type: string
        maxLength: 18
        x-nullable: true
      loaFmsTrnsactnID:
        type: string
        maxLength: 12
        x-nullable: true
      loaDscTx:
        type: string
        example: PERSONAL PROPERTY - PARANORMAL ACTIVITY DIVISION (OTHER)
        x-nullable: true
      loaBgnDt:
        type: string
        format: date
        example: '2005-10-01'
        x-nullable: true
      loaEndDt:
        type: string
        format: date
        example: '2015-10-01'
        x-nullable: true
      loaFnctPrsNm:
        type: string
        maxLength: 255
        x-nullable: true
      loaStatCd:
        type: string
        maxLength: 1
        example: U
        x-nullable: true
      loaHistStatCd:
        type: string
        maxLength: 1
        x-nullable: true
      loaHsGdsCd:
        type: string
        maxLength: 2
        example: HT
        x-nullable: true
      orgGrpDfasCd:
        type: string
        maxLength: 2
        example: ZZ
        x-nullable: true
      loaUic:
        type: string
        maxLength: 6
        x-nullable: true
      loaTrnsnID:
        type: string
        maxLength: 3
        example: B1
        x-nullable: true
      loaSubAcntID:
        type: string
        maxLength: 3
        x-nullable: true
      loaBetCd:
        type: string
        maxLength: 4
        x-nullable: true
      loaFndTyFgCd:
        type: string
        maxLength: 1
        x-nullable: true
      loaBgtLnItmID:
        type: string
        maxLength: 8
        x-nullable: true
      loaScrtyCoopImplAgncCd:
        type: string
        maxLength: 1
        x-nullable: true
      loaScrtyCoopDsgntrCd:
        type: string
        maxLength: 4
        x-nullable: true
      loaScrtyCoopLnItmID:
        type: string
        maxLength: 3
        x-nullable: true
      loaAgncDsbrCd:
        type: string
        maxLength: 6
        x-nullable: true
      loaAgncAcntngCd:
        type: string
        maxLength: 6
        x-nullable: true
      loaFndCntrID:
        type: string
        maxLength: 12
        x-nullable: true
      loaCstCntrID:
        type: string
        maxLength: 16
        x-nullable: true
      loaPrjID:
        type: string
        maxLength: 12
        x-nullable: true
      loaActvtyID:
        type: string
        maxLength: 11
        x-nullable: true
      loaCstCd:
        type: string
        maxLength: 16
        x-nullable: true
      loaWrkOrdID:
        type: string
        maxLength: 16
        x-nullable: true
      loaFnclArID:
        type: string
        maxLength: 6
        x-nullable: true
      loaScrtyCoopCustCd:
        type: string
        maxLength: 2
        x-nullable: true
      loaEndFyTx:
        type: integer
        example: 2016
        x-nullable: true
      loaBgFyTx:
        type: integer
        example: 2006
        x-nullable: true
      loaBgtRstrCd:
        type: string
        maxLength: 1
        x-nullable: true
      loaBgtSubActCd:
        type: string
        maxLength: 4
        x-nullable: true
      createdAt:
        type: string
        format: date-time
        example: '2023-08-03T19:17:10.050Z'
      updatedAt:
        type: string
        format: date-time
        example: '2023-08-03T19:17:38.776Z'
      validLoaForTac:
        type: boolean
        x-nullable: true
      validHhgProgramCodeForLoa:
        type: boolean
        x-nullable: true
responses:
  InvalidRequest:
    description: The request payload is invalid
    schema:
      $ref: '#/definitions/Error'
  NotFound:
    description: The requested resource wasn't found
    schema:
      $ref: '#/definitions/Error'
  Conflict:
    description: Conflict error
    schema:
      $ref: '#/definitions/Error'
  PermissionDenied:
    description: The request was denied
    schema:
      $ref: '#/definitions/Error'
  ServerError:
    description: A server error occurred
    schema:
      $ref: '#/definitions/Error'
  PreconditionFailed:
    description: Precondition failed
    schema:
      $ref: '#/definitions/Error'
  UnprocessableEntity:
    description: The payload was unprocessable.
    schema:
      $ref: '#/definitions/ValidationError'
parameters:
  ifMatch:
    in: header
    name: If-Match
    type: string
    required: true
    description: >
      Optimistic locking is implemented via the `If-Match` header. If the ETag
      header does not match the value of the resource on the server, the server
      rejects the change with a `412 Precondition Failed` error.
  ppmShipmentId:
    name: ppmShipmentId
    in: path
    type: string
    format: uuid
    required: true
    description: UUID of the PPM shipment
  weightTicketId:
    name: weightTicketId
    in: path
    type: string
    format: uuid
    required: true
    description: UUID of the weight ticket
  movingExpenseId:
    name: movingExpenseId
    in: path
    type: string
    format: uuid
    required: true
    description: UUID of the moving expense
  proGearWeightTicketId:
    name: proGearWeightTicketId
    in: path
    type: string
    format: uuid
    required: true
    description: UUID of the pro-gear weight ticket<|MERGE_RESOLUTION|>--- conflicted
+++ resolved
@@ -3123,11 +3123,8 @@
           description: payload is too large
         '500':
           description: server error
-<<<<<<< HEAD
-=======
       x-permissions:
         - create.supportingDocuments
->>>>>>> 492cea24
   /payment-requests/{paymentRequestID}/shipments-payment-sit-balance:
     parameters:
       - description: >-
@@ -7025,32 +7022,6 @@
       - created_at
       - updated_at
       - eTag
-<<<<<<< HEAD
-=======
-  Affiliation:
-    type: string
-    x-nullable: true
-    title: Branch of service
-    description: Military branch of service
-    enum:
-      - ARMY
-      - NAVY
-      - MARINES
-      - AIR_FORCE
-      - COAST_GUARD
-      - SPACE_FORCE
-      - NAVY_AND_MARINES
-      - AIR_AND_SPACE_FORCE
-      - OTHER
-    x-display-value:
-      ARMY: Army
-      NAVY: Navy
-      MARINES: Marine Corps
-      AIR_FORCE: Air Force
-      COAST_GUARD: Coast Guard
-      SPACE_FORCE: Space Force
-      OTHER: OTHER
->>>>>>> 492cea24
   Address:
     description: A postal address
     type: object
