swagger: '2.0'
info:
  contact:
    email: milmove-developers@caci.com
  description: >
    The GHC API is a RESTful API that enables the Office application for
    MilMove.


    All endpoints are located under `/ghc/v1`.
  license:
    name: MIT
    url: https://opensource.org/licenses/MIT
  title: MilMove GHC API
  version: 0.0.1
basePath: /ghc/v1
schemes:
  - http
tags:
  - name: queues
  - name: move
  - name: order
    description: >
      Move Orders - Commonly called “Orders,” especially in customer-facing
      language. Orders are plural because they're a bundle of related orders
      issued bya Service (e.g. Army, Air Force, Navy) to a customer that
      authorize (and order) that customer to move from one location to another.

      Orders are backed by $$ in the bank to support that move, which is
      identified by a Line of Account (LOA) code on the orders document.
  - name: moveTaskOrder
  - name: customer
  - name: mtoServiceItem
  - name: mtoShipment
  - name: shipment
  - name: mtoAgent
  - name: paymentServiceItem
  - name: ppm
  - name: tac
  - name: transportationOffice
  - name: uploads
  - name: paymentRequests
paths:
  /customer:
    post:
      summary: Creates a customer with Okta option
      description: >-
        Creates a customer with option to also create an Okta profile account
        based on the office user's input when completing the UI form and
        submitting.
      operationId: createCustomerWithOktaOption
      tags:
        - customer
      consumes:
        - application/json
      produces:
        - application/json
      parameters:
        - in: body
          name: body
          required: true
          schema:
            $ref: '#/definitions/CreateCustomerPayload'
      responses:
        '200':
          description: successfully created the customer
          schema:
            $ref: '#/definitions/CreatedCustomer'
        '400':
          $ref: '#/responses/InvalidRequest'
        '401':
          $ref: '#/responses/PermissionDenied'
        '403':
          $ref: '#/responses/PermissionDenied'
        '404':
          $ref: '#/responses/NotFound'
        '409':
          $ref: '#/responses/Conflict'
        '412':
          $ref: '#/responses/PreconditionFailed'
        '422':
          $ref: '#/responses/UnprocessableEntity'
        '500':
          $ref: '#/responses/ServerError'
  /open/requested-office-users:
    post:
      consumes:
        - application/json
      produces:
        - application/json
      summary: Create an Office User
      description: >
        This endpoint is publicly accessible as it is utilized for individuals
        who do not have an office account to request the creation of an office
        account.

        Request the creation of an office user. An administrator will need to
        approve them after creation. Note on requirements: An identification
        method must be present. The following 2 fields have an "OR" requirement.
        - edipi - other_unique_id One of these two fields MUST be present to
        serve as identification for the office user being created. This logic is
        handled at the application level.
      operationId: createRequestedOfficeUser
      tags:
        - officeUsers
      parameters:
        - in: body
          name: officeUser
          description: Office User information
          schema:
            $ref: '#/definitions/OfficeUserCreate'
      responses:
        '201':
          description: successfully requested the creation of provided office user
          schema:
            $ref: '#/definitions/OfficeUser'
        '422':
          description: validation error
          schema:
            $ref: '#/definitions/ValidationError'
        '500':
          description: internal server error
  /customer/{customerID}:
    parameters:
      - description: ID of customer to use
        in: path
        name: customerID
        required: true
        type: string
        format: uuid
    get:
      produces:
        - application/json
      parameters: []
      responses:
        '200':
          description: Successfully retrieved information on an individual customer
          schema:
            $ref: '#/definitions/Customer'
        '400':
          $ref: '#/responses/InvalidRequest'
        '401':
          $ref: '#/responses/PermissionDenied'
        '403':
          $ref: '#/responses/PermissionDenied'
        '404':
          $ref: '#/responses/NotFound'
        '500':
          $ref: '#/responses/ServerError'
      tags:
        - customer
      description: Returns a given customer
      operationId: getCustomer
      summary: Returns a given customer
    patch:
      summary: Updates customer info
      description: Updates customer info by ID
      operationId: updateCustomer
      tags:
        - customer
      consumes:
        - application/json
      produces:
        - application/json
      parameters:
        - in: body
          name: body
          required: true
          schema:
            $ref: '#/definitions/UpdateCustomerPayload'
        - in: header
          name: If-Match
          type: string
          required: true
      responses:
        '200':
          description: updated instance of orders
          schema:
            $ref: '#/definitions/Customer'
        '400':
          $ref: '#/responses/InvalidRequest'
        '401':
          $ref: '#/responses/PermissionDenied'
        '403':
          $ref: '#/responses/PermissionDenied'
        '404':
          $ref: '#/responses/NotFound'
        '412':
          $ref: '#/responses/PreconditionFailed'
        '422':
          $ref: '#/responses/UnprocessableEntity'
        '500':
          $ref: '#/responses/ServerError'
      x-permissions:
        - update.customer
  /customer/search:
    post:
      produces:
        - application/json
      consumes:
        - application/json
      summary: Search customers by DOD ID or customer name
      description: >
        Search customers by DOD ID or customer name. Used by services counselors
        to locate profiles to update, find attached moves, and to create new
        moves.
      operationId: searchCustomers
      tags:
        - customer
      parameters:
        - in: body
          name: body
          schema:
            properties:
              page:
                type: integer
                description: requested page of results
              perPage:
                type: integer
              dodID:
                description: DOD ID
                type: string
                minLength: 10
                maxLength: 10
                x-nullable: true
              emplid:
                description: EMPLID
                type: string
                minLength: 7
                maxLength: 7
                x-nullable: true
              branch:
                description: Branch
                type: string
                minLength: 1
              customerName:
                description: Customer Name
                type: string
                minLength: 1
                x-nullable: true
              sort:
                type: string
                x-nullable: true
                enum:
                  - customerName
                  - dodID
                  - emplid
                  - branch
                  - personalEmail
                  - telephone
              order:
                type: string
                x-nullable: true
                enum:
                  - asc
                  - desc
          description: field that results should be sorted by
      responses:
        '200':
          description: Successfully returned all customers matching the criteria
          schema:
            $ref: '#/definitions/SearchCustomersResult'
        '403':
          $ref: '#/responses/PermissionDenied'
        '500':
          $ref: '#/responses/ServerError'
  /move/{locator}:
    parameters:
      - description: Code used to identify a move in the system
        in: path
        name: locator
        required: true
        type: string
    get:
      produces:
        - application/json
      parameters: []
      responses:
        '200':
          description: Successfully retrieved the individual move
          schema:
            $ref: '#/definitions/Move'
        '400':
          $ref: '#/responses/InvalidRequest'
        '401':
          $ref: '#/responses/PermissionDenied'
        '403':
          $ref: '#/responses/PermissionDenied'
        '404':
          $ref: '#/responses/NotFound'
        '500':
          $ref: '#/responses/ServerError'
      tags:
        - move
      description: Returns a given move for a unique alphanumeric locator string
      summary: Returns a given move
      operationId: getMove
  /move/{locator}/history:
    parameters:
      - description: Code used to identify a move in the system
        in: path
        name: locator
        required: true
        type: string
    get:
      produces:
        - application/json
      parameters:
        - in: query
          name: page
          type: integer
          description: requested page of results
        - in: query
          name: perPage
          type: integer
          description: results per page
      responses:
        '200':
          description: Successfully retrieved the individual move history
          schema:
            $ref: '#/definitions/MoveHistoryResult'
        '400':
          $ref: '#/responses/InvalidRequest'
        '401':
          $ref: '#/responses/PermissionDenied'
        '403':
          $ref: '#/responses/PermissionDenied'
        '404':
          $ref: '#/responses/NotFound'
        '500':
          $ref: '#/responses/ServerError'
      tags:
        - move
      description: >-
        Returns the history for a given move for a unique alphanumeric locator
        string
      summary: Returns the history of an identified move
      operationId: getMoveHistory
  /moves/{moveID}/shipment-evaluation-reports-list:
    parameters:
      - description: Code used to identify a move in the system
        in: path
        name: moveID
        required: true
        type: string
        format: uuid
    get:
      produces:
        - application/json
      responses:
        '200':
          description: Successfully retrieved the move's evaluation reports
          schema:
            $ref: '#/definitions/EvaluationReportList'
        '400':
          $ref: '#/responses/InvalidRequest'
        '401':
          $ref: '#/responses/PermissionDenied'
        '403':
          $ref: '#/responses/PermissionDenied'
        '404':
          $ref: '#/responses/NotFound'
        '500':
          $ref: '#/responses/ServerError'
      tags:
        - move
      description: >-
        Returns shipment evaluation reports for the specified move that are
        visible to the current office user
      summary: >-
        Returns shipment evaluation reports for the specified move that are
        visible to the current office user
      operationId: getMoveShipmentEvaluationReportsList
  /moves/{moveID}/counseling-evaluation-reports-list:
    parameters:
      - description: Code used to identify a move in the system
        in: path
        name: moveID
        required: true
        type: string
        format: uuid
    get:
      produces:
        - application/json
      responses:
        '200':
          description: Successfully retrieved the move's evaluation reports
          schema:
            $ref: '#/definitions/EvaluationReportList'
        '400':
          $ref: '#/responses/InvalidRequest'
        '401':
          $ref: '#/responses/PermissionDenied'
        '403':
          $ref: '#/responses/PermissionDenied'
        '404':
          $ref: '#/responses/NotFound'
        '500':
          $ref: '#/responses/ServerError'
      tags:
        - move
      description: >-
        Returns counseling evaluation reports for the specified move that are
        visible to the current office user
      summary: >-
        Returns counseling evaluation reports for the specified move that are
        visible to the current office user
      operationId: getMoveCounselingEvaluationReportsList
  /moves/{moveID}/cancel:
    parameters:
      - description: ID of the move
        in: path
        name: moveID
        required: true
        format: uuid
        type: string
    post:
      consumes:
        - application/json
      produces:
        - application/json
      parameters: []
      responses:
        '200':
          description: Successfully canceled move
          schema:
            $ref: '#/definitions/Move'
        '403':
          $ref: '#/responses/PermissionDenied'
        '404':
          $ref: '#/responses/NotFound'
        '409':
          $ref: '#/responses/Conflict'
        '412':
          $ref: '#/responses/PreconditionFailed'
        '422':
          $ref: '#/responses/UnprocessableEntity'
        '500':
          $ref: '#/responses/ServerError'
      tags:
        - move
      description: cancels a move
      operationId: moveCanceler
      summary: Cancels a move
      x-permissions:
        - update.cancelMoveFlag
  /counseling/orders/{orderID}:
    parameters:
      - description: ID of order to update
        in: path
        name: orderID
        required: true
        type: string
        format: uuid
    patch:
      summary: Updates an order (performed by a services counselor)
      description: All fields sent in this request will be set on the order referenced
      operationId: counselingUpdateOrder
      tags:
        - order
      consumes:
        - application/json
      produces:
        - application/json
      parameters:
        - in: body
          name: body
          required: true
          schema:
            $ref: '#/definitions/CounselingUpdateOrderPayload'
        - in: header
          name: If-Match
          type: string
          required: true
      responses:
        '200':
          description: updated instance of orders
          schema:
            $ref: '#/definitions/Order'
        '403':
          $ref: '#/responses/PermissionDenied'
        '404':
          $ref: '#/responses/NotFound'
        '412':
          $ref: '#/responses/PreconditionFailed'
        '422':
          $ref: '#/responses/UnprocessableEntity'
        '500':
          $ref: '#/responses/ServerError'
  /orders:
    post:
      summary: Creates an orders model for a logged-in user
      description: >-
        Creates an instance of orders tied to a service member, which allow for
        creation of a move and an entitlement. Orders are required before the
        creation of a move
      operationId: createOrder
      tags:
        - order
      consumes:
        - application/json
      produces:
        - application/json
      parameters:
        - in: body
          name: createOrders
          schema:
            $ref: '#/definitions/CreateOrders'
      responses:
        '200':
          description: created instance of orders
          schema:
            $ref: '#/definitions/Order'
        '400':
          description: invalid request
        '401':
          description: request requires user authentication
        '403':
          description: user is not authorized
        '422':
          $ref: '#/responses/UnprocessableEntity'
        '500':
          description: internal server error
  /orders/{orderID}:
    parameters:
      - description: ID of order to use
        in: path
        name: orderID
        required: true
        type: string
        format: uuid
    patch:
      summary: Updates an order
      description: All fields sent in this request will be set on the order referenced
      operationId: updateOrder
      tags:
        - order
      consumes:
        - application/json
      produces:
        - application/json
      parameters:
        - in: body
          name: body
          required: true
          schema:
            $ref: '#/definitions/UpdateOrderPayload'
        - in: header
          name: If-Match
          type: string
          required: true
      responses:
        '200':
          description: updated instance of orders
          schema:
            $ref: '#/definitions/Order'
        '400':
          $ref: '#/responses/InvalidRequest'
        '403':
          $ref: '#/responses/PermissionDenied'
        '404':
          $ref: '#/responses/NotFound'
        '409':
          $ref: '#/responses/Conflict'
        '412':
          $ref: '#/responses/PreconditionFailed'
        '422':
          $ref: '#/responses/UnprocessableEntity'
        '500':
          $ref: '#/responses/ServerError'
      x-permissions:
        - update.orders
    get:
      produces:
        - application/json
      parameters: []
      responses:
        '200':
          description: Successfully retrieved order
          schema:
            $ref: '#/definitions/Order'
        '400':
          $ref: '#/responses/InvalidRequest'
        '401':
          $ref: '#/responses/PermissionDenied'
        '403':
          $ref: '#/responses/PermissionDenied'
        '404':
          $ref: '#/responses/NotFound'
        '500':
          $ref: '#/responses/ServerError'
      tags:
        - order
      description: Gets an order
      operationId: getOrder
      summary: Gets an order by ID
  /orders/{orderID}/allowances:
    parameters:
      - description: ID of order to use
        in: path
        name: orderID
        required: true
        type: string
        format: uuid
    patch:
      summary: Updates an allowance (Orders with Entitlements)
      description: All fields sent in this request will be set on the order referenced
      operationId: updateAllowance
      tags:
        - order
      consumes:
        - application/json
      produces:
        - application/json
      parameters:
        - in: body
          name: body
          required: true
          schema:
            $ref: '#/definitions/UpdateAllowancePayload'
        - in: header
          name: If-Match
          type: string
          required: true
      responses:
        '200':
          description: updated instance of allowance
          schema:
            $ref: '#/definitions/Order'
        '403':
          $ref: '#/responses/PermissionDenied'
        '404':
          $ref: '#/responses/NotFound'
        '412':
          $ref: '#/responses/PreconditionFailed'
        '422':
          $ref: '#/responses/UnprocessableEntity'
        '500':
          $ref: '#/responses/ServerError'
      x-permissions:
        - update.allowances
  /orders/{orderID}/acknowledge-excess-weight-risk:
    parameters:
      - description: ID of order to use
        in: path
        name: orderID
        required: true
        type: string
        format: uuid
    post:
      summary: >-
        Saves the date and time a TOO acknowledged the excess weight risk by
        dismissing the alert
      description: >-
        Saves the date and time a TOO acknowledged the excess weight risk by
        dismissing the alert
      operationId: acknowledgeExcessWeightRisk
      tags:
        - order
      consumes:
        - application/json
      produces:
        - application/json
      parameters:
        - in: header
          name: If-Match
          type: string
          required: true
      responses:
        '200':
          description: updated Move
          schema:
            $ref: '#/definitions/Move'
        '403':
          $ref: '#/responses/PermissionDenied'
        '404':
          $ref: '#/responses/NotFound'
        '412':
          $ref: '#/responses/PreconditionFailed'
        '422':
          $ref: '#/responses/UnprocessableEntity'
        '500':
          $ref: '#/responses/ServerError'
      x-permissions:
        - update.excessWeightRisk
  /orders/{orderID}/update-billable-weight:
    parameters:
      - description: ID of order to use
        in: path
        name: orderID
        required: true
        type: string
        format: uuid
    patch:
      summary: Updates the max billable weight
      description: Updates the DBAuthorizedWeight attribute for the Order Entitlements=
      operationId: updateBillableWeight
      tags:
        - order
      consumes:
        - application/json
      produces:
        - application/json
      parameters:
        - in: body
          name: body
          required: true
          schema:
            $ref: '#/definitions/UpdateBillableWeightPayload'
        - in: header
          name: If-Match
          type: string
          required: true
      responses:
        '200':
          description: updated Order
          schema:
            $ref: '#/definitions/Order'
        '403':
          $ref: '#/responses/PermissionDenied'
        '404':
          $ref: '#/responses/NotFound'
        '412':
          $ref: '#/responses/PreconditionFailed'
        '422':
          $ref: '#/responses/UnprocessableEntity'
        '500':
          $ref: '#/responses/ServerError'
      x-permissions:
        - update.billableWeight
  /orders/{orderID}/update-max-billable-weight/tio:
    parameters:
      - description: ID of order to use
        in: path
        name: orderID
        required: true
        type: string
        format: uuid
    patch:
      summary: Updates the max billable weight with TIO remarks
      description: >-
        Updates the DBAuthorizedWeight attribute for the Order Entitlements and
        move TIO remarks
      operationId: updateMaxBillableWeightAsTIO
      tags:
        - order
      consumes:
        - application/json
      produces:
        - application/json
      parameters:
        - in: body
          name: body
          required: true
          schema:
            $ref: '#/definitions/UpdateMaxBillableWeightAsTIOPayload'
        - $ref: '#/parameters/ifMatch'
      responses:
        '200':
          description: updated Order
          schema:
            $ref: '#/definitions/Order'
        '403':
          $ref: '#/responses/PermissionDenied'
        '404':
          $ref: '#/responses/NotFound'
        '412':
          $ref: '#/responses/PreconditionFailed'
        '422':
          $ref: '#/responses/UnprocessableEntity'
        '500':
          $ref: '#/responses/ServerError'
      x-permissions:
        - update.maxBillableWeight
  /orders/{orderID}/upload_amended_orders:
    post:
      summary: Create an amended order for a given order
      description: Create an amended order for a given order
      operationId: uploadAmendedOrders
      tags:
        - order
      consumes:
        - multipart/form-data
      parameters:
        - in: path
          name: orderID
          type: string
          format: uuid
          required: true
          description: UUID of the order
        - in: formData
          name: file
          type: file
          description: The file to upload.
          required: true
      responses:
        '201':
          description: created upload
          schema:
            $ref: '#/definitions/Upload'
        '400':
          description: invalid request
          schema:
            $ref: '#/definitions/InvalidRequestResponsePayload'
        '403':
          description: not authorized
        '404':
          description: not found
        '413':
          description: payload is too large
        '500':
          description: server error
  /counseling/orders/{orderID}/allowances:
    parameters:
      - description: ID of order to use
        in: path
        name: orderID
        required: true
        type: string
        format: uuid
    patch:
      summary: Updates an allowance (Orders with Entitlements)
      description: All fields sent in this request will be set on the order referenced
      operationId: counselingUpdateAllowance
      tags:
        - order
      consumes:
        - application/json
      produces:
        - application/json
      parameters:
        - in: body
          name: body
          required: true
          schema:
            $ref: '#/definitions/CounselingUpdateAllowancePayload'
        - in: header
          name: If-Match
          type: string
          required: true
      responses:
        '200':
          description: updated instance of allowance
          schema:
            $ref: '#/definitions/Order'
        '403':
          $ref: '#/responses/PermissionDenied'
        '404':
          $ref: '#/responses/NotFound'
        '412':
          $ref: '#/responses/PreconditionFailed'
        '422':
          $ref: '#/responses/UnprocessableEntity'
        '500':
          $ref: '#/responses/ServerError'
  /move-task-orders/{moveTaskOrderID}:
    parameters:
      - description: ID of move to use
        in: path
        name: moveTaskOrderID
        required: true
        type: string
    get:
      produces:
        - application/json
      parameters: []
      responses:
        '200':
          description: Successfully retrieved move task order
          schema:
            $ref: '#/definitions/MoveTaskOrder'
        '400':
          $ref: '#/responses/InvalidRequest'
        '401':
          $ref: '#/responses/PermissionDenied'
        '403':
          $ref: '#/responses/PermissionDenied'
        '404':
          $ref: '#/responses/NotFound'
        '500':
          $ref: '#/responses/ServerError'
      tags:
        - moveTaskOrder
      description: Gets a move
      operationId: getMoveTaskOrder
      summary: Gets a move by ID
  /move_task_orders/{moveTaskOrderID}/mto_service_items:
    parameters:
      - description: ID of move for mto service item to use
        in: path
        name: moveTaskOrderID
        required: true
        format: uuid
        type: string
    get:
      produces:
        - application/json
      parameters: []
      responses:
        '200':
          description: Successfully retrieved all line items for a move task order
          schema:
            $ref: '#/definitions/MTOServiceItems'
        '404':
          $ref: '#/responses/NotFound'
        '422':
          $ref: '#/responses/UnprocessableEntity'
        '500':
          $ref: '#/responses/ServerError'
      tags:
        - mtoServiceItem
      description: Gets all line items for a move
      operationId: listMTOServiceItems
      summary: Gets all line items for a move
  /mto-shipments:
    post:
      summary: createMTOShipment
      description: |
        Creates a MTO shipment for the specified Move Task Order.
        Required fields include:
        * Shipment Type
        * Customer requested pick-up date
        * Pick-up Address
        * Delivery Address
        * Releasing / Receiving agents
        Optional fields include:
        * Delivery Address Type
        * Customer Remarks
        * Releasing / Receiving agents
        * An array of optional accessorial service item codes
      consumes:
        - application/json
      produces:
        - application/json
      operationId: createMTOShipment
      tags:
        - mtoShipment
      parameters:
        - in: body
          name: body
          schema:
            $ref: '#/definitions/CreateMTOShipment'
      responses:
        '200':
          description: Successfully created a MTO shipment.
          schema:
            $ref: '#/definitions/MTOShipment'
        '400':
          $ref: '#/responses/InvalidRequest'
        '404':
          $ref: '#/responses/NotFound'
        '422':
          $ref: '#/responses/UnprocessableEntity'
        '500':
          $ref: '#/responses/ServerError'
  /move_task_orders/{moveTaskOrderID}/mto_shipments:
    parameters:
      - description: ID of move task order for mto shipment to use
        in: path
        name: moveTaskOrderID
        required: true
        format: uuid
        type: string
    get:
      produces:
        - application/json
      parameters: []
      responses:
        '200':
          description: Successfully retrieved all mto shipments for a move task order
          schema:
            $ref: '#/definitions/MTOShipments'
        '403':
          $ref: '#/responses/PermissionDenied'
        '404':
          $ref: '#/responses/NotFound'
        '422':
          $ref: '#/responses/UnprocessableEntity'
        '500':
          $ref: '#/responses/ServerError'
      tags:
        - mtoShipment
      description: Gets all shipments for a move task order
      operationId: listMTOShipments
      summary: Gets all shipments for a move task order
  /shipments/{shipmentID}:
    get:
      summary: fetches a shipment by ID
      description: fetches a shipment by ID
      operationId: getShipment
      tags:
        - mtoShipment
      produces:
        - application/json
      parameters:
        - description: ID of the shipment to be fetched
          in: path
          name: shipmentID
          required: true
          format: uuid
          type: string
      responses:
        '200':
          description: Successfully fetched the shipment
          schema:
            $ref: '#/definitions/MTOShipment'
        '400':
          $ref: '#/responses/InvalidRequest'
        '403':
          $ref: '#/responses/PermissionDenied'
        '404':
          $ref: '#/responses/NotFound'
        '422':
          $ref: '#/responses/UnprocessableEntity'
        '500':
          $ref: '#/responses/ServerError'
    delete:
      summary: Soft deletes a shipment by ID
      description: Soft deletes a shipment by ID
      operationId: deleteShipment
      tags:
        - shipment
      produces:
        - application/json
      parameters:
        - description: ID of the shipment to be deleted
          in: path
          name: shipmentID
          required: true
          format: uuid
          type: string
      responses:
        '204':
          description: Successfully soft deleted the shipment
        '400':
          $ref: '#/responses/InvalidRequest'
        '403':
          $ref: '#/responses/PermissionDenied'
        '404':
          $ref: '#/responses/NotFound'
        '409':
          $ref: '#/responses/Conflict'
        '422':
          $ref: '#/responses/UnprocessableEntity'
        '500':
          $ref: '#/responses/ServerError'
  /move_task_orders/{moveTaskOrderID}/mto_shipments/{shipmentID}:
    patch:
      summary: updateMTOShipment
      description: |
        Updates a specified MTO shipment.
        Required fields include:
        * MTO Shipment ID required in path
        * If-Match required in headers
        * No fields required in body
        Optional fields include:
        * New shipment status type
        * Shipment Type
        * Customer requested pick-up date
        * Pick-up Address
        * Delivery Address
        * Secondary Pick-up Address
        * SecondaryDelivery Address
        * Delivery Address Type
        * Customer Remarks
        * Counselor Remarks
        * Releasing / Receiving agents
        * Actual Pro Gear Weight
        * Actual Spouse Pro Gear Weight
      consumes:
        - application/json
      produces:
        - application/json
      operationId: updateMTOShipment
      tags:
        - mtoShipment
      parameters:
        - in: path
          name: moveTaskOrderID
          required: true
          format: uuid
          type: string
          description: ID of move task order for mto shipment to use
        - in: path
          name: shipmentID
          type: string
          format: uuid
          required: true
          description: UUID of the MTO Shipment to update
        - in: header
          name: If-Match
          type: string
          required: true
          description: >
            Optimistic locking is implemented via the `If-Match` header. If the
            ETag header does not match the value of the resource on the server,
            the server rejects the change with a `412 Precondition Failed`
            error.
        - in: body
          name: body
          schema:
            $ref: '#/definitions/UpdateShipment'
      responses:
        '200':
          description: Successfully updated the specified MTO shipment.
          schema:
            $ref: '#/definitions/MTOShipment'
        '400':
          $ref: '#/responses/InvalidRequest'
        '401':
          $ref: '#/responses/PermissionDenied'
        '403':
          $ref: '#/responses/PermissionDenied'
        '404':
          $ref: '#/responses/NotFound'
        '412':
          $ref: '#/responses/PreconditionFailed'
        '422':
          $ref: '#/responses/UnprocessableEntity'
        '500':
          $ref: '#/responses/ServerError'
  /shipments/{shipmentID}/approve:
    parameters:
      - description: ID of the shipment
        in: path
        name: shipmentID
        required: true
        format: uuid
        type: string
    post:
      consumes:
        - application/json
      produces:
        - application/json
      parameters:
        - in: header
          name: If-Match
          type: string
          required: true
      responses:
        '200':
          description: Successfully approved the shipment
          schema:
            $ref: '#/definitions/MTOShipment'
        '403':
          $ref: '#/responses/PermissionDenied'
        '404':
          $ref: '#/responses/NotFound'
        '409':
          $ref: '#/responses/Conflict'
        '412':
          $ref: '#/responses/PreconditionFailed'
        '422':
          $ref: '#/responses/UnprocessableEntity'
        '500':
          $ref: '#/responses/ServerError'
      tags:
        - shipment
      description: Approves a shipment
      operationId: approveShipment
      summary: Approves a shipment
      x-permissions:
        - update.shipment
  /shipments/{shipmentID}/request-diversion:
    parameters:
      - description: ID of the shipment
        in: path
        name: shipmentID
        required: true
        format: uuid
        type: string
    post:
      consumes:
        - application/json
      produces:
        - application/json
      parameters:
        - in: header
          name: If-Match
          type: string
          required: true
        - in: body
          name: body
          required: true
          schema:
            $ref: '#/definitions/RequestDiversion'
      responses:
        '200':
          description: Successfully requested the shipment diversion
          schema:
            $ref: '#/definitions/MTOShipment'
        '403':
          $ref: '#/responses/PermissionDenied'
        '404':
          $ref: '#/responses/NotFound'
        '409':
          $ref: '#/responses/Conflict'
        '412':
          $ref: '#/responses/PreconditionFailed'
        '422':
          $ref: '#/responses/UnprocessableEntity'
        '500':
          $ref: '#/responses/ServerError'
      tags:
        - shipment
      description: Requests a shipment diversion
      operationId: requestShipmentDiversion
      summary: Requests a shipment diversion
      x-permissions:
        - create.shipmentDiversionRequest
  /shipments/{shipmentID}/approve-diversion:
    parameters:
      - description: ID of the shipment
        in: path
        name: shipmentID
        required: true
        format: uuid
        type: string
    post:
      consumes:
        - application/json
      produces:
        - application/json
      parameters:
        - in: header
          name: If-Match
          type: string
          required: true
      responses:
        '200':
          description: Successfully approved the shipment diversion
          schema:
            $ref: '#/definitions/MTOShipment'
        '403':
          $ref: '#/responses/PermissionDenied'
        '404':
          $ref: '#/responses/NotFound'
        '409':
          $ref: '#/responses/Conflict'
        '412':
          $ref: '#/responses/PreconditionFailed'
        '422':
          $ref: '#/responses/UnprocessableEntity'
        '500':
          $ref: '#/responses/ServerError'
      x-permissions:
        - update.shipment
      tags:
        - shipment
      description: Approves a shipment diversion
      operationId: approveShipmentDiversion
      summary: Approves a shipment diversion
  /shipments/{shipmentID}/reject:
    parameters:
      - description: ID of the shipment
        in: path
        name: shipmentID
        required: true
        format: uuid
        type: string
    post:
      consumes:
        - application/json
      produces:
        - application/json
      parameters:
        - in: header
          name: If-Match
          type: string
          required: true
        - in: body
          name: body
          required: true
          schema:
            $ref: '#/definitions/RejectShipment'
      responses:
        '200':
          description: Successfully rejected the shipment
          schema:
            $ref: '#/definitions/MTOShipment'
        '403':
          $ref: '#/responses/PermissionDenied'
        '404':
          $ref: '#/responses/NotFound'
        '409':
          $ref: '#/responses/Conflict'
        '412':
          $ref: '#/responses/PreconditionFailed'
        '422':
          $ref: '#/responses/UnprocessableEntity'
        '500':
          $ref: '#/responses/ServerError'
      tags:
        - shipment
      description: rejects a shipment
      operationId: rejectShipment
      summary: rejects a shipment
  /shipments/{shipmentID}/request-cancellation:
    parameters:
      - description: ID of the shipment
        in: path
        name: shipmentID
        required: true
        format: uuid
        type: string
    post:
      consumes:
        - application/json
      produces:
        - application/json
      parameters:
        - in: header
          name: If-Match
          type: string
          required: true
      responses:
        '200':
          description: Successfully requested the shipment cancellation
          schema:
            $ref: '#/definitions/MTOShipment'
        '403':
          $ref: '#/responses/PermissionDenied'
        '404':
          $ref: '#/responses/NotFound'
        '409':
          $ref: '#/responses/Conflict'
        '412':
          $ref: '#/responses/PreconditionFailed'
        '422':
          $ref: '#/responses/UnprocessableEntity'
        '500':
          $ref: '#/responses/ServerError'
      tags:
        - shipment
      description: Requests a shipment cancellation
      operationId: requestShipmentCancellation
      summary: Requests a shipment cancellation
      x-permissions:
        - create.shipmentCancellation
  /shipments/{shipmentID}/request-reweigh:
    parameters:
      - description: ID of the shipment
        in: path
        name: shipmentID
        required: true
        format: uuid
        type: string
    post:
      consumes:
        - application/json
      produces:
        - application/json
      responses:
        '200':
          description: Successfully requested a reweigh of the shipment
          schema:
            $ref: '#/definitions/Reweigh'
        '403':
          $ref: '#/responses/PermissionDenied'
        '404':
          $ref: '#/responses/NotFound'
        '409':
          $ref: '#/responses/Conflict'
        '412':
          $ref: '#/responses/PreconditionFailed'
        '422':
          $ref: '#/responses/UnprocessableEntity'
        '500':
          $ref: '#/responses/ServerError'
      tags:
        - shipment
        - reweigh
      description: Requests a shipment reweigh
      operationId: requestShipmentReweigh
      summary: Requests a shipment reweigh
      x-permissions:
        - create.reweighRequest
  /shipments/{shipmentID}/review-shipment-address-update:
    parameters:
      - description: ID of the shipment
        in: path
        name: shipmentID
        required: true
        format: uuid
        type: string
    patch:
      consumes:
        - application/json
      produces:
        - application/json
      parameters:
        - in: header
          name: If-Match
          type: string
          required: true
        - in: body
          name: body
          required: true
          schema:
            properties:
              status:
                type: string
                enum:
                  - REJECTED
                  - APPROVED
              officeRemarks:
                type: string
            required:
              - officeRemarks
              - status
      responses:
        '200':
          description: Successfully requested a shipment address update
          schema:
            $ref: '#/definitions/ShipmentAddressUpdate'
        '403':
          $ref: '#/responses/PermissionDenied'
        '404':
          $ref: '#/responses/NotFound'
        '409':
          $ref: '#/responses/Conflict'
        '412':
          $ref: '#/responses/PreconditionFailed'
        '422':
          $ref: '#/responses/UnprocessableEntity'
        '500':
          $ref: '#/responses/ServerError'
      tags:
        - shipment
      description: >-
        This endpoint is used to approve a address update request. Office
        remarks are required. Approving the address update will update the
        Destination Final Address of the associated service item
      operationId: reviewShipmentAddressUpdate
      summary: Allows TOO to review a shipment address update
  /shipments/{shipmentID}/sit-extensions:
    post:
      summary: Create an approved SIT Duration Update
      description: >-
        TOO can creates an already-approved SIT Duration Update on behalf of a
        customer
      consumes:
        - application/json
      produces:
        - application/json
      operationId: createApprovedSITDurationUpdate
      tags:
        - shipment
        - sitExtension
      parameters:
        - description: ID of the shipment
          in: path
          name: shipmentID
          required: true
          format: uuid
          type: string
        - in: body
          name: body
          schema:
            $ref: '#/definitions/CreateApprovedSITDurationUpdate'
          required: true
        - in: header
          description: >-
            We want the shipment's eTag rather than the SIT Duration Update eTag
            as the SIT Duration Update is always associated with a shipment
          name: If-Match
          type: string
          required: true
      responses:
        '200':
          description: Successfully created a SIT Extension.
          schema:
            $ref: '#/definitions/MTOShipment'
        '400':
          $ref: '#/responses/InvalidRequest'
        '403':
          $ref: '#/responses/PermissionDenied'
        '404':
          $ref: '#/responses/NotFound'
        '422':
          $ref: '#/responses/UnprocessableEntity'
        '500':
          $ref: '#/responses/ServerError'
      x-permissions:
        - create.SITExtension
  /shipments/{shipmentID}/sit-extensions/{sitExtensionID}/approve:
    parameters:
      - description: ID of the shipment
        in: path
        name: shipmentID
        required: true
        format: uuid
        type: string
      - description: ID of the SIT extension
        in: path
        name: sitExtensionID
        required: true
        format: uuid
        type: string
    patch:
      consumes:
        - application/json
      produces:
        - application/json
      parameters:
        - in: body
          name: body
          required: true
          schema:
            $ref: '#/definitions/ApproveSITExtension'
        - in: header
          description: >-
            We want the shipment's eTag rather than the SIT extension eTag as
            the SIT extension is always associated with a shipment
          name: If-Match
          type: string
          required: true
      responses:
        '200':
          description: Successfully approved a SIT extension
          schema:
            $ref: '#/definitions/MTOShipment'
        '403':
          $ref: '#/responses/PermissionDenied'
        '404':
          $ref: '#/responses/NotFound'
        '409':
          $ref: '#/responses/Conflict'
        '412':
          $ref: '#/responses/PreconditionFailed'
        '422':
          $ref: '#/responses/UnprocessableEntity'
        '500':
          $ref: '#/responses/ServerError'
      tags:
        - shipment
        - sitExtension
      description: Approves a SIT extension
      operationId: approveSITExtension
      summary: Approves a SIT extension
      x-permissions:
        - update.SITExtension
  /shipments/{shipmentID}/sit-extensions/{sitExtensionID}/deny:
    parameters:
      - description: ID of the shipment
        in: path
        name: shipmentID
        required: true
        format: uuid
        type: string
      - description: ID of the SIT extension
        in: path
        name: sitExtensionID
        required: true
        format: uuid
        type: string
    patch:
      consumes:
        - application/json
      produces:
        - application/json
      parameters:
        - in: body
          name: body
          required: true
          schema:
            $ref: '#/definitions/DenySITExtension'
        - in: header
          name: If-Match
          type: string
          required: true
      responses:
        '200':
          description: Successfully denied a SIT extension
          schema:
            $ref: '#/definitions/MTOShipment'
        '403':
          $ref: '#/responses/PermissionDenied'
        '404':
          $ref: '#/responses/NotFound'
        '409':
          $ref: '#/responses/Conflict'
        '412':
          $ref: '#/responses/PreconditionFailed'
        '422':
          $ref: '#/responses/UnprocessableEntity'
        '500':
          $ref: '#/responses/ServerError'
      tags:
        - shipment
        - sitExtension
      description: Denies a SIT extension
      operationId: denySITExtension
      summary: Denies a SIT extension
      x-permissions:
        - update.SITExtension
  /shipments/{shipmentID}/sit-service-item/convert-to-customer-expense:
    parameters:
      - description: ID of the shipment
        in: path
        name: shipmentID
        required: true
        format: uuid
        type: string
    patch:
      consumes:
        - application/json
      produces:
        - application/json
      parameters:
        - in: body
          name: body
          required: true
          schema:
            $ref: '#/definitions/UpdateSITServiceItemCustomerExpense'
        - in: header
          name: If-Match
          type: string
          required: true
      responses:
        '200':
          description: Successfully converted to customer expense
          schema:
            $ref: '#/definitions/MTOShipment'
        '403':
          $ref: '#/responses/PermissionDenied'
        '404':
          $ref: '#/responses/NotFound'
        '409':
          $ref: '#/responses/Conflict'
        '412':
          $ref: '#/responses/PreconditionFailed'
        '422':
          $ref: '#/responses/UnprocessableEntity'
        '500':
          $ref: '#/responses/ServerError'
      tags:
        - shipment
        - mtoServiceItem
      description: Converts a SIT to customer expense
      operationId: updateSITServiceItemCustomerExpense
      summary: Converts a SIT to customer expense
      x-permissions:
        - update.MTOServiceItem
  /shipments/{shipmentID}/ppm-documents:
    parameters:
      - description: ID of the shipment
        in: path
        name: shipmentID
        required: true
        format: uuid
        type: string
    get:
      summary: Gets all the PPM documents for a PPM shipment
      description: >
        Retrieves all of the documents and associated uploads for each ppm
        document type connected to a PPM shipment. This

        excludes any deleted PPM documents.
      operationId: getPPMDocuments
      tags:
        - ppm
      consumes:
        - application/json
      produces:
        - application/json
      responses:
        '200':
          description: >-
            All PPM documents and associated uploads for the specified PPM
            shipment.
          schema:
            $ref: '#/definitions/PPMDocuments'
        '401':
          $ref: '#/responses/PermissionDenied'
        '403':
          $ref: '#/responses/PermissionDenied'
        '422':
          $ref: '#/responses/UnprocessableEntity'
        '500':
          $ref: '#/responses/ServerError'
  /ppm-shipments/{ppmShipmentId}/weight-ticket/{weightTicketId}:
    parameters:
      - $ref: '#/parameters/ppmShipmentId'
      - $ref: '#/parameters/weightTicketId'
    patch:
      summary: Updates a weight ticket document
      description: >
        Updates a PPM shipment's weight ticket document with new information.
        Only some of the weight ticket document's

        fields are editable because some have to be set by the customer, e.g.
        vehicle description.
      operationId: updateWeightTicket
      tags:
        - ppm
      consumes:
        - application/json
      produces:
        - application/json
      parameters:
        - $ref: '#/parameters/ifMatch'
        - in: body
          name: updateWeightTicketPayload
          required: true
          schema:
            $ref: '#/definitions/UpdateWeightTicket'
      responses:
        '200':
          description: returns an updated weight ticket object
          schema:
            $ref: '#/definitions/WeightTicket'
        '400':
          $ref: '#/responses/InvalidRequest'
        '401':
          $ref: '#/responses/PermissionDenied'
        '403':
          $ref: '#/responses/PermissionDenied'
        '404':
          $ref: '#/responses/NotFound'
        '412':
          $ref: '#/responses/PreconditionFailed'
        '422':
          $ref: '#/responses/UnprocessableEntity'
        '500':
          $ref: '#/responses/ServerError'
  /ppm-shipments/{ppmShipmentId}/moving-expenses/{movingExpenseId}:
    parameters:
      - $ref: '#/parameters/ppmShipmentId'
      - $ref: '#/parameters/movingExpenseId'
    patch:
      summary: Updates the moving expense
      description: >
        Updates a PPM shipment's moving expense with new information. Only some
        of the moving expense's fields are

        editable because some have to be set by the customer, e.g. the
        description and the moving expense type.
      operationId: updateMovingExpense
      tags:
        - ppm
      consumes:
        - application/json
      produces:
        - application/json
      parameters:
        - $ref: '#/parameters/ifMatch'
        - in: body
          name: updateMovingExpense
          required: true
          schema:
            $ref: '#/definitions/UpdateMovingExpense'
      responses:
        '200':
          description: returns an updated moving expense object
          schema:
            $ref: '#/definitions/MovingExpense'
        '400':
          $ref: '#/responses/InvalidRequest'
        '401':
          $ref: '#/responses/PermissionDenied'
        '403':
          $ref: '#/responses/PermissionDenied'
        '404':
          $ref: '#/responses/NotFound'
        '412':
          $ref: '#/responses/PreconditionFailed'
        '422':
          $ref: '#/responses/UnprocessableEntity'
        '500':
          $ref: '#/responses/ServerError'
  /ppm-shipments/{ppmShipmentId}/pro-gear-weight-tickets/{proGearWeightTicketId}:
    parameters:
      - $ref: '#/parameters/ppmShipmentId'
      - $ref: '#/parameters/proGearWeightTicketId'
    patch:
      summary: Updates a pro-gear weight ticket
      description: >
        Updates a PPM shipment's pro-gear weight ticket with new information.
        Only some of the fields are editable

        because some have to be set by the customer, e.g. the description.
      operationId: updateProGearWeightTicket
      tags:
        - ppm
      consumes:
        - application/json
      produces:
        - application/json
      parameters:
        - $ref: '#/parameters/ifMatch'
        - in: body
          name: updateProGearWeightTicket
          required: true
          schema:
            $ref: '#/definitions/UpdateProGearWeightTicket'
      responses:
        '200':
          description: returns an updated pro-gear weight ticket object
          schema:
            $ref: '#/definitions/ProGearWeightTicket'
        '400':
          $ref: '#/responses/InvalidRequest'
        '401':
          $ref: '#/responses/PermissionDenied'
        '403':
          $ref: '#/responses/PermissionDenied'
        '404':
          $ref: '#/responses/NotFound'
        '412':
          $ref: '#/responses/PreconditionFailed'
        '422':
          $ref: '#/responses/UnprocessableEntity'
        '500':
          $ref: '#/responses/ServerError'
  /ppm-shipments/{ppmShipmentId}/aoa-packet:
    parameters:
      - description: the id for the ppmshipment with aoa to be downloaded
        in: path
        name: ppmShipmentId
        required: true
        type: string
    get:
      summary: Downloads AOA Packet form PPMShipment as a PDF
      description: >
        ### Functionality

        This endpoint downloads all uploaded move order documentation combined
        with the Shipment Summary Worksheet into a single PDF.

        ### Errors

        * The PPMShipment must have requested an AOA.

        * The PPMShipment AOA Request must have been approved.
      operationId: showAOAPacket
      tags:
        - ppm
      produces:
        - application/pdf
      responses:
        '200':
          headers:
            Content-Disposition:
              type: string
              description: File name to download
          description: AOA PDF
          schema:
            format: binary
            type: file
        '400':
          $ref: '#/responses/InvalidRequest'
        '403':
          $ref: '#/responses/PermissionDenied'
        '404':
          $ref: '#/responses/NotFound'
        '422':
          $ref: '#/responses/UnprocessableEntity'
        '500':
          $ref: '#/responses/ServerError'
  /ppm-shipments/{ppmShipmentId}/finish-document-review:
    parameters:
      - $ref: '#/parameters/ppmShipmentId'
    patch:
      summary: Updates a PPM shipment's status after document review
      description: >
        Updates a PPM shipment's status once documents have been reviewed.
        Status is updated depending on whether any documents have been rejected.
      operationId: finishDocumentReview
      tags:
        - ppm
      consumes:
        - application/json
      produces:
        - application/json
      parameters:
        - in: header
          name: If-Match
          type: string
          required: true
      responses:
        '200':
          description: Successfully finished document review
          schema:
            $ref: '#/definitions/PPMShipment'
        '400':
          $ref: '#/responses/InvalidRequest'
        '401':
          $ref: '#/responses/PermissionDenied'
        '403':
          $ref: '#/responses/PermissionDenied'
        '404':
          $ref: '#/responses/NotFound'
        '409':
          $ref: '#/responses/Conflict'
        '412':
          $ref: '#/responses/PreconditionFailed'
        '422':
          $ref: '#/responses/UnprocessableEntity'
        '500':
          $ref: '#/responses/ServerError'
      x-permissions:
        - update.shipment
  /ppm-shipments/{ppmShipmentId}/ppm-sit:
    patch:
      summary: Updates a PPM shipment's SIT values
      description: |
        Updates a PPM shipment's SIT values
      operationId: updatePPMSIT
      tags:
        - ppm
      consumes:
        - application/json
      produces:
        - application/json
      parameters:
        - $ref: '#/parameters/ppmShipmentId'
        - in: header
          name: If-Match
          type: string
          required: true
        - in: body
          name: body
          schema:
            $ref: '#/definitions/PPMShipmentSIT'
      responses:
        '200':
          description: Successfully finished PPM SIT update
          schema:
            $ref: '#/definitions/PPMShipment'
        '400':
          $ref: '#/responses/InvalidRequest'
        '403':
          $ref: '#/responses/PermissionDenied'
        '404':
          $ref: '#/responses/NotFound'
        '412':
          $ref: '#/responses/PreconditionFailed'
        '422':
          $ref: '#/responses/UnprocessableEntity'
        '500':
          $ref: '#/responses/ServerError'
  /ppm-shipments/{ppmShipmentId}/closeout:
    parameters:
      - $ref: '#/parameters/ppmShipmentId'
    get:
      summary: Get the closeout calcuations for the specified PPM shipment
      description: |
        Retrieves the closeout calculations for the specified PPM shipment.
      operationId: getPPMCloseout
      tags:
        - ppm
      produces:
        - application/json
      responses:
        '200':
          description: Returns closeout for the specified PPM shipment.
          schema:
            $ref: '#/definitions/PPMCloseout'
        '400':
          $ref: '#/responses/InvalidRequest'
        '403':
          $ref: '#/responses/PermissionDenied'
        '404':
          $ref: '#/responses/NotFound'
        '422':
          $ref: '#/responses/UnprocessableEntity'
        '500':
          $ref: '#/responses/ServerError'
  /ppm-shipments/{ppmShipmentId}/actual-weight:
    parameters:
      - $ref: '#/parameters/ppmShipmentId'
    get:
      summary: Get the actual weight for a PPM shipment
      description: |
        Retrieves the actual weight for the specified PPM shipment.
      operationId: getPPMActualWeight
      tags:
        - ppm
      produces:
        - application/json
      responses:
        '200':
          description: Returns actual weight for the specified PPM shipment.
          schema:
            $ref: '#/definitions/PPMActualWeight'
        '400':
          $ref: '#/responses/InvalidRequest'
        '403':
          $ref: '#/responses/PermissionDenied'
        '404':
          $ref: '#/responses/NotFound'
        '422':
          $ref: '#/responses/UnprocessableEntity'
        '500':
          $ref: '#/responses/ServerError'
  /ppm-shipments/{ppmShipmentId}/sit_location/{sitLocation}/sit-estimated-cost:
    parameters:
      - $ref: '#/parameters/ppmShipmentId'
      - in: path
        format: string
        description: location of sit
        name: sitLocation
        required: true
        type: string
        enum:
          - ORIGIN
          - DESTINATION
      - in: query
        format: date-time
        description: Date entered into SIT
        name: sitEntryDate
        required: true
        type: string
      - in: query
        format: date-time
        description: Date departed SIT
        name: sitDepartureDate
        required: true
        type: string
      - in: query
        description: Weight stored in SIT
        name: weightStored
        required: true
        type: integer
        minimum: 0
    get:
      summary: Get the SIT estimated cost for a PPM shipment
      description: >
        Calculates and returns the SIT estimated cost for the specified PPM
        shipment.
      operationId: getPPMSITEstimatedCost
      tags:
        - ppm
      produces:
        - application/json
      responses:
        '200':
          description: >-
            Calculates and returns the SIT estimated cost for the specified PPM
            shipment.
          schema:
            $ref: '#/definitions/PPMSITEstimatedCost'
        '400':
          $ref: '#/responses/InvalidRequest'
        '403':
          $ref: '#/responses/PermissionDenied'
        '404':
          $ref: '#/responses/NotFound'
        '422':
          $ref: '#/responses/UnprocessableEntity'
        '500':
          $ref: '#/responses/ServerError'
  /ppm-shipments/{ppmShipmentId}/payment-packet:
    get:
      summary: Returns PPM payment packet
      description: >-
        Generates a PDF containing all user uploaded documentations for PPM.
        Contains SSW form, orders, weight and expense documentations.
      operationId: showPaymentPacket
      tags:
        - ppm
      parameters:
        - in: path
          name: ppmShipmentId
          type: string
          format: uuid
          required: true
          description: UUID of the ppmShipment
      produces:
        - application/pdf
      responses:
        '200':
          headers:
            Content-Disposition:
              type: string
              description: File name to download
          description: PPM Payment Packet PDF
          schema:
            format: binary
            type: file
        '400':
          description: invalid request
        '401':
          description: request requires user authentication
        '403':
          description: user is not authorized
        '404':
          description: ppm not found
        '500':
          description: internal server error
  /move_task_orders/{moveTaskOrderID}/mto_shipments/{shipmentID}/mto-agents:
    parameters:
      - description: ID of move task order
        in: path
        name: moveTaskOrderID
        required: true
        format: uuid
        type: string
      - description: ID of the shipment
        in: path
        name: shipmentID
        required: true
        format: uuid
        type: string
    get:
      produces:
        - application/json
      parameters: []
      responses:
        '200':
          description: Successfully retrieved all agents for a move task order
          schema:
            $ref: '#/definitions/MTOAgents'
        '404':
          $ref: '#/responses/NotFound'
        '422':
          $ref: '#/responses/UnprocessableEntity'
        '500':
          $ref: '#/responses/ServerError'
      tags:
        - mtoAgent
      description: Fetches a list of agents associated with a move task order.
      operationId: fetchMTOAgentList
      summary: Fetch move task order agents.
  /move-task-orders/{moveTaskOrderID}/service-items/{mtoServiceItemID}:
    parameters:
      - description: ID of move to use
        in: path
        name: moveTaskOrderID
        required: true
        type: string
      - description: ID of line item to use
        in: path
        name: mtoServiceItemID
        required: true
        type: string
    get:
      produces:
        - application/json
      parameters: []
      responses:
        '200':
          description: Successfully retrieved a line item for a move task order by ID
          schema:
            $ref: '#/definitions/MTOServiceItemSingle'
        '400':
          $ref: '#/responses/InvalidRequest'
        '401':
          $ref: '#/responses/PermissionDenied'
        '403':
          $ref: '#/responses/PermissionDenied'
        '404':
          $ref: '#/responses/NotFound'
        '500':
          $ref: '#/responses/ServerError'
      tags:
        - mtoServiceItem
      description: Gets a line item by ID for a move by ID
      operationId: getMTOServiceItem
      summary: Gets a line item by ID for a move by ID
  /move-task-orders/{moveTaskOrderID}/service-items/{mtoServiceItemID}/status:
    parameters:
      - description: ID of move to use
        in: path
        name: moveTaskOrderID
        required: true
        type: string
      - description: ID of line item to use
        in: path
        name: mtoServiceItemID
        required: true
        type: string
    patch:
      consumes:
        - application/json
      produces:
        - application/json
      parameters:
        - in: body
          name: body
          required: true
          schema:
            $ref: '#/definitions/PatchMTOServiceItemStatusPayload'
        - in: header
          name: If-Match
          type: string
          required: true
      responses:
        '200':
          description: >-
            Successfully updated status for a line item for a move task order by
            ID
          schema:
            $ref: '#/definitions/MTOServiceItem'
        '400':
          $ref: '#/responses/InvalidRequest'
        '401':
          $ref: '#/responses/PermissionDenied'
        '403':
          $ref: '#/responses/PermissionDenied'
        '404':
          $ref: '#/responses/NotFound'
        '412':
          $ref: '#/responses/PreconditionFailed'
        '422':
          $ref: '#/responses/UnprocessableEntity'
        '500':
          $ref: '#/responses/ServerError'
      tags:
        - mtoServiceItem
      description: Changes the status of a line item for a move by ID
      operationId: updateMTOServiceItemStatus
      summary: Change the status of a line item for a move by ID
      x-permissions:
        - update.MTOServiceItem
  /service-item/{mtoServiceItemID}/entry-date-update:
    parameters:
      - description: ID of the service item
        in: path
        name: mtoServiceItemID
        required: true
        type: string
    patch:
      consumes:
        - application/json
      produces:
        - application/json
      parameters:
        - in: body
          name: body
          required: true
          schema:
            $ref: '#/definitions/ServiceItemSitEntryDate'
      responses:
        '200':
          description: Successfully updated SIT entry date
          schema:
            $ref: '#/definitions/MTOServiceItemSingle'
        '400':
          $ref: '#/responses/InvalidRequest'
        '401':
          $ref: '#/responses/PermissionDenied'
        '403':
          $ref: '#/responses/PermissionDenied'
        '404':
          $ref: '#/responses/NotFound'
        '412':
          $ref: '#/responses/PreconditionFailed'
        '422':
          $ref: '#/responses/UnprocessableEntity'
        '500':
          $ref: '#/responses/ServerError'
      tags:
        - mtoServiceItem
      description: >-
        Locates the service item in the database and updates the SIT entry date
        for the selected service item and returns the service item
      operationId: updateServiceItemSitEntryDate
      summary: Updates a service item's SIT entry date by ID
  /move-task-orders/{moveTaskOrderID}/status:
    patch:
      consumes:
        - application/json
      produces:
        - application/json
      parameters:
        - description: ID of move to use
          in: path
          name: moveTaskOrderID
          required: true
          type: string
        - in: header
          name: If-Match
          type: string
          required: true
        - in: body
          name: serviceItemCodes
          schema:
            $ref: '#/definitions/MTOApprovalServiceItemCodes'
          required: true
      responses:
        '200':
          description: Successfully updated move task order status
          schema:
            $ref: '#/definitions/Move'
        '400':
          $ref: '#/responses/InvalidRequest'
        '401':
          $ref: '#/responses/PermissionDenied'
        '403':
          $ref: '#/responses/PermissionDenied'
        '404':
          $ref: '#/responses/NotFound'
        '409':
          $ref: '#/responses/Conflict'
        '412':
          $ref: '#/responses/PreconditionFailed'
        '422':
          $ref: '#/responses/UnprocessableEntity'
        '500':
          $ref: '#/responses/ServerError'
      tags:
        - moveTaskOrder
      description: Changes move task order status to make it available to prime
      operationId: updateMoveTaskOrderStatus
      summary: Change the status of a move task order to make it available to prime
      x-permissions:
        - update.move
        - create.serviceItem
  /move-task-orders/{moveTaskOrderID}/status/service-counseling-completed:
    patch:
      consumes:
        - application/json
      produces:
        - application/json
      parameters:
        - description: ID of move to use
          in: path
          name: moveTaskOrderID
          required: true
          type: string
        - in: header
          name: If-Match
          type: string
          required: true
      responses:
        '200':
          description: Successfully updated move task order status
          schema:
            $ref: '#/definitions/Move'
        '400':
          $ref: '#/responses/InvalidRequest'
        '401':
          $ref: '#/responses/PermissionDenied'
        '403':
          $ref: '#/responses/PermissionDenied'
        '404':
          $ref: '#/responses/NotFound'
        '409':
          $ref: '#/responses/Conflict'
        '412':
          $ref: '#/responses/PreconditionFailed'
        '422':
          $ref: '#/responses/UnprocessableEntity'
        '500':
          $ref: '#/responses/ServerError'
      tags:
        - moveTaskOrder
      description: Changes move (move task order) status to service counseling completed
      operationId: updateMTOStatusServiceCounselingCompleted
      summary: Changes move (move task order) status to service counseling completed
  /move-task-orders/{moveTaskOrderID}/payment-service-items/{paymentServiceItemID}/status:
    parameters:
      - description: ID of move to use
        in: path
        name: moveTaskOrderID
        required: true
        type: string
      - description: ID of payment service item to use
        in: path
        name: paymentServiceItemID
        required: true
        type: string
    patch:
      consumes:
        - application/json
      produces:
        - application/json
      parameters:
        - in: body
          name: body
          required: true
          schema:
            $ref: '#/definitions/PaymentServiceItem'
        - in: header
          name: If-Match
          type: string
          required: true
      responses:
        '200':
          description: >-
            Successfully updated status for a line item for a move task order by
            ID
          schema:
            $ref: '#/definitions/PaymentServiceItem'
        '400':
          $ref: '#/responses/InvalidRequest'
        '401':
          $ref: '#/responses/PermissionDenied'
        '403':
          $ref: '#/responses/PermissionDenied'
        '404':
          $ref: '#/responses/NotFound'
        '412':
          $ref: '#/responses/PreconditionFailed'
        '422':
          $ref: '#/responses/UnprocessableEntity'
        '500':
          $ref: '#/responses/ServerError'
      tags:
        - paymentServiceItem
      description: Changes the status of a line item for a move by ID
      operationId: updatePaymentServiceItemStatus
      summary: Change the status of a payment service item for a move by ID
      x-permissions:
        - update.paymentServiceItemStatus
  /move-task-orders/{moveTaskOrderID}/billable-weights-reviewed-at:
    patch:
      consumes:
        - application/json
      produces:
        - application/json
      parameters:
        - description: ID of move to use
          in: path
          name: moveTaskOrderID
          required: true
          type: string
        - in: header
          name: If-Match
          type: string
          required: true
      responses:
        '200':
          description: Successfully updated move task order billableWeightsReviewedAt field
          schema:
            $ref: '#/definitions/Move'
        '400':
          $ref: '#/responses/InvalidRequest'
        '401':
          $ref: '#/responses/PermissionDenied'
        '403':
          $ref: '#/responses/PermissionDenied'
        '404':
          $ref: '#/responses/NotFound'
        '409':
          $ref: '#/responses/Conflict'
        '412':
          $ref: '#/responses/PreconditionFailed'
        '422':
          $ref: '#/responses/UnprocessableEntity'
        '500':
          $ref: '#/responses/ServerError'
      tags:
        - moveTaskOrder
      description: >-
        Changes move (move task order) billableWeightsReviewedAt field to a
        timestamp
      operationId: updateMTOReviewedBillableWeightsAt
  /move-task-orders/{moveTaskOrderID}/tio-remarks:
    patch:
      consumes:
        - application/json
      produces:
        - application/json
      parameters:
        - description: ID of move to use
          in: path
          name: moveTaskOrderID
          required: true
          type: string
        - in: header
          name: If-Match
          type: string
          required: true
        - in: body
          name: body
          required: true
          schema:
            $ref: '#/definitions/Move'
      responses:
        '200':
          description: Successfully updated move task order tioRemarks field
          schema:
            $ref: '#/definitions/Move'
        '400':
          $ref: '#/responses/InvalidRequest'
        '401':
          $ref: '#/responses/PermissionDenied'
        '403':
          $ref: '#/responses/PermissionDenied'
        '404':
          $ref: '#/responses/NotFound'
        '409':
          $ref: '#/responses/Conflict'
        '412':
          $ref: '#/responses/PreconditionFailed'
        '422':
          $ref: '#/responses/UnprocessableEntity'
        '500':
          $ref: '#/responses/ServerError'
      tags:
        - moveTaskOrder
      description: >-
        Changes move (move task order) billableWeightsReviewedAt field to a
        timestamp
      operationId: updateMoveTIORemarks
  /move-task-orders/{moveTaskOrderID}/entitlements:
    parameters:
      - description: ID of move to use
        in: path
        name: moveTaskOrderID
        required: true
        type: string
    get:
      produces:
        - application/json
      parameters: []
      tags:
        - moveTaskOrder
      responses:
        '200':
          description: Successfully retrieved entitlements
          schema:
            $ref: '#/definitions/Entitlements'
        '400':
          $ref: '#/responses/InvalidRequest'
        '401':
          $ref: '#/responses/PermissionDenied'
        '403':
          $ref: '#/responses/PermissionDenied'
        '404':
          $ref: '#/responses/NotFound'
        '500':
          $ref: '#/responses/ServerError'
      description: Gets entitlements
      operationId: getEntitlements
      summary: Gets entitlements for a move by ID
  /payment-requests/{paymentRequestID}:
    parameters:
      - description: UUID of payment request
        format: uuid
        in: path
        name: paymentRequestID
        required: true
        type: string
    get:
      produces:
        - application/json
      parameters: []
      responses:
        '200':
          description: fetched instance of payment request
          schema:
            $ref: '#/definitions/PaymentRequest'
        '400':
          $ref: '#/responses/InvalidRequest'
        '401':
          $ref: '#/responses/PermissionDenied'
        '403':
          $ref: '#/responses/PermissionDenied'
        '404':
          $ref: '#/responses/NotFound'
        '500':
          $ref: '#/responses/ServerError'
      tags:
        - paymentRequests
      description: Fetches an instance of a payment request by id
      operationId: getPaymentRequest
      summary: Fetches a payment request by id
      x-permissions:
        - read.paymentRequest
  /moves/{locator}/closeout-office:
    parameters:
      - description: >-
          move code to identify a move to update the PPM shipment's closeout
          office for Army and Air Force service members
        format: string
        in: path
        name: locator
        required: true
        type: string
    patch:
      description: >-
        Sets the transportation office closeout location for where the Move's
        PPM Shipment documentation will be reviewed by
      tags:
        - move
      operationId: updateCloseoutOffice
      x-permissions:
        - update.closeoutOffice
      summary: Updates a Move's PPM closeout office for Army and Air Force customers
      produces:
        - application/json
      consumes:
        - application/json
      parameters:
        - in: body
          name: body
          schema:
            properties:
              closeoutOfficeId:
                type: string
                format: uuid
            required:
              - closeoutOfficeId
        - in: header
          name: If-Match
          type: string
          required: true
      responses:
        '200':
          description: Successfully set the closeout office for the move
          schema:
            $ref: '#/definitions/Move'
        '400':
          $ref: '#/responses/InvalidRequest'
        '401':
          $ref: '#/responses/PermissionDenied'
        '403':
          $ref: '#/responses/PermissionDenied'
        '404':
          $ref: '#/responses/NotFound'
        '412':
          $ref: '#/responses/PreconditionFailed'
        '422':
          $ref: '#/responses/UnprocessableEntity'
        '500':
          $ref: '#/responses/ServerError'
  /moves/{locator}/customer-support-remarks:
    parameters:
      - description: move code to identify a move for customer support remarks
        format: string
        in: path
        name: locator
        required: true
        type: string
    post:
      produces:
        - application/json
      consumes:
        - application/json
      parameters:
        - in: body
          name: body
          schema:
            $ref: '#/definitions/CreateCustomerSupportRemark'
      responses:
        '200':
          description: Successfully created customer support remark
          schema:
            $ref: '#/definitions/CustomerSupportRemark'
        '400':
          $ref: '#/responses/InvalidRequest'
        '404':
          $ref: '#/responses/NotFound'
        '422':
          $ref: '#/responses/UnprocessableEntity'
        '500':
          $ref: '#/responses/ServerError'
      tags:
        - customerSupportRemarks
      description: Creates a customer support remark for a move
      operationId: createCustomerSupportRemarkForMove
      summary: Creates a customer support remark for a move
    get:
      produces:
        - application/json
      parameters: []
      responses:
        '200':
          description: Successfully retrieved all line items for a move task order
          schema:
            $ref: '#/definitions/CustomerSupportRemarks'
        '403':
          $ref: '#/responses/PermissionDenied'
        '404':
          $ref: '#/responses/NotFound'
        '422':
          $ref: '#/responses/UnprocessableEntity'
        '500':
          $ref: '#/responses/ServerError'
      tags:
        - customerSupportRemarks
      description: Fetches customer support remarks for a move
      operationId: getCustomerSupportRemarksForMove
      summary: Fetches customer support remarks using the move code (locator).
  /customer-support-remarks/{customerSupportRemarkID}:
    parameters:
      - in: path
        description: the customer support remark ID to be modified
        name: customerSupportRemarkID
        required: true
        type: string
        format: uuid
    patch:
      tags:
        - customerSupportRemarks
      description: Updates a customer support remark for a move
      operationId: updateCustomerSupportRemarkForMove
      summary: Updates a customer support remark for a move
      consumes:
        - application/json
      produces:
        - application/json
      parameters:
        - in: body
          name: body
          required: true
          schema:
            $ref: '#/definitions/UpdateCustomerSupportRemarkPayload'
      responses:
        '200':
          description: Successfully updated customer support remark
          schema:
            $ref: '#/definitions/CustomerSupportRemark'
        '400':
          $ref: '#/responses/InvalidRequest'
        '403':
          $ref: '#/responses/PermissionDenied'
        '404':
          $ref: '#/responses/NotFound'
        '422':
          $ref: '#/responses/UnprocessableEntity'
        '500':
          $ref: '#/responses/ServerError'
    delete:
      summary: Soft deletes a customer support remark by ID
      description: Soft deletes a customer support remark by ID
      operationId: deleteCustomerSupportRemark
      tags:
        - customerSupportRemarks
      produces:
        - application/json
      responses:
        '204':
          description: Successfully soft deleted the shipment
        '400':
          $ref: '#/responses/InvalidRequest'
        '403':
          $ref: '#/responses/PermissionDenied'
        '404':
          $ref: '#/responses/NotFound'
        '409':
          $ref: '#/responses/Conflict'
        '422':
          $ref: '#/responses/UnprocessableEntity'
        '500':
          $ref: '#/responses/ServerError'
  /moves/{locator}/evaluation-reports:
    parameters:
      - in: path
        name: locator
        required: true
        type: string
    post:
      produces:
        - application/json
      consumes:
        - application/json
      parameters:
        - in: body
          name: body
          schema:
            $ref: '#/definitions/CreateEvaluationReport'
      responses:
        '200':
          description: Successfully created evaluation report
          schema:
            $ref: '#/definitions/EvaluationReport'
        '400':
          $ref: '#/responses/InvalidRequest'
        '404':
          $ref: '#/responses/NotFound'
        '422':
          $ref: '#/responses/UnprocessableEntity'
        '500':
          $ref: '#/responses/ServerError'
      x-permissions:
        - create.evaluationReport
      tags:
        - evaluationReports
      description: Creates an evaluation report
      operationId: createEvaluationReport
      summary: Creates an evaluation report
  /evaluation-reports/{reportID}/download:
    parameters:
      - in: path
        description: the evaluation report ID to be downloaded
        name: reportID
        required: true
        type: string
        format: uuid
    get:
      summary: Downloads an evaluation report as a PDF
      description: Downloads an evaluation report as a PDF
      operationId: downloadEvaluationReport
      tags:
        - evaluationReports
      produces:
        - application/pdf
      responses:
        '200':
          headers:
            Content-Disposition:
              type: string
              description: File name to download
          description: Evaluation report PDF
          schema:
            format: binary
            type: file
        '403':
          $ref: '#/responses/PermissionDenied'
        '404':
          $ref: '#/responses/NotFound'
        '500':
          $ref: '#/responses/ServerError'
  /evaluation-reports/{reportID}:
    parameters:
      - in: path
        description: the evaluation report ID to be modified
        name: reportID
        required: true
        type: string
        format: uuid
    get:
      summary: Gets an evaluation report by ID
      description: Gets an evaluation report by ID
      operationId: getEvaluationReport
      tags:
        - evaluationReports
      produces:
        - application/json
      responses:
        '200':
          description: Successfully got the report
          schema:
            $ref: '#/definitions/EvaluationReport'
        '400':
          $ref: '#/responses/InvalidRequest'
        '403':
          $ref: '#/responses/PermissionDenied'
        '404':
          $ref: '#/responses/NotFound'
        '500':
          $ref: '#/responses/ServerError'
    delete:
      summary: Deletes an evaluation report by ID
      description: Deletes an evaluation report by ID
      operationId: deleteEvaluationReport
      x-permissions:
        - delete.evaluationReport
      tags:
        - evaluationReports
      produces:
        - application/json
      responses:
        '204':
          description: Successfully deleted the report
        '400':
          $ref: '#/responses/InvalidRequest'
        '403':
          $ref: '#/responses/PermissionDenied'
        '404':
          $ref: '#/responses/NotFound'
        '409':
          $ref: '#/responses/Conflict'
        '422':
          $ref: '#/responses/UnprocessableEntity'
        '500':
          $ref: '#/responses/ServerError'
    put:
      summary: Saves an evaluation report as a draft
      description: Saves an evaluation report as a draft
      operationId: saveEvaluationReport
      x-permissions:
        - update.evaluationReport
      tags:
        - evaluationReports
      produces:
        - application/json
      consumes:
        - application/json
      parameters:
        - in: body
          name: body
          schema:
            $ref: '#/definitions/EvaluationReport'
        - in: header
          name: If-Match
          type: string
          required: true
          description: >
            Optimistic locking is implemented via the `If-Match` header. If the
            ETag header does not match the value of the resource on the server,
            the server rejects the change with a `412 Precondition Failed`
            error.
      responses:
        '204':
          description: Successfully saved the report
        '400':
          $ref: '#/responses/InvalidRequest'
        '403':
          $ref: '#/responses/PermissionDenied'
        '404':
          $ref: '#/responses/NotFound'
        '409':
          $ref: '#/responses/Conflict'
        '412':
          $ref: '#/responses/PreconditionFailed'
        '422':
          $ref: '#/responses/UnprocessableEntity'
        '500':
          $ref: '#/responses/ServerError'
  /evaluation-reports/{reportID}/submit:
    parameters:
      - in: path
        description: the evaluation report ID to be modified
        name: reportID
        required: true
        type: string
        format: uuid
    post:
      summary: Submits an evaluation report
      description: Submits an evaluation report
      operationId: submitEvaluationReport
      tags:
        - evaluationReports
      produces:
        - application/json
      parameters:
        - in: header
          name: If-Match
          type: string
          required: true
          description: >
            Optimistic locking is implemented via the `If-Match` header. If the
            ETag header does not match the value of the resource on the server,
            the server rejects the change with a `412 Precondition Failed`
            error.
      responses:
        '204':
          description: Successfully submitted an evaluation report with the provided ID
        '403':
          $ref: '#/responses/PermissionDenied'
        '404':
          $ref: '#/responses/NotFound'
        '412':
          $ref: '#/responses/PreconditionFailed'
        '422':
          $ref: '#/responses/UnprocessableEntity'
        '500':
          $ref: '#/responses/ServerError'
      x-permissions:
        - update.evaluationReport
  /evaluation-reports/{reportID}/{reportViolationID}/appeal/add:
    parameters:
      - in: path
        description: the evaluation report ID
        name: reportID
        required: true
        type: string
        format: uuid
      - in: path
        description: the report violation ID
        name: reportViolationID
        required: true
        type: string
        format: uuid
    post:
      summary: Adds an appeal to a violation
      description: Adds an appeal to a violation
      operationId: addAppealToViolation
      tags:
        - evaluationReports
      produces:
        - application/json
      consumes:
        - application/json
      parameters:
        - in: body
          name: body
          schema:
            $ref: '#/definitions/CreateViolationAppeal'
      responses:
        '204':
          description: Successfully added an appeal to a violation
        '403':
          $ref: '#/responses/PermissionDenied'
        '404':
          $ref: '#/responses/NotFound'
        '412':
          $ref: '#/responses/PreconditionFailed'
        '422':
          $ref: '#/responses/UnprocessableEntity'
        '500':
          $ref: '#/responses/ServerError'
      x-permissions:
        - update.evaluationReport
  /pws-violations:
    get:
      summary: Fetch the possible PWS violations for an evaluation report
      description: Fetch the possible PWS violations for an evaluation report
      operationId: getPWSViolations
      tags:
        - pwsViolations
      produces:
        - application/json
      responses:
        '200':
          description: Successfully retrieved the PWS violations
          schema:
            $ref: '#/definitions/PWSViolations'
        '400':
          $ref: '#/responses/InvalidRequest'
        '403':
          $ref: '#/responses/PermissionDenied'
        '404':
          $ref: '#/responses/NotFound'
        '500':
          $ref: '#/responses/ServerError'
  /report-violations/{reportID}:
    parameters:
      - in: path
        description: the evaluation report ID that has associated violations
        name: reportID
        required: true
        type: string
        format: uuid
    get:
      summary: Fetch the report violations for an evaluation report
      description: Fetch the report violations for an evaluation report
      operationId: getReportViolationsByReportID
      tags:
        - reportViolations
      produces:
        - application/json
      responses:
        '200':
          description: Successfully retrieved the report violations
          schema:
            $ref: '#/definitions/ReportViolations'
        '400':
          $ref: '#/responses/InvalidRequest'
        '403':
          $ref: '#/responses/PermissionDenied'
        '404':
          $ref: '#/responses/NotFound'
        '500':
          $ref: '#/responses/ServerError'
    post:
      summary: Associate violations with an evaluation report
      description: >-
        Associate violations with an evaluation report. This will overwrite any
        existing report-violations associations for the report and replace them
        with the newly provided ones.  An empty array will remove all violation
        associations for a given report.
      operationId: associateReportViolations
      tags:
        - reportViolations
      produces:
        - application/json
      consumes:
        - application/json
      parameters:
        - in: body
          name: body
          schema:
            $ref: '#/definitions/AssociateReportViolations'
      responses:
        '204':
          description: Successfully saved the report violations
        '400':
          $ref: '#/responses/InvalidRequest'
        '403':
          $ref: '#/responses/PermissionDenied'
        '404':
          $ref: '#/responses/NotFound'
        '409':
          $ref: '#/responses/Conflict'
        '422':
          $ref: '#/responses/UnprocessableEntity'
        '500':
          $ref: '#/responses/ServerError'
      x-permissions:
        - create.reportViolation
  /moves/{locator}/payment-requests:
    parameters:
      - description: move code to identify a move for payment requests
        format: string
        in: path
        name: locator
        required: true
        type: string
    get:
      produces:
        - application/json
      parameters: []
      responses:
        '200':
          description: Successfully retrieved all line items for a move task order
          schema:
            $ref: '#/definitions/PaymentRequests'
        '403':
          $ref: '#/responses/PermissionDenied'
        '404':
          $ref: '#/responses/NotFound'
        '422':
          $ref: '#/responses/UnprocessableEntity'
        '500':
          $ref: '#/responses/ServerError'
      tags:
        - paymentRequests
      description: Fetches payment requests for a move
      operationId: getPaymentRequestsForMove
      summary: Fetches payment requests using the move code (locator).
      x-permissions:
        - read.paymentRequest
  /moves/{moveID}/financial-review-flag:
    parameters:
      - description: ID of move to flag
        in: path
        name: moveID
        required: true
        type: string
        format: uuid
    post:
      summary: Flags a move for financial office review
      description: >-
        This sets a flag which indicates that the move should be reviewed by a
        fincancial office. For example, if the origin or destination address of
        a shipment is far from the duty location and may incur excess costs to
        the customer.
      operationId: setFinancialReviewFlag
      tags:
        - move
      consumes:
        - application/json
      produces:
        - application/json
      parameters:
        - in: header
          name: If-Match
          type: string
        - in: body
          name: body
          schema:
            required:
              - flagForReview
            properties:
              remarks:
                description: >-
                  explanation of why the move is being flagged for financial
                  review
                example: this address is way too far away
                type: string
                x-nullable: true
              flagForReview:
                description: >-
                  boolean value representing whether we should flag a move for
                  financial review
                example: false
                type: boolean
      responses:
        '200':
          description: updated Move
          schema:
            $ref: '#/definitions/Move'
        '403':
          $ref: '#/responses/PermissionDenied'
        '404':
          $ref: '#/responses/NotFound'
        '412':
          $ref: '#/responses/PreconditionFailed'
        '422':
          $ref: '#/responses/UnprocessableEntity'
        '500':
          $ref: '#/responses/ServerError'
      x-permissions:
        - update.financialReviewFlag
  /moves/{moveID}/uploadAdditionalDocuments:
    patch:
      summary: Patch the additional documents for a given move
      description: >-
        Customers will on occaision need the ability to upload additional
        supporting documents, for a variety of reasons. This does not include
        amended order.
      operationId: uploadAdditionalDocuments
      tags:
        - move
      consumes:
        - multipart/form-data
      parameters:
        - in: path
          name: moveID
          type: string
          format: uuid
          required: true
          description: UUID of the order
        - in: formData
          name: file
          type: file
          description: The file to upload.
          required: true
      responses:
        '201':
          description: created upload
          schema:
            $ref: '#/definitions/Upload'
        '400':
          description: invalid request
          schema:
            $ref: '#/definitions/InvalidRequestResponsePayload'
        '403':
          description: not authorized
        '404':
          description: not found
        '413':
          description: payload is too large
        '500':
          description: server error
      x-permissions:
        - create.supportingDocuments
  /payment-requests/{paymentRequestID}/shipments-payment-sit-balance:
    parameters:
      - description: >-
          payment request ID of the payment request with SIT service items being
          reviewed
        name: paymentRequestID
        type: string
        format: uuid
        in: path
        required: true
    get:
      produces:
        - application/json
      parameters: []
      responses:
        '200':
          description: >-
            Successfully retrieved shipments and their SIT days balance from all
            payment requests on the move
          schema:
            $ref: '#/definitions/ShipmentsPaymentSITBalance'
        '403':
          $ref: '#/responses/PermissionDenied'
        '404':
          $ref: '#/responses/NotFound'
        '422':
          $ref: '#/responses/UnprocessableEntity'
        '500':
          $ref: '#/responses/ServerError'
      tags:
        - paymentRequests
      description: >-
        Returns all shipment payment request SIT usage to support partial SIT
        invoicing
      operationId: getShipmentsPaymentSITBalance
      summary: >-
        Returns all shipment payment request SIT usage to support partial SIT
        invoicing
      x-permissions:
        - read.shipmentsPaymentSITBalance
  /payment-requests/{paymentRequestID}/status:
    patch:
      consumes:
        - application/json
      produces:
        - application/json
      parameters:
        - description: UUID of payment request
          format: uuid
          in: path
          name: paymentRequestID
          required: true
          type: string
        - in: body
          name: body
          required: true
          schema:
            $ref: '#/definitions/UpdatePaymentRequestStatusPayload'
        - in: header
          name: If-Match
          type: string
          required: true
      responses:
        '200':
          description: updated payment request
          schema:
            $ref: '#/definitions/PaymentRequest'
        '400':
          $ref: '#/responses/InvalidRequest'
        '401':
          $ref: '#/responses/PermissionDenied'
        '403':
          $ref: '#/responses/PermissionDenied'
        '404':
          $ref: '#/responses/NotFound'
        '412':
          $ref: '#/responses/PreconditionFailed'
        '422':
          $ref: '#/responses/UnprocessableEntity'
        '500':
          $ref: '#/responses/ServerError'
      tags:
        - paymentRequests
      description: Updates status of a payment request by id
      operationId: updatePaymentRequestStatus
      summary: Updates status of a payment request by id
      x-permissions:
        - update.paymentRequest
  /payment-requests/{paymentRequestID}/bulkDownload:
    parameters:
      - description: the id for the payment-request with files to be downloaded
        in: path
        name: paymentRequestID
        required: true
        type: string
    get:
      summary: Downloads all Payment Request documents as a PDF
      description: >
        This endpoint downloads all uploaded payment request documentation
        combined into a single PDF.
      operationId: bulkDownload
      tags:
        - paymentRequests
      produces:
        - application/pdf
      responses:
        '200':
          headers:
            Content-Disposition:
              type: string
              description: File name to download
          description: Payment Request Files PDF
          schema:
            format: binary
            type: file
        '400':
          $ref: '#/responses/InvalidRequest'
        '500':
          $ref: '#/responses/ServerError'
  /documents/{documentId}:
    get:
      summary: Returns a document
      description: Returns a document and its uploads
      operationId: getDocument
      tags:
        - ghcDocuments
      parameters:
        - in: path
          name: documentId
          type: string
          format: uuid
          required: true
          description: UUID of the document to return
      responses:
        '200':
          description: the requested document
          schema:
            $ref: '#/definitions/Document'
        '400':
          $ref: '#/responses/InvalidRequest'
        '401':
          $ref: '#/responses/PermissionDenied'
        '403':
          $ref: '#/responses/PermissionDenied'
        '404':
          $ref: '#/responses/NotFound'
        '412':
          $ref: '#/responses/PreconditionFailed'
        '422':
          $ref: '#/responses/UnprocessableEntity'
        '500':
          $ref: '#/responses/ServerError'
  /documents:
    post:
      summary: Create a new document
      description: >-
        Documents represent a physical artifact such as a scanned document or a
        PDF file
      operationId: createDocument
      tags:
        - ghcDocuments
      parameters:
        - in: body
          name: documentPayload
          required: true
          schema:
            $ref: '#/definitions/PostDocumentPayload'
      responses:
        '201':
          description: created document
          schema:
            $ref: '#/definitions/Document'
        '400':
          description: invalid request
        '403':
          $ref: '#/responses/PermissionDenied'
        '500':
          description: server error
  /queues/counseling:
    get:
      produces:
        - application/json
      summary: >-
        Gets queued list of all customer moves needing services counseling by
        GBLOC origin
      description: >
        An office services counselor user will be assigned a transportation
        office that will determine which moves are displayed in their queue
        based on the origin duty location.  GHC moves will show up here onced
        they have reached the NEEDS SERVICE COUNSELING status after submission
        from a customer or created on a customer's behalf.
      operationId: getServicesCounselingQueue
      tags:
        - queues
      parameters:
        - in: query
          name: page
          type: integer
          description: requested page number of paginated move results
        - in: query
          name: perPage
          type: integer
          description: maximum number of moves to show on each page of paginated results
        - in: query
          name: sort
          type: string
          enum:
            - customerName
            - dodID
            - emplid
            - branch
            - locator
            - status
            - requestedMoveDate
            - submittedAt
            - originGBLOC
            - originDutyLocation
            - destinationDutyLocation
            - ppmType
            - closeoutInitiated
            - closeoutLocation
            - ppmStatus
            - counselingOffice
            - assignedTo
          description: field that results should be sorted by
        - in: query
          name: order
          type: string
          enum:
            - asc
            - desc
          description: direction of sort order if applied
        - in: query
          name: branch
          type: string
          description: filters by the branch of the move's service member
        - in: query
          name: locator
          type: string
          description: filters to match the unique move code locator
        - in: query
          name: customerName
          type: string
          description: filters using a prefix match on the service member's last name
        - in: query
          name: counselingOffice
          type: string
          description: filters using a counselingOffice name of the move
        - in: query
          name: dodID
          type: string
          description: filters to match the unique service member's DoD ID
        - in: query
          name: emplid
          type: string
          description: filters to match the unique service member's EMPLID
        - in: query
          name: requestedMoveDate
          type: string
          description: filters the requested pickup date of a shipment on the move
        - in: query
          name: submittedAt
          type: string
          format: date-time
          description: >-
            Start of the submitted at date in the user's local time zone
            converted to UTC
        - in: query
          name: originGBLOC
          type: string
          description: filters the GBLOC of the service member's origin duty location
        - in: query
          name: originDutyLocation
          type: array
          uniqueItems: true
          collectionFormat: multi
          items:
            type: string
          description: filters the name of the origin duty location on the orders
        - in: query
          name: destinationDutyLocation
          type: string
          description: filters the name of the destination duty location on the orders
        - in: query
          name: status
          type: array
          description: filters the status of the move
          uniqueItems: true
          items:
            type: string
            enum:
              - NEEDS SERVICE COUNSELING
              - SERVICE COUNSELING COMPLETED
        - in: query
          name: needsPPMCloseout
          type: boolean
          description: >-
            Only used for Services Counseling queue. If true, show PPM moves
            that are ready for closeout. Otherwise, show all other moves.
        - in: query
          name: ppmType
          type: string
          enum:
            - FULL
            - PARTIAL
          description: filters PPM type
        - in: query
          name: closeoutInitiated
          type: string
          format: date-time
          description: Latest date that closeout was initiated on a PPM on the move
        - in: query
          name: closeoutLocation
          type: string
          description: closeout location
        - in: query
          name: orderType
          type: string
          description: order type
        - in: query
          name: ppmStatus
          type: string
          enum:
            - WAITING_ON_CUSTOMER
            - NEEDS_CLOSEOUT
          description: filters the status of the PPM shipment
        - in: query
          name: viewAsGBLOC
          type: string
          description: >
            Used to return a queue for a GBLOC other than the default of the
            current user. Requires the HQ role. The parameter is ignored if the
            requesting user does not have the necessary role.
        - in: query
          name: assignedTo
          type: string
          description: |
            Used to illustrate which user is assigned to this payment request.
      responses:
        '200':
          description: Successfully returned all moves matching the criteria
          schema:
            $ref: '#/definitions/QueueMovesResult'
        '403':
          $ref: '#/responses/PermissionDenied'
        '500':
          $ref: '#/responses/ServerError'
  /queues/counseling/origin-list:
    get:
      produces:
        - application/json
      summary: Gets queued list of all moves origin locations in the counselors queue
      description: >
        An office services counselor user will be assigned a transportation
        office that will determine which moves are displayed in their queue
        based on the origin duty location. This pulls the availalble origin duty
        locations.
      operationId: getServicesCounselingOriginList
      tags:
        - queues
      parameters:
        - in: query
          name: needsPPMCloseout
          type: boolean
          description: >-
            Only used for Services Counseling queue. If true, show PPM moves
            origin locations that are ready for closeout. Otherwise, show all
            other moves origin locations.
      responses:
        '200':
          description: Successfully returned all moves matching the criteria
          schema:
            $ref: '#/definitions/Locations'
        '403':
          $ref: '#/responses/PermissionDenied'
        '500':
          $ref: '#/responses/ServerError'
  /queues/prime-moves:
    get:
      summary: getPrimeMovesQueue
      description: >
        Gets all moves that have been reviewed and approved by the TOO. The
        `since` parameter can be used to filter this

        list down to only the moves that have been updated since the provided
        timestamp. A move will be considered

        updated if the `updatedAt` timestamp on the move or on its orders,
        shipments, service items, or payment

        requests, is later than the provided date and time.


        **WIP**: Include what causes moves to leave this list. Currently, once
        the `availableToPrimeAt` timestamp has

        been set, that move will always appear in this list.
      operationId: listPrimeMoves
      tags:
        - queues
      produces:
        - application/json
      parameters:
        - in: query
          name: since
          type: string
          format: date-time
          description: >-
            Only return moves updated since this time. Formatted like
            "2021-07-23T18:30:47.116Z"
        - in: query
          name: page
          type: integer
          description: requested page of results
        - in: query
          name: perPage
          type: integer
          description: results per page
        - in: query
          name: id
          type: string
        - in: query
          name: moveCode
          type: string
        - in: query
          name: orderType
          type: string
          description: order type
      responses:
        '200':
          description: >-
            Successfully retrieved moves. A successful fetch might still return
            zero moves.
          schema:
            $ref: '#/definitions/ListPrimeMovesResult'
        '403':
          $ref: '#/responses/PermissionDenied'
        '500':
          $ref: '#/responses/ServerError'
  /queues/moves:
    get:
      produces:
        - application/json
      summary: Gets queued list of all customer moves by GBLOC origin
      description: >
        An office TOO user will be assigned a transportation office that will
        determine which moves are displayed in their queue based on the origin
        duty location.  GHC moves will show up here onced they have reached the
        submitted status sent by the customer and have move task orders,
        shipments, and service items to approve.
      operationId: getMovesQueue
      tags:
        - queues
      parameters:
        - in: query
          name: page
          type: integer
          description: requested page of results
        - in: query
          name: perPage
          type: integer
          description: results per page
        - in: query
          name: sort
          type: string
          enum:
            - customerName
            - dodID
            - emplid
            - branch
            - locator
            - status
            - originDutyLocation
            - destinationDutyLocation
            - requestedMoveDate
            - appearedInTooAt
            - assignedTo
          description: field that results should be sorted by
        - in: query
          name: order
          type: string
          enum:
            - asc
            - desc
          description: direction of sort order if applied
        - in: query
          name: branch
          type: string
        - in: query
          name: locator
          type: string
        - in: query
          name: customerName
          type: string
        - in: query
          name: dodID
          type: string
        - in: query
          name: emplid
          type: string
        - in: query
          name: originDutyLocation
          type: array
          uniqueItems: true
          collectionFormat: multi
          items:
            type: string
        - in: query
          name: destinationDutyLocation
          type: string
        - in: query
          name: appearedInTooAt
          type: string
          format: date-time
        - in: query
          name: requestedMoveDate
          type: string
          description: filters the requested pickup date of a shipment on the move
        - in: query
          name: status
          type: array
          description: Filtering for the status.
          uniqueItems: true
          items:
            type: string
            enum:
              - SUBMITTED
              - SERVICE COUNSELING COMPLETED
              - APPROVALS REQUESTED
        - in: query
          name: orderType
          type: string
          description: order type
        - in: query
          name: viewAsGBLOC
          type: string
          description: >
            Used to return a queue for a GBLOC other than the default of the
            current user. Requires the HQ role. The parameter is ignored if the
            requesting user does not have the necessary role.
        - in: query
          name: assignedTo
          type: string
          description: |
            Used to illustrate which user is assigned to this move.
      responses:
        '200':
          description: Successfully returned all moves matching the criteria
          schema:
            $ref: '#/definitions/QueueMovesResult'
        '403':
          $ref: '#/responses/PermissionDenied'
        '500':
          $ref: '#/responses/ServerError'
  /queues/payment-requests:
    get:
      produces:
        - application/json
      summary: Gets queued list of all payment requests by GBLOC origin
      description: >
        An office TIO user will be assigned a transportation office that will
        determine which payment requests are displayed in their queue based on
        the origin duty location.
      operationId: getPaymentRequestsQueue
      tags:
        - queues
      parameters:
        - in: query
          name: sort
          type: string
          enum:
            - customerName
            - locator
            - submittedAt
            - branch
            - status
            - dodID
            - emplid
            - age
            - originDutyLocation
            - assignedTo
          description: field that results should be sorted by
        - in: query
          name: order
          type: string
          enum:
            - asc
            - desc
          description: direction of sort order if applied
        - in: query
          name: page
          type: integer
          description: requested page of results
        - in: query
          name: perPage
          type: integer
          description: number of records to include per page
        - in: query
          name: submittedAt
          type: string
          format: date-time
          description: >-
            Start of the submitted at date in the user's local time zone
            converted to UTC
        - in: query
          name: branch
          type: string
        - in: query
          name: locator
          type: string
        - in: query
          name: customerName
          type: string
        - in: query
          name: dodID
          type: string
        - in: query
          name: emplid
          type: string
        - in: query
          name: destinationDutyLocation
          type: string
        - in: query
          name: originDutyLocation
          type: string
        - in: query
          name: assignedTo
          type: string
          description: |
            Used to illustrate which user is assigned to this payment request.
        - in: query
          name: status
          type: array
          description: Filtering for the status.
          uniqueItems: true
          items:
            type: string
            enum:
              - PENDING
              - REVIEWED
              - REVIEWED_AND_ALL_SERVICE_ITEMS_REJECTED
              - PAID
              - DEPRECATED
              - EDI_ERROR
        - in: query
          name: orderType
          type: string
          description: order type
        - in: query
          name: viewAsGBLOC
          type: string
          description: >
            Used to return a queue for a GBLOC other than the default of the
            current user. Requires the HQ role. The parameter is ignored if the
            requesting user does not have the necessary role.
      responses:
        '200':
          description: Successfully returned all moves matching the criteria
          schema:
            $ref: '#/definitions/QueuePaymentRequestsResult'
        '403':
          $ref: '#/responses/PermissionDenied'
        '500':
          $ref: '#/responses/ServerError'
  /moves/search:
    post:
      produces:
        - application/json
      consumes:
        - application/json
      summary: Search moves by locator, DOD ID, or customer name
      description: >
        Search moves by locator, DOD ID, or customer name. Used by QAE and CSR
        users.
      operationId: searchMoves
      tags:
        - move
      parameters:
        - in: body
          name: body
          schema:
            properties:
              page:
                type: integer
                description: requested page of results
              perPage:
                type: integer
              locator:
                description: Move locator
                type: string
                minLength: 6
                maxLength: 6
                x-nullable: true
              dodID:
                description: DOD ID
                type: string
                minLength: 10
                maxLength: 10
                x-nullable: true
              emplid:
                description: EMPLID
                type: string
                minLength: 7
                maxLength: 7
                x-nullable: true
              customerName:
                description: Customer Name
                type: string
                minLength: 1
                x-nullable: true
              paymentRequestCode:
                type: string
                example: 9551-6199-2
                x-nullable: true
              status:
                type: array
                description: Filtering for the status.
                uniqueItems: true
                items:
                  type: string
                  enum:
                    - DRAFT
                    - SUBMITTED
                    - APPROVALS REQUESTED
                    - APPROVED
                    - NEEDS SERVICE COUNSELING
                    - SERVICE COUNSELING COMPLETED
                    - CANCELED
              originPostalCode:
                type: string
                x-nullable: true
              destinationPostalCode:
                type: string
                x-nullable: true
              branch:
                type: string
                x-nullable: true
              shipmentsCount:
                type: integer
                x-nullable: true
              pickupDate:
                type: string
                format: date-time
                x-nullable: true
              deliveryDate:
                type: string
                format: date-time
                x-nullable: true
              sort:
                type: string
                x-nullable: true
                enum:
                  - customerName
                  - dodID
                  - emplid
                  - branch
                  - locator
                  - status
                  - originPostalCode
                  - destinationPostalCode
                  - shipmentsCount
              order:
                type: string
                x-nullable: true
                enum:
                  - asc
                  - desc
          description: field that results should be sorted by
      responses:
        '200':
          description: Successfully returned all moves matching the criteria
          schema:
            $ref: '#/definitions/SearchMovesResult'
        '403':
          $ref: '#/responses/PermissionDenied'
        '500':
          $ref: '#/responses/ServerError'
  /tac/valid:
    get:
      summary: Validation of a TAC value
      description: Returns a boolean based on whether a tac value is valid or not
      operationId: tacValidation
      tags:
        - tac
        - order
      parameters:
        - in: query
          name: tac
          type: string
          required: true
          description: The tac value to validate
      responses:
        '200':
          description: Successfully retrieved validation status
          schema:
            $ref: '#/definitions/TacValid'
        '400':
          $ref: '#/responses/InvalidRequest'
        '401':
          $ref: '#/responses/PermissionDenied'
        '403':
          $ref: '#/responses/PermissionDenied'
        '404':
          $ref: '#/responses/NotFound'
        '500':
          $ref: '#/responses/ServerError'
  /lines-of-accounting:
    post:
      summary: Fetch line of accounting
      description: >
        Fetches a line of accounting based on provided service member
        affiliation, effective date, and Transportation Accounting Code (TAC).
        It uses these parameters to filter the correct Line of Accounting for
        the provided TAC. It does this by filtering through both TAC and LOAs
        based on the provided code and effective date. The 'Effective Date' is
        the date that can be either the orders issued date (For HHG shipments),
        MTO approval date (For NTS shipments), or even the current date for NTS
        shipments with no approval yet (Just providing a preview to the office
        users per customer request). Effective date is used to find "Active"
        TGET data by searching for the TACs and LOAs with begin and end dates
        containing this date.
      operationId: requestLineOfAccounting
      tags:
        - linesOfAccounting
      consumes:
        - application/json
      produces:
        - application/json
      parameters:
        - in: body
          name: body
          description: Service member affiliation, effective date, and TAC code.
          required: true
          schema:
            $ref: '#/definitions/FetchLineOfAccountingPayload'
      responses:
        '200':
          description: Successfully retrieved line of accounting
          schema:
            $ref: '#/definitions/LineOfAccounting'
        '400':
          $ref: '#/responses/InvalidRequest'
        '401':
          $ref: '#/responses/PermissionDenied'
        '403':
          $ref: '#/responses/PermissionDenied'
        '404':
          $ref: '#/responses/NotFound'
        '422':
          $ref: '#/responses/UnprocessableEntity'
        '500':
          $ref: '#/responses/ServerError'
  /transportation-offices:
    get:
      produces:
        - application/json
      summary: >-
        Returns the transportation offices matching the search query that is
        enabled for PPM closeout
      description: >-
        Returns the transportation offices matching the search query that is
        enabled for PPM closeout
      operationId: getTransportationOffices
      tags:
        - transportationOffice
      parameters:
        - in: query
          name: search
          type: string
          required: true
          minLength: 2
          description: Search string for transportation offices
      responses:
        '200':
          description: Successfully retrieved transportation offices
          schema:
            $ref: '#/definitions/TransportationOffices'
        '400':
          $ref: '#/responses/InvalidRequest'
        '401':
          $ref: '#/responses/PermissionDenied'
        '403':
          $ref: '#/responses/PermissionDenied'
        '404':
          $ref: '#/responses/NotFound'
        '500':
          $ref: '#/responses/ServerError'
  /open/transportation-offices:
    get:
      produces:
        - application/json
      summary: Returns the transportation offices matching the search query
      description: >-
        This endpoint is publicly accessible as it is utilized to access
        transportation office information without having an office
        account.Returns the transportation offices matching the search query.
      operationId: getTransportationOfficesOpen
      tags:
        - transportationOffice
      parameters:
        - in: query
          name: search
          type: string
          required: true
          minLength: 2
          description: Search string for transportation offices
      responses:
        '200':
          description: Successfully retrieved transportation offices
          schema:
            $ref: '#/definitions/TransportationOffices'
        '400':
          $ref: '#/responses/InvalidRequest'
        '401':
          $ref: '#/responses/PermissionDenied'
        '403':
          $ref: '#/responses/PermissionDenied'
        '404':
          $ref: '#/responses/NotFound'
        '500':
          $ref: '#/responses/ServerError'
  /transportation-offices/gblocs:
    get:
      produces:
        - application/json
      summary: >-
        Returns a list of distinct GBLOCs that exist in the transportation
        offices table
      description: >-
        Returns a list of distinct GBLOCs that exist in the transportation
        offices table
      operationId: getTransportationOfficesGBLOCs
      tags:
        - transportationOffice
      responses:
        '200':
          description: Successfully retrieved transportation offices
          schema:
            $ref: '#/definitions/GBLOCs'
        '400':
          $ref: '#/responses/InvalidRequest'
        '401':
          $ref: '#/responses/PermissionDenied'
        '403':
          $ref: '#/responses/PermissionDenied'
        '404':
          $ref: '#/responses/NotFound'
        '500':
          $ref: '#/responses/ServerError'
  /uploads:
    post:
      summary: Create a new upload
      description: >-
        Uploads represent a single digital file, such as a JPEG or PDF.
        Currently, office application uploads are only for Services Counselors
        to upload files for orders, but this may be expanded in the future.
      operationId: createUpload
      tags:
        - uploads
      consumes:
        - multipart/form-data
      produces:
        - application/json
      parameters:
        - in: query
          name: documentId
          type: string
          format: uuid
          required: false
          description: UUID of the document to add an upload to
        - in: formData
          name: file
          type: file
          description: The file to upload.
          required: true
      responses:
        '201':
          description: created upload
          schema:
            $ref: '#/definitions/Upload'
        '400':
          description: invalid request
        '403':
          description: not authorized
        '404':
          description: not found
        '413':
          description: payload is too large
        '500':
          description: server error
  /uploads/{uploadID}:
    delete:
      summary: Deletes an upload
      description: Uploads represent a single digital file, such as a JPEG or PDF.
      operationId: deleteUpload
      tags:
        - uploads
      parameters:
        - in: path
          name: uploadID
          type: string
          format: uuid
          required: true
          description: UUID of the upload to be deleted
        - in: query
          name: orderID
          type: string
          format: uuid
          description: ID of the order that the upload belongs to
      responses:
        '204':
          description: deleted
        '400':
          description: invalid request
          schema:
            $ref: '#/definitions/InvalidRequestResponsePayload'
        '403':
          description: not authorized
        '404':
          description: not found
        '500':
          description: server error
  /uploads/get/:
    get:
      produces:
        - application/json
      parameters: []
      responses:
        '200':
          description: Successfully retrieved upload
          schema:
            $ref: '#/definitions/Upload'
        '400':
          $ref: '#/responses/InvalidRequest'
        '401':
          $ref: '#/responses/PermissionDenied'
        '403':
          $ref: '#/responses/PermissionDenied'
        '404':
          $ref: '#/responses/NotFound'
        '500':
          $ref: '#/responses/ServerError'
      tags:
        - uploads
      description: Gets an upload
      operationId: getUpload
      summary: Gets an upload by ID
  /uploads/{uploadID}/update:
    patch:
      summary: >-
        Update an existing upload. This is only needed currently for updating
        the image rotation.
      description: >-
        Uploads represent a single digital file, such as a JPEG or PDF. The
        rotation is relevant to how it is displayed on the page.
      operationId: updateUpload
      tags:
        - uploads
      consumes:
        - application/json
      produces:
        - application/json
      parameters:
        - in: path
          name: uploadID
          type: string
          format: uuid
          required: true
          description: UUID of the upload to be updated
        - in: body
          name: body
          required: true
          schema:
            properties:
              rotation:
                type: integer
                description: The rotation of the image
                minimum: 0
                maximum: 3
      responses:
        '201':
          description: updated upload
          schema:
            $ref: '#/definitions/Upload'
        '400':
          description: invalid request
        '403':
          description: not authorized
        '404':
          description: not found
        '413':
          description: payload is too large
        '500':
          description: server error
  /application_parameters/{parameterName}:
    get:
      summary: Searches for an application parameter by name, returns nil if not found
      description: Searches for an application parameter by name, returns nil if not found
      operationId: getParam
      tags:
        - application_parameters
      parameters:
        - in: path
          name: parameterName
          type: string
          format: string
          required: true
          description: Parameter Name
      responses:
        '200':
          description: Application Parameters
          schema:
            $ref: '#/definitions/ApplicationParameters'
        '400':
          description: invalid request
        '401':
          description: request requires user authentication
        '500':
          description: server error
  /calendar/{countryCode}/is-weekend-holiday/{date}:
    get:
      summary: Validate  move date selection
      description: |
        Utility API to determine if input date falls on weekend and/or holiday.
      produces:
        - application/json
      operationId: isDateWeekendHoliday
      tags:
        - calendar
      parameters:
        - description: country code for context of date
          in: path
          name: countryCode
          required: true
          type: string
          enum:
            - US
        - description: input date to determine if weekend/holiday for given country.
          in: path
          name: date
          required: true
          type: string
          format: date
      responses:
        '200':
          description: >-
            Successfully determine if given date is weekend and/or holiday for
            given country.
          schema:
            $ref: '#/definitions/IsDateWeekendHolidayInfo'
        '400':
          $ref: '#/responses/InvalidRequest'
        '401':
          $ref: '#/responses/PermissionDenied'
        '404':
          $ref: '#/responses/NotFound'
        '500':
          $ref: '#/responses/ServerError'
  /moves/{moveID}/assignOfficeUser:
    parameters:
      - description: ID of the move
        in: path
        name: moveID
        required: true
        format: uuid
        type: string
    patch:
      consumes:
        - application/json
      produces:
        - application/json
      parameters:
        - in: body
          name: body
          required: true
          schema:
            $ref: '#/definitions/AssignOfficeUserBody'
      responses:
        '200':
          description: Successfully assigned office user to the move
          schema:
            $ref: '#/definitions/Move'
        '404':
          $ref: '#/responses/NotFound'
        '500':
          $ref: '#/responses/ServerError'
      tags:
        - move
      description: >-
        assigns either a services counselor, task ordering officer, or task
        invoicing officer to the move
      operationId: updateAssignedOfficeUser
  /moves/{moveID}/unassignOfficeUser:
    parameters:
      - description: ID of the move
        in: path
        name: moveID
        required: true
        format: uuid
        type: string
      - in: body
        name: body
        schema:
          properties:
            roleType:
              type: string
          required:
            - roleType
    patch:
      consumes:
        - application/json
      produces:
        - application/json
      responses:
        '200':
          description: Successfully unassigned office user from the move
          schema:
            $ref: '#/definitions/Move'
        '500':
          $ref: '#/responses/ServerError'
      tags:
        - move
      description: >-
        unassigns either a services counselor, task ordering officer, or task
        invoicing officer from the move
      operationId: deleteAssignedOfficeUser
definitions:
  ApplicationParameters:
    type: object
    properties:
      validationCode:
        type: string
        format: string
        x-nullable: true
      parameterName:
        type: string
        format: string
        x-nullable: true
      parameterValue:
        type: string
        format: string
        x-nullable: true
  PostDocumentPayload:
    type: object
    properties:
      service_member_id:
        type: string
        format: uuid
        title: The service member this document belongs to
  InvalidRequestResponsePayload:
    type: object
    properties:
      errors:
        type: object
        additionalProperties:
          type: string
  ClientError:
    type: object
    properties:
      title:
        type: string
      detail:
        type: string
      instance:
        type: string
        format: uuid
    required:
      - title
      - detail
      - instance
  ValidationError:
    allOf:
      - $ref: '#/definitions/ClientError'
      - type: object
    properties:
      invalid_fields:
        type: object
        additionalProperties:
          type: string
    required:
      - invalid_fields
  BackupContact:
    type: object
    properties:
      name:
        type: string
      email:
        type: string
        format: x-email
        example: backupContact@mail.com
      phone:
        type: string
        format: telephone
        pattern: ^[2-9]\d{2}-\d{3}-\d{4}$
    required:
      - name
      - email
      - phone
  Contractor:
    properties:
      contractNumber:
        type: string
      id:
        format: uuid
        type: string
      name:
        type: string
      type:
        type: string
  Role:
    type: object
    properties:
      id:
        type: string
        format: uuid
        example: c56a4180-65aa-42ec-a945-5fd21dec0538
      roleType:
        type: string
        example: customer
      roleName:
        type: string
        example: Task Ordering Officer
      createdAt:
        type: string
        format: date-time
        readOnly: true
      updatedAt:
        type: string
        format: date-time
        readOnly: true
    required:
      - id
      - roleType
      - roleName
      - createdAt
      - updatedAt
  OfficeUser:
    type: object
    properties:
      id:
        type: string
        format: uuid
        example: c56a4180-65aa-42ec-a945-5fd21dec0538
      userId:
        type: string
        format: uuid
      firstName:
        type: string
      middleInitials:
        type: string
      lastName:
        type: string
      email:
        type: string
        format: x-email
        pattern: ^[a-zA-Z0-9._%+-]+@[a-zA-Z0-9.-]+\.[a-zA-Z]{2,}$
      telephone:
        type: string
        format: telephone
        pattern: ^[2-9]\d{2}-\d{3}-\d{4}$
      transportationOfficeId:
        type: string
        format: uuid
      transportationOffice:
        $ref: '#/definitions/TransportationOffice'
      transportationOfficeAssignments:
        type: array
        items:
          $ref: '#/definitions/TransportationOfficeAssignment'
      active:
        type: boolean
      roles:
        type: array
        items:
          $ref: '#/definitions/Role'
      edipi:
        type: string
      otherUniqueId:
        type: string
      rejectionReason:
        type: string
      status:
        type: string
        enum:
          - APPROVED
          - REQUESTED
          - REJECTED
      createdAt:
        type: string
        format: date-time
        readOnly: true
      updatedAt:
        type: string
        format: date-time
        readOnly: true
    required:
      - id
      - firstName
      - middleInitials
      - lastName
      - email
      - telephone
      - transportationOfficeId
      - active
      - roles
      - edipi
      - otherUniqueId
      - rejectionReason
      - status
      - createdAt
      - updatedAt
  LockedOfficeUser:
    type: object
    properties:
      firstName:
        type: string
      lastName:
        type: string
      transportationOfficeId:
        type: string
        format: uuid
      transportationOffice:
        $ref: '#/definitions/TransportationOffice'
  OfficeUserCreate:
    type: object
    properties:
      email:
        type: string
        example: user@userdomain.com
        title: Email
        x-nullable: false
      edipi:
        type: string
        example: '1234567890'
        maxLength: 10
        title: EDIPI
        x-nullable: true
      otherUniqueId:
        type: string
        title: Office user identifier when EDIPI is not available
        x-nullable: true
      firstName:
        type: string
        title: First Name
        x-nullable: false
      middleInitials:
        type: string
        example: L.
        x-nullable: true
        title: Middle Initials
      lastName:
        type: string
        title: Last Name
        x-nullable: false
      telephone:
        type: string
        format: telephone
        pattern: ^[2-9]\d{2}-\d{3}-\d{4}$
        example: 212-555-5555
        x-nullable: false
      transportationOfficeId:
        type: string
        format: uuid
        example: c56a4180-65aa-42ec-a945-5fd21dec0538
        x-nullable: false
      roles:
        type: array
        items:
          $ref: '#/definitions/OfficeUserRole'
        x-nullable: false
    required:
      - firstName
      - lastName
      - email
      - telephone
      - transportationOfficeId
      - roles
  OfficeUserRole:
    type: object
    properties:
      name:
        type: string
        example: Task Ordering Officer
        x-nullable: true
        title: name
      roleType:
        type: string
        example: task_ordering_officer
        x-nullable: true
        title: roleType
  Customer:
    type: object
    properties:
      agency:
        type: string
        title: Agency customer is affilated with
      first_name:
        type: string
        example: John
      last_name:
        type: string
        example: Doe
      phone:
        type: string
        format: telephone
        pattern: ^[2-9]\d{2}-\d{3}-\d{4}$
        x-nullable: true
      email:
        type: string
        format: x-email
        pattern: ^[a-zA-Z0-9._%+-]+@[a-zA-Z0-9.-]+\.[a-zA-Z]{2,}$
        x-nullable: true
      suffix:
        type: string
        example: Jr.
        x-nullable: true
      middle_name:
        type: string
        example: David
        x-nullable: true
      current_address:
        $ref: '#/definitions/Address'
      backup_contact:
        $ref: '#/definitions/BackupContact'
      id:
        type: string
        format: uuid
        example: c56a4180-65aa-42ec-a945-5fd21dec0538
      edipi:
        type: string
      userID:
        type: string
        format: uuid
        example: c56a4180-65aa-42ec-a945-5fd21dec0538
      eTag:
        type: string
      phoneIsPreferred:
        type: boolean
      emailIsPreferred:
        type: boolean
      secondaryTelephone:
        type: string
        format: telephone
        pattern: ^[2-9]\d{2}-\d{3}-\d{4}$|^$
        x-nullable: true
      backupAddress:
        $ref: '#/definitions/Address'
      cacValidated:
        type: boolean
        x-nullable: true
      emplid:
        type: string
        x-nullable: true
  CreatedCustomer:
    type: object
    properties:
      affiliation:
        type: string
        title: Branch of service customer is affilated with
      firstName:
        type: string
        example: John
      lastName:
        type: string
        example: Doe
      telephone:
        type: string
        format: telephone
        pattern: ^[2-9]\d{2}-\d{3}-\d{4}$
        x-nullable: true
      personalEmail:
        type: string
        format: x-email
        pattern: ^[a-zA-Z0-9._%+-]+@[a-zA-Z0-9.-]+\.[a-zA-Z]{2,}$
      suffix:
        type: string
        example: Jr.
        x-nullable: true
      middleName:
        type: string
        example: David
        x-nullable: true
      residentialAddress:
        $ref: '#/definitions/Address'
      backupContact:
        $ref: '#/definitions/BackupContact'
      id:
        type: string
        format: uuid
        example: c56a4180-65aa-42ec-a945-5fd21dec0538
      edipi:
        type: string
        x-nullable: true
      userID:
        type: string
        format: uuid
        example: c56a4180-65aa-42ec-a945-5fd21dec0538
      oktaID:
        type: string
      oktaEmail:
        type: string
      phoneIsPreferred:
        type: boolean
      emailIsPreferred:
        type: boolean
      secondaryTelephone:
        type: string
        format: telephone
        pattern: ^[2-9]\d{2}-\d{3}-\d{4}$
        x-nullable: true
      backupAddress:
        $ref: '#/definitions/Address'
      cacValidated:
        type: boolean
  UpdateCustomerPayload:
    type: object
    properties:
      first_name:
        type: string
        example: John
      last_name:
        type: string
        example: Doe
      phone:
        type: string
        format: telephone
        pattern: ^[2-9]\d{2}-\d{3}-\d{4}$
        x-nullable: true
      email:
        type: string
        format: x-email
        pattern: ^[a-zA-Z0-9._%+-]+@[a-zA-Z0-9.-]+\.[a-zA-Z]{2,}$
        x-nullable: true
      suffix:
        type: string
        example: Jr.
        x-nullable: true
      middle_name:
        type: string
        example: David
        x-nullable: true
      current_address:
        allOf:
          - $ref: '#/definitions/Address'
      backup_contact:
        $ref: '#/definitions/BackupContact'
      phoneIsPreferred:
        type: boolean
      emailIsPreferred:
        type: boolean
      secondaryTelephone:
        type: string
        format: telephone
        pattern: ^[2-9]\d{2}-\d{3}-\d{4}$|^$
        x-nullable: true
      backupAddress:
        allOf:
          - $ref: '#/definitions/Address'
      cac_validated:
        type: boolean
  CreateCustomerPayload:
    type: object
    properties:
      affiliation:
        $ref: '#/definitions/Affiliation'
      edipi:
        type: string
        example: '1234567890'
        maxLength: 10
        x-nullable: false
      emplid:
        type: string
        example: '9485155'
        maxLength: 7
        x-nullable: true
      firstName:
        type: string
        example: John
      middleName:
        type: string
        example: David
        x-nullable: true
      lastName:
        type: string
        example: Doe
      suffix:
        type: string
        example: Jr.
        x-nullable: true
      telephone:
        type: string
        format: telephone
        pattern: ^[2-9]\d{2}-\d{3}-\d{4}$
        x-nullable: true
      secondaryTelephone:
        type: string
        format: telephone
        pattern: ^[2-9]\d{2}-\d{3}-\d{4}$
        x-nullable: true
      personalEmail:
        type: string
        format: x-email
        example: personalEmail@email.com
        pattern: ^[a-zA-Z0-9._%+-]+@[a-zA-Z0-9.-]+\.[a-zA-Z]{2,}$
      phoneIsPreferred:
        type: boolean
      emailIsPreferred:
        type: boolean
      residentialAddress:
        allOf:
          - $ref: '#/definitions/Address'
      backupContact:
        $ref: '#/definitions/BackupContact'
      backupMailingAddress:
        allOf:
          - $ref: '#/definitions/Address'
      createOktaAccount:
        type: boolean
      cacUser:
        type: boolean
  FetchLineOfAccountingPayload:
    type: object
    properties:
      departmentIndicator:
        $ref: '#/definitions/DepartmentIndicator'
      effectiveDate:
        description: >
          The effective date for the Line Of Accounting (LOA) being fetched. Eg,
          the orders issue date or the Non-Temporary Storage (NTS) Move Task
          Order (MTO) approval date. Effective date is used to find "Active"
          TGET data by searching for the TACs and LOAs with begin and end dates
          containing this date. The 'Effective Date' is the date that can be
          either the orders issued date (For HHG shipments), MTO approval date
          (For NTS shipments), or even the current date for NTS shipments with
          no approval yet (Just providing a preview to the office users per
          customer request).
        type: string
        format: date
        example: '2023-01-01'
      tacCode:
        type: string
        minLength: 4
        maxLength: 4
        example: F8J1
  SearchCustomersResult:
    type: object
    properties:
      page:
        type: integer
      perPage:
        type: integer
      totalCount:
        type: integer
      searchCustomers:
        $ref: '#/definitions/SearchCustomers'
  SearchCustomers:
    type: array
    items:
      $ref: '#/definitions/SearchCustomer'
  SearchCustomer:
    type: object
    properties:
      id:
        type: string
        format: uuid
      firstName:
        type: string
        example: John
        x-nullable: true
      lastName:
        type: string
        example: Doe
        x-nullable: true
      dodID:
        type: string
        x-nullable: true
      emplid:
        type: string
        x-nullable: true
      branch:
        type: string
      telephone:
        type: string
        format: telephone
        pattern: ^[2-9]\d{2}-\d{3}-\d{4}$
        x-nullable: true
      personalEmail:
        type: string
        format: x-email
        example: personalEmail@email.com
        pattern: ^[a-zA-Z0-9._%+-]+@[a-zA-Z0-9.-]+\.[a-zA-Z]{2,}$
        x-nullable: true
  Entitlements:
    properties:
      id:
        example: 571008b1-b0de-454d-b843-d71be9f02c04
        format: uuid
        type: string
      authorizedWeight:
        example: 2000
        type: integer
        x-formatting: weight
        x-nullable: true
      dependentsAuthorized:
        example: true
        type: boolean
        x-nullable: true
      gunSafe:
        type: boolean
        example: false
      nonTemporaryStorage:
        example: false
        type: boolean
        x-nullable: true
      privatelyOwnedVehicle:
        example: false
        type: boolean
        x-nullable: true
      proGearWeight:
        example: 2000
        type: integer
        x-formatting: weight
      proGearWeightSpouse:
        example: 500
        type: integer
        x-formatting: weight
      storageInTransit:
        example: 90
        type: integer
        x-nullable: true
      totalWeight:
        example: 500
        type: integer
        x-formatting: weight
      totalDependents:
        example: 2
        type: integer
      requiredMedicalEquipmentWeight:
        example: 500
        type: integer
        x-formatting: weight
      organizationalClothingAndIndividualEquipment:
        example: true
        type: boolean
      accompaniedTour:
        type: boolean
        example: true
        x-nullable: true
        description: >-
          Indicates if the move entitlement allows dependents to travel to the
          new Permanent Duty Station (PDS). This is only present on OCONUS
          moves.
      dependentsUnderTwelve:
        type: integer
        example: 5
        x-nullable: true
        description: >-
          Indicates the number of dependents under the age of twelve for a move.
          This is only present on OCONUS moves.
      dependentsTwelveAndOver:
        type: integer
        example: 3
        x-nullable: true
        description: >-
          Indicates the number of dependents of the age twelve or older for a
          move. This is only present on OCONUS moves.
<<<<<<< HEAD
      ubAllowance:
        example: 500
        type: integer
        x-nullable: true
=======
>>>>>>> 2ab1e083
      eTag:
        type: string
    type: object
  Error:
    properties:
      message:
        type: string
    required:
      - message
    type: object
  Grade:
    type: string
    x-nullable: true
    title: grade
    enum:
      - E_1
      - E_2
      - E_3
      - E_4
      - E_5
      - E_6
      - E_7
      - E_8
      - E_9
      - E_9_SPECIAL_SENIOR_ENLISTED
      - O_1_ACADEMY_GRADUATE
      - O_2
      - O_3
      - O_4
      - O_5
      - O_6
      - O_7
      - O_8
      - O_9
      - O_10
      - W_1
      - W_2
      - W_3
      - W_4
      - W_5
      - AVIATION_CADET
      - CIVILIAN_EMPLOYEE
      - ACADEMY_CADET
      - MIDSHIPMAN
    x-display-value:
      E_1: E-1
      E_2: E-2
      E_3: E-3
      E_4: E-4
      E_5: E-5
      E_6: E-6
      E_7: E-7
      E_8: E-8
      E_9: E-9
      E_9_SPECIAL_SENIOR_ENLISTED: E-9 (Special Senior Enlisted)
      O_1_ACADEMY_GRADUATE: O-1 or Service Academy Graduate
      O_2: O-2
      O_3: O-3
      O_4: O-4
      O_5: O-5
      O_6: O-6
      O_7: O-7
      O_8: O-8
      O_9: O-9
      O_10: O-10
      W_1: W-1
      W_2: W-2
      W_3: W-3
      W_4: W-4
      W_5: W-5
      AVIATION_CADET: Aviation Cadet
      CIVILIAN_EMPLOYEE: Civilian Employee
      ACADEMY_CADET: Service Academy Cadet
      MIDSHIPMAN: Midshipman
  Move:
    properties:
      id:
        example: 1f2270c7-7166-40ae-981e-b200ebdf3054
        format: uuid
        type: string
      serviceCounselingCompletedAt:
        format: date-time
        type: string
        x-nullable: true
      availableToPrimeAt:
        format: date-time
        type: string
        x-nullable: true
      approvedAt:
        format: date-time
        type: string
        x-nullable: true
      billableWeightsReviewedAt:
        format: date-time
        type: string
        x-nullable: true
      contractorId:
        type: string
        format: uuid
        x-nullable: true
      contractor:
        $ref: '#/definitions/Contractor'
      locator:
        type: string
        example: 1K43AR
      ordersId:
        type: string
        format: uuid
        example: c56a4180-65aa-42ec-a945-5fd21dec0538
      orders:
        $ref: '#/definitions/Order'
      referenceId:
        example: 1001-3456
        type: string
        x-nullable: true
      status:
        $ref: '#/definitions/MoveStatus'
      excess_weight_qualified_at:
        type: string
        format: date-time
        description: >-
          Timestamp of when the estimated shipment weights of the move reached
          90% of the weight allowance
        x-nullable: true
      excess_weight_acknowledged_at:
        type: string
        format: date-time
        description: >-
          Timestamp of when the TOO acknowledged the excess weight risk by
          either dismissing the alert or updating the max billable weight
        x-nullable: true
      tioRemarks:
        type: string
        example: approved additional weight
        x-nullable: true
      financialReviewFlag:
        type: boolean
        example: false
        description: >-
          This flag is set by office users if a move should be reviewed by a
          Financial Office
        x-nullable: false
        readOnly: true
      financialReviewRemarks:
        type: string
        example: Destination address is too far from duty location
        x-nullable: true
        readOnly: true
      closeoutOffice:
        $ref: '#/definitions/TransportationOffice'
      closeoutOfficeId:
        type: string
        format: uuid
        description: >-
          The transportation office that will handle reviewing PPM Closeout
          documentation for Army and Air Force service members
        x-nullable: true
      approvalsRequestedAt:
        type: string
        format: date-time
        description: >-
          The time at which a move is sent back to the TOO becuase the prime
          added a new service item for approval
        x-nullable: true
      createdAt:
        type: string
        format: date-time
      submittedAt:
        type: string
        format: date-time
        x-nullable: true
      updatedAt:
        type: string
        format: date-time
      eTag:
        type: string
      shipmentGBLOC:
        $ref: '#/definitions/GBLOC'
      lockedByOfficeUserID:
        type: string
        format: uuid
        x-nullable: true
      lockedByOfficeUser:
        $ref: '#/definitions/LockedOfficeUser'
        x-nullable: true
      lockExpiresAt:
        type: string
        format: date-time
        x-nullable: true
      additionalDocuments:
        $ref: '#/definitions/Document'
      SCAssignedUser:
        $ref: '#/definitions/AssignedOfficeUser'
      TOOAssignedUser:
        $ref: '#/definitions/AssignedOfficeUser'
      TIOAssignedUser:
        $ref: '#/definitions/AssignedOfficeUser'
  MoveHistory:
    properties:
      id:
        description: move ID
        example: 1f2270c7-7166-40ae-981e-b200ebdf3054
        format: uuid
        type: string
      historyRecords:
        description: A list of MoveAuditHistory's connected to the move.
        $ref: '#/definitions/MoveAuditHistories'
      locator:
        description: move locator
        type: string
        example: 1K43AR
      referenceId:
        description: move referenceID
        example: 1001-3456
        type: string
        x-nullable: true
  MoveHistoryResult:
    type: object
    properties:
      page:
        type: integer
      perPage:
        type: integer
      totalCount:
        type: integer
      id:
        description: move ID
        example: 1f2270c7-7166-40ae-981e-b200ebdf3054
        format: uuid
        type: string
      historyRecords:
        description: A list of MoveAuditHistory's connected to the move.
        $ref: '#/definitions/MoveAuditHistories'
      locator:
        description: move locator
        type: string
        example: 1K43AR
      referenceId:
        description: move referenceID
        example: 1001-3456
        type: string
        x-nullable: true
  MoveAuditHistories:
    type: array
    items:
      $ref: '#/definitions/MoveAuditHistory'
  MoveAuditHistory:
    properties:
      id:
        description: id from audity_history table
        example: 1f2270c7-7166-40ae-981e-b200ebdf3054
        format: uuid
        type: string
      schemaName:
        description: Database schema audited table for this event is in
        type: string
      tableName:
        description: name of database table that was changed
        type: string
      relId:
        description: relation OID. Table OID (object identifier). Changes with drop/create.
        type: integer
      objectId:
        description: id column for the tableName where the data was changed
        example: 1f2270c7-7166-40ae-981e-b200ebdf3054
        format: uuid
        type: string
        x-nullable: true
      sessionUserId:
        example: 1f2270c7-7166-40ae-981e-b200ebdf3054
        format: uuid
        type: string
        x-nullable: true
      sessionUserFirstName:
        example: foo
        type: string
        x-nullable: true
      sessionUserLastName:
        example: bar
        type: string
        x-nullable: true
      sessionUserEmail:
        example: foobar@example.com
        type: string
        x-nullable: true
      sessionUserTelephone:
        format: telephone
        type: string
        pattern: ^[2-9]\d{2}-\d{3}-\d{4}$
        x-nullable: true
      context:
        type: array
        items:
          type: object
          additionalProperties:
            type: string
        x-nullable: true
      contextId:
        description: id column for the context table the record belongs to
        example: 1f2270c7-7166-40ae-981e-b200ebdf3054
        type: string
        x-nullable: true
      eventName:
        description: API endpoint name that was called to make the change
        type: string
        x-nullable: true
      actionTstampTx:
        description: Transaction start timestamp for tx in which audited event occurred
        type: string
        format: date-time
      actionTstampStm:
        description: Statement start timestamp for tx in which audited event occurred
        type: string
        format: date-time
      actionTstampClk:
        description: Wall clock time at which audited event's trigger call occurred
        type: string
        format: date-time
      transactionId:
        description: >-
          Identifier of transaction that made the change. May wrap, but unique
          paired with action_tstamp_tx.
        type: integer
        x-nullable: true
      action:
        description: Action type; I = insert, D = delete, U = update, T = truncate
        type: string
      oldValues:
        description: >-
          A list of (old/previous) MoveAuditHistoryItem's for a record before
          the change.
        type: object
        additionalProperties: true
        x-nullable: true
      changedValues:
        description: >-
          A list of (changed/updated) MoveAuditHistoryItem's for a record after
          the change.
        type: object
        additionalProperties: true
        x-nullable: true
      statementOnly:
        description: >-
          true if audit event is from an FOR EACH STATEMENT trigger, false for
          FOR EACH ROW'
        type: boolean
        example: false
  MoveAuditHistoryItems:
    type: array
    items:
      $ref: '#/definitions/MoveAuditHistoryItem'
  MoveAuditHistoryItem:
    properties:
      columnName:
        type: string
      columnValue:
        type: string
  MoveStatus:
    type: string
    enum:
      - DRAFT
      - NEEDS SERVICE COUNSELING
      - SERVICE COUNSELING COMPLETED
      - SUBMITTED
      - APPROVALS REQUESTED
      - APPROVED
      - CANCELED
  PPMStatus:
    type: string
    enum:
      - CANCELED
      - DRAFT
      - SUBMITTED
      - WAITING_ON_CUSTOMER
      - NEEDS_ADVANCE_APPROVAL
      - NEEDS_CLOSEOUT
      - CLOSEOUT_COMPLETE
      - COMPLETED
  DeptIndicator:
    type: string
    title: Dept. indicator
    x-nullable: true
    enum:
      - NAVY_AND_MARINES
      - ARMY
      - ARMY_CORPS_OF_ENGINEERS
      - AIR_AND_SPACE_FORCE
      - COAST_GUARD
      - OFFICE_OF_SECRETARY_OF_DEFENSE
    x-display-value:
      NAVY_AND_MARINES: 17 Navy and Marine Corps
      ARMY: 21 Army
      ARMY_CORPS_OF_ENGINEERS: 96 Army Corps of Engineers
      AIR_AND_SPACE_FORCE: 57 Air Force and Space Force
      COAST_GUARD: 70 Coast Guard
      OFFICE_OF_SECRETARY_OF_DEFENSE: 97 Office of the Secretary of Defense
  OrdersTypeDetail:
    type: string
    title: Orders type detail
    x-nullable: true
    enum:
      - HHG_PERMITTED
      - PCS_TDY
      - HHG_RESTRICTED_PROHIBITED
      - HHG_RESTRICTED_AREA
      - INSTRUCTION_20_WEEKS
      - HHG_PROHIBITED_20_WEEKS
      - DELAYED_APPROVAL
    x-display-value:
      HHG_PERMITTED: Shipment of HHG Permitted
      PCS_TDY: PCS with TDY Enroute
      HHG_RESTRICTED_PROHIBITED: Shipment of HHG Restricted or Prohibited
      HHG_RESTRICTED_AREA: HHG Restricted Area-HHG Prohibited
      INSTRUCTION_20_WEEKS: Course of Instruction 20 Weeks or More
      HHG_PROHIBITED_20_WEEKS: Shipment of HHG Prohibited but Authorized within 20 weeks
      DELAYED_APPROVAL: Delayed Approval 20 Weeks or More
  Order:
    properties:
      id:
        example: 1f2270c7-7166-40ae-981e-b200ebdf3054
        format: uuid
        type: string
      customerID:
        example: c56a4180-65aa-42ec-a945-5fd21dec0538
        format: uuid
        type: string
      customer:
        $ref: '#/definitions/Customer'
      moveCode:
        type: string
        example: H2XFJF
      first_name:
        type: string
        example: John
        readOnly: true
      last_name:
        type: string
        example: Doe
        readOnly: true
      grade:
        $ref: '#/definitions/Grade'
      agency:
        $ref: '#/definitions/Affiliation'
      entitlement:
        $ref: '#/definitions/Entitlements'
      destinationDutyLocation:
        $ref: '#/definitions/DutyLocation'
      destinationDutyLocationGBLOC:
        $ref: '#/definitions/GBLOC'
      originDutyLocation:
        $ref: '#/definitions/DutyLocation'
      originDutyLocationGBLOC:
        $ref: '#/definitions/GBLOC'
      moveTaskOrderID:
        example: c56a4180-65aa-42ec-a945-5fd21dec0538
        format: uuid
        type: string
      uploaded_order_id:
        example: c56a4180-65aa-42ec-a945-5fd21dec0538
        format: uuid
        type: string
      uploadedAmendedOrderID:
        example: c56a4180-65aa-42ec-a945-5fd21dec0538
        format: uuid
        type: string
        x-nullable: true
      amendedOrdersAcknowledgedAt:
        type: string
        format: date-time
        x-nullable: true
      order_number:
        type: string
        x-nullable: true
        example: 030-00362
      order_type:
        $ref: '#/definitions/OrdersType'
      order_type_detail:
        $ref: '#/definitions/OrdersTypeDetail'
        x-nullable: true
      date_issued:
        type: string
        format: date
        example: '2020-01-01'
      report_by_date:
        type: string
        format: date
        example: '2020-01-01'
      department_indicator:
        $ref: '#/definitions/DeptIndicator'
        x-nullable: true
      tac:
        type: string
        title: TAC
        example: F8J1
        x-nullable: true
      sac:
        type: string
        title: SAC
        example: N002214CSW32Y9
        x-nullable: true
      ntsTac:
        type: string
        title: NTS TAC
        example: F8J1
        x-nullable: true
      ntsSac:
        type: string
        title: NTS SAC
        example: N002214CSW32Y9
        x-nullable: true
      has_dependents:
        type: boolean
        example: false
        title: Are dependents included in your orders?
      spouse_has_pro_gear:
        type: boolean
        example: false
        title: >-
          Do you have a spouse who will need to move items related to their
          occupation (also known as spouse pro-gear)?
      supplyAndServicesCostEstimate:
        type: string
      packingAndShippingInstructions:
        type: string
      methodOfPayment:
        type: string
      naics:
        type: string
      orders_type:
        $ref: '#/definitions/OrdersType'
      eTag:
        type: string
    type: object
  Location:
    type: object
    properties:
      label:
        type: string
        example: Label for display
      value:
        type: string
        example: Value for location
    required:
      - label
      - value
  Locations:
    type: array
    items:
      $ref: '#/definitions/Location'
  OrderBody:
    type: object
    properties:
      id:
        type: string
        format: uuid
  CreateOrders:
    type: object
    properties:
      serviceMemberId:
        type: string
        format: uuid
        example: c56a4180-65aa-42ec-a945-5fd21dec0538
      issueDate:
        type: string
        description: The date and time that these orders were cut.
        format: date
        title: Orders date
      reportByDate:
        type: string
        description: Report By Date
        format: date
        title: Report-by date
      ordersType:
        $ref: '#/definitions/OrdersType'
      ordersTypeDetail:
        $ref: '#/definitions/OrdersTypeDetail'
      hasDependents:
        type: boolean
        title: Are dependents included in your orders?
      spouseHasProGear:
        type: boolean
        title: >-
          Do you have a spouse who will need to move items related to their
          occupation (also known as spouse pro-gear)?
      newDutyLocationId:
        type: string
        format: uuid
        example: c56a4180-65aa-42ec-a945-5fd21dec0538
      ordersNumber:
        type: string
        title: Orders Number
        x-nullable: true
        example: 030-00362
      tac:
        type: string
        title: TAC
        example: F8J1
        x-nullable: true
      sac:
        type: string
        title: SAC
        example: N002214CSW32Y9
        x-nullable: true
      departmentIndicator:
        $ref: '#/definitions/DeptIndicator'
      grade:
        $ref: '#/definitions/Grade'
      originDutyLocationId:
        type: string
        format: uuid
        example: c56a4180-65aa-42ec-a945-5fd21dec0538
      accompaniedTour:
        type: boolean
        example: true
        x-nullable: true
        description: >-
          Indicates if the move entitlement allows dependents to travel to the
          new Permanent Duty Station (PDS). This is only present on OCONUS
          moves.
      dependentsUnderTwelve:
        type: integer
        example: 5
        x-nullable: true
        description: >-
          Indicates the number of dependents under the age of twelve for a move.
          This is only present on OCONUS moves.
      dependentsTwelveAndOver:
        type: integer
        example: 3
        x-nullable: true
        description: >-
          Indicates the number of dependents of the age twelve or older for a
          move. This is only present on OCONUS moves.
    required:
      - serviceMemberId
      - issueDate
      - reportByDate
      - ordersType
      - hasDependents
      - spouseHasProGear
      - newDutyLocationId
  CounselingUpdateOrderPayload:
    type: object
    properties:
      issueDate:
        type: string
        description: The date and time that these orders were cut.
        format: date
        example: '2018-04-26'
        title: Orders date
      reportByDate:
        type: string
        description: Report By Date
        format: date
        example: '2018-04-26'
        title: Report-by date
      ordersType:
        $ref: '#/definitions/OrdersType'
      ordersTypeDetail:
        $ref: '#/definitions/OrdersTypeDetail'
      ordersNumber:
        type: string
        title: Orders Number
        x-nullable: true
        example: 030-00362
      departmentIndicator:
        $ref: '#/definitions/DeptIndicator'
        x-nullable: true
      originDutyLocationId:
        type: string
        format: uuid
        example: c56a4180-65aa-42ec-a945-5fd21dec0538
      newDutyLocationId:
        type: string
        format: uuid
        example: c56a4180-65aa-42ec-a945-5fd21dec0538
      tac:
        type: string
        title: HHG TAC
        minLength: 4
        maxLength: 4
        example: F8J1
        x-nullable: true
      sac:
        title: HHG SAC
        example: N002214CSW32Y9
        $ref: '#/definitions/NullableString'
      ntsTac:
        title: NTS TAC
        minLength: 4
        maxLength: 4
        example: F8J1
        $ref: '#/definitions/NullableString'
      ntsSac:
        title: NTS SAC
        example: N002214CSW32Y9
        $ref: '#/definitions/NullableString'
      grade:
        $ref: '#/definitions/Grade'
    required:
      - issueDate
      - reportByDate
      - ordersType
      - originDutyLocationId
      - newDutyLocationId
  UpdateOrderPayload:
    type: object
    properties:
      issueDate:
        type: string
        description: The date and time that these orders were cut.
        format: date
        example: '2018-04-26'
        title: Orders date
      reportByDate:
        type: string
        description: Report By Date
        format: date
        example: '2018-04-26'
        title: Report-by date
      ordersType:
        $ref: '#/definitions/OrdersType'
      ordersTypeDetail:
        $ref: '#/definitions/OrdersTypeDetail'
      originDutyLocationId:
        type: string
        format: uuid
        example: c56a4180-65aa-42ec-a945-5fd21dec0538
      newDutyLocationId:
        type: string
        format: uuid
        example: c56a4180-65aa-42ec-a945-5fd21dec0538
      ordersNumber:
        type: string
        title: Orders Number
        x-nullable: true
        example: 030-00362
      tac:
        type: string
        title: HHG TAC
        minLength: 4
        maxLength: 4
        example: F8J1
        x-nullable: true
      sac:
        title: HHG SAC
        example: N002214CSW32Y9
        $ref: '#/definitions/NullableString'
      ntsTac:
        title: NTS TAC
        minLength: 4
        maxLength: 4
        example: F8J1
        $ref: '#/definitions/NullableString'
      ntsSac:
        title: NTS SAC
        example: N002214CSW32Y9
        $ref: '#/definitions/NullableString'
      departmentIndicator:
        $ref: '#/definitions/DeptIndicator'
        x-nullable: true
      ordersAcknowledgement:
        description: >-
          Confirmation that the new amended orders were reviewed after
          previously approving the original orders
        type: boolean
        x-nullable: true
      grade:
        $ref: '#/definitions/Grade'
    required:
      - issueDate
      - reportByDate
      - ordersType
      - newDutyLocationId
      - originDutyLocationId
  UpdateAllowancePayload:
    type: object
    properties:
      grade:
        $ref: '#/definitions/Grade'
      dependentsAuthorized:
        type: boolean
        x-nullable: true
      agency:
        $ref: '#/definitions/Affiliation'
      proGearWeight:
        description: unit is in lbs
        example: 2000
        type: integer
        minimum: 0
        maximum: 2000
        x-formatting: weight
        x-nullable: true
      proGearWeightSpouse:
        description: unit is in lbs
        example: 500
        type: integer
        minimum: 0
        maximum: 500
        x-formatting: weight
        x-nullable: true
      requiredMedicalEquipmentWeight:
        description: unit is in lbs
        example: 2000
        type: integer
        minimum: 0
        x-formatting: weight
      organizationalClothingAndIndividualEquipment:
        description: only for Army
        type: boolean
        x-nullable: true
      storageInTransit:
        description: >-
          the number of storage in transit days that the customer is entitled to
          for a given shipment on their move
        type: integer
        minimum: 0
      gunSafe:
        description: >-
          True if user is entitled to move a gun safe (up to 500 lbs) as part of
          their move without it being charged against their weight allowance.
        type: boolean
        x-nullable: true
      accompaniedTour:
        type: boolean
        example: true
        x-nullable: true
        description: >-
          Indicates if the move entitlement allows dependents to travel to the
          new Permanent Duty Station (PDS). This is only present on OCONUS
          moves.
      dependentsUnderTwelve:
        type: integer
        example: 5
        x-nullable: true
        description: >-
          Indicates the number of dependents under the age of twelve for a move.
          This is only present on OCONUS moves.
      dependentsTwelveAndOver:
        type: integer
        example: 3
        x-nullable: true
        description: >-
          Indicates the number of dependents of the age twelve or older for a
          move. This is only present on OCONUS moves.
<<<<<<< HEAD
      ubAllowance:
        example: 500
        type: integer
        x-nullable: true
=======
>>>>>>> 2ab1e083
  UpdateBillableWeightPayload:
    type: object
    properties:
      authorizedWeight:
        description: unit is in lbs
        example: 2000
        minimum: 1
        type: integer
        x-formatting: weight
        x-nullable: true
  UpdateMaxBillableWeightAsTIOPayload:
    type: object
    properties:
      authorizedWeight:
        description: unit is in lbs
        example: 2000
        minimum: 1
        type: integer
        x-formatting: weight
        x-nullable: true
      tioRemarks:
        description: TIO remarks for updating the max billable weight
        example: Increasing max billable weight
        type: string
        minLength: 1
        x-nullable: true
    required:
      - authorizedWeight
      - tioRemarks
  CounselingUpdateAllowancePayload:
    type: object
    properties:
      grade:
        $ref: '#/definitions/Grade'
      dependentsAuthorized:
        type: boolean
        x-nullable: true
      agency:
        $ref: '#/definitions/Affiliation'
      proGearWeight:
        minimum: 0
        maximum: 2000
        description: unit is in lbs
        example: 2000
        type: integer
        x-formatting: weight
        x-nullable: true
      proGearWeightSpouse:
        minimum: 0
        maximum: 500
        description: unit is in lbs
        example: 2000
        type: integer
        x-formatting: weight
        x-nullable: true
      requiredMedicalEquipmentWeight:
        minimum: 0
        description: unit is in lbs
        example: 2000
        type: integer
        x-formatting: weight
      organizationalClothingAndIndividualEquipment:
        description: only for Army
        type: boolean
        x-nullable: true
      storageInTransit:
        description: >-
          the number of storage in transit days that the customer is entitled to
          for a given shipment on their move
        type: integer
        minimum: 0
      gunSafe:
        description: >-
          True if user is entitled to move a gun safe (up to 500 lbs) as part of
          their move without it being charged against their weight allowance.
        type: boolean
        x-nullable: true
      accompaniedTour:
        type: boolean
        example: true
        x-nullable: true
        description: >-
          Indicates if the move entitlement allows dependents to travel to the
          new Permanent Duty Station (PDS). This is only present on OCONUS
          moves.
      dependentsUnderTwelve:
        type: integer
        example: 5
        x-nullable: true
        description: >-
          Indicates the number of dependents under the age of twelve for a move.
          This is only present on OCONUS moves.
      dependentsTwelveAndOver:
        type: integer
        example: 3
        x-nullable: true
        description: >-
          Indicates the number of dependents of the age twelve or older for a
          move. This is only present on OCONUS moves.
<<<<<<< HEAD
      ubAllowance:
        example: 500
        type: integer
        x-nullable: true
=======
>>>>>>> 2ab1e083
  MoveTaskOrder:
    description: The Move (MoveTaskOrder)
    properties:
      id:
        example: 1f2270c7-7166-40ae-981e-b200ebdf3054
        format: uuid
        type: string
      createdAt:
        format: date-time
        type: string
      orderID:
        example: c56a4180-65aa-42ec-a945-5fd21dec0538
        format: uuid
        type: string
      locator:
        type: string
        example: 1K43AR
      referenceId:
        example: 1001-3456
        type: string
      serviceCounselingCompletedAt:
        format: date-time
        type: string
        x-nullable: true
      availableToPrimeAt:
        format: date-time
        type: string
        x-nullable: true
      approvedAt:
        format: date-time
        type: string
        x-nullable: true
      updatedAt:
        format: date-time
        type: string
      destinationAddress:
        $ref: '#/definitions/Address'
      pickupAddress:
        $ref: '#/definitions/Address'
      destinationDutyLocation:
        example: 1f2270c7-7166-40ae-981e-b200ebdf3054
        format: uuid
        type: string
      originDutyLocation:
        example: 1f2270c7-7166-40ae-981e-b200ebdf3054
        format: uuid
        type: string
      entitlements:
        $ref: '#/definitions/Entitlements'
      requestedPickupDate:
        format: date
        type: string
      tioRemarks:
        type: string
        example: approved additional weight
        x-nullable: true
      eTag:
        type: string
    type: object
  MoveTaskOrders:
    items:
      $ref: '#/definitions/MoveTaskOrder'
    type: array
  PaymentRequest:
    properties:
      proofOfServiceDocs:
        $ref: '#/definitions/ProofOfServiceDocs'
      id:
        example: c56a4180-65aa-42ec-a945-5fd21dec0538
        format: uuid
        readOnly: true
        type: string
      isFinal:
        default: false
        type: boolean
      moveTaskOrder:
        $ref: '#/definitions/Move'
      moveTaskOrderID:
        example: c56a4180-65aa-42ec-a945-5fd21dec0538
        format: uuid
        type: string
      rejectionReason:
        example: documentation was incomplete
        type: string
        x-nullable: true
      serviceItems:
        $ref: '#/definitions/PaymentServiceItems'
      status:
        $ref: '#/definitions/PaymentRequestStatus'
      paymentRequestNumber:
        example: 1234-5678-1
        readOnly: true
        type: string
      recalculationOfPaymentRequestID:
        example: c56a4180-65aa-42ec-a945-5fd21dec0538
        format: uuid
        type: string
        readOnly: true
        x-nullable: true
      eTag:
        type: string
      reviewedAt:
        format: date-time
        type: string
        x-nullable: true
      createdAt:
        format: date-time
        type: string
      sentToGexAt:
        format: date-time
        type: string
        x-nullable: true
      receivedByGexAt:
        format: date-time
        type: string
        x-nullable: true
      ediErrorType:
        description: >-
          Type of EDI reporting or causing the issue. Can be EDI 997, 824, and
          858.
        type: string
        x-nullable: true
      ediErrorCode:
        description: Reported code from syncada for the EDI error encountered
        type: string
        x-nullable: true
      ediErrorDescription:
        description: The reason the services counselor has excluded or rejected the item.
        type: string
        x-nullable: true
      tppsInvoiceAmountPaidTotalMillicents:
        type: integer
        format: millients
        title: >-
          Total amount that TPPS paid for all service items on the payment
          request in millicents
        x-nullable: true
      tppsInvoiceSellerPaidDate:
        type: string
        format: date-time
        title: Date that TPPS paid HS for the payment request
        x-nullable: true
    type: object
  PaymentRequests:
    items:
      $ref: '#/definitions/PaymentRequest'
    type: array
  PaymentServiceItems:
    items:
      $ref: '#/definitions/PaymentServiceItem'
    type: array
  PaymentServiceItem:
    properties:
      id:
        example: c56a4180-65aa-42ec-a945-5fd21dec0538
        format: uuid
        readOnly: true
        type: string
      createdAt:
        format: date-time
        type: string
      paymentRequestID:
        example: c56a4180-65aa-42ec-a945-5fd21dec0538
        format: uuid
        type: string
      mtoServiceItemID:
        example: c56a4180-65aa-42ec-a945-5fd21dec0538
        format: uuid
        type: string
      mtoServiceItemCode:
        example: DLH
        type: string
      mtoServiceItemName:
        example: Move management
        type: string
      mtoShipmentType:
        $ref: '#/definitions/MTOShipmentType'
      mtoShipmentID:
        type: string
        format: uuid
        example: c56a4180-65aa-42ec-a945-5fd21dec0538
        x-nullable: true
      status:
        $ref: '#/definitions/PaymentServiceItemStatus'
      priceCents:
        type: integer
        format: cents
        title: Price of the service item in cents
        x-nullable: true
      rejectionReason:
        example: documentation was incomplete
        type: string
        x-nullable: true
      referenceID:
        example: 1234-5678-c56a4180
        readOnly: true
        format: string
      paymentServiceItemParams:
        $ref: '#/definitions/PaymentServiceItemParams'
      eTag:
        type: string
      tppsInvoiceAmountPaidPerServiceItemMillicents:
        type: integer
        format: millicents
        title: Amount that TPPS paid for the individual service item in millicents
        x-nullable: true
    type: object
  PaymentRequestStatus:
    type: string
    enum:
      - PENDING
      - REVIEWED
      - REVIEWED_AND_ALL_SERVICE_ITEMS_REJECTED
      - SENT_TO_GEX
      - TPPS_RECEIVED
      - PAID
      - EDI_ERROR
      - DEPRECATED
    title: Payment Request Status
  ProofOfServiceDocs:
    items:
      $ref: '#/definitions/ProofOfServiceDoc'
    type: array
  ProofOfServiceDoc:
    properties:
      isWeightTicket:
        type: boolean
      uploads:
        items:
          $ref: '#/definitions/Upload'
        type: array
  ShipmentsPaymentSITBalance:
    items:
      $ref: '#/definitions/ShipmentPaymentSITBalance'
    type: array
  ShipmentPaymentSITBalance:
    properties:
      shipmentID:
        type: string
        format: uuid
      totalSITDaysAuthorized:
        type: integer
      totalSITDaysRemaining:
        type: integer
      totalSITEndDate:
        type: string
        format: date
        x-nullable: true
      pendingSITDaysInvoiced:
        type: integer
      pendingBilledStartDate:
        type: string
        format: date
        x-nullable: true
      pendingBilledEndDate:
        type: string
        format: date
        x-nullable: true
      previouslyBilledDays:
        type: integer
        x-nullable: true
      previouslyBilledStartDate:
        type: string
        format: date
        x-nullable: true
      previouslyBilledEndDate:
        type: string
        format: date
        x-nullable: true
  UpdateShipment:
    type: object
    properties:
      shipmentType:
        $ref: '#/definitions/MTOShipmentType'
      requestedPickupDate:
        format: date
        type: string
        x-nullable: true
      requestedDeliveryDate:
        format: date
        type: string
        x-nullable: true
      customerRemarks:
        type: string
        example: handle with care
        x-nullable: true
      counselorRemarks:
        type: string
        example: counselor approved
        x-nullable: true
      billableWeightCap:
        type: integer
        description: estimated weight of the shuttle service item provided by the prime
        example: 2500
        x-formatting: weight
        x-nullable: true
      billableWeightJustification:
        type: string
        example: more weight than expected
        x-nullable: true
      pickupAddress:
        allOf:
          - $ref: '#/definitions/Address'
      destinationAddress:
        allOf:
          - $ref: '#/definitions/Address'
      secondaryDeliveryAddress:
        allOf:
          - $ref: '#/definitions/Address'
      secondaryPickupAddress:
        allOf:
          - $ref: '#/definitions/Address'
      hasSecondaryPickupAddress:
        type: boolean
        x-nullable: true
        x-omitempty: false
      hasSecondaryDeliveryAddress:
        type: boolean
        x-nullable: true
        x-omitempty: false
      tertiaryDeliveryAddress:
        allOf:
          - $ref: '#/definitions/Address'
      tertiaryPickupAddress:
        allOf:
          - $ref: '#/definitions/Address'
      hasTertiaryPickupAddress:
        type: boolean
        x-nullable: true
        x-omitempty: false
      hasTertiaryDeliveryAddress:
        type: boolean
        x-nullable: true
        x-omitempty: false
      actualProGearWeight:
        type: integer
        x-nullable: true
        x-omitempty: false
      actualSpouseProGearWeight:
        type: integer
        x-nullable: true
        x-omitempty: false
      destinationType:
        $ref: '#/definitions/DestinationType'
      agents:
        $ref: '#/definitions/MTOAgents'
        x-nullable: true
      tacType:
        $ref: '#/definitions/LOATypeNullable'
      sacType:
        $ref: '#/definitions/LOATypeNullable'
      usesExternalVendor:
        type: boolean
        example: false
        x-nullable: true
      serviceOrderNumber:
        type: string
        x-nullable: true
      ntsRecordedWeight:
        description: >-
          The previously recorded weight for the NTS Shipment. Used for NTS
          Release to know what the previous primeActualWeight or billable weight
          was.
        example: 2000
        type: integer
        x-formatting: weight
        x-nullable: true
      storageFacility:
        x-nullable: true
        $ref: '#/definitions/StorageFacility'
      ppmShipment:
        $ref: '#/definitions/UpdatePPMShipment'
      boatShipment:
        $ref: '#/definitions/UpdateBoatShipment'
      mobileHomeShipment:
        $ref: '#/definitions/UpdateMobileHomeShipment'
  UpdatePPMShipment:
    type: object
    properties:
      expectedDepartureDate:
        description: |
          Date the customer expects to move.
        format: date
        type: string
        x-nullable: true
      actualMoveDate:
        format: date
        type: string
        x-nullable: true
      pickupAddress:
        allOf:
          - $ref: '#/definitions/Address'
      actualPickupPostalCode:
        description: >
          The actual postal code where the PPM shipment started. To be filled
          once the customer has moved the shipment.
        format: zip
        type: string
        title: ZIP
        example: '90210'
        pattern: ^(\d{5})$
        x-nullable: true
      secondaryPickupAddress:
        allOf:
          - $ref: '#/definitions/Address'
      destinationAddress:
        allOf:
          - $ref: '#/definitions/PPMDestinationAddress'
      actualDestinationPostalCode:
        description: >
          The actual postal code where the PPM shipment ended. To be filled once
          the customer has moved the shipment.
        format: zip
        type: string
        title: ZIP
        example: '90210'
        pattern: ^(\d{5})$
        x-nullable: true
      secondaryDestinationAddress:
        allOf:
          - $ref: '#/definitions/Address'
      hasSecondaryPickupAddress:
        type: boolean
        x-nullable: true
        x-omitempty: false
      hasSecondaryDestinationAddress:
        type: boolean
        x-nullable: true
        x-omitempty: false
      tertiaryPickupAddress:
        allOf:
          - $ref: '#/definitions/Address'
      tertiaryDestinationAddress:
        allOf:
          - $ref: '#/definitions/Address'
      hasTertiaryPickupAddress:
        type: boolean
        x-nullable: true
        x-omitempty: false
      hasTertiaryDestinationAddress:
        type: boolean
        x-nullable: true
        x-omitempty: false
      w2Address:
        x-nullable: true
        $ref: '#/definitions/Address'
      sitExpected:
        type: boolean
        x-nullable: true
      sitLocation:
        allOf:
          - $ref: '#/definitions/SITLocationType'
          - x-nullable: true
      sitEstimatedWeight:
        type: integer
        example: 2000
        x-nullable: true
      sitEstimatedEntryDate:
        format: date
        type: string
        x-nullable: true
      sitEstimatedDepartureDate:
        format: date
        type: string
        x-nullable: true
      estimatedWeight:
        type: integer
        example: 4200
        x-nullable: true
      allowableWeight:
        description: The allowable weight of the PPM shipment goods being moved.
        type: integer
        minimum: 0
        example: 4300
        x-nullable: true
      hasProGear:
        description: |
          Indicates whether PPM shipment has pro gear.
        type: boolean
        x-nullable: true
      proGearWeight:
        type: integer
        x-nullable: true
      spouseProGearWeight:
        type: integer
        x-nullable: true
      hasRequestedAdvance:
        description: |
          Indicates whether an advance has been requested for the PPM shipment.
        type: boolean
        x-nullable: true
      hasReceivedAdvance:
        description: |
          Indicates whether an advance was received for the PPM shipment.
        type: boolean
        x-nullable: true
      advanceAmountRequested:
        description: |
          The amount request for an advance, or null if no advance is requested
        type: integer
        format: cents
        x-nullable: true
      advanceAmountReceived:
        description: |
          The amount received for an advance, or null if no advance is received
        type: integer
        format: cents
        x-nullable: true
      advanceStatus:
        $ref: '#/definitions/PPMAdvanceStatus'
        x-nullable: true
      isActualExpenseReimbursement:
        description: >-
          Used for PPM shipments only. Denotes if this shipment uses the Actual
          Expense Reimbursement method.
        type: boolean
        example: false
        x-omitempty: false
        x-nullable: true
  UpdateBoatShipment:
    type: object
    properties:
      type:
        type: string
        enum:
          - HAUL_AWAY
          - TOW_AWAY
        x-nullable: true
      year:
        type: integer
        description: Year of the Boat
        x-nullable: true
      make:
        type: string
        description: Make of the Boat
        x-nullable: true
      model:
        type: string
        description: Model of the Boat
        x-nullable: true
      lengthInInches:
        type: integer
        description: Length of the Boat in inches
        x-nullable: true
      widthInInches:
        type: integer
        description: Width of the Boat in inches
        x-nullable: true
      heightInInches:
        type: integer
        description: Height of the Boat in inches
        x-nullable: true
      hasTrailer:
        type: boolean
        description: Does the boat have a trailer
        x-nullable: true
      isRoadworthy:
        type: boolean
        description: Is the trailer roadworthy
        x-nullable: true
  UpdateMobileHomeShipment:
    type: object
    properties:
      year:
        type: integer
        description: Year of the Boat
        x-nullable: true
      make:
        type: string
        description: Make of the Boat
        x-nullable: true
      model:
        type: string
        description: Model of the Boat
        x-nullable: true
      lengthInInches:
        type: integer
        description: Length of the Boat in inches
        x-nullable: true
      widthInInches:
        type: integer
        description: Width of the Boat in inches
        x-nullable: true
      heightInInches:
        type: integer
        description: Height of the Boat in inches
        x-nullable: true
  UpdateWeightTicket:
    type: object
    properties:
      emptyWeight:
        description: Weight of the vehicle when empty.
        type: integer
        minimum: 0
      fullWeight:
        description: The weight of the vehicle when full.
        type: integer
        minimum: 0
      ownsTrailer:
        description: Indicates if the customer used a trailer they own for the move.
        type: boolean
      trailerMeetsCriteria:
        description: >-
          Indicates if the trailer that the customer used meets all the criteria
          to be claimable.
        type: boolean
      status:
        $ref: '#/definitions/PPMDocumentStatus'
      reason:
        description: The reason the services counselor has excluded or rejected the item.
        type: string
      adjustedNetWeight:
        description: Indicates the adjusted net weight of the vehicle
        type: integer
        minimum: 0
      netWeightRemarks:
        description: Remarks explaining any edits made to the net weight
        type: string
  UpdateMovingExpense:
    type: object
    properties:
      movingExpenseType:
        $ref: '#/definitions/OmittableMovingExpenseType'
      description:
        description: A brief description of the expense.
        type: string
        x-nullable: true
        x-omitempty: false
      amount:
        description: The total amount of the expense as indicated on the receipt
        type: integer
      sitStartDate:
        description: >-
          The date the shipment entered storage, applicable for the `STORAGE`
          movingExpenseType only
        type: string
        format: date
      sitEndDate:
        description: >-
          The date the shipment exited storage, applicable for the `STORAGE`
          movingExpenseType only
        type: string
        format: date
      status:
        $ref: '#/definitions/PPMDocumentStatus'
      reason:
        description: The reason the services counselor has excluded or rejected the item.
        type: string
      weightStored:
        description: The total weight stored in PPM SIT
        type: integer
      sitLocation:
        allOf:
          - $ref: '#/definitions/SITLocationType'
          - x-nullable: true
      sitEstimatedCost:
        description: >-
          The estimated amount that the government will pay the service member
          to put their goods into storage. This estimated storage cost is
          separate from the estimated incentive.
        type: integer
        format: cents
        x-nullable: true
        x-omitempty: false
      sitReimburseableAmount:
        description: The amount of SIT that will be reimbursed
        type: integer
        format: cents
        x-nullable: true
        x-omitempty: false
  UpdateProGearWeightTicket:
    type: object
    properties:
      belongsToSelf:
        description: >-
          Indicates if this information is for the customer's own pro-gear,
          otherwise, it's the spouse's.
        type: boolean
      hasWeightTickets:
        description: >-
          Indicates if the user has a weight ticket for their pro-gear,
          otherwise they have a constructed weight.
        type: boolean
      weight:
        description: Weight of the pro-gear contained in the shipment.
        type: integer
        minimum: 0
      status:
        $ref: '#/definitions/PPMDocumentStatus'
      reason:
        description: The reason the services counselor has excluded or rejected the item.
        type: string
  MTOShipments:
    items:
      $ref: '#/definitions/MTOShipment'
    type: array
  CreateMTOShipment:
    type: object
    properties:
      moveTaskOrderID:
        description: The ID of the move this new shipment is for.
        example: 1f2270c7-7166-40ae-981e-b200ebdf3054
        format: uuid
        type: string
      requestedPickupDate:
        description: >
          The customer's preferred pickup date. Other dates, such as required
          delivery date and (outside MilMove) the pack date, are derived from
          this date.
        format: date
        type: string
        x-nullable: true
      requestedDeliveryDate:
        description: |
          The customer's preferred delivery date.
        format: date
        type: string
        x-nullable: true
      customerRemarks:
        description: >
          The customer can use the customer remarks field to inform the services
          counselor and the movers about any

          special circumstances for this shipment. Typical examples:
            * bulky or fragile items,
            * weapons,
            * access info for their address.
          Customer enters this information during onboarding. Optional field.
        type: string
        example: handle with care
        x-nullable: true
      counselorRemarks:
        description: >
          The counselor can use the counselor remarks field to inform the movers
          about any

          special circumstances for this shipment. Typical examples:
            * bulky or fragile items,
            * weapons,
            * access info for their address.
          Counselors enters this information when creating or editing an MTO
          Shipment. Optional field.
        type: string
        example: handle with care
        x-nullable: true
      agents:
        $ref: '#/definitions/MTOAgents'
      mtoServiceItems:
        $ref: '#/definitions/MTOServiceItems'
      pickupAddress:
        description: The address where the movers should pick up this shipment.
        allOf:
          - $ref: '#/definitions/Address'
      destinationAddress:
        description: Where the movers should deliver this shipment.
        allOf:
          - $ref: '#/definitions/Address'
      hasSecondaryPickupAddress:
        type: boolean
        x-nullable: true
        x-omitempty: false
      secondaryPickupAddress:
        description: The address where the movers should pick up this shipment.
        allOf:
          - $ref: '#/definitions/Address'
      hasSecondaryDeliveryAddress:
        type: boolean
        x-nullable: true
        x-omitempty: false
      secondaryDeliveryAddress:
        description: Where the movers should deliver this shipment.
        allOf:
          - $ref: '#/definitions/Address'
      hasTertiaryPickupAddress:
        type: boolean
        x-nullable: true
        x-omitempty: false
      tertiaryPickupAddress:
        description: The address where the movers should pick up this shipment.
        allOf:
          - $ref: '#/definitions/Address'
      hasTertiaryDeliveryAddress:
        type: boolean
        x-nullable: true
        x-omitempty: false
      tertiaryDeliveryAddress:
        description: Where the movers should deliver this shipment.
        allOf:
          - $ref: '#/definitions/Address'
      destinationType:
        $ref: '#/definitions/DestinationType'
      shipmentType:
        $ref: '#/definitions/MTOShipmentType'
      tacType:
        allOf:
          - $ref: '#/definitions/LOAType'
          - x-nullable: true
      sacType:
        allOf:
          - $ref: '#/definitions/LOAType'
          - x-nullable: true
      usesExternalVendor:
        type: boolean
        example: false
        x-nullable: true
      serviceOrderNumber:
        type: string
        x-nullable: true
      ntsRecordedWeight:
        description: >-
          The previously recorded weight for the NTS Shipment. Used for NTS
          Release to know what the previous primeActualWeight or billable weight
          was.
        example: 2000
        type: integer
        x-nullable: true
        x-formatting: weight
      storageFacility:
        x-nullable: true
        $ref: '#/definitions/StorageFacility'
      mobileHomeShipment:
        $ref: '#/definitions/CreateMobileHomeShipment'
      ppmShipment:
        $ref: '#/definitions/CreatePPMShipment'
      boatShipment:
        $ref: '#/definitions/CreateBoatShipment'
    required:
      - moveTaskOrderID
      - shipmentType
  CreatePPMShipment:
    description: >-
      A personally procured move is a type of shipment that a service members
      moves themselves.
    properties:
      expectedDepartureDate:
        description: |
          Date the customer expects to move.
        format: date
        type: string
      pickupAddress:
        allOf:
          - $ref: '#/definitions/Address'
      secondaryPickupAddress:
        allOf:
          - $ref: '#/definitions/Address'
      tertiaryPickupAddress:
        allOf:
          - $ref: '#/definitions/Address'
      destinationAddress:
        allOf:
          - $ref: '#/definitions/PPMDestinationAddress'
      secondaryDestinationAddress:
        allOf:
          - $ref: '#/definitions/Address'
      tertiaryDestinationAddress:
        allOf:
          - $ref: '#/definitions/Address'
      hasSecondaryPickupAddress:
        type: boolean
        x-nullable: true
        x-omitempty: false
      hasTertiaryPickupAddress:
        type: boolean
        x-nullable: true
        x-omitempty: false
      hasSecondaryDestinationAddress:
        type: boolean
        x-nullable: true
        x-omitempty: false
      hasTertiaryDestinationAddress:
        type: boolean
        x-nullable: true
        x-omitempty: false
      sitExpected:
        type: boolean
      sitLocation:
        allOf:
          - $ref: '#/definitions/SITLocationType'
          - x-nullable: true
      sitEstimatedWeight:
        type: integer
        example: 2000
        x-nullable: true
      sitEstimatedEntryDate:
        format: date
        type: string
        x-nullable: true
      sitEstimatedDepartureDate:
        format: date
        type: string
        x-nullable: true
      estimatedWeight:
        type: integer
        example: 4200
      hasProGear:
        description: |
          Indicates whether PPM shipment has pro gear.
        type: boolean
      proGearWeight:
        type: integer
        x-nullable: true
      spouseProGearWeight:
        type: integer
        x-nullable: true
      isActualExpenseReimbursement:
        description: >-
          Used for PPM shipments only. Denotes if this shipment uses the Actual
          Expense Reimbursement method.
        type: boolean
        example: false
        x-omitempty: false
        x-nullable: true
    required:
      - expectedDepartureDate
      - pickupAddress
      - destinationAddress
      - sitExpected
      - estimatedWeight
      - hasProGear
  CreateBoatShipment:
    description: Boat shipment information for the move.
    properties:
      type:
        type: string
        enum:
          - HAUL_AWAY
          - TOW_AWAY
      year:
        type: integer
        description: Year of the Boat
      make:
        type: string
        description: Make of the Boat
      model:
        type: string
        description: Model of the Boat
      lengthInInches:
        type: integer
        description: Length of the Boat in inches
      widthInInches:
        type: integer
        description: Width of the Boat in inches
      heightInInches:
        type: integer
        description: Height of the Boat in inches
      hasTrailer:
        type: boolean
        description: Does the boat have a trailer
      isRoadworthy:
        type: boolean
        description: Is the trailer roadworthy
        x-nullable: true
    required:
      - type
      - year
      - make
      - model
      - lengthInInches
      - widthInInches
      - heightInInches
      - hasTrailer
  CreateMobileHomeShipment:
    description: A mobile home shipment that the prime moves for a service member.
    properties:
      make:
        type: string
        description: Make of the Mobile Home
      model:
        type: string
        description: Model of the Mobile Home
      year:
        type: integer
        description: Year of the Mobile Home
      lengthInInches:
        type: integer
        description: Length of the Mobile Home in inches
      heightInInches:
        type: integer
        description: Height of the Mobile Home in inches
      widthInInches:
        type: integer
        description: Width of the Mobile Home in inches
    required:
      - make
      - model
      - year
      - lengthInInches
      - heightInInches
      - widthInInches
  RejectShipment:
    properties:
      rejectionReason:
        type: string
        example: MTO Shipment not good enough
    required:
      - rejectionReason
  RequestDiversion:
    properties:
      diversionReason:
        type: string
        example: Shipment route needs to change
    required:
      - diversionReason
  ApproveSITExtension:
    properties:
      approvedDays:
        description: Number of days approved for SIT extension
        type: integer
        example: 21
        minimum: 1
      requestReason:
        description: >-
          Reason from service counselor-provided picklist for SIT Duration
          Update
        example: AWAITING_COMPLETION_OF_RESIDENCE
        type: string
        enum:
          - SERIOUS_ILLNESS_MEMBER
          - SERIOUS_ILLNESS_DEPENDENT
          - IMPENDING_ASSIGNEMENT
          - DIRECTED_TEMPORARY_DUTY
          - NONAVAILABILITY_OF_CIVILIAN_HOUSING
          - AWAITING_COMPLETION_OF_RESIDENCE
          - OTHER
      officeRemarks:
        description: Remarks from TOO about SIT approval
        type: string
        example: Approved for three weeks rather than requested 45 days
        x-nullable: true
    required:
      - approvedDays
  DenySITExtension:
    properties:
      officeRemarks:
        description: Remarks from TOO about SIT denial
        type: string
        example: Denied this extension as it does not match the criteria
        x-nullable: true
      convertToCustomerExpense:
        description: >-
          Whether or not to convert to members expense once SIT extension is
          denied.
        type: boolean
        example: false
    required:
      - officeRemarks
      - convertToCustomerExpense
  UpdateSITServiceItemCustomerExpense:
    properties:
      convertToCustomerExpense:
        example: true
        type: boolean
      customerExpenseReason:
        description: Reason the service item was rejected
        type: string
        example: Insufficent details provided
    required:
      - convertToCustomerExpense
      - customerExpenseReason
  CreateApprovedSITDurationUpdate:
    properties:
      requestReason:
        description: >-
          Reason from service counselor-provided picklist for SIT Duration
          Update
        example: AWAITING_COMPLETION_OF_RESIDENCE
        type: string
        enum:
          - SERIOUS_ILLNESS_MEMBER
          - SERIOUS_ILLNESS_DEPENDENT
          - IMPENDING_ASSIGNEMENT
          - DIRECTED_TEMPORARY_DUTY
          - NONAVAILABILITY_OF_CIVILIAN_HOUSING
          - AWAITING_COMPLETION_OF_RESIDENCE
          - OTHER
      approvedDays:
        description: >-
          Number of days approved for SIT extension. This will match requested
          days saved to the SIT extension model.
        type: integer
        example: 21
      officeRemarks:
        description: Remarks from TOO about SIT Duration Update creation
        type: string
        example: >-
          Customer needs additional storage time as their new place of residence
          is not yet ready
        x-nullable: true
    required:
      - requestReason
      - approvedDays
  PatchMTOServiceItemStatusPayload:
    properties:
      status:
        description: Describes all statuses for a MTOServiceItem
        type: string
        enum:
          - SUBMITTED
          - APPROVED
          - REJECTED
      rejectionReason:
        description: Reason the service item was rejected
        type: string
        example: Insufficent details provided
        x-nullable: true
  MTOApprovalServiceItemCodes:
    description: MTO level service items to create when updating MTO status.
    properties:
      serviceCodeCS:
        example: true
        type: boolean
      serviceCodeMS:
        example: true
        type: boolean
    type: object
  TacValid:
    properties:
      isValid:
        example: true
        type: boolean
    required:
      - isValid
    type: object
  UpdatePaymentRequestStatusPayload:
    properties:
      rejectionReason:
        example: documentation was incomplete
        type: string
        x-nullable: true
      status:
        $ref: '#/definitions/PaymentRequestStatus'
      eTag:
        type: string
    type: object
  AvailableOfficeUsers:
    type: array
    items:
      $ref: '#/definitions/AvailableOfficeUser'
  AvailableOfficeUser:
    type: object
    properties:
      officeUserId:
        type: string
        format: uuid
        example: c56a4180-65aa-42ec-a945-5fd21dec0538
      lastName:
        type: string
      firstName:
        type: string
      hasSafetyPrivilege:
        type: boolean
  QueueMoves:
    type: array
    items:
      $ref: '#/definitions/QueueMove'
  QueueMove:
    type: object
    properties:
      id:
        type: string
        format: uuid
      customer:
        $ref: '#/definitions/Customer'
      status:
        $ref: '#/definitions/MoveStatus'
      locator:
        type: string
      submittedAt:
        format: date-time
        type: string
        x-nullable: true
      appearedInTooAt:
        format: date-time
        type: string
        x-nullable: true
      requestedMoveDate:
        format: date
        type: string
        x-nullable: true
      departmentIndicator:
        $ref: '#/definitions/DeptIndicator'
      shipmentsCount:
        type: integer
      originDutyLocation:
        $ref: '#/definitions/DutyLocation'
      destinationDutyLocation:
        $ref: '#/definitions/DutyLocation'
      originGBLOC:
        $ref: '#/definitions/GBLOC'
      ppmType:
        type: string
        enum:
          - FULL
          - PARTIAL
        x-nullable: true
      closeoutInitiated:
        format: date-time
        type: string
        x-nullable: true
      closeoutLocation:
        type: string
        x-nullable: true
      orderType:
        type: string
        x-nullable: true
      lockedByOfficeUserID:
        type: string
        format: uuid
        x-nullable: true
      lockedByOfficeUser:
        $ref: '#/definitions/LockedOfficeUser'
        x-nullable: true
      lockExpiresAt:
        type: string
        format: date-time
        x-nullable: true
      ppmStatus:
        $ref: '#/definitions/PPMStatus'
        x-nullable: true
      counselingOffice:
        type: string
        x-nullable: true
      counselingOfficeID:
        type: string
        format: uuid
        x-nullable: true
      assignedTo:
        $ref: '#/definitions/AssignedOfficeUser'
        x-nullable: true
      availableOfficeUsers:
        $ref: '#/definitions/AvailableOfficeUsers'
      assignable:
        type: boolean
  QueueMovesResult:
    type: object
    properties:
      page:
        type: integer
      perPage:
        type: integer
      totalCount:
        type: integer
      queueMoves:
        $ref: '#/definitions/QueueMoves'
  ListPrimeMove:
    description: >
      An abbreviated definition for a move, without all the nested information
      (shipments, service items, etc). Used to fetch a list of moves more
      efficiently.
    type: object
    properties:
      id:
        example: 1f2270c7-7166-40ae-981e-b200ebdf3054
        format: uuid
        type: string
      moveCode:
        type: string
        example: HYXFJF
        readOnly: true
      createdAt:
        format: date-time
        type: string
        readOnly: true
      orderID:
        example: c56a4180-65aa-42ec-a945-5fd21dec0538
        format: uuid
        type: string
      referenceId:
        example: 1001-3456
        type: string
      availableToPrimeAt:
        format: date-time
        type: string
        x-nullable: true
        readOnly: true
      approvedAt:
        format: date-time
        type: string
        x-nullable: true
        readOnly: true
      updatedAt:
        format: date-time
        type: string
        readOnly: true
      ppmType:
        type: string
        enum:
          - FULL
          - PARTIAL
      eTag:
        type: string
        readOnly: true
      orderType:
        type: string
  ListPrimeMoves:
    type: array
    items:
      $ref: '#/definitions/ListPrimeMove'
  ListPrimeMovesResult:
    type: object
    properties:
      page:
        type: integer
      perPage:
        type: integer
      totalCount:
        type: integer
      queueMoves:
        $ref: '#/definitions/ListPrimeMoves'
  QueuePaymentRequest:
    type: object
    properties:
      id:
        type: string
        format: uuid
      moveID:
        type: string
        format: uuid
      customer:
        $ref: '#/definitions/Customer'
      status:
        $ref: '#/definitions/QueuePaymentRequestStatus'
      age:
        type: number
        format: double
        description: >-
          Days since the payment request has been requested.  Decimal
          representation will allow more accurate sorting.
      submittedAt:
        type: string
        format: date-time
      locator:
        type: string
      departmentIndicator:
        $ref: '#/definitions/DeptIndicator'
      originGBLOC:
        $ref: '#/definitions/GBLOC'
      originDutyLocation:
        $ref: '#/definitions/DutyLocation'
      orderType:
        type: string
        x-nullable: true
      lockedByOfficeUserID:
        type: string
        format: uuid
        x-nullable: true
      lockExpiresAt:
        type: string
        format: date-time
        x-nullable: true
      assignedTo:
        $ref: '#/definitions/AssignedOfficeUser'
        x-nullable: true
      availableOfficeUsers:
        $ref: '#/definitions/AvailableOfficeUsers'
      assignable:
        type: boolean
  QueuePaymentRequests:
    type: array
    items:
      $ref: '#/definitions/QueuePaymentRequest'
  QueuePaymentRequestsResult:
    type: object
    properties:
      page:
        type: integer
      perPage:
        type: integer
      totalCount:
        type: integer
      queuePaymentRequests:
        $ref: '#/definitions/QueuePaymentRequests'
  QueuePaymentRequestStatus:
    enum:
      - Payment requested
      - Reviewed
      - Rejected
      - Paid
    title: Queue Payment Request Status
    type: string
  SearchMoves:
    type: array
    items:
      $ref: '#/definitions/SearchMove'
  SearchMove:
    type: object
    properties:
      id:
        type: string
        format: uuid
      firstName:
        type: string
        example: John
        x-nullable: true
      lastName:
        type: string
        example: Doe
        x-nullable: true
      dodID:
        type: string
        example: 1234567890
        x-nullable: true
      paymentRequestCode:
        type: string
        example: 9551-6199-2
        x-nullable: true
      status:
        $ref: '#/definitions/MoveStatus'
      locator:
        type: string
      branch:
        type: string
      shipmentsCount:
        type: integer
      originDutyLocationPostalCode:
        format: zip
        type: string
        title: ZIP
        example: '90210'
        pattern: ^(\d{5})$
      destinationDutyLocationPostalCode:
        format: zip
        type: string
        title: ZIP
        example: '90210'
        pattern: ^(\d{5})$
      requestedPickupDate:
        type: string
        format: date
        x-nullable: true
      orderType:
        type: string
      requestedDeliveryDate:
        type: string
        format: date
        x-nullable: true
      originGBLOC:
        $ref: '#/definitions/GBLOC'
      destinationGBLOC:
        $ref: '#/definitions/GBLOC'
      lockedByOfficeUserID:
        type: string
        format: uuid
        x-nullable: true
      lockExpiresAt:
        type: string
        format: date-time
        x-nullable: true
      emplid:
        type: string
        x-nullable: true
  SearchMovesResult:
    type: object
    properties:
      page:
        type: integer
      perPage:
        type: integer
      totalCount:
        type: integer
      searchMoves:
        $ref: '#/definitions/SearchMoves'
  GBLOC:
    type: string
    enum:
      - AGFM
      - APAT
      - BGAC
      - BGNC
      - BKAS
      - CFMQ
      - CLPK
      - CNNQ
      - DMAT
      - GSAT
      - HAFC
      - HBAT
      - JEAT
      - JENQ
      - KKFA
      - LHNQ
      - LKNQ
      - MAPK
      - MAPS
      - MBFL
      - MLNQ
      - XXXX
  CreateCustomerSupportRemark:
    type: object
    description: >-
      A text remark written by an customer support user that is associated with
      a specific move.
    required:
      - content
      - officeUserID
    properties:
      content:
        example: This is a remark about a move.
        type: string
      officeUserID:
        example: 1f2270c7-7166-40ae-981e-b200ebdf3054
        format: uuid
        type: string
  UpdateCustomerSupportRemarkPayload:
    type: object
    description: >-
      A text remark update to an existing remark created by the current active
      user (the CSR).
    required:
      - content
    properties:
      content:
        example: This is a remark about a move.
        type: string
  EvaluationReportType:
    type: string
    enum:
      - SHIPMENT
      - COUNSELING
  EvaluationReportInspectionType:
    type: string
    enum:
      - DATA_REVIEW
      - PHYSICAL
      - VIRTUAL
    x-nullable: true
  EvaluationReportLocation:
    type: string
    enum:
      - ORIGIN
      - DESTINATION
      - OTHER
    x-nullable: true
  EvaluationReportOfficeUser:
    type: object
    readOnly: true
    description: The authoring office user for an evaluation report
    properties:
      id:
        example: 1f2270c7-7166-40ae-981e-b200ebdf3054
        format: uuid
        type: string
      firstName:
        type: string
      lastName:
        type: string
      email:
        type: string
        format: x-email
        pattern: ^[a-zA-Z0-9._%+-]+@[a-zA-Z0-9.-]+\.[a-zA-Z]{2,}$
      phone:
        type: string
        format: telephone
        pattern: ^[2-9]\d{2}-\d{3}-\d{4}$
  EvaluationReportList:
    type: array
    items:
      $ref: '#/definitions/EvaluationReport'
  EvaluationReport:
    type: object
    description: An evaluation report
    properties:
      id:
        example: 1f2270c7-7166-40ae-981e-b200ebdf3054
        format: uuid
        type: string
        readOnly: true
      moveID:
        example: 1f2270c7-7166-40ae-981e-b200ebdf3054
        format: uuid
        type: string
        readOnly: true
      shipmentID:
        example: 1f2270c7-7166-40ae-981e-b200ebdf3054
        format: uuid
        type: string
        x-nullable: true
        readOnly: true
      type:
        $ref: '#/definitions/EvaluationReportType'
      inspectionType:
        $ref: '#/definitions/EvaluationReportInspectionType'
        x-nullable: true
      inspectionDate:
        type: string
        format: date
        x-nullable: true
      officeUser:
        $ref: '#/definitions/EvaluationReportOfficeUser'
      location:
        $ref: '#/definitions/EvaluationReportLocation'
        x-nullable: true
      ReportViolations:
        $ref: '#/definitions/ReportViolations'
        x-nullable: true
      gsrAppeals:
        $ref: '#/definitions/GSRAppeals'
        x-nullable: true
      locationDescription:
        type: string
        example: Route 66 at crash inspection site 3
        x-nullable: true
      observedShipmentDeliveryDate:
        type: string
        format: date
        x-nullable: true
      observedShipmentPhysicalPickupDate:
        type: string
        format: date
        x-nullable: true
      timeDepart:
        type: string
        x-nullable: true
        pattern: ^(0[0-9]|1[0-9]|2[0-3]):[0-5][0-9]$
        example: '14:30'
      evalStart:
        type: string
        x-nullable: true
        pattern: ^(0[0-9]|1[0-9]|2[0-3]):[0-5][0-9]$
        example: '15:00'
      evalEnd:
        type: string
        x-nullable: true
        pattern: ^(0[0-9]|1[0-9]|2[0-3]):[0-5][0-9]$
        example: '18:00'
      violationsObserved:
        type: boolean
        x-nullable: true
      remarks:
        type: string
        x-nullable: true
      seriousIncident:
        type: boolean
        x-nullable: true
      seriousIncidentDesc:
        type: string
        x-nullable: true
      observedClaimsResponseDate:
        type: string
        format: date
        x-nullable: true
      observedPickupDate:
        type: string
        format: date
        x-nullable: true
      observedPickupSpreadStartDate:
        type: string
        format: date
        x-nullable: true
      observedPickupSpreadEndDate:
        type: string
        format: date
        x-nullable: true
      observedDeliveryDate:
        type: string
        format: date
        x-nullable: true
      moveReferenceID:
        type: string
        x-nullable: true
        readOnly: true
      eTag:
        type: string
      submittedAt:
        type: string
        format: date-time
        x-nullable: true
      createdAt:
        type: string
        format: date-time
        readOnly: true
      updatedAt:
        type: string
        format: date-time
        readOnly: true
  CreateEvaluationReport:
    type: object
    description: >-
      Minimal set of info needed to create a shipment evaluation report, which
      is just a shipment ID.
    properties:
      shipmentID:
        description: The shipment ID of the shipment to be evaluated in the report
        example: 01b9671e-b268-4906-967b-ba661a1d3933
        format: uuid
        type: string
  CreateViolationAppeal:
    type: object
    description: Appeal status and remarks left for a violation, created by a GSR user.
    properties:
      remarks:
        description: Remarks left by the GSR user
        example: These are my violation appeal remarks
        type: string
      appealStatus:
        description: The status of the appeal set by the GSR user
        example: These are my violation appeal remarks
        type: string
        enum:
          - sustained
          - rejected
  PWSViolation:
    type: object
    description: A PWS violation for an evaluation report
    readOnly: true
    properties:
      id:
        example: 1f2270c7-7166-40ae-981e-b200ebdf3054
        format: uuid
        type: string
      displayOrder:
        example: 3
        type: integer
      paragraphNumber:
        example: 1.2.3.4.5
        type: string
      title:
        example: Customer Support
        type: string
      category:
        example: Pre-Move Services
        type: string
      subCategory:
        example: Weight Estimate
        type: string
      requirementSummary:
        example: Provide a single point of contact (POC)
        type: string
      requirementStatement:
        example: >-
          The contractor shall prepare and load property going into NTS in
          containers at residence for shipment to NTS.
        type: string
      isKpi:
        example: false
        type: boolean
      additionalDataElem:
        example: QAE Observed Delivery Date
        type: string
  PWSViolations:
    type: array
    items:
      $ref: '#/definitions/PWSViolation'
  AssociateReportViolations:
    type: object
    description: A list of PWS violation string ids to associate with an evaluation report
    properties:
      violations:
        type: array
        items:
          type: string
          format: uuid
  ReportViolation:
    type: object
    description: An object associating violations to evaluation reports
    properties:
      id:
        example: 1f2270c7-7166-40ae-981e-b200ebdf3054
        format: uuid
        type: string
      reportID:
        example: 1f2270c7-7166-40ae-981e-b200ebdf3054
        format: uuid
        type: string
      violationID:
        example: 1f2270c7-7166-40ae-981e-b200ebdf3054
        format: uuid
        type: string
      violation:
        $ref: '#/definitions/PWSViolation'
      gsrAppeals:
        $ref: '#/definitions/GSRAppeals'
        x-nullable: true
  ReportViolations:
    type: array
    items:
      $ref: '#/definitions/ReportViolation'
  GSRAppealStatusType:
    type: string
    enum:
      - SUSTAINED
      - REJECTED
  GSRAppeals:
    type: array
    items:
      $ref: '#/definitions/GSRAppeal'
  GSRAppeal:
    type: object
    description: An object associating appeals on violations and serious incidents
    properties:
      id:
        example: 1f2270c7-7166-40ae-981e-b200ebdf3054
        format: uuid
        type: string
      reportID:
        example: 1f2270c7-7166-40ae-981e-b200ebdf3054
        format: uuid
        type: string
      violationID:
        example: 1f2270c7-7166-40ae-981e-b200ebdf3054
        format: uuid
        type: string
      officeUserID:
        example: 1f2270c7-7166-40ae-981e-b200ebdf3054
        format: uuid
        type: string
      officeUser:
        $ref: '#/definitions/EvaluationReportOfficeUser'
      isSeriousIncident:
        type: boolean
        example: false
      appealStatus:
        $ref: '#/definitions/GSRAppealStatusType'
      remarks:
        type: string
        example: Office user remarks
      createdAt:
        type: string
        format: date-time
        readOnly: true
  TransportationOffices:
    type: array
    items:
      $ref: '#/definitions/TransportationOffice'
  GBLOCs:
    type: array
    items:
      type: string
  MovePayload:
    type: object
    properties:
      id:
        type: string
        format: uuid
        example: c56a4180-65aa-42ec-a945-5fd21dec0538
      orders_id:
        type: string
        format: uuid
        example: c56a4180-65aa-42ec-a945-5fd21dec0538
      service_member_id:
        type: string
        format: uuid
        example: c56a4180-65aa-42ec-a945-5fd21dec0538
        readOnly: true
      locator:
        type: string
        example: '12432'
      status:
        $ref: '#/definitions/MoveStatus'
      created_at:
        type: string
        format: date-time
      updated_at:
        type: string
        format: date-time
      submitted_at:
        type: string
        format: date-time
        x-nullable: true
      mto_shipments:
        $ref: '#/definitions/MTOShipments'
      closeout_office:
        $ref: '#/definitions/TransportationOffice'
      cancel_reason:
        type: string
        example: Change of orders
        x-nullable: true
      eTag:
        type: string
      primeCounselingCompletedAt:
        format: date-time
        type: string
        readOnly: true
      additionalDocuments:
        $ref: '#/definitions/Document'
    required:
      - id
      - orders_id
      - locator
      - created_at
      - updated_at
      - eTag
  IsDateWeekendHolidayInfo:
    type: object
    properties:
      country_code:
        type: string
      country_name:
        type: string
      date:
        type: string
        format: date
        example: '2018-09-25'
      is_weekend:
        type: boolean
      is_holiday:
        type: boolean
      details:
        type: string
    required:
      - country_code
      - country_name
      - date
      - is_weekend
      - is_holiday
  AssignOfficeUserBody:
    type: object
    properties:
      officeUserId:
        type: string
        format: uuid
      roleType:
        type: string
    required:
      - officeUserId
      - roleType
  AssignedOfficeUser:
    type: object
    properties:
      officeUserId:
        type: string
        format: uuid
        example: c56a4180-65aa-42ec-a945-5fd21dec0538
      firstName:
        type: string
      lastName:
        type: string
  Affiliation:
    type: string
    x-nullable: true
    title: Branch of service
    description: Military branch of service
    enum:
      - ARMY
      - NAVY
      - MARINES
      - AIR_FORCE
      - COAST_GUARD
      - SPACE_FORCE
      - OTHER
    x-display-value:
      ARMY: Army
      NAVY: Navy
      MARINES: Marine Corps
      AIR_FORCE: Air Force
      COAST_GUARD: Coast Guard
      SPACE_FORCE: Space Force
      OTHER: OTHER
  Address:
    description: A postal address
    type: object
    properties:
      id:
        type: string
        format: uuid
        example: c56a4180-65aa-42ec-a945-5fd21dec0538
      streetAddress1:
        type: string
        example: 123 Main Ave
        title: Street address 1
      streetAddress2:
        type: string
        example: Apartment 9000
        x-nullable: true
        title: Street address 2
      streetAddress3:
        type: string
        example: Montmârtre
        x-nullable: true
        title: Address Line 3
      city:
        type: string
        example: Anytown
        title: City
      eTag:
        type: string
        readOnly: true
      state:
        title: State
        type: string
        x-display-value:
          AL: AL
          AK: AK
          AR: AR
          AZ: AZ
          CA: CA
          CO: CO
          CT: CT
          DC: DC
          DE: DE
          FL: FL
          GA: GA
          HI: HI
          IA: IA
          ID: ID
          IL: IL
          IN: IN
          KS: KS
          KY: KY
          LA: LA
          MA: MA
          MD: MD
          ME: ME
          MI: MI
          MN: MN
          MO: MO
          MS: MS
          MT: MT
          NC: NC
          ND: ND
          NE: NE
          NH: NH
          NJ: NJ
          NM: NM
          NV: NV
          NY: NY
          OH: OH
          OK: OK
          OR: OR
          PA: PA
          RI: RI
          SC: SC
          SD: SD
          TN: TN
          TX: TX
          UT: UT
          VA: VA
          VT: VT
          WA: WA
          WI: WI
          WV: WV
          WY: WY
        enum:
          - AL
          - AK
          - AR
          - AZ
          - CA
          - CO
          - CT
          - DC
          - DE
          - FL
          - GA
          - HI
          - IA
          - ID
          - IL
          - IN
          - KS
          - KY
          - LA
          - MA
          - MD
          - ME
          - MI
          - MN
          - MO
          - MS
          - MT
          - NC
          - ND
          - NE
          - NH
          - NJ
          - NM
          - NV
          - NY
          - OH
          - OK
          - OR
          - PA
          - RI
          - SC
          - SD
          - TN
          - TX
          - UT
          - VA
          - VT
          - WA
          - WI
          - WV
          - WY
      postalCode:
        type: string
        format: zip
        title: ZIP
        example: '90210'
        pattern: ^(\d{5}([\-]\d{4})?)$
      country:
        type: string
        title: Country
        x-nullable: true
        example: US
        default: US
        pattern: ^[A-Z]{2}$
        description: Two-letter country code
      county:
        type: string
        title: County
        x-nullable: true
        example: LOS ANGELES
      isOconus:
        type: boolean
        title: isOconus
        x-nullable: true
        example: false
    required:
      - streetAddress1
      - city
      - state
      - postalCode
  TransportationOffice:
    type: object
    properties:
      id:
        type: string
        format: uuid
        example: c56a4180-65aa-42ec-a945-5fd21dec0538
      name:
        type: string
        example: Fort Bragg North Station
      address:
        $ref: '#/definitions/Address'
      phone_lines:
        type: array
        items:
          type: string
          format: telephone
          pattern: ^[2-9]\d{2}-\d{3}-\d{4}$
          example: 212-555-5555
      gbloc:
        type: string
        pattern: ^[A-Z]{4}$
        example: JENQ
      latitude:
        type: number
        format: float
        example: 29.382973
      longitude:
        type: number
        format: float
        example: -98.62759
      created_at:
        type: string
        format: date-time
      updated_at:
        type: string
        format: date-time
    required:
      - id
      - name
      - address
      - created_at
      - updated_at
  TransportationOfficeAssignment:
    type: object
    properties:
      officeUserId:
        type: string
        format: uuid
        example: c56a4780-65aa-42ec-a945-5fd87dec0538
      transportationOfficeId:
        type: string
        format: uuid
        example: d67a4780-65aa-42ec-a945-5fd87dec0549
      transportationOffice:
        $ref: '#/definitions/TransportationOffice'
      primaryOffice:
        type: boolean
        x-omitempty: false
      createdAt:
        type: string
        format: date-time
        readOnly: true
      updatedAt:
        type: string
        format: date-time
        readOnly: true
    required:
      - officeUserId
      - transportationOfficeId
      - primaryOffice
  DutyLocation:
    type: object
    properties:
      id:
        type: string
        format: uuid
        example: c56a4180-65aa-42ec-a945-5fd21dec0538
      name:
        type: string
        example: Fort Bragg North Station
      address_id:
        type: string
        format: uuid
        example: c56a4180-65aa-42ec-a945-5fd21dec0538
      address:
        $ref: '#/definitions/Address'
      eTag:
        type: string
  OrdersType:
    type: string
    title: Orders type
    enum:
      - PERMANENT_CHANGE_OF_STATION
      - LOCAL_MOVE
      - RETIREMENT
      - SEPARATION
      - WOUNDED_WARRIOR
      - BLUEBARK
      - SAFETY
      - TEMPORARY_DUTY
    x-display-value:
      PERMANENT_CHANGE_OF_STATION: Permanent Change Of Station
      LOCAL_MOVE: Local Move
      RETIREMENT: Retirement
      SEPARATION: Separation
      WOUNDED_WARRIOR: Wounded Warrior
      BLUEBARK: BLUEBARK
      SAFETY: Safety
      TEMPORARY_DUTY: Temporary Duty (TDY)
  Upload:
    description: An uploaded file.
    type: object
    properties:
      id:
        type: string
        format: uuid
        example: c56a4180-65aa-42ec-a945-5fd21dec0538
        readOnly: true
      url:
        type: string
        format: uri
        example: https://uploads.domain.test/dir/c56a4180-65aa-42ec-a945-5fd21dec0538
        readOnly: true
      filename:
        type: string
        example: filename.pdf
        readOnly: true
      contentType:
        type: string
        format: mime-type
        example: application/pdf
        readOnly: true
      bytes:
        type: integer
        readOnly: true
      rotation:
        type: integer
        readOnly: false
        example: 2
      status:
        type: string
        enum:
          - INFECTED
          - CLEAN
          - PROCESSING
        readOnly: true
      createdAt:
        type: string
        format: date-time
        readOnly: true
      updatedAt:
        type: string
        format: date-time
        readOnly: true
      deletedAt:
        type: string
        format: date-time
        x-nullable: true
        readOnly: true
      isWeightTicket:
        type: boolean
      uploadType:
        type: string
        example: OFFICE
        enum:
          - USER
          - PRIME
          - OFFICE
        readOnly: true
    required:
      - id
      - url
      - filename
      - contentType
      - bytes
      - createdAt
      - updatedAt
  Document:
    type: object
    properties:
      id:
        type: string
        format: uuid
        example: c56a4180-65aa-42ec-a945-5fd21dec0538
      service_member_id:
        type: string
        format: uuid
        title: The service member this document belongs to
      uploads:
        type: array
        items:
          $ref: '#/definitions/Upload'
    required:
      - id
      - service_member_id
      - uploads
  NullableString:
    type: string
    x-go-type:
      import:
        package: github.com/transcom/mymove/pkg/swagger/nullable
      type: String
  CustomerContactType:
    description: >-
      Describes a customer contact type for a MTOServiceItem of type domestic
      destination SIT.
    type: string
    enum:
      - FIRST
      - SECOND
  MTOServiceItemCustomerContact:
    description: Customer contact information for a destination SIT service item
    type: object
    properties:
      id:
        example: 1f2270c7-7166-40ae-981e-b200ebdf3054
        format: uuid
        type: string
      type:
        $ref: '#/definitions/CustomerContactType'
      dateOfContact:
        format: date
        type: string
        description: Date of attempted contact by the prime.
      timeMilitary:
        type: string
        example: 0400Z
        description: Time of attempted contact by the prime.
      firstAvailableDeliveryDate:
        format: date
        type: string
        example: '2020-12-31'
        description: First available date that the Prime can deliver SIT service item.
  MTOServiceItemCustomerContacts:
    type: array
    items:
      $ref: '#/definitions/MTOServiceItemCustomerContact'
  DimensionType:
    description: Describes a dimension type for a MTOServiceItemDimension.
    type: string
    enum:
      - ITEM
      - CRATE
  MTOServiceItemDimension:
    description: Describes a dimension object for the MTOServiceItem.
    type: object
    properties:
      id:
        example: 1f2270c7-7166-40ae-981e-b200ebdf3054
        format: uuid
        type: string
      type:
        $ref: '#/definitions/DimensionType'
      length:
        description: Length in thousandth inches. 1000 thou = 1 inch.
        example: 1000
        type: integer
        format: int32
      width:
        description: Width in thousandth inches. 1000 thou = 1 inch.
        example: 1000
        type: integer
        format: int32
      height:
        description: Height in thousandth inches. 1000 thou = 1 inch.
        example: 1000
        type: integer
        format: int32
  MTOServiceItemDimensions:
    type: array
    items:
      $ref: '#/definitions/MTOServiceItemDimension'
  MTOServiceItemStatus:
    description: Describes all statuses for a MTOServiceItem
    type: string
    enum:
      - SUBMITTED
      - APPROVED
      - REJECTED
  ServiceRequestDocument:
    type: object
    properties:
      mtoServiceItemID:
        type: string
        format: uuid
      uploads:
        items:
          $ref: '#/definitions/Upload'
        type: array
  ServiceRequestDocuments:
    description: documents uploaded by the Prime as proof of request for service items
    type: array
    items:
      $ref: '#/definitions/ServiceRequestDocument'
  MTOServiceItem:
    type: object
    required:
      - id
      - moveTaskOrderID
      - reServiceID
      - reServiceCode
      - reServiceName
    properties:
      moveTaskOrderID:
        example: 1f2270c7-7166-40ae-981e-b200ebdf3054
        format: uuid
        type: string
      mtoShipmentID:
        example: 1f2270c7-7166-40ae-981e-b200ebdf3054
        format: uuid
        type: string
        x-nullable: true
      reServiceID:
        example: 1f2270c7-7166-40ae-981e-b200ebdf3054
        format: uuid
        type: string
      reServiceCode:
        type: string
      reServiceName:
        type: string
      createdAt:
        format: date-time
        type: string
      convertToCustomerExpense:
        type: boolean
        example: false
        x-omitempty: false
      customerExpenseReason:
        type: string
        x-nullable: true
      customerContacts:
        $ref: '#/definitions/MTOServiceItemCustomerContacts'
      deletedAt:
        format: date
        type: string
      description:
        type: string
        x-nullable: true
      dimensions:
        $ref: '#/definitions/MTOServiceItemDimensions'
      reason:
        type: string
        x-nullable: true
      rejectionReason:
        type: string
        x-nullable: true
      pickupPostalCode:
        type: string
        x-nullable: true
      SITPostalCode:
        type: string
        readOnly: true
        x-nullable: true
      sitEntryDate:
        type: string
        format: date-time
        x-nullable: true
      sitDepartureDate:
        type: string
        format: date-time
        x-nullable: true
      sitCustomerContacted:
        type: string
        format: date
        x-nullable: true
      sitRequestedDelivery:
        type: string
        format: date
        x-nullable: true
      sitDestinationOriginalAddress:
        $ref: '#/definitions/Address'
      sitOriginHHGOriginalAddress:
        $ref: '#/definitions/Address'
      sitOriginHHGActualAddress:
        $ref: '#/definitions/Address'
      sitDestinationFinalAddress:
        $ref: '#/definitions/Address'
      sitDeliveryMiles:
        type: integer
        x-nullable: true
      feeType:
        enum:
          - COUNSELING
          - CRATING
          - TRUCKING
          - SHUTTLE
        type: string
      id:
        example: 1f2270c7-7166-40ae-981e-b200ebdf3054
        format: uuid
        type: string
      quantity:
        type: integer
      rate:
        type: integer
      status:
        $ref: '#/definitions/MTOServiceItemStatus'
      submittedAt:
        format: date
        type: string
      total:
        format: cents
        type: integer
      estimatedWeight:
        type: integer
        description: estimated weight of the shuttle service item provided by the prime
        example: 2500
        x-formatting: weight
        x-nullable: true
      updatedAt:
        format: date-time
        type: string
      approvedAt:
        format: date-time
        type: string
        x-nullable: true
      rejectedAt:
        format: date-time
        type: string
        x-nullable: true
      eTag:
        type: string
      updateReason:
        type: string
        description: Reason for updating service item.
        x-nullable: true
      standaloneCrate:
        type: boolean
        x-nullable: true
      serviceRequestDocuments:
        $ref: '#/definitions/ServiceRequestDocuments'
      estimatedPrice:
        type: integer
        format: cents
        x-nullable: true
      lockedPriceCents:
        type: integer
        format: cents
        x-nullable: true
  MTOServiceItems:
    description: A list of service items connected to this shipment.
    type: array
    items:
      $ref: '#/definitions/MTOServiceItem'
  MTOAgent:
    type: object
    properties:
      id:
        example: 1f2270c7-7166-40ae-981e-b200ebdf3054
        format: uuid
        type: string
      mtoShipmentID:
        example: 1f2270c7-7166-40ae-981e-b200ebdf3054
        format: uuid
        type: string
      createdAt:
        format: date-time
        type: string
      updatedAt:
        format: date-time
        type: string
      firstName:
        type: string
        x-nullable: true
      lastName:
        type: string
        x-nullable: true
      email:
        type: string
        format: x-email
        pattern: (^[a-zA-Z0-9._%+-]+@[a-zA-Z0-9.-]+\.[a-zA-Z]{2,}$)|(^$)
        x-nullable: true
      phone:
        type: string
        format: telephone
        pattern: (^[2-9]\d{2}-\d{3}-\d{4}$)|(^$)
        x-nullable: true
      agentType:
        type: string
        enum:
          - RELEASING_AGENT
          - RECEIVING_AGENT
      eTag:
        type: string
  MTOAgents:
    items:
      $ref: '#/definitions/MTOAgent'
    type: array
  DestinationType:
    type: string
    title: Destination Type
    example: OTHER_THAN_AUTHORIZED
    x-nullable: true
    enum:
      - HOME_OF_RECORD
      - HOME_OF_SELECTION
      - PLACE_ENTERED_ACTIVE_DUTY
      - OTHER_THAN_AUTHORIZED
  MTOShipmentType:
    type: string
    title: Shipment Type
    example: HHG
    enum:
      - HHG
      - HHG_INTO_NTS_DOMESTIC
      - HHG_OUTOF_NTS_DOMESTIC
      - PPM
      - BOAT_HAUL_AWAY
      - BOAT_TOW_AWAY
      - MOBILE_HOME
      - UNACCOMPANIED_BAGGAGE
    x-display-value:
      HHG: HHG
      HHG_INTO_NTS_DOMESTIC: NTS
      HHG_OUTOF_NTS_DOMESTIC: NTS Release
      PPM: PPM
      BOAT_HAUL_AWAY: Boat Haul-Away
      BOAT_TOW_AWAY: Boat Tow-Away
      MOBILE_HOME: Mobile Home
      UNACCOMPANIED_BAGGAGE: Unaccompanied Baggage
  LOAType:
    description: The Line of accounting (TAC/SAC) type that will be used for the shipment
    type: string
    example: HHG
    enum:
      - HHG
      - NTS
  StorageFacility:
    description: The Storage Facility information for the shipment
    type: object
    properties:
      id:
        type: string
        format: uuid
        example: c56a4180-65aa-42ec-a945-5fd21dec0538
      facilityName:
        type: string
      address:
        $ref: '#/definitions/Address'
      lotNumber:
        type: string
        x-nullable: true
      phone:
        type: string
        format: telephone
        pattern: ^[2-9]\d{2}-\d{3}-\d{4}$
        x-nullable: true
      email:
        type: string
        format: x-email
        pattern: ^[a-zA-Z0-9._%+-]+@[a-zA-Z0-9.-]+\.[a-zA-Z]{2,}$
        x-nullable: true
      eTag:
        type: string
        readOnly: true
  PPMDestinationAddress:
    description: A postal address
    type: object
    properties:
      id:
        type: string
        format: uuid
        example: c56a4180-65aa-42ec-a945-5fd21dec0538
      streetAddress1:
        type: string
        example: 123 Main Ave
        x-nullable: true
        title: Street address 1
      streetAddress2:
        type: string
        example: Apartment 9000
        x-nullable: true
        title: Street address 2
      streetAddress3:
        type: string
        example: Montmârtre
        x-nullable: true
        title: Address Line 3
      city:
        type: string
        example: Anytown
        title: City
      eTag:
        type: string
        readOnly: true
      state:
        title: State
        type: string
        x-display-value:
          AL: AL
          AK: AK
          AR: AR
          AZ: AZ
          CA: CA
          CO: CO
          CT: CT
          DC: DC
          DE: DE
          FL: FL
          GA: GA
          HI: HI
          IA: IA
          ID: ID
          IL: IL
          IN: IN
          KS: KS
          KY: KY
          LA: LA
          MA: MA
          MD: MD
          ME: ME
          MI: MI
          MN: MN
          MO: MO
          MS: MS
          MT: MT
          NC: NC
          ND: ND
          NE: NE
          NH: NH
          NJ: NJ
          NM: NM
          NV: NV
          NY: NY
          OH: OH
          OK: OK
          OR: OR
          PA: PA
          RI: RI
          SC: SC
          SD: SD
          TN: TN
          TX: TX
          UT: UT
          VA: VA
          VT: VT
          WA: WA
          WI: WI
          WV: WV
          WY: WY
        enum:
          - AL
          - AK
          - AR
          - AZ
          - CA
          - CO
          - CT
          - DC
          - DE
          - FL
          - GA
          - HI
          - IA
          - ID
          - IL
          - IN
          - KS
          - KY
          - LA
          - MA
          - MD
          - ME
          - MI
          - MN
          - MO
          - MS
          - MT
          - NC
          - ND
          - NE
          - NH
          - NJ
          - NM
          - NV
          - NY
          - OH
          - OK
          - OR
          - PA
          - RI
          - SC
          - SD
          - TN
          - TX
          - UT
          - VA
          - VT
          - WA
          - WI
          - WV
          - WY
      postalCode:
        type: string
        format: zip
        title: ZIP
        example: '90210'
        pattern: ^(\d{5}([\-]\d{4})?)$
      country:
        type: string
        title: Country
        x-nullable: true
        example: USA
        default: USA
      county:
        type: string
        title: County
        x-nullable: true
        example: LOS ANGELES
    required:
      - city
      - state
      - postalCode
  SITLocationType:
    description: The list of SIT location types.
    type: string
    enum:
      - ORIGIN
      - DESTINATION
  MTOShipmentStatus:
    type: string
    title: Shipment Status
    example: SUBMITTED
    enum:
      - SUBMITTED
      - REJECTED
      - APPROVED
      - CANCELLATION_REQUESTED
      - CANCELED
      - DIVERSION_REQUESTED
  ReweighRequester:
    type: string
    enum:
      - CUSTOMER
      - PRIME
      - SYSTEM
      - TOO
  Reweigh:
    description: >-
      A reweigh  is when a shipment is weighed for a second time due to the
      request of a customer, the contractor, system or TOO.
    type: object
    properties:
      id:
        example: 1f2270c7-7166-40ae-981e-b200ebdf3054
        format: uuid
        type: string
      requestedAt:
        format: date-time
        type: string
      requestedBy:
        $ref: '#/definitions/ReweighRequester'
      shipmentID:
        example: 1f2270c7-7166-40ae-981e-b200ebdf3054
        format: uuid
        type: string
      verificationProvidedAt:
        x-nullable: true
        x-omitempty: false
        format: date-time
        type: string
      verificationReason:
        example: >-
          The reweigh was not performed due to some justification provided by
          the counselor
        type: string
        x-nullable: true
        x-omitempty: false
      weight:
        example: 2000
        type: integer
        x-formatting: weight
        x-nullable: true
        x-omitempty: false
  SITExtension:
    type: object
    description: >-
      A storage in transit (SIT) Extension is a request for an increase in the
      billable number of days a shipment is allowed to be in SIT.
    properties:
      id:
        example: 1f2270c7-7166-40ae-981e-b200ebdf3054
        format: uuid
        type: string
      mtoShipmentID:
        example: 1f2270c7-7166-40ae-981e-b200ebdf3054
        format: uuid
        type: string
      requestReason:
        type: string
        enum:
          - SERIOUS_ILLNESS_MEMBER
          - SERIOUS_ILLNESS_DEPENDENT
          - IMPENDING_ASSIGNEMENT
          - DIRECTED_TEMPORARY_DUTY
          - NONAVAILABILITY_OF_CIVILIAN_HOUSING
          - AWAITING_COMPLETION_OF_RESIDENCE
          - OTHER
      contractorRemarks:
        example: We need SIT additional days. The customer has not found a house yet.
        type: string
        x-nullable: true
        x-omitempty: false
      requestedDays:
        type: integer
        example: 30
      status:
        enum:
          - PENDING
          - APPROVED
          - DENIED
      approvedDays:
        type: integer
        example: 30
        x-nullable: true
        x-omitempty: false
      decisionDate:
        format: date-time
        type: string
        x-nullable: true
        x-omitempty: false
      officeRemarks:
        type: string
        x-nullable: true
        x-omitempty: false
      createdAt:
        format: date-time
        type: string
        readOnly: true
      updatedAt:
        format: date-time
        type: string
        readOnly: true
      eTag:
        type: string
        readOnly: true
  SITExtensions:
    type: array
    items:
      $ref: '#/definitions/SITExtension'
  SITSummary:
    properties:
      firstDaySITServiceItemID:
        type: string
        format: uuid
        example: c56a4180-65aa-42ec-a945-5fd21dec0538
      location:
        enum:
          - ORIGIN
          - DESTINATION
      daysInSIT:
        type: integer
        minimum: 0
      sitEntryDate:
        type: string
        format: date-time
      sitDepartureDate:
        type: string
        format: date-time
        x-nullable: true
      sitAuthorizedEndDate:
        type: string
        format: date-time
      sitCustomerContacted:
        type: string
        format: date-time
        x-nullable: true
      sitRequestedDelivery:
        type: string
        format: date-time
        x-nullable: true
  SITServiceItemGrouping:
    properties:
      summary:
        $ref: '#/definitions/SITSummary'
        description: >
          Holds the top level summary of a Service Item Grouping, detailing the
          ServiceItemID of the first day SIT service item (Eg, DOFSIT, DOASIT),
          the location (ORIGIN/DESTINATION), how many days the provided instance
          of SIT has been in storage, SIT entry date, departure date, authorized
          end date, customer contacted date, requested delivery date.

          This is provided at a top level because due to our service item
          architecture, SIT information is sometimes split across multiple
          service items, and this summary is a compilation of said information.
          This prevents the need to loop over many service items.
      serviceItems:
        $ref: '#/definitions/MTOServiceItems'
  SITServiceItemGroupings:
    description: >
      Holds groupings of SIT service items and their summaries, detailing the
      summary ServiceItemID of the first day SIT service item (Eg, DOFSIT,
      DOASIT), the location (ORIGIN/DESTINATION), how many days the provided
      instance of SIT has been in storage, SIT entry date, departure date,
      authorized end date, customer contacted date, requested delivery date.
    type: array
    items:
      $ref: '#/definitions/SITServiceItemGrouping'
  SITStatus:
    properties:
      totalSITDaysUsed:
        type: integer
        minimum: 0
      totalDaysRemaining:
        type: integer
        minimum: 0
      calculatedTotalDaysInSIT:
        type: integer
        minimum: 0
      currentSIT:
        type: object
        properties:
          serviceItemID:
            type: string
            format: uuid
            example: c56a4180-65aa-42ec-a945-5fd21dec0538
          location:
            enum:
              - ORIGIN
              - DESTINATION
          daysInSIT:
            type: integer
            minimum: 0
          sitEntryDate:
            type: string
            format: date
            x-nullable: true
          sitDepartureDate:
            type: string
            format: date
            x-nullable: true
          sitAuthorizedEndDate:
            type: string
            format: date
            x-nullable: true
          sitCustomerContacted:
            type: string
            format: date
            x-nullable: true
          sitRequestedDelivery:
            type: string
            format: date
            x-nullable: true
      pastSITServiceItemGroupings:
        $ref: '#/definitions/SITServiceItemGroupings'
        description: >
          A list of past SIT service item groupings. These will contain the
          given SIT service items for an instance of SIT (Either Origin or
          Destination), grouped by the date they went into SIT and service items
          limited explicitly to SIT related Re Service Codes.
  PPMShipmentStatus:
    description: |
      Status of the PPM Shipment:
        * **DRAFT**: The customer has created the PPM shipment but has not yet submitted their move for counseling.
        * **SUBMITTED**: The shipment belongs to a move that has been submitted by the customer or has been created by a Service Counselor or Prime Contractor for a submitted move.
        * **WAITING_ON_CUSTOMER**: The PPM shipment has been approved and the customer may now provide their actual move closeout information and documentation required to get paid.
        * **NEEDS_ADVANCE_APPROVAL**: The shipment was counseled by the Prime Contractor and approved but an advance was requested so will need further financial approval from the government.
        * **NEEDS_CLOSEOUT**: The customer has provided their closeout weight tickets, receipts, and expenses and certified it for the Service Counselor to approve, exclude or reject.
        * **CLOSEOUT_COMPLETE**: The Service Counselor has reviewed all of the customer's PPM closeout documentation and authorizes the customer can download and submit their finalized SSW packet.
    type: string
    readOnly: true
    enum:
      - DRAFT
      - SUBMITTED
      - WAITING_ON_CUSTOMER
      - NEEDS_ADVANCE_APPROVAL
      - NEEDS_CLOSEOUT
      - CLOSEOUT_COMPLETE
      - CANCELED
  PPMAdvanceStatus:
    type: string
    title: PPM Advance Status
    description: >-
      Indicates whether an advance status has been accepted, rejected, or
      edited, or a prime counseled PPM has been received or not received
    x-nullable: true
    enum:
      - APPROVED
      - REJECTED
      - EDITED
      - RECEIVED
      - NOT_RECEIVED
  OmittablePPMDocumentStatus:
    description: Status of the PPM document.
    type: string
    enum:
      - APPROVED
      - EXCLUDED
      - REJECTED
    x-display-value:
      APPROVED: Approved
      EXCLUDED: Excluded
      REJECTED: Rejected
    x-nullable: true
    x-omitempty: false
  PPMDocumentStatusReason:
    description: The reason the services counselor has excluded or rejected the item.
    type: string
    x-nullable: true
    x-omitempty: false
  WeightTicket:
    description: >-
      Vehicle and optional trailer information and weight documents used to move
      this PPM shipment.
    type: object
    properties:
      id:
        description: ID of this set of weight tickets.
        type: string
        format: uuid
        example: c56a4180-65aa-42ec-a945-5fd21dec0538
        readOnly: true
      ppmShipmentId:
        description: The ID of the PPM shipment that this set of weight tickets is for.
        type: string
        format: uuid
        example: c56a4180-65aa-42ec-a945-5fd21dec0538
        readOnly: true
      createdAt:
        type: string
        format: date-time
        readOnly: true
      updatedAt:
        type: string
        format: date-time
        readOnly: true
      vehicleDescription:
        description: >-
          Description of the vehicle used for the trip. E.g. make/model, type of
          truck/van, etc.
        type: string
        x-nullable: true
        x-omitempty: false
      emptyWeight:
        description: Weight of the vehicle when empty.
        type: integer
        minimum: 0
        x-nullable: true
        x-omitempty: false
      submittedEmptyWeight:
        description: Customer submitted weight of the vehicle when empty.
        type: integer
        minimum: 0
        x-nullable: true
        x-omitempty: false
      missingEmptyWeightTicket:
        description: >-
          Indicates if the customer is missing a weight ticket for the vehicle
          weight when empty.
        type: boolean
        x-nullable: true
        x-omitempty: false
      emptyDocumentId:
        description: >-
          ID of the document that is associated with the user uploads containing
          the vehicle weight when empty.
        type: string
        format: uuid
        readOnly: true
      emptyDocument:
        allOf:
          - description: >-
              Document that is associated with the user uploads containing the
              vehicle weight when empty.
          - $ref: '#/definitions/Document'
      fullWeight:
        description: The weight of the vehicle when full.
        type: integer
        minimum: 0
        x-nullable: true
        x-omitempty: false
      submittedFullWeight:
        description: Customer submitted weight of the vehicle when full.
        type: integer
        minimum: 0
        x-nullable: true
        x-omitempty: false
      missingFullWeightTicket:
        description: >-
          Indicates if the customer is missing a weight ticket for the vehicle
          weight when full.
        type: boolean
        x-nullable: true
        x-omitempty: false
      fullDocumentId:
        description: >-
          ID of the document that is associated with the user uploads containing
          the vehicle weight when full.
        type: string
        format: uuid
        example: c56a4180-65aa-42ec-a945-5fd21dec0538
        readOnly: true
      fullDocument:
        allOf:
          - description: >-
              Document that is associated with the user uploads containing the
              vehicle weight when full.
          - $ref: '#/definitions/Document'
      ownsTrailer:
        description: Indicates if the customer used a trailer they own for the move.
        type: boolean
        x-nullable: true
        x-omitempty: false
      submittedOwnsTrailer:
        description: Indicates if the customer used a trailer they own for the move.
        type: boolean
        x-nullable: true
        x-omitempty: false
      trailerMeetsCriteria:
        description: >-
          Indicates if the trailer that the customer used meets all the criteria
          to be claimable.
        type: boolean
        x-nullable: true
        x-omitempty: false
      submittedTrailerMeetsCriteria:
        description: >-
          Indicates if the trailer that the customer used meets all the criteria
          to be claimable.
        type: boolean
        x-nullable: true
        x-omitempty: false
      proofOfTrailerOwnershipDocumentId:
        description: >-
          ID of the document that is associated with the user uploads containing
          the proof of trailer ownership.
        type: string
        format: uuid
        example: c56a4180-65aa-42ec-a945-5fd21dec0538
        readOnly: true
      proofOfTrailerOwnershipDocument:
        allOf:
          - description: >-
              Document that is associated with the user uploads containing the
              proof of trailer ownership.
          - $ref: '#/definitions/Document'
      status:
        $ref: '#/definitions/OmittablePPMDocumentStatus'
      reason:
        $ref: '#/definitions/PPMDocumentStatusReason'
      adjustedNetWeight:
        description: Indicates the adjusted net weight of the vehicle
        type: integer
        minimum: 0
        x-nullable: true
        x-omitempty: false
      netWeightRemarks:
        description: Remarks explaining any edits made to the net weight
        type: string
        x-nullable: true
        x-omitempty: false
      eTag:
        description: A hash that should be used as the "If-Match" header for any updates.
        type: string
        readOnly: true
    required:
      - ppmShipmentId
      - createdAt
      - updatedAt
      - emptyDocumentId
      - emptyDocument
      - fullDocument
      - fullDocumentId
      - proofOfTrailerOwnershipDocument
      - proofOfTrailerOwnershipDocumentId
  WeightTickets:
    description: All weight tickets associated with a PPM shipment.
    type: array
    items:
      $ref: '#/definitions/WeightTicket'
    x-omitempty: false
  OmittableMovingExpenseType:
    type: string
    description: Moving Expense Type
    enum:
      - CONTRACTED_EXPENSE
      - GAS
      - OIL
      - OTHER
      - PACKING_MATERIALS
      - RENTAL_EQUIPMENT
      - STORAGE
      - TOLLS
      - WEIGHING_FEE
    x-display-value:
      CONTRACTED_EXPENSE: Contracted expense
      GAS: Gas
      OIL: Oil
      OTHER: Other
      PACKING_MATERIALS: Packing materials
      STORAGE: Storage
      RENTAL_EQUIPMENT: Rental equipment
      TOLLS: Tolls
      WEIGHING_FEE: Weighing fee
    x-nullable: true
    x-omitempty: false
  SubmittedMovingExpenseType:
    type: string
    description: Customer Submitted Moving Expense Type
    enum:
      - CONTRACTED_EXPENSE
      - GAS
      - OIL
      - OTHER
      - PACKING_MATERIALS
      - RENTAL_EQUIPMENT
      - STORAGE
      - TOLLS
      - WEIGHING_FEE
    x-display-value:
      CONTRACTED_EXPENSE: Contracted expense
      GAS: Gas
      OIL: Oil
      OTHER: Other
      PACKING_MATERIALS: Packing materials
      STORAGE: Storage
      RENTAL_EQUIPMENT: Rental equipment
      TOLLS: Tolls
      WEIGHING_FEE: Weighing fee
    x-nullable: true
    x-omitempty: false
  MovingExpense:
    description: >-
      Expense information and receipts of costs incurred that can be reimbursed
      while moving a PPM shipment.
    type: object
    properties:
      id:
        description: Unique primary identifier of the Moving Expense object
        type: string
        format: uuid
        example: c56a4180-65aa-42ec-a945-5fd21dec0538
        readOnly: true
      ppmShipmentId:
        description: The PPM Shipment id that this moving expense belongs to
        type: string
        format: uuid
        example: c56a4180-65aa-42ec-a945-5fd21dec0538
        readOnly: true
      documentId:
        description: The id of the Document that contains all file uploads for this expense
        type: string
        format: uuid
        example: c56a4180-65aa-42ec-a945-5fd21dec0538
        readOnly: true
      document:
        allOf:
          - description: >-
              The Document object that contains all file uploads for this
              expense
          - $ref: '#/definitions/Document'
      movingExpenseType:
        $ref: '#/definitions/OmittableMovingExpenseType'
      submittedMovingExpenseType:
        $ref: '#/definitions/SubmittedMovingExpenseType'
      description:
        description: A brief description of the expense
        type: string
        x-nullable: true
        x-omitempty: false
      submittedDescription:
        description: Customer submitted description of the expense
        type: string
        x-nullable: true
        x-omitempty: false
      paidWithGtcc:
        description: >-
          Indicates if the service member used their government issued card to
          pay for the expense
        type: boolean
        x-nullable: true
        x-omitempty: false
      amount:
        description: The total amount of the expense as indicated on the receipt
        type: integer
        x-nullable: true
        x-omitempty: false
      submittedAmount:
        description: >-
          Customer submitted total amount of the expense as indicated on the
          receipt
        type: integer
        x-nullable: true
        x-omitempty: false
      missingReceipt:
        description: >-
          Indicates if the service member is missing the receipt with the proof
          of expense amount
        type: boolean
        x-nullable: true
        x-omitempty: false
      status:
        $ref: '#/definitions/OmittablePPMDocumentStatus'
      reason:
        $ref: '#/definitions/PPMDocumentStatusReason'
      sitStartDate:
        description: >-
          The date the shipment entered storage, applicable for the `STORAGE`
          movingExpenseType only
        type: string
        example: '2022-04-26'
        format: date
        x-nullable: true
        x-omitempty: false
      submittedSitStartDate:
        description: >-
          Customer submitted date the shipment entered storage, applicable for
          the `STORAGE` movingExpenseType only
        type: string
        example: '2022-04-26'
        format: date
        x-nullable: true
        x-omitempty: false
      sitEndDate:
        description: >-
          The date the shipment exited storage, applicable for the `STORAGE`
          movingExpenseType only
        type: string
        example: '2018-05-26'
        format: date
        x-nullable: true
        x-omitempty: false
      submittedSitEndDate:
        description: >-
          Customer submitted date the shipment exited storage, applicable for
          the `STORAGE` movingExpenseType only
        type: string
        example: '2018-05-26'
        format: date
        x-nullable: true
        x-omitempty: false
      createdAt:
        description: >-
          Timestamp the moving expense object was initially created in the
          system (UTC)
        type: string
        format: date-time
        readOnly: true
      updatedAt:
        description: >-
          Timestamp when a property of this moving expense object was last
          modified (UTC)
        type: string
        format: date-time
        readOnly: true
      eTag:
        description: A hash that should be used as the "If-Match" header for any updates.
        type: string
        readOnly: true
      weightStored:
        description: The total weight stored in PPM SIT
        type: integer
        x-nullable: true
        x-omitempty: false
      sitLocation:
        allOf:
          - $ref: '#/definitions/SITLocationType'
          - x-nullable: true
          - x-omitempty: false
      sitEstimatedCost:
        description: >-
          The estimated amount that the government will pay the service member
          to put their goods into storage. This estimated storage cost is
          separate from the estimated incentive.
        type: integer
        format: cents
        x-nullable: true
        x-omitempty: false
      sitReimburseableAmount:
        description: The amount of SIT that will be reimbursed
        type: integer
        x-nullable: true
        x-omitempty: false
    required:
      - id
      - createdAt
      - updatedAt
      - ppmShipmentId
      - documentId
      - document
  ProGearWeightTicket:
    description: Pro-gear associated information and weight docs for a PPM shipment
    type: object
    properties:
      id:
        description: The ID of the pro-gear weight ticket.
        type: string
        format: uuid
        example: c56a4180-65aa-42ec-a945-5fd21dec0538
        readOnly: true
      ppmShipmentId:
        description: >-
          The ID of the PPM shipment that this pro-gear weight ticket is
          associated with.
        type: string
        format: uuid
        example: c56a4180-65aa-42ec-a945-5fd21dec0538
        readOnly: true
      updatedAt:
        type: string
        format: date-time
        readOnly: true
      createdAt:
        type: string
        format: date-time
        readOnly: true
      belongsToSelf:
        description: >-
          Indicates if this information is for the customer's own pro-gear,
          otherwise, it's the spouse's.
        type: boolean
        x-nullable: true
        x-omitempty: false
      submittedBelongsToSelf:
        description: >-
          Indicates if this information is for the customer's own pro-gear,
          otherwise, it's the spouse's.
        type: boolean
        x-nullable: true
        x-omitempty: false
      description:
        description: Describes the pro-gear that was moved.
        type: string
        x-nullable: true
        x-omitempty: false
      hasWeightTickets:
        description: >-
          Indicates if the user has a weight ticket for their pro-gear,
          otherwise they have a constructed weight.
        type: boolean
        x-nullable: true
        x-omitempty: false
      submittedHasWeightTickets:
        description: >-
          Indicates if the user has a weight ticket for their pro-gear,
          otherwise they have a constructed weight.
        type: boolean
        x-nullable: true
        x-omitempty: false
      weight:
        description: Weight of the pro-gear.
        type: integer
        minimum: 0
        x-nullable: true
        x-omitempty: false
      submittedWeight:
        description: Customer submitted weight of the pro-gear.
        type: integer
        minimum: 0
        x-nullable: true
        x-omitempty: false
      documentId:
        description: >-
          The ID of the document that is associated with the user uploads
          containing the pro-gear weight.
        type: string
        format: uuid
        example: c56a4180-65aa-42ec-a945-5fd21dec0538
        readOnly: true
      document:
        allOf:
          - description: >-
              Document that is associated with the user uploads containing the
              pro-gear weight.
          - $ref: '#/definitions/Document'
      status:
        $ref: '#/definitions/OmittablePPMDocumentStatus'
      reason:
        $ref: '#/definitions/PPMDocumentStatusReason'
      eTag:
        description: A hash that should be used as the "If-Match" header for any updates.
        type: string
        readOnly: true
    required:
      - ppmShipmentId
      - createdAt
      - updatedAt
      - documentId
      - document
  SignedCertificationType:
    description: |
      The type of signed certification:
        - PPM_PAYMENT: This is used when the customer has a PPM shipment that they have uploaded their documents for and are
            ready to submit their documentation for review. When they submit, they will be asked to sign certifying the
            information is correct.
        - SHIPMENT: This is used when a customer submits their move with their shipments to be reviewed by office users.
        - PRE_CLOSEOUT_REVIEWED_PPM_PAYMENT: This is used when a move has a PPM shipment and is set to
             service-counseling-completed "Submit move details" by service counselor.
        - CLOSEOUT_REVIEWED_PPM_PAYMENT: This is used when a PPM shipment is reviewed by counselor in close out queue.
    type: string
    enum:
      - PPM_PAYMENT
      - SHIPMENT
      - PRE_CLOSEOUT_REVIEWED_PPM_PAYMENT
      - CLOSEOUT_REVIEWED_PPM_PAYMENT
    readOnly: true
  SignedCertification:
    description: Signed certification
    type: object
    properties:
      id:
        description: The ID of the signed certification.
        type: string
        format: uuid
        example: c56a4180-65aa-42ec-a945-5fd21dec0538
        readOnly: true
      submittingUserId:
        description: The ID of the user that signed.
        type: string
        format: uuid
        example: c56a4180-65aa-42ec-a945-5fd21dec0538
        readOnly: true
      moveId:
        description: The ID of the move associated with this signed certification.
        type: string
        format: uuid
        example: c56a4180-65aa-42ec-a945-5fd21dec0538
        readOnly: true
      ppmId:
        description: >-
          The ID of the PPM shipment associated with this signed certification,
          if any.
        type: string
        format: uuid
        example: c56a4180-65aa-42ec-a945-5fd21dec0538
        readOnly: true
        x-nullable: true
        x-omitempty: false
      certificationType:
        $ref: '#/definitions/SignedCertificationType'
      certificationText:
        description: Full text that the customer agreed to and signed.
        type: string
      signature:
        description: The signature that the customer provided.
        type: string
      date:
        description: Date that the customer signed the certification.
        type: string
        format: date
      createdAt:
        type: string
        format: date-time
        readOnly: true
      updatedAt:
        type: string
        format: date-time
        readOnly: true
      eTag:
        description: A hash that should be used as the "If-Match" header for any updates.
        type: string
        readOnly: true
    required:
      - id
      - submittingUserId
      - moveId
      - certificationType
      - certificationText
      - signature
      - date
      - createdAt
      - updatedAt
      - eTag
  PPMShipment:
    description: >-
      A personally procured move is a type of shipment that a service member
      moves themselves.
    x-nullable: true
    properties:
      id:
        description: Primary auto-generated unique identifier of the PPM shipment object
        example: 1f2270c7-7166-40ae-981e-b200ebdf3054
        format: uuid
        type: string
        readOnly: true
      shipmentId:
        description: The id of the parent MTOShipment object
        example: 1f2270c7-7166-40ae-981e-b200ebdf3054
        format: uuid
        type: string
        readOnly: true
      createdAt:
        description: Timestamp of when the PPM Shipment was initially created (UTC)
        format: date-time
        type: string
        readOnly: true
      updatedAt:
        description: Timestamp of when a property of this object was last updated (UTC)
        format: date-time
        type: string
        readOnly: true
      status:
        $ref: '#/definitions/PPMShipmentStatus'
      w2Address:
        x-nullable: true
        $ref: '#/definitions/Address'
      advanceStatus:
        $ref: '#/definitions/PPMAdvanceStatus'
      expectedDepartureDate:
        description: |
          Date the customer expects to begin their move.
        format: date
        type: string
      actualMoveDate:
        description: The actual start date of when the PPM shipment left the origin.
        format: date
        type: string
        x-nullable: true
        x-omitempty: false
      submittedAt:
        description: >-
          The timestamp of when the customer submitted their PPM documentation
          to the counselor for review.
        format: date-time
        type: string
        x-nullable: true
        x-omitempty: false
      reviewedAt:
        description: >-
          The timestamp of when the Service Counselor has reviewed all of the
          closeout documents.
        format: date-time
        type: string
        x-nullable: true
        x-omitempty: false
      approvedAt:
        description: >-
          The timestamp of when the shipment was approved and the service member
          can begin their move.
        format: date-time
        type: string
        x-nullable: true
        x-omitempty: false
      pickupAddress:
        $ref: '#/definitions/Address'
      secondaryPickupAddress:
        allOf:
          - $ref: '#/definitions/Address'
          - x-nullable: true
          - x-omitempty: false
      hasSecondaryPickupAddress:
        type: boolean
        x-omitempty: false
        x-nullable: true
      tertiaryPickupAddress:
        allOf:
          - $ref: '#/definitions/Address'
          - x-nullable: true
          - x-omitempty: false
      hasTertiaryPickupAddress:
        type: boolean
        x-omitempty: false
        x-nullable: true
      actualPickupPostalCode:
        description: >
          The actual postal code where the PPM shipment started. To be filled
          once the customer has moved the shipment.
        format: zip
        type: string
        title: ZIP
        example: '90210'
        pattern: ^(\d{5})$
        x-nullable: true
        x-omitempty: false
      destinationAddress:
        $ref: '#/definitions/Address'
      secondaryDestinationAddress:
        allOf:
          - $ref: '#/definitions/Address'
          - x-nullable: true
          - x-omitempty: false
      hasSecondaryDestinationAddress:
        type: boolean
        x-omitempty: false
        x-nullable: true
      tertiaryDestinationAddress:
        allOf:
          - $ref: '#/definitions/Address'
          - x-nullable: true
          - x-omitempty: false
      hasTertiaryDestinationAddress:
        type: boolean
        x-omitempty: false
        x-nullable: true
      actualDestinationPostalCode:
        description: >
          The actual postal code where the PPM shipment ended. To be filled once
          the customer has moved the shipment.
        format: zip
        type: string
        title: ZIP
        example: '90210'
        pattern: ^(\d{5})$
        x-nullable: true
        x-omitempty: false
      sitExpected:
        description: >
          Captures whether some or all of the PPM shipment will require
          temporary storage at the origin or destination.


          Must be set to `true` when providing `sitLocation`,
          `sitEstimatedWeight`, `sitEstimatedEntryDate`, and
          `sitEstimatedDepartureDate` values to calculate the
          `sitEstimatedCost`.
        type: boolean
      estimatedWeight:
        description: The estimated weight of the PPM shipment goods being moved.
        type: integer
        example: 4200
        x-nullable: true
        x-omitempty: false
      allowableWeight:
        description: The allowable weight of the PPM shipment goods being moved.
        type: integer
        example: 4300
        minimum: 0
        x-nullable: true
        x-omitempty: false
      hasProGear:
        description: >
          Indicates whether PPM shipment has pro gear for themselves or their
          spouse.
        type: boolean
        x-nullable: true
        x-omitempty: false
      proGearWeight:
        description: >-
          The estimated weight of the pro-gear being moved belonging to the
          service member.
        type: integer
        x-nullable: true
        x-omitempty: false
      spouseProGearWeight:
        description: >-
          The estimated weight of the pro-gear being moved belonging to a
          spouse.
        type: integer
        x-nullable: true
        x-omitempty: false
      estimatedIncentive:
        description: >-
          The estimated amount the government will pay the service member to
          move their belongings based on the moving date, locations, and
          shipment weight.
        type: integer
        format: cents
        x-nullable: true
        x-omitempty: false
      finalIncentive:
        description: >
          The final calculated incentive for the PPM shipment. This does not
          include **SIT** as it is a reimbursement.
        type: integer
        format: cents
        x-nullable: true
        x-omitempty: false
        readOnly: true
      hasRequestedAdvance:
        description: |
          Indicates whether an advance has been requested for the PPM shipment.
        type: boolean
        x-nullable: true
        x-omitempty: false
      advanceAmountRequested:
        description: >
          The amount requested as an advance by the service member up to a
          maximum percentage of the estimated incentive.
        type: integer
        format: cents
        x-nullable: true
        x-omitempty: false
      hasReceivedAdvance:
        description: |
          Indicates whether an advance was received for the PPM shipment.
        type: boolean
        x-nullable: true
        x-omitempty: false
      advanceAmountReceived:
        description: |
          The amount received for an advance, or null if no advance is received.
        type: integer
        format: cents
        x-nullable: true
        x-omitempty: false
      sitLocation:
        allOf:
          - $ref: '#/definitions/SITLocationType'
          - x-nullable: true
          - x-omitempty: false
      sitEstimatedWeight:
        description: The estimated weight of the goods being put into storage.
        type: integer
        example: 2000
        x-nullable: true
        x-omitempty: false
      sitEstimatedEntryDate:
        description: The date that goods will first enter the storage location.
        format: date
        type: string
        x-nullable: true
        x-omitempty: false
      sitEstimatedDepartureDate:
        description: The date that goods will exit the storage location.
        format: date
        type: string
        x-nullable: true
        x-omitempty: false
      sitEstimatedCost:
        description: >-
          The estimated amount that the government will pay the service member
          to put their goods into storage. This estimated storage cost is
          separate from the estimated incentive.
        type: integer
        format: cents
        x-nullable: true
        x-omitempty: false
      weightTickets:
        $ref: '#/definitions/WeightTickets'
      movingExpenses:
        description: All expense documentation receipt records of this PPM shipment.
        items:
          $ref: '#/definitions/MovingExpense'
        type: array
      proGearWeightTickets:
        description: >-
          All pro-gear weight ticket documentation records for this PPM
          shipment.
        type: array
        items:
          $ref: '#/definitions/ProGearWeightTicket'
      isActualExpenseReimbursement:
        description: >-
          Used for PPM shipments only. Denotes if this shipment uses the Actual
          Expense Reimbursement method.
        type: boolean
        example: false
        x-omitempty: false
        x-nullable: true
      signedCertification:
        $ref: '#/definitions/SignedCertification'
      eTag:
        description: >-
          A hash unique to this shipment that should be used as the "If-Match"
          header for any updates.
        type: string
        readOnly: true
    required:
      - id
      - shipmentId
      - createdAt
      - status
      - expectedDepartureDate
      - sitExpected
      - eTag
  BoatShipment:
    x-nullable: true
    properties:
      id:
        description: Primary auto-generated unique identifier of the Boat shipment object
        example: 1f2270c7-7166-40ae-981e-b200ebdf3054
        format: uuid
        type: string
        readOnly: true
      shipmentId:
        description: The id of the parent MTOShipment object
        example: 1f2270c7-7166-40ae-981e-b200ebdf3054
        format: uuid
        type: string
        readOnly: true
      createdAt:
        description: Timestamp of when the Boat Shipment was initially created (UTC)
        format: date-time
        type: string
        readOnly: true
      updatedAt:
        description: Timestamp of when a property of this object was last updated (UTC)
        format: date-time
        type: string
        readOnly: true
      type:
        type: string
        enum:
          - HAUL_AWAY
          - TOW_AWAY
      year:
        type: integer
        description: Year of the Boat
      make:
        type: string
        description: Make of the Boat
      model:
        type: string
        description: Model of the Boat
      lengthInInches:
        type: integer
        description: Length of the Boat in inches
      widthInInches:
        type: integer
        description: Width of the Boat in inches
      heightInInches:
        type: integer
        description: Height of the Boat in inches
      hasTrailer:
        type: boolean
        description: Does the boat have a trailer
      isRoadworthy:
        type: boolean
        description: Is the trailer roadworthy
        x-nullable: true
      eTag:
        description: >-
          A hash unique to this shipment that should be used as the "If-Match"
          header for any updates.
        type: string
        readOnly: true
    required:
      - id
      - shipmentId
      - createdAt
      - type
      - year
      - make
      - model
      - lengthInInches
      - widthInInches
      - heightInInches
      - hasTrailer
      - eTag
  MobileHome:
    description: >-
      A mobile home is a type of shipment that a service member moves a mobile
      home.
    x-nullable: true
    properties:
      id:
        description: Primary auto-generated unique identifier of the Mobile Home object
        example: 1f2270c7-7166-40ae-981e-b200ebdf3054
        format: uuid
        type: string
        readOnly: true
      shipmentId:
        description: The id of the parent MTOShipment object
        example: 1f2270c7-7166-40ae-981e-b200ebdf3054
        format: uuid
        type: string
        readOnly: true
      make:
        description: The make of the mobile home
        type: string
      model:
        description: The model of the mobile home.
        type: string
      year:
        description: The year the mobile home was made.
        type: integer
      lengthInInches:
        type: integer
      widthInInches:
        type: integer
      heightInInches:
        type: integer
      updatedAt:
        description: Timestamp of when a property of this object was last updated (UTC)
        format: date-time
        type: string
        readOnly: true
      createdAt:
        description: Timestamp of when a property of this object was created (UTC)
        format: date-time
        type: string
        readOnly: true
      eTag:
        description: >-
          A hash unique to this shipment that should be used as the "If-Match"
          header for any updates.
        type: string
        readOnly: true
  ShipmentAddressUpdateStatus:
    type: string
    title: Status
    readOnly: true
    x-display-value:
      REQUESTED: REQUESTED
      REJECTED: REJECTED
      APPROVED: APPROVED
    enum:
      - REQUESTED
      - REJECTED
      - APPROVED
  ShipmentAddressUpdate:
    description: >
      This represents a destination address change request made by the Prime
      that is either auto-approved or requires review if the pricing criteria
      has changed. If criteria has changed, then it must be approved or rejected
      by a TOO.
    type: object
    properties:
      id:
        type: string
        format: uuid
        example: c56a4180-65aa-42ec-a945-5fd21dec0538
        readOnly: true
      contractorRemarks:
        type: string
        example: This is a contractor remark
        title: Contractor Remarks
        description: The reason there is an address change.
        readOnly: true
      officeRemarks:
        type: string
        example: This is an office remark
        title: Office Remarks
        x-nullable: true
        description: The TOO comment on approval or rejection.
      status:
        $ref: '#/definitions/ShipmentAddressUpdateStatus'
      shipmentID:
        type: string
        format: uuid
        example: c56a4180-65aa-42ec-a945-5fd21dec0538
        readOnly: true
      originalAddress:
        $ref: '#/definitions/Address'
      newAddress:
        $ref: '#/definitions/Address'
      sitOriginalAddress:
        $ref: '#/definitions/Address'
      oldSitDistanceBetween:
        description: >-
          The distance between the original SIT address and the previous/old
          destination address of shipment
        example: 50
        minimum: 0
        type: integer
      newSitDistanceBetween:
        description: >-
          The distance between the original SIT address and requested new
          destination address of shipment
        example: 88
        minimum: 0
        type: integer
    required:
      - id
      - status
      - shipmentID
      - originalAddress
      - newAddress
      - contractorRemarks
  MTOShipment:
    properties:
      moveTaskOrderID:
        example: 1f2270c7-7166-40ae-981e-b200ebdf3054
        format: uuid
        type: string
      id:
        example: 1f2270c7-7166-40ae-981e-b200ebdf3054
        format: uuid
        type: string
      createdAt:
        format: date-time
        type: string
      updatedAt:
        format: date-time
        type: string
      deletedAt:
        x-nullable: true
        format: date-time
        type: string
      primeEstimatedWeight:
        x-nullable: true
        example: 2000
        type: integer
      primeActualWeight:
        x-nullable: true
        example: 2000
        type: integer
      calculatedBillableWeight:
        x-nullable: true
        example: 2000
        type: integer
        readOnly: true
      ntsRecordedWeight:
        description: >-
          The previously recorded weight for the NTS Shipment. Used for NTS
          Release to know what the previous primeActualWeight or billable weight
          was.
        example: 2000
        type: integer
        x-nullable: true
        x-formatting: weight
      scheduledPickupDate:
        format: date
        type: string
        x-nullable: true
      scheduledDeliveryDate:
        format: date
        type: string
        x-nullable: true
      requestedPickupDate:
        format: date
        type: string
        x-nullable: true
      actualPickupDate:
        x-nullable: true
        format: date
        type: string
      actualDeliveryDate:
        x-nullable: true
        description: >-
          The actual date that the shipment was delivered to the destination
          address by the Prime
        format: date
        type: string
      requestedDeliveryDate:
        format: date
        type: string
        x-nullable: true
      requiredDeliveryDate:
        x-nullable: true
        format: date
        type: string
      approvedDate:
        format: date-time
        type: string
        x-nullable: true
      diversion:
        type: boolean
        example: true
      diversionReason:
        type: string
        example: MTO Shipment needs rerouted
        x-nullable: true
      distance:
        type: integer
        x-nullable: true
        example: 500
      pickupAddress:
        x-nullable: true
        $ref: '#/definitions/Address'
      destinationAddress:
        x-nullable: true
        $ref: '#/definitions/Address'
      destinationType:
        $ref: '#/definitions/DestinationType'
      secondaryPickupAddress:
        x-nullable: true
        $ref: '#/definitions/Address'
      secondaryDeliveryAddress:
        x-nullable: true
        $ref: '#/definitions/Address'
      hasSecondaryPickupAddress:
        type: boolean
        x-omitempty: false
        x-nullable: true
      hasSecondaryDeliveryAddress:
        type: boolean
        x-omitempty: false
        x-nullable: true
      tertiaryPickupAddress:
        x-nullable: true
        $ref: '#/definitions/Address'
      tertiaryDeliveryAddress:
        x-nullable: true
        $ref: '#/definitions/Address'
      hasTertiaryPickupAddress:
        type: boolean
        x-omitempty: false
        x-nullable: true
      hasTertiaryDeliveryAddress:
        type: boolean
        x-omitempty: false
        x-nullable: true
      actualProGearWeight:
        type: integer
        x-nullable: true
        x-omitempty: false
      actualSpouseProGearWeight:
        type: integer
        x-nullable: true
        x-omitempty: false
      customerRemarks:
        type: string
        example: handle with care
        x-nullable: true
      counselorRemarks:
        description: >
          The counselor can use the counselor remarks field to inform the movers
          about any

          special circumstances for this shipment. Typical examples:
            * bulky or fragile items,
            * weapons,
            * access info for their address.
          Counselors enters this information when creating or editing an MTO
          Shipment. Optional field.
        type: string
        example: handle with care
        x-nullable: true
      shipmentType:
        $ref: '#/definitions/MTOShipmentType'
      status:
        $ref: '#/definitions/MTOShipmentStatus'
      rejectionReason:
        type: string
        example: MTO Shipment not good enough
        x-nullable: true
      reweigh:
        x-nullable: true
        x-omitempty: true
        $ref: '#/definitions/Reweigh'
      mtoAgents:
        $ref: '#/definitions/MTOAgents'
      mtoServiceItems:
        $ref: '#/definitions/MTOServiceItems'
      sitDaysAllowance:
        type: integer
        x-nullable: true
      sitExtensions:
        $ref: '#/definitions/SITExtensions'
      sitStatus:
        $ref: '#/definitions/SITStatus'
      eTag:
        type: string
      billableWeightCap:
        type: integer
        description: TIO override billable weight to be used for calculations
        example: 2500
        x-formatting: weight
        x-nullable: true
      billableWeightJustification:
        type: string
        example: more weight than expected
        x-nullable: true
      tacType:
        allOf:
          - $ref: '#/definitions/LOAType'
          - x-nullable: true
      sacType:
        allOf:
          - $ref: '#/definitions/LOAType'
          - x-nullable: true
      usesExternalVendor:
        type: boolean
        example: false
      serviceOrderNumber:
        type: string
        x-nullable: true
      storageFacility:
        x-nullable: true
        $ref: '#/definitions/StorageFacility'
      ppmShipment:
        $ref: '#/definitions/PPMShipment'
      boatShipment:
        $ref: '#/definitions/BoatShipment'
      mobileHomeShipment:
        $ref: '#/definitions/MobileHome'
      deliveryAddressUpdate:
        $ref: '#/definitions/ShipmentAddressUpdate'
      shipmentLocator:
        type: string
        x-nullable: true
        readOnly: true
        example: 1K43AR-01
      originSitAuthEndDate:
        format: date-time
        type: string
      destinationSitAuthEndDate:
        format: date-time
        type: string
      marketCode:
        type: string
        enum:
          - d
          - i
        example: d
        description: >-
          Single-letter designator for domestic (d) or international (i)
          shipments
  LOATypeNullable:
    description: The Line of accounting (TAC/SAC) type that will be used for the shipment
    type: string
    x-go-type:
      import:
        package: github.com/transcom/mymove/pkg/swagger/nullable
      type: String
    example: HHG
    enum:
      - HHG
      - NTS
  ProGearWeightTickets:
    description: All progear weight tickets associated with a PPM shipment.
    type: array
    items:
      $ref: '#/definitions/ProGearWeightTicket'
    x-omitempty: false
  MovingExpenses:
    description: All moving expenses associated with a PPM shipment.
    type: array
    items:
      $ref: '#/definitions/MovingExpense'
    x-omitempty: false
  PPMDocuments:
    description: >-
      All documents associated with a PPM shipment, including weight tickets,
      progear weight tickets, and moving expenses.
    x-nullable: true
    x-omitempty: false
    type: object
    properties:
      WeightTickets:
        $ref: '#/definitions/WeightTickets'
      ProGearWeightTickets:
        $ref: '#/definitions/ProGearWeightTickets'
      MovingExpenses:
        $ref: '#/definitions/MovingExpenses'
  PPMDocumentStatus:
    description: Status of the PPM document.
    type: string
    enum:
      - APPROVED
      - EXCLUDED
      - REJECTED
    x-display-value:
      APPROVED: Approved
      EXCLUDED: Excluded
      REJECTED: Rejected
  PPMShipmentSIT:
    description: SIT related items for a PPM shipment
    x-nullable: true
    properties:
      updatedAt:
        description: Timestamp of when a property of this object was last updated (UTC)
        format: date-time
        type: string
        readOnly: true
      sitLocation:
        allOf:
          - $ref: '#/definitions/SITLocationType'
          - x-nullable: true
          - x-omitempty: false
    required:
      - sitLocation
  PPMCloseout:
    description: >-
      The calculations needed in the "Review Documents" section of a PPM
      closeout. LIst of all expenses/reimbursements related toa PPM shipment.
    properties:
      id:
        description: Primary auto-generated unique identifier of the PPM shipment object
        example: 1f2270c7-7166-40ae-981e-b200ebdf3054
        format: uuid
        type: string
        readOnly: true
      plannedMoveDate:
        description: |
          Date the customer expects to begin their move.
        format: date
        type: string
        x-nullable: true
        x-omitempty: false
      actualMoveDate:
        description: The actual start date of when the PPM shipment left the origin.
        format: date
        type: string
        x-nullable: true
        x-omitempty: false
      miles:
        description: The distance between the old address and the new address in miles.
        example: 54
        minimum: 0
        type: integer
        x-nullable: true
        x-omitempty: false
      estimatedWeight:
        description: The estimated weight of the PPM shipment goods being moved.
        type: integer
        example: 4200
        x-nullable: true
        x-omitempty: false
      actualWeight:
        example: 2000
        type: integer
        x-nullable: true
        x-omitempty: false
      proGearWeightCustomer:
        description: >-
          The estimated weight of the pro-gear being moved belonging to the
          service member.
        type: integer
        x-nullable: true
        x-omitempty: false
      proGearWeightSpouse:
        description: >-
          The estimated weight of the pro-gear being moved belonging to a
          spouse.
        type: integer
        x-nullable: true
        x-omitempty: false
      grossIncentive:
        description: >
          The final calculated incentive for the PPM shipment. This does not
          include **SIT** as it is a reimbursement.
        type: integer
        format: cents
        x-nullable: true
        x-omitempty: false
        readOnly: true
      gcc:
        description: Government Constructive Cost (GCC)
        type: integer
        title: GCC
        format: cents
        x-nullable: true
        x-omitempty: false
      aoa:
        description: Advance Operating Allowance (AOA).
        type: integer
        format: cents
        x-nullable: true
        x-omitempty: false
      remainingIncentive:
        description: The remaining reimbursement amount that is still owed to the customer.
        type: integer
        format: cents
        x-nullable: true
        x-omitempty: false
      haulType:
        description: >-
          The type of haul calculation used for this shipment (shorthaul or
          linehaul).
        type: string
        x-nullable: true
        x-omitempty: false
      haulPrice:
        description: The price of the linehaul or shorthaul.
        type: integer
        format: cents
        x-nullable: true
        x-omitempty: false
      haulFSC:
        description: The linehaul/shorthaul Fuel Surcharge (FSC).
        type: integer
        format: cents
        x-nullable: true
        x-omitempty: false
      dop:
        description: The Domestic Origin Price (DOP).
        type: integer
        format: cents
        x-nullable: true
        x-omitempty: false
      ddp:
        description: The Domestic Destination Price (DDP).
        type: integer
        format: cents
        x-nullable: true
        x-omitempty: false
      packPrice:
        description: The full price of all packing/unpacking services.
        type: integer
        format: cents
        x-nullable: true
        x-omitempty: false
      unpackPrice:
        description: The full price of all packing/unpacking services.
        type: integer
        format: cents
        x-nullable: true
        x-omitempty: false
      SITReimbursement:
        description: >-
          The estimated amount that the government will pay the service member
          to put their goods into storage. This estimated storage cost is
          separate from the estimated incentive.
        type: integer
        format: cents
        x-nullable: true
        x-omitempty: false
    required:
      - id
  PPMActualWeight:
    description: >-
      The actual net weight of a single PPM shipment. Used during document
      review for PPM closeout.
    properties:
      actualWeight:
        example: 2000
        type: integer
        x-nullable: true
        x-omitempty: false
    required:
      - actualWeight
  PPMSITEstimatedCost:
    description: >-
      The estimated cost of SIT for a single PPM shipment. Used during document
      review for PPM.
    properties:
      sitCost:
        example: 2000
        type: integer
      priceFirstDaySIT:
        example: 2000
        type: integer
        format: cents
        title: Price of the first day in SIT
      priceAdditionalDaySIT:
        example: 2000
        type: integer
        format: cents
        title: Price of an additional day in SIT
      paramsFirstDaySIT:
        type: object
        properties:
          contractYearName:
            type: string
            example: Award Term 1
          priceRateOrFactor:
            type: string
            example: '20.53'
          isPeak:
            type: string
            example: 'true'
          escalationCompounded:
            type: string
            example: '1.01'
          serviceAreaOrigin:
            type: string
            example: '252'
            x-nullable: true
            x-omitempty: true
          serviceAreaDestination:
            type: string
            example: '252'
            x-nullable: true
            x-omitempty: true
      paramsAdditionalDaySIT:
        type: object
        properties:
          contractYearName:
            type: string
            example: Award Term 1
          priceRateOrFactor:
            type: string
            example: '0.53'
          isPeak:
            type: string
            example: 'true'
          escalationCompounded:
            type: string
            example: '1.01'
          serviceAreaOrigin:
            type: string
            example: '252'
            x-nullable: true
            x-omitempty: true
          serviceAreaDestination:
            type: string
            example: '252'
            x-nullable: true
            x-omitempty: true
          numberDaysSIT:
            type: string
            example: '30'
            x-nullable: true
            x-omitempty: true
    required:
      - sitCost
      - priceFirstDaySIT
      - priceAdditionalDaySIT
  MTOServiceItemSingle:
    type: object
    properties:
      moveTaskOrderID:
        example: 1f2270c7-7166-40ae-981e-b200ebdf3054
        format: uuid
        type: string
      mtoShipmentID:
        example: 1f2270c7-7166-40ae-981e-b200ebdf3054
        format: uuid
        type: string
        x-nullable: true
      reServiceID:
        example: 1f2270c7-7166-40ae-981e-b200ebdf3054
        format: uuid
        type: string
      reServiceCode:
        type: string
      reServiceName:
        type: string
      createdAt:
        format: date-time
        type: string
        readOnly: true
      convertToCustomerExpense:
        type: boolean
        example: false
        x-omitempty: false
      customerExpenseReason:
        type: string
        x-nullable: true
      deletedAt:
        format: date
        type: string
      rejectionReason:
        type: string
        x-nullable: true
      pickupPostalCode:
        type: string
        x-nullable: true
      sitPostalCode:
        type: string
        readOnly: true
        x-nullable: true
      sitEntryDate:
        type: string
        format: date-time
        x-nullable: true
      sitDepartureDate:
        type: string
        format: date-time
        x-nullable: true
      sitCustomerContacted:
        type: string
        format: date
        x-nullable: true
      sitRequestedDelivery:
        type: string
        format: date
        x-nullable: true
      id:
        example: 1f2270c7-7166-40ae-981e-b200ebdf3054
        format: uuid
        type: string
      status:
        type: string
        x-nullable: true
      updatedAt:
        format: date-time
        type: string
        readOnly: true
      approvedAt:
        format: date-time
        type: string
        x-nullable: true
      rejectedAt:
        format: date-time
        type: string
        x-nullable: true
  ServiceItemSitEntryDate:
    type: object
    properties:
      id:
        example: 1f2270c7-7166-40ae-981e-b200ebdf3054
        format: uuid
        type: string
      sitEntryDate:
        type: string
        format: date-time
        x-nullable: true
  PaymentServiceItemStatus:
    type: string
    enum:
      - REQUESTED
      - APPROVED
      - DENIED
      - SENT_TO_GEX
      - PAID
      - EDI_ERROR
    title: Payment Service Item Status
  ServiceItemParamName:
    type: string
    enum:
      - ActualPickupDate
      - ContractCode
      - ContractYearName
      - CubicFeetBilled
      - CubicFeetCrating
      - DimensionHeight
      - DimensionLength
      - DimensionWidth
      - DistanceZip
      - DistanceZipSITDest
      - DistanceZipSITOrigin
      - EIAFuelPrice
      - EscalationCompounded
      - FSCMultiplier
      - FSCPriceDifferenceInCents
      - FSCWeightBasedDistanceMultiplier
      - IsPeak
      - MarketDest
      - MarketOrigin
      - MTOAvailableToPrimeAt
      - NTSPackingFactor
      - NumberDaysSIT
      - PriceAreaDest
      - PriceAreaIntlDest
      - PriceAreaIntlOrigin
      - PriceAreaOrigin
      - PriceRateOrFactor
      - PSI_LinehaulDom
      - PSI_LinehaulDomPrice
      - PSI_LinehaulShort
      - PSI_LinehaulShortPrice
      - PSI_PriceDomDest
      - PSI_PriceDomDestPrice
      - PSI_PriceDomOrigin
      - PSI_PriceDomOriginPrice
      - PSI_ShippingLinehaulIntlCO
      - PSI_ShippingLinehaulIntlCOPrice
      - PSI_ShippingLinehaulIntlOC
      - PSI_ShippingLinehaulIntlOCPrice
      - PSI_ShippingLinehaulIntlOO
      - PSI_ShippingLinehaulIntlOOPrice
      - RateAreaNonStdDest
      - RateAreaNonStdOrigin
      - ReferenceDate
      - RequestedPickupDate
      - ServiceAreaDest
      - ServiceAreaOrigin
      - ServicesScheduleDest
      - ServicesScheduleOrigin
      - SITPaymentRequestEnd
      - SITPaymentRequestStart
      - SITScheduleDest
      - SITScheduleOrigin
      - SITServiceAreaDest
      - SITServiceAreaOrigin
      - WeightAdjusted
      - WeightBilled
      - WeightEstimated
      - WeightOriginal
      - WeightReweigh
      - ZipDestAddress
      - ZipPickupAddress
      - ZipSITDestHHGFinalAddress
      - ZipSITDestHHGOriginalAddress
      - ZipSITOriginHHGActualAddress
      - ZipSITOriginHHGOriginalAddress
      - StandaloneCrate
      - StandaloneCrateCap
      - UncappedRequestTotal
      - LockedPriceCents
  ServiceItemParamType:
    type: string
    enum:
      - STRING
      - DATE
      - INTEGER
      - DECIMAL
      - TIMESTAMP
      - PaymentServiceItemUUID
      - BOOLEAN
  ServiceItemParamOrigin:
    type: string
    enum:
      - PRIME
      - SYSTEM
      - PRICER
      - PAYMENT_REQUEST
  PaymentServiceItemParam:
    type: object
    properties:
      id:
        example: c56a4180-65aa-42ec-a945-5fd21dec0538
        format: uuid
        readOnly: true
        type: string
      paymentServiceItemID:
        example: c56a4180-65aa-42ec-a945-5fd21dec0538
        format: uuid
        type: string
      key:
        $ref: '#/definitions/ServiceItemParamName'
      value:
        example: '3025'
        type: string
      type:
        $ref: '#/definitions/ServiceItemParamType'
      origin:
        $ref: '#/definitions/ServiceItemParamOrigin'
      eTag:
        type: string
        readOnly: true
  PaymentServiceItemParams:
    type: array
    items:
      $ref: '#/definitions/PaymentServiceItemParam'
  CustomerSupportRemark:
    type: object
    description: >-
      A text remark written by an office user that is associated with a specific
      move.
    required:
      - id
      - moveID
      - officeUserID
      - content
    properties:
      id:
        example: 1f2270c7-7166-40ae-981e-b200ebdf3054
        format: uuid
        type: string
      createdAt:
        type: string
        format: date-time
        readOnly: true
      updatedAt:
        type: string
        format: date-time
        readOnly: true
      officeUserID:
        example: 1f2270c7-7166-40ae-981e-b200ebdf3054
        format: uuid
        type: string
      moveID:
        example: 1f2270c7-7166-40ae-981e-b200ebdf3054
        format: uuid
        type: string
      content:
        example: This is a remark about a move.
        type: string
      officeUserFirstName:
        example: Grace
        type: string
        readOnly: true
      officeUserLastName:
        example: Griffin
        type: string
        readOnly: true
      officeUserEmail:
        type: string
        format: x-email
        pattern: ^[a-zA-Z0-9._%+-]+@[a-zA-Z0-9.-]+\.[a-zA-Z]{2,}$
        readOnly: true
  CustomerSupportRemarks:
    type: array
    items:
      $ref: '#/definitions/CustomerSupportRemark'
  DepartmentIndicator:
    type: string
    x-nullable: true
    title: Department indicator
    description: Military branch of service indicator for orders
    enum:
      - ARMY
      - ARMY_CORPS_OF_ENGINEERS
      - COAST_GUARD
      - NAVY_AND_MARINES
      - AIR_AND_SPACE_FORCE
      - OFFICE_OF_SECRETARY_OF_DEFENSE
    x-display-value:
      ARMY: 21 Army
      ARMY_CORPS_OF_ENGINEERS: 96 Army Corps of Engineers
      COAST_GUARD: 70 Coast Guard
      NAVY_AND_MARINES: 17 Navy and Marine Corps
      AIR_AND_SPACE_FORCE: 57 Air Force and Space Force
      OFFICE_OF_SECRETARY_OF_DEFENSE: 97 Office of Secretary of Defense
  LineOfAccounting:
    type: object
    properties:
      id:
        type: string
        format: uuid
        example: 06254fc3-b763-484c-b555-42855d1ad5cd
      loaSysId:
        type: string
        maxLength: 20
        example: '10003'
        x-nullable: true
      loaDptID:
        type: string
        maxLength: 2
        example: '1 '
        x-nullable: true
      loaTnsfrDptNm:
        type: string
        maxLength: 4
        x-nullable: true
      loaBafID:
        type: string
        maxLength: 4
        example: '1234'
        x-nullable: true
      loaTrsySfxTx:
        type: string
        maxLength: 4
        example: '0000'
        x-nullable: true
      loaMajClmNm:
        type: string
        maxLength: 4
        x-nullable: true
      loaOpAgncyID:
        type: string
        maxLength: 4
        example: 1A
        x-nullable: true
      loaAlltSnID:
        type: string
        maxLength: 5
        example: 123A
        x-nullable: true
      loaPgmElmntID:
        type: string
        maxLength: 12
        example: '00000000'
        x-nullable: true
      loaTskBdgtSblnTx:
        type: string
        maxLength: 8
        x-nullable: true
      loaDfAgncyAlctnRcpntID:
        type: string
        maxLength: 4
        x-nullable: true
      loaJbOrdNm:
        type: string
        maxLength: 10
        x-nullable: true
      loaSbaltmtRcpntID:
        type: string
        maxLength: 1
        x-nullable: true
      loaWkCntrRcpntNm:
        type: string
        maxLength: 6
        x-nullable: true
      loaMajRmbsmtSrcID:
        type: string
        maxLength: 1
        x-nullable: true
      loaDtlRmbsmtSrcID:
        type: string
        maxLength: 3
        x-nullable: true
      loaCustNm:
        type: string
        maxLength: 6
        x-nullable: true
      loaObjClsID:
        type: string
        maxLength: 6
        example: 22NL
        x-nullable: true
      loaSrvSrcID:
        type: string
        maxLength: 1
        x-nullable: true
      loaSpclIntrID:
        type: string
        maxLength: 2
        x-nullable: true
      loaBdgtAcntClsNm:
        type: string
        maxLength: 8
        example: '000000'
        x-nullable: true
      loaDocID:
        type: string
        maxLength: 15
        example: HHG12345678900
        x-nullable: true
      loaClsRefID:
        type: string
        maxLength: 2
        x-nullable: true
      loaInstlAcntgActID:
        type: string
        maxLength: 6
        example: '12345'
        x-nullable: true
      loaLclInstlID:
        type: string
        maxLength: 18
        x-nullable: true
      loaFmsTrnsactnID:
        type: string
        maxLength: 12
        x-nullable: true
      loaDscTx:
        type: string
        example: PERSONAL PROPERTY - PARANORMAL ACTIVITY DIVISION (OTHER)
        x-nullable: true
      loaBgnDt:
        type: string
        format: date
        example: '2005-10-01'
        x-nullable: true
      loaEndDt:
        type: string
        format: date
        example: '2015-10-01'
        x-nullable: true
      loaFnctPrsNm:
        type: string
        maxLength: 255
        x-nullable: true
      loaStatCd:
        type: string
        maxLength: 1
        example: U
        x-nullable: true
      loaHistStatCd:
        type: string
        maxLength: 1
        x-nullable: true
      loaHsGdsCd:
        type: string
        maxLength: 2
        example: HT
        x-nullable: true
      orgGrpDfasCd:
        type: string
        maxLength: 2
        example: ZZ
        x-nullable: true
      loaUic:
        type: string
        maxLength: 6
        x-nullable: true
      loaTrnsnID:
        type: string
        maxLength: 3
        example: B1
        x-nullable: true
      loaSubAcntID:
        type: string
        maxLength: 3
        x-nullable: true
      loaBetCd:
        type: string
        maxLength: 4
        x-nullable: true
      loaFndTyFgCd:
        type: string
        maxLength: 1
        x-nullable: true
      loaBgtLnItmID:
        type: string
        maxLength: 8
        x-nullable: true
      loaScrtyCoopImplAgncCd:
        type: string
        maxLength: 1
        x-nullable: true
      loaScrtyCoopDsgntrCd:
        type: string
        maxLength: 4
        x-nullable: true
      loaScrtyCoopLnItmID:
        type: string
        maxLength: 3
        x-nullable: true
      loaAgncDsbrCd:
        type: string
        maxLength: 6
        x-nullable: true
      loaAgncAcntngCd:
        type: string
        maxLength: 6
        x-nullable: true
      loaFndCntrID:
        type: string
        maxLength: 12
        x-nullable: true
      loaCstCntrID:
        type: string
        maxLength: 16
        x-nullable: true
      loaPrjID:
        type: string
        maxLength: 12
        x-nullable: true
      loaActvtyID:
        type: string
        maxLength: 11
        x-nullable: true
      loaCstCd:
        type: string
        maxLength: 16
        x-nullable: true
      loaWrkOrdID:
        type: string
        maxLength: 16
        x-nullable: true
      loaFnclArID:
        type: string
        maxLength: 6
        x-nullable: true
      loaScrtyCoopCustCd:
        type: string
        maxLength: 2
        x-nullable: true
      loaEndFyTx:
        type: integer
        example: 2016
        x-nullable: true
      loaBgFyTx:
        type: integer
        example: 2006
        x-nullable: true
      loaBgtRstrCd:
        type: string
        maxLength: 1
        x-nullable: true
      loaBgtSubActCd:
        type: string
        maxLength: 4
        x-nullable: true
      createdAt:
        type: string
        format: date-time
        example: '2023-08-03T19:17:10.050Z'
      updatedAt:
        type: string
        format: date-time
        example: '2023-08-03T19:17:38.776Z'
      validLoaForTac:
        type: boolean
        x-nullable: true
      validHhgProgramCodeForLoa:
        type: boolean
        x-nullable: true
responses:
  InvalidRequest:
    description: The request payload is invalid
    schema:
      $ref: '#/definitions/Error'
  NotFound:
    description: The requested resource wasn't found
    schema:
      $ref: '#/definitions/Error'
  Conflict:
    description: Conflict error
    schema:
      $ref: '#/definitions/Error'
  PermissionDenied:
    description: The request was denied
    schema:
      $ref: '#/definitions/Error'
  ServerError:
    description: A server error occurred
    schema:
      $ref: '#/definitions/Error'
  PreconditionFailed:
    description: Precondition failed
    schema:
      $ref: '#/definitions/Error'
  UnprocessableEntity:
    description: The payload was unprocessable.
    schema:
      $ref: '#/definitions/ValidationError'
parameters:
  ifMatch:
    in: header
    name: If-Match
    type: string
    required: true
    description: >
      Optimistic locking is implemented via the `If-Match` header. If the ETag
      header does not match the value of the resource on the server, the server
      rejects the change with a `412 Precondition Failed` error.
  ppmShipmentId:
    name: ppmShipmentId
    in: path
    type: string
    format: uuid
    required: true
    description: UUID of the PPM shipment
  weightTicketId:
    name: weightTicketId
    in: path
    type: string
    format: uuid
    required: true
    description: UUID of the weight ticket
  movingExpenseId:
    name: movingExpenseId
    in: path
    type: string
    format: uuid
    required: true
    description: UUID of the moving expense
  proGearWeightTicketId:
    name: proGearWeightTicketId
    in: path
    type: string
    format: uuid
    required: true
    description: UUID of the pro-gear weight ticket<|MERGE_RESOLUTION|>--- conflicted
+++ resolved
@@ -5078,13 +5078,10 @@
         description: >-
           Indicates the number of dependents of the age twelve or older for a
           move. This is only present on OCONUS moves.
-<<<<<<< HEAD
       ubAllowance:
         example: 500
         type: integer
         x-nullable: true
-=======
->>>>>>> 2ab1e083
       eTag:
         type: string
     type: object
@@ -5930,13 +5927,10 @@
         description: >-
           Indicates the number of dependents of the age twelve or older for a
           move. This is only present on OCONUS moves.
-<<<<<<< HEAD
       ubAllowance:
         example: 500
         type: integer
         x-nullable: true
-=======
->>>>>>> 2ab1e083
   UpdateBillableWeightPayload:
     type: object
     properties:
@@ -6036,13 +6030,10 @@
         description: >-
           Indicates the number of dependents of the age twelve or older for a
           move. This is only present on OCONUS moves.
-<<<<<<< HEAD
       ubAllowance:
         example: 500
         type: integer
         x-nullable: true
-=======
->>>>>>> 2ab1e083
   MoveTaskOrder:
     description: The Move (MoveTaskOrder)
     properties:
