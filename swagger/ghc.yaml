--- conflicted
+++ resolved
@@ -7095,13 +7095,10 @@
         pattern: ^(\d{5})$
         x-nullable: true
         x-omitempty: false
-<<<<<<< HEAD
-=======
       hasSecondaryPickupAddress:
         type: boolean
         x-omitempty: false
         x-nullable: true
->>>>>>> a94e3bbe
       secondaryPickupAddress:
         allOf:
           - $ref: '#/definitions/Address'
@@ -7140,13 +7137,10 @@
         pattern: ^(\d{5})$
         x-nullable: true
         x-omitempty: false
-<<<<<<< HEAD
-=======
       hasSecondaryDestinationAddress:
         type: boolean
         x-omitempty: false
         x-nullable: true
->>>>>>> a94e3bbe
       secondaryDestinationAddress:
         allOf:
           - $ref: '#/definitions/Address'
