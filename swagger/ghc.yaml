swagger: '2.0'
info:
  contact:
    email: milmove-developers@caci.com
  description: >
    The GHC API is a RESTful API that enables the Office application for
    MilMove.


    All endpoints are located under `/ghc/v1`.
  license:
    name: MIT
    url: https://opensource.org/licenses/MIT
  title: MilMove GHC API
  version: 0.0.1
basePath: /ghc/v1
schemes:
  - http
tags:
  - name: queues
  - name: move
  - name: order
    description: >
      Move Orders - Commonly called “Orders,” especially in customer-facing
      language. Orders are plural because they're a bundle of related orders
      issued bya Service (e.g. Army, Air Force, Navy) to a customer that
      authorize (and order) that customer to move from one location to another.

      Orders are backed by $$ in the bank to support that move, which is
      identified by a Line of Account (LOA) code on the orders document.
  - name: moveTaskOrder
  - name: customer
  - name: mtoServiceItem
  - name: mtoShipment
  - name: shipment
  - name: mtoAgent
  - name: paymentServiceItem
  - name: ppm
  - name: tac
  - name: transportationOffice
  - name: addresses
  - name: uploads
  - name: paymentRequests
  - name: reServiceItems
paths:
  /customer:
    post:
      summary: Creates a customer with Okta option
      description: >-
        Creates a customer with option to also create an Okta profile account
        based on the office user's input when completing the UI form and
        submitting.
      operationId: createCustomerWithOktaOption
      tags:
        - customer
      consumes:
        - application/json
      produces:
        - application/json
      parameters:
        - in: body
          name: body
          required: true
          schema:
            $ref: '#/definitions/CreateCustomerPayload'
      responses:
        '200':
          description: successfully created the customer
          schema:
            $ref: '#/definitions/CreatedCustomer'
        '400':
          $ref: '#/responses/InvalidRequest'
        '401':
          $ref: '#/responses/PermissionDenied'
        '403':
          $ref: '#/responses/PermissionDenied'
        '404':
          $ref: '#/responses/NotFound'
        '409':
          $ref: '#/responses/Conflict'
        '412':
          $ref: '#/responses/PreconditionFailed'
        '422':
          $ref: '#/responses/UnprocessableEntity'
        '500':
          $ref: '#/responses/ServerError'
  /open/requested-office-users:
    post:
      consumes:
        - application/json
      produces:
        - application/json
      summary: Create an Office User
      description: >
        This endpoint is publicly accessible as it is utilized for individuals
        who do not have an office account to request the creation of an office
        account.

        Request the creation of an office user. An administrator will need to
        approve them after creation. Note on requirements: An identification
        method must be present. The following 2 fields have an "OR" requirement.
        - edipi - other_unique_id One of these two fields MUST be present to
        serve as identification for the office user being created. This logic is
        handled at the application level.
      operationId: createRequestedOfficeUser
      tags:
        - officeUsers
      parameters:
        - in: body
          name: officeUser
          description: Office User information
          schema:
            $ref: '#/definitions/OfficeUserCreate'
      responses:
        '201':
          description: successfully requested the creation of provided office user
          schema:
            $ref: '#/definitions/OfficeUser'
        '422':
          description: validation error
          schema:
            $ref: '#/definitions/ValidationError'
        '500':
          description: internal server error
  /customer/{customerID}:
    parameters:
      - description: ID of customer to use
        in: path
        name: customerID
        required: true
        type: string
        format: uuid
    get:
      produces:
        - application/json
      parameters: []
      responses:
        '200':
          description: Successfully retrieved information on an individual customer
          schema:
            $ref: '#/definitions/Customer'
        '400':
          $ref: '#/responses/InvalidRequest'
        '401':
          $ref: '#/responses/PermissionDenied'
        '403':
          $ref: '#/responses/PermissionDenied'
        '404':
          $ref: '#/responses/NotFound'
        '500':
          $ref: '#/responses/ServerError'
      tags:
        - customer
      description: Returns a given customer
      operationId: getCustomer
      summary: Returns a given customer
    patch:
      summary: Updates customer info
      description: Updates customer info by ID
      operationId: updateCustomer
      tags:
        - customer
      consumes:
        - application/json
      produces:
        - application/json
      parameters:
        - in: body
          name: body
          required: true
          schema:
            $ref: '#/definitions/UpdateCustomerPayload'
        - in: header
          name: If-Match
          type: string
          required: true
      responses:
        '200':
          description: updated instance of orders
          schema:
            $ref: '#/definitions/Customer'
        '400':
          $ref: '#/responses/InvalidRequest'
        '401':
          $ref: '#/responses/PermissionDenied'
        '403':
          $ref: '#/responses/PermissionDenied'
        '404':
          $ref: '#/responses/NotFound'
        '412':
          $ref: '#/responses/PreconditionFailed'
        '422':
          $ref: '#/responses/UnprocessableEntity'
        '500':
          $ref: '#/responses/ServerError'
      x-permissions:
        - update.customer
  /customer/search:
    post:
      produces:
        - application/json
      consumes:
        - application/json
      summary: Search customers by DOD ID or customer name
      description: >
        Search customers by DOD ID or customer name. Used by services counselors
        to locate profiles to update, find attached moves, and to create new
        moves.
      operationId: searchCustomers
      tags:
        - customer
      parameters:
        - in: body
          name: body
          schema:
            properties:
              page:
                type: integer
                description: requested page of results
              perPage:
                type: integer
              edipi:
                description: DOD ID
                type: string
                minLength: 10
                maxLength: 10
                x-nullable: true
              emplid:
                description: EMPLID
                type: string
                minLength: 7
                maxLength: 7
                x-nullable: true
              branch:
                description: Branch
                type: string
                minLength: 1
              customerName:
                description: Customer Name
                type: string
                minLength: 1
                x-nullable: true
              sort:
                type: string
                x-nullable: true
                enum:
                  - customerName
                  - edipi
                  - emplid
                  - branch
                  - personalEmail
                  - telephone
              order:
                type: string
                x-nullable: true
                enum:
                  - asc
                  - desc
          description: field that results should be sorted by
      responses:
        '200':
          description: Successfully returned all customers matching the criteria
          schema:
            $ref: '#/definitions/SearchCustomersResult'
        '403':
          $ref: '#/responses/PermissionDenied'
        '500':
          $ref: '#/responses/ServerError'
  /move/{locator}:
    parameters:
      - description: Code used to identify a move in the system
        in: path
        name: locator
        required: true
        type: string
    get:
      produces:
        - application/json
      parameters: []
      responses:
        '200':
          description: Successfully retrieved the individual move
          schema:
            $ref: '#/definitions/Move'
        '400':
          $ref: '#/responses/InvalidRequest'
        '401':
          $ref: '#/responses/PermissionDenied'
        '403':
          $ref: '#/responses/PermissionDenied'
        '404':
          $ref: '#/responses/NotFound'
        '500':
          $ref: '#/responses/ServerError'
      tags:
        - move
      description: Returns a given move for a unique alphanumeric locator string
      summary: Returns a given move
      operationId: getMove
  /move/{locator}/history:
    parameters:
      - description: Code used to identify a move in the system
        in: path
        name: locator
        required: true
        type: string
    get:
      produces:
        - application/json
      parameters:
        - in: query
          name: page
          type: integer
          description: requested page of results
        - in: query
          name: perPage
          type: integer
          description: results per page
      responses:
        '200':
          description: Successfully retrieved the individual move history
          schema:
            $ref: '#/definitions/MoveHistoryResult'
        '400':
          $ref: '#/responses/InvalidRequest'
        '401':
          $ref: '#/responses/PermissionDenied'
        '403':
          $ref: '#/responses/PermissionDenied'
        '404':
          $ref: '#/responses/NotFound'
        '500':
          $ref: '#/responses/ServerError'
      tags:
        - move
      description: >-
        Returns the history for a given move for a unique alphanumeric locator
        string
      summary: Returns the history of an identified move
      operationId: getMoveHistory
  /moves/{moveID}/shipment-evaluation-reports-list:
    parameters:
      - description: Code used to identify a move in the system
        in: path
        name: moveID
        required: true
        type: string
        format: uuid
    get:
      produces:
        - application/json
      responses:
        '200':
          description: Successfully retrieved the move's evaluation reports
          schema:
            $ref: '#/definitions/EvaluationReportList'
        '400':
          $ref: '#/responses/InvalidRequest'
        '401':
          $ref: '#/responses/PermissionDenied'
        '403':
          $ref: '#/responses/PermissionDenied'
        '404':
          $ref: '#/responses/NotFound'
        '500':
          $ref: '#/responses/ServerError'
      tags:
        - move
      description: >-
        Returns shipment evaluation reports for the specified move that are
        visible to the current office user
      summary: >-
        Returns shipment evaluation reports for the specified move that are
        visible to the current office user
      operationId: getMoveShipmentEvaluationReportsList
  /moves/{moveID}/counseling-evaluation-reports-list:
    parameters:
      - description: Code used to identify a move in the system
        in: path
        name: moveID
        required: true
        type: string
        format: uuid
    get:
      produces:
        - application/json
      responses:
        '200':
          description: Successfully retrieved the move's evaluation reports
          schema:
            $ref: '#/definitions/EvaluationReportList'
        '400':
          $ref: '#/responses/InvalidRequest'
        '401':
          $ref: '#/responses/PermissionDenied'
        '403':
          $ref: '#/responses/PermissionDenied'
        '404':
          $ref: '#/responses/NotFound'
        '500':
          $ref: '#/responses/ServerError'
      tags:
        - move
      description: >-
        Returns counseling evaluation reports for the specified move that are
        visible to the current office user
      summary: >-
        Returns counseling evaluation reports for the specified move that are
        visible to the current office user
      operationId: getMoveCounselingEvaluationReportsList
  /moves/{moveID}/cancel:
    parameters:
      - description: ID of the move
        in: path
        name: moveID
        required: true
        format: uuid
        type: string
    post:
      consumes:
        - application/json
      produces:
        - application/json
      parameters: []
      responses:
        '200':
          description: Successfully canceled move
          schema:
            $ref: '#/definitions/Move'
        '403':
          $ref: '#/responses/PermissionDenied'
        '404':
          $ref: '#/responses/NotFound'
        '409':
          $ref: '#/responses/Conflict'
        '412':
          $ref: '#/responses/PreconditionFailed'
        '422':
          $ref: '#/responses/UnprocessableEntity'
        '500':
          $ref: '#/responses/ServerError'
      tags:
        - move
      description: cancels a move
      operationId: moveCanceler
      summary: Cancels a move
      x-permissions:
        - update.cancelMoveFlag
  /counseling/orders/{orderID}:
    parameters:
      - description: ID of order to update
        in: path
        name: orderID
        required: true
        type: string
        format: uuid
    patch:
      summary: Updates an order (performed by a services counselor)
      description: All fields sent in this request will be set on the order referenced
      operationId: counselingUpdateOrder
      tags:
        - order
      consumes:
        - application/json
      produces:
        - application/json
      parameters:
        - in: body
          name: body
          required: true
          schema:
            $ref: '#/definitions/CounselingUpdateOrderPayload'
        - in: header
          name: If-Match
          type: string
          required: true
      responses:
        '200':
          description: updated instance of orders
          schema:
            $ref: '#/definitions/Order'
        '403':
          $ref: '#/responses/PermissionDenied'
        '404':
          $ref: '#/responses/NotFound'
        '412':
          $ref: '#/responses/PreconditionFailed'
        '422':
          $ref: '#/responses/UnprocessableEntity'
        '500':
          $ref: '#/responses/ServerError'
  /orders:
    post:
      summary: Creates an orders model for a logged-in user
      description: >-
        Creates an instance of orders tied to a service member, which allow for
        creation of a move and an entitlement. Orders are required before the
        creation of a move
      operationId: createOrder
      tags:
        - order
      consumes:
        - application/json
      produces:
        - application/json
      parameters:
        - in: body
          name: createOrders
          schema:
            $ref: '#/definitions/CreateOrders'
      responses:
        '200':
          description: created instance of orders
          schema:
            $ref: '#/definitions/Order'
        '400':
          description: invalid request
        '401':
          description: request requires user authentication
        '403':
          description: user is not authorized
        '422':
          $ref: '#/responses/UnprocessableEntity'
        '500':
          description: internal server error
  /orders/{orderID}:
    parameters:
      - description: ID of order to use
        in: path
        name: orderID
        required: true
        type: string
        format: uuid
    patch:
      summary: Updates an order
      description: All fields sent in this request will be set on the order referenced
      operationId: updateOrder
      tags:
        - order
      consumes:
        - application/json
      produces:
        - application/json
      parameters:
        - in: body
          name: body
          required: true
          schema:
            $ref: '#/definitions/UpdateOrderPayload'
        - in: header
          name: If-Match
          type: string
          required: true
      responses:
        '200':
          description: updated instance of orders
          schema:
            $ref: '#/definitions/Order'
        '400':
          $ref: '#/responses/InvalidRequest'
        '403':
          $ref: '#/responses/PermissionDenied'
        '404':
          $ref: '#/responses/NotFound'
        '409':
          $ref: '#/responses/Conflict'
        '412':
          $ref: '#/responses/PreconditionFailed'
        '422':
          $ref: '#/responses/UnprocessableEntity'
        '500':
          $ref: '#/responses/ServerError'
      x-permissions:
        - update.orders
    get:
      produces:
        - application/json
      parameters: []
      responses:
        '200':
          description: Successfully retrieved order
          schema:
            $ref: '#/definitions/Order'
        '400':
          $ref: '#/responses/InvalidRequest'
        '401':
          $ref: '#/responses/PermissionDenied'
        '403':
          $ref: '#/responses/PermissionDenied'
        '404':
          $ref: '#/responses/NotFound'
        '500':
          $ref: '#/responses/ServerError'
      tags:
        - order
      description: Gets an order
      operationId: getOrder
      summary: Gets an order by ID
  /orders/{orderID}/allowances:
    parameters:
      - description: ID of order to use
        in: path
        name: orderID
        required: true
        type: string
        format: uuid
    patch:
      summary: Updates an allowance (Orders with Entitlements)
      description: All fields sent in this request will be set on the order referenced
      operationId: updateAllowance
      tags:
        - order
      consumes:
        - application/json
      produces:
        - application/json
      parameters:
        - in: body
          name: body
          required: true
          schema:
            $ref: '#/definitions/UpdateAllowancePayload'
        - in: header
          name: If-Match
          type: string
          required: true
      responses:
        '200':
          description: updated instance of allowance
          schema:
            $ref: '#/definitions/Order'
        '403':
          $ref: '#/responses/PermissionDenied'
        '404':
          $ref: '#/responses/NotFound'
        '412':
          $ref: '#/responses/PreconditionFailed'
        '422':
          $ref: '#/responses/UnprocessableEntity'
        '500':
          $ref: '#/responses/ServerError'
      x-permissions:
        - update.allowances
  /orders/{orderID}/acknowledge-excess-weight-risk:
    parameters:
      - description: ID of order to use
        in: path
        name: orderID
        required: true
        type: string
        format: uuid
    post:
      summary: >-
        Saves the date and time a TOO acknowledged the excess weight risk by
        dismissing the alert
      description: >-
        Saves the date and time a TOO acknowledged the excess weight risk by
        dismissing the alert
      operationId: acknowledgeExcessWeightRisk
      tags:
        - order
      consumes:
        - application/json
      produces:
        - application/json
      parameters:
        - in: header
          name: If-Match
          type: string
          required: true
      responses:
        '200':
          description: updated Move
          schema:
            $ref: '#/definitions/Move'
        '403':
          $ref: '#/responses/PermissionDenied'
        '404':
          $ref: '#/responses/NotFound'
        '412':
          $ref: '#/responses/PreconditionFailed'
        '422':
          $ref: '#/responses/UnprocessableEntity'
        '500':
          $ref: '#/responses/ServerError'
      x-permissions:
        - update.excessWeightRisk
  /orders/{orderID}/update-billable-weight:
    parameters:
      - description: ID of order to use
        in: path
        name: orderID
        required: true
        type: string
        format: uuid
    patch:
      summary: Updates the max billable weight
      description: Updates the DBAuthorizedWeight attribute for the Order Entitlements=
      operationId: updateBillableWeight
      tags:
        - order
      consumes:
        - application/json
      produces:
        - application/json
      parameters:
        - in: body
          name: body
          required: true
          schema:
            $ref: '#/definitions/UpdateBillableWeightPayload'
        - in: header
          name: If-Match
          type: string
          required: true
      responses:
        '200':
          description: updated Order
          schema:
            $ref: '#/definitions/Order'
        '403':
          $ref: '#/responses/PermissionDenied'
        '404':
          $ref: '#/responses/NotFound'
        '412':
          $ref: '#/responses/PreconditionFailed'
        '422':
          $ref: '#/responses/UnprocessableEntity'
        '500':
          $ref: '#/responses/ServerError'
      x-permissions:
        - update.billableWeight
  /orders/{orderID}/update-max-billable-weight/tio:
    parameters:
      - description: ID of order to use
        in: path
        name: orderID
        required: true
        type: string
        format: uuid
    patch:
      summary: Updates the max billable weight with TIO remarks
      description: >-
        Updates the DBAuthorizedWeight attribute for the Order Entitlements and
        move TIO remarks
      operationId: updateMaxBillableWeightAsTIO
      tags:
        - order
      consumes:
        - application/json
      produces:
        - application/json
      parameters:
        - in: body
          name: body
          required: true
          schema:
            $ref: '#/definitions/UpdateMaxBillableWeightAsTIOPayload'
        - $ref: '#/parameters/ifMatch'
      responses:
        '200':
          description: updated Order
          schema:
            $ref: '#/definitions/Order'
        '403':
          $ref: '#/responses/PermissionDenied'
        '404':
          $ref: '#/responses/NotFound'
        '412':
          $ref: '#/responses/PreconditionFailed'
        '422':
          $ref: '#/responses/UnprocessableEntity'
        '500':
          $ref: '#/responses/ServerError'
      x-permissions:
        - update.maxBillableWeight
  /orders/{orderID}/upload_amended_orders:
    post:
      summary: Create an amended order for a given order
      description: Create an amended order for a given order
      operationId: uploadAmendedOrders
      tags:
        - order
      consumes:
        - multipart/form-data
      parameters:
        - in: path
          name: orderID
          type: string
          format: uuid
          required: true
          description: UUID of the order
        - in: formData
          name: file
          type: file
          description: The file to upload.
          required: true
      responses:
        '201':
          description: created upload
          schema:
            $ref: '#/definitions/Upload'
        '400':
          description: invalid request
          schema:
            $ref: '#/definitions/InvalidRequestResponsePayload'
        '403':
          description: not authorized
        '404':
          description: not found
        '413':
          description: payload is too large
        '500':
          description: server error
  /counseling/orders/{orderID}/allowances:
    parameters:
      - description: ID of order to use
        in: path
        name: orderID
        required: true
        type: string
        format: uuid
    patch:
      summary: Updates an allowance (Orders with Entitlements)
      description: All fields sent in this request will be set on the order referenced
      operationId: counselingUpdateAllowance
      tags:
        - order
      consumes:
        - application/json
      produces:
        - application/json
      parameters:
        - in: body
          name: body
          required: true
          schema:
            $ref: '#/definitions/CounselingUpdateAllowancePayload'
        - in: header
          name: If-Match
          type: string
          required: true
      responses:
        '200':
          description: updated instance of allowance
          schema:
            $ref: '#/definitions/Order'
        '403':
          $ref: '#/responses/PermissionDenied'
        '404':
          $ref: '#/responses/NotFound'
        '412':
          $ref: '#/responses/PreconditionFailed'
        '422':
          $ref: '#/responses/UnprocessableEntity'
        '500':
          $ref: '#/responses/ServerError'
  /move-task-orders/{moveTaskOrderID}:
    parameters:
      - description: ID of move to use
        in: path
        name: moveTaskOrderID
        required: true
        type: string
    get:
      produces:
        - application/json
      parameters: []
      responses:
        '200':
          description: Successfully retrieved move task order
          schema:
            $ref: '#/definitions/MoveTaskOrder'
        '400':
          $ref: '#/responses/InvalidRequest'
        '401':
          $ref: '#/responses/PermissionDenied'
        '403':
          $ref: '#/responses/PermissionDenied'
        '404':
          $ref: '#/responses/NotFound'
        '500':
          $ref: '#/responses/ServerError'
      tags:
        - moveTaskOrder
      description: Gets a move
      operationId: getMoveTaskOrder
      summary: Gets a move by ID
  /move_task_orders/{moveTaskOrderID}/mto_service_items:
    parameters:
      - description: ID of move for mto service item to use
        in: path
        name: moveTaskOrderID
        required: true
        format: uuid
        type: string
    get:
      produces:
        - application/json
      parameters: []
      responses:
        '200':
          description: Successfully retrieved all line items for a move task order
          schema:
            $ref: '#/definitions/MTOServiceItems'
        '404':
          $ref: '#/responses/NotFound'
        '422':
          $ref: '#/responses/UnprocessableEntity'
        '500':
          $ref: '#/responses/ServerError'
      tags:
        - mtoServiceItem
      description: Gets all line items for a move
      operationId: listMTOServiceItems
      summary: Gets all line items for a move
  /mto-shipments:
    post:
      summary: createMTOShipment
      description: |
        Creates a MTO shipment for the specified Move Task Order.
        Required fields include:
        * Shipment Type
        * Customer requested pick-up date
        * Pick-up Address
        * Delivery Address
        * Releasing / Receiving agents
        Optional fields include:
        * Delivery Address Type
        * Customer Remarks
        * Releasing / Receiving agents
        * An array of optional accessorial service item codes
      consumes:
        - application/json
      produces:
        - application/json
      operationId: createMTOShipment
      tags:
        - mtoShipment
      parameters:
        - in: body
          name: body
          schema:
            $ref: '#/definitions/CreateMTOShipment'
      responses:
        '200':
          description: Successfully created a MTO shipment.
          schema:
            $ref: '#/definitions/MTOShipment'
        '400':
          $ref: '#/responses/InvalidRequest'
        '404':
          $ref: '#/responses/NotFound'
        '422':
          $ref: '#/responses/UnprocessableEntity'
        '500':
          $ref: '#/responses/ServerError'
  /move_task_orders/{moveTaskOrderID}/mto_shipments:
    parameters:
      - description: ID of move task order for mto shipment to use
        in: path
        name: moveTaskOrderID
        required: true
        format: uuid
        type: string
    get:
      produces:
        - application/json
      parameters: []
      responses:
        '200':
          description: Successfully retrieved all mto shipments for a move task order
          schema:
            $ref: '#/definitions/MTOShipments'
        '403':
          $ref: '#/responses/PermissionDenied'
        '404':
          $ref: '#/responses/NotFound'
        '422':
          $ref: '#/responses/UnprocessableEntity'
        '500':
          $ref: '#/responses/ServerError'
      tags:
        - mtoShipment
      description: Gets all shipments for a move task order
      operationId: listMTOShipments
      summary: Gets all shipments for a move task order
  /shipments/{shipmentID}:
    get:
      summary: fetches a shipment by ID
      description: fetches a shipment by ID
      operationId: getShipment
      tags:
        - mtoShipment
      produces:
        - application/json
      parameters:
        - description: ID of the shipment to be fetched
          in: path
          name: shipmentID
          required: true
          format: uuid
          type: string
      responses:
        '200':
          description: Successfully fetched the shipment
          schema:
            $ref: '#/definitions/MTOShipment'
        '400':
          $ref: '#/responses/InvalidRequest'
        '403':
          $ref: '#/responses/PermissionDenied'
        '404':
          $ref: '#/responses/NotFound'
        '422':
          $ref: '#/responses/UnprocessableEntity'
        '500':
          $ref: '#/responses/ServerError'
    delete:
      summary: Soft deletes a shipment by ID
      description: Soft deletes a shipment by ID
      operationId: deleteShipment
      tags:
        - shipment
      produces:
        - application/json
      parameters:
        - description: ID of the shipment to be deleted
          in: path
          name: shipmentID
          required: true
          format: uuid
          type: string
      responses:
        '204':
          description: Successfully soft deleted the shipment
        '400':
          $ref: '#/responses/InvalidRequest'
        '403':
          $ref: '#/responses/PermissionDenied'
        '404':
          $ref: '#/responses/NotFound'
        '409':
          $ref: '#/responses/Conflict'
        '422':
          $ref: '#/responses/UnprocessableEntity'
        '500':
          $ref: '#/responses/ServerError'
  /move_task_orders/{moveTaskOrderID}/mto_shipments/{shipmentID}:
    patch:
      summary: updateMTOShipment
      description: |
        Updates a specified MTO shipment.
        Required fields include:
        * MTO Shipment ID required in path
        * If-Match required in headers
        * No fields required in body
        Optional fields include:
        * New shipment status type
        * Shipment Type
        * Customer requested pick-up date
        * Pick-up Address
        * Delivery Address
        * Secondary Pick-up Address
        * SecondaryDelivery Address
        * Delivery Address Type
        * Customer Remarks
        * Counselor Remarks
        * Releasing / Receiving agents
        * Actual Pro Gear Weight
        * Actual Spouse Pro Gear Weight
      consumes:
        - application/json
      produces:
        - application/json
      operationId: updateMTOShipment
      tags:
        - mtoShipment
      parameters:
        - in: path
          name: moveTaskOrderID
          required: true
          format: uuid
          type: string
          description: ID of move task order for mto shipment to use
        - in: path
          name: shipmentID
          type: string
          format: uuid
          required: true
          description: UUID of the MTO Shipment to update
        - in: header
          name: If-Match
          type: string
          required: true
          description: >
            Optimistic locking is implemented via the `If-Match` header. If the
            ETag header does not match the value of the resource on the server,
            the server rejects the change with a `412 Precondition Failed`
            error.
        - in: body
          name: body
          schema:
            $ref: '#/definitions/UpdateShipment'
      responses:
        '200':
          description: Successfully updated the specified MTO shipment.
          schema:
            $ref: '#/definitions/MTOShipment'
        '400':
          $ref: '#/responses/InvalidRequest'
        '401':
          $ref: '#/responses/PermissionDenied'
        '403':
          $ref: '#/responses/PermissionDenied'
        '404':
          $ref: '#/responses/NotFound'
        '412':
          $ref: '#/responses/PreconditionFailed'
        '422':
          $ref: '#/responses/UnprocessableEntity'
        '500':
          $ref: '#/responses/ServerError'
  /shipments/{shipmentID}/approve:
    parameters:
      - description: ID of the shipment
        in: path
        name: shipmentID
        required: true
        format: uuid
        type: string
    post:
      consumes:
        - application/json
      produces:
        - application/json
      parameters:
        - in: header
          name: If-Match
          type: string
          required: true
      responses:
        '200':
          description: Successfully approved the shipment
          schema:
            $ref: '#/definitions/MTOShipment'
        '403':
          $ref: '#/responses/PermissionDenied'
        '404':
          $ref: '#/responses/NotFound'
        '409':
          $ref: '#/responses/Conflict'
        '412':
          $ref: '#/responses/PreconditionFailed'
        '422':
          $ref: '#/responses/UnprocessableEntity'
        '500':
          $ref: '#/responses/ServerError'
      tags:
        - shipment
      description: Approves a shipment
      operationId: approveShipment
      summary: Approves a shipment
      x-permissions:
        - update.shipment
  /shipments/{shipmentID}/request-diversion:
    parameters:
      - description: ID of the shipment
        in: path
        name: shipmentID
        required: true
        format: uuid
        type: string
    post:
      consumes:
        - application/json
      produces:
        - application/json
      parameters:
        - in: header
          name: If-Match
          type: string
          required: true
        - in: body
          name: body
          required: true
          schema:
            $ref: '#/definitions/RequestDiversion'
      responses:
        '200':
          description: Successfully requested the shipment diversion
          schema:
            $ref: '#/definitions/MTOShipment'
        '403':
          $ref: '#/responses/PermissionDenied'
        '404':
          $ref: '#/responses/NotFound'
        '409':
          $ref: '#/responses/Conflict'
        '412':
          $ref: '#/responses/PreconditionFailed'
        '422':
          $ref: '#/responses/UnprocessableEntity'
        '500':
          $ref: '#/responses/ServerError'
      tags:
        - shipment
      description: Requests a shipment diversion
      operationId: requestShipmentDiversion
      summary: Requests a shipment diversion
      x-permissions:
        - create.shipmentDiversionRequest
  /shipments/{shipmentID}/approve-diversion:
    parameters:
      - description: ID of the shipment
        in: path
        name: shipmentID
        required: true
        format: uuid
        type: string
    post:
      consumes:
        - application/json
      produces:
        - application/json
      parameters:
        - in: header
          name: If-Match
          type: string
          required: true
      responses:
        '200':
          description: Successfully approved the shipment diversion
          schema:
            $ref: '#/definitions/MTOShipment'
        '403':
          $ref: '#/responses/PermissionDenied'
        '404':
          $ref: '#/responses/NotFound'
        '409':
          $ref: '#/responses/Conflict'
        '412':
          $ref: '#/responses/PreconditionFailed'
        '422':
          $ref: '#/responses/UnprocessableEntity'
        '500':
          $ref: '#/responses/ServerError'
      x-permissions:
        - update.shipment
      tags:
        - shipment
      description: Approves a shipment diversion
      operationId: approveShipmentDiversion
      summary: Approves a shipment diversion
  /shipments/{shipmentID}/reject:
    parameters:
      - description: ID of the shipment
        in: path
        name: shipmentID
        required: true
        format: uuid
        type: string
    post:
      consumes:
        - application/json
      produces:
        - application/json
      parameters:
        - in: header
          name: If-Match
          type: string
          required: true
        - in: body
          name: body
          required: true
          schema:
            $ref: '#/definitions/RejectShipment'
      responses:
        '200':
          description: Successfully rejected the shipment
          schema:
            $ref: '#/definitions/MTOShipment'
        '403':
          $ref: '#/responses/PermissionDenied'
        '404':
          $ref: '#/responses/NotFound'
        '409':
          $ref: '#/responses/Conflict'
        '412':
          $ref: '#/responses/PreconditionFailed'
        '422':
          $ref: '#/responses/UnprocessableEntity'
        '500':
          $ref: '#/responses/ServerError'
      tags:
        - shipment
      description: rejects a shipment
      operationId: rejectShipment
      summary: rejects a shipment
  /shipments/{shipmentID}/request-cancellation:
    parameters:
      - description: ID of the shipment
        in: path
        name: shipmentID
        required: true
        format: uuid
        type: string
    post:
      consumes:
        - application/json
      produces:
        - application/json
      parameters:
        - in: header
          name: If-Match
          type: string
          required: true
      responses:
        '200':
          description: Successfully requested the shipment cancellation
          schema:
            $ref: '#/definitions/MTOShipment'
        '403':
          $ref: '#/responses/PermissionDenied'
        '404':
          $ref: '#/responses/NotFound'
        '409':
          $ref: '#/responses/Conflict'
        '412':
          $ref: '#/responses/PreconditionFailed'
        '422':
          $ref: '#/responses/UnprocessableEntity'
        '500':
          $ref: '#/responses/ServerError'
      tags:
        - shipment
      description: Requests a shipment cancellation
      operationId: requestShipmentCancellation
      summary: Requests a shipment cancellation
      x-permissions:
        - create.shipmentCancellation
  /shipments/{shipmentID}/request-reweigh:
    parameters:
      - description: ID of the shipment
        in: path
        name: shipmentID
        required: true
        format: uuid
        type: string
    post:
      consumes:
        - application/json
      produces:
        - application/json
      responses:
        '200':
          description: Successfully requested a reweigh of the shipment
          schema:
            $ref: '#/definitions/Reweigh'
        '403':
          $ref: '#/responses/PermissionDenied'
        '404':
          $ref: '#/responses/NotFound'
        '409':
          $ref: '#/responses/Conflict'
        '412':
          $ref: '#/responses/PreconditionFailed'
        '422':
          $ref: '#/responses/UnprocessableEntity'
        '500':
          $ref: '#/responses/ServerError'
      tags:
        - shipment
        - reweigh
      description: Requests a shipment reweigh
      operationId: requestShipmentReweigh
      summary: Requests a shipment reweigh
      x-permissions:
        - create.reweighRequest
  /shipments/{shipmentID}/review-shipment-address-update:
    parameters:
      - description: ID of the shipment
        in: path
        name: shipmentID
        required: true
        format: uuid
        type: string
    patch:
      consumes:
        - application/json
      produces:
        - application/json
      parameters:
        - in: header
          name: If-Match
          type: string
          required: true
        - in: body
          name: body
          required: true
          schema:
            properties:
              status:
                type: string
                enum:
                  - REJECTED
                  - APPROVED
              officeRemarks:
                type: string
            required:
              - officeRemarks
              - status
      responses:
        '200':
          description: Successfully requested a shipment address update
          schema:
            $ref: '#/definitions/ShipmentAddressUpdate'
        '403':
          $ref: '#/responses/PermissionDenied'
        '404':
          $ref: '#/responses/NotFound'
        '409':
          $ref: '#/responses/Conflict'
        '412':
          $ref: '#/responses/PreconditionFailed'
        '422':
          $ref: '#/responses/UnprocessableEntity'
        '500':
          $ref: '#/responses/ServerError'
      tags:
        - shipment
      description: >-
        This endpoint is used to approve a address update request. Office
        remarks are required. Approving the address update will update the
        Destination Final Address of the associated service item
      operationId: reviewShipmentAddressUpdate
      summary: Allows TOO to review a shipment address update
  /shipments/{shipmentID}/sit-extensions:
    post:
      summary: Create an approved SIT Duration Update
      description: >-
        TOO can creates an already-approved SIT Duration Update on behalf of a
        customer
      consumes:
        - application/json
      produces:
        - application/json
      operationId: createApprovedSITDurationUpdate
      tags:
        - shipment
        - sitExtension
      parameters:
        - description: ID of the shipment
          in: path
          name: shipmentID
          required: true
          format: uuid
          type: string
        - in: body
          name: body
          schema:
            $ref: '#/definitions/CreateApprovedSITDurationUpdate'
          required: true
        - in: header
          description: >-
            We want the shipment's eTag rather than the SIT Duration Update eTag
            as the SIT Duration Update is always associated with a shipment
          name: If-Match
          type: string
          required: true
      responses:
        '200':
          description: Successfully created a SIT Extension.
          schema:
            $ref: '#/definitions/MTOShipment'
        '400':
          $ref: '#/responses/InvalidRequest'
        '403':
          $ref: '#/responses/PermissionDenied'
        '404':
          $ref: '#/responses/NotFound'
        '422':
          $ref: '#/responses/UnprocessableEntity'
        '500':
          $ref: '#/responses/ServerError'
      x-permissions:
        - create.SITExtension
  /shipments/{shipmentID}/sit-extensions/{sitExtensionID}/approve:
    parameters:
      - description: ID of the shipment
        in: path
        name: shipmentID
        required: true
        format: uuid
        type: string
      - description: ID of the SIT extension
        in: path
        name: sitExtensionID
        required: true
        format: uuid
        type: string
    patch:
      consumes:
        - application/json
      produces:
        - application/json
      parameters:
        - in: body
          name: body
          required: true
          schema:
            $ref: '#/definitions/ApproveSITExtension'
        - in: header
          description: >-
            We want the shipment's eTag rather than the SIT extension eTag as
            the SIT extension is always associated with a shipment
          name: If-Match
          type: string
          required: true
      responses:
        '200':
          description: Successfully approved a SIT extension
          schema:
            $ref: '#/definitions/MTOShipment'
        '403':
          $ref: '#/responses/PermissionDenied'
        '404':
          $ref: '#/responses/NotFound'
        '409':
          $ref: '#/responses/Conflict'
        '412':
          $ref: '#/responses/PreconditionFailed'
        '422':
          $ref: '#/responses/UnprocessableEntity'
        '500':
          $ref: '#/responses/ServerError'
      tags:
        - shipment
        - sitExtension
      description: Approves a SIT extension
      operationId: approveSITExtension
      summary: Approves a SIT extension
      x-permissions:
        - update.SITExtension
  /shipments/{shipmentID}/sit-extensions/{sitExtensionID}/deny:
    parameters:
      - description: ID of the shipment
        in: path
        name: shipmentID
        required: true
        format: uuid
        type: string
      - description: ID of the SIT extension
        in: path
        name: sitExtensionID
        required: true
        format: uuid
        type: string
    patch:
      consumes:
        - application/json
      produces:
        - application/json
      parameters:
        - in: body
          name: body
          required: true
          schema:
            $ref: '#/definitions/DenySITExtension'
        - in: header
          name: If-Match
          type: string
          required: true
      responses:
        '200':
          description: Successfully denied a SIT extension
          schema:
            $ref: '#/definitions/MTOShipment'
        '403':
          $ref: '#/responses/PermissionDenied'
        '404':
          $ref: '#/responses/NotFound'
        '409':
          $ref: '#/responses/Conflict'
        '412':
          $ref: '#/responses/PreconditionFailed'
        '422':
          $ref: '#/responses/UnprocessableEntity'
        '500':
          $ref: '#/responses/ServerError'
      tags:
        - shipment
        - sitExtension
      description: Denies a SIT extension
      operationId: denySITExtension
      summary: Denies a SIT extension
      x-permissions:
        - update.SITExtension
  /shipments/{shipmentID}/sit-service-item/convert-to-customer-expense:
    parameters:
      - description: ID of the shipment
        in: path
        name: shipmentID
        required: true
        format: uuid
        type: string
    patch:
      consumes:
        - application/json
      produces:
        - application/json
      parameters:
        - in: body
          name: body
          required: true
          schema:
            $ref: '#/definitions/UpdateSITServiceItemCustomerExpense'
        - in: header
          name: If-Match
          type: string
          required: true
      responses:
        '200':
          description: Successfully converted to customer expense
          schema:
            $ref: '#/definitions/MTOShipment'
        '403':
          $ref: '#/responses/PermissionDenied'
        '404':
          $ref: '#/responses/NotFound'
        '409':
          $ref: '#/responses/Conflict'
        '412':
          $ref: '#/responses/PreconditionFailed'
        '422':
          $ref: '#/responses/UnprocessableEntity'
        '500':
          $ref: '#/responses/ServerError'
      tags:
        - shipment
        - mtoServiceItem
      description: Converts a SIT to customer expense
      operationId: updateSITServiceItemCustomerExpense
      summary: Converts a SIT to customer expense
      x-permissions:
        - update.MTOServiceItem
  /shipments/{shipmentID}/ppm-documents:
    parameters:
      - description: ID of the shipment
        in: path
        name: shipmentID
        required: true
        format: uuid
        type: string
    get:
      summary: Gets all the PPM documents for a PPM shipment
      description: >
        Retrieves all of the documents and associated uploads for each ppm
        document type connected to a PPM shipment. This

        excludes any deleted PPM documents.
      operationId: getPPMDocuments
      tags:
        - ppm
      consumes:
        - application/json
      produces:
        - application/json
      responses:
        '200':
          description: >-
            All PPM documents and associated uploads for the specified PPM
            shipment.
          schema:
            $ref: '#/definitions/PPMDocuments'
        '401':
          $ref: '#/responses/PermissionDenied'
        '403':
          $ref: '#/responses/PermissionDenied'
        '422':
          $ref: '#/responses/UnprocessableEntity'
        '500':
          $ref: '#/responses/ServerError'
  /ppm-shipments/{ppmShipmentId}/weight-ticket/{weightTicketId}:
    parameters:
      - $ref: '#/parameters/ppmShipmentId'
      - $ref: '#/parameters/weightTicketId'
    patch:
      summary: Updates a weight ticket document
      description: >
        Updates a PPM shipment's weight ticket document with new information.
        Only some of the weight ticket document's

        fields are editable because some have to be set by the customer, e.g.
        vehicle description.
      operationId: updateWeightTicket
      tags:
        - ppm
      consumes:
        - application/json
      produces:
        - application/json
      parameters:
        - $ref: '#/parameters/ifMatch'
        - in: body
          name: updateWeightTicketPayload
          required: true
          schema:
            $ref: '#/definitions/UpdateWeightTicket'
      responses:
        '200':
          description: returns an updated weight ticket object
          schema:
            $ref: '#/definitions/WeightTicket'
        '400':
          $ref: '#/responses/InvalidRequest'
        '401':
          $ref: '#/responses/PermissionDenied'
        '403':
          $ref: '#/responses/PermissionDenied'
        '404':
          $ref: '#/responses/NotFound'
        '412':
          $ref: '#/responses/PreconditionFailed'
        '422':
          $ref: '#/responses/UnprocessableEntity'
        '500':
          $ref: '#/responses/ServerError'
  /ppm-shipments/{ppmShipmentId}/moving-expenses/{movingExpenseId}:
    parameters:
      - $ref: '#/parameters/ppmShipmentId'
      - $ref: '#/parameters/movingExpenseId'
    patch:
      summary: Updates the moving expense
      description: >
        Updates a PPM shipment's moving expense with new information. Only some
        of the moving expense's fields are

        editable because some have to be set by the customer, e.g. the
        description and the moving expense type.
      operationId: updateMovingExpense
      tags:
        - ppm
      consumes:
        - application/json
      produces:
        - application/json
      parameters:
        - $ref: '#/parameters/ifMatch'
        - in: body
          name: updateMovingExpense
          required: true
          schema:
            $ref: '#/definitions/UpdateMovingExpense'
      responses:
        '200':
          description: returns an updated moving expense object
          schema:
            $ref: '#/definitions/MovingExpense'
        '400':
          $ref: '#/responses/InvalidRequest'
        '401':
          $ref: '#/responses/PermissionDenied'
        '403':
          $ref: '#/responses/PermissionDenied'
        '404':
          $ref: '#/responses/NotFound'
        '412':
          $ref: '#/responses/PreconditionFailed'
        '422':
          $ref: '#/responses/UnprocessableEntity'
        '500':
          $ref: '#/responses/ServerError'
  /ppm-shipments/{ppmShipmentId}/pro-gear-weight-tickets/{proGearWeightTicketId}:
    parameters:
      - $ref: '#/parameters/ppmShipmentId'
      - $ref: '#/parameters/proGearWeightTicketId'
    patch:
      summary: Updates a pro-gear weight ticket
      description: >
        Updates a PPM shipment's pro-gear weight ticket with new information.
        Only some of the fields are editable

        because some have to be set by the customer, e.g. the description.
      operationId: updateProGearWeightTicket
      tags:
        - ppm
      consumes:
        - application/json
      produces:
        - application/json
      parameters:
        - $ref: '#/parameters/ifMatch'
        - in: body
          name: updateProGearWeightTicket
          required: true
          schema:
            $ref: '#/definitions/UpdateProGearWeightTicket'
      responses:
        '200':
          description: returns an updated pro-gear weight ticket object
          schema:
            $ref: '#/definitions/ProGearWeightTicket'
        '400':
          $ref: '#/responses/InvalidRequest'
        '401':
          $ref: '#/responses/PermissionDenied'
        '403':
          $ref: '#/responses/PermissionDenied'
        '404':
          $ref: '#/responses/NotFound'
        '412':
          $ref: '#/responses/PreconditionFailed'
        '422':
          $ref: '#/responses/UnprocessableEntity'
        '500':
          $ref: '#/responses/ServerError'
  /ppm-shipments/{ppmShipmentId}/aoa-packet:
    parameters:
      - description: the id for the ppmshipment with aoa to be downloaded
        in: path
        name: ppmShipmentId
        required: true
        type: string
    get:
      summary: Downloads AOA Packet form PPMShipment as a PDF
      description: >
        ### Functionality

        This endpoint downloads all uploaded move order documentation combined
        with the Shipment Summary Worksheet into a single PDF.

        ### Errors

        * The PPMShipment must have requested an AOA.

        * The PPMShipment AOA Request must have been approved.
      operationId: showAOAPacket
      tags:
        - ppm
      produces:
        - application/pdf
      responses:
        '200':
          headers:
            Content-Disposition:
              type: string
              description: File name to download
          description: AOA PDF
          schema:
            format: binary
            type: file
        '400':
          $ref: '#/responses/InvalidRequest'
        '403':
          $ref: '#/responses/PermissionDenied'
        '404':
          $ref: '#/responses/NotFound'
        '422':
          $ref: '#/responses/UnprocessableEntity'
        '500':
          $ref: '#/responses/ServerError'
  /ppm-shipments/{ppmShipmentId}/finish-document-review:
    parameters:
      - $ref: '#/parameters/ppmShipmentId'
    patch:
      summary: Updates a PPM shipment's status after document review
      description: >
        Updates a PPM shipment's status once documents have been reviewed.
        Status is updated depending on whether any documents have been rejected.
      operationId: finishDocumentReview
      tags:
        - ppm
      consumes:
        - application/json
      produces:
        - application/json
      parameters:
        - in: header
          name: If-Match
          type: string
          required: true
      responses:
        '200':
          description: Successfully finished document review
          schema:
            $ref: '#/definitions/PPMShipment'
        '400':
          $ref: '#/responses/InvalidRequest'
        '401':
          $ref: '#/responses/PermissionDenied'
        '403':
          $ref: '#/responses/PermissionDenied'
        '404':
          $ref: '#/responses/NotFound'
        '409':
          $ref: '#/responses/Conflict'
        '412':
          $ref: '#/responses/PreconditionFailed'
        '422':
          $ref: '#/responses/UnprocessableEntity'
        '500':
          $ref: '#/responses/ServerError'
      x-permissions:
        - update.shipment
  /ppm-shipments/{ppmShipmentId}/ppm-sit:
    patch:
      summary: Updates a PPM shipment's SIT values
      description: |
        Updates a PPM shipment's SIT values
      operationId: updatePPMSIT
      tags:
        - ppm
      consumes:
        - application/json
      produces:
        - application/json
      parameters:
        - $ref: '#/parameters/ppmShipmentId'
        - in: header
          name: If-Match
          type: string
          required: true
        - in: body
          name: body
          schema:
            $ref: '#/definitions/PPMShipmentSIT'
      responses:
        '200':
          description: Successfully finished PPM SIT update
          schema:
            $ref: '#/definitions/PPMShipment'
        '400':
          $ref: '#/responses/InvalidRequest'
        '403':
          $ref: '#/responses/PermissionDenied'
        '404':
          $ref: '#/responses/NotFound'
        '412':
          $ref: '#/responses/PreconditionFailed'
        '422':
          $ref: '#/responses/UnprocessableEntity'
        '500':
          $ref: '#/responses/ServerError'
  /ppm-shipments/{ppmShipmentId}/closeout:
    parameters:
      - $ref: '#/parameters/ppmShipmentId'
    get:
      summary: Get the closeout calcuations for the specified PPM shipment
      description: |
        Retrieves the closeout calculations for the specified PPM shipment.
      operationId: getPPMCloseout
      tags:
        - ppm
      produces:
        - application/json
      responses:
        '200':
          description: Returns closeout for the specified PPM shipment.
          schema:
            $ref: '#/definitions/PPMCloseout'
        '400':
          $ref: '#/responses/InvalidRequest'
        '403':
          $ref: '#/responses/PermissionDenied'
        '404':
          $ref: '#/responses/NotFound'
        '422':
          $ref: '#/responses/UnprocessableEntity'
        '500':
          $ref: '#/responses/ServerError'
  /ppm-shipments/{ppmShipmentId}/actual-weight:
    parameters:
      - $ref: '#/parameters/ppmShipmentId'
    get:
      summary: Get the actual weight for a PPM shipment
      description: |
        Retrieves the actual weight for the specified PPM shipment.
      operationId: getPPMActualWeight
      tags:
        - ppm
      produces:
        - application/json
      responses:
        '200':
          description: Returns actual weight for the specified PPM shipment.
          schema:
            $ref: '#/definitions/PPMActualWeight'
        '400':
          $ref: '#/responses/InvalidRequest'
        '403':
          $ref: '#/responses/PermissionDenied'
        '404':
          $ref: '#/responses/NotFound'
        '422':
          $ref: '#/responses/UnprocessableEntity'
        '500':
          $ref: '#/responses/ServerError'
  /ppm-shipments/{ppmShipmentId}/sit_location/{sitLocation}/sit-estimated-cost:
    parameters:
      - $ref: '#/parameters/ppmShipmentId'
      - in: path
        format: string
        description: location of sit
        name: sitLocation
        required: true
        type: string
        enum:
          - ORIGIN
          - DESTINATION
      - in: query
        format: date-time
        description: Date entered into SIT
        name: sitEntryDate
        required: true
        type: string
      - in: query
        format: date-time
        description: Date departed SIT
        name: sitDepartureDate
        required: true
        type: string
      - in: query
        description: Weight stored in SIT
        name: weightStored
        required: true
        type: integer
        minimum: 0
    get:
      summary: Get the SIT estimated cost for a PPM shipment
      description: >
        Calculates and returns the SIT estimated cost for the specified PPM
        shipment.
      operationId: getPPMSITEstimatedCost
      tags:
        - ppm
      produces:
        - application/json
      responses:
        '200':
          description: >-
            Calculates and returns the SIT estimated cost for the specified PPM
            shipment.
          schema:
            $ref: '#/definitions/PPMSITEstimatedCost'
        '400':
          $ref: '#/responses/InvalidRequest'
        '403':
          $ref: '#/responses/PermissionDenied'
        '404':
          $ref: '#/responses/NotFound'
        '422':
          $ref: '#/responses/UnprocessableEntity'
        '500':
          $ref: '#/responses/ServerError'
  /ppm-shipments/{ppmShipmentId}/payment-packet:
    get:
      summary: Returns PPM payment packet
      description: >-
        Generates a PDF containing all user uploaded documentations for PPM.
        Contains SSW form, orders, weight and expense documentations.
      operationId: showPaymentPacket
      tags:
        - ppm
      parameters:
        - in: path
          name: ppmShipmentId
          type: string
          format: uuid
          required: true
          description: UUID of the ppmShipment
      produces:
        - application/pdf
      responses:
        '200':
          headers:
            Content-Disposition:
              type: string
              description: File name to download
          description: PPM Payment Packet PDF
          schema:
            format: binary
            type: file
        '400':
          description: invalid request
        '401':
          description: request requires user authentication
        '403':
          description: user is not authorized
        '404':
          description: ppm not found
        '500':
          description: internal server error
  /move_task_orders/{moveTaskOrderID}/mto_shipments/{shipmentID}/mto-agents:
    parameters:
      - description: ID of move task order
        in: path
        name: moveTaskOrderID
        required: true
        format: uuid
        type: string
      - description: ID of the shipment
        in: path
        name: shipmentID
        required: true
        format: uuid
        type: string
    get:
      produces:
        - application/json
      parameters: []
      responses:
        '200':
          description: Successfully retrieved all agents for a move task order
          schema:
            $ref: '#/definitions/MTOAgents'
        '404':
          $ref: '#/responses/NotFound'
        '422':
          $ref: '#/responses/UnprocessableEntity'
        '500':
          $ref: '#/responses/ServerError'
      tags:
        - mtoAgent
      description: Fetches a list of agents associated with a move task order.
      operationId: fetchMTOAgentList
      summary: Fetch move task order agents.
  /move-task-orders/{moveTaskOrderID}/service-items/{mtoServiceItemID}:
    parameters:
      - description: ID of move to use
        in: path
        name: moveTaskOrderID
        required: true
        type: string
      - description: ID of line item to use
        in: path
        name: mtoServiceItemID
        required: true
        type: string
    get:
      produces:
        - application/json
      parameters: []
      responses:
        '200':
          description: Successfully retrieved a line item for a move task order by ID
          schema:
            $ref: '#/definitions/MTOServiceItemSingle'
        '400':
          $ref: '#/responses/InvalidRequest'
        '401':
          $ref: '#/responses/PermissionDenied'
        '403':
          $ref: '#/responses/PermissionDenied'
        '404':
          $ref: '#/responses/NotFound'
        '500':
          $ref: '#/responses/ServerError'
      tags:
        - mtoServiceItem
      description: Gets a line item by ID for a move by ID
      operationId: getMTOServiceItem
      summary: Gets a line item by ID for a move by ID
  /move-task-orders/{moveTaskOrderID}/service-items/{mtoServiceItemID}/status:
    parameters:
      - description: ID of move to use
        in: path
        name: moveTaskOrderID
        required: true
        type: string
      - description: ID of line item to use
        in: path
        name: mtoServiceItemID
        required: true
        type: string
    patch:
      consumes:
        - application/json
      produces:
        - application/json
      parameters:
        - in: body
          name: body
          required: true
          schema:
            $ref: '#/definitions/PatchMTOServiceItemStatusPayload'
        - in: header
          name: If-Match
          type: string
          required: true
      responses:
        '200':
          description: >-
            Successfully updated status for a line item for a move task order by
            ID
          schema:
            $ref: '#/definitions/MTOServiceItem'
        '400':
          $ref: '#/responses/InvalidRequest'
        '401':
          $ref: '#/responses/PermissionDenied'
        '403':
          $ref: '#/responses/PermissionDenied'
        '404':
          $ref: '#/responses/NotFound'
        '412':
          $ref: '#/responses/PreconditionFailed'
        '422':
          $ref: '#/responses/UnprocessableEntity'
        '500':
          $ref: '#/responses/ServerError'
      tags:
        - mtoServiceItem
      description: Changes the status of a line item for a move by ID
      operationId: updateMTOServiceItemStatus
      summary: Change the status of a line item for a move by ID
      x-permissions:
        - update.MTOServiceItem
  /service-item/{mtoServiceItemID}/entry-date-update:
    parameters:
      - description: ID of the service item
        in: path
        name: mtoServiceItemID
        required: true
        type: string
    patch:
      consumes:
        - application/json
      produces:
        - application/json
      parameters:
        - in: body
          name: body
          required: true
          schema:
            $ref: '#/definitions/ServiceItemSitEntryDate'
      responses:
        '200':
          description: Successfully updated SIT entry date
          schema:
            $ref: '#/definitions/MTOServiceItemSingle'
        '400':
          $ref: '#/responses/InvalidRequest'
        '401':
          $ref: '#/responses/PermissionDenied'
        '403':
          $ref: '#/responses/PermissionDenied'
        '404':
          $ref: '#/responses/NotFound'
        '412':
          $ref: '#/responses/PreconditionFailed'
        '422':
          $ref: '#/responses/UnprocessableEntity'
        '500':
          $ref: '#/responses/ServerError'
      tags:
        - mtoServiceItem
      description: >-
        Locates the service item in the database and updates the SIT entry date
        for the selected service item and returns the service item
      operationId: updateServiceItemSitEntryDate
      summary: Updates a service item's SIT entry date by ID
  /move-task-orders/{moveTaskOrderID}/status:
    patch:
      consumes:
        - application/json
      produces:
        - application/json
      parameters:
        - description: ID of move to use
          in: path
          name: moveTaskOrderID
          required: true
          type: string
        - in: header
          name: If-Match
          type: string
          required: true
        - in: body
          name: serviceItemCodes
          schema:
            $ref: '#/definitions/MTOApprovalServiceItemCodes'
          required: true
      responses:
        '200':
          description: Successfully updated move task order status
          schema:
            $ref: '#/definitions/Move'
        '400':
          $ref: '#/responses/InvalidRequest'
        '401':
          $ref: '#/responses/PermissionDenied'
        '403':
          $ref: '#/responses/PermissionDenied'
        '404':
          $ref: '#/responses/NotFound'
        '409':
          $ref: '#/responses/Conflict'
        '412':
          $ref: '#/responses/PreconditionFailed'
        '422':
          $ref: '#/responses/UnprocessableEntity'
        '500':
          $ref: '#/responses/ServerError'
      tags:
        - moveTaskOrder
      description: Changes move task order status to make it available to prime
      operationId: updateMoveTaskOrderStatus
      summary: Change the status of a move task order to make it available to prime
      x-permissions:
        - update.move
        - create.serviceItem
  /move-task-orders/{moveTaskOrderID}/status/service-counseling-completed:
    patch:
      consumes:
        - application/json
      produces:
        - application/json
      parameters:
        - description: ID of move to use
          in: path
          name: moveTaskOrderID
          required: true
          type: string
        - in: header
          name: If-Match
          type: string
          required: true
      responses:
        '200':
          description: Successfully updated move task order status
          schema:
            $ref: '#/definitions/Move'
        '400':
          $ref: '#/responses/InvalidRequest'
        '401':
          $ref: '#/responses/PermissionDenied'
        '403':
          $ref: '#/responses/PermissionDenied'
        '404':
          $ref: '#/responses/NotFound'
        '409':
          $ref: '#/responses/Conflict'
        '412':
          $ref: '#/responses/PreconditionFailed'
        '422':
          $ref: '#/responses/UnprocessableEntity'
        '500':
          $ref: '#/responses/ServerError'
      tags:
        - moveTaskOrder
      description: Changes move (move task order) status to service counseling completed
      operationId: updateMTOStatusServiceCounselingCompleted
      summary: Changes move (move task order) status to service counseling completed
  /move-task-orders/{moveTaskOrderID}/payment-service-items/{paymentServiceItemID}/status:
    parameters:
      - description: ID of move to use
        in: path
        name: moveTaskOrderID
        required: true
        type: string
      - description: ID of payment service item to use
        in: path
        name: paymentServiceItemID
        required: true
        type: string
    patch:
      consumes:
        - application/json
      produces:
        - application/json
      parameters:
        - in: body
          name: body
          required: true
          schema:
            $ref: '#/definitions/PaymentServiceItem'
        - in: header
          name: If-Match
          type: string
          required: true
      responses:
        '200':
          description: >-
            Successfully updated status for a line item for a move task order by
            ID
          schema:
            $ref: '#/definitions/PaymentServiceItem'
        '400':
          $ref: '#/responses/InvalidRequest'
        '401':
          $ref: '#/responses/PermissionDenied'
        '403':
          $ref: '#/responses/PermissionDenied'
        '404':
          $ref: '#/responses/NotFound'
        '412':
          $ref: '#/responses/PreconditionFailed'
        '422':
          $ref: '#/responses/UnprocessableEntity'
        '500':
          $ref: '#/responses/ServerError'
      tags:
        - paymentServiceItem
      description: Changes the status of a line item for a move by ID
      operationId: updatePaymentServiceItemStatus
      summary: Change the status of a payment service item for a move by ID
      x-permissions:
        - update.paymentServiceItemStatus
  /move-task-orders/{moveTaskOrderID}/billable-weights-reviewed-at:
    patch:
      consumes:
        - application/json
      produces:
        - application/json
      parameters:
        - description: ID of move to use
          in: path
          name: moveTaskOrderID
          required: true
          type: string
        - in: header
          name: If-Match
          type: string
          required: true
      responses:
        '200':
          description: Successfully updated move task order billableWeightsReviewedAt field
          schema:
            $ref: '#/definitions/Move'
        '400':
          $ref: '#/responses/InvalidRequest'
        '401':
          $ref: '#/responses/PermissionDenied'
        '403':
          $ref: '#/responses/PermissionDenied'
        '404':
          $ref: '#/responses/NotFound'
        '409':
          $ref: '#/responses/Conflict'
        '412':
          $ref: '#/responses/PreconditionFailed'
        '422':
          $ref: '#/responses/UnprocessableEntity'
        '500':
          $ref: '#/responses/ServerError'
      tags:
        - moveTaskOrder
      description: >-
        Changes move (move task order) billableWeightsReviewedAt field to a
        timestamp
      operationId: updateMTOReviewedBillableWeightsAt
  /move-task-orders/{moveTaskOrderID}/tio-remarks:
    patch:
      consumes:
        - application/json
      produces:
        - application/json
      parameters:
        - description: ID of move to use
          in: path
          name: moveTaskOrderID
          required: true
          type: string
        - in: header
          name: If-Match
          type: string
          required: true
        - in: body
          name: body
          required: true
          schema:
            $ref: '#/definitions/Move'
      responses:
        '200':
          description: Successfully updated move task order tioRemarks field
          schema:
            $ref: '#/definitions/Move'
        '400':
          $ref: '#/responses/InvalidRequest'
        '401':
          $ref: '#/responses/PermissionDenied'
        '403':
          $ref: '#/responses/PermissionDenied'
        '404':
          $ref: '#/responses/NotFound'
        '409':
          $ref: '#/responses/Conflict'
        '412':
          $ref: '#/responses/PreconditionFailed'
        '422':
          $ref: '#/responses/UnprocessableEntity'
        '500':
          $ref: '#/responses/ServerError'
      tags:
        - moveTaskOrder
      description: >-
        Changes move (move task order) billableWeightsReviewedAt field to a
        timestamp
      operationId: updateMoveTIORemarks
  /move-task-orders/{moveTaskOrderID}/entitlements:
    parameters:
      - description: ID of move to use
        in: path
        name: moveTaskOrderID
        required: true
        type: string
    get:
      produces:
        - application/json
      parameters: []
      tags:
        - moveTaskOrder
      responses:
        '200':
          description: Successfully retrieved entitlements
          schema:
            $ref: '#/definitions/Entitlements'
        '400':
          $ref: '#/responses/InvalidRequest'
        '401':
          $ref: '#/responses/PermissionDenied'
        '403':
          $ref: '#/responses/PermissionDenied'
        '404':
          $ref: '#/responses/NotFound'
        '500':
          $ref: '#/responses/ServerError'
      description: Gets entitlements
      operationId: getEntitlements
      summary: Gets entitlements for a move by ID
  /payment-requests/{paymentRequestID}:
    parameters:
      - description: UUID of payment request
        format: uuid
        in: path
        name: paymentRequestID
        required: true
        type: string
    get:
      produces:
        - application/json
      parameters: []
      responses:
        '200':
          description: fetched instance of payment request
          schema:
            $ref: '#/definitions/PaymentRequest'
        '400':
          $ref: '#/responses/InvalidRequest'
        '401':
          $ref: '#/responses/PermissionDenied'
        '403':
          $ref: '#/responses/PermissionDenied'
        '404':
          $ref: '#/responses/NotFound'
        '500':
          $ref: '#/responses/ServerError'
      tags:
        - paymentRequests
      description: Fetches an instance of a payment request by id
      operationId: getPaymentRequest
      summary: Fetches a payment request by id
      x-permissions:
        - read.paymentRequest
  /moves/{locator}/closeout-office:
    parameters:
      - description: >-
          move code to identify a move to update the PPM shipment's closeout
          office for Army and Air Force service members
        format: string
        in: path
        name: locator
        required: true
        type: string
    patch:
      description: >-
        Sets the transportation office closeout location for where the Move's
        PPM Shipment documentation will be reviewed by
      tags:
        - move
      operationId: updateCloseoutOffice
      x-permissions:
        - update.closeoutOffice
      summary: Updates a Move's PPM closeout office for Army and Air Force customers
      produces:
        - application/json
      consumes:
        - application/json
      parameters:
        - in: body
          name: body
          schema:
            properties:
              closeoutOfficeId:
                type: string
                format: uuid
            required:
              - closeoutOfficeId
        - in: header
          name: If-Match
          type: string
          required: true
      responses:
        '200':
          description: Successfully set the closeout office for the move
          schema:
            $ref: '#/definitions/Move'
        '400':
          $ref: '#/responses/InvalidRequest'
        '401':
          $ref: '#/responses/PermissionDenied'
        '403':
          $ref: '#/responses/PermissionDenied'
        '404':
          $ref: '#/responses/NotFound'
        '412':
          $ref: '#/responses/PreconditionFailed'
        '422':
          $ref: '#/responses/UnprocessableEntity'
        '500':
          $ref: '#/responses/ServerError'
  /moves/{locator}/customer-support-remarks:
    parameters:
      - description: move code to identify a move for customer support remarks
        format: string
        in: path
        name: locator
        required: true
        type: string
    post:
      produces:
        - application/json
      consumes:
        - application/json
      parameters:
        - in: body
          name: body
          schema:
            $ref: '#/definitions/CreateCustomerSupportRemark'
      responses:
        '200':
          description: Successfully created customer support remark
          schema:
            $ref: '#/definitions/CustomerSupportRemark'
        '400':
          $ref: '#/responses/InvalidRequest'
        '404':
          $ref: '#/responses/NotFound'
        '422':
          $ref: '#/responses/UnprocessableEntity'
        '500':
          $ref: '#/responses/ServerError'
      tags:
        - customerSupportRemarks
      description: Creates a customer support remark for a move
      operationId: createCustomerSupportRemarkForMove
      summary: Creates a customer support remark for a move
    get:
      produces:
        - application/json
      parameters: []
      responses:
        '200':
          description: Successfully retrieved all line items for a move task order
          schema:
            $ref: '#/definitions/CustomerSupportRemarks'
        '403':
          $ref: '#/responses/PermissionDenied'
        '404':
          $ref: '#/responses/NotFound'
        '422':
          $ref: '#/responses/UnprocessableEntity'
        '500':
          $ref: '#/responses/ServerError'
      tags:
        - customerSupportRemarks
      description: Fetches customer support remarks for a move
      operationId: getCustomerSupportRemarksForMove
      summary: Fetches customer support remarks using the move code (locator).
  /customer-support-remarks/{customerSupportRemarkID}:
    parameters:
      - in: path
        description: the customer support remark ID to be modified
        name: customerSupportRemarkID
        required: true
        type: string
        format: uuid
    patch:
      tags:
        - customerSupportRemarks
      description: Updates a customer support remark for a move
      operationId: updateCustomerSupportRemarkForMove
      summary: Updates a customer support remark for a move
      consumes:
        - application/json
      produces:
        - application/json
      parameters:
        - in: body
          name: body
          required: true
          schema:
            $ref: '#/definitions/UpdateCustomerSupportRemarkPayload'
      responses:
        '200':
          description: Successfully updated customer support remark
          schema:
            $ref: '#/definitions/CustomerSupportRemark'
        '400':
          $ref: '#/responses/InvalidRequest'
        '403':
          $ref: '#/responses/PermissionDenied'
        '404':
          $ref: '#/responses/NotFound'
        '422':
          $ref: '#/responses/UnprocessableEntity'
        '500':
          $ref: '#/responses/ServerError'
    delete:
      summary: Soft deletes a customer support remark by ID
      description: Soft deletes a customer support remark by ID
      operationId: deleteCustomerSupportRemark
      tags:
        - customerSupportRemarks
      produces:
        - application/json
      responses:
        '204':
          description: Successfully soft deleted the shipment
        '400':
          $ref: '#/responses/InvalidRequest'
        '403':
          $ref: '#/responses/PermissionDenied'
        '404':
          $ref: '#/responses/NotFound'
        '409':
          $ref: '#/responses/Conflict'
        '422':
          $ref: '#/responses/UnprocessableEntity'
        '500':
          $ref: '#/responses/ServerError'
  /moves/{locator}/evaluation-reports:
    parameters:
      - in: path
        name: locator
        required: true
        type: string
    post:
      produces:
        - application/json
      consumes:
        - application/json
      parameters:
        - in: body
          name: body
          schema:
            $ref: '#/definitions/CreateEvaluationReport'
      responses:
        '200':
          description: Successfully created evaluation report
          schema:
            $ref: '#/definitions/EvaluationReport'
        '400':
          $ref: '#/responses/InvalidRequest'
        '404':
          $ref: '#/responses/NotFound'
        '422':
          $ref: '#/responses/UnprocessableEntity'
        '500':
          $ref: '#/responses/ServerError'
      x-permissions:
        - create.evaluationReport
      tags:
        - evaluationReports
      description: Creates an evaluation report
      operationId: createEvaluationReport
      summary: Creates an evaluation report
  /evaluation-reports/{reportID}/download:
    parameters:
      - in: path
        description: the evaluation report ID to be downloaded
        name: reportID
        required: true
        type: string
        format: uuid
    get:
      summary: Downloads an evaluation report as a PDF
      description: Downloads an evaluation report as a PDF
      operationId: downloadEvaluationReport
      tags:
        - evaluationReports
      produces:
        - application/pdf
      responses:
        '200':
          headers:
            Content-Disposition:
              type: string
              description: File name to download
          description: Evaluation report PDF
          schema:
            format: binary
            type: file
        '403':
          $ref: '#/responses/PermissionDenied'
        '404':
          $ref: '#/responses/NotFound'
        '500':
          $ref: '#/responses/ServerError'
  /evaluation-reports/{reportID}:
    parameters:
      - in: path
        description: the evaluation report ID to be modified
        name: reportID
        required: true
        type: string
        format: uuid
    get:
      summary: Gets an evaluation report by ID
      description: Gets an evaluation report by ID
      operationId: getEvaluationReport
      tags:
        - evaluationReports
      produces:
        - application/json
      responses:
        '200':
          description: Successfully got the report
          schema:
            $ref: '#/definitions/EvaluationReport'
        '400':
          $ref: '#/responses/InvalidRequest'
        '403':
          $ref: '#/responses/PermissionDenied'
        '404':
          $ref: '#/responses/NotFound'
        '500':
          $ref: '#/responses/ServerError'
    delete:
      summary: Deletes an evaluation report by ID
      description: Deletes an evaluation report by ID
      operationId: deleteEvaluationReport
      x-permissions:
        - delete.evaluationReport
      tags:
        - evaluationReports
      produces:
        - application/json
      responses:
        '204':
          description: Successfully deleted the report
        '400':
          $ref: '#/responses/InvalidRequest'
        '403':
          $ref: '#/responses/PermissionDenied'
        '404':
          $ref: '#/responses/NotFound'
        '409':
          $ref: '#/responses/Conflict'
        '422':
          $ref: '#/responses/UnprocessableEntity'
        '500':
          $ref: '#/responses/ServerError'
    put:
      summary: Saves an evaluation report as a draft
      description: Saves an evaluation report as a draft
      operationId: saveEvaluationReport
      x-permissions:
        - update.evaluationReport
      tags:
        - evaluationReports
      produces:
        - application/json
      consumes:
        - application/json
      parameters:
        - in: body
          name: body
          schema:
            $ref: '#/definitions/EvaluationReport'
        - in: header
          name: If-Match
          type: string
          required: true
          description: >
            Optimistic locking is implemented via the `If-Match` header. If the
            ETag header does not match the value of the resource on the server,
            the server rejects the change with a `412 Precondition Failed`
            error.
      responses:
        '204':
          description: Successfully saved the report
        '400':
          $ref: '#/responses/InvalidRequest'
        '403':
          $ref: '#/responses/PermissionDenied'
        '404':
          $ref: '#/responses/NotFound'
        '409':
          $ref: '#/responses/Conflict'
        '412':
          $ref: '#/responses/PreconditionFailed'
        '422':
          $ref: '#/responses/UnprocessableEntity'
        '500':
          $ref: '#/responses/ServerError'
  /evaluation-reports/{reportID}/submit:
    parameters:
      - in: path
        description: the evaluation report ID to be modified
        name: reportID
        required: true
        type: string
        format: uuid
    post:
      summary: Submits an evaluation report
      description: Submits an evaluation report
      operationId: submitEvaluationReport
      tags:
        - evaluationReports
      produces:
        - application/json
      parameters:
        - in: header
          name: If-Match
          type: string
          required: true
          description: >
            Optimistic locking is implemented via the `If-Match` header. If the
            ETag header does not match the value of the resource on the server,
            the server rejects the change with a `412 Precondition Failed`
            error.
      responses:
        '204':
          description: Successfully submitted an evaluation report with the provided ID
        '403':
          $ref: '#/responses/PermissionDenied'
        '404':
          $ref: '#/responses/NotFound'
        '412':
          $ref: '#/responses/PreconditionFailed'
        '422':
          $ref: '#/responses/UnprocessableEntity'
        '500':
          $ref: '#/responses/ServerError'
      x-permissions:
        - update.evaluationReport
  /evaluation-reports/{reportID}/appeal/add:
    parameters:
      - in: path
        description: the evaluation report ID
        name: reportID
        required: true
        type: string
        format: uuid
    post:
      summary: Adds an appeal to a serious incident on an evaluation report
      description: Adds an appeal to a serious incident on an evaluation report
      operationId: addAppealToSeriousIncident
      tags:
        - evaluationReports
      produces:
        - application/json
      consumes:
        - application/json
      parameters:
        - in: body
          name: body
          schema:
            $ref: '#/definitions/CreateAppeal'
      responses:
        '204':
          description: Successfully added an appeal to a serious incident
        '403':
          $ref: '#/responses/PermissionDenied'
        '404':
          $ref: '#/responses/NotFound'
        '412':
          $ref: '#/responses/PreconditionFailed'
        '422':
          $ref: '#/responses/UnprocessableEntity'
        '500':
          $ref: '#/responses/ServerError'
      x-permissions:
        - update.evaluationReport
  /evaluation-reports/{reportID}/{reportViolationID}/appeal/add:
    parameters:
      - in: path
        description: the evaluation report ID
        name: reportID
        required: true
        type: string
        format: uuid
      - in: path
        description: the report violation ID
        name: reportViolationID
        required: true
        type: string
        format: uuid
    post:
      summary: Adds an appeal to a violation
      description: Adds an appeal to a violation
      operationId: addAppealToViolation
      tags:
        - evaluationReports
      produces:
        - application/json
      consumes:
        - application/json
      parameters:
        - in: body
          name: body
          schema:
            $ref: '#/definitions/CreateAppeal'
      responses:
        '204':
          description: Successfully added an appeal to a violation
        '403':
          $ref: '#/responses/PermissionDenied'
        '404':
          $ref: '#/responses/NotFound'
        '412':
          $ref: '#/responses/PreconditionFailed'
        '422':
          $ref: '#/responses/UnprocessableEntity'
        '500':
          $ref: '#/responses/ServerError'
      x-permissions:
        - update.evaluationReport
  /pws-violations:
    get:
      summary: Fetch the possible PWS violations for an evaluation report
      description: Fetch the possible PWS violations for an evaluation report
      operationId: getPWSViolations
      tags:
        - pwsViolations
      produces:
        - application/json
      responses:
        '200':
          description: Successfully retrieved the PWS violations
          schema:
            $ref: '#/definitions/PWSViolations'
        '400':
          $ref: '#/responses/InvalidRequest'
        '403':
          $ref: '#/responses/PermissionDenied'
        '404':
          $ref: '#/responses/NotFound'
        '500':
          $ref: '#/responses/ServerError'
  /report-violations/{reportID}:
    parameters:
      - in: path
        description: the evaluation report ID that has associated violations
        name: reportID
        required: true
        type: string
        format: uuid
    get:
      summary: Fetch the report violations for an evaluation report
      description: Fetch the report violations for an evaluation report
      operationId: getReportViolationsByReportID
      tags:
        - reportViolations
      produces:
        - application/json
      responses:
        '200':
          description: Successfully retrieved the report violations
          schema:
            $ref: '#/definitions/ReportViolations'
        '400':
          $ref: '#/responses/InvalidRequest'
        '403':
          $ref: '#/responses/PermissionDenied'
        '404':
          $ref: '#/responses/NotFound'
        '500':
          $ref: '#/responses/ServerError'
    post:
      summary: Associate violations with an evaluation report
      description: >-
        Associate violations with an evaluation report. This will overwrite any
        existing report-violations associations for the report and replace them
        with the newly provided ones.  An empty array will remove all violation
        associations for a given report.
      operationId: associateReportViolations
      tags:
        - reportViolations
      produces:
        - application/json
      consumes:
        - application/json
      parameters:
        - in: body
          name: body
          schema:
            $ref: '#/definitions/AssociateReportViolations'
      responses:
        '204':
          description: Successfully saved the report violations
        '400':
          $ref: '#/responses/InvalidRequest'
        '403':
          $ref: '#/responses/PermissionDenied'
        '404':
          $ref: '#/responses/NotFound'
        '409':
          $ref: '#/responses/Conflict'
        '422':
          $ref: '#/responses/UnprocessableEntity'
        '500':
          $ref: '#/responses/ServerError'
      x-permissions:
        - create.reportViolation
  /moves/{locator}/payment-requests:
    parameters:
      - description: move code to identify a move for payment requests
        format: string
        in: path
        name: locator
        required: true
        type: string
    get:
      produces:
        - application/json
      parameters: []
      responses:
        '200':
          description: Successfully retrieved all line items for a move task order
          schema:
            $ref: '#/definitions/PaymentRequests'
        '403':
          $ref: '#/responses/PermissionDenied'
        '404':
          $ref: '#/responses/NotFound'
        '422':
          $ref: '#/responses/UnprocessableEntity'
        '500':
          $ref: '#/responses/ServerError'
      tags:
        - paymentRequests
      description: Fetches payment requests for a move
      operationId: getPaymentRequestsForMove
      summary: Fetches payment requests using the move code (locator).
      x-permissions:
        - read.paymentRequest
  /moves/{moveID}/financial-review-flag:
    parameters:
      - description: ID of move to flag
        in: path
        name: moveID
        required: true
        type: string
        format: uuid
    post:
      summary: Flags a move for financial office review
      description: >-
        This sets a flag which indicates that the move should be reviewed by a
        fincancial office. For example, if the origin or delivery address of a
        shipment is far from the duty location and may incur excess costs to the
        customer.
      operationId: setFinancialReviewFlag
      tags:
        - move
      consumes:
        - application/json
      produces:
        - application/json
      parameters:
        - in: header
          name: If-Match
          type: string
        - in: body
          name: body
          schema:
            required:
              - flagForReview
            properties:
              remarks:
                description: >-
                  explanation of why the move is being flagged for financial
                  review
                example: this address is way too far away
                type: string
                x-nullable: true
              flagForReview:
                description: >-
                  boolean value representing whether we should flag a move for
                  financial review
                example: false
                type: boolean
      responses:
        '200':
          description: updated Move
          schema:
            $ref: '#/definitions/Move'
        '403':
          $ref: '#/responses/PermissionDenied'
        '404':
          $ref: '#/responses/NotFound'
        '412':
          $ref: '#/responses/PreconditionFailed'
        '422':
          $ref: '#/responses/UnprocessableEntity'
        '500':
          $ref: '#/responses/ServerError'
      x-permissions:
        - update.financialReviewFlag
  /moves/{moveID}/uploadAdditionalDocuments:
    patch:
      summary: Patch the additional documents for a given move
      description: >-
        Customers will on occaision need the ability to upload additional
        supporting documents, for a variety of reasons. This does not include
        amended order.
      operationId: uploadAdditionalDocuments
      tags:
        - move
      consumes:
        - multipart/form-data
      parameters:
        - in: path
          name: moveID
          type: string
          format: uuid
          required: true
          description: UUID of the order
        - in: formData
          name: file
          type: file
          description: The file to upload.
          required: true
      responses:
        '201':
          description: created upload
          schema:
            $ref: '#/definitions/Upload'
        '400':
          description: invalid request
          schema:
            $ref: '#/definitions/InvalidRequestResponsePayload'
        '403':
          description: not authorized
        '404':
          description: not found
        '413':
          description: payload is too large
        '500':
          description: server error
      x-permissions:
        - create.supportingDocuments
  /payment-requests/{paymentRequestID}/shipments-payment-sit-balance:
    parameters:
      - description: >-
          payment request ID of the payment request with SIT service items being
          reviewed
        name: paymentRequestID
        type: string
        format: uuid
        in: path
        required: true
    get:
      produces:
        - application/json
      parameters: []
      responses:
        '200':
          description: >-
            Successfully retrieved shipments and their SIT days balance from all
            payment requests on the move
          schema:
            $ref: '#/definitions/ShipmentsPaymentSITBalance'
        '403':
          $ref: '#/responses/PermissionDenied'
        '404':
          $ref: '#/responses/NotFound'
        '422':
          $ref: '#/responses/UnprocessableEntity'
        '500':
          $ref: '#/responses/ServerError'
      tags:
        - paymentRequests
      description: >-
        Returns all shipment payment request SIT usage to support partial SIT
        invoicing
      operationId: getShipmentsPaymentSITBalance
      summary: >-
        Returns all shipment payment request SIT usage to support partial SIT
        invoicing
      x-permissions:
        - read.shipmentsPaymentSITBalance
  /payment-requests/{paymentRequestID}/status:
    patch:
      consumes:
        - application/json
      produces:
        - application/json
      parameters:
        - description: UUID of payment request
          format: uuid
          in: path
          name: paymentRequestID
          required: true
          type: string
        - in: body
          name: body
          required: true
          schema:
            $ref: '#/definitions/UpdatePaymentRequestStatusPayload'
        - in: header
          name: If-Match
          type: string
          required: true
      responses:
        '200':
          description: updated payment request
          schema:
            $ref: '#/definitions/PaymentRequest'
        '400':
          $ref: '#/responses/InvalidRequest'
        '401':
          $ref: '#/responses/PermissionDenied'
        '403':
          $ref: '#/responses/PermissionDenied'
        '404':
          $ref: '#/responses/NotFound'
        '412':
          $ref: '#/responses/PreconditionFailed'
        '422':
          $ref: '#/responses/UnprocessableEntity'
        '500':
          $ref: '#/responses/ServerError'
      tags:
        - paymentRequests
      description: Updates status of a payment request by id
      operationId: updatePaymentRequestStatus
      summary: Updates status of a payment request by id
      x-permissions:
        - update.paymentRequest
  /payment-requests/{paymentRequestID}/bulkDownload:
    parameters:
      - description: the id for the payment-request with files to be downloaded
        in: path
        name: paymentRequestID
        required: true
        type: string
    get:
      summary: Downloads all Payment Request documents as a PDF
      description: >
        This endpoint downloads all uploaded payment request documentation
        combined into a single PDF.
      operationId: bulkDownload
      tags:
        - paymentRequests
      produces:
        - application/pdf
      responses:
        '200':
          headers:
            Content-Disposition:
              type: string
              description: File name to download
          description: Payment Request Files PDF
          schema:
            format: binary
            type: file
        '400':
          $ref: '#/responses/InvalidRequest'
        '500':
          $ref: '#/responses/ServerError'
  /documents/{documentId}:
    get:
      summary: Returns a document
      description: Returns a document and its uploads
      operationId: getDocument
      tags:
        - ghcDocuments
      parameters:
        - in: path
          name: documentId
          type: string
          format: uuid
          required: true
          description: UUID of the document to return
      responses:
        '200':
          description: the requested document
          schema:
            $ref: '#/definitions/Document'
        '400':
          $ref: '#/responses/InvalidRequest'
        '401':
          $ref: '#/responses/PermissionDenied'
        '403':
          $ref: '#/responses/PermissionDenied'
        '404':
          $ref: '#/responses/NotFound'
        '412':
          $ref: '#/responses/PreconditionFailed'
        '422':
          $ref: '#/responses/UnprocessableEntity'
        '500':
          $ref: '#/responses/ServerError'
  /documents:
    post:
      summary: Create a new document
      description: >-
        Documents represent a physical artifact such as a scanned document or a
        PDF file
      operationId: createDocument
      tags:
        - ghcDocuments
      parameters:
        - in: body
          name: documentPayload
          required: true
          schema:
            $ref: '#/definitions/PostDocumentPayload'
      responses:
        '201':
          description: created document
          schema:
            $ref: '#/definitions/Document'
        '400':
          description: invalid request
        '403':
          $ref: '#/responses/PermissionDenied'
        '500':
          description: server error
  /queues/counseling:
    get:
      produces:
        - application/json
      summary: >-
        Gets queued list of all customer moves needing services counseling by
        GBLOC origin
      description: >
        An office services counselor user will be assigned a transportation
        office that will determine which moves are displayed in their queue
        based on the origin duty location.  GHC moves will show up here onced
        they have reached the NEEDS SERVICE COUNSELING status after submission
        from a customer or created on a customer's behalf.
      operationId: getServicesCounselingQueue
      tags:
        - queues
      parameters:
        - in: query
          name: page
          type: integer
          description: requested page number of paginated move results
        - in: query
          name: perPage
          type: integer
          description: maximum number of moves to show on each page of paginated results
        - in: query
          name: sort
          type: string
          enum:
            - customerName
            - edipi
            - emplid
            - branch
            - locator
            - status
            - requestedMoveDate
            - submittedAt
            - originGBLOC
            - originDutyLocation
            - destinationDutyLocation
            - ppmType
            - closeoutInitiated
            - closeoutLocation
            - ppmStatus
            - counselingOffice
            - assignedTo
          description: field that results should be sorted by
        - in: query
          name: order
          type: string
          enum:
            - asc
            - desc
          description: direction of sort order if applied
        - in: query
          name: branch
          type: string
          description: filters by the branch of the move's service member
        - in: query
          name: locator
          type: string
          description: filters to match the unique move code locator
        - in: query
          name: customerName
          type: string
          description: filters using a prefix match on the service member's last name
        - in: query
          name: counselingOffice
          type: string
          description: filters using a counselingOffice name of the move
        - in: query
          name: edipi
          type: string
          description: filters to match the unique service member's DoD ID
        - in: query
          name: emplid
          type: string
          description: filters to match the unique service member's EMPLID
        - in: query
          name: requestedMoveDate
          type: string
          description: filters the requested pickup date of a shipment on the move
        - in: query
          name: submittedAt
          type: string
          format: date-time
          description: >-
            Start of the submitted at date in the user's local time zone
            converted to UTC
        - in: query
          name: originGBLOC
          type: string
          description: filters the GBLOC of the service member's origin duty location
        - in: query
          name: originDutyLocation
          type: array
          uniqueItems: true
          collectionFormat: multi
          items:
            type: string
          description: filters the name of the origin duty location on the orders
        - in: query
          name: destinationDutyLocation
          type: string
          description: filters the name of the destination duty location on the orders
        - in: query
          name: status
          type: array
          description: filters the status of the move
          uniqueItems: true
          items:
            type: string
            enum:
              - NEEDS SERVICE COUNSELING
              - SERVICE COUNSELING COMPLETED
        - in: query
          name: needsPPMCloseout
          type: boolean
          description: >-
            Only used for Services Counseling queue. If true, show PPM moves
            that are ready for closeout. Otherwise, show all other moves.
        - in: query
          name: ppmType
          type: string
          enum:
            - FULL
            - PARTIAL
          description: filters PPM type
        - in: query
          name: closeoutInitiated
          type: string
          format: date-time
          description: Latest date that closeout was initiated on a PPM on the move
        - in: query
          name: closeoutLocation
          type: string
          description: closeout location
        - in: query
          name: orderType
          type: string
          description: order type
        - in: query
          name: ppmStatus
          type: string
          enum:
            - WAITING_ON_CUSTOMER
            - NEEDS_CLOSEOUT
          description: filters the status of the PPM shipment
        - in: query
          name: viewAsGBLOC
          type: string
          description: >
            Used to return a queue for a GBLOC other than the default of the
            current user. Requires the HQ role or a secondary transportation
            office assignment. The parameter is ignored if the requesting user
            does not have the necessary role or assignment.
        - in: query
          name: assignedTo
          type: string
          description: |
            Used to illustrate which user is assigned to this payment request.
      responses:
        '200':
          description: Successfully returned all moves matching the criteria
          schema:
            $ref: '#/definitions/QueueMovesResult'
        '403':
          $ref: '#/responses/PermissionDenied'
        '500':
          $ref: '#/responses/ServerError'
  /queues/bulk-assignment:
    get:
      produces:
        - application/json
      summary: Gets data for bulk assignment modal
      description: >
        Supervisor office users are able to bulk assign moves. This endpoint
        returns the relevant data to them; the current workload of the office
        users that work under them, and the moves that are available to be
        assigned
      operationId: getBulkAssignmentData
      tags:
        - queues
      parameters:
        - in: query
          name: queueType
          type: string
          description: A string corresponding to the queue type
          enum:
            - COUNSELING
            - CLOSEOUT
            - TASK_ORDER
            - PAYMENT_REQUEST
      responses:
        '200':
          description: Successfully returned bulk assignment data
          schema:
            $ref: '#/definitions/BulkAssignmentData'
        '401':
          $ref: '#/responses/PermissionDenied'
        '404':
          $ref: '#/responses/NotFound'
        '500':
          $ref: '#/responses/ServerError'
  /queues/counseling/origin-list:
    get:
      produces:
        - application/json
      summary: Gets queued list of all moves origin locations in the counselors queue
      description: >
        An office services counselor user will be assigned a transportation
        office that will determine which moves are displayed in their queue
        based on the origin duty location. This pulls the availalble origin duty
        locations.
      operationId: getServicesCounselingOriginList
      tags:
        - queues
      parameters:
        - in: query
          name: needsPPMCloseout
          type: boolean
          description: >-
            Only used for Services Counseling queue. If true, show PPM moves
            origin locations that are ready for closeout. Otherwise, show all
            other moves origin locations.
        - in: query
          name: viewAsGBLOC
          type: string
          description: >-
            Used to return an origins list for a GBLOC other than the default of
            the current user. Requires the HQ role or a secondary transportation
            office assignment. The parameter is ignored if the requesting user
            does not have the necessary role or assignment.
      responses:
        '200':
          description: Successfully returned all moves matching the criteria
          schema:
            $ref: '#/definitions/Locations'
        '403':
          $ref: '#/responses/PermissionDenied'
        '500':
          $ref: '#/responses/ServerError'
  /queues/prime-moves:
    get:
      summary: getPrimeMovesQueue
      description: >
        Gets all moves that have been reviewed and approved by the TOO. The
        `since` parameter can be used to filter this

        list down to only the moves that have been updated since the provided
        timestamp. A move will be considered

        updated if the `updatedAt` timestamp on the move or on its orders,
        shipments, service items, or payment

        requests, is later than the provided date and time.


        **WIP**: Include what causes moves to leave this list. Currently, once
        the `availableToPrimeAt` timestamp has

        been set, that move will always appear in this list.
      operationId: listPrimeMoves
      tags:
        - queues
      produces:
        - application/json
      parameters:
        - in: query
          name: since
          type: string
          format: date-time
          description: >-
            Only return moves updated since this time. Formatted like
            "2021-07-23T18:30:47.116Z"
        - in: query
          name: page
          type: integer
          description: requested page of results
        - in: query
          name: perPage
          type: integer
          description: results per page
        - in: query
          name: id
          type: string
        - in: query
          name: moveCode
          type: string
        - in: query
          name: orderType
          type: string
          description: order type
      responses:
        '200':
          description: >-
            Successfully retrieved moves. A successful fetch might still return
            zero moves.
          schema:
            $ref: '#/definitions/ListPrimeMovesResult'
        '403':
          $ref: '#/responses/PermissionDenied'
        '500':
          $ref: '#/responses/ServerError'
  /queues/moves:
    get:
      produces:
        - application/json
      summary: Gets queued list of all customer moves by GBLOC origin
      description: >
        An office TOO user will be assigned a transportation office that will
        determine which moves are displayed in their queue based on the origin
        duty location.  GHC moves will show up here onced they have reached the
        submitted status sent by the customer and have move task orders,
        shipments, and service items to approve.
      operationId: getMovesQueue
      tags:
        - queues
      parameters:
        - in: query
          name: page
          type: integer
          description: requested page of results
        - in: query
          name: perPage
          type: integer
          description: results per page
        - in: query
          name: sort
          type: string
          enum:
            - customerName
            - edipi
            - emplid
            - branch
            - locator
            - status
            - originDutyLocation
            - destinationDutyLocation
            - requestedMoveDate
            - appearedInTooAt
            - assignedTo
            - counselingOffice
          description: field that results should be sorted by
        - in: query
          name: order
          type: string
          enum:
            - asc
            - desc
          description: direction of sort order if applied
        - in: query
          name: branch
          type: string
        - in: query
          name: locator
          type: string
        - in: query
          name: customerName
          type: string
        - in: query
          name: edipi
          type: string
        - in: query
          name: emplid
          type: string
        - in: query
          name: originDutyLocation
          type: array
          uniqueItems: true
          collectionFormat: multi
          items:
            type: string
        - in: query
          name: destinationDutyLocation
          type: string
        - in: query
          name: appearedInTooAt
          type: string
          format: date-time
        - in: query
          name: requestedMoveDate
          type: string
          description: filters the requested pickup date of a shipment on the move
        - in: query
          name: status
          type: array
          description: Filtering for the status.
          uniqueItems: true
          items:
            type: string
            enum:
              - SUBMITTED
              - SERVICE COUNSELING COMPLETED
              - APPROVALS REQUESTED
        - in: query
          name: orderType
          type: string
          description: order type
        - in: query
          name: viewAsGBLOC
          type: string
          description: >
            Used to return a queue for a GBLOC other than the default of the
            current user. Requires the HQ role or a secondary transportation
            office assignment. The parameter is ignored if the requesting user
            does not have the necessary role or assignment.
        - in: query
          name: assignedTo
          type: string
          description: |
            Used to illustrate which user is assigned to this move.
        - in: query
          name: counselingOffice
          type: string
          description: filters using a counselingOffice name of the move
      responses:
        '200':
          description: Successfully returned all moves matching the criteria
          schema:
            $ref: '#/definitions/QueueMovesResult'
        '403':
          $ref: '#/responses/PermissionDenied'
        '500':
          $ref: '#/responses/ServerError'
  /queues/payment-requests:
    get:
      produces:
        - application/json
      summary: Gets queued list of all payment requests by GBLOC origin
      description: >
        An office TIO user will be assigned a transportation office that will
        determine which payment requests are displayed in their queue based on
        the origin duty location.
      operationId: getPaymentRequestsQueue
      tags:
        - queues
      parameters:
        - in: query
          name: sort
          type: string
          enum:
            - customerName
            - locator
            - submittedAt
            - branch
            - status
            - edipi
            - emplid
            - age
            - originDutyLocation
            - assignedTo
            - counselingOffice
          description: field that results should be sorted by
        - in: query
          name: order
          type: string
          enum:
            - asc
            - desc
          description: direction of sort order if applied
        - in: query
          name: page
          type: integer
          description: requested page of results
        - in: query
          name: perPage
          type: integer
          description: number of records to include per page
        - in: query
          name: submittedAt
          type: string
          format: date-time
          description: >-
            Start of the submitted at date in the user's local time zone
            converted to UTC
        - in: query
          name: branch
          type: string
        - in: query
          name: locator
          type: string
        - in: query
          name: customerName
          type: string
        - in: query
          name: edipi
          type: string
        - in: query
          name: emplid
          type: string
        - in: query
          name: destinationDutyLocation
          type: string
        - in: query
          name: originDutyLocation
          type: string
        - in: query
          name: assignedTo
          type: string
          description: |
            Used to illustrate which user is assigned to this payment request.
        - in: query
          name: counselingOffice
          type: string
          description: filters using a counselingOffice name of the move
        - in: query
          name: status
          type: array
          description: Filtering for the status.
          uniqueItems: true
          items:
            type: string
            enum:
              - PENDING
              - REVIEWED
              - REVIEWED_AND_ALL_SERVICE_ITEMS_REJECTED
              - PAID
              - DEPRECATED
              - EDI_ERROR
        - in: query
          name: orderType
          type: string
          description: order type
        - in: query
          name: viewAsGBLOC
          type: string
          description: >
            Used to return a queue for a GBLOC other than the default of the
            current user. Requires the HQ role or a secondary transportation
            office assignment. The parameter is ignored if the requesting user
            does not have the necessary role or assignment.
      responses:
        '200':
          description: Successfully returned all moves matching the criteria
          schema:
            $ref: '#/definitions/QueuePaymentRequestsResult'
        '403':
          $ref: '#/responses/PermissionDenied'
        '500':
          $ref: '#/responses/ServerError'
  /moves/search:
    post:
      produces:
        - application/json
      consumes:
        - application/json
      summary: Search moves by locator, DOD ID, or customer name
      description: >
        Search moves by locator, DOD ID, or customer name. Used by QAE and CSR
        users.
      operationId: searchMoves
      tags:
        - move
      parameters:
        - in: body
          name: body
          schema:
            properties:
              page:
                type: integer
                description: requested page of results
              perPage:
                type: integer
              locator:
                description: Move locator
                type: string
                minLength: 6
                maxLength: 6
                x-nullable: true
              edipi:
                description: DOD ID
                type: string
                minLength: 10
                maxLength: 10
                x-nullable: true
              emplid:
                description: EMPLID
                type: string
                minLength: 7
                maxLength: 7
                x-nullable: true
              customerName:
                description: Customer Name
                type: string
                minLength: 1
                x-nullable: true
              paymentRequestCode:
                type: string
                example: 9551-6199-2
                x-nullable: true
              status:
                type: array
                description: Filtering for the status.
                uniqueItems: true
                items:
                  type: string
                  enum:
                    - DRAFT
                    - SUBMITTED
                    - APPROVALS REQUESTED
                    - APPROVED
                    - NEEDS SERVICE COUNSELING
                    - SERVICE COUNSELING COMPLETED
                    - CANCELED
              originPostalCode:
                type: string
                x-nullable: true
              destinationPostalCode:
                type: string
                x-nullable: true
              branch:
                type: string
                x-nullable: true
              shipmentsCount:
                type: integer
                x-nullable: true
              pickupDate:
                type: string
                format: date-time
                x-nullable: true
              deliveryDate:
                type: string
                format: date-time
                x-nullable: true
              sort:
                type: string
                x-nullable: true
                enum:
                  - customerName
                  - edipi
                  - emplid
                  - branch
                  - locator
                  - status
                  - originPostalCode
                  - destinationPostalCode
                  - shipmentsCount
              order:
                type: string
                x-nullable: true
                enum:
                  - asc
                  - desc
          description: field that results should be sorted by
      responses:
        '200':
          description: Successfully returned all moves matching the criteria
          schema:
            $ref: '#/definitions/SearchMovesResult'
        '403':
          $ref: '#/responses/PermissionDenied'
        '500':
          $ref: '#/responses/ServerError'
  /tac/valid:
    get:
      summary: Validation of a TAC value
      description: Returns a boolean based on whether a tac value is valid or not
      operationId: tacValidation
      tags:
        - tac
        - order
      parameters:
        - in: query
          name: tac
          type: string
          required: true
          description: The tac value to validate
      responses:
        '200':
          description: Successfully retrieved validation status
          schema:
            $ref: '#/definitions/TacValid'
        '400':
          $ref: '#/responses/InvalidRequest'
        '401':
          $ref: '#/responses/PermissionDenied'
        '403':
          $ref: '#/responses/PermissionDenied'
        '404':
          $ref: '#/responses/NotFound'
        '500':
          $ref: '#/responses/ServerError'
  /lines-of-accounting:
    post:
      summary: Fetch line of accounting
      description: >
        Fetches a line of accounting based on provided service member
        affiliation, effective date, and Transportation Accounting Code (TAC).
        It uses these parameters to filter the correct Line of Accounting for
        the provided TAC. It does this by filtering through both TAC and LOAs
        based on the provided code and effective date. The 'Effective Date' is
        the date that can be either the orders issued date (For HHG shipments),
        MTO approval date (For NTS shipments), or even the current date for NTS
        shipments with no approval yet (Just providing a preview to the office
        users per customer request). Effective date is used to find "Active"
        TGET data by searching for the TACs and LOAs with begin and end dates
        containing this date.
      operationId: requestLineOfAccounting
      tags:
        - linesOfAccounting
      consumes:
        - application/json
      produces:
        - application/json
      parameters:
        - in: body
          name: body
          description: Service member affiliation, effective date, and TAC code.
          required: true
          schema:
            $ref: '#/definitions/FetchLineOfAccountingPayload'
      responses:
        '200':
          description: Successfully retrieved line of accounting
          schema:
            $ref: '#/definitions/LineOfAccounting'
        '400':
          $ref: '#/responses/InvalidRequest'
        '401':
          $ref: '#/responses/PermissionDenied'
        '403':
          $ref: '#/responses/PermissionDenied'
        '404':
          $ref: '#/responses/NotFound'
        '422':
          $ref: '#/responses/UnprocessableEntity'
        '500':
          $ref: '#/responses/ServerError'
  /transportation-offices:
    get:
      produces:
        - application/json
      summary: >-
        Returns the transportation offices matching the search query that is
        enabled for PPM closeout
      description: >-
        Returns the transportation offices matching the search query that is
        enabled for PPM closeout
      operationId: getTransportationOffices
      tags:
        - transportationOffice
      parameters:
        - in: query
          name: search
          type: string
          required: true
          minLength: 2
          description: Search string for transportation offices
      responses:
        '200':
          description: Successfully retrieved transportation offices
          schema:
            $ref: '#/definitions/TransportationOffices'
        '400':
          $ref: '#/responses/InvalidRequest'
        '401':
          $ref: '#/responses/PermissionDenied'
        '403':
          $ref: '#/responses/PermissionDenied'
        '404':
          $ref: '#/responses/NotFound'
        '500':
          $ref: '#/responses/ServerError'
  /open/transportation-offices:
    get:
      produces:
        - application/json
      summary: Returns the transportation offices matching the search query
      description: >-
        This endpoint is publicly accessible as it is utilized to access
        transportation office information without having an office
        account.Returns the transportation offices matching the search query.
      operationId: getTransportationOfficesOpen
      tags:
        - transportationOffice
      parameters:
        - in: query
          name: search
          type: string
          required: true
          minLength: 2
          description: Search string for transportation offices
      responses:
        '200':
          description: Successfully retrieved transportation offices
          schema:
            $ref: '#/definitions/TransportationOffices'
        '400':
          $ref: '#/responses/InvalidRequest'
        '401':
          $ref: '#/responses/PermissionDenied'
        '403':
          $ref: '#/responses/PermissionDenied'
        '404':
          $ref: '#/responses/NotFound'
        '500':
          $ref: '#/responses/ServerError'
  /transportation-offices/gblocs:
    get:
      produces:
        - application/json
      summary: >-
        Returns a list of distinct GBLOCs that exist in the transportation
        offices table
      description: >-
        Returns a list of distinct GBLOCs that exist in the transportation
        offices table
      operationId: getTransportationOfficesGBLOCs
      tags:
        - transportationOffice
      responses:
        '200':
          description: Successfully retrieved transportation offices
          schema:
            $ref: '#/definitions/GBLOCs'
        '400':
          $ref: '#/responses/InvalidRequest'
        '401':
          $ref: '#/responses/PermissionDenied'
        '403':
          $ref: '#/responses/PermissionDenied'
        '404':
          $ref: '#/responses/NotFound'
        '500':
          $ref: '#/responses/ServerError'
  /addresses/zip-city-lookup/{search}:
    get:
      summary: >-
        Returns city, state, postal code, and county associated with the
        specified full/partial postal code or city and state string
      description: >-
        Find by API using full/partial postal code or city name that returns an
        us_post_region_cities json object containing city, state, county and
        postal code.
      operationId: getLocationByZipCityState
      tags:
        - addresses
      parameters:
        - in: path
          name: search
          type: string
          required: true
      responses:
        '200':
          description: the requested list of city, state, county, and postal code matches
          schema:
            $ref: '#/definitions/VLocations'
        '400':
          $ref: '#/responses/InvalidRequest'
        '403':
          $ref: '#/responses/PermissionDenied'
        '404':
          $ref: '#/responses/NotFound'
        '500':
          $ref: '#/responses/ServerError'
  /uploads:
    post:
      summary: Create a new upload
      description: >-
        Uploads represent a single digital file, such as a JPEG or PDF.
        Currently, office application uploads are only for Services Counselors
        to upload files for orders, but this may be expanded in the future.
      operationId: createUpload
      tags:
        - uploads
      consumes:
        - multipart/form-data
      produces:
        - application/json
      parameters:
        - in: query
          name: documentId
          type: string
          format: uuid
          required: false
          description: UUID of the document to add an upload to
        - in: formData
          name: file
          type: file
          description: The file to upload.
          required: true
      responses:
        '201':
          description: created upload
          schema:
            $ref: '#/definitions/Upload'
        '400':
          description: invalid request
        '403':
          description: not authorized
        '404':
          description: not found
        '413':
          description: payload is too large
        '500':
          description: server error
  /re-service-items:
    get:
      summary: >-
        Returns all ReServiceItems (Service Code, Service Name, Market, Shipment
        Type, Auto Approved)
      description: Get ReServiceItems
      produces:
        - application/json
      operationId: getAllReServiceItems
      tags:
        - reServiceItems
      responses:
        '200':
          description: Successfully retrieved all ReServiceItems.
          schema:
            $ref: '#/definitions/ReServiceItems'
        '400':
          $ref: '#/responses/InvalidRequest'
        '401':
          $ref: '#/responses/PermissionDenied'
        '404':
          $ref: '#/responses/NotFound'
        '500':
          $ref: '#/responses/ServerError'
  /uploads/{uploadID}:
    delete:
      summary: Deletes an upload
      description: Uploads represent a single digital file, such as a JPEG or PDF.
      operationId: deleteUpload
      tags:
        - uploads
      parameters:
        - in: path
          name: uploadID
          type: string
          format: uuid
          required: true
          description: UUID of the upload to be deleted
        - in: query
          name: orderID
          type: string
          format: uuid
          description: ID of the order that the upload belongs to
      responses:
        '204':
          description: deleted
        '400':
          description: invalid request
          schema:
            $ref: '#/definitions/InvalidRequestResponsePayload'
        '403':
          description: not authorized
        '404':
          description: not found
        '500':
          description: server error
  /uploads/get/:
    get:
      produces:
        - application/json
      parameters: []
      responses:
        '200':
          description: Successfully retrieved upload
          schema:
            $ref: '#/definitions/Upload'
        '400':
          $ref: '#/responses/InvalidRequest'
        '401':
          $ref: '#/responses/PermissionDenied'
        '403':
          $ref: '#/responses/PermissionDenied'
        '404':
          $ref: '#/responses/NotFound'
        '500':
          $ref: '#/responses/ServerError'
      tags:
        - uploads
      description: Gets an upload
      operationId: getUpload
      summary: Gets an upload by ID
  /uploads/{uploadID}/update:
    patch:
      summary: >-
        Update an existing upload. This is only needed currently for updating
        the image rotation.
      description: >-
        Uploads represent a single digital file, such as a JPEG or PDF. The
        rotation is relevant to how it is displayed on the page.
      operationId: updateUpload
      tags:
        - uploads
      consumes:
        - application/json
      produces:
        - application/json
      parameters:
        - in: path
          name: uploadID
          type: string
          format: uuid
          required: true
          description: UUID of the upload to be updated
        - in: body
          name: body
          required: true
          schema:
            properties:
              rotation:
                type: integer
                description: The rotation of the image
                minimum: 0
                maximum: 3
      responses:
        '201':
          description: updated upload
          schema:
            $ref: '#/definitions/Upload'
        '400':
          description: invalid request
        '403':
          description: not authorized
        '404':
          description: not found
        '413':
          description: payload is too large
        '500':
          description: server error
  /application_parameters/{parameterName}:
    get:
      summary: Searches for an application parameter by name, returns nil if not found
      description: Searches for an application parameter by name, returns nil if not found
      operationId: getParam
      tags:
        - application_parameters
      parameters:
        - in: path
          name: parameterName
          type: string
          format: string
          required: true
          description: Parameter Name
      responses:
        '200':
          description: Application Parameters
          schema:
            $ref: '#/definitions/ApplicationParameters'
        '400':
          description: invalid request
        '401':
          description: request requires user authentication
        '500':
          description: server error
  /calendar/{countryCode}/is-weekend-holiday/{date}:
    get:
      summary: Validate  move date selection
      description: |
        Utility API to determine if input date falls on weekend and/or holiday.
      produces:
        - application/json
      operationId: isDateWeekendHoliday
      tags:
        - calendar
      parameters:
        - description: country code for context of date
          in: path
          name: countryCode
          required: true
          type: string
          enum:
            - US
        - description: input date to determine if weekend/holiday for given country.
          in: path
          name: date
          required: true
          type: string
          format: date
      responses:
        '200':
          description: >-
            Successfully determine if given date is weekend and/or holiday for
            given country.
          schema:
            $ref: '#/definitions/IsDateWeekendHolidayInfo'
        '400':
          $ref: '#/responses/InvalidRequest'
        '401':
          $ref: '#/responses/PermissionDenied'
        '404':
          $ref: '#/responses/NotFound'
        '500':
          $ref: '#/responses/ServerError'
  /moves/{moveID}/assignOfficeUser:
    parameters:
      - description: ID of the move
        in: path
        name: moveID
        required: true
        format: uuid
        type: string
    patch:
      consumes:
        - application/json
      produces:
        - application/json
      parameters:
        - in: body
          name: body
          required: true
          schema:
            $ref: '#/definitions/AssignOfficeUserBody'
      responses:
        '200':
          description: Successfully assigned office user to the move
          schema:
            $ref: '#/definitions/Move'
        '404':
          $ref: '#/responses/NotFound'
        '500':
          $ref: '#/responses/ServerError'
      tags:
        - move
      description: >-
        assigns either a services counselor, task ordering officer, or task
        invoicing officer to the move
      operationId: updateAssignedOfficeUser
  /moves/{moveID}/unassignOfficeUser:
    parameters:
      - description: ID of the move
        in: path
        name: moveID
        required: true
        format: uuid
        type: string
      - in: body
        name: body
        schema:
          properties:
            roleType:
              type: string
          required:
            - roleType
    patch:
      consumes:
        - application/json
      produces:
        - application/json
      responses:
        '200':
          description: Successfully unassigned office user from the move
          schema:
            $ref: '#/definitions/Move'
        '500':
          $ref: '#/responses/ServerError'
      tags:
        - move
      description: >-
        unassigns either a services counselor, task ordering officer, or task
        invoicing officer from the move
      operationId: deleteAssignedOfficeUser
  /moves/{officeUserID}/CheckForLockedMovesAndUnlock:
    parameters:
      - description: ID of the move's officer
        in: path
        name: officeUserID
        required: true
        format: uuid
        type: string
    patch:
      consumes:
        - application/json
      produces:
        - application/json
      responses:
        '200':
          description: Successfully unlocked officer's move(s).
          schema:
            type: object
            properties:
              successMessage:
                type: string
                example: OK
        '500':
          $ref: '#/responses/ServerError'
      tags:
        - move
      description: Finds and unlocks any locked moves by an office user
      operationId: checkForLockedMovesAndUnlock
definitions:
  ApplicationParameters:
    type: object
    properties:
      validationCode:
        type: string
        format: string
        x-nullable: true
      parameterName:
        type: string
        format: string
        x-nullable: true
      parameterValue:
        type: string
        format: string
        x-nullable: true
  PostDocumentPayload:
    type: object
    properties:
      service_member_id:
        type: string
        format: uuid
        title: The service member this document belongs to
  InvalidRequestResponsePayload:
    type: object
    properties:
      errors:
        type: object
        additionalProperties:
          type: string
  ClientError:
    type: object
    properties:
      title:
        type: string
      detail:
        type: string
      instance:
        type: string
        format: uuid
    required:
      - title
      - detail
      - instance
  ValidationError:
    allOf:
      - $ref: '#/definitions/ClientError'
      - type: object
    properties:
      invalid_fields:
        type: object
        additionalProperties:
          type: string
    required:
      - invalid_fields
  BackupContact:
    type: object
    properties:
      name:
        type: string
      email:
        type: string
        format: x-email
        example: backupContact@mail.com
      phone:
        type: string
        format: telephone
        pattern: ^[2-9]\d{2}-\d{3}-\d{4}$
    required:
      - name
      - email
      - phone
  Contractor:
    properties:
      contractNumber:
        type: string
      id:
        format: uuid
        type: string
      name:
        type: string
      type:
        type: string
  Role:
    type: object
    properties:
      id:
        type: string
        format: uuid
        example: c56a4180-65aa-42ec-a945-5fd21dec0538
      roleType:
        type: string
        example: customer
      roleName:
        type: string
        example: Task Ordering Officer
      createdAt:
        type: string
        format: date-time
        readOnly: true
      updatedAt:
        type: string
        format: date-time
        readOnly: true
    required:
      - id
      - roleType
      - roleName
      - createdAt
      - updatedAt
  OfficeUser:
    type: object
    properties:
      id:
        type: string
        format: uuid
        example: c56a4180-65aa-42ec-a945-5fd21dec0538
      userId:
        type: string
        format: uuid
      firstName:
        type: string
      middleInitials:
        type: string
      lastName:
        type: string
      email:
        type: string
        format: x-email
        pattern: ^[a-zA-Z0-9._%+-]+@[a-zA-Z0-9.-]+\.[a-zA-Z]{2,}$
      telephone:
        type: string
        format: telephone
        pattern: ^[2-9]\d{2}-\d{3}-\d{4}$
      transportationOfficeId:
        type: string
        format: uuid
      transportationOffice:
        $ref: '#/definitions/TransportationOffice'
      transportationOfficeAssignments:
        type: array
        items:
          $ref: '#/definitions/TransportationOfficeAssignment'
      active:
        type: boolean
      roles:
        type: array
        items:
          $ref: '#/definitions/Role'
      edipi:
        type: string
      otherUniqueId:
        type: string
      rejectionReason:
        type: string
      status:
        type: string
        enum:
          - APPROVED
          - REQUESTED
          - REJECTED
      createdAt:
        type: string
        format: date-time
        readOnly: true
      updatedAt:
        type: string
        format: date-time
        readOnly: true
    required:
      - id
      - firstName
      - middleInitials
      - lastName
      - email
      - telephone
      - transportationOfficeId
      - active
      - roles
      - edipi
      - otherUniqueId
      - rejectionReason
      - status
      - createdAt
      - updatedAt
  LockedOfficeUser:
    type: object
    properties:
      firstName:
        type: string
      lastName:
        type: string
      transportationOfficeId:
        type: string
        format: uuid
      transportationOffice:
        $ref: '#/definitions/TransportationOffice'
  OfficeUserCreate:
    type: object
    properties:
      email:
        type: string
        example: user@userdomain.com
        title: Email
        x-nullable: false
      edipi:
        type: string
        example: '1234567890'
        maxLength: 10
        title: EDIPI
        x-nullable: true
      otherUniqueId:
        type: string
        title: Office user identifier when EDIPI is not available
        x-nullable: true
      firstName:
        type: string
        title: First Name
        x-nullable: false
      middleInitials:
        type: string
        example: L.
        x-nullable: true
        title: Middle Initials
      lastName:
        type: string
        title: Last Name
        x-nullable: false
      telephone:
        type: string
        format: telephone
        pattern: ^[2-9]\d{2}-\d{3}-\d{4}$
        example: 212-555-5555
        x-nullable: false
      transportationOfficeId:
        type: string
        format: uuid
        example: c56a4180-65aa-42ec-a945-5fd21dec0538
        x-nullable: false
      roles:
        type: array
        items:
          $ref: '#/definitions/OfficeUserRole'
        x-nullable: false
    required:
      - firstName
      - lastName
      - email
      - telephone
      - transportationOfficeId
      - roles
  OfficeUserRole:
    type: object
    properties:
      name:
        type: string
        example: Task Ordering Officer
        x-nullable: true
        title: name
      roleType:
        type: string
        example: task_ordering_officer
        x-nullable: true
        title: roleType
  Customer:
    type: object
    properties:
      agency:
        type: string
        title: Agency customer is affilated with
      first_name:
        type: string
        example: John
      last_name:
        type: string
        example: Doe
      phone:
        type: string
        format: telephone
        pattern: ^[2-9]\d{2}-\d{3}-\d{4}$
        x-nullable: true
      email:
        type: string
        format: x-email
        pattern: ^[a-zA-Z0-9._%+-]+@[a-zA-Z0-9.-]+\.[a-zA-Z]{2,}$
        x-nullable: true
      suffix:
        type: string
        example: Jr.
        x-nullable: true
      middle_name:
        type: string
        example: David
        x-nullable: true
      current_address:
        $ref: '#/definitions/Address'
      backup_contact:
        $ref: '#/definitions/BackupContact'
      id:
        type: string
        format: uuid
        example: c56a4180-65aa-42ec-a945-5fd21dec0538
      edipi:
        type: string
      userID:
        type: string
        format: uuid
        example: c56a4180-65aa-42ec-a945-5fd21dec0538
      eTag:
        type: string
      phoneIsPreferred:
        type: boolean
      emailIsPreferred:
        type: boolean
      secondaryTelephone:
        type: string
        format: telephone
        pattern: ^[2-9]\d{2}-\d{3}-\d{4}$|^$
        x-nullable: true
      backupAddress:
        $ref: '#/definitions/Address'
      cacValidated:
        type: boolean
        x-nullable: true
      emplid:
        type: string
        x-nullable: true
  CreatedCustomer:
    type: object
    properties:
      affiliation:
        type: string
        title: Branch of service customer is affilated with
      firstName:
        type: string
        example: John
      lastName:
        type: string
        example: Doe
      telephone:
        type: string
        format: telephone
        pattern: ^[2-9]\d{2}-\d{3}-\d{4}$
        x-nullable: true
      personalEmail:
        type: string
        format: x-email
        pattern: ^[a-zA-Z0-9._%+-]+@[a-zA-Z0-9.-]+\.[a-zA-Z]{2,}$
      suffix:
        type: string
        example: Jr.
        x-nullable: true
      middleName:
        type: string
        example: David
        x-nullable: true
      residentialAddress:
        $ref: '#/definitions/Address'
      backupContact:
        $ref: '#/definitions/BackupContact'
      id:
        type: string
        format: uuid
        example: c56a4180-65aa-42ec-a945-5fd21dec0538
      edipi:
        type: string
        x-nullable: true
      userID:
        type: string
        format: uuid
        example: c56a4180-65aa-42ec-a945-5fd21dec0538
      oktaID:
        type: string
      oktaEmail:
        type: string
      phoneIsPreferred:
        type: boolean
      emailIsPreferred:
        type: boolean
      secondaryTelephone:
        type: string
        format: telephone
        pattern: ^[2-9]\d{2}-\d{3}-\d{4}$
        x-nullable: true
      backupAddress:
        $ref: '#/definitions/Address'
      cacValidated:
        type: boolean
  UpdateCustomerPayload:
    type: object
    properties:
      first_name:
        type: string
        example: John
      last_name:
        type: string
        example: Doe
      phone:
        type: string
        format: telephone
        pattern: ^[2-9]\d{2}-\d{3}-\d{4}$
        x-nullable: true
      email:
        type: string
        format: x-email
        pattern: ^[a-zA-Z0-9._%+-]+@[a-zA-Z0-9.-]+\.[a-zA-Z]{2,}$
        x-nullable: true
      suffix:
        type: string
        example: Jr.
        x-nullable: true
      middle_name:
        type: string
        example: David
        x-nullable: true
      current_address:
        allOf:
          - $ref: '#/definitions/Address'
      backup_contact:
        $ref: '#/definitions/BackupContact'
      phoneIsPreferred:
        type: boolean
      emailIsPreferred:
        type: boolean
      secondaryTelephone:
        type: string
        format: telephone
        pattern: ^[2-9]\d{2}-\d{3}-\d{4}$|^$
        x-nullable: true
      backupAddress:
        allOf:
          - $ref: '#/definitions/Address'
      cac_validated:
        type: boolean
  CreateCustomerPayload:
    type: object
    properties:
      affiliation:
        $ref: '#/definitions/Affiliation'
      edipi:
        type: string
        example: '1234567890'
        maxLength: 10
        x-nullable: false
      emplid:
        type: string
        example: '9485155'
        maxLength: 7
        x-nullable: true
      firstName:
        type: string
        example: John
      middleName:
        type: string
        example: David
        x-nullable: true
      lastName:
        type: string
        example: Doe
      suffix:
        type: string
        example: Jr.
        x-nullable: true
      telephone:
        type: string
        format: telephone
        pattern: ^[2-9]\d{2}-\d{3}-\d{4}$
        x-nullable: true
      secondaryTelephone:
        type: string
        format: telephone
        pattern: ^[2-9]\d{2}-\d{3}-\d{4}$
        x-nullable: true
      personalEmail:
        type: string
        format: x-email
        example: personalEmail@email.com
        pattern: ^[a-zA-Z0-9._%+-]+@[a-zA-Z0-9.-]+\.[a-zA-Z]{2,}$
      phoneIsPreferred:
        type: boolean
      emailIsPreferred:
        type: boolean
      residentialAddress:
        allOf:
          - $ref: '#/definitions/Address'
      backupContact:
        $ref: '#/definitions/BackupContact'
      backupMailingAddress:
        allOf:
          - $ref: '#/definitions/Address'
      createOktaAccount:
        type: boolean
      cacUser:
        type: boolean
  FetchLineOfAccountingPayload:
    type: object
    properties:
      departmentIndicator:
        $ref: '#/definitions/DepartmentIndicator'
      effectiveDate:
        description: >
          The effective date for the Line Of Accounting (LOA) being fetched. Eg,
          the orders issue date or the Non-Temporary Storage (NTS) Move Task
          Order (MTO) approval date. Effective date is used to find "Active"
          TGET data by searching for the TACs and LOAs with begin and end dates
          containing this date. The 'Effective Date' is the date that can be
          either the orders issued date (For HHG shipments), MTO approval date
          (For NTS shipments), or even the current date for NTS shipments with
          no approval yet (Just providing a preview to the office users per
          customer request).
        type: string
        format: date
        example: '2023-01-01'
      tacCode:
        type: string
        minLength: 4
        maxLength: 4
        example: F8J1
  SearchCustomersResult:
    type: object
    properties:
      page:
        type: integer
      perPage:
        type: integer
      totalCount:
        type: integer
      searchCustomers:
        $ref: '#/definitions/SearchCustomers'
  SearchCustomers:
    type: array
    items:
      $ref: '#/definitions/SearchCustomer'
  SearchCustomer:
    type: object
    properties:
      id:
        type: string
        format: uuid
      firstName:
        type: string
        example: John
        x-nullable: true
      lastName:
        type: string
        example: Doe
        x-nullable: true
      edipi:
        type: string
        x-nullable: true
      emplid:
        type: string
        x-nullable: true
      branch:
        type: string
      telephone:
        type: string
        format: telephone
        pattern: ^[2-9]\d{2}-\d{3}-\d{4}$
        x-nullable: true
      personalEmail:
        type: string
        format: x-email
        example: personalEmail@email.com
        pattern: ^[a-zA-Z0-9._%+-]+@[a-zA-Z0-9.-]+\.[a-zA-Z]{2,}$
        x-nullable: true
  Entitlements:
    properties:
      id:
        example: 571008b1-b0de-454d-b843-d71be9f02c04
        format: uuid
        type: string
      authorizedWeight:
        example: 2000
        type: integer
        x-formatting: weight
        x-nullable: true
      dependentsAuthorized:
        example: true
        type: boolean
        x-nullable: true
      gunSafe:
        type: boolean
        example: false
      nonTemporaryStorage:
        example: false
        type: boolean
        x-nullable: true
      privatelyOwnedVehicle:
        example: false
        type: boolean
        x-nullable: true
      proGearWeight:
        example: 2000
        type: integer
        x-formatting: weight
      proGearWeightSpouse:
        example: 500
        type: integer
        x-formatting: weight
      storageInTransit:
        example: 90
        type: integer
        x-nullable: true
      totalWeight:
        example: 500
        type: integer
        x-formatting: weight
      totalDependents:
        example: 2
        type: integer
      requiredMedicalEquipmentWeight:
        example: 500
        type: integer
        x-formatting: weight
      organizationalClothingAndIndividualEquipment:
        example: true
        type: boolean
      accompaniedTour:
        type: boolean
        example: true
        x-nullable: true
        description: >-
          Indicates if the move entitlement allows dependents to travel to the
          new Permanent Duty Station (PDS). This is only present on OCONUS
          moves.
      unaccompaniedBaggageAllowance:
        type: integer
        example: 3
        x-nullable: true
        description: >-
          The amount of weight in pounds that the move is entitled for shipment
          types of Unaccompanied Baggage.
      dependentsUnderTwelve:
        type: integer
        example: 5
        x-nullable: true
        description: >-
          Indicates the number of dependents under the age of twelve for a move.
          This is only present on OCONUS moves.
      dependentsTwelveAndOver:
        type: integer
        example: 3
        x-nullable: true
        description: >-
          Indicates the number of dependents of the age twelve or older for a
          move. This is only present on OCONUS moves.
      eTag:
        type: string
    type: object
  Error:
    properties:
      message:
        type: string
    required:
      - message
    type: object
  Grade:
    type: string
    x-nullable: true
    title: grade
    enum:
      - E_1
      - E_2
      - E_3
      - E_4
      - E_5
      - E_6
      - E_7
      - E_8
      - E_9
      - E_9_SPECIAL_SENIOR_ENLISTED
      - O_1_ACADEMY_GRADUATE
      - O_2
      - O_3
      - O_4
      - O_5
      - O_6
      - O_7
      - O_8
      - O_9
      - O_10
      - W_1
      - W_2
      - W_3
      - W_4
      - W_5
      - AVIATION_CADET
      - CIVILIAN_EMPLOYEE
      - ACADEMY_CADET
      - MIDSHIPMAN
    x-display-value:
      E_1: E-1
      E_2: E-2
      E_3: E-3
      E_4: E-4
      E_5: E-5
      E_6: E-6
      E_7: E-7
      E_8: E-8
      E_9: E-9
      E_9_SPECIAL_SENIOR_ENLISTED: E-9 (Special Senior Enlisted)
      O_1_ACADEMY_GRADUATE: O-1 or Service Academy Graduate
      O_2: O-2
      O_3: O-3
      O_4: O-4
      O_5: O-5
      O_6: O-6
      O_7: O-7
      O_8: O-8
      O_9: O-9
      O_10: O-10
      W_1: W-1
      W_2: W-2
      W_3: W-3
      W_4: W-4
      W_5: W-5
      AVIATION_CADET: Aviation Cadet
      CIVILIAN_EMPLOYEE: Civilian Employee
      ACADEMY_CADET: Service Academy Cadet
      MIDSHIPMAN: Midshipman
  Move:
    properties:
      id:
        example: 1f2270c7-7166-40ae-981e-b200ebdf3054
        format: uuid
        type: string
      serviceCounselingCompletedAt:
        format: date-time
        type: string
        x-nullable: true
      availableToPrimeAt:
        format: date-time
        type: string
        x-nullable: true
      approvedAt:
        format: date-time
        type: string
        x-nullable: true
      billableWeightsReviewedAt:
        format: date-time
        type: string
        x-nullable: true
      contractorId:
        type: string
        format: uuid
        x-nullable: true
      contractor:
        $ref: '#/definitions/Contractor'
      locator:
        type: string
        example: 1K43AR
      ordersId:
        type: string
        format: uuid
        example: c56a4180-65aa-42ec-a945-5fd21dec0538
      orders:
        $ref: '#/definitions/Order'
      referenceId:
        example: 1001-3456
        type: string
        x-nullable: true
      status:
        $ref: '#/definitions/MoveStatus'
      excess_weight_qualified_at:
        type: string
        format: date-time
        description: >-
          Timestamp of when the estimated shipment weights of the move reached
          90% of the weight allowance
        x-nullable: true
      excess_weight_acknowledged_at:
        type: string
        format: date-time
        description: >-
          Timestamp of when the TOO acknowledged the excess weight risk by
          either dismissing the alert or updating the max billable weight
        x-nullable: true
      tioRemarks:
        type: string
        example: approved additional weight
        x-nullable: true
      financialReviewFlag:
        type: boolean
        example: false
        description: >-
          This flag is set by office users if a move should be reviewed by a
          Financial Office
        x-nullable: false
        readOnly: true
      financialReviewRemarks:
        type: string
        example: Delivery Address is too far from duty location
        x-nullable: true
        readOnly: true
      closeoutOffice:
        $ref: '#/definitions/TransportationOffice'
      closeoutOfficeId:
        type: string
        format: uuid
        description: >-
          The transportation office that will handle reviewing PPM Closeout
          documentation for Army and Air Force service members
        x-nullable: true
      approvalsRequestedAt:
        type: string
        format: date-time
        description: >-
          The time at which a move is sent back to the TOO becuase the prime
          added a new service item for approval
        x-nullable: true
      createdAt:
        type: string
        format: date-time
      submittedAt:
        type: string
        format: date-time
        x-nullable: true
      updatedAt:
        type: string
        format: date-time
      eTag:
        type: string
      shipmentGBLOC:
        $ref: '#/definitions/GBLOC'
      lockedByOfficeUserID:
        type: string
        format: uuid
        x-nullable: true
      lockedByOfficeUser:
        $ref: '#/definitions/LockedOfficeUser'
        x-nullable: true
      lockExpiresAt:
        type: string
        format: date-time
        x-nullable: true
      additionalDocuments:
        $ref: '#/definitions/Document'
      SCAssignedUser:
        $ref: '#/definitions/AssignedOfficeUser'
      TOOAssignedUser:
        $ref: '#/definitions/AssignedOfficeUser'
      TIOAssignedUser:
        $ref: '#/definitions/AssignedOfficeUser'
  MoveHistory:
    properties:
      id:
        description: move ID
        example: 1f2270c7-7166-40ae-981e-b200ebdf3054
        format: uuid
        type: string
      historyRecords:
        description: A list of MoveAuditHistory's connected to the move.
        $ref: '#/definitions/MoveAuditHistories'
      locator:
        description: move locator
        type: string
        example: 1K43AR
      referenceId:
        description: move referenceID
        example: 1001-3456
        type: string
        x-nullable: true
  MoveHistoryResult:
    type: object
    properties:
      page:
        type: integer
      perPage:
        type: integer
      totalCount:
        type: integer
      id:
        description: move ID
        example: 1f2270c7-7166-40ae-981e-b200ebdf3054
        format: uuid
        type: string
      historyRecords:
        description: A list of MoveAuditHistory's connected to the move.
        $ref: '#/definitions/MoveAuditHistories'
      locator:
        description: move locator
        type: string
        example: 1K43AR
      referenceId:
        description: move referenceID
        example: 1001-3456
        type: string
        x-nullable: true
  MoveAuditHistories:
    type: array
    items:
      $ref: '#/definitions/MoveAuditHistory'
  MoveAuditHistory:
    properties:
      id:
        description: id from audity_history table
        example: 1f2270c7-7166-40ae-981e-b200ebdf3054
        format: uuid
        type: string
      schemaName:
        description: Database schema audited table for this event is in
        type: string
      tableName:
        description: name of database table that was changed
        type: string
      relId:
        description: relation OID. Table OID (object identifier). Changes with drop/create.
        type: integer
      objectId:
        description: id column for the tableName where the data was changed
        example: 1f2270c7-7166-40ae-981e-b200ebdf3054
        format: uuid
        type: string
        x-nullable: true
      sessionUserId:
        example: 1f2270c7-7166-40ae-981e-b200ebdf3054
        format: uuid
        type: string
        x-nullable: true
      sessionUserFirstName:
        example: foo
        type: string
        x-nullable: true
      sessionUserLastName:
        example: bar
        type: string
        x-nullable: true
      sessionUserEmail:
        example: foobar@example.com
        type: string
        x-nullable: true
      sessionUserTelephone:
        format: telephone
        type: string
        pattern: ^[2-9]\d{2}-\d{3}-\d{4}$
        x-nullable: true
      context:
        type: array
        items:
          type: object
          additionalProperties:
            type: string
        x-nullable: true
      contextId:
        description: id column for the context table the record belongs to
        example: 1f2270c7-7166-40ae-981e-b200ebdf3054
        type: string
        x-nullable: true
      eventName:
        description: API endpoint name that was called to make the change
        type: string
        x-nullable: true
      actionTstampTx:
        description: Transaction start timestamp for tx in which audited event occurred
        type: string
        format: date-time
      actionTstampStm:
        description: Statement start timestamp for tx in which audited event occurred
        type: string
        format: date-time
      actionTstampClk:
        description: Wall clock time at which audited event's trigger call occurred
        type: string
        format: date-time
      transactionId:
        description: >-
          Identifier of transaction that made the change. May wrap, but unique
          paired with action_tstamp_tx.
        type: integer
        x-nullable: true
      action:
        description: Action type; I = insert, D = delete, U = update, T = truncate
        type: string
      oldValues:
        description: >-
          A list of (old/previous) MoveAuditHistoryItem's for a record before
          the change.
        type: object
        additionalProperties: true
        x-nullable: true
      changedValues:
        description: >-
          A list of (changed/updated) MoveAuditHistoryItem's for a record after
          the change.
        type: object
        additionalProperties: true
        x-nullable: true
      statementOnly:
        description: >-
          true if audit event is from an FOR EACH STATEMENT trigger, false for
          FOR EACH ROW'
        type: boolean
        example: false
  MoveAuditHistoryItems:
    type: array
    items:
      $ref: '#/definitions/MoveAuditHistoryItem'
  MoveAuditHistoryItem:
    properties:
      columnName:
        type: string
      columnValue:
        type: string
  MoveStatus:
    type: string
    enum:
      - DRAFT
      - NEEDS SERVICE COUNSELING
      - SERVICE COUNSELING COMPLETED
      - SUBMITTED
      - APPROVALS REQUESTED
      - APPROVED
      - CANCELED
  PPMStatus:
    type: string
    enum:
      - CANCELED
      - DRAFT
      - SUBMITTED
      - WAITING_ON_CUSTOMER
      - NEEDS_ADVANCE_APPROVAL
      - NEEDS_CLOSEOUT
      - CLOSEOUT_COMPLETE
      - COMPLETED
  DeptIndicator:
    type: string
    title: Dept. indicator
    x-nullable: true
    enum:
      - NAVY_AND_MARINES
      - ARMY
      - ARMY_CORPS_OF_ENGINEERS
      - AIR_AND_SPACE_FORCE
      - COAST_GUARD
      - OFFICE_OF_SECRETARY_OF_DEFENSE
    x-display-value:
      NAVY_AND_MARINES: 17 Navy and Marine Corps
      ARMY: 21 Army
      ARMY_CORPS_OF_ENGINEERS: 96 Army Corps of Engineers
      AIR_AND_SPACE_FORCE: 57 Air Force and Space Force
      COAST_GUARD: 70 Coast Guard
      OFFICE_OF_SECRETARY_OF_DEFENSE: 97 Office of the Secretary of Defense
  OrdersTypeDetail:
    type: string
    title: Orders type detail
    x-nullable: true
    enum:
      - HHG_PERMITTED
      - PCS_TDY
      - HHG_RESTRICTED_PROHIBITED
      - HHG_RESTRICTED_AREA
      - INSTRUCTION_20_WEEKS
      - HHG_PROHIBITED_20_WEEKS
      - DELAYED_APPROVAL
    x-display-value:
      HHG_PERMITTED: Shipment of HHG Permitted
      PCS_TDY: PCS with TDY Enroute
      HHG_RESTRICTED_PROHIBITED: Shipment of HHG Restricted or Prohibited
      HHG_RESTRICTED_AREA: HHG Restricted Area-HHG Prohibited
      INSTRUCTION_20_WEEKS: Course of Instruction 20 Weeks or More
      HHG_PROHIBITED_20_WEEKS: Shipment of HHG Prohibited but Authorized within 20 weeks
      DELAYED_APPROVAL: Delayed Approval 20 Weeks or More
  Order:
    properties:
      id:
        example: 1f2270c7-7166-40ae-981e-b200ebdf3054
        format: uuid
        type: string
      customerID:
        example: c56a4180-65aa-42ec-a945-5fd21dec0538
        format: uuid
        type: string
      customer:
        $ref: '#/definitions/Customer'
      moveCode:
        type: string
        example: H2XFJF
      first_name:
        type: string
        example: John
        readOnly: true
      last_name:
        type: string
        example: Doe
        readOnly: true
      grade:
        $ref: '#/definitions/Grade'
      agency:
        $ref: '#/definitions/Affiliation'
      entitlement:
        $ref: '#/definitions/Entitlements'
      destinationDutyLocation:
        $ref: '#/definitions/DutyLocation'
      destinationDutyLocationGBLOC:
        $ref: '#/definitions/GBLOC'
      originDutyLocation:
        $ref: '#/definitions/DutyLocation'
      originDutyLocationGBLOC:
        $ref: '#/definitions/GBLOC'
      moveTaskOrderID:
        example: c56a4180-65aa-42ec-a945-5fd21dec0538
        format: uuid
        type: string
      uploaded_order_id:
        example: c56a4180-65aa-42ec-a945-5fd21dec0538
        format: uuid
        type: string
      uploadedAmendedOrderID:
        example: c56a4180-65aa-42ec-a945-5fd21dec0538
        format: uuid
        type: string
        x-nullable: true
      amendedOrdersAcknowledgedAt:
        type: string
        format: date-time
        x-nullable: true
      order_number:
        type: string
        x-nullable: true
        example: 030-00362
      order_type:
        $ref: '#/definitions/OrdersType'
      order_type_detail:
        $ref: '#/definitions/OrdersTypeDetail'
        x-nullable: true
      date_issued:
        type: string
        format: date
        example: '2020-01-01'
      report_by_date:
        type: string
        format: date
        example: '2020-01-01'
      department_indicator:
        $ref: '#/definitions/DeptIndicator'
        x-nullable: true
      tac:
        type: string
        title: TAC
        example: F8J1
        x-nullable: true
      sac:
        type: string
        title: SAC
        example: N002214CSW32Y9
        x-nullable: true
      ntsTac:
        type: string
        title: NTS TAC
        example: F8J1
        x-nullable: true
      ntsSac:
        type: string
        title: NTS SAC
        example: N002214CSW32Y9
        x-nullable: true
      has_dependents:
        type: boolean
        example: false
        title: Are dependents included in your orders?
      spouse_has_pro_gear:
        type: boolean
        example: false
        title: >-
          Do you have a spouse who will need to move items related to their
          occupation (also known as spouse pro-gear)?
      supplyAndServicesCostEstimate:
        type: string
      packingAndShippingInstructions:
        type: string
      methodOfPayment:
        type: string
      naics:
        type: string
      orders_type:
        $ref: '#/definitions/OrdersType'
      eTag:
        type: string
    type: object
  Location:
    type: object
    properties:
      label:
        type: string
        example: Label for display
      value:
        type: string
        example: Value for location
    required:
      - label
      - value
  Locations:
    type: array
    items:
      $ref: '#/definitions/Location'
  OrderBody:
    type: object
    properties:
      id:
        type: string
        format: uuid
  CreateOrders:
    type: object
    properties:
      serviceMemberId:
        type: string
        format: uuid
        example: c56a4180-65aa-42ec-a945-5fd21dec0538
      issueDate:
        type: string
        description: The date and time that these orders were cut.
        format: date
        title: Orders date
      reportByDate:
        type: string
        description: Report By Date
        format: date
        title: Report-by date
      ordersType:
        $ref: '#/definitions/OrdersType'
      ordersTypeDetail:
        $ref: '#/definitions/OrdersTypeDetail'
      hasDependents:
        type: boolean
        title: Are dependents included in your orders?
      spouseHasProGear:
        type: boolean
        title: >-
          Do you have a spouse who will need to move items related to their
          occupation (also known as spouse pro-gear)?
      newDutyLocationId:
        type: string
        format: uuid
        example: c56a4180-65aa-42ec-a945-5fd21dec0538
      ordersNumber:
        type: string
        title: Orders Number
        x-nullable: true
        example: 030-00362
      tac:
        type: string
        title: TAC
        example: F8J1
        x-nullable: true
      sac:
        type: string
        title: SAC
        example: N002214CSW32Y9
        x-nullable: true
      departmentIndicator:
        $ref: '#/definitions/DeptIndicator'
      grade:
        $ref: '#/definitions/Grade'
      originDutyLocationId:
        type: string
        format: uuid
        example: c56a4180-65aa-42ec-a945-5fd21dec0538
      accompaniedTour:
        type: boolean
        example: true
        x-nullable: true
        description: >-
          Indicates if the move entitlement allows dependents to travel to the
          new Permanent Duty Station (PDS). This is only present on OCONUS
          moves.
      dependentsUnderTwelve:
        type: integer
        example: 5
        x-nullable: true
        description: >-
          Indicates the number of dependents under the age of twelve for a move.
          This is only present on OCONUS moves.
      dependentsTwelveAndOver:
        type: integer
        example: 3
        x-nullable: true
        description: >-
          Indicates the number of dependents of the age twelve or older for a
          move. This is only present on OCONUS moves.
    required:
      - serviceMemberId
      - issueDate
      - reportByDate
      - ordersType
      - hasDependents
      - spouseHasProGear
      - newDutyLocationId
  CounselingUpdateOrderPayload:
    type: object
    properties:
      issueDate:
        type: string
        description: The date and time that these orders were cut.
        format: date
        example: '2018-04-26'
        title: Orders date
      reportByDate:
        type: string
        description: Report By Date
        format: date
        example: '2018-04-26'
        title: Report-by date
      ordersType:
        $ref: '#/definitions/OrdersType'
      ordersTypeDetail:
        $ref: '#/definitions/OrdersTypeDetail'
      ordersNumber:
        type: string
        title: Orders Number
        x-nullable: true
        example: 030-00362
      departmentIndicator:
        $ref: '#/definitions/DeptIndicator'
        x-nullable: true
      originDutyLocationId:
        type: string
        format: uuid
        example: c56a4180-65aa-42ec-a945-5fd21dec0538
      newDutyLocationId:
        type: string
        format: uuid
        example: c56a4180-65aa-42ec-a945-5fd21dec0538
      tac:
        type: string
        title: HHG TAC
        minLength: 4
        maxLength: 4
        example: F8J1
        x-nullable: true
      sac:
        title: HHG SAC
        example: N002214CSW32Y9
        $ref: '#/definitions/NullableString'
      ntsTac:
        title: NTS TAC
        minLength: 4
        maxLength: 4
        example: F8J1
        $ref: '#/definitions/NullableString'
      ntsSac:
        title: NTS SAC
        example: N002214CSW32Y9
        $ref: '#/definitions/NullableString'
      grade:
        $ref: '#/definitions/Grade'
    required:
      - issueDate
      - reportByDate
      - ordersType
      - originDutyLocationId
      - newDutyLocationId
  UpdateOrderPayload:
    type: object
    properties:
      issueDate:
        type: string
        description: The date and time that these orders were cut.
        format: date
        example: '2018-04-26'
        title: Orders date
      reportByDate:
        type: string
        description: Report By Date
        format: date
        example: '2018-04-26'
        title: Report-by date
      ordersType:
        $ref: '#/definitions/OrdersType'
      ordersTypeDetail:
        $ref: '#/definitions/OrdersTypeDetail'
      originDutyLocationId:
        type: string
        format: uuid
        example: c56a4180-65aa-42ec-a945-5fd21dec0538
      newDutyLocationId:
        type: string
        format: uuid
        example: c56a4180-65aa-42ec-a945-5fd21dec0538
      ordersNumber:
        type: string
        title: Orders Number
        x-nullable: true
        example: 030-00362
      tac:
        type: string
        title: HHG TAC
        minLength: 4
        maxLength: 4
        example: F8J1
        x-nullable: true
      sac:
        title: HHG SAC
        example: N002214CSW32Y9
        $ref: '#/definitions/NullableString'
      ntsTac:
        title: NTS TAC
        minLength: 4
        maxLength: 4
        example: F8J1
        $ref: '#/definitions/NullableString'
      ntsSac:
        title: NTS SAC
        example: N002214CSW32Y9
        $ref: '#/definitions/NullableString'
      departmentIndicator:
        $ref: '#/definitions/DeptIndicator'
        x-nullable: true
      ordersAcknowledgement:
        description: >-
          Confirmation that the new amended orders were reviewed after
          previously approving the original orders
        type: boolean
        x-nullable: true
      grade:
        $ref: '#/definitions/Grade'
    required:
      - issueDate
      - reportByDate
      - ordersType
      - newDutyLocationId
      - originDutyLocationId
  UpdateAllowancePayload:
    type: object
    properties:
      grade:
        $ref: '#/definitions/Grade'
      dependentsAuthorized:
        type: boolean
        x-nullable: true
      agency:
        $ref: '#/definitions/Affiliation'
      proGearWeight:
        description: unit is in lbs
        example: 2000
        type: integer
        minimum: 0
        maximum: 2000
        x-formatting: weight
        x-nullable: true
      proGearWeightSpouse:
        description: unit is in lbs
        example: 500
        type: integer
        minimum: 0
        maximum: 500
        x-formatting: weight
        x-nullable: true
      requiredMedicalEquipmentWeight:
        description: unit is in lbs
        example: 2000
        type: integer
        minimum: 0
        x-formatting: weight
      organizationalClothingAndIndividualEquipment:
        description: only for Army
        type: boolean
        x-nullable: true
      storageInTransit:
        description: >-
          the number of storage in transit days that the customer is entitled to
          for a given shipment on their move
        type: integer
        minimum: 0
      gunSafe:
        description: >-
          True if user is entitled to move a gun safe (up to 500 lbs) as part of
          their move without it being charged against their weight allowance.
        type: boolean
        x-nullable: true
      accompaniedTour:
        type: boolean
        example: true
        x-nullable: true
        description: >-
          Indicates if the move entitlement allows dependents to travel to the
          new Permanent Duty Station (PDS). This is only present on OCONUS
          moves.
      dependentsUnderTwelve:
        type: integer
        example: 5
        x-nullable: true
        description: >-
          Indicates the number of dependents under the age of twelve for a move.
          This is only present on OCONUS moves.
      dependentsTwelveAndOver:
        type: integer
        example: 3
        x-nullable: true
        description: >-
          Indicates the number of dependents of the age twelve or older for a
          move. This is only present on OCONUS moves.
      ubAllowance:
        example: 500
        type: integer
        x-nullable: true
  UpdateBillableWeightPayload:
    type: object
    properties:
      authorizedWeight:
        description: unit is in lbs
        example: 2000
        minimum: 1
        type: integer
        x-formatting: weight
        x-nullable: true
  UpdateMaxBillableWeightAsTIOPayload:
    type: object
    properties:
      authorizedWeight:
        description: unit is in lbs
        example: 2000
        minimum: 1
        type: integer
        x-formatting: weight
        x-nullable: true
      tioRemarks:
        description: TIO remarks for updating the max billable weight
        example: Increasing max billable weight
        type: string
        minLength: 1
        x-nullable: true
    required:
      - authorizedWeight
      - tioRemarks
  CounselingUpdateAllowancePayload:
    type: object
    properties:
      grade:
        $ref: '#/definitions/Grade'
      dependentsAuthorized:
        type: boolean
        x-nullable: true
      agency:
        $ref: '#/definitions/Affiliation'
      proGearWeight:
        minimum: 0
        maximum: 2000
        description: unit is in lbs
        example: 2000
        type: integer
        x-formatting: weight
        x-nullable: true
      proGearWeightSpouse:
        minimum: 0
        maximum: 500
        description: unit is in lbs
        example: 2000
        type: integer
        x-formatting: weight
        x-nullable: true
      requiredMedicalEquipmentWeight:
        minimum: 0
        description: unit is in lbs
        example: 2000
        type: integer
        x-formatting: weight
      organizationalClothingAndIndividualEquipment:
        description: only for Army
        type: boolean
        x-nullable: true
      storageInTransit:
        description: >-
          the number of storage in transit days that the customer is entitled to
          for a given shipment on their move
        type: integer
        minimum: 0
      gunSafe:
        description: >-
          True if user is entitled to move a gun safe (up to 500 lbs) as part of
          their move without it being charged against their weight allowance.
        type: boolean
        x-nullable: true
      accompaniedTour:
        type: boolean
        example: true
        x-nullable: true
        description: >-
          Indicates if the move entitlement allows dependents to travel to the
          new Permanent Duty Station (PDS). This is only present on OCONUS
          moves.
      dependentsUnderTwelve:
        type: integer
        example: 5
        x-nullable: true
        description: >-
          Indicates the number of dependents under the age of twelve for a move.
          This is only present on OCONUS moves.
      dependentsTwelveAndOver:
        type: integer
        example: 3
        x-nullable: true
        description: >-
          Indicates the number of dependents of the age twelve or older for a
          move. This is only present on OCONUS moves.
      ubAllowance:
        example: 500
        type: integer
        x-nullable: true
  MoveTaskOrder:
    description: The Move (MoveTaskOrder)
    properties:
      id:
        example: 1f2270c7-7166-40ae-981e-b200ebdf3054
        format: uuid
        type: string
      createdAt:
        format: date-time
        type: string
      orderID:
        example: c56a4180-65aa-42ec-a945-5fd21dec0538
        format: uuid
        type: string
      locator:
        type: string
        example: 1K43AR
      referenceId:
        example: 1001-3456
        type: string
      serviceCounselingCompletedAt:
        format: date-time
        type: string
        x-nullable: true
      availableToPrimeAt:
        format: date-time
        type: string
        x-nullable: true
      approvedAt:
        format: date-time
        type: string
        x-nullable: true
      updatedAt:
        format: date-time
        type: string
      destinationAddress:
        $ref: '#/definitions/Address'
      pickupAddress:
        $ref: '#/definitions/Address'
      destinationDutyLocation:
        example: 1f2270c7-7166-40ae-981e-b200ebdf3054
        format: uuid
        type: string
      originDutyLocation:
        example: 1f2270c7-7166-40ae-981e-b200ebdf3054
        format: uuid
        type: string
      entitlements:
        $ref: '#/definitions/Entitlements'
      requestedPickupDate:
        format: date
        type: string
      tioRemarks:
        type: string
        example: approved additional weight
        x-nullable: true
      eTag:
        type: string
    type: object
  MoveTaskOrders:
    items:
      $ref: '#/definitions/MoveTaskOrder'
    type: array
  PaymentRequest:
    properties:
      proofOfServiceDocs:
        $ref: '#/definitions/ProofOfServiceDocs'
      id:
        example: c56a4180-65aa-42ec-a945-5fd21dec0538
        format: uuid
        readOnly: true
        type: string
      isFinal:
        default: false
        type: boolean
      moveTaskOrder:
        $ref: '#/definitions/Move'
      moveTaskOrderID:
        example: c56a4180-65aa-42ec-a945-5fd21dec0538
        format: uuid
        type: string
      rejectionReason:
        example: documentation was incomplete
        type: string
        x-nullable: true
      serviceItems:
        $ref: '#/definitions/PaymentServiceItems'
      status:
        $ref: '#/definitions/PaymentRequestStatus'
      paymentRequestNumber:
        example: 1234-5678-1
        readOnly: true
        type: string
      recalculationOfPaymentRequestID:
        example: c56a4180-65aa-42ec-a945-5fd21dec0538
        format: uuid
        type: string
        readOnly: true
        x-nullable: true
      eTag:
        type: string
      reviewedAt:
        format: date-time
        type: string
        x-nullable: true
      createdAt:
        format: date-time
        type: string
      sentToGexAt:
        format: date-time
        type: string
        x-nullable: true
      receivedByGexAt:
        format: date-time
        type: string
        x-nullable: true
      ediErrorType:
        description: >-
          Type of EDI reporting or causing the issue. Can be EDI 997, 824, and
          858.
        type: string
        x-nullable: true
      ediErrorCode:
        description: Reported code from syncada for the EDI error encountered
        type: string
        x-nullable: true
      ediErrorDescription:
        description: The reason the services counselor has excluded or rejected the item.
        type: string
        x-nullable: true
      tppsInvoiceAmountPaidTotalMillicents:
        type: integer
        format: millients
        title: >-
          Total amount that TPPS paid for all service items on the payment
          request in millicents
        x-nullable: true
      tppsInvoiceSellerPaidDate:
        type: string
        format: date-time
        title: Date that TPPS paid HS for the payment request
        x-nullable: true
    type: object
  PaymentRequests:
    items:
      $ref: '#/definitions/PaymentRequest'
    type: array
  PaymentServiceItems:
    items:
      $ref: '#/definitions/PaymentServiceItem'
    type: array
  PaymentServiceItem:
    properties:
      id:
        example: c56a4180-65aa-42ec-a945-5fd21dec0538
        format: uuid
        readOnly: true
        type: string
      createdAt:
        format: date-time
        type: string
      paymentRequestID:
        example: c56a4180-65aa-42ec-a945-5fd21dec0538
        format: uuid
        type: string
      mtoServiceItemID:
        example: c56a4180-65aa-42ec-a945-5fd21dec0538
        format: uuid
        type: string
      mtoServiceItemCode:
        example: DLH
        type: string
      mtoServiceItemName:
        example: Move management
        type: string
      mtoShipmentType:
        $ref: '#/definitions/MTOShipmentType'
      mtoShipmentID:
        type: string
        format: uuid
        example: c56a4180-65aa-42ec-a945-5fd21dec0538
        x-nullable: true
      status:
        $ref: '#/definitions/PaymentServiceItemStatus'
      priceCents:
        type: integer
        format: cents
        title: Price of the service item in cents
        x-nullable: true
      rejectionReason:
        example: documentation was incomplete
        type: string
        x-nullable: true
      referenceID:
        example: 1234-5678-c56a4180
        readOnly: true
        format: string
      paymentServiceItemParams:
        $ref: '#/definitions/PaymentServiceItemParams'
      eTag:
        type: string
      tppsInvoiceAmountPaidPerServiceItemMillicents:
        type: integer
        format: millicents
        title: Amount that TPPS paid for the individual service item in millicents
        x-nullable: true
    type: object
  PaymentRequestStatus:
    type: string
    enum:
      - PENDING
      - REVIEWED
      - REVIEWED_AND_ALL_SERVICE_ITEMS_REJECTED
      - SENT_TO_GEX
      - TPPS_RECEIVED
      - PAID
      - EDI_ERROR
      - DEPRECATED
    title: Payment Request Status
  ProofOfServiceDocs:
    items:
      $ref: '#/definitions/ProofOfServiceDoc'
    type: array
  ProofOfServiceDoc:
    properties:
      isWeightTicket:
        type: boolean
      uploads:
        items:
          $ref: '#/definitions/Upload'
        type: array
  ShipmentsPaymentSITBalance:
    items:
      $ref: '#/definitions/ShipmentPaymentSITBalance'
    type: array
  ShipmentPaymentSITBalance:
    properties:
      shipmentID:
        type: string
        format: uuid
      totalSITDaysAuthorized:
        type: integer
      totalSITDaysRemaining:
        type: integer
      totalSITEndDate:
        type: string
        format: date
        x-nullable: true
      pendingSITDaysInvoiced:
        type: integer
      pendingBilledStartDate:
        type: string
        format: date
        x-nullable: true
      pendingBilledEndDate:
        type: string
        format: date
        x-nullable: true
      previouslyBilledDays:
        type: integer
        x-nullable: true
      previouslyBilledStartDate:
        type: string
        format: date
        x-nullable: true
      previouslyBilledEndDate:
        type: string
        format: date
        x-nullable: true
  UpdateShipment:
    type: object
    properties:
      shipmentType:
        $ref: '#/definitions/MTOShipmentType'
      requestedPickupDate:
        format: date
        type: string
        x-nullable: true
      requestedDeliveryDate:
        format: date
        type: string
        x-nullable: true
      customerRemarks:
        type: string
        example: handle with care
        x-nullable: true
      counselorRemarks:
        type: string
        example: counselor approved
        x-nullable: true
      billableWeightCap:
        type: integer
        description: estimated weight of the shuttle service item provided by the prime
        example: 2500
        x-formatting: weight
        x-nullable: true
      billableWeightJustification:
        type: string
        example: more weight than expected
        x-nullable: true
      pickupAddress:
        allOf:
          - $ref: '#/definitions/Address'
      destinationAddress:
        allOf:
          - $ref: '#/definitions/Address'
      secondaryDeliveryAddress:
        allOf:
          - $ref: '#/definitions/Address'
      secondaryPickupAddress:
        allOf:
          - $ref: '#/definitions/Address'
      hasSecondaryPickupAddress:
        type: boolean
        x-nullable: true
        x-omitempty: false
      hasSecondaryDeliveryAddress:
        type: boolean
        x-nullable: true
        x-omitempty: false
      tertiaryDeliveryAddress:
        allOf:
          - $ref: '#/definitions/Address'
      tertiaryPickupAddress:
        allOf:
          - $ref: '#/definitions/Address'
      hasTertiaryPickupAddress:
        type: boolean
        x-nullable: true
        x-omitempty: false
      hasTertiaryDeliveryAddress:
        type: boolean
        x-nullable: true
        x-omitempty: false
      actualProGearWeight:
        type: integer
        x-nullable: true
        x-omitempty: false
      actualSpouseProGearWeight:
        type: integer
        x-nullable: true
        x-omitempty: false
      destinationType:
        $ref: '#/definitions/DestinationType'
      agents:
        $ref: '#/definitions/MTOAgents'
        x-nullable: true
      tacType:
        $ref: '#/definitions/LOATypeNullable'
      sacType:
        $ref: '#/definitions/LOATypeNullable'
      usesExternalVendor:
        type: boolean
        example: false
        x-nullable: true
      serviceOrderNumber:
        type: string
        x-nullable: true
      ntsRecordedWeight:
        description: >-
          The previously recorded weight for the NTS Shipment. Used for NTS
          Release to know what the previous primeActualWeight or billable weight
          was.
        example: 2000
        type: integer
        x-formatting: weight
        x-nullable: true
      storageFacility:
        x-nullable: true
        $ref: '#/definitions/StorageFacility'
      ppmShipment:
        $ref: '#/definitions/UpdatePPMShipment'
      boatShipment:
        $ref: '#/definitions/UpdateBoatShipment'
      mobileHomeShipment:
        $ref: '#/definitions/UpdateMobileHomeShipment'
  UpdatePPMShipment:
    type: object
    properties:
      expectedDepartureDate:
        description: |
          Date the customer expects to move.
        format: date
        type: string
        x-nullable: true
      actualMoveDate:
        format: date
        type: string
        x-nullable: true
      pickupAddress:
        allOf:
          - $ref: '#/definitions/Address'
      actualPickupPostalCode:
        description: >
          The actual postal code where the PPM shipment started. To be filled
          once the customer has moved the shipment.
        format: zip
        type: string
        title: ZIP
        example: '90210'
        pattern: ^(\d{5})$
        x-nullable: true
      secondaryPickupAddress:
        allOf:
          - $ref: '#/definitions/Address'
      destinationAddress:
        allOf:
          - $ref: '#/definitions/PPMDestinationAddress'
      actualDestinationPostalCode:
        description: >
          The actual postal code where the PPM shipment ended. To be filled once
          the customer has moved the shipment.
        format: zip
        type: string
        title: ZIP
        example: '90210'
        pattern: ^(\d{5})$
        x-nullable: true
      secondaryDestinationAddress:
        allOf:
          - $ref: '#/definitions/Address'
      hasSecondaryPickupAddress:
        type: boolean
        x-nullable: true
        x-omitempty: false
      hasSecondaryDestinationAddress:
        type: boolean
        x-nullable: true
        x-omitempty: false
      tertiaryPickupAddress:
        allOf:
          - $ref: '#/definitions/Address'
      tertiaryDestinationAddress:
        allOf:
          - $ref: '#/definitions/Address'
      hasTertiaryPickupAddress:
        type: boolean
        x-nullable: true
        x-omitempty: false
      hasTertiaryDestinationAddress:
        type: boolean
        x-nullable: true
        x-omitempty: false
      w2Address:
        x-nullable: true
        $ref: '#/definitions/Address'
      sitExpected:
        type: boolean
        x-nullable: true
      sitLocation:
        allOf:
          - $ref: '#/definitions/SITLocationType'
          - x-nullable: true
      sitEstimatedWeight:
        type: integer
        example: 2000
        x-nullable: true
      sitEstimatedEntryDate:
        format: date
        type: string
        x-nullable: true
      sitEstimatedDepartureDate:
        format: date
        type: string
        x-nullable: true
      estimatedWeight:
        type: integer
        example: 4200
        x-nullable: true
      allowableWeight:
        description: The allowable weight of the PPM shipment goods being moved.
        type: integer
        minimum: 0
        example: 4300
        x-nullable: true
      hasProGear:
        description: |
          Indicates whether PPM shipment has pro gear.
        type: boolean
        x-nullable: true
      proGearWeight:
        type: integer
        x-nullable: true
      spouseProGearWeight:
        type: integer
        x-nullable: true
      hasRequestedAdvance:
        description: |
          Indicates whether an advance has been requested for the PPM shipment.
        type: boolean
        x-nullable: true
      hasReceivedAdvance:
        description: |
          Indicates whether an advance was received for the PPM shipment.
        type: boolean
        x-nullable: true
      advanceAmountRequested:
        description: |
          The amount request for an advance, or null if no advance is requested
        type: integer
        format: cents
        x-nullable: true
      advanceAmountReceived:
        description: |
          The amount received for an advance, or null if no advance is received
        type: integer
        format: cents
        x-nullable: true
      advanceStatus:
        $ref: '#/definitions/PPMAdvanceStatus'
        x-nullable: true
      isActualExpenseReimbursement:
        description: >-
          Used for PPM shipments only. Denotes if this shipment uses the Actual
          Expense Reimbursement method.
        type: boolean
        example: false
        x-omitempty: false
        x-nullable: true
  UpdateBoatShipment:
    type: object
    properties:
      type:
        type: string
        enum:
          - HAUL_AWAY
          - TOW_AWAY
        x-nullable: true
      year:
        type: integer
        description: Year of the Boat
        x-nullable: true
      make:
        type: string
        description: Make of the Boat
        x-nullable: true
      model:
        type: string
        description: Model of the Boat
        x-nullable: true
      lengthInInches:
        type: integer
        description: Length of the Boat in inches
        x-nullable: true
      widthInInches:
        type: integer
        description: Width of the Boat in inches
        x-nullable: true
      heightInInches:
        type: integer
        description: Height of the Boat in inches
        x-nullable: true
      hasTrailer:
        type: boolean
        description: Does the boat have a trailer
        x-nullable: true
      isRoadworthy:
        type: boolean
        description: Is the trailer roadworthy
        x-nullable: true
  UpdateMobileHomeShipment:
    type: object
    properties:
      year:
        type: integer
        description: Year of the Boat
        x-nullable: true
      make:
        type: string
        description: Make of the Boat
        x-nullable: true
      model:
        type: string
        description: Model of the Boat
        x-nullable: true
      lengthInInches:
        type: integer
        description: Length of the Boat in inches
        x-nullable: true
      widthInInches:
        type: integer
        description: Width of the Boat in inches
        x-nullable: true
      heightInInches:
        type: integer
        description: Height of the Boat in inches
        x-nullable: true
  UpdateWeightTicket:
    type: object
    properties:
      emptyWeight:
        description: Weight of the vehicle when empty.
        type: integer
        minimum: 0
      fullWeight:
        description: The weight of the vehicle when full.
        type: integer
        minimum: 0
      ownsTrailer:
        description: Indicates if the customer used a trailer they own for the move.
        type: boolean
      trailerMeetsCriteria:
        description: >-
          Indicates if the trailer that the customer used meets all the criteria
          to be claimable.
        type: boolean
      status:
        $ref: '#/definitions/PPMDocumentStatus'
      reason:
        description: The reason the services counselor has excluded or rejected the item.
        type: string
      adjustedNetWeight:
        description: Indicates the adjusted net weight of the vehicle
        type: integer
        minimum: 0
      netWeightRemarks:
        description: Remarks explaining any edits made to the net weight
        type: string
  UpdateMovingExpense:
    type: object
    properties:
      movingExpenseType:
        $ref: '#/definitions/OmittableMovingExpenseType'
      description:
        description: A brief description of the expense.
        type: string
        x-nullable: true
        x-omitempty: false
      amount:
        description: The total amount of the expense as indicated on the receipt
        type: integer
      sitStartDate:
        description: >-
          The date the shipment entered storage, applicable for the `STORAGE`
          movingExpenseType only
        type: string
        format: date
      sitEndDate:
        description: >-
          The date the shipment exited storage, applicable for the `STORAGE`
          movingExpenseType only
        type: string
        format: date
      status:
        $ref: '#/definitions/PPMDocumentStatus'
      reason:
        description: The reason the services counselor has excluded or rejected the item.
        type: string
      weightStored:
        description: The total weight stored in PPM SIT
        type: integer
      sitLocation:
        allOf:
          - $ref: '#/definitions/SITLocationType'
          - x-nullable: true
      sitEstimatedCost:
        description: >-
          The estimated amount that the government will pay the service member
          to put their goods into storage. This estimated storage cost is
          separate from the estimated incentive.
        type: integer
        format: cents
        x-nullable: true
        x-omitempty: false
      sitReimburseableAmount:
        description: The amount of SIT that will be reimbursed
        type: integer
        format: cents
        x-nullable: true
        x-omitempty: false
  UpdateProGearWeightTicket:
    type: object
    properties:
      belongsToSelf:
        description: >-
          Indicates if this information is for the customer's own pro-gear,
          otherwise, it's the spouse's.
        type: boolean
      hasWeightTickets:
        description: >-
          Indicates if the user has a weight ticket for their pro-gear,
          otherwise they have a constructed weight.
        type: boolean
      weight:
        description: Weight of the pro-gear contained in the shipment.
        type: integer
        minimum: 0
      status:
        $ref: '#/definitions/PPMDocumentStatus'
      reason:
        description: The reason the services counselor has excluded or rejected the item.
        type: string
  MTOShipments:
    items:
      $ref: '#/definitions/MTOShipment'
    type: array
  CreateMTOShipment:
    type: object
    properties:
      moveTaskOrderID:
        description: The ID of the move this new shipment is for.
        example: 1f2270c7-7166-40ae-981e-b200ebdf3054
        format: uuid
        type: string
      requestedPickupDate:
        description: >
          The customer's preferred pickup date. Other dates, such as required
          delivery date and (outside MilMove) the pack date, are derived from
          this date.
        format: date
        type: string
        x-nullable: true
      requestedDeliveryDate:
        description: |
          The customer's preferred delivery date.
        format: date
        type: string
        x-nullable: true
      customerRemarks:
        description: >
          The customer can use the customer remarks field to inform the services
          counselor and the movers about any

          special circumstances for this shipment. Typical examples:
            * bulky or fragile items,
            * weapons,
            * access info for their address.
          Customer enters this information during onboarding. Optional field.
        type: string
        example: handle with care
        x-nullable: true
      counselorRemarks:
        description: >
          The counselor can use the counselor remarks field to inform the movers
          about any

          special circumstances for this shipment. Typical examples:
            * bulky or fragile items,
            * weapons,
            * access info for their address.
          Counselors enters this information when creating or editing an MTO
          Shipment. Optional field.
        type: string
        example: handle with care
        x-nullable: true
      agents:
        $ref: '#/definitions/MTOAgents'
      mtoServiceItems:
        $ref: '#/definitions/MTOServiceItems'
      pickupAddress:
        description: The address where the movers should pick up this shipment.
        allOf:
          - $ref: '#/definitions/Address'
      destinationAddress:
        description: Where the movers should deliver this shipment.
        allOf:
          - $ref: '#/definitions/Address'
      hasSecondaryPickupAddress:
        type: boolean
        x-nullable: true
        x-omitempty: false
      secondaryPickupAddress:
        description: The address where the movers should pick up this shipment.
        allOf:
          - $ref: '#/definitions/Address'
      hasSecondaryDeliveryAddress:
        type: boolean
        x-nullable: true
        x-omitempty: false
      secondaryDeliveryAddress:
        description: Where the movers should deliver this shipment.
        allOf:
          - $ref: '#/definitions/Address'
      hasTertiaryPickupAddress:
        type: boolean
        x-nullable: true
        x-omitempty: false
      tertiaryPickupAddress:
        description: The address where the movers should pick up this shipment.
        allOf:
          - $ref: '#/definitions/Address'
      hasTertiaryDeliveryAddress:
        type: boolean
        x-nullable: true
        x-omitempty: false
      tertiaryDeliveryAddress:
        description: Where the movers should deliver this shipment.
        allOf:
          - $ref: '#/definitions/Address'
      destinationType:
        $ref: '#/definitions/DestinationType'
      shipmentType:
        $ref: '#/definitions/MTOShipmentType'
      tacType:
        allOf:
          - $ref: '#/definitions/LOAType'
          - x-nullable: true
      sacType:
        allOf:
          - $ref: '#/definitions/LOAType'
          - x-nullable: true
      usesExternalVendor:
        type: boolean
        example: false
        x-nullable: true
      serviceOrderNumber:
        type: string
        x-nullable: true
      ntsRecordedWeight:
        description: >-
          The previously recorded weight for the NTS Shipment. Used for NTS
          Release to know what the previous primeActualWeight or billable weight
          was.
        example: 2000
        type: integer
        x-nullable: true
        x-formatting: weight
      storageFacility:
        x-nullable: true
        $ref: '#/definitions/StorageFacility'
      mobileHomeShipment:
        $ref: '#/definitions/CreateMobileHomeShipment'
      ppmShipment:
        $ref: '#/definitions/CreatePPMShipment'
      boatShipment:
        $ref: '#/definitions/CreateBoatShipment'
    required:
      - moveTaskOrderID
      - shipmentType
  CreatePPMShipment:
    description: >-
      A personally procured move is a type of shipment that a service members
      moves themselves.
    properties:
      expectedDepartureDate:
        description: |
          Date the customer expects to move.
        format: date
        type: string
      pickupAddress:
        allOf:
          - $ref: '#/definitions/Address'
      secondaryPickupAddress:
        allOf:
          - $ref: '#/definitions/Address'
      tertiaryPickupAddress:
        allOf:
          - $ref: '#/definitions/Address'
      destinationAddress:
        allOf:
          - $ref: '#/definitions/PPMDestinationAddress'
      secondaryDestinationAddress:
        allOf:
          - $ref: '#/definitions/Address'
      tertiaryDestinationAddress:
        allOf:
          - $ref: '#/definitions/Address'
      hasSecondaryPickupAddress:
        type: boolean
        x-nullable: true
        x-omitempty: false
      hasTertiaryPickupAddress:
        type: boolean
        x-nullable: true
        x-omitempty: false
      hasSecondaryDestinationAddress:
        type: boolean
        x-nullable: true
        x-omitempty: false
      hasTertiaryDestinationAddress:
        type: boolean
        x-nullable: true
        x-omitempty: false
      sitExpected:
        type: boolean
      sitLocation:
        allOf:
          - $ref: '#/definitions/SITLocationType'
          - x-nullable: true
      sitEstimatedWeight:
        type: integer
        example: 2000
        x-nullable: true
      sitEstimatedEntryDate:
        format: date
        type: string
        x-nullable: true
      sitEstimatedDepartureDate:
        format: date
        type: string
        x-nullable: true
      estimatedWeight:
        type: integer
        example: 4200
      hasProGear:
        description: |
          Indicates whether PPM shipment has pro gear.
        type: boolean
      proGearWeight:
        type: integer
        x-nullable: true
      spouseProGearWeight:
        type: integer
        x-nullable: true
      isActualExpenseReimbursement:
        description: >-
          Used for PPM shipments only. Denotes if this shipment uses the Actual
          Expense Reimbursement method.
        type: boolean
        example: false
        x-omitempty: false
        x-nullable: true
    required:
      - expectedDepartureDate
      - pickupAddress
      - destinationAddress
      - sitExpected
      - estimatedWeight
      - hasProGear
  CreateBoatShipment:
    description: Boat shipment information for the move.
    properties:
      type:
        type: string
        enum:
          - HAUL_AWAY
          - TOW_AWAY
      year:
        type: integer
        description: Year of the Boat
      make:
        type: string
        description: Make of the Boat
      model:
        type: string
        description: Model of the Boat
      lengthInInches:
        type: integer
        description: Length of the Boat in inches
      widthInInches:
        type: integer
        description: Width of the Boat in inches
      heightInInches:
        type: integer
        description: Height of the Boat in inches
      hasTrailer:
        type: boolean
        description: Does the boat have a trailer
      isRoadworthy:
        type: boolean
        description: Is the trailer roadworthy
        x-nullable: true
    required:
      - type
      - year
      - make
      - model
      - lengthInInches
      - widthInInches
      - heightInInches
      - hasTrailer
  CreateMobileHomeShipment:
    description: A mobile home shipment that the prime moves for a service member.
    properties:
      make:
        type: string
        description: Make of the Mobile Home
      model:
        type: string
        description: Model of the Mobile Home
      year:
        type: integer
        description: Year of the Mobile Home
      lengthInInches:
        type: integer
        description: Length of the Mobile Home in inches
      heightInInches:
        type: integer
        description: Height of the Mobile Home in inches
      widthInInches:
        type: integer
        description: Width of the Mobile Home in inches
    required:
      - make
      - model
      - year
      - lengthInInches
      - heightInInches
      - widthInInches
  RejectShipment:
    properties:
      rejectionReason:
        type: string
        example: MTO Shipment not good enough
    required:
      - rejectionReason
  RequestDiversion:
    properties:
      diversionReason:
        type: string
        example: Shipment route needs to change
    required:
      - diversionReason
  ApproveSITExtension:
    properties:
      approvedDays:
        description: Number of days approved for SIT extension
        type: integer
        example: 21
        minimum: 1
      requestReason:
        description: >-
          Reason from service counselor-provided picklist for SIT Duration
          Update
        example: AWAITING_COMPLETION_OF_RESIDENCE
        type: string
        enum:
          - SERIOUS_ILLNESS_MEMBER
          - SERIOUS_ILLNESS_DEPENDENT
          - IMPENDING_ASSIGNEMENT
          - DIRECTED_TEMPORARY_DUTY
          - NONAVAILABILITY_OF_CIVILIAN_HOUSING
          - AWAITING_COMPLETION_OF_RESIDENCE
          - OTHER
      officeRemarks:
        description: Remarks from TOO about SIT approval
        type: string
        example: Approved for three weeks rather than requested 45 days
        x-nullable: true
    required:
      - approvedDays
  DenySITExtension:
    properties:
      officeRemarks:
        description: Remarks from TOO about SIT denial
        type: string
        example: Denied this extension as it does not match the criteria
        x-nullable: true
      convertToCustomerExpense:
        description: >-
          Whether or not to convert to members expense once SIT extension is
          denied.
        type: boolean
        example: false
    required:
      - officeRemarks
      - convertToCustomerExpense
  UpdateSITServiceItemCustomerExpense:
    properties:
      convertToCustomerExpense:
        example: true
        type: boolean
      customerExpenseReason:
        description: Reason the service item was rejected
        type: string
        example: Insufficent details provided
    required:
      - convertToCustomerExpense
      - customerExpenseReason
  CreateApprovedSITDurationUpdate:
    properties:
      requestReason:
        description: >-
          Reason from service counselor-provided picklist for SIT Duration
          Update
        example: AWAITING_COMPLETION_OF_RESIDENCE
        type: string
        enum:
          - SERIOUS_ILLNESS_MEMBER
          - SERIOUS_ILLNESS_DEPENDENT
          - IMPENDING_ASSIGNEMENT
          - DIRECTED_TEMPORARY_DUTY
          - NONAVAILABILITY_OF_CIVILIAN_HOUSING
          - AWAITING_COMPLETION_OF_RESIDENCE
          - OTHER
      approvedDays:
        description: >-
          Number of days approved for SIT extension. This will match requested
          days saved to the SIT extension model.
        type: integer
        example: 21
      officeRemarks:
        description: Remarks from TOO about SIT Duration Update creation
        type: string
        example: >-
          Customer needs additional storage time as their new place of residence
          is not yet ready
        x-nullable: true
    required:
      - requestReason
      - approvedDays
  PatchMTOServiceItemStatusPayload:
    properties:
      status:
        description: Describes all statuses for a MTOServiceItem
        type: string
        enum:
          - SUBMITTED
          - APPROVED
          - REJECTED
      rejectionReason:
        description: Reason the service item was rejected
        type: string
        example: Insufficent details provided
        x-nullable: true
  MTOApprovalServiceItemCodes:
    description: MTO level service items to create when updating MTO status.
    properties:
      serviceCodeCS:
        example: true
        type: boolean
      serviceCodeMS:
        example: true
        type: boolean
    type: object
  TacValid:
    properties:
      isValid:
        example: true
        type: boolean
    required:
      - isValid
    type: object
  UpdatePaymentRequestStatusPayload:
    properties:
      rejectionReason:
        example: documentation was incomplete
        type: string
        x-nullable: true
      status:
        $ref: '#/definitions/PaymentRequestStatus'
      eTag:
        type: string
    type: object
  BulkAssignmentMoveIDs:
    type: array
    items:
      $ref: '#/definitions/BulkAssignmentMoveID'
  BulkAssignmentMoveID:
    type: string
    format: uuid
    example: c56a4180-65aa-42ec-a945-5fd21dec0538
  AvailableOfficeUsers:
    type: array
    items:
      $ref: '#/definitions/AvailableOfficeUser'
  AvailableOfficeUser:
    type: object
    properties:
      officeUserId:
        type: string
        format: uuid
        example: c56a4180-65aa-42ec-a945-5fd21dec0538
      lastName:
        type: string
      firstName:
        type: string
      hasSafetyPrivilege:
        type: boolean
      workload:
        type: integer
<<<<<<< HEAD
        x-omitempty: false
=======
>>>>>>> c45a1d66
  BulkAssignmentData:
    type: object
    properties:
      availableOfficeUsers:
        $ref: '#/definitions/AvailableOfficeUsers'
      bulkAssignmentMoveIDs:
        $ref: '#/definitions/BulkAssignmentMoveIDs'
  QueueMoves:
    type: array
    items:
      $ref: '#/definitions/QueueMove'
  QueueMove:
    type: object
    properties:
      id:
        type: string
        format: uuid
      customer:
        $ref: '#/definitions/Customer'
      status:
        $ref: '#/definitions/MoveStatus'
      locator:
        type: string
      submittedAt:
        format: date-time
        type: string
        x-nullable: true
      appearedInTooAt:
        format: date-time
        type: string
        x-nullable: true
      requestedMoveDate:
        format: date
        type: string
        x-nullable: true
      departmentIndicator:
        $ref: '#/definitions/DeptIndicator'
      shipmentsCount:
        type: integer
      originDutyLocation:
        $ref: '#/definitions/DutyLocation'
      destinationDutyLocation:
        $ref: '#/definitions/DutyLocation'
      originGBLOC:
        $ref: '#/definitions/GBLOC'
      ppmType:
        type: string
        enum:
          - FULL
          - PARTIAL
        x-nullable: true
      closeoutInitiated:
        format: date-time
        type: string
        x-nullable: true
      closeoutLocation:
        type: string
        x-nullable: true
      orderType:
        type: string
        x-nullable: true
      lockedByOfficeUserID:
        type: string
        format: uuid
        x-nullable: true
      lockedByOfficeUser:
        $ref: '#/definitions/LockedOfficeUser'
        x-nullable: true
      lockExpiresAt:
        type: string
        format: date-time
        x-nullable: true
      ppmStatus:
        $ref: '#/definitions/PPMStatus'
        x-nullable: true
      counselingOffice:
        type: string
        x-nullable: true
      counselingOfficeID:
        type: string
        format: uuid
        x-nullable: true
      assignedTo:
        $ref: '#/definitions/AssignedOfficeUser'
        x-nullable: true
      availableOfficeUsers:
        $ref: '#/definitions/AvailableOfficeUsers'
      assignable:
        type: boolean
  QueueMovesResult:
    type: object
    properties:
      page:
        type: integer
      perPage:
        type: integer
      totalCount:
        type: integer
      queueMoves:
        $ref: '#/definitions/QueueMoves'
  ListPrimeMove:
    description: >
      An abbreviated definition for a move, without all the nested information
      (shipments, service items, etc). Used to fetch a list of moves more
      efficiently.
    type: object
    properties:
      id:
        example: 1f2270c7-7166-40ae-981e-b200ebdf3054
        format: uuid
        type: string
      moveCode:
        type: string
        example: HYXFJF
        readOnly: true
      createdAt:
        format: date-time
        type: string
        readOnly: true
      orderID:
        example: c56a4180-65aa-42ec-a945-5fd21dec0538
        format: uuid
        type: string
      destinationGBLOC:
        example: AGFM
        type: string
      destinationPostalCode:
        example: '90210'
        type: string
      referenceId:
        example: 1001-3456
        type: string
      availableToPrimeAt:
        format: date-time
        type: string
        x-nullable: true
        readOnly: true
      approvedAt:
        format: date-time
        type: string
        x-nullable: true
        readOnly: true
      updatedAt:
        format: date-time
        type: string
        readOnly: true
      ppmType:
        type: string
        enum:
          - FULL
          - PARTIAL
      eTag:
        type: string
        readOnly: true
      orderType:
        type: string
  ListPrimeMoves:
    type: array
    items:
      $ref: '#/definitions/ListPrimeMove'
  ListPrimeMovesResult:
    type: object
    properties:
      page:
        type: integer
      perPage:
        type: integer
      totalCount:
        type: integer
      queueMoves:
        $ref: '#/definitions/ListPrimeMoves'
  QueuePaymentRequest:
    type: object
    properties:
      id:
        type: string
        format: uuid
      moveID:
        type: string
        format: uuid
      customer:
        $ref: '#/definitions/Customer'
      status:
        $ref: '#/definitions/QueuePaymentRequestStatus'
      age:
        type: number
        format: double
        description: >-
          Days since the payment request has been requested.  Decimal
          representation will allow more accurate sorting.
      submittedAt:
        type: string
        format: date-time
      locator:
        type: string
      departmentIndicator:
        $ref: '#/definitions/DeptIndicator'
      originGBLOC:
        $ref: '#/definitions/GBLOC'
      originDutyLocation:
        $ref: '#/definitions/DutyLocation'
      orderType:
        type: string
        x-nullable: true
      lockedByOfficeUserID:
        type: string
        format: uuid
        x-nullable: true
      lockExpiresAt:
        type: string
        format: date-time
        x-nullable: true
      assignedTo:
        $ref: '#/definitions/AssignedOfficeUser'
        x-nullable: true
      availableOfficeUsers:
        $ref: '#/definitions/AvailableOfficeUsers'
      assignable:
        type: boolean
      counselingOffice:
        type: string
        x-nullable: true
  QueuePaymentRequests:
    type: array
    items:
      $ref: '#/definitions/QueuePaymentRequest'
  QueuePaymentRequestsResult:
    type: object
    properties:
      page:
        type: integer
      perPage:
        type: integer
      totalCount:
        type: integer
      queuePaymentRequests:
        $ref: '#/definitions/QueuePaymentRequests'
  QueuePaymentRequestStatus:
    enum:
      - Payment requested
      - Reviewed
      - Rejected
      - Paid
    title: Queue Payment Request Status
    type: string
  SearchMoves:
    type: array
    items:
      $ref: '#/definitions/SearchMove'
  SearchMove:
    type: object
    properties:
      id:
        type: string
        format: uuid
      firstName:
        type: string
        example: John
        x-nullable: true
      lastName:
        type: string
        example: Doe
        x-nullable: true
      edipi:
        type: string
        example: 1234567890
        x-nullable: true
      paymentRequestCode:
        type: string
        example: 9551-6199-2
        x-nullable: true
      status:
        $ref: '#/definitions/MoveStatus'
      locator:
        type: string
      branch:
        type: string
      shipmentsCount:
        type: integer
      originDutyLocationPostalCode:
        format: zip
        type: string
        title: ZIP
        example: '90210'
        pattern: ^(\d{5})$
      destinationPostalCode:
        format: zip
        type: string
        title: ZIP
        example: '90210'
        pattern: ^(\d{5})$
      requestedPickupDate:
        type: string
        format: date
        x-nullable: true
      orderType:
        type: string
      requestedDeliveryDate:
        type: string
        format: date
        x-nullable: true
      originGBLOC:
        $ref: '#/definitions/GBLOC'
      destinationGBLOC:
        $ref: '#/definitions/GBLOC'
      lockedByOfficeUserID:
        type: string
        format: uuid
        x-nullable: true
      lockExpiresAt:
        type: string
        format: date-time
        x-nullable: true
      emplid:
        type: string
        x-nullable: true
  SearchMovesResult:
    type: object
    properties:
      page:
        type: integer
      perPage:
        type: integer
      totalCount:
        type: integer
      searchMoves:
        $ref: '#/definitions/SearchMoves'
  GBLOC:
    type: string
    enum:
      - AGFM
      - APAT
      - BGAC
      - BGNC
      - BKAS
      - CFMQ
      - CLPK
      - CNNQ
      - DMAT
      - GSAT
      - HAFC
      - HBAT
      - JEAT
      - JENQ
      - KKFA
      - LHNQ
      - LKNQ
      - MAPK
      - MAPS
      - MBFL
      - MLNQ
      - XXXX
  CreateCustomerSupportRemark:
    type: object
    description: >-
      A text remark written by an customer support user that is associated with
      a specific move.
    required:
      - content
      - officeUserID
    properties:
      content:
        example: This is a remark about a move.
        type: string
      officeUserID:
        example: 1f2270c7-7166-40ae-981e-b200ebdf3054
        format: uuid
        type: string
  UpdateCustomerSupportRemarkPayload:
    type: object
    description: >-
      A text remark update to an existing remark created by the current active
      user (the CSR).
    required:
      - content
    properties:
      content:
        example: This is a remark about a move.
        type: string
  EvaluationReportType:
    type: string
    enum:
      - SHIPMENT
      - COUNSELING
  EvaluationReportInspectionType:
    type: string
    enum:
      - DATA_REVIEW
      - PHYSICAL
      - VIRTUAL
    x-nullable: true
  EvaluationReportLocation:
    type: string
    enum:
      - ORIGIN
      - DESTINATION
      - OTHER
    x-nullable: true
  EvaluationReportOfficeUser:
    type: object
    readOnly: true
    description: The authoring office user for an evaluation report
    properties:
      id:
        example: 1f2270c7-7166-40ae-981e-b200ebdf3054
        format: uuid
        type: string
      firstName:
        type: string
      lastName:
        type: string
      email:
        type: string
        format: x-email
        pattern: ^[a-zA-Z0-9._%+-]+@[a-zA-Z0-9.-]+\.[a-zA-Z]{2,}$
      phone:
        type: string
        format: telephone
        pattern: ^[2-9]\d{2}-\d{3}-\d{4}$
  EvaluationReportList:
    type: array
    items:
      $ref: '#/definitions/EvaluationReport'
  EvaluationReport:
    type: object
    description: An evaluation report
    properties:
      id:
        example: 1f2270c7-7166-40ae-981e-b200ebdf3054
        format: uuid
        type: string
        readOnly: true
      moveID:
        example: 1f2270c7-7166-40ae-981e-b200ebdf3054
        format: uuid
        type: string
        readOnly: true
      shipmentID:
        example: 1f2270c7-7166-40ae-981e-b200ebdf3054
        format: uuid
        type: string
        x-nullable: true
        readOnly: true
      type:
        $ref: '#/definitions/EvaluationReportType'
      inspectionType:
        $ref: '#/definitions/EvaluationReportInspectionType'
        x-nullable: true
      inspectionDate:
        type: string
        format: date
        x-nullable: true
      officeUser:
        $ref: '#/definitions/EvaluationReportOfficeUser'
      location:
        $ref: '#/definitions/EvaluationReportLocation'
        x-nullable: true
      reportViolations:
        $ref: '#/definitions/ReportViolations'
        x-nullable: true
      gsrAppeals:
        $ref: '#/definitions/GSRAppeals'
        x-nullable: true
      locationDescription:
        type: string
        example: Route 66 at crash inspection site 3
        x-nullable: true
      observedShipmentDeliveryDate:
        type: string
        format: date
        x-nullable: true
      observedShipmentPhysicalPickupDate:
        type: string
        format: date
        x-nullable: true
      timeDepart:
        type: string
        x-nullable: true
        pattern: ^(0[0-9]|1[0-9]|2[0-3]):[0-5][0-9]$
        example: '14:30'
      evalStart:
        type: string
        x-nullable: true
        pattern: ^(0[0-9]|1[0-9]|2[0-3]):[0-5][0-9]$
        example: '15:00'
      evalEnd:
        type: string
        x-nullable: true
        pattern: ^(0[0-9]|1[0-9]|2[0-3]):[0-5][0-9]$
        example: '18:00'
      violationsObserved:
        type: boolean
        x-nullable: true
      remarks:
        type: string
        x-nullable: true
      seriousIncident:
        type: boolean
        x-nullable: true
      seriousIncidentDesc:
        type: string
        x-nullable: true
      observedClaimsResponseDate:
        type: string
        format: date
        x-nullable: true
      observedPickupDate:
        type: string
        format: date
        x-nullable: true
      observedPickupSpreadStartDate:
        type: string
        format: date
        x-nullable: true
      observedPickupSpreadEndDate:
        type: string
        format: date
        x-nullable: true
      observedDeliveryDate:
        type: string
        format: date
        x-nullable: true
      moveReferenceID:
        type: string
        x-nullable: true
        readOnly: true
      eTag:
        type: string
      submittedAt:
        type: string
        format: date-time
        x-nullable: true
      createdAt:
        type: string
        format: date-time
        readOnly: true
      updatedAt:
        type: string
        format: date-time
        readOnly: true
  CreateEvaluationReport:
    type: object
    description: >-
      Minimal set of info needed to create a shipment evaluation report, which
      is just a shipment ID.
    properties:
      shipmentID:
        description: The shipment ID of the shipment to be evaluated in the report
        example: 01b9671e-b268-4906-967b-ba661a1d3933
        format: uuid
        type: string
  CreateAppeal:
    type: object
    description: Appeal status and remarks left for a violation, created by a GSR user.
    properties:
      remarks:
        description: Remarks left by the GSR user
        example: These are my violation appeal remarks
        type: string
      appealStatus:
        description: The status of the appeal set by the GSR user
        example: These are my violation appeal remarks
        type: string
        enum:
          - sustained
          - rejected
  PWSViolation:
    type: object
    description: A PWS violation for an evaluation report
    readOnly: true
    properties:
      id:
        example: 1f2270c7-7166-40ae-981e-b200ebdf3054
        format: uuid
        type: string
      displayOrder:
        example: 3
        type: integer
      paragraphNumber:
        example: 1.2.3.4.5
        type: string
      title:
        example: Customer Support
        type: string
      category:
        example: Pre-Move Services
        type: string
      subCategory:
        example: Weight Estimate
        type: string
      requirementSummary:
        example: Provide a single point of contact (POC)
        type: string
      requirementStatement:
        example: >-
          The contractor shall prepare and load property going into NTS in
          containers at residence for shipment to NTS.
        type: string
      isKpi:
        example: false
        type: boolean
      additionalDataElem:
        example: QAE Observed Delivery Date
        type: string
  PWSViolations:
    type: array
    items:
      $ref: '#/definitions/PWSViolation'
  AssociateReportViolations:
    type: object
    description: A list of PWS violation string ids to associate with an evaluation report
    properties:
      violations:
        type: array
        items:
          type: string
          format: uuid
  ReportViolation:
    type: object
    description: An object associating violations to evaluation reports
    properties:
      id:
        example: 1f2270c7-7166-40ae-981e-b200ebdf3054
        format: uuid
        type: string
      reportID:
        example: 1f2270c7-7166-40ae-981e-b200ebdf3054
        format: uuid
        type: string
      violationID:
        example: 1f2270c7-7166-40ae-981e-b200ebdf3054
        format: uuid
        type: string
      violation:
        $ref: '#/definitions/PWSViolation'
      gsrAppeals:
        $ref: '#/definitions/GSRAppeals'
        x-nullable: true
  ReportViolations:
    type: array
    items:
      $ref: '#/definitions/ReportViolation'
  GSRAppealStatusType:
    type: string
    enum:
      - SUSTAINED
      - REJECTED
  GSRAppeals:
    type: array
    items:
      $ref: '#/definitions/GSRAppeal'
  GSRAppeal:
    type: object
    description: An object associating appeals on violations and serious incidents
    properties:
      id:
        example: 1f2270c7-7166-40ae-981e-b200ebdf3054
        format: uuid
        type: string
      reportID:
        example: 1f2270c7-7166-40ae-981e-b200ebdf3054
        format: uuid
        type: string
      violationID:
        example: 1f2270c7-7166-40ae-981e-b200ebdf3054
        format: uuid
        type: string
      officeUserID:
        example: 1f2270c7-7166-40ae-981e-b200ebdf3054
        format: uuid
        type: string
      officeUser:
        $ref: '#/definitions/EvaluationReportOfficeUser'
      isSeriousIncident:
        type: boolean
        example: false
      appealStatus:
        $ref: '#/definitions/GSRAppealStatusType'
      remarks:
        type: string
        example: Office user remarks
      createdAt:
        type: string
        format: date-time
        readOnly: true
  TransportationOffices:
    type: array
    items:
      $ref: '#/definitions/TransportationOffice'
  VLocations:
    type: array
    items:
      $ref: '#/definitions/VLocation'
  ReServiceItems:
    type: array
    items:
      $ref: '#/definitions/ReServiceItem'
  GBLOCs:
    type: array
    items:
      type: string
  MovePayload:
    type: object
    properties:
      id:
        type: string
        format: uuid
        example: c56a4180-65aa-42ec-a945-5fd21dec0538
      orders_id:
        type: string
        format: uuid
        example: c56a4180-65aa-42ec-a945-5fd21dec0538
      service_member_id:
        type: string
        format: uuid
        example: c56a4180-65aa-42ec-a945-5fd21dec0538
        readOnly: true
      locator:
        type: string
        example: '12432'
      status:
        $ref: '#/definitions/MoveStatus'
      created_at:
        type: string
        format: date-time
      updated_at:
        type: string
        format: date-time
      submitted_at:
        type: string
        format: date-time
        x-nullable: true
      mto_shipments:
        $ref: '#/definitions/MTOShipments'
      closeout_office:
        $ref: '#/definitions/TransportationOffice'
      cancel_reason:
        type: string
        example: Change of orders
        x-nullable: true
      eTag:
        type: string
      primeCounselingCompletedAt:
        format: date-time
        type: string
        readOnly: true
      additionalDocuments:
        $ref: '#/definitions/Document'
    required:
      - id
      - orders_id
      - locator
      - created_at
      - updated_at
      - eTag
  IsDateWeekendHolidayInfo:
    type: object
    properties:
      country_code:
        type: string
      country_name:
        type: string
      date:
        type: string
        format: date
        example: '2018-09-25'
      is_weekend:
        type: boolean
      is_holiday:
        type: boolean
      details:
        type: string
    required:
      - country_code
      - country_name
      - date
      - is_weekend
      - is_holiday
  AssignOfficeUserBody:
    type: object
    properties:
      officeUserId:
        type: string
        format: uuid
      roleType:
        type: string
    required:
      - officeUserId
      - roleType
  AssignedOfficeUser:
    type: object
    properties:
      officeUserId:
        type: string
        format: uuid
        example: c56a4180-65aa-42ec-a945-5fd21dec0538
      firstName:
        type: string
      lastName:
        type: string
  Affiliation:
    type: string
    x-nullable: true
    title: Branch of service
    description: Military branch of service
    enum:
      - ARMY
      - NAVY
      - MARINES
      - AIR_FORCE
      - COAST_GUARD
      - SPACE_FORCE
      - OTHER
    x-display-value:
      ARMY: Army
      NAVY: Navy
      MARINES: Marine Corps
      AIR_FORCE: Air Force
      COAST_GUARD: Coast Guard
      SPACE_FORCE: Space Force
      OTHER: OTHER
  Address:
    description: A postal address
    type: object
    properties:
      id:
        type: string
        format: uuid
        example: c56a4180-65aa-42ec-a945-5fd21dec0538
      streetAddress1:
        type: string
        example: 123 Main Ave
        title: Street address 1
      streetAddress2:
        type: string
        example: Apartment 9000
        x-nullable: true
        title: Street address 2
      streetAddress3:
        type: string
        example: Montmârtre
        x-nullable: true
        title: Address Line 3
      city:
        type: string
        example: Anytown
        title: City
      eTag:
        type: string
        readOnly: true
      state:
        title: State
        type: string
        x-display-value:
          AL: AL
          AK: AK
          AR: AR
          AZ: AZ
          CA: CA
          CO: CO
          CT: CT
          DC: DC
          DE: DE
          FL: FL
          GA: GA
          HI: HI
          IA: IA
          ID: ID
          IL: IL
          IN: IN
          KS: KS
          KY: KY
          LA: LA
          MA: MA
          MD: MD
          ME: ME
          MI: MI
          MN: MN
          MO: MO
          MS: MS
          MT: MT
          NC: NC
          ND: ND
          NE: NE
          NH: NH
          NJ: NJ
          NM: NM
          NV: NV
          NY: NY
          OH: OH
          OK: OK
          OR: OR
          PA: PA
          RI: RI
          SC: SC
          SD: SD
          TN: TN
          TX: TX
          UT: UT
          VA: VA
          VT: VT
          WA: WA
          WI: WI
          WV: WV
          WY: WY
        enum:
          - AL
          - AK
          - AR
          - AZ
          - CA
          - CO
          - CT
          - DC
          - DE
          - FL
          - GA
          - HI
          - IA
          - ID
          - IL
          - IN
          - KS
          - KY
          - LA
          - MA
          - MD
          - ME
          - MI
          - MN
          - MO
          - MS
          - MT
          - NC
          - ND
          - NE
          - NH
          - NJ
          - NM
          - NV
          - NY
          - OH
          - OK
          - OR
          - PA
          - RI
          - SC
          - SD
          - TN
          - TX
          - UT
          - VA
          - VT
          - WA
          - WI
          - WV
          - WY
      postalCode:
        type: string
        format: zip
        title: ZIP
        example: '90210'
        pattern: ^(\d{5}([\-]\d{4})?)$
      country:
        type: string
        title: Country
        x-nullable: true
        example: US
        default: US
        pattern: ^[A-Z]{2}$
        description: Two-letter country code
      county:
        type: string
        title: County
        x-nullable: true
        example: LOS ANGELES
      isOconus:
        type: boolean
        title: isOconus
        x-nullable: true
        example: false
      usPostRegionCitiesID:
        type: string
        format: uuid
        example: c56a4180-65aa-42ec-a945-5fd21dec0538
      destinationGbloc:
        type: string
        pattern: ^[A-Z]{4}$
        x-nullable: true
    required:
      - streetAddress1
      - city
      - state
      - postalCode
  TransportationOffice:
    type: object
    properties:
      id:
        type: string
        format: uuid
        example: c56a4180-65aa-42ec-a945-5fd21dec0538
      name:
        type: string
        example: Fort Bragg North Station
      address:
        $ref: '#/definitions/Address'
      phone_lines:
        type: array
        items:
          type: string
          format: telephone
          pattern: ^[2-9]\d{2}-\d{3}-\d{4}$
          example: 212-555-5555
      gbloc:
        type: string
        pattern: ^[A-Z]{4}$
        example: JENQ
      latitude:
        type: number
        format: float
        example: 29.382973
      longitude:
        type: number
        format: float
        example: -98.62759
      created_at:
        type: string
        format: date-time
      updated_at:
        type: string
        format: date-time
    required:
      - id
      - name
      - address
      - created_at
      - updated_at
  TransportationOfficeAssignment:
    type: object
    properties:
      officeUserId:
        type: string
        format: uuid
        example: c56a4780-65aa-42ec-a945-5fd87dec0538
      transportationOfficeId:
        type: string
        format: uuid
        example: d67a4780-65aa-42ec-a945-5fd87dec0549
      transportationOffice:
        $ref: '#/definitions/TransportationOffice'
      primaryOffice:
        type: boolean
        x-omitempty: false
      createdAt:
        type: string
        format: date-time
        readOnly: true
      updatedAt:
        type: string
        format: date-time
        readOnly: true
    required:
      - officeUserId
      - transportationOfficeId
      - primaryOffice
  DutyLocation:
    type: object
    properties:
      id:
        type: string
        format: uuid
        example: c56a4180-65aa-42ec-a945-5fd21dec0538
      name:
        type: string
        example: Fort Bragg North Station
      address_id:
        type: string
        format: uuid
        example: c56a4180-65aa-42ec-a945-5fd21dec0538
      address:
        $ref: '#/definitions/Address'
      eTag:
        type: string
  OrdersType:
    type: string
    title: Orders type
    enum:
      - PERMANENT_CHANGE_OF_STATION
      - LOCAL_MOVE
      - RETIREMENT
      - SEPARATION
      - WOUNDED_WARRIOR
      - BLUEBARK
      - SAFETY
      - TEMPORARY_DUTY
      - EARLY_RETURN_OF_DEPENDENTS
      - STUDENT_TRAVEL
    x-display-value:
      PERMANENT_CHANGE_OF_STATION: Permanent Change Of Station
      LOCAL_MOVE: Local Move
      RETIREMENT: Retirement
      SEPARATION: Separation
      WOUNDED_WARRIOR: Wounded Warrior
      BLUEBARK: BLUEBARK
      SAFETY: Safety
      TEMPORARY_DUTY: Temporary Duty (TDY)
      EARLY_RETURN_OF_DEPENDENTS: Early Return of Dependents
      STUDENT_TRAVEL: Student Travel
  Upload:
    description: An uploaded file.
    type: object
    properties:
      id:
        type: string
        format: uuid
        example: c56a4180-65aa-42ec-a945-5fd21dec0538
        readOnly: true
      url:
        type: string
        format: uri
        example: https://uploads.domain.test/dir/c56a4180-65aa-42ec-a945-5fd21dec0538
        readOnly: true
      filename:
        type: string
        example: filename.pdf
        readOnly: true
      contentType:
        type: string
        format: mime-type
        example: application/pdf
        readOnly: true
      bytes:
        type: integer
        readOnly: true
      rotation:
        type: integer
        readOnly: false
        example: 2
      status:
        type: string
        enum:
          - INFECTED
          - CLEAN
          - PROCESSING
        readOnly: true
      createdAt:
        type: string
        format: date-time
        readOnly: true
      updatedAt:
        type: string
        format: date-time
        readOnly: true
      deletedAt:
        type: string
        format: date-time
        x-nullable: true
        readOnly: true
      isWeightTicket:
        type: boolean
      uploadType:
        type: string
        example: OFFICE
        enum:
          - USER
          - PRIME
          - OFFICE
        readOnly: true
    required:
      - id
      - url
      - filename
      - contentType
      - bytes
      - createdAt
      - updatedAt
  Document:
    type: object
    properties:
      id:
        type: string
        format: uuid
        example: c56a4180-65aa-42ec-a945-5fd21dec0538
      service_member_id:
        type: string
        format: uuid
        title: The service member this document belongs to
      uploads:
        type: array
        items:
          $ref: '#/definitions/Upload'
    required:
      - id
      - service_member_id
      - uploads
  NullableString:
    type: string
    x-go-type:
      import:
        package: github.com/transcom/mymove/pkg/swagger/nullable
      type: String
  CustomerContactType:
    description: >-
      Describes a customer contact type for a MTOServiceItem of type domestic
      destination SIT.
    type: string
    enum:
      - FIRST
      - SECOND
  MTOServiceItemCustomerContact:
    description: Customer contact information for a destination SIT service item
    type: object
    properties:
      id:
        example: 1f2270c7-7166-40ae-981e-b200ebdf3054
        format: uuid
        type: string
      type:
        $ref: '#/definitions/CustomerContactType'
      dateOfContact:
        format: date
        type: string
        description: Date of attempted contact by the prime.
      timeMilitary:
        type: string
        example: 0400Z
        description: Time of attempted contact by the prime.
      firstAvailableDeliveryDate:
        format: date
        type: string
        example: '2020-12-31'
        description: First available date that the Prime can deliver SIT service item.
  MTOServiceItemCustomerContacts:
    type: array
    items:
      $ref: '#/definitions/MTOServiceItemCustomerContact'
  DimensionType:
    description: Describes a dimension type for a MTOServiceItemDimension.
    type: string
    enum:
      - ITEM
      - CRATE
  MTOServiceItemDimension:
    description: Describes a dimension object for the MTOServiceItem.
    type: object
    properties:
      id:
        example: 1f2270c7-7166-40ae-981e-b200ebdf3054
        format: uuid
        type: string
      type:
        $ref: '#/definitions/DimensionType'
      length:
        description: Length in thousandth inches. 1000 thou = 1 inch.
        example: 1000
        type: integer
        format: int32
      width:
        description: Width in thousandth inches. 1000 thou = 1 inch.
        example: 1000
        type: integer
        format: int32
      height:
        description: Height in thousandth inches. 1000 thou = 1 inch.
        example: 1000
        type: integer
        format: int32
  MTOServiceItemDimensions:
    type: array
    items:
      $ref: '#/definitions/MTOServiceItemDimension'
  MTOServiceItemStatus:
    description: Describes all statuses for a MTOServiceItem
    type: string
    enum:
      - SUBMITTED
      - APPROVED
      - REJECTED
  ServiceRequestDocument:
    type: object
    properties:
      mtoServiceItemID:
        type: string
        format: uuid
      uploads:
        items:
          $ref: '#/definitions/Upload'
        type: array
  ServiceRequestDocuments:
    description: documents uploaded by the Prime as proof of request for service items
    type: array
    items:
      $ref: '#/definitions/ServiceRequestDocument'
  MTOServiceItem:
    type: object
    required:
      - id
      - moveTaskOrderID
      - reServiceID
      - reServiceCode
      - reServiceName
    properties:
      moveTaskOrderID:
        example: 1f2270c7-7166-40ae-981e-b200ebdf3054
        format: uuid
        type: string
      mtoShipmentID:
        example: 1f2270c7-7166-40ae-981e-b200ebdf3054
        format: uuid
        type: string
        x-nullable: true
      reServiceID:
        example: 1f2270c7-7166-40ae-981e-b200ebdf3054
        format: uuid
        type: string
      reServiceCode:
        type: string
      reServiceName:
        type: string
      createdAt:
        format: date-time
        type: string
      convertToCustomerExpense:
        type: boolean
        example: false
        x-omitempty: false
      customerExpenseReason:
        type: string
        x-nullable: true
      customerContacts:
        $ref: '#/definitions/MTOServiceItemCustomerContacts'
      deletedAt:
        format: date
        type: string
      description:
        type: string
        x-nullable: true
      dimensions:
        $ref: '#/definitions/MTOServiceItemDimensions'
      reason:
        type: string
        x-nullable: true
      rejectionReason:
        type: string
        x-nullable: true
      pickupPostalCode:
        type: string
        x-nullable: true
      SITPostalCode:
        type: string
        readOnly: true
        x-nullable: true
      sitEntryDate:
        type: string
        format: date-time
        x-nullable: true
      sitDepartureDate:
        type: string
        format: date-time
        x-nullable: true
      sitCustomerContacted:
        type: string
        format: date
        x-nullable: true
      sitRequestedDelivery:
        type: string
        format: date
        x-nullable: true
      sitDestinationOriginalAddress:
        $ref: '#/definitions/Address'
      sitOriginHHGOriginalAddress:
        $ref: '#/definitions/Address'
      sitOriginHHGActualAddress:
        $ref: '#/definitions/Address'
      sitDestinationFinalAddress:
        $ref: '#/definitions/Address'
      sitDeliveryMiles:
        type: integer
        x-nullable: true
      feeType:
        enum:
          - COUNSELING
          - CRATING
          - TRUCKING
          - SHUTTLE
        type: string
      id:
        example: 1f2270c7-7166-40ae-981e-b200ebdf3054
        format: uuid
        type: string
      quantity:
        type: integer
      rate:
        type: integer
      status:
        $ref: '#/definitions/MTOServiceItemStatus'
      submittedAt:
        format: date
        type: string
      total:
        format: cents
        type: integer
      estimatedWeight:
        type: integer
        description: estimated weight of the shuttle service item provided by the prime
        example: 2500
        x-formatting: weight
        x-nullable: true
      updatedAt:
        format: date-time
        type: string
      approvedAt:
        format: date-time
        type: string
        x-nullable: true
      rejectedAt:
        format: date-time
        type: string
        x-nullable: true
      eTag:
        type: string
      updateReason:
        type: string
        description: Reason for updating service item.
        x-nullable: true
      standaloneCrate:
        type: boolean
        x-nullable: true
      externalCrate:
        type: boolean
        x-nullable: true
      serviceRequestDocuments:
        $ref: '#/definitions/ServiceRequestDocuments'
      estimatedPrice:
        type: integer
        format: cents
        x-nullable: true
      lockedPriceCents:
        type: integer
        format: cents
        x-nullable: true
      market:
        type: string
        enum:
          - CONUS
          - OCONUS
        example: CONUS
        description: >-
          To identify whether the service was provided within (CONUS) or
          (OCONUS)
        x-nullable: true
  MTOServiceItems:
    description: A list of service items connected to this shipment.
    type: array
    items:
      $ref: '#/definitions/MTOServiceItem'
  MTOAgent:
    type: object
    properties:
      id:
        example: 1f2270c7-7166-40ae-981e-b200ebdf3054
        format: uuid
        type: string
      mtoShipmentID:
        example: 1f2270c7-7166-40ae-981e-b200ebdf3054
        format: uuid
        type: string
      createdAt:
        format: date-time
        type: string
      updatedAt:
        format: date-time
        type: string
      firstName:
        type: string
        x-nullable: true
      lastName:
        type: string
        x-nullable: true
      email:
        type: string
        format: x-email
        pattern: (^[a-zA-Z0-9._%+-]+@[a-zA-Z0-9.-]+\.[a-zA-Z]{2,}$)|(^$)
        x-nullable: true
      phone:
        type: string
        format: telephone
        pattern: (^[2-9]\d{2}-\d{3}-\d{4}$)|(^$)
        x-nullable: true
      agentType:
        type: string
        enum:
          - RELEASING_AGENT
          - RECEIVING_AGENT
      eTag:
        type: string
  MTOAgents:
    items:
      $ref: '#/definitions/MTOAgent'
    type: array
  DestinationType:
    type: string
    title: Destination Type
    example: OTHER_THAN_AUTHORIZED
    x-nullable: true
    enum:
      - HOME_OF_RECORD
      - HOME_OF_SELECTION
      - PLACE_ENTERED_ACTIVE_DUTY
      - OTHER_THAN_AUTHORIZED
  MTOShipmentType:
    type: string
    title: Shipment Type
    example: HHG
    enum:
      - HHG
      - HHG_INTO_NTS
      - HHG_OUTOF_NTS_DOMESTIC
      - PPM
      - BOAT_HAUL_AWAY
      - BOAT_TOW_AWAY
      - MOBILE_HOME
      - UNACCOMPANIED_BAGGAGE
    x-display-value:
      HHG: HHG
      HHG_INTO_NTS: NTS
      HHG_OUTOF_NTS_DOMESTIC: NTS Release
      PPM: PPM
      BOAT_HAUL_AWAY: Boat Haul-Away
      BOAT_TOW_AWAY: Boat Tow-Away
      MOBILE_HOME: Mobile Home
      UNACCOMPANIED_BAGGAGE: Unaccompanied Baggage
  LOAType:
    description: The Line of accounting (TAC/SAC) type that will be used for the shipment
    type: string
    example: HHG
    enum:
      - HHG
      - NTS
  StorageFacility:
    description: The Storage Facility information for the shipment
    type: object
    properties:
      id:
        type: string
        format: uuid
        example: c56a4180-65aa-42ec-a945-5fd21dec0538
      facilityName:
        type: string
      address:
        $ref: '#/definitions/Address'
      lotNumber:
        type: string
        x-nullable: true
      phone:
        type: string
        format: telephone
        pattern: ^[2-9]\d{2}-\d{3}-\d{4}$
        x-nullable: true
      email:
        type: string
        format: x-email
        pattern: ^[a-zA-Z0-9._%+-]+@[a-zA-Z0-9.-]+\.[a-zA-Z]{2,}$
        x-nullable: true
      eTag:
        type: string
        readOnly: true
  PPMDestinationAddress:
    description: A postal address
    type: object
    properties:
      id:
        type: string
        format: uuid
        example: c56a4180-65aa-42ec-a945-5fd21dec0538
      streetAddress1:
        type: string
        example: 123 Main Ave
        x-nullable: true
        title: Street address 1
      streetAddress2:
        type: string
        example: Apartment 9000
        x-nullable: true
        title: Street address 2
      streetAddress3:
        type: string
        example: Montmârtre
        x-nullable: true
        title: Address Line 3
      city:
        type: string
        example: Anytown
        title: City
      eTag:
        type: string
        readOnly: true
      state:
        title: State
        type: string
        x-display-value:
          AL: AL
          AK: AK
          AR: AR
          AZ: AZ
          CA: CA
          CO: CO
          CT: CT
          DC: DC
          DE: DE
          FL: FL
          GA: GA
          HI: HI
          IA: IA
          ID: ID
          IL: IL
          IN: IN
          KS: KS
          KY: KY
          LA: LA
          MA: MA
          MD: MD
          ME: ME
          MI: MI
          MN: MN
          MO: MO
          MS: MS
          MT: MT
          NC: NC
          ND: ND
          NE: NE
          NH: NH
          NJ: NJ
          NM: NM
          NV: NV
          NY: NY
          OH: OH
          OK: OK
          OR: OR
          PA: PA
          RI: RI
          SC: SC
          SD: SD
          TN: TN
          TX: TX
          UT: UT
          VA: VA
          VT: VT
          WA: WA
          WI: WI
          WV: WV
          WY: WY
        enum:
          - AL
          - AK
          - AR
          - AZ
          - CA
          - CO
          - CT
          - DC
          - DE
          - FL
          - GA
          - HI
          - IA
          - ID
          - IL
          - IN
          - KS
          - KY
          - LA
          - MA
          - MD
          - ME
          - MI
          - MN
          - MO
          - MS
          - MT
          - NC
          - ND
          - NE
          - NH
          - NJ
          - NM
          - NV
          - NY
          - OH
          - OK
          - OR
          - PA
          - RI
          - SC
          - SD
          - TN
          - TX
          - UT
          - VA
          - VT
          - WA
          - WI
          - WV
          - WY
      postalCode:
        type: string
        format: zip
        title: ZIP
        example: '90210'
        pattern: ^(\d{5}([\-]\d{4})?)$
      country:
        type: string
        title: Country
        x-nullable: true
        example: USA
        default: USA
      county:
        type: string
        title: County
        x-nullable: true
        example: LOS ANGELES
      usPostRegionCitiesID:
        type: string
        format: uuid
        example: c56a4180-65aa-42ec-a945-5fd21dec0538
    required:
      - city
      - state
      - postalCode
  SITLocationType:
    description: The list of SIT location types.
    type: string
    enum:
      - ORIGIN
      - DESTINATION
  MTOShipmentStatus:
    type: string
    title: Shipment Status
    example: SUBMITTED
    enum:
      - SUBMITTED
      - REJECTED
      - APPROVED
      - CANCELLATION_REQUESTED
      - CANCELED
      - DIVERSION_REQUESTED
  ReweighRequester:
    type: string
    enum:
      - CUSTOMER
      - PRIME
      - SYSTEM
      - TOO
  Reweigh:
    description: >-
      A reweigh  is when a shipment is weighed for a second time due to the
      request of a customer, the contractor, system or TOO.
    type: object
    properties:
      id:
        example: 1f2270c7-7166-40ae-981e-b200ebdf3054
        format: uuid
        type: string
      requestedAt:
        format: date-time
        type: string
      requestedBy:
        $ref: '#/definitions/ReweighRequester'
      shipmentID:
        example: 1f2270c7-7166-40ae-981e-b200ebdf3054
        format: uuid
        type: string
      verificationProvidedAt:
        x-nullable: true
        x-omitempty: false
        format: date-time
        type: string
      verificationReason:
        example: >-
          The reweigh was not performed due to some justification provided by
          the counselor
        type: string
        x-nullable: true
        x-omitempty: false
      weight:
        example: 2000
        type: integer
        x-formatting: weight
        x-nullable: true
        x-omitempty: false
  SITExtension:
    type: object
    description: >-
      A storage in transit (SIT) Extension is a request for an increase in the
      billable number of days a shipment is allowed to be in SIT.
    properties:
      id:
        example: 1f2270c7-7166-40ae-981e-b200ebdf3054
        format: uuid
        type: string
      mtoShipmentID:
        example: 1f2270c7-7166-40ae-981e-b200ebdf3054
        format: uuid
        type: string
      requestReason:
        type: string
        enum:
          - SERIOUS_ILLNESS_MEMBER
          - SERIOUS_ILLNESS_DEPENDENT
          - IMPENDING_ASSIGNEMENT
          - DIRECTED_TEMPORARY_DUTY
          - NONAVAILABILITY_OF_CIVILIAN_HOUSING
          - AWAITING_COMPLETION_OF_RESIDENCE
          - OTHER
      contractorRemarks:
        example: We need SIT additional days. The customer has not found a house yet.
        type: string
        x-nullable: true
        x-omitempty: false
      requestedDays:
        type: integer
        example: 30
      status:
        enum:
          - PENDING
          - APPROVED
          - DENIED
      approvedDays:
        type: integer
        example: 30
        x-nullable: true
        x-omitempty: false
      decisionDate:
        format: date-time
        type: string
        x-nullable: true
        x-omitempty: false
      officeRemarks:
        type: string
        x-nullable: true
        x-omitempty: false
      createdAt:
        format: date-time
        type: string
        readOnly: true
      updatedAt:
        format: date-time
        type: string
        readOnly: true
      eTag:
        type: string
        readOnly: true
  SITExtensions:
    type: array
    items:
      $ref: '#/definitions/SITExtension'
  SITSummary:
    properties:
      firstDaySITServiceItemID:
        type: string
        format: uuid
        example: c56a4180-65aa-42ec-a945-5fd21dec0538
      location:
        enum:
          - ORIGIN
          - DESTINATION
      daysInSIT:
        type: integer
        minimum: 0
      sitEntryDate:
        type: string
        format: date-time
      sitDepartureDate:
        type: string
        format: date-time
        x-nullable: true
      sitAuthorizedEndDate:
        type: string
        format: date-time
      sitCustomerContacted:
        type: string
        format: date-time
        x-nullable: true
      sitRequestedDelivery:
        type: string
        format: date-time
        x-nullable: true
  SITServiceItemGrouping:
    properties:
      summary:
        $ref: '#/definitions/SITSummary'
        description: >
          Holds the top level summary of a Service Item Grouping, detailing the
          ServiceItemID of the first day SIT service item (Eg, DOFSIT, DOASIT),
          the location (ORIGIN/DESTINATION), how many days the provided instance
          of SIT has been in storage, SIT entry date, departure date, authorized
          end date, customer contacted date, requested delivery date.

          This is provided at a top level because due to our service item
          architecture, SIT information is sometimes split across multiple
          service items, and this summary is a compilation of said information.
          This prevents the need to loop over many service items.
      serviceItems:
        $ref: '#/definitions/MTOServiceItems'
  SITServiceItemGroupings:
    description: >
      Holds groupings of SIT service items and their summaries, detailing the
      summary ServiceItemID of the first day SIT service item (Eg, DOFSIT,
      DOASIT), the location (ORIGIN/DESTINATION), how many days the provided
      instance of SIT has been in storage, SIT entry date, departure date,
      authorized end date, customer contacted date, requested delivery date.
    type: array
    items:
      $ref: '#/definitions/SITServiceItemGrouping'
  SITStatus:
    properties:
      totalSITDaysUsed:
        type: integer
        minimum: 0
      totalDaysRemaining:
        type: integer
        minimum: 0
      calculatedTotalDaysInSIT:
        type: integer
        minimum: 0
      currentSIT:
        type: object
        properties:
          serviceItemID:
            type: string
            format: uuid
            example: c56a4180-65aa-42ec-a945-5fd21dec0538
          location:
            enum:
              - ORIGIN
              - DESTINATION
          daysInSIT:
            type: integer
            minimum: 0
          sitEntryDate:
            type: string
            format: date
            x-nullable: true
          sitDepartureDate:
            type: string
            format: date
            x-nullable: true
          sitAuthorizedEndDate:
            type: string
            format: date
            x-nullable: true
          sitCustomerContacted:
            type: string
            format: date
            x-nullable: true
          sitRequestedDelivery:
            type: string
            format: date
            x-nullable: true
      pastSITServiceItemGroupings:
        $ref: '#/definitions/SITServiceItemGroupings'
        description: >
          A list of past SIT service item groupings. These will contain the
          given SIT service items for an instance of SIT (Either Origin or
          Destination), grouped by the date they went into SIT and service items
          limited explicitly to SIT related Re Service Codes.
  PPMShipmentStatus:
    description: |
      Status of the PPM Shipment:
        * **DRAFT**: The customer has created the PPM shipment but has not yet submitted their move for counseling.
        * **SUBMITTED**: The shipment belongs to a move that has been submitted by the customer or has been created by a Service Counselor or Prime Contractor for a submitted move.
        * **WAITING_ON_CUSTOMER**: The PPM shipment has been approved and the customer may now provide their actual move closeout information and documentation required to get paid.
        * **NEEDS_ADVANCE_APPROVAL**: The shipment was counseled by the Prime Contractor and approved but an advance was requested so will need further financial approval from the government.
        * **NEEDS_CLOSEOUT**: The customer has provided their closeout weight tickets, receipts, and expenses and certified it for the Service Counselor to approve, exclude or reject.
        * **CLOSEOUT_COMPLETE**: The Service Counselor has reviewed all of the customer's PPM closeout documentation and authorizes the customer can download and submit their finalized SSW packet.
    type: string
    readOnly: true
    enum:
      - DRAFT
      - SUBMITTED
      - WAITING_ON_CUSTOMER
      - NEEDS_ADVANCE_APPROVAL
      - NEEDS_CLOSEOUT
      - CLOSEOUT_COMPLETE
      - CANCELED
  PPMAdvanceStatus:
    type: string
    title: PPM Advance Status
    description: >-
      Indicates whether an advance status has been accepted, rejected, or
      edited, or a prime counseled PPM has been received or not received
    x-nullable: true
    enum:
      - APPROVED
      - REJECTED
      - EDITED
      - RECEIVED
      - NOT_RECEIVED
  OmittablePPMDocumentStatus:
    description: Status of the PPM document.
    type: string
    enum:
      - APPROVED
      - EXCLUDED
      - REJECTED
    x-display-value:
      APPROVED: Approved
      EXCLUDED: Excluded
      REJECTED: Rejected
    x-nullable: true
    x-omitempty: false
  PPMDocumentStatusReason:
    description: The reason the services counselor has excluded or rejected the item.
    type: string
    x-nullable: true
    x-omitempty: false
  WeightTicket:
    description: >-
      Vehicle and optional trailer information and weight documents used to move
      this PPM shipment.
    type: object
    properties:
      id:
        description: ID of this set of weight tickets.
        type: string
        format: uuid
        example: c56a4180-65aa-42ec-a945-5fd21dec0538
        readOnly: true
      ppmShipmentId:
        description: The ID of the PPM shipment that this set of weight tickets is for.
        type: string
        format: uuid
        example: c56a4180-65aa-42ec-a945-5fd21dec0538
        readOnly: true
      createdAt:
        type: string
        format: date-time
        readOnly: true
      updatedAt:
        type: string
        format: date-time
        readOnly: true
      vehicleDescription:
        description: >-
          Description of the vehicle used for the trip. E.g. make/model, type of
          truck/van, etc.
        type: string
        x-nullable: true
        x-omitempty: false
      emptyWeight:
        description: Weight of the vehicle when empty.
        type: integer
        minimum: 0
        x-nullable: true
        x-omitempty: false
      submittedEmptyWeight:
        description: Customer submitted weight of the vehicle when empty.
        type: integer
        minimum: 0
        x-nullable: true
        x-omitempty: false
      missingEmptyWeightTicket:
        description: >-
          Indicates if the customer is missing a weight ticket for the vehicle
          weight when empty.
        type: boolean
        x-nullable: true
        x-omitempty: false
      emptyDocumentId:
        description: >-
          ID of the document that is associated with the user uploads containing
          the vehicle weight when empty.
        type: string
        format: uuid
        readOnly: true
      emptyDocument:
        allOf:
          - description: >-
              Document that is associated with the user uploads containing the
              vehicle weight when empty.
          - $ref: '#/definitions/Document'
      fullWeight:
        description: The weight of the vehicle when full.
        type: integer
        minimum: 0
        x-nullable: true
        x-omitempty: false
      submittedFullWeight:
        description: Customer submitted weight of the vehicle when full.
        type: integer
        minimum: 0
        x-nullable: true
        x-omitempty: false
      missingFullWeightTicket:
        description: >-
          Indicates if the customer is missing a weight ticket for the vehicle
          weight when full.
        type: boolean
        x-nullable: true
        x-omitempty: false
      fullDocumentId:
        description: >-
          ID of the document that is associated with the user uploads containing
          the vehicle weight when full.
        type: string
        format: uuid
        example: c56a4180-65aa-42ec-a945-5fd21dec0538
        readOnly: true
      fullDocument:
        allOf:
          - description: >-
              Document that is associated with the user uploads containing the
              vehicle weight when full.
          - $ref: '#/definitions/Document'
      ownsTrailer:
        description: Indicates if the customer used a trailer they own for the move.
        type: boolean
        x-nullable: true
        x-omitempty: false
      submittedOwnsTrailer:
        description: Indicates if the customer used a trailer they own for the move.
        type: boolean
        x-nullable: true
        x-omitempty: false
      trailerMeetsCriteria:
        description: >-
          Indicates if the trailer that the customer used meets all the criteria
          to be claimable.
        type: boolean
        x-nullable: true
        x-omitempty: false
      submittedTrailerMeetsCriteria:
        description: >-
          Indicates if the trailer that the customer used meets all the criteria
          to be claimable.
        type: boolean
        x-nullable: true
        x-omitempty: false
      proofOfTrailerOwnershipDocumentId:
        description: >-
          ID of the document that is associated with the user uploads containing
          the proof of trailer ownership.
        type: string
        format: uuid
        example: c56a4180-65aa-42ec-a945-5fd21dec0538
        readOnly: true
      proofOfTrailerOwnershipDocument:
        allOf:
          - description: >-
              Document that is associated with the user uploads containing the
              proof of trailer ownership.
          - $ref: '#/definitions/Document'
      status:
        $ref: '#/definitions/OmittablePPMDocumentStatus'
      reason:
        $ref: '#/definitions/PPMDocumentStatusReason'
      adjustedNetWeight:
        description: Indicates the adjusted net weight of the vehicle
        type: integer
        minimum: 0
        x-nullable: true
        x-omitempty: false
      netWeightRemarks:
        description: Remarks explaining any edits made to the net weight
        type: string
        x-nullable: true
        x-omitempty: false
      eTag:
        description: A hash that should be used as the "If-Match" header for any updates.
        type: string
        readOnly: true
    required:
      - ppmShipmentId
      - createdAt
      - updatedAt
      - emptyDocumentId
      - emptyDocument
      - fullDocument
      - fullDocumentId
      - proofOfTrailerOwnershipDocument
      - proofOfTrailerOwnershipDocumentId
  WeightTickets:
    description: All weight tickets associated with a PPM shipment.
    type: array
    items:
      $ref: '#/definitions/WeightTicket'
    x-omitempty: false
  OmittableMovingExpenseType:
    type: string
    description: Moving Expense Type
    enum:
      - CONTRACTED_EXPENSE
      - GAS
      - OIL
      - OTHER
      - PACKING_MATERIALS
      - RENTAL_EQUIPMENT
      - STORAGE
      - TOLLS
      - WEIGHING_FEE
    x-display-value:
      CONTRACTED_EXPENSE: Contracted expense
      GAS: Gas
      OIL: Oil
      OTHER: Other
      PACKING_MATERIALS: Packing materials
      STORAGE: Storage
      RENTAL_EQUIPMENT: Rental equipment
      TOLLS: Tolls
      WEIGHING_FEE: Weighing fee
    x-nullable: true
    x-omitempty: false
  SubmittedMovingExpenseType:
    type: string
    description: Customer Submitted Moving Expense Type
    enum:
      - CONTRACTED_EXPENSE
      - GAS
      - OIL
      - OTHER
      - PACKING_MATERIALS
      - RENTAL_EQUIPMENT
      - STORAGE
      - TOLLS
      - WEIGHING_FEE
    x-display-value:
      CONTRACTED_EXPENSE: Contracted expense
      GAS: Gas
      OIL: Oil
      OTHER: Other
      PACKING_MATERIALS: Packing materials
      STORAGE: Storage
      RENTAL_EQUIPMENT: Rental equipment
      TOLLS: Tolls
      WEIGHING_FEE: Weighing fee
    x-nullable: true
    x-omitempty: false
  MovingExpense:
    description: >-
      Expense information and receipts of costs incurred that can be reimbursed
      while moving a PPM shipment.
    type: object
    properties:
      id:
        description: Unique primary identifier of the Moving Expense object
        type: string
        format: uuid
        example: c56a4180-65aa-42ec-a945-5fd21dec0538
        readOnly: true
      ppmShipmentId:
        description: The PPM Shipment id that this moving expense belongs to
        type: string
        format: uuid
        example: c56a4180-65aa-42ec-a945-5fd21dec0538
        readOnly: true
      documentId:
        description: The id of the Document that contains all file uploads for this expense
        type: string
        format: uuid
        example: c56a4180-65aa-42ec-a945-5fd21dec0538
        readOnly: true
      document:
        allOf:
          - description: >-
              The Document object that contains all file uploads for this
              expense
          - $ref: '#/definitions/Document'
      movingExpenseType:
        $ref: '#/definitions/OmittableMovingExpenseType'
      submittedMovingExpenseType:
        $ref: '#/definitions/SubmittedMovingExpenseType'
      description:
        description: A brief description of the expense
        type: string
        x-nullable: true
        x-omitempty: false
      submittedDescription:
        description: Customer submitted description of the expense
        type: string
        x-nullable: true
        x-omitempty: false
      paidWithGtcc:
        description: >-
          Indicates if the service member used their government issued card to
          pay for the expense
        type: boolean
        x-nullable: true
        x-omitempty: false
      amount:
        description: The total amount of the expense as indicated on the receipt
        type: integer
        x-nullable: true
        x-omitempty: false
      submittedAmount:
        description: >-
          Customer submitted total amount of the expense as indicated on the
          receipt
        type: integer
        x-nullable: true
        x-omitempty: false
      missingReceipt:
        description: >-
          Indicates if the service member is missing the receipt with the proof
          of expense amount
        type: boolean
        x-nullable: true
        x-omitempty: false
      status:
        $ref: '#/definitions/OmittablePPMDocumentStatus'
      reason:
        $ref: '#/definitions/PPMDocumentStatusReason'
      sitStartDate:
        description: >-
          The date the shipment entered storage, applicable for the `STORAGE`
          movingExpenseType only
        type: string
        example: '2022-04-26'
        format: date
        x-nullable: true
        x-omitempty: false
      submittedSitStartDate:
        description: >-
          Customer submitted date the shipment entered storage, applicable for
          the `STORAGE` movingExpenseType only
        type: string
        example: '2022-04-26'
        format: date
        x-nullable: true
        x-omitempty: false
      sitEndDate:
        description: >-
          The date the shipment exited storage, applicable for the `STORAGE`
          movingExpenseType only
        type: string
        example: '2018-05-26'
        format: date
        x-nullable: true
        x-omitempty: false
      submittedSitEndDate:
        description: >-
          Customer submitted date the shipment exited storage, applicable for
          the `STORAGE` movingExpenseType only
        type: string
        example: '2018-05-26'
        format: date
        x-nullable: true
        x-omitempty: false
      createdAt:
        description: >-
          Timestamp the moving expense object was initially created in the
          system (UTC)
        type: string
        format: date-time
        readOnly: true
      updatedAt:
        description: >-
          Timestamp when a property of this moving expense object was last
          modified (UTC)
        type: string
        format: date-time
        readOnly: true
      eTag:
        description: A hash that should be used as the "If-Match" header for any updates.
        type: string
        readOnly: true
      weightStored:
        description: The total weight stored in PPM SIT
        type: integer
        x-nullable: true
        x-omitempty: false
      sitLocation:
        allOf:
          - $ref: '#/definitions/SITLocationType'
          - x-nullable: true
          - x-omitempty: false
      sitEstimatedCost:
        description: >-
          The estimated amount that the government will pay the service member
          to put their goods into storage. This estimated storage cost is
          separate from the estimated incentive.
        type: integer
        format: cents
        x-nullable: true
        x-omitempty: false
      sitReimburseableAmount:
        description: The amount of SIT that will be reimbursed
        type: integer
        x-nullable: true
        x-omitempty: false
    required:
      - id
      - createdAt
      - updatedAt
      - ppmShipmentId
      - documentId
      - document
  ProGearWeightTicket:
    description: Pro-gear associated information and weight docs for a PPM shipment
    type: object
    properties:
      id:
        description: The ID of the pro-gear weight ticket.
        type: string
        format: uuid
        example: c56a4180-65aa-42ec-a945-5fd21dec0538
        readOnly: true
      ppmShipmentId:
        description: >-
          The ID of the PPM shipment that this pro-gear weight ticket is
          associated with.
        type: string
        format: uuid
        example: c56a4180-65aa-42ec-a945-5fd21dec0538
        readOnly: true
      updatedAt:
        type: string
        format: date-time
        readOnly: true
      createdAt:
        type: string
        format: date-time
        readOnly: true
      belongsToSelf:
        description: >-
          Indicates if this information is for the customer's own pro-gear,
          otherwise, it's the spouse's.
        type: boolean
        x-nullable: true
        x-omitempty: false
      submittedBelongsToSelf:
        description: >-
          Indicates if this information is for the customer's own pro-gear,
          otherwise, it's the spouse's.
        type: boolean
        x-nullable: true
        x-omitempty: false
      description:
        description: Describes the pro-gear that was moved.
        type: string
        x-nullable: true
        x-omitempty: false
      hasWeightTickets:
        description: >-
          Indicates if the user has a weight ticket for their pro-gear,
          otherwise they have a constructed weight.
        type: boolean
        x-nullable: true
        x-omitempty: false
      submittedHasWeightTickets:
        description: >-
          Indicates if the user has a weight ticket for their pro-gear,
          otherwise they have a constructed weight.
        type: boolean
        x-nullable: true
        x-omitempty: false
      weight:
        description: Weight of the pro-gear.
        type: integer
        minimum: 0
        x-nullable: true
        x-omitempty: false
      submittedWeight:
        description: Customer submitted weight of the pro-gear.
        type: integer
        minimum: 0
        x-nullable: true
        x-omitempty: false
      documentId:
        description: >-
          The ID of the document that is associated with the user uploads
          containing the pro-gear weight.
        type: string
        format: uuid
        example: c56a4180-65aa-42ec-a945-5fd21dec0538
        readOnly: true
      document:
        allOf:
          - description: >-
              Document that is associated with the user uploads containing the
              pro-gear weight.
          - $ref: '#/definitions/Document'
      status:
        $ref: '#/definitions/OmittablePPMDocumentStatus'
      reason:
        $ref: '#/definitions/PPMDocumentStatusReason'
      eTag:
        description: A hash that should be used as the "If-Match" header for any updates.
        type: string
        readOnly: true
    required:
      - ppmShipmentId
      - createdAt
      - updatedAt
      - documentId
      - document
  SignedCertificationType:
    description: |
      The type of signed certification:
        - PPM_PAYMENT: This is used when the customer has a PPM shipment that they have uploaded their documents for and are
            ready to submit their documentation for review. When they submit, they will be asked to sign certifying the
            information is correct.
        - SHIPMENT: This is used when a customer submits their move with their shipments to be reviewed by office users.
        - PRE_CLOSEOUT_REVIEWED_PPM_PAYMENT: This is used when a move has a PPM shipment and is set to
             service-counseling-completed "Submit move details" by service counselor.
        - CLOSEOUT_REVIEWED_PPM_PAYMENT: This is used when a PPM shipment is reviewed by counselor in close out queue.
    type: string
    enum:
      - PPM_PAYMENT
      - SHIPMENT
      - PRE_CLOSEOUT_REVIEWED_PPM_PAYMENT
      - CLOSEOUT_REVIEWED_PPM_PAYMENT
    readOnly: true
  SignedCertification:
    description: Signed certification
    type: object
    properties:
      id:
        description: The ID of the signed certification.
        type: string
        format: uuid
        example: c56a4180-65aa-42ec-a945-5fd21dec0538
        readOnly: true
      submittingUserId:
        description: The ID of the user that signed.
        type: string
        format: uuid
        example: c56a4180-65aa-42ec-a945-5fd21dec0538
        readOnly: true
      moveId:
        description: The ID of the move associated with this signed certification.
        type: string
        format: uuid
        example: c56a4180-65aa-42ec-a945-5fd21dec0538
        readOnly: true
      ppmId:
        description: >-
          The ID of the PPM shipment associated with this signed certification,
          if any.
        type: string
        format: uuid
        example: c56a4180-65aa-42ec-a945-5fd21dec0538
        readOnly: true
        x-nullable: true
        x-omitempty: false
      certificationType:
        $ref: '#/definitions/SignedCertificationType'
      certificationText:
        description: Full text that the customer agreed to and signed.
        type: string
      signature:
        description: The signature that the customer provided.
        type: string
      date:
        description: Date that the customer signed the certification.
        type: string
        format: date
      createdAt:
        type: string
        format: date-time
        readOnly: true
      updatedAt:
        type: string
        format: date-time
        readOnly: true
      eTag:
        description: A hash that should be used as the "If-Match" header for any updates.
        type: string
        readOnly: true
    required:
      - id
      - submittingUserId
      - moveId
      - certificationType
      - certificationText
      - signature
      - date
      - createdAt
      - updatedAt
      - eTag
  PPMShipment:
    description: >-
      A personally procured move is a type of shipment that a service member
      moves themselves.
    x-nullable: true
    properties:
      id:
        description: Primary auto-generated unique identifier of the PPM shipment object
        example: 1f2270c7-7166-40ae-981e-b200ebdf3054
        format: uuid
        type: string
        readOnly: true
      shipmentId:
        description: The id of the parent MTOShipment object
        example: 1f2270c7-7166-40ae-981e-b200ebdf3054
        format: uuid
        type: string
        readOnly: true
      createdAt:
        description: Timestamp of when the PPM Shipment was initially created (UTC)
        format: date-time
        type: string
        readOnly: true
      updatedAt:
        description: Timestamp of when a property of this object was last updated (UTC)
        format: date-time
        type: string
        readOnly: true
      status:
        $ref: '#/definitions/PPMShipmentStatus'
      w2Address:
        x-nullable: true
        $ref: '#/definitions/Address'
      advanceStatus:
        $ref: '#/definitions/PPMAdvanceStatus'
      expectedDepartureDate:
        description: |
          Date the customer expects to begin their move.
        format: date
        type: string
      actualMoveDate:
        description: The actual start date of when the PPM shipment left the origin.
        format: date
        type: string
        x-nullable: true
        x-omitempty: false
      submittedAt:
        description: >-
          The timestamp of when the customer submitted their PPM documentation
          to the counselor for review.
        format: date-time
        type: string
        x-nullable: true
        x-omitempty: false
      reviewedAt:
        description: >-
          The timestamp of when the Service Counselor has reviewed all of the
          closeout documents.
        format: date-time
        type: string
        x-nullable: true
        x-omitempty: false
      approvedAt:
        description: >-
          The timestamp of when the shipment was approved and the service member
          can begin their move.
        format: date-time
        type: string
        x-nullable: true
        x-omitempty: false
      pickupAddress:
        $ref: '#/definitions/Address'
      secondaryPickupAddress:
        allOf:
          - $ref: '#/definitions/Address'
          - x-nullable: true
          - x-omitempty: false
      hasSecondaryPickupAddress:
        type: boolean
        x-omitempty: false
        x-nullable: true
      tertiaryPickupAddress:
        allOf:
          - $ref: '#/definitions/Address'
          - x-nullable: true
          - x-omitempty: false
      hasTertiaryPickupAddress:
        type: boolean
        x-omitempty: false
        x-nullable: true
      actualPickupPostalCode:
        description: >
          The actual postal code where the PPM shipment started. To be filled
          once the customer has moved the shipment.
        format: zip
        type: string
        title: ZIP
        example: '90210'
        pattern: ^(\d{5})$
        x-nullable: true
        x-omitempty: false
      destinationAddress:
        $ref: '#/definitions/Address'
      secondaryDestinationAddress:
        allOf:
          - $ref: '#/definitions/Address'
          - x-nullable: true
          - x-omitempty: false
      hasSecondaryDestinationAddress:
        type: boolean
        x-omitempty: false
        x-nullable: true
      tertiaryDestinationAddress:
        allOf:
          - $ref: '#/definitions/Address'
          - x-nullable: true
          - x-omitempty: false
      hasTertiaryDestinationAddress:
        type: boolean
        x-omitempty: false
        x-nullable: true
      actualDestinationPostalCode:
        description: >
          The actual postal code where the PPM shipment ended. To be filled once
          the customer has moved the shipment.
        format: zip
        type: string
        title: ZIP
        example: '90210'
        pattern: ^(\d{5})$
        x-nullable: true
        x-omitempty: false
      sitExpected:
        description: >
          Captures whether some or all of the PPM shipment will require
          temporary storage at the origin or destination.


          Must be set to `true` when providing `sitLocation`,
          `sitEstimatedWeight`, `sitEstimatedEntryDate`, and
          `sitEstimatedDepartureDate` values to calculate the
          `sitEstimatedCost`.
        type: boolean
      estimatedWeight:
        description: The estimated weight of the PPM shipment goods being moved.
        type: integer
        example: 4200
        x-nullable: true
        x-omitempty: false
      allowableWeight:
        description: The allowable weight of the PPM shipment goods being moved.
        type: integer
        example: 4300
        minimum: 0
        x-nullable: true
        x-omitempty: false
      hasProGear:
        description: >
          Indicates whether PPM shipment has pro gear for themselves or their
          spouse.
        type: boolean
        x-nullable: true
        x-omitempty: false
      proGearWeight:
        description: >-
          The estimated weight of the pro-gear being moved belonging to the
          service member.
        type: integer
        x-nullable: true
        x-omitempty: false
      spouseProGearWeight:
        description: >-
          The estimated weight of the pro-gear being moved belonging to a
          spouse.
        type: integer
        x-nullable: true
        x-omitempty: false
      estimatedIncentive:
        description: >-
          The estimated amount the government will pay the service member to
          move their belongings based on the moving date, locations, and
          shipment weight.
        type: integer
        format: cents
        x-nullable: true
        x-omitempty: false
      maxIncentive:
        description: >-
          The max amount the government will pay the service member to move
          their belongings based on the moving date, locations, and shipment
          weight.
        type: integer
        format: cents
        x-nullable: true
        x-omitempty: false
      finalIncentive:
        description: >
          The final calculated incentive for the PPM shipment. This does not
          include **SIT** as it is a reimbursement.
        type: integer
        format: cents
        x-nullable: true
        x-omitempty: false
        readOnly: true
      hasRequestedAdvance:
        description: |
          Indicates whether an advance has been requested for the PPM shipment.
        type: boolean
        x-nullable: true
        x-omitempty: false
      advanceAmountRequested:
        description: >
          The amount requested as an advance by the service member up to a
          maximum percentage of the estimated incentive.
        type: integer
        format: cents
        x-nullable: true
        x-omitempty: false
      hasReceivedAdvance:
        description: |
          Indicates whether an advance was received for the PPM shipment.
        type: boolean
        x-nullable: true
        x-omitempty: false
      advanceAmountReceived:
        description: |
          The amount received for an advance, or null if no advance is received.
        type: integer
        format: cents
        x-nullable: true
        x-omitempty: false
      sitLocation:
        allOf:
          - $ref: '#/definitions/SITLocationType'
          - x-nullable: true
          - x-omitempty: false
      sitEstimatedWeight:
        description: The estimated weight of the goods being put into storage.
        type: integer
        example: 2000
        x-nullable: true
        x-omitempty: false
      sitEstimatedEntryDate:
        description: The date that goods will first enter the storage location.
        format: date
        type: string
        x-nullable: true
        x-omitempty: false
      sitEstimatedDepartureDate:
        description: The date that goods will exit the storage location.
        format: date
        type: string
        x-nullable: true
        x-omitempty: false
      sitEstimatedCost:
        description: >-
          The estimated amount that the government will pay the service member
          to put their goods into storage. This estimated storage cost is
          separate from the estimated incentive.
        type: integer
        format: cents
        x-nullable: true
        x-omitempty: false
      weightTickets:
        $ref: '#/definitions/WeightTickets'
      movingExpenses:
        description: All expense documentation receipt records of this PPM shipment.
        items:
          $ref: '#/definitions/MovingExpense'
        type: array
      proGearWeightTickets:
        description: >-
          All pro-gear weight ticket documentation records for this PPM
          shipment.
        type: array
        items:
          $ref: '#/definitions/ProGearWeightTicket'
      isActualExpenseReimbursement:
        description: >-
          Used for PPM shipments only. Denotes if this shipment uses the Actual
          Expense Reimbursement method.
        type: boolean
        example: false
        x-omitempty: false
        x-nullable: true
      signedCertification:
        $ref: '#/definitions/SignedCertification'
      eTag:
        description: >-
          A hash unique to this shipment that should be used as the "If-Match"
          header for any updates.
        type: string
        readOnly: true
    required:
      - id
      - shipmentId
      - createdAt
      - status
      - expectedDepartureDate
      - sitExpected
      - eTag
  BoatShipment:
    x-nullable: true
    properties:
      id:
        description: Primary auto-generated unique identifier of the Boat shipment object
        example: 1f2270c7-7166-40ae-981e-b200ebdf3054
        format: uuid
        type: string
        readOnly: true
      shipmentId:
        description: The id of the parent MTOShipment object
        example: 1f2270c7-7166-40ae-981e-b200ebdf3054
        format: uuid
        type: string
        readOnly: true
      createdAt:
        description: Timestamp of when the Boat Shipment was initially created (UTC)
        format: date-time
        type: string
        readOnly: true
      updatedAt:
        description: Timestamp of when a property of this object was last updated (UTC)
        format: date-time
        type: string
        readOnly: true
      type:
        type: string
        enum:
          - HAUL_AWAY
          - TOW_AWAY
      year:
        type: integer
        description: Year of the Boat
      make:
        type: string
        description: Make of the Boat
      model:
        type: string
        description: Model of the Boat
      lengthInInches:
        type: integer
        description: Length of the Boat in inches
      widthInInches:
        type: integer
        description: Width of the Boat in inches
      heightInInches:
        type: integer
        description: Height of the Boat in inches
      hasTrailer:
        type: boolean
        description: Does the boat have a trailer
      isRoadworthy:
        type: boolean
        description: Is the trailer roadworthy
        x-nullable: true
      eTag:
        description: >-
          A hash unique to this shipment that should be used as the "If-Match"
          header for any updates.
        type: string
        readOnly: true
    required:
      - id
      - shipmentId
      - createdAt
      - type
      - year
      - make
      - model
      - lengthInInches
      - widthInInches
      - heightInInches
      - hasTrailer
      - eTag
  MobileHome:
    description: >-
      A mobile home is a type of shipment that a service member moves a mobile
      home.
    x-nullable: true
    properties:
      id:
        description: Primary auto-generated unique identifier of the Mobile Home object
        example: 1f2270c7-7166-40ae-981e-b200ebdf3054
        format: uuid
        type: string
        readOnly: true
      shipmentId:
        description: The id of the parent MTOShipment object
        example: 1f2270c7-7166-40ae-981e-b200ebdf3054
        format: uuid
        type: string
        readOnly: true
      make:
        description: The make of the mobile home
        type: string
      model:
        description: The model of the mobile home.
        type: string
      year:
        description: The year the mobile home was made.
        type: integer
      lengthInInches:
        type: integer
      widthInInches:
        type: integer
      heightInInches:
        type: integer
      updatedAt:
        description: Timestamp of when a property of this object was last updated (UTC)
        format: date-time
        type: string
        readOnly: true
      createdAt:
        description: Timestamp of when a property of this object was created (UTC)
        format: date-time
        type: string
        readOnly: true
      eTag:
        description: >-
          A hash unique to this shipment that should be used as the "If-Match"
          header for any updates.
        type: string
        readOnly: true
  ShipmentAddressUpdateStatus:
    type: string
    title: Status
    readOnly: true
    x-display-value:
      REQUESTED: REQUESTED
      REJECTED: REJECTED
      APPROVED: APPROVED
    enum:
      - REQUESTED
      - REJECTED
      - APPROVED
  ShipmentAddressUpdate:
    description: >
      This represents a delivery address change request made by the Prime that
      is either auto-approved or requires review if the pricing criteria has
      changed. If criteria has changed, then it must be approved or rejected by
      a TOO.
    type: object
    properties:
      id:
        type: string
        format: uuid
        example: c56a4180-65aa-42ec-a945-5fd21dec0538
        readOnly: true
      contractorRemarks:
        type: string
        example: This is a contractor remark
        title: Contractor Remarks
        description: The reason there is an address change.
        readOnly: true
      officeRemarks:
        type: string
        example: This is an office remark
        title: Office Remarks
        x-nullable: true
        description: The TOO comment on approval or rejection.
      status:
        $ref: '#/definitions/ShipmentAddressUpdateStatus'
      shipmentID:
        type: string
        format: uuid
        example: c56a4180-65aa-42ec-a945-5fd21dec0538
        readOnly: true
      originalAddress:
        $ref: '#/definitions/Address'
      newAddress:
        $ref: '#/definitions/Address'
      sitOriginalAddress:
        $ref: '#/definitions/Address'
      oldSitDistanceBetween:
        description: >-
          The distance between the original SIT address and the previous/old
          delivery address of shipment
        example: 50
        minimum: 0
        type: integer
      newSitDistanceBetween:
        description: >-
          The distance between the original SIT address and requested new
          delivery address of shipment
        example: 88
        minimum: 0
        type: integer
    required:
      - id
      - status
      - shipmentID
      - originalAddress
      - newAddress
      - contractorRemarks
  MTOShipment:
    properties:
      moveTaskOrderID:
        example: 1f2270c7-7166-40ae-981e-b200ebdf3054
        format: uuid
        type: string
      id:
        example: 1f2270c7-7166-40ae-981e-b200ebdf3054
        format: uuid
        type: string
      createdAt:
        format: date-time
        type: string
      updatedAt:
        format: date-time
        type: string
      deletedAt:
        x-nullable: true
        format: date-time
        type: string
      primeEstimatedWeight:
        x-nullable: true
        example: 2000
        type: integer
      primeActualWeight:
        x-nullable: true
        example: 2000
        type: integer
      calculatedBillableWeight:
        x-nullable: true
        example: 2000
        type: integer
        readOnly: true
      ntsRecordedWeight:
        description: >-
          The previously recorded weight for the NTS Shipment. Used for NTS
          Release to know what the previous primeActualWeight or billable weight
          was.
        example: 2000
        type: integer
        x-nullable: true
        x-formatting: weight
      scheduledPickupDate:
        format: date
        type: string
        x-nullable: true
      scheduledDeliveryDate:
        format: date
        type: string
        x-nullable: true
      requestedPickupDate:
        format: date
        type: string
        x-nullable: true
      actualPickupDate:
        x-nullable: true
        format: date
        type: string
      actualDeliveryDate:
        x-nullable: true
        description: >-
          The actual date that the shipment was delivered to the delivery
          address by the Prime
        format: date
        type: string
      requestedDeliveryDate:
        format: date
        type: string
        x-nullable: true
      requiredDeliveryDate:
        x-nullable: true
        format: date
        type: string
      approvedDate:
        format: date-time
        type: string
        x-nullable: true
      diversion:
        type: boolean
        example: true
      diversionReason:
        type: string
        example: MTO Shipment needs rerouted
        x-nullable: true
      distance:
        type: integer
        x-nullable: true
        example: 500
      pickupAddress:
        x-nullable: true
        $ref: '#/definitions/Address'
      destinationAddress:
        x-nullable: true
        $ref: '#/definitions/Address'
      destinationType:
        $ref: '#/definitions/DestinationType'
      secondaryPickupAddress:
        x-nullable: true
        $ref: '#/definitions/Address'
      secondaryDeliveryAddress:
        x-nullable: true
        $ref: '#/definitions/Address'
      hasSecondaryPickupAddress:
        type: boolean
        x-omitempty: false
        x-nullable: true
      hasSecondaryDeliveryAddress:
        type: boolean
        x-omitempty: false
        x-nullable: true
      tertiaryPickupAddress:
        x-nullable: true
        $ref: '#/definitions/Address'
      tertiaryDeliveryAddress:
        x-nullable: true
        $ref: '#/definitions/Address'
      hasTertiaryPickupAddress:
        type: boolean
        x-omitempty: false
        x-nullable: true
      hasTertiaryDeliveryAddress:
        type: boolean
        x-omitempty: false
        x-nullable: true
      actualProGearWeight:
        type: integer
        x-nullable: true
        x-omitempty: false
      actualSpouseProGearWeight:
        type: integer
        x-nullable: true
        x-omitempty: false
      customerRemarks:
        type: string
        example: handle with care
        x-nullable: true
      counselorRemarks:
        description: >
          The counselor can use the counselor remarks field to inform the movers
          about any

          special circumstances for this shipment. Typical examples:
            * bulky or fragile items,
            * weapons,
            * access info for their address.
          Counselors enters this information when creating or editing an MTO
          Shipment. Optional field.
        type: string
        example: handle with care
        x-nullable: true
      shipmentType:
        $ref: '#/definitions/MTOShipmentType'
      status:
        $ref: '#/definitions/MTOShipmentStatus'
      rejectionReason:
        type: string
        example: MTO Shipment not good enough
        x-nullable: true
      reweigh:
        x-nullable: true
        x-omitempty: true
        $ref: '#/definitions/Reweigh'
      mtoAgents:
        $ref: '#/definitions/MTOAgents'
      mtoServiceItems:
        $ref: '#/definitions/MTOServiceItems'
      sitDaysAllowance:
        type: integer
        x-nullable: true
      sitExtensions:
        $ref: '#/definitions/SITExtensions'
      sitStatus:
        $ref: '#/definitions/SITStatus'
      eTag:
        type: string
      billableWeightCap:
        type: integer
        description: TIO override billable weight to be used for calculations
        example: 2500
        x-formatting: weight
        x-nullable: true
      billableWeightJustification:
        type: string
        example: more weight than expected
        x-nullable: true
      tacType:
        allOf:
          - $ref: '#/definitions/LOAType'
          - x-nullable: true
      sacType:
        allOf:
          - $ref: '#/definitions/LOAType'
          - x-nullable: true
      usesExternalVendor:
        type: boolean
        example: false
      serviceOrderNumber:
        type: string
        x-nullable: true
      storageFacility:
        x-nullable: true
        $ref: '#/definitions/StorageFacility'
      ppmShipment:
        $ref: '#/definitions/PPMShipment'
      boatShipment:
        $ref: '#/definitions/BoatShipment'
      mobileHomeShipment:
        $ref: '#/definitions/MobileHome'
      deliveryAddressUpdate:
        $ref: '#/definitions/ShipmentAddressUpdate'
      shipmentLocator:
        type: string
        x-nullable: true
        readOnly: true
        example: 1K43AR-01
      originSitAuthEndDate:
        format: date-time
        type: string
      destinationSitAuthEndDate:
        format: date-time
        type: string
      marketCode:
        type: string
        enum:
          - d
          - i
        example: d
        description: >-
          Single-letter designator for domestic (d) or international (i)
          shipments
  LOATypeNullable:
    description: The Line of accounting (TAC/SAC) type that will be used for the shipment
    type: string
    x-go-type:
      import:
        package: github.com/transcom/mymove/pkg/swagger/nullable
      type: String
    example: HHG
    enum:
      - HHG
      - NTS
  ProGearWeightTickets:
    description: All progear weight tickets associated with a PPM shipment.
    type: array
    items:
      $ref: '#/definitions/ProGearWeightTicket'
    x-omitempty: false
  MovingExpenses:
    description: All moving expenses associated with a PPM shipment.
    type: array
    items:
      $ref: '#/definitions/MovingExpense'
    x-omitempty: false
  PPMDocuments:
    description: >-
      All documents associated with a PPM shipment, including weight tickets,
      progear weight tickets, and moving expenses.
    x-nullable: true
    x-omitempty: false
    type: object
    properties:
      WeightTickets:
        $ref: '#/definitions/WeightTickets'
      ProGearWeightTickets:
        $ref: '#/definitions/ProGearWeightTickets'
      MovingExpenses:
        $ref: '#/definitions/MovingExpenses'
  PPMDocumentStatus:
    description: Status of the PPM document.
    type: string
    enum:
      - APPROVED
      - EXCLUDED
      - REJECTED
    x-display-value:
      APPROVED: Approved
      EXCLUDED: Excluded
      REJECTED: Rejected
  PPMShipmentSIT:
    description: SIT related items for a PPM shipment
    x-nullable: true
    properties:
      updatedAt:
        description: Timestamp of when a property of this object was last updated (UTC)
        format: date-time
        type: string
        readOnly: true
      sitLocation:
        allOf:
          - $ref: '#/definitions/SITLocationType'
          - x-nullable: true
          - x-omitempty: false
    required:
      - sitLocation
  PPMCloseout:
    description: >-
      The calculations needed in the "Review Documents" section of a PPM
      closeout. LIst of all expenses/reimbursements related toa PPM shipment.
    properties:
      id:
        description: Primary auto-generated unique identifier of the PPM shipment object
        example: 1f2270c7-7166-40ae-981e-b200ebdf3054
        format: uuid
        type: string
        readOnly: true
      plannedMoveDate:
        description: |
          Date the customer expects to begin their move.
        format: date
        type: string
        x-nullable: true
        x-omitempty: false
      actualMoveDate:
        description: The actual start date of when the PPM shipment left the origin.
        format: date
        type: string
        x-nullable: true
        x-omitempty: false
      miles:
        description: The distance between the old address and the new address in miles.
        example: 54
        minimum: 0
        type: integer
        x-nullable: true
        x-omitempty: false
      estimatedWeight:
        description: The estimated weight of the PPM shipment goods being moved.
        type: integer
        example: 4200
        x-nullable: true
        x-omitempty: false
      actualWeight:
        example: 2000
        type: integer
        x-nullable: true
        x-omitempty: false
      proGearWeightCustomer:
        description: >-
          The estimated weight of the pro-gear being moved belonging to the
          service member.
        type: integer
        x-nullable: true
        x-omitempty: false
      proGearWeightSpouse:
        description: >-
          The estimated weight of the pro-gear being moved belonging to a
          spouse.
        type: integer
        x-nullable: true
        x-omitempty: false
      grossIncentive:
        description: >
          The final calculated incentive for the PPM shipment. This does not
          include **SIT** as it is a reimbursement.
        type: integer
        format: cents
        x-nullable: true
        x-omitempty: false
        readOnly: true
      gcc:
        description: Government Constructive Cost (GCC)
        type: integer
        title: GCC
        format: cents
        x-nullable: true
        x-omitempty: false
      aoa:
        description: Advance Operating Allowance (AOA).
        type: integer
        format: cents
        x-nullable: true
        x-omitempty: false
      remainingIncentive:
        description: The remaining reimbursement amount that is still owed to the customer.
        type: integer
        format: cents
        x-nullable: true
        x-omitempty: false
      haulType:
        description: >-
          The type of haul calculation used for this shipment (shorthaul or
          linehaul).
        type: string
        x-nullable: true
        x-omitempty: false
      haulPrice:
        description: The price of the linehaul or shorthaul.
        type: integer
        format: cents
        x-nullable: true
        x-omitempty: false
      haulFSC:
        description: The linehaul/shorthaul Fuel Surcharge (FSC).
        type: integer
        format: cents
        x-nullable: true
        x-omitempty: false
      dop:
        description: The Domestic Origin Price (DOP).
        type: integer
        format: cents
        x-nullable: true
        x-omitempty: false
      ddp:
        description: The Domestic Destination Price (DDP).
        type: integer
        format: cents
        x-nullable: true
        x-omitempty: false
      packPrice:
        description: The full price of all packing/unpacking services.
        type: integer
        format: cents
        x-nullable: true
        x-omitempty: false
      unpackPrice:
        description: The full price of all packing/unpacking services.
        type: integer
        format: cents
        x-nullable: true
        x-omitempty: false
      SITReimbursement:
        description: >-
          The estimated amount that the government will pay the service member
          to put their goods into storage. This estimated storage cost is
          separate from the estimated incentive.
        type: integer
        format: cents
        x-nullable: true
        x-omitempty: false
    required:
      - id
  PPMActualWeight:
    description: >-
      The actual net weight of a single PPM shipment. Used during document
      review for PPM closeout.
    properties:
      actualWeight:
        example: 2000
        type: integer
        x-nullable: true
        x-omitempty: false
    required:
      - actualWeight
  PPMSITEstimatedCost:
    description: >-
      The estimated cost of SIT for a single PPM shipment. Used during document
      review for PPM.
    properties:
      sitCost:
        example: 2000
        type: integer
      priceFirstDaySIT:
        example: 2000
        type: integer
        format: cents
        title: Price of the first day in SIT
      priceAdditionalDaySIT:
        example: 2000
        type: integer
        format: cents
        title: Price of an additional day in SIT
      paramsFirstDaySIT:
        type: object
        properties:
          contractYearName:
            type: string
            example: Award Term 1
          priceRateOrFactor:
            type: string
            example: '20.53'
          isPeak:
            type: string
            example: 'true'
          escalationCompounded:
            type: string
            example: '1.01'
          serviceAreaOrigin:
            type: string
            example: '252'
            x-nullable: true
            x-omitempty: true
          serviceAreaDestination:
            type: string
            example: '252'
            x-nullable: true
            x-omitempty: true
      paramsAdditionalDaySIT:
        type: object
        properties:
          contractYearName:
            type: string
            example: Award Term 1
          priceRateOrFactor:
            type: string
            example: '0.53'
          isPeak:
            type: string
            example: 'true'
          escalationCompounded:
            type: string
            example: '1.01'
          serviceAreaOrigin:
            type: string
            example: '252'
            x-nullable: true
            x-omitempty: true
          serviceAreaDestination:
            type: string
            example: '252'
            x-nullable: true
            x-omitempty: true
          numberDaysSIT:
            type: string
            example: '30'
            x-nullable: true
            x-omitempty: true
    required:
      - sitCost
      - priceFirstDaySIT
      - priceAdditionalDaySIT
  MTOServiceItemSingle:
    type: object
    properties:
      moveTaskOrderID:
        example: 1f2270c7-7166-40ae-981e-b200ebdf3054
        format: uuid
        type: string
      mtoShipmentID:
        example: 1f2270c7-7166-40ae-981e-b200ebdf3054
        format: uuid
        type: string
        x-nullable: true
      reServiceID:
        example: 1f2270c7-7166-40ae-981e-b200ebdf3054
        format: uuid
        type: string
      reServiceCode:
        type: string
      reServiceName:
        type: string
      createdAt:
        format: date-time
        type: string
        readOnly: true
      convertToCustomerExpense:
        type: boolean
        example: false
        x-omitempty: false
      customerExpenseReason:
        type: string
        x-nullable: true
      deletedAt:
        format: date
        type: string
      rejectionReason:
        type: string
        x-nullable: true
      pickupPostalCode:
        type: string
        x-nullable: true
      sitPostalCode:
        type: string
        readOnly: true
        x-nullable: true
      sitEntryDate:
        type: string
        format: date-time
        x-nullable: true
      sitDepartureDate:
        type: string
        format: date-time
        x-nullable: true
      sitCustomerContacted:
        type: string
        format: date
        x-nullable: true
      sitRequestedDelivery:
        type: string
        format: date
        x-nullable: true
      id:
        example: 1f2270c7-7166-40ae-981e-b200ebdf3054
        format: uuid
        type: string
      status:
        type: string
        x-nullable: true
      updatedAt:
        format: date-time
        type: string
        readOnly: true
      approvedAt:
        format: date-time
        type: string
        x-nullable: true
      rejectedAt:
        format: date-time
        type: string
        x-nullable: true
  ServiceItemSitEntryDate:
    type: object
    properties:
      id:
        example: 1f2270c7-7166-40ae-981e-b200ebdf3054
        format: uuid
        type: string
      sitEntryDate:
        type: string
        format: date-time
        x-nullable: true
  PaymentServiceItemStatus:
    type: string
    enum:
      - REQUESTED
      - APPROVED
      - DENIED
      - SENT_TO_GEX
      - PAID
      - EDI_ERROR
    title: Payment Service Item Status
  ServiceItemParamName:
    type: string
    enum:
      - ActualPickupDate
      - ContractCode
      - ContractYearName
      - CubicFeetBilled
      - CubicFeetCrating
      - DimensionHeight
      - DimensionLength
      - DimensionWidth
      - DistanceZip
      - DistanceZipSITDest
      - DistanceZipSITOrigin
      - EIAFuelPrice
      - EscalationCompounded
      - FSCMultiplier
      - FSCPriceDifferenceInCents
      - FSCWeightBasedDistanceMultiplier
      - IsPeak
      - MarketDest
      - MarketOrigin
      - MTOAvailableToPrimeAt
      - NTSPackingFactor
      - NumberDaysSIT
      - PriceAreaDest
      - PriceAreaIntlDest
      - PriceAreaIntlOrigin
      - PriceAreaOrigin
      - PriceRateOrFactor
      - PSI_LinehaulDom
      - PSI_LinehaulDomPrice
      - PSI_LinehaulShort
      - PSI_LinehaulShortPrice
      - PSI_PriceDomDest
      - PSI_PriceDomDestPrice
      - PSI_PriceDomOrigin
      - PSI_PriceDomOriginPrice
      - PSI_ShippingLinehaulIntlCO
      - PSI_ShippingLinehaulIntlCOPrice
      - PSI_ShippingLinehaulIntlOC
      - PSI_ShippingLinehaulIntlOCPrice
      - PSI_ShippingLinehaulIntlOO
      - PSI_ShippingLinehaulIntlOOPrice
      - RateAreaNonStdDest
      - RateAreaNonStdOrigin
      - ReferenceDate
      - RequestedPickupDate
      - ServiceAreaDest
      - ServiceAreaOrigin
      - ServicesScheduleDest
      - ServicesScheduleOrigin
      - SITPaymentRequestEnd
      - SITPaymentRequestStart
      - SITScheduleDest
      - SITScheduleOrigin
      - SITServiceAreaDest
      - SITServiceAreaOrigin
      - WeightAdjusted
      - WeightBilled
      - WeightEstimated
      - WeightOriginal
      - WeightReweigh
      - ZipDestAddress
      - ZipPickupAddress
      - ZipSITDestHHGFinalAddress
      - ZipSITDestHHGOriginalAddress
      - ZipSITOriginHHGActualAddress
      - ZipSITOriginHHGOriginalAddress
      - StandaloneCrate
      - StandaloneCrateCap
      - UncappedRequestTotal
      - LockedPriceCents
  ServiceItemParamType:
    type: string
    enum:
      - STRING
      - DATE
      - INTEGER
      - DECIMAL
      - TIMESTAMP
      - PaymentServiceItemUUID
      - BOOLEAN
  ServiceItemParamOrigin:
    type: string
    enum:
      - PRIME
      - SYSTEM
      - PRICER
      - PAYMENT_REQUEST
  PaymentServiceItemParam:
    type: object
    properties:
      id:
        example: c56a4180-65aa-42ec-a945-5fd21dec0538
        format: uuid
        readOnly: true
        type: string
      paymentServiceItemID:
        example: c56a4180-65aa-42ec-a945-5fd21dec0538
        format: uuid
        type: string
      key:
        $ref: '#/definitions/ServiceItemParamName'
      value:
        example: '3025'
        type: string
      type:
        $ref: '#/definitions/ServiceItemParamType'
      origin:
        $ref: '#/definitions/ServiceItemParamOrigin'
      eTag:
        type: string
        readOnly: true
  PaymentServiceItemParams:
    type: array
    items:
      $ref: '#/definitions/PaymentServiceItemParam'
  CustomerSupportRemark:
    type: object
    description: >-
      A text remark written by an office user that is associated with a specific
      move.
    required:
      - id
      - moveID
      - officeUserID
      - content
    properties:
      id:
        example: 1f2270c7-7166-40ae-981e-b200ebdf3054
        format: uuid
        type: string
      createdAt:
        type: string
        format: date-time
        readOnly: true
      updatedAt:
        type: string
        format: date-time
        readOnly: true
      officeUserID:
        example: 1f2270c7-7166-40ae-981e-b200ebdf3054
        format: uuid
        type: string
      moveID:
        example: 1f2270c7-7166-40ae-981e-b200ebdf3054
        format: uuid
        type: string
      content:
        example: This is a remark about a move.
        type: string
      officeUserFirstName:
        example: Grace
        type: string
        readOnly: true
      officeUserLastName:
        example: Griffin
        type: string
        readOnly: true
      officeUserEmail:
        type: string
        format: x-email
        pattern: ^[a-zA-Z0-9._%+-]+@[a-zA-Z0-9.-]+\.[a-zA-Z]{2,}$
        readOnly: true
  CustomerSupportRemarks:
    type: array
    items:
      $ref: '#/definitions/CustomerSupportRemark'
  DepartmentIndicator:
    type: string
    x-nullable: true
    title: Department indicator
    description: Military branch of service indicator for orders
    enum:
      - ARMY
      - ARMY_CORPS_OF_ENGINEERS
      - COAST_GUARD
      - NAVY_AND_MARINES
      - AIR_AND_SPACE_FORCE
      - OFFICE_OF_SECRETARY_OF_DEFENSE
    x-display-value:
      ARMY: 21 Army
      ARMY_CORPS_OF_ENGINEERS: 96 Army Corps of Engineers
      COAST_GUARD: 70 Coast Guard
      NAVY_AND_MARINES: 17 Navy and Marine Corps
      AIR_AND_SPACE_FORCE: 57 Air Force and Space Force
      OFFICE_OF_SECRETARY_OF_DEFENSE: 97 Office of Secretary of Defense
  LineOfAccounting:
    type: object
    properties:
      id:
        type: string
        format: uuid
        example: 06254fc3-b763-484c-b555-42855d1ad5cd
      loaSysId:
        type: string
        maxLength: 20
        example: '10003'
        x-nullable: true
      loaDptID:
        type: string
        maxLength: 2
        example: '1 '
        x-nullable: true
      loaTnsfrDptNm:
        type: string
        maxLength: 4
        x-nullable: true
      loaBafID:
        type: string
        maxLength: 4
        example: '1234'
        x-nullable: true
      loaTrsySfxTx:
        type: string
        maxLength: 4
        example: '0000'
        x-nullable: true
      loaMajClmNm:
        type: string
        maxLength: 4
        x-nullable: true
      loaOpAgncyID:
        type: string
        maxLength: 4
        example: 1A
        x-nullable: true
      loaAlltSnID:
        type: string
        maxLength: 5
        example: 123A
        x-nullable: true
      loaPgmElmntID:
        type: string
        maxLength: 12
        example: '00000000'
        x-nullable: true
      loaTskBdgtSblnTx:
        type: string
        maxLength: 8
        x-nullable: true
      loaDfAgncyAlctnRcpntID:
        type: string
        maxLength: 4
        x-nullable: true
      loaJbOrdNm:
        type: string
        maxLength: 10
        x-nullable: true
      loaSbaltmtRcpntID:
        type: string
        maxLength: 1
        x-nullable: true
      loaWkCntrRcpntNm:
        type: string
        maxLength: 6
        x-nullable: true
      loaMajRmbsmtSrcID:
        type: string
        maxLength: 1
        x-nullable: true
      loaDtlRmbsmtSrcID:
        type: string
        maxLength: 3
        x-nullable: true
      loaCustNm:
        type: string
        maxLength: 6
        x-nullable: true
      loaObjClsID:
        type: string
        maxLength: 6
        example: 22NL
        x-nullable: true
      loaSrvSrcID:
        type: string
        maxLength: 1
        x-nullable: true
      loaSpclIntrID:
        type: string
        maxLength: 2
        x-nullable: true
      loaBdgtAcntClsNm:
        type: string
        maxLength: 8
        example: '000000'
        x-nullable: true
      loaDocID:
        type: string
        maxLength: 15
        example: HHG12345678900
        x-nullable: true
      loaClsRefID:
        type: string
        maxLength: 2
        x-nullable: true
      loaInstlAcntgActID:
        type: string
        maxLength: 6
        example: '12345'
        x-nullable: true
      loaLclInstlID:
        type: string
        maxLength: 18
        x-nullable: true
      loaFmsTrnsactnID:
        type: string
        maxLength: 12
        x-nullable: true
      loaDscTx:
        type: string
        example: PERSONAL PROPERTY - PARANORMAL ACTIVITY DIVISION (OTHER)
        x-nullable: true
      loaBgnDt:
        type: string
        format: date
        example: '2005-10-01'
        x-nullable: true
      loaEndDt:
        type: string
        format: date
        example: '2015-10-01'
        x-nullable: true
      loaFnctPrsNm:
        type: string
        maxLength: 255
        x-nullable: true
      loaStatCd:
        type: string
        maxLength: 1
        example: U
        x-nullable: true
      loaHistStatCd:
        type: string
        maxLength: 1
        x-nullable: true
      loaHsGdsCd:
        type: string
        maxLength: 2
        example: HT
        x-nullable: true
      orgGrpDfasCd:
        type: string
        maxLength: 2
        example: ZZ
        x-nullable: true
      loaUic:
        type: string
        maxLength: 6
        x-nullable: true
      loaTrnsnID:
        type: string
        maxLength: 3
        example: B1
        x-nullable: true
      loaSubAcntID:
        type: string
        maxLength: 3
        x-nullable: true
      loaBetCd:
        type: string
        maxLength: 4
        x-nullable: true
      loaFndTyFgCd:
        type: string
        maxLength: 1
        x-nullable: true
      loaBgtLnItmID:
        type: string
        maxLength: 8
        x-nullable: true
      loaScrtyCoopImplAgncCd:
        type: string
        maxLength: 1
        x-nullable: true
      loaScrtyCoopDsgntrCd:
        type: string
        maxLength: 4
        x-nullable: true
      loaScrtyCoopLnItmID:
        type: string
        maxLength: 3
        x-nullable: true
      loaAgncDsbrCd:
        type: string
        maxLength: 6
        x-nullable: true
      loaAgncAcntngCd:
        type: string
        maxLength: 6
        x-nullable: true
      loaFndCntrID:
        type: string
        maxLength: 12
        x-nullable: true
      loaCstCntrID:
        type: string
        maxLength: 16
        x-nullable: true
      loaPrjID:
        type: string
        maxLength: 12
        x-nullable: true
      loaActvtyID:
        type: string
        maxLength: 11
        x-nullable: true
      loaCstCd:
        type: string
        maxLength: 16
        x-nullable: true
      loaWrkOrdID:
        type: string
        maxLength: 16
        x-nullable: true
      loaFnclArID:
        type: string
        maxLength: 6
        x-nullable: true
      loaScrtyCoopCustCd:
        type: string
        maxLength: 2
        x-nullable: true
      loaEndFyTx:
        type: integer
        example: 2016
        x-nullable: true
      loaBgFyTx:
        type: integer
        example: 2006
        x-nullable: true
      loaBgtRstrCd:
        type: string
        maxLength: 1
        x-nullable: true
      loaBgtSubActCd:
        type: string
        maxLength: 4
        x-nullable: true
      createdAt:
        type: string
        format: date-time
        example: '2023-08-03T19:17:10.050Z'
      updatedAt:
        type: string
        format: date-time
        example: '2023-08-03T19:17:38.776Z'
      validLoaForTac:
        type: boolean
        x-nullable: true
      validHhgProgramCodeForLoa:
        type: boolean
        x-nullable: true
  VLocation:
    description: A postal code, city, and state lookup
    type: object
    properties:
      city:
        type: string
        example: Anytown
        title: City
      state:
        title: State
        type: string
        x-display-value:
          AL: AL
          AK: AK
          AR: AR
          AZ: AZ
          CA: CA
          CO: CO
          CT: CT
          DC: DC
          DE: DE
          FL: FL
          GA: GA
          HI: HI
          IA: IA
          ID: ID
          IL: IL
          IN: IN
          KS: KS
          KY: KY
          LA: LA
          MA: MA
          MD: MD
          ME: ME
          MI: MI
          MN: MN
          MO: MO
          MS: MS
          MT: MT
          NC: NC
          ND: ND
          NE: NE
          NH: NH
          NJ: NJ
          NM: NM
          NV: NV
          NY: NY
          OH: OH
          OK: OK
          OR: OR
          PA: PA
          RI: RI
          SC: SC
          SD: SD
          TN: TN
          TX: TX
          UT: UT
          VA: VA
          VT: VT
          WA: WA
          WI: WI
          WV: WV
          WY: WY
        enum:
          - AL
          - AK
          - AR
          - AZ
          - CA
          - CO
          - CT
          - DC
          - DE
          - FL
          - GA
          - HI
          - IA
          - ID
          - IL
          - IN
          - KS
          - KY
          - LA
          - MA
          - MD
          - ME
          - MI
          - MN
          - MO
          - MS
          - MT
          - NC
          - ND
          - NE
          - NH
          - NJ
          - NM
          - NV
          - NY
          - OH
          - OK
          - OR
          - PA
          - RI
          - SC
          - SD
          - TN
          - TX
          - UT
          - VA
          - VT
          - WA
          - WI
          - WV
          - WY
      postalCode:
        type: string
        format: zip
        title: ZIP
        example: '90210'
        pattern: ^(\d{5}?)$
      county:
        type: string
        title: County
        x-nullable: true
        example: LOS ANGELES
      usPostRegionCitiesID:
        type: string
        format: uuid
        example: c56a4180-65aa-42ec-a945-5fd21dec0538
  ReServiceItem:
    description: A Service Item which ties an ReService, Market, and Shipment Type together
    type: object
    properties:
      serviceCode:
        type: string
        example: UBP
        enum:
          - CS
          - DBHF
          - DBTF
          - DCRT
          - DCRTSA
          - DDASIT
          - DDDSIT
          - DDFSIT
          - DDP
          - DDSFSC
          - DDSHUT
          - DLH
          - DMHF
          - DNPK
          - DOASIT
          - DOFSIT
          - DOP
          - DOPSIT
          - DOSFSC
          - DOSHUT
          - DPK
          - DSH
          - DUCRT
          - DUPK
          - FSC
          - IBHF
          - IBTF
          - ICRT
          - ICRTSA
          - IDASIT
          - IDDSIT
          - IDFSIT
          - IDSFSC
          - IDSHUT
          - IHPK
          - IHUPK
          - INPK
          - IOASIT
          - IOFSIT
          - IOPSIT
          - IOSFSC
          - IOSHUT
          - ISLH
          - IUBPK
          - IUBUPK
          - IUCRT
          - MS
          - PODFSC
          - POEFSC
          - UBP
      serviceName:
        type: string
        example: International UB, International Shipping & Linehaul
      marketCode:
        type: string
        example: i (International), d (Domestic)
        enum:
          - i
          - d
      shipmentType:
        type: string
        example: HHG, UNACCOMPANIED_BAGGAGE
        enum:
          - BOAT_HAUL_AWAY
          - BOAT_TOW_AWAY
          - HHG
          - HHG_INTO_NTS
          - HHG_OUTOF_NTS_DOMESTIC
          - MOBILE_HOME
          - PPM
          - UNACCOMPANIED_BAGGAGE
      isAutoApproved:
        type: boolean
        example: true
responses:
  InvalidRequest:
    description: The request payload is invalid
    schema:
      $ref: '#/definitions/Error'
  NotFound:
    description: The requested resource wasn't found
    schema:
      $ref: '#/definitions/Error'
  Conflict:
    description: Conflict error
    schema:
      $ref: '#/definitions/Error'
  PermissionDenied:
    description: The request was denied
    schema:
      $ref: '#/definitions/Error'
  ServerError:
    description: A server error occurred
    schema:
      $ref: '#/definitions/Error'
  PreconditionFailed:
    description: Precondition failed
    schema:
      $ref: '#/definitions/Error'
  UnprocessableEntity:
    description: The payload was unprocessable.
    schema:
      $ref: '#/definitions/ValidationError'
parameters:
  ifMatch:
    in: header
    name: If-Match
    type: string
    required: true
    description: >
      Optimistic locking is implemented via the `If-Match` header. If the ETag
      header does not match the value of the resource on the server, the server
      rejects the change with a `412 Precondition Failed` error.
  ppmShipmentId:
    name: ppmShipmentId
    in: path
    type: string
    format: uuid
    required: true
    description: UUID of the PPM shipment
  weightTicketId:
    name: weightTicketId
    in: path
    type: string
    format: uuid
    required: true
    description: UUID of the weight ticket
  movingExpenseId:
    name: movingExpenseId
    in: path
    type: string
    format: uuid
    required: true
    description: UUID of the moving expense
  proGearWeightTicketId:
    name: proGearWeightTicketId
    in: path
    type: string
    format: uuid
    required: true
    description: UUID of the pro-gear weight ticket<|MERGE_RESOLUTION|>--- conflicted
+++ resolved
@@ -7375,10 +7375,7 @@
         type: boolean
       workload:
         type: integer
-<<<<<<< HEAD
-        x-omitempty: false
-=======
->>>>>>> c45a1d66
+        x-omitempty: false
   BulkAssignmentData:
     type: object
     properties:
