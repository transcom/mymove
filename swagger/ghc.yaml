swagger: '2.0'
info:
  contact:
    email: milmove-developers@caci.com
  description: >
    The GHC API is a RESTful API that enables the Office application for
    MilMove.


    All endpoints are located under `/ghc/v1`.
  license:
    name: MIT
    url: https://opensource.org/licenses/MIT
  title: MilMove GHC API
  version: 0.0.1
basePath: /ghc/v1
schemes:
  - http
tags:
  - name: queues
  - name: move
  - name: order
    description: >
      Move Orders - Commonly called “Orders,” especially in customer-facing
      language. Orders are plural because they're a bundle of related orders
      issued bya Service (e.g. Army, Air Force, Navy) to a customer that
      authorize (and order) that customer to move from one location to another.

      Orders are backed by $$ in the bank to support that move, which is
      identified by a Line of Account (LOA) code on the orders document.
  - name: moveTaskOrder
  - name: customer
  - name: mtoServiceItem
  - name: mtoShipment
  - name: shipment
  - name: mtoAgent
  - name: paymentServiceItem
  - name: ppm
  - name: tac
  - name: transportationOffice
  - name: uploads
paths:
<<<<<<< HEAD
  /open/requested-office-users:
    post:
      consumes:
        - application/json
      produces:
        - application/json
      summary: Create an Office User
      description: >
        This endpoint is publicly accessible as it is utilized for individuals
        who do not have an office account to request the creation of an office
        account.

        Request the creation of an office user. An administrator will need to
        approve them after creation. Note on requirements: An identification
        method must be present. The following 2 fields have an "OR" requirement.
        - edipi - other_unique_id One of these two fields MUST be present to
        serve as identification for the office user being created. This logic is
        handled at the application level.
      operationId: createRequestedOfficeUser
      tags:
        - Office users
      parameters:
        - in: body
          name: officeUser
          description: Office User information
          schema:
            $ref: '#/definitions/OfficeUserCreate'
      responses:
        '201':
          description: successfully requested the creation of provided office user
          schema:
            $ref: '#/definitions/OfficeUser'
        '422':
          description: validation error
          schema:
            $ref: '#/definitions/ValidationError'
        '500':
          description: internal server error
  /customer:
    post:
      summary: Creates a customer with Okta option
      description: Creates a customer with option to create an Okta profile account
=======
  /customer:
    post:
      summary: Creates a customer with Okta option
      description: >-
        Creates a customer with option to also create an Okta profile account
        based on the office user's input when completing the UI form and
        submitting.
>>>>>>> 516b0d00
      operationId: createCustomerWithOktaOption
      tags:
        - customer
      consumes:
        - application/json
      produces:
        - application/json
      parameters:
        - in: body
          name: body
          required: true
          schema:
            $ref: '#/definitions/CreateCustomerPayload'
      responses:
        '200':
          description: successfully created the customer
          schema:
            $ref: '#/definitions/CreatedCustomer'
        '400':
          $ref: '#/responses/InvalidRequest'
        '401':
          $ref: '#/responses/PermissionDenied'
        '403':
          $ref: '#/responses/PermissionDenied'
        '404':
          $ref: '#/responses/NotFound'
        '412':
          $ref: '#/responses/PreconditionFailed'
        '422':
          $ref: '#/responses/UnprocessableEntity'
        '500':
          $ref: '#/responses/ServerError'
  /customer/{customerID}:
    parameters:
      - description: ID of customer to use
        in: path
        name: customerID
        required: true
        type: string
        format: uuid
    get:
      produces:
        - application/json
      parameters: []
      responses:
        '200':
          description: Successfully retrieved information on an individual customer
          schema:
            $ref: '#/definitions/Customer'
        '400':
          $ref: '#/responses/InvalidRequest'
        '401':
          $ref: '#/responses/PermissionDenied'
        '403':
          $ref: '#/responses/PermissionDenied'
        '404':
          $ref: '#/responses/NotFound'
        '500':
          $ref: '#/responses/ServerError'
      tags:
        - customer
      description: Returns a given customer
      operationId: getCustomer
      summary: Returns a given customer
    patch:
      summary: Updates customer info
      description: Updates customer info by ID
      operationId: updateCustomer
      tags:
        - customer
      consumes:
        - application/json
      produces:
        - application/json
      parameters:
        - in: body
          name: body
          required: true
          schema:
            $ref: '#/definitions/UpdateCustomerPayload'
        - in: header
          name: If-Match
          type: string
          required: true
      responses:
        '200':
          description: updated instance of orders
          schema:
            $ref: '#/definitions/Customer'
        '400':
          $ref: '#/responses/InvalidRequest'
        '401':
          $ref: '#/responses/PermissionDenied'
        '403':
          $ref: '#/responses/PermissionDenied'
        '404':
          $ref: '#/responses/NotFound'
        '412':
          $ref: '#/responses/PreconditionFailed'
        '422':
          $ref: '#/responses/UnprocessableEntity'
        '500':
          $ref: '#/responses/ServerError'
      x-permissions:
        - update.customer
  /move/{locator}:
    parameters:
      - description: Code used to identify a move in the system
        in: path
        name: locator
        required: true
        type: string
    get:
      produces:
        - application/json
      parameters: []
      responses:
        '200':
          description: Successfully retrieved the individual move
          schema:
            $ref: '#/definitions/Move'
        '400':
          $ref: '#/responses/InvalidRequest'
        '401':
          $ref: '#/responses/PermissionDenied'
        '403':
          $ref: '#/responses/PermissionDenied'
        '404':
          $ref: '#/responses/NotFound'
        '500':
          $ref: '#/responses/ServerError'
      tags:
        - move
      description: Returns a given move for a unique alphanumeric locator string
      summary: Returns a given move
      operationId: getMove
  /move/{locator}/history:
    parameters:
      - description: Code used to identify a move in the system
        in: path
        name: locator
        required: true
        type: string
    get:
      produces:
        - application/json
      parameters:
        - in: query
          name: page
          type: integer
          description: requested page of results
        - in: query
          name: perPage
          type: integer
          description: results per page
      responses:
        '200':
          description: Successfully retrieved the individual move history
          schema:
            $ref: '#/definitions/MoveHistoryResult'
        '400':
          $ref: '#/responses/InvalidRequest'
        '401':
          $ref: '#/responses/PermissionDenied'
        '403':
          $ref: '#/responses/PermissionDenied'
        '404':
          $ref: '#/responses/NotFound'
        '500':
          $ref: '#/responses/ServerError'
      tags:
        - move
      description: >-
        Returns the history for a given move for a unique alphanumeric locator
        string
      summary: Returns the history of an identified move
      operationId: getMoveHistory
  /moves/{moveID}/shipment-evaluation-reports-list:
    parameters:
      - description: Code used to identify a move in the system
        in: path
        name: moveID
        required: true
        type: string
        format: uuid
    get:
      produces:
        - application/json
      responses:
        '200':
          description: Successfully retrieved the move's evaluation reports
          schema:
            $ref: '#/definitions/EvaluationReportList'
        '400':
          $ref: '#/responses/InvalidRequest'
        '401':
          $ref: '#/responses/PermissionDenied'
        '403':
          $ref: '#/responses/PermissionDenied'
        '404':
          $ref: '#/responses/NotFound'
        '500':
          $ref: '#/responses/ServerError'
      tags:
        - move
      description: >-
        Returns shipment evaluation reports for the specified move that are
        visible to the current office user
      summary: >-
        Returns shipment evaluation reports for the specified move that are
        visible to the current office user
      operationId: getMoveShipmentEvaluationReportsList
  /moves/{moveID}/counseling-evaluation-reports-list:
    parameters:
      - description: Code used to identify a move in the system
        in: path
        name: moveID
        required: true
        type: string
        format: uuid
    get:
      produces:
        - application/json
      responses:
        '200':
          description: Successfully retrieved the move's evaluation reports
          schema:
            $ref: '#/definitions/EvaluationReportList'
        '400':
          $ref: '#/responses/InvalidRequest'
        '401':
          $ref: '#/responses/PermissionDenied'
        '403':
          $ref: '#/responses/PermissionDenied'
        '404':
          $ref: '#/responses/NotFound'
        '500':
          $ref: '#/responses/ServerError'
      tags:
        - move
      description: >-
        Returns counseling evaluation reports for the specified move that are
        visible to the current office user
      summary: >-
        Returns counseling evaluation reports for the specified move that are
        visible to the current office user
      operationId: getMoveCounselingEvaluationReportsList
  /counseling/orders/{orderID}:
    parameters:
      - description: ID of order to update
        in: path
        name: orderID
        required: true
        type: string
        format: uuid
    patch:
      summary: Updates an order (performed by a services counselor)
      description: All fields sent in this request will be set on the order referenced
      operationId: counselingUpdateOrder
      tags:
        - order
      consumes:
        - application/json
      produces:
        - application/json
      parameters:
        - in: body
          name: body
          required: true
          schema:
            $ref: '#/definitions/CounselingUpdateOrderPayload'
        - in: header
          name: If-Match
          type: string
          required: true
      responses:
        '200':
          description: updated instance of orders
          schema:
            $ref: '#/definitions/Order'
        '403':
          $ref: '#/responses/PermissionDenied'
        '404':
          $ref: '#/responses/NotFound'
        '412':
          $ref: '#/responses/PreconditionFailed'
        '422':
          $ref: '#/responses/UnprocessableEntity'
        '500':
          $ref: '#/responses/ServerError'
  /orders:
    post:
      summary: Creates an orders model for a logged-in user
      description: >-
        Creates an instance of orders tied to a service member, which allow for
        creation of a move and an entitlement. Orders are required before the
        creation of a move
      operationId: createOrder
      tags:
        - order
      consumes:
        - application/json
      produces:
        - application/json
      parameters:
        - in: body
          name: createOrders
          schema:
            $ref: '#/definitions/CreateOrders'
      responses:
        '200':
          description: created instance of orders
          schema:
            $ref: '#/definitions/Order'
        '400':
          description: invalid request
        '401':
          description: request requires user authentication
        '403':
          description: user is not authorized
        '422':
          $ref: '#/responses/UnprocessableEntity'
        '500':
          description: internal server error
  /orders/{orderID}:
    parameters:
      - description: ID of order to use
        in: path
        name: orderID
        required: true
        type: string
        format: uuid
    patch:
      summary: Updates an order
      description: All fields sent in this request will be set on the order referenced
      operationId: updateOrder
      tags:
        - order
      consumes:
        - application/json
      produces:
        - application/json
      parameters:
        - in: body
          name: body
          required: true
          schema:
            $ref: '#/definitions/UpdateOrderPayload'
        - in: header
          name: If-Match
          type: string
          required: true
      responses:
        '200':
          description: updated instance of orders
          schema:
            $ref: '#/definitions/Order'
        '400':
          $ref: '#/responses/InvalidRequest'
        '403':
          $ref: '#/responses/PermissionDenied'
        '404':
          $ref: '#/responses/NotFound'
        '409':
          $ref: '#/responses/Conflict'
        '412':
          $ref: '#/responses/PreconditionFailed'
        '422':
          $ref: '#/responses/UnprocessableEntity'
        '500':
          $ref: '#/responses/ServerError'
      x-permissions:
        - update.orders
    get:
      produces:
        - application/json
      parameters: []
      responses:
        '200':
          description: Successfully retrieved order
          schema:
            $ref: '#/definitions/Order'
        '400':
          $ref: '#/responses/InvalidRequest'
        '401':
          $ref: '#/responses/PermissionDenied'
        '403':
          $ref: '#/responses/PermissionDenied'
        '404':
          $ref: '#/responses/NotFound'
        '500':
          $ref: '#/responses/ServerError'
      tags:
        - order
      description: Gets an order
      operationId: getOrder
      summary: Gets an order by ID
  /orders/{orderID}/allowances:
    parameters:
      - description: ID of order to use
        in: path
        name: orderID
        required: true
        type: string
        format: uuid
    patch:
      summary: Updates an allowance (Orders with Entitlements)
      description: All fields sent in this request will be set on the order referenced
      operationId: updateAllowance
      tags:
        - order
      consumes:
        - application/json
      produces:
        - application/json
      parameters:
        - in: body
          name: body
          required: true
          schema:
            $ref: '#/definitions/UpdateAllowancePayload'
        - in: header
          name: If-Match
          type: string
          required: true
      responses:
        '200':
          description: updated instance of allowance
          schema:
            $ref: '#/definitions/Order'
        '403':
          $ref: '#/responses/PermissionDenied'
        '404':
          $ref: '#/responses/NotFound'
        '412':
          $ref: '#/responses/PreconditionFailed'
        '422':
          $ref: '#/responses/UnprocessableEntity'
        '500':
          $ref: '#/responses/ServerError'
      x-permissions:
        - update.allowances
  /orders/{orderID}/acknowledge-excess-weight-risk:
    parameters:
      - description: ID of order to use
        in: path
        name: orderID
        required: true
        type: string
        format: uuid
    post:
      summary: >-
        Saves the date and time a TOO acknowledged the excess weight risk by
        dismissing the alert
      description: >-
        Saves the date and time a TOO acknowledged the excess weight risk by
        dismissing the alert
      operationId: acknowledgeExcessWeightRisk
      tags:
        - order
      consumes:
        - application/json
      produces:
        - application/json
      parameters:
        - in: header
          name: If-Match
          type: string
          required: true
      responses:
        '200':
          description: updated Move
          schema:
            $ref: '#/definitions/Move'
        '403':
          $ref: '#/responses/PermissionDenied'
        '404':
          $ref: '#/responses/NotFound'
        '412':
          $ref: '#/responses/PreconditionFailed'
        '422':
          $ref: '#/responses/UnprocessableEntity'
        '500':
          $ref: '#/responses/ServerError'
      x-permissions:
        - update.excessWeightRisk
  /orders/{orderID}/update-billable-weight:
    parameters:
      - description: ID of order to use
        in: path
        name: orderID
        required: true
        type: string
        format: uuid
    patch:
      summary: Updates the max billable weight
      description: Updates the DBAuthorizedWeight attribute for the Order Entitlements=
      operationId: updateBillableWeight
      tags:
        - order
      consumes:
        - application/json
      produces:
        - application/json
      parameters:
        - in: body
          name: body
          required: true
          schema:
            $ref: '#/definitions/UpdateBillableWeightPayload'
        - in: header
          name: If-Match
          type: string
          required: true
      responses:
        '200':
          description: updated Order
          schema:
            $ref: '#/definitions/Order'
        '403':
          $ref: '#/responses/PermissionDenied'
        '404':
          $ref: '#/responses/NotFound'
        '412':
          $ref: '#/responses/PreconditionFailed'
        '422':
          $ref: '#/responses/UnprocessableEntity'
        '500':
          $ref: '#/responses/ServerError'
      x-permissions:
        - update.billableWeight
  /orders/{orderID}/update-max-billable-weight/tio:
    parameters:
      - description: ID of order to use
        in: path
        name: orderID
        required: true
        type: string
        format: uuid
    patch:
      summary: Updates the max billable weight with TIO remarks
      description: >-
        Updates the DBAuthorizedWeight attribute for the Order Entitlements and
        move TIO remarks
      operationId: updateMaxBillableWeightAsTIO
      tags:
        - order
      consumes:
        - application/json
      produces:
        - application/json
      parameters:
        - in: body
          name: body
          required: true
          schema:
            $ref: '#/definitions/UpdateMaxBillableWeightAsTIOPayload'
        - $ref: '#/parameters/ifMatch'
      responses:
        '200':
          description: updated Order
          schema:
            $ref: '#/definitions/Order'
        '403':
          $ref: '#/responses/PermissionDenied'
        '404':
          $ref: '#/responses/NotFound'
        '412':
          $ref: '#/responses/PreconditionFailed'
        '422':
          $ref: '#/responses/UnprocessableEntity'
        '500':
          $ref: '#/responses/ServerError'
      x-permissions:
        - update.maxBillableWeight
  /counseling/orders/{orderID}/allowances:
    parameters:
      - description: ID of order to use
        in: path
        name: orderID
        required: true
        type: string
        format: uuid
    patch:
      summary: Updates an allowance (Orders with Entitlements)
      description: All fields sent in this request will be set on the order referenced
      operationId: counselingUpdateAllowance
      tags:
        - order
      consumes:
        - application/json
      produces:
        - application/json
      parameters:
        - in: body
          name: body
          required: true
          schema:
            $ref: '#/definitions/CounselingUpdateAllowancePayload'
        - in: header
          name: If-Match
          type: string
          required: true
      responses:
        '200':
          description: updated instance of allowance
          schema:
            $ref: '#/definitions/Order'
        '403':
          $ref: '#/responses/PermissionDenied'
        '404':
          $ref: '#/responses/NotFound'
        '412':
          $ref: '#/responses/PreconditionFailed'
        '422':
          $ref: '#/responses/UnprocessableEntity'
        '500':
          $ref: '#/responses/ServerError'
  /move-task-orders/{moveTaskOrderID}:
    parameters:
      - description: ID of move to use
        in: path
        name: moveTaskOrderID
        required: true
        type: string
    get:
      produces:
        - application/json
      parameters: []
      responses:
        '200':
          description: Successfully retrieved move task order
          schema:
            $ref: '#/definitions/MoveTaskOrder'
        '400':
          $ref: '#/responses/InvalidRequest'
        '401':
          $ref: '#/responses/PermissionDenied'
        '403':
          $ref: '#/responses/PermissionDenied'
        '404':
          $ref: '#/responses/NotFound'
        '500':
          $ref: '#/responses/ServerError'
      tags:
        - moveTaskOrder
      description: Gets a move
      operationId: getMoveTaskOrder
      summary: Gets a move by ID
  /move_task_orders/{moveTaskOrderID}/mto_service_items:
    parameters:
      - description: ID of move for mto service item to use
        in: path
        name: moveTaskOrderID
        required: true
        format: uuid
        type: string
    get:
      produces:
        - application/json
      parameters: []
      responses:
        '200':
          description: Successfully retrieved all line items for a move task order
          schema:
            $ref: '#/definitions/MTOServiceItems'
        '404':
          $ref: '#/responses/NotFound'
        '422':
          $ref: '#/responses/UnprocessableEntity'
        '500':
          $ref: '#/responses/ServerError'
      tags:
        - mtoServiceItem
      description: Gets all line items for a move
      operationId: listMTOServiceItems
      summary: Gets all line items for a move
  /mto-shipments:
    post:
      summary: createMTOShipment
      description: |
        Creates a MTO shipment for the specified Move Task Order.
        Required fields include:
        * Shipment Type
        * Customer requested pick-up date
        * Pick-up Address
        * Delivery Address
        * Releasing / Receiving agents
        Optional fields include:
        * Delivery Address Type
        * Customer Remarks
        * Releasing / Receiving agents
        * An array of optional accessorial service item codes
      consumes:
        - application/json
      produces:
        - application/json
      operationId: createMTOShipment
      tags:
        - mtoShipment
      parameters:
        - in: body
          name: body
          schema:
            $ref: '#/definitions/CreateMTOShipment'
      responses:
        '200':
          description: Successfully created a MTO shipment.
          schema:
            $ref: '#/definitions/MTOShipment'
        '400':
          $ref: '#/responses/InvalidRequest'
        '404':
          $ref: '#/responses/NotFound'
        '422':
          $ref: '#/responses/UnprocessableEntity'
        '500':
          $ref: '#/responses/ServerError'
  /move_task_orders/{moveTaskOrderID}/mto_shipments:
    parameters:
      - description: ID of move task order for mto shipment to use
        in: path
        name: moveTaskOrderID
        required: true
        format: uuid
        type: string
    get:
      produces:
        - application/json
      parameters: []
      responses:
        '200':
          description: Successfully retrieved all mto shipments for a move task order
          schema:
            $ref: '#/definitions/MTOShipments'
        '403':
          $ref: '#/responses/PermissionDenied'
        '404':
          $ref: '#/responses/NotFound'
        '422':
          $ref: '#/responses/UnprocessableEntity'
        '500':
          $ref: '#/responses/ServerError'
      tags:
        - mtoShipment
      description: Gets all shipments for a move task order
      operationId: listMTOShipments
      summary: Gets all shipments for a move task order
  /shipments/{shipmentID}:
    get:
      summary: fetches a shipment by ID
      description: fetches a shipment by ID
      operationId: getShipment
      tags:
        - mtoShipment
      produces:
        - application/json
      parameters:
        - description: ID of the shipment to be fetched
          in: path
          name: shipmentID
          required: true
          format: uuid
          type: string
      responses:
        '200':
          description: Successfully fetched the shipment
          schema:
            $ref: '#/definitions/MTOShipment'
        '400':
          $ref: '#/responses/InvalidRequest'
        '403':
          $ref: '#/responses/PermissionDenied'
        '404':
          $ref: '#/responses/NotFound'
        '422':
          $ref: '#/responses/UnprocessableEntity'
        '500':
          $ref: '#/responses/ServerError'
    delete:
      summary: Soft deletes a shipment by ID
      description: Soft deletes a shipment by ID
      operationId: deleteShipment
      tags:
        - shipment
      produces:
        - application/json
      parameters:
        - description: ID of the shipment to be deleted
          in: path
          name: shipmentID
          required: true
          format: uuid
          type: string
      responses:
        '204':
          description: Successfully soft deleted the shipment
        '400':
          $ref: '#/responses/InvalidRequest'
        '403':
          $ref: '#/responses/PermissionDenied'
        '404':
          $ref: '#/responses/NotFound'
        '409':
          $ref: '#/responses/Conflict'
        '422':
          $ref: '#/responses/UnprocessableEntity'
        '500':
          $ref: '#/responses/ServerError'
  /move_task_orders/{moveTaskOrderID}/mto_shipments/{shipmentID}:
    patch:
      summary: updateMTOShipment
      description: |
        Updates a specified MTO shipment.
        Required fields include:
        * MTO Shipment ID required in path
        * If-Match required in headers
        * No fields required in body
        Optional fields include:
        * New shipment status type
        * Shipment Type
        * Customer requested pick-up date
        * Pick-up Address
        * Delivery Address
        * Secondary Pick-up Address
        * SecondaryDelivery Address
        * Delivery Address Type
        * Customer Remarks
        * Counselor Remarks
        * Releasing / Receiving agents
        * Actual Pro Gear Weight
        * Actual Spouse Pro Gear Weight
      consumes:
        - application/json
      produces:
        - application/json
      operationId: updateMTOShipment
      tags:
        - mtoShipment
      parameters:
        - in: path
          name: moveTaskOrderID
          required: true
          format: uuid
          type: string
          description: ID of move task order for mto shipment to use
        - in: path
          name: shipmentID
          type: string
          format: uuid
          required: true
          description: UUID of the MTO Shipment to update
        - in: header
          name: If-Match
          type: string
          required: true
          description: >
            Optimistic locking is implemented via the `If-Match` header. If the
            ETag header does not match the value of the resource on the server,
            the server rejects the change with a `412 Precondition Failed`
            error.
        - in: body
          name: body
          schema:
            $ref: '#/definitions/UpdateShipment'
      responses:
        '200':
          description: Successfully updated the specified MTO shipment.
          schema:
            $ref: '#/definitions/MTOShipment'
        '400':
          $ref: '#/responses/InvalidRequest'
        '401':
          $ref: '#/responses/PermissionDenied'
        '403':
          $ref: '#/responses/PermissionDenied'
        '404':
          $ref: '#/responses/NotFound'
        '412':
          $ref: '#/responses/PreconditionFailed'
        '422':
          $ref: '#/responses/UnprocessableEntity'
        '500':
          $ref: '#/responses/ServerError'
  /shipments/{shipmentID}/approve:
    parameters:
      - description: ID of the shipment
        in: path
        name: shipmentID
        required: true
        format: uuid
        type: string
    post:
      consumes:
        - application/json
      produces:
        - application/json
      parameters:
        - in: header
          name: If-Match
          type: string
          required: true
      responses:
        '200':
          description: Successfully approved the shipment
          schema:
            $ref: '#/definitions/MTOShipment'
        '403':
          $ref: '#/responses/PermissionDenied'
        '404':
          $ref: '#/responses/NotFound'
        '409':
          $ref: '#/responses/Conflict'
        '412':
          $ref: '#/responses/PreconditionFailed'
        '422':
          $ref: '#/responses/UnprocessableEntity'
        '500':
          $ref: '#/responses/ServerError'
      tags:
        - shipment
      description: Approves a shipment
      operationId: approveShipment
      summary: Approves a shipment
      x-permissions:
        - update.shipment
  /shipments/{shipmentID}/request-diversion:
    parameters:
      - description: ID of the shipment
        in: path
        name: shipmentID
        required: true
        format: uuid
        type: string
    post:
      consumes:
        - application/json
      produces:
        - application/json
      parameters:
        - in: header
          name: If-Match
          type: string
          required: true
      responses:
        '200':
          description: Successfully requested the shipment diversion
          schema:
            $ref: '#/definitions/MTOShipment'
        '403':
          $ref: '#/responses/PermissionDenied'
        '404':
          $ref: '#/responses/NotFound'
        '409':
          $ref: '#/responses/Conflict'
        '412':
          $ref: '#/responses/PreconditionFailed'
        '422':
          $ref: '#/responses/UnprocessableEntity'
        '500':
          $ref: '#/responses/ServerError'
      tags:
        - shipment
      description: Requests a shipment diversion
      operationId: requestShipmentDiversion
      summary: Requests a shipment diversion
      x-permissions:
        - create.shipmentDiversionRequest
  /shipments/{shipmentID}/approve-diversion:
    parameters:
      - description: ID of the shipment
        in: path
        name: shipmentID
        required: true
        format: uuid
        type: string
    post:
      consumes:
        - application/json
      produces:
        - application/json
      parameters:
        - in: header
          name: If-Match
          type: string
          required: true
      responses:
        '200':
          description: Successfully approved the shipment diversion
          schema:
            $ref: '#/definitions/MTOShipment'
        '403':
          $ref: '#/responses/PermissionDenied'
        '404':
          $ref: '#/responses/NotFound'
        '409':
          $ref: '#/responses/Conflict'
        '412':
          $ref: '#/responses/PreconditionFailed'
        '422':
          $ref: '#/responses/UnprocessableEntity'
        '500':
          $ref: '#/responses/ServerError'
      x-permissions:
        - update.shipment
      tags:
        - shipment
      description: Approves a shipment diversion
      operationId: approveShipmentDiversion
      summary: Approves a shipment diversion
  /shipments/{shipmentID}/reject:
    parameters:
      - description: ID of the shipment
        in: path
        name: shipmentID
        required: true
        format: uuid
        type: string
    post:
      consumes:
        - application/json
      produces:
        - application/json
      parameters:
        - in: header
          name: If-Match
          type: string
          required: true
        - in: body
          name: body
          required: true
          schema:
            $ref: '#/definitions/RejectShipment'
      responses:
        '200':
          description: Successfully rejected the shipment
          schema:
            $ref: '#/definitions/MTOShipment'
        '403':
          $ref: '#/responses/PermissionDenied'
        '404':
          $ref: '#/responses/NotFound'
        '409':
          $ref: '#/responses/Conflict'
        '412':
          $ref: '#/responses/PreconditionFailed'
        '422':
          $ref: '#/responses/UnprocessableEntity'
        '500':
          $ref: '#/responses/ServerError'
      tags:
        - shipment
      description: rejects a shipment
      operationId: rejectShipment
      summary: rejects a shipment
  /shipments/{shipmentID}/request-cancellation:
    parameters:
      - description: ID of the shipment
        in: path
        name: shipmentID
        required: true
        format: uuid
        type: string
    post:
      consumes:
        - application/json
      produces:
        - application/json
      parameters:
        - in: header
          name: If-Match
          type: string
          required: true
      responses:
        '200':
          description: Successfully requested the shipment cancellation
          schema:
            $ref: '#/definitions/MTOShipment'
        '403':
          $ref: '#/responses/PermissionDenied'
        '404':
          $ref: '#/responses/NotFound'
        '409':
          $ref: '#/responses/Conflict'
        '412':
          $ref: '#/responses/PreconditionFailed'
        '422':
          $ref: '#/responses/UnprocessableEntity'
        '500':
          $ref: '#/responses/ServerError'
      tags:
        - shipment
      description: Requests a shipment cancellation
      operationId: requestShipmentCancellation
      summary: Requests a shipment cancellation
      x-permissions:
        - create.shipmentCancellation
  /shipments/{shipmentID}/request-reweigh:
    parameters:
      - description: ID of the shipment
        in: path
        name: shipmentID
        required: true
        format: uuid
        type: string
    post:
      consumes:
        - application/json
      produces:
        - application/json
      responses:
        '200':
          description: Successfully requested a reweigh of the shipment
          schema:
            $ref: '#/definitions/Reweigh'
        '403':
          $ref: '#/responses/PermissionDenied'
        '404':
          $ref: '#/responses/NotFound'
        '409':
          $ref: '#/responses/Conflict'
        '412':
          $ref: '#/responses/PreconditionFailed'
        '422':
          $ref: '#/responses/UnprocessableEntity'
        '500':
          $ref: '#/responses/ServerError'
      tags:
        - shipment
        - reweigh
      description: Requests a shipment reweigh
      operationId: requestShipmentReweigh
      summary: Requests a shipment reweigh
      x-permissions:
        - create.reweighRequest
  /shipments/{shipmentID}/review-shipment-address-update:
    parameters:
      - description: ID of the shipment
        in: path
        name: shipmentID
        required: true
        format: uuid
        type: string
    patch:
      consumes:
        - application/json
      produces:
        - application/json
      parameters:
        - in: header
          name: If-Match
          type: string
          required: true
        - in: body
          name: body
          required: true
          schema:
            properties:
              status:
                type: string
                enum:
                  - REJECTED
                  - APPROVED
              officeRemarks:
                type: string
            required:
              - officeRemarks
              - status
      responses:
        '200':
          description: Successfully requested a shipment address update
          schema:
            $ref: '#/definitions/ShipmentAddressUpdate'
        '403':
          $ref: '#/responses/PermissionDenied'
        '404':
          $ref: '#/responses/NotFound'
        '409':
          $ref: '#/responses/Conflict'
        '412':
          $ref: '#/responses/PreconditionFailed'
        '422':
          $ref: '#/responses/UnprocessableEntity'
        '500':
          $ref: '#/responses/ServerError'
      tags:
        - shipment
      description: >-
        This endpoint is used to approve a address update request. Office
        remarks are required. Approving the address update will update the
        Destination Final Address of the associated service item
      operationId: reviewShipmentAddressUpdate
      summary: Allows TOO to review a shipment address update
  /shipments/{shipmentID}/sit-extensions:
    post:
      summary: Create an approved SIT Duration Update
      description: >-
        TOO can creates an already-approved SIT Duration Update on behalf of a
        customer
      consumes:
        - application/json
      produces:
        - application/json
      operationId: createApprovedSITDurationUpdate
      tags:
        - shipment
        - sitExtension
      parameters:
        - description: ID of the shipment
          in: path
          name: shipmentID
          required: true
          format: uuid
          type: string
        - in: body
          name: body
          schema:
            $ref: '#/definitions/CreateApprovedSITDurationUpdate'
          required: true
        - in: header
          description: >-
            We want the shipment's eTag rather than the SIT Duration Update eTag
            as the SIT Duration Update is always associated with a shipment
          name: If-Match
          type: string
          required: true
      responses:
        '200':
          description: Successfully created a SIT Extension.
          schema:
            $ref: '#/definitions/MTOShipment'
        '400':
          $ref: '#/responses/InvalidRequest'
        '403':
          $ref: '#/responses/PermissionDenied'
        '404':
          $ref: '#/responses/NotFound'
        '422':
          $ref: '#/responses/UnprocessableEntity'
        '500':
          $ref: '#/responses/ServerError'
      x-permissions:
        - create.SITExtension
  /shipments/{shipmentID}/sit-extensions/{sitExtensionID}/approve:
    parameters:
      - description: ID of the shipment
        in: path
        name: shipmentID
        required: true
        format: uuid
        type: string
      - description: ID of the SIT extension
        in: path
        name: sitExtensionID
        required: true
        format: uuid
        type: string
    patch:
      consumes:
        - application/json
      produces:
        - application/json
      parameters:
        - in: body
          name: body
          required: true
          schema:
            $ref: '#/definitions/ApproveSITExtension'
        - in: header
          description: >-
            We want the shipment's eTag rather than the SIT extension eTag as
            the SIT extension is always associated with a shipment
          name: If-Match
          type: string
          required: true
      responses:
        '200':
          description: Successfully approved a SIT extension
          schema:
            $ref: '#/definitions/MTOShipment'
        '403':
          $ref: '#/responses/PermissionDenied'
        '404':
          $ref: '#/responses/NotFound'
        '409':
          $ref: '#/responses/Conflict'
        '412':
          $ref: '#/responses/PreconditionFailed'
        '422':
          $ref: '#/responses/UnprocessableEntity'
        '500':
          $ref: '#/responses/ServerError'
      tags:
        - shipment
        - sitExtension
      description: Approves a SIT extension
      operationId: approveSITExtension
      summary: Approves a SIT extension
      x-permissions:
        - update.SITExtension
  /shipments/{shipmentID}/sit-extensions/{sitExtensionID}/deny:
    parameters:
      - description: ID of the shipment
        in: path
        name: shipmentID
        required: true
        format: uuid
        type: string
      - description: ID of the SIT extension
        in: path
        name: sitExtensionID
        required: true
        format: uuid
        type: string
    patch:
      consumes:
        - application/json
      produces:
        - application/json
      parameters:
        - in: body
          name: body
          required: true
          schema:
            $ref: '#/definitions/DenySITExtension'
        - in: header
          name: If-Match
          type: string
          required: true
      responses:
        '200':
          description: Successfully denied a SIT extension
          schema:
            $ref: '#/definitions/MTOShipment'
        '403':
          $ref: '#/responses/PermissionDenied'
        '404':
          $ref: '#/responses/NotFound'
        '409':
          $ref: '#/responses/Conflict'
        '412':
          $ref: '#/responses/PreconditionFailed'
        '422':
          $ref: '#/responses/UnprocessableEntity'
        '500':
          $ref: '#/responses/ServerError'
      tags:
        - shipment
        - sitExtension
      description: Denies a SIT extension
      operationId: denySITExtension
      summary: Denies a SIT extension
      x-permissions:
        - update.SITExtension
  /shipments/{shipmentID}/sit-service-item/convert-to-customer-expense:
    parameters:
      - description: ID of the shipment
        in: path
        name: shipmentID
        required: true
        format: uuid
        type: string
    patch:
      consumes:
        - application/json
      produces:
        - application/json
      parameters:
        - in: body
          name: body
          required: true
          schema:
            $ref: '#/definitions/UpdateSITServiceItemCustomerExpense'
        - in: header
          name: If-Match
          type: string
          required: true
      responses:
        '200':
          description: Successfully converted to customer expense
          schema:
            $ref: '#/definitions/MTOShipment'
        '403':
          $ref: '#/responses/PermissionDenied'
        '404':
          $ref: '#/responses/NotFound'
        '409':
          $ref: '#/responses/Conflict'
        '412':
          $ref: '#/responses/PreconditionFailed'
        '422':
          $ref: '#/responses/UnprocessableEntity'
        '500':
          $ref: '#/responses/ServerError'
      tags:
        - shipment
        - mtoServiceItem
      description: Converts a SIT to customer expense
      operationId: updateSITServiceItemCustomerExpense
      summary: Converts a SIT to customer expense
      x-permissions:
        - update.MTOServiceItem
  /shipments/{shipmentID}/ppm-documents:
    parameters:
      - description: ID of the shipment
        in: path
        name: shipmentID
        required: true
        format: uuid
        type: string
    get:
      summary: Gets all the PPM documents for a PPM shipment
      description: >
        Retrieves all of the documents and associated uploads for each ppm
        document type connected to a PPM shipment. This

        excludes any deleted PPM documents.
      operationId: getPPMDocuments
      tags:
        - ppm
      consumes:
        - application/json
      produces:
        - application/json
      responses:
        '200':
          description: >-
            All PPM documents and associated uploads for the specified PPM
            shipment.
          schema:
            $ref: '#/definitions/PPMDocuments'
        '401':
          $ref: '#/responses/PermissionDenied'
        '403':
          $ref: '#/responses/PermissionDenied'
        '422':
          $ref: '#/responses/UnprocessableEntity'
        '500':
          $ref: '#/responses/ServerError'
  /ppm-shipments/{ppmShipmentId}/weight-ticket/{weightTicketId}:
    parameters:
      - $ref: '#/parameters/ppmShipmentId'
      - $ref: '#/parameters/weightTicketId'
    patch:
      summary: Updates a weight ticket document
      description: >
        Updates a PPM shipment's weight ticket document with new information.
        Only some of the weight ticket document's

        fields are editable because some have to be set by the customer, e.g.
        vehicle description.
      operationId: updateWeightTicket
      tags:
        - ppm
      consumes:
        - application/json
      produces:
        - application/json
      parameters:
        - $ref: '#/parameters/ifMatch'
        - in: body
          name: updateWeightTicketPayload
          required: true
          schema:
            $ref: '#/definitions/UpdateWeightTicket'
      responses:
        '200':
          description: returns an updated weight ticket object
          schema:
            $ref: '#/definitions/WeightTicket'
        '400':
          $ref: '#/responses/InvalidRequest'
        '401':
          $ref: '#/responses/PermissionDenied'
        '403':
          $ref: '#/responses/PermissionDenied'
        '404':
          $ref: '#/responses/NotFound'
        '412':
          $ref: '#/responses/PreconditionFailed'
        '422':
          $ref: '#/responses/UnprocessableEntity'
        '500':
          $ref: '#/responses/ServerError'
  /ppm-shipments/{ppmShipmentId}/moving-expenses/{movingExpenseId}:
    parameters:
      - $ref: '#/parameters/ppmShipmentId'
      - $ref: '#/parameters/movingExpenseId'
    patch:
      summary: Updates the moving expense
      description: >
        Updates a PPM shipment's moving expense with new information. Only some
        of the moving expense's fields are

        editable because some have to be set by the customer, e.g. the
        description and the moving expense type.
      operationId: updateMovingExpense
      tags:
        - ppm
      consumes:
        - application/json
      produces:
        - application/json
      parameters:
        - $ref: '#/parameters/ifMatch'
        - in: body
          name: updateMovingExpense
          required: true
          schema:
            $ref: '#/definitions/UpdateMovingExpense'
      responses:
        '200':
          description: returns an updated moving expense object
          schema:
            $ref: '#/definitions/MovingExpense'
        '400':
          $ref: '#/responses/InvalidRequest'
        '401':
          $ref: '#/responses/PermissionDenied'
        '403':
          $ref: '#/responses/PermissionDenied'
        '404':
          $ref: '#/responses/NotFound'
        '412':
          $ref: '#/responses/PreconditionFailed'
        '422':
          $ref: '#/responses/UnprocessableEntity'
        '500':
          $ref: '#/responses/ServerError'
  /ppm-shipments/{ppmShipmentId}/pro-gear-weight-tickets/{proGearWeightTicketId}:
    parameters:
      - $ref: '#/parameters/ppmShipmentId'
      - $ref: '#/parameters/proGearWeightTicketId'
    patch:
      summary: Updates a pro-gear weight ticket
      description: >
        Updates a PPM shipment's pro-gear weight ticket with new information.
        Only some of the fields are editable

        because some have to be set by the customer, e.g. the description.
      operationId: updateProGearWeightTicket
      tags:
        - ppm
      consumes:
        - application/json
      produces:
        - application/json
      parameters:
        - $ref: '#/parameters/ifMatch'
        - in: body
          name: updateProGearWeightTicket
          required: true
          schema:
            $ref: '#/definitions/UpdateProGearWeightTicket'
      responses:
        '200':
          description: returns an updated pro-gear weight ticket object
          schema:
            $ref: '#/definitions/ProGearWeightTicket'
        '400':
          $ref: '#/responses/InvalidRequest'
        '401':
          $ref: '#/responses/PermissionDenied'
        '403':
          $ref: '#/responses/PermissionDenied'
        '404':
          $ref: '#/responses/NotFound'
        '412':
          $ref: '#/responses/PreconditionFailed'
        '422':
          $ref: '#/responses/UnprocessableEntity'
        '500':
          $ref: '#/responses/ServerError'
  /ppm-shipments/{ppmShipmentId}/aoa-packet:
    parameters:
      - description: the id for the ppmshipment with aoa to be downloaded
        in: path
        name: ppmShipmentId
        required: true
        type: string
    get:
      summary: Downloads AOA Packet form PPMShipment as a PDF
      description: >
        ### Functionality

        This endpoint downloads all uploaded move order documentation combined
        with the Shipment Summary Worksheet into a single PDF.

        ### Errors

        * The PPMShipment must have requested an AOA.

        * The PPMShipment AOA Request must have been approved.
      operationId: showAOAPacket
      tags:
        - ppm
      produces:
        - application/pdf
      responses:
        '200':
          headers:
            Content-Disposition:
              type: string
              description: File name to download
          description: AOA PDF
          schema:
            format: binary
            type: file
        '400':
          $ref: '#/responses/InvalidRequest'
        '403':
          $ref: '#/responses/PermissionDenied'
        '404':
          $ref: '#/responses/NotFound'
        '422':
          $ref: '#/responses/UnprocessableEntity'
        '500':
          $ref: '#/responses/ServerError'
  /ppm-shipments/{ppmShipmentId}/finish-document-review:
    parameters:
      - $ref: '#/parameters/ppmShipmentId'
    patch:
      summary: Updates a PPM shipment's status after document review
      description: >
        Updates a PPM shipment's status once documents have been reviewed.
        Status is updated depending on whether any documents have been rejected.
      operationId: finishDocumentReview
      tags:
        - ppm
      consumes:
        - application/json
      produces:
        - application/json
      parameters:
        - in: header
          name: If-Match
          type: string
          required: true
      responses:
        '200':
          description: Successfully finished document review
          schema:
            $ref: '#/definitions/PPMShipment'
        '400':
          $ref: '#/responses/InvalidRequest'
        '401':
          $ref: '#/responses/PermissionDenied'
        '403':
          $ref: '#/responses/PermissionDenied'
        '404':
          $ref: '#/responses/NotFound'
        '409':
          $ref: '#/responses/Conflict'
        '412':
          $ref: '#/responses/PreconditionFailed'
        '422':
          $ref: '#/responses/UnprocessableEntity'
        '500':
          $ref: '#/responses/ServerError'
      x-permissions:
        - update.shipment
  /ppm-shipments/{ppmShipmentId}/closeout:
    parameters:
      - $ref: '#/parameters/ppmShipmentId'
    get:
      summary: Get the closeout calcuations for the specified PPM shipment
      description: |
        Retrieves the closeout calculations for the specified PPM shipment.
      operationId: getPPMCloseout
      tags:
        - ppm
      produces:
        - application/json
      responses:
        '200':
          description: Returns closeout for the specified PPM shipment.
          schema:
            $ref: '#/definitions/PPMCloseout'
        '400':
          $ref: '#/responses/InvalidRequest'
        '403':
          $ref: '#/responses/PermissionDenied'
        '404':
          $ref: '#/responses/NotFound'
        '422':
          $ref: '#/responses/UnprocessableEntity'
        '500':
          $ref: '#/responses/ServerError'
  /ppm-shipments/{ppmShipmentId}/actual-weight:
    parameters:
      - $ref: '#/parameters/ppmShipmentId'
    get:
      summary: Get the actual weight for a PPM shipment
      description: |
        Retrieves the actual weight for the specified PPM shipment.
      operationId: getPPMActualWeight
      tags:
        - ppm
      produces:
        - application/json
      responses:
        '200':
          description: Returns actual weight for the specified PPM shipment.
          schema:
            $ref: '#/definitions/PPMActualWeight'
        '400':
          $ref: '#/responses/InvalidRequest'
        '403':
          $ref: '#/responses/PermissionDenied'
        '404':
          $ref: '#/responses/NotFound'
        '422':
          $ref: '#/responses/UnprocessableEntity'
        '500':
          $ref: '#/responses/ServerError'
  /ppm-shipments/{ppmShipmentId}/payment-packet:
    get:
      summary: Returns PPM payment packet
      description: >-
        Generates a PDF containing all user uploaded documentations for PPM.
        Contains SSW form, orders, weight and expense documentations.
      operationId: showPaymentPacket
      tags:
        - ppm
      parameters:
        - in: path
          name: ppmShipmentId
          type: string
          format: uuid
          required: true
          description: UUID of the ppmShipment
      produces:
        - application/pdf
      responses:
        '200':
          headers:
            Content-Disposition:
              type: string
              description: File name to download
          description: PPM Payment Packet PDF
          schema:
            format: binary
            type: file
        '400':
          description: invalid request
        '401':
          description: request requires user authentication
        '403':
          description: user is not authorized
        '404':
          description: ppm not found
        '500':
          description: internal server error
  /move_task_orders/{moveTaskOrderID}/mto_shipments/{shipmentID}/mto-agents:
    parameters:
      - description: ID of move task order
        in: path
        name: moveTaskOrderID
        required: true
        format: uuid
        type: string
      - description: ID of the shipment
        in: path
        name: shipmentID
        required: true
        format: uuid
        type: string
    get:
      produces:
        - application/json
      parameters: []
      responses:
        '200':
          description: Successfully retrieved all agents for a move task order
          schema:
            $ref: '#/definitions/MTOAgents'
        '404':
          $ref: '#/responses/NotFound'
        '422':
          $ref: '#/responses/UnprocessableEntity'
        '500':
          $ref: '#/responses/ServerError'
      tags:
        - mtoAgent
      description: Fetches a list of agents associated with a move task order.
      operationId: fetchMTOAgentList
      summary: Fetch move task order agents.
  /move-task-orders/{moveTaskOrderID}/service-items/{mtoServiceItemID}:
    parameters:
      - description: ID of move to use
        in: path
        name: moveTaskOrderID
        required: true
        type: string
      - description: ID of line item to use
        in: path
        name: mtoServiceItemID
        required: true
        type: string
    get:
      produces:
        - application/json
      parameters: []
      responses:
        '200':
          description: Successfully retrieved a line item for a move task order by ID
          schema:
            $ref: '#/definitions/MTOServiceItemSingle'
        '400':
          $ref: '#/responses/InvalidRequest'
        '401':
          $ref: '#/responses/PermissionDenied'
        '403':
          $ref: '#/responses/PermissionDenied'
        '404':
          $ref: '#/responses/NotFound'
        '500':
          $ref: '#/responses/ServerError'
      tags:
        - mtoServiceItem
      description: Gets a line item by ID for a move by ID
      operationId: getMTOServiceItem
      summary: Gets a line item by ID for a move by ID
  /move-task-orders/{moveTaskOrderID}/service-items/{mtoServiceItemID}/status:
    parameters:
      - description: ID of move to use
        in: path
        name: moveTaskOrderID
        required: true
        type: string
      - description: ID of line item to use
        in: path
        name: mtoServiceItemID
        required: true
        type: string
    patch:
      consumes:
        - application/json
      produces:
        - application/json
      parameters:
        - in: body
          name: body
          required: true
          schema:
            $ref: '#/definitions/PatchMTOServiceItemStatusPayload'
        - in: header
          name: If-Match
          type: string
          required: true
      responses:
        '200':
          description: >-
            Successfully updated status for a line item for a move task order by
            ID
          schema:
            $ref: '#/definitions/MTOServiceItem'
        '400':
          $ref: '#/responses/InvalidRequest'
        '401':
          $ref: '#/responses/PermissionDenied'
        '403':
          $ref: '#/responses/PermissionDenied'
        '404':
          $ref: '#/responses/NotFound'
        '412':
          $ref: '#/responses/PreconditionFailed'
        '422':
          $ref: '#/responses/UnprocessableEntity'
        '500':
          $ref: '#/responses/ServerError'
      tags:
        - mtoServiceItem
      description: Changes the status of a line item for a move by ID
      operationId: updateMTOServiceItemStatus
      summary: Change the status of a line item for a move by ID
      x-permissions:
        - update.MTOServiceItem
  /service-item/{mtoServiceItemID}/entry-date-update:
    parameters:
      - description: ID of the service item
        in: path
        name: mtoServiceItemID
        required: true
        type: string
    patch:
      consumes:
        - application/json
      produces:
        - application/json
      parameters:
        - in: body
          name: body
          required: true
          schema:
            $ref: '#/definitions/ServiceItemSitEntryDate'
      responses:
        '200':
          description: Successfully updated SIT entry date
          schema:
            $ref: '#/definitions/MTOServiceItemSingle'
        '400':
          $ref: '#/responses/InvalidRequest'
        '401':
          $ref: '#/responses/PermissionDenied'
        '403':
          $ref: '#/responses/PermissionDenied'
        '404':
          $ref: '#/responses/NotFound'
        '412':
          $ref: '#/responses/PreconditionFailed'
        '422':
          $ref: '#/responses/UnprocessableEntity'
        '500':
          $ref: '#/responses/ServerError'
      tags:
        - mtoServiceItem
      description: >-
        Locates the service item in the database and updates the SIT entry date
        for the selected service item and returns the service item
      operationId: updateServiceItemSitEntryDate
      summary: Updates a service item's SIT entry date by ID
  /move-task-orders/{moveTaskOrderID}/status:
    patch:
      consumes:
        - application/json
      produces:
        - application/json
      parameters:
        - description: ID of move to use
          in: path
          name: moveTaskOrderID
          required: true
          type: string
        - in: header
          name: If-Match
          type: string
          required: true
        - in: body
          name: serviceItemCodes
          schema:
            $ref: '#/definitions/MTOApprovalServiceItemCodes'
          required: true
      responses:
        '200':
          description: Successfully updated move task order status
          schema:
            $ref: '#/definitions/Move'
        '400':
          $ref: '#/responses/InvalidRequest'
        '401':
          $ref: '#/responses/PermissionDenied'
        '403':
          $ref: '#/responses/PermissionDenied'
        '404':
          $ref: '#/responses/NotFound'
        '409':
          $ref: '#/responses/Conflict'
        '412':
          $ref: '#/responses/PreconditionFailed'
        '422':
          $ref: '#/responses/UnprocessableEntity'
        '500':
          $ref: '#/responses/ServerError'
      tags:
        - moveTaskOrder
      description: Changes move task order status to make it available to prime
      operationId: updateMoveTaskOrderStatus
      summary: Change the status of a move task order to make it available to prime
      x-permissions:
        - update.move
        - create.serviceItem
  /move-task-orders/{moveTaskOrderID}/status/service-counseling-completed:
    patch:
      consumes:
        - application/json
      produces:
        - application/json
      parameters:
        - description: ID of move to use
          in: path
          name: moveTaskOrderID
          required: true
          type: string
        - in: header
          name: If-Match
          type: string
          required: true
      responses:
        '200':
          description: Successfully updated move task order status
          schema:
            $ref: '#/definitions/Move'
        '400':
          $ref: '#/responses/InvalidRequest'
        '401':
          $ref: '#/responses/PermissionDenied'
        '403':
          $ref: '#/responses/PermissionDenied'
        '404':
          $ref: '#/responses/NotFound'
        '409':
          $ref: '#/responses/Conflict'
        '412':
          $ref: '#/responses/PreconditionFailed'
        '422':
          $ref: '#/responses/UnprocessableEntity'
        '500':
          $ref: '#/responses/ServerError'
      tags:
        - moveTaskOrder
      description: Changes move (move task order) status to service counseling completed
      operationId: updateMTOStatusServiceCounselingCompleted
      summary: Changes move (move task order) status to service counseling completed
  /move-task-orders/{moveTaskOrderID}/payment-service-items/{paymentServiceItemID}/status:
    parameters:
      - description: ID of move to use
        in: path
        name: moveTaskOrderID
        required: true
        type: string
      - description: ID of payment service item to use
        in: path
        name: paymentServiceItemID
        required: true
        type: string
    patch:
      consumes:
        - application/json
      produces:
        - application/json
      parameters:
        - in: body
          name: body
          required: true
          schema:
            $ref: '#/definitions/PaymentServiceItem'
        - in: header
          name: If-Match
          type: string
          required: true
      responses:
        '200':
          description: >-
            Successfully updated status for a line item for a move task order by
            ID
          schema:
            $ref: '#/definitions/PaymentServiceItem'
        '400':
          $ref: '#/responses/InvalidRequest'
        '401':
          $ref: '#/responses/PermissionDenied'
        '403':
          $ref: '#/responses/PermissionDenied'
        '404':
          $ref: '#/responses/NotFound'
        '412':
          $ref: '#/responses/PreconditionFailed'
        '422':
          $ref: '#/responses/UnprocessableEntity'
        '500':
          $ref: '#/responses/ServerError'
      tags:
        - paymentServiceItem
      description: Changes the status of a line item for a move by ID
      operationId: updatePaymentServiceItemStatus
      summary: Change the status of a payment service item for a move by ID
      x-permissions:
        - update.paymentServiceItemStatus
  /move-task-orders/{moveTaskOrderID}/billable-weights-reviewed-at:
    patch:
      consumes:
        - application/json
      produces:
        - application/json
      parameters:
        - description: ID of move to use
          in: path
          name: moveTaskOrderID
          required: true
          type: string
        - in: header
          name: If-Match
          type: string
          required: true
      responses:
        '200':
          description: Successfully updated move task order billableWeightsReviewedAt field
          schema:
            $ref: '#/definitions/Move'
        '400':
          $ref: '#/responses/InvalidRequest'
        '401':
          $ref: '#/responses/PermissionDenied'
        '403':
          $ref: '#/responses/PermissionDenied'
        '404':
          $ref: '#/responses/NotFound'
        '409':
          $ref: '#/responses/Conflict'
        '412':
          $ref: '#/responses/PreconditionFailed'
        '422':
          $ref: '#/responses/UnprocessableEntity'
        '500':
          $ref: '#/responses/ServerError'
      tags:
        - moveTaskOrder
      description: >-
        Changes move (move task order) billableWeightsReviewedAt field to a
        timestamp
      operationId: updateMTOReviewedBillableWeightsAt
  /move-task-orders/{moveTaskOrderID}/tio-remarks:
    patch:
      consumes:
        - application/json
      produces:
        - application/json
      parameters:
        - description: ID of move to use
          in: path
          name: moveTaskOrderID
          required: true
          type: string
        - in: header
          name: If-Match
          type: string
          required: true
        - in: body
          name: body
          required: true
          schema:
            $ref: '#/definitions/Move'
      responses:
        '200':
          description: Successfully updated move task order tioRemarks field
          schema:
            $ref: '#/definitions/Move'
        '400':
          $ref: '#/responses/InvalidRequest'
        '401':
          $ref: '#/responses/PermissionDenied'
        '403':
          $ref: '#/responses/PermissionDenied'
        '404':
          $ref: '#/responses/NotFound'
        '409':
          $ref: '#/responses/Conflict'
        '412':
          $ref: '#/responses/PreconditionFailed'
        '422':
          $ref: '#/responses/UnprocessableEntity'
        '500':
          $ref: '#/responses/ServerError'
      tags:
        - moveTaskOrder
      description: >-
        Changes move (move task order) billableWeightsReviewedAt field to a
        timestamp
      operationId: updateMoveTIORemarks
  /move-task-orders/{moveTaskOrderID}/entitlements:
    parameters:
      - description: ID of move to use
        in: path
        name: moveTaskOrderID
        required: true
        type: string
    get:
      produces:
        - application/json
      parameters: []
      tags:
        - moveTaskOrder
      responses:
        '200':
          description: Successfully retrieved entitlements
          schema:
            $ref: '#/definitions/Entitlements'
        '400':
          $ref: '#/responses/InvalidRequest'
        '401':
          $ref: '#/responses/PermissionDenied'
        '403':
          $ref: '#/responses/PermissionDenied'
        '404':
          $ref: '#/responses/NotFound'
        '500':
          $ref: '#/responses/ServerError'
      description: Gets entitlements
      operationId: getEntitlements
      summary: Gets entitlements for a move by ID
  /payment-requests/{paymentRequestID}:
    parameters:
      - description: UUID of payment request
        format: uuid
        in: path
        name: paymentRequestID
        required: true
        type: string
    get:
      produces:
        - application/json
      parameters: []
      responses:
        '200':
          description: fetched instance of payment request
          schema:
            $ref: '#/definitions/PaymentRequest'
        '400':
          $ref: '#/responses/InvalidRequest'
        '401':
          $ref: '#/responses/PermissionDenied'
        '403':
          $ref: '#/responses/PermissionDenied'
        '404':
          $ref: '#/responses/NotFound'
        '500':
          $ref: '#/responses/ServerError'
      tags:
        - paymentRequests
      description: Fetches an instance of a payment request by id
      operationId: getPaymentRequest
      summary: Fetches a payment request by id
      x-permissions:
        - read.paymentRequest
  /moves/{locator}/closeout-office:
    parameters:
      - description: >-
          move code to identify a move to update the PPM shipment's closeout
          office for Army and Air Force service members
        format: string
        in: path
        name: locator
        required: true
        type: string
    patch:
      description: >-
        Sets the transportation office closeout location for where the Move's
        PPM Shipment documentation will be reviewed by
      tags:
        - move
      operationId: updateCloseoutOffice
      x-permissions:
        - update.closeoutOffice
      summary: Updates a Move's PPM closeout office for Army and Air Force customers
      produces:
        - application/json
      consumes:
        - application/json
      parameters:
        - in: body
          name: body
          schema:
            properties:
              closeoutOfficeId:
                type: string
                format: uuid
            required:
              - closeoutOfficeId
        - in: header
          name: If-Match
          type: string
          required: true
      responses:
        '200':
          description: Successfully set the closeout office for the move
          schema:
            $ref: '#/definitions/Move'
        '400':
          $ref: '#/responses/InvalidRequest'
        '401':
          $ref: '#/responses/PermissionDenied'
        '403':
          $ref: '#/responses/PermissionDenied'
        '404':
          $ref: '#/responses/NotFound'
        '412':
          $ref: '#/responses/PreconditionFailed'
        '422':
          $ref: '#/responses/UnprocessableEntity'
        '500':
          $ref: '#/responses/ServerError'
  /moves/{locator}/customer-support-remarks:
    parameters:
      - description: move code to identify a move for customer support remarks
        format: string
        in: path
        name: locator
        required: true
        type: string
    post:
      produces:
        - application/json
      consumes:
        - application/json
      parameters:
        - in: body
          name: body
          schema:
            $ref: '#/definitions/CreateCustomerSupportRemark'
      responses:
        '200':
          description: Successfully created customer support remark
          schema:
            $ref: '#/definitions/CustomerSupportRemark'
        '400':
          $ref: '#/responses/InvalidRequest'
        '404':
          $ref: '#/responses/NotFound'
        '422':
          $ref: '#/responses/UnprocessableEntity'
        '500':
          $ref: '#/responses/ServerError'
      tags:
        - customerSupportRemarks
      description: Creates a customer support remark for a move
      operationId: createCustomerSupportRemarkForMove
      summary: Creates a customer support remark for a move
    get:
      produces:
        - application/json
      parameters: []
      responses:
        '200':
          description: Successfully retrieved all line items for a move task order
          schema:
            $ref: '#/definitions/CustomerSupportRemarks'
        '403':
          $ref: '#/responses/PermissionDenied'
        '404':
          $ref: '#/responses/NotFound'
        '422':
          $ref: '#/responses/UnprocessableEntity'
        '500':
          $ref: '#/responses/ServerError'
      tags:
        - customerSupportRemarks
      description: Fetches customer support remarks for a move
      operationId: getCustomerSupportRemarksForMove
      summary: Fetches customer support remarks using the move code (locator).
  /customer-support-remarks/{customerSupportRemarkID}:
    parameters:
      - in: path
        description: the customer support remark ID to be modified
        name: customerSupportRemarkID
        required: true
        type: string
        format: uuid
    patch:
      tags:
        - customerSupportRemarks
      description: Updates a customer support remark for a move
      operationId: updateCustomerSupportRemarkForMove
      summary: Updates a customer support remark for a move
      consumes:
        - application/json
      produces:
        - application/json
      parameters:
        - in: body
          name: body
          required: true
          schema:
            $ref: '#/definitions/UpdateCustomerSupportRemarkPayload'
      responses:
        '200':
          description: Successfully updated customer support remark
          schema:
            $ref: '#/definitions/CustomerSupportRemark'
        '400':
          $ref: '#/responses/InvalidRequest'
        '403':
          $ref: '#/responses/PermissionDenied'
        '404':
          $ref: '#/responses/NotFound'
        '422':
          $ref: '#/responses/UnprocessableEntity'
        '500':
          $ref: '#/responses/ServerError'
    delete:
      summary: Soft deletes a customer support remark by ID
      description: Soft deletes a customer support remark by ID
      operationId: deleteCustomerSupportRemark
      tags:
        - customerSupportRemarks
      produces:
        - application/json
      responses:
        '204':
          description: Successfully soft deleted the shipment
        '400':
          $ref: '#/responses/InvalidRequest'
        '403':
          $ref: '#/responses/PermissionDenied'
        '404':
          $ref: '#/responses/NotFound'
        '409':
          $ref: '#/responses/Conflict'
        '422':
          $ref: '#/responses/UnprocessableEntity'
        '500':
          $ref: '#/responses/ServerError'
  /moves/{locator}/evaluation-reports:
    parameters:
      - in: path
        name: locator
        required: true
        type: string
    post:
      produces:
        - application/json
      consumes:
        - application/json
      parameters:
        - in: body
          name: body
          schema:
            $ref: '#/definitions/CreateEvaluationReport'
      responses:
        '200':
          description: Successfully created evaluation report
          schema:
            $ref: '#/definitions/EvaluationReport'
        '400':
          $ref: '#/responses/InvalidRequest'
        '404':
          $ref: '#/responses/NotFound'
        '422':
          $ref: '#/responses/UnprocessableEntity'
        '500':
          $ref: '#/responses/ServerError'
      x-permissions:
        - create.evaluationReport
      tags:
        - evaluationReports
      description: Creates an evaluation report
      operationId: createEvaluationReport
      summary: Creates an evaluation report
  /evaluation-reports/{reportID}/download:
    parameters:
      - in: path
        description: the evaluation report ID to be downloaded
        name: reportID
        required: true
        type: string
        format: uuid
    get:
      summary: Downloads an evaluation report as a PDF
      description: Downloads an evaluation report as a PDF
      operationId: downloadEvaluationReport
      tags:
        - evaluationReports
      produces:
        - application/pdf
      responses:
        '200':
          headers:
            Content-Disposition:
              type: string
              description: File name to download
          description: Evaluation report PDF
          schema:
            format: binary
            type: file
        '403':
          $ref: '#/responses/PermissionDenied'
        '404':
          $ref: '#/responses/NotFound'
        '500':
          $ref: '#/responses/ServerError'
  /evaluation-reports/{reportID}:
    parameters:
      - in: path
        description: the evaluation report ID to be modified
        name: reportID
        required: true
        type: string
        format: uuid
    get:
      summary: Gets an evaluation report by ID
      description: Gets an evaluation report by ID
      operationId: getEvaluationReport
      tags:
        - evaluationReports
      produces:
        - application/json
      responses:
        '200':
          description: Successfully got the report
          schema:
            $ref: '#/definitions/EvaluationReport'
        '400':
          $ref: '#/responses/InvalidRequest'
        '403':
          $ref: '#/responses/PermissionDenied'
        '404':
          $ref: '#/responses/NotFound'
        '500':
          $ref: '#/responses/ServerError'
    delete:
      summary: Deletes an evaluation report by ID
      description: Deletes an evaluation report by ID
      operationId: deleteEvaluationReport
      x-permissions:
        - delete.evaluationReport
      tags:
        - evaluationReports
      produces:
        - application/json
      responses:
        '204':
          description: Successfully deleted the report
        '400':
          $ref: '#/responses/InvalidRequest'
        '403':
          $ref: '#/responses/PermissionDenied'
        '404':
          $ref: '#/responses/NotFound'
        '409':
          $ref: '#/responses/Conflict'
        '422':
          $ref: '#/responses/UnprocessableEntity'
        '500':
          $ref: '#/responses/ServerError'
    put:
      summary: Saves an evaluation report as a draft
      description: Saves an evaluation report as a draft
      operationId: saveEvaluationReport
      x-permissions:
        - update.evaluationReport
      tags:
        - evaluationReports
      produces:
        - application/json
      consumes:
        - application/json
      parameters:
        - in: body
          name: body
          schema:
            $ref: '#/definitions/EvaluationReport'
        - in: header
          name: If-Match
          type: string
          required: true
          description: >
            Optimistic locking is implemented via the `If-Match` header. If the
            ETag header does not match the value of the resource on the server,
            the server rejects the change with a `412 Precondition Failed`
            error.
      responses:
        '204':
          description: Successfully saved the report
        '400':
          $ref: '#/responses/InvalidRequest'
        '403':
          $ref: '#/responses/PermissionDenied'
        '404':
          $ref: '#/responses/NotFound'
        '409':
          $ref: '#/responses/Conflict'
        '412':
          $ref: '#/responses/PreconditionFailed'
        '422':
          $ref: '#/responses/UnprocessableEntity'
        '500':
          $ref: '#/responses/ServerError'
  /evaluation-reports/{reportID}/submit:
    parameters:
      - in: path
        description: the evaluation report ID to be modified
        name: reportID
        required: true
        type: string
        format: uuid
    post:
      summary: Submits an evaluation report
      description: Submits an evaluation report
      operationId: submitEvaluationReport
      tags:
        - evaluationReports
      produces:
        - application/json
      parameters:
        - in: header
          name: If-Match
          type: string
          required: true
          description: >
            Optimistic locking is implemented via the `If-Match` header. If the
            ETag header does not match the value of the resource on the server,
            the server rejects the change with a `412 Precondition Failed`
            error.
      responses:
        '204':
          description: Successfully submitted an evaluation report with the provided ID
        '403':
          $ref: '#/responses/PermissionDenied'
        '404':
          $ref: '#/responses/NotFound'
        '412':
          $ref: '#/responses/PreconditionFailed'
        '422':
          $ref: '#/responses/UnprocessableEntity'
        '500':
          $ref: '#/responses/ServerError'
      x-permissions:
        - update.evaluationReport
  /pws-violations:
    get:
      summary: Fetch the possible PWS violations for an evaluation report
      description: Fetch the possible PWS violations for an evaluation report
      operationId: getPWSViolations
      tags:
        - pwsViolations
      produces:
        - application/json
      responses:
        '200':
          description: Successfully retrieved the PWS violations
          schema:
            $ref: '#/definitions/PWSViolations'
        '400':
          $ref: '#/responses/InvalidRequest'
        '403':
          $ref: '#/responses/PermissionDenied'
        '404':
          $ref: '#/responses/NotFound'
        '500':
          $ref: '#/responses/ServerError'
  /report-violations/{reportID}:
    parameters:
      - in: path
        description: the evaluation report ID that has associated violations
        name: reportID
        required: true
        type: string
        format: uuid
    get:
      summary: Fetch the report violations for an evaluation report
      description: Fetch the report violations for an evaluation report
      operationId: getReportViolationsByReportID
      tags:
        - reportViolations
      produces:
        - application/json
      responses:
        '200':
          description: Successfully retrieved the report violations
          schema:
            $ref: '#/definitions/ReportViolations'
        '400':
          $ref: '#/responses/InvalidRequest'
        '403':
          $ref: '#/responses/PermissionDenied'
        '404':
          $ref: '#/responses/NotFound'
        '500':
          $ref: '#/responses/ServerError'
    post:
      summary: Associate violations with an evaluation report
      description: >-
        Associate violations with an evaluation report. This will overwrite any
        existing report-violations associations for the report and replace them
        with the newly provided ones.  An empty array will remove all violation
        associations for a given report.
      operationId: associateReportViolations
      tags:
        - reportViolations
      produces:
        - application/json
      consumes:
        - application/json
      parameters:
        - in: body
          name: body
          schema:
            $ref: '#/definitions/AssociateReportViolations'
      responses:
        '204':
          description: Successfully saved the report violations
        '400':
          $ref: '#/responses/InvalidRequest'
        '403':
          $ref: '#/responses/PermissionDenied'
        '404':
          $ref: '#/responses/NotFound'
        '409':
          $ref: '#/responses/Conflict'
        '422':
          $ref: '#/responses/UnprocessableEntity'
        '500':
          $ref: '#/responses/ServerError'
      x-permissions:
        - create.reportViolation
  /moves/{locator}/payment-requests:
    parameters:
      - description: move code to identify a move for payment requests
        format: string
        in: path
        name: locator
        required: true
        type: string
    get:
      produces:
        - application/json
      parameters: []
      responses:
        '200':
          description: Successfully retrieved all line items for a move task order
          schema:
            $ref: '#/definitions/PaymentRequests'
        '403':
          $ref: '#/responses/PermissionDenied'
        '404':
          $ref: '#/responses/NotFound'
        '422':
          $ref: '#/responses/UnprocessableEntity'
        '500':
          $ref: '#/responses/ServerError'
      tags:
        - paymentRequests
      description: Fetches payment requests for a move
      operationId: getPaymentRequestsForMove
      summary: Fetches payment requests using the move code (locator).
      x-permissions:
        - read.paymentRequest
  /moves/{moveID}/financial-review-flag:
    parameters:
      - description: ID of move to flag
        in: path
        name: moveID
        required: true
        type: string
        format: uuid
    post:
      summary: Flags a move for financial office review
      description: >-
        This sets a flag which indicates that the move should be reviewed by a
        fincancial office. For example, if the origin or destination address of
        a shipment is far from the duty location and may incur excess costs to
        the customer.
      operationId: setFinancialReviewFlag
      tags:
        - move
      consumes:
        - application/json
      produces:
        - application/json
      parameters:
        - in: header
          name: If-Match
          type: string
        - in: body
          name: body
          schema:
            required:
              - flagForReview
            properties:
              remarks:
                description: >-
                  explanation of why the move is being flagged for financial
                  review
                example: this address is way too far away
                type: string
                x-nullable: true
              flagForReview:
                description: >-
                  boolean value representing whether we should flag a move for
                  financial review
                example: false
                type: boolean
      responses:
        '200':
          description: updated Move
          schema:
            $ref: '#/definitions/Move'
        '403':
          $ref: '#/responses/PermissionDenied'
        '404':
          $ref: '#/responses/NotFound'
        '412':
          $ref: '#/responses/PreconditionFailed'
        '422':
          $ref: '#/responses/UnprocessableEntity'
        '500':
          $ref: '#/responses/ServerError'
      x-permissions:
        - update.financialReviewFlag
  /payment-requests/{paymentRequestID}/shipments-payment-sit-balance:
    parameters:
      - description: >-
          payment request ID of the payment request with SIT service items being
          reviewed
        name: paymentRequestID
        type: string
        format: uuid
        in: path
        required: true
    get:
      produces:
        - application/json
      parameters: []
      responses:
        '200':
          description: >-
            Successfully retrieved shipments and their SIT days balance from all
            payment requests on the move
          schema:
            $ref: '#/definitions/ShipmentsPaymentSITBalance'
        '403':
          $ref: '#/responses/PermissionDenied'
        '404':
          $ref: '#/responses/NotFound'
        '422':
          $ref: '#/responses/UnprocessableEntity'
        '500':
          $ref: '#/responses/ServerError'
      tags:
        - paymentRequests
      description: >-
        Returns all shipment payment request SIT usage to support partial SIT
        invoicing
      operationId: getShipmentsPaymentSITBalance
      summary: >-
        Returns all shipment payment request SIT usage to support partial SIT
        invoicing
      x-permissions:
        - read.shipmentsPaymentSITBalance
  /payment-requests/{paymentRequestID}/status:
    patch:
      consumes:
        - application/json
      produces:
        - application/json
      parameters:
        - description: UUID of payment request
          format: uuid
          in: path
          name: paymentRequestID
          required: true
          type: string
        - in: body
          name: body
          required: true
          schema:
            $ref: '#/definitions/UpdatePaymentRequestStatusPayload'
        - in: header
          name: If-Match
          type: string
          required: true
      responses:
        '200':
          description: updated payment request
          schema:
            $ref: '#/definitions/PaymentRequest'
        '400':
          $ref: '#/responses/InvalidRequest'
        '401':
          $ref: '#/responses/PermissionDenied'
        '403':
          $ref: '#/responses/PermissionDenied'
        '404':
          $ref: '#/responses/NotFound'
        '412':
          $ref: '#/responses/PreconditionFailed'
        '422':
          $ref: '#/responses/UnprocessableEntity'
        '500':
          $ref: '#/responses/ServerError'
      tags:
        - paymentRequests
      description: Updates status of a payment request by id
      operationId: updatePaymentRequestStatus
      summary: Updates status of a payment request by id
      x-permissions:
        - update.paymentRequest
  /documents/{documentId}:
    get:
      summary: Returns a document
      description: Returns a document and its uploads
      operationId: getDocument
      tags:
        - ghcDocuments
      parameters:
        - in: path
          name: documentId
          type: string
          format: uuid
          required: true
          description: UUID of the document to return
      responses:
        '200':
          description: the requested document
          schema:
            $ref: '#/definitions/Document'
        '400':
          $ref: '#/responses/InvalidRequest'
        '401':
          $ref: '#/responses/PermissionDenied'
        '403':
          $ref: '#/responses/PermissionDenied'
        '404':
          $ref: '#/responses/NotFound'
        '412':
          $ref: '#/responses/PreconditionFailed'
        '422':
          $ref: '#/responses/UnprocessableEntity'
        '500':
          $ref: '#/responses/ServerError'
  /queues/counseling:
    get:
      produces:
        - application/json
      summary: >-
        Gets queued list of all customer moves needing services counseling by
        GBLOC origin
      description: >
        An office services counselor user will be assigned a transportation
        office that will determine which moves are displayed in their queue
        based on the origin duty location.  GHC moves will show up here onced
        they have reached the NEEDS SERVICE COUNSELING status after submission
        from a customer or created on a customer's behalf.
      operationId: getServicesCounselingQueue
      tags:
        - queues
      parameters:
        - in: query
          name: page
          type: integer
          description: requested page number of paginated move results
        - in: query
          name: perPage
          type: integer
          description: maximum number of moves to show on each page of paginated results
        - in: query
          name: sort
          type: string
          enum:
            - lastName
            - dodID
            - branch
            - locator
            - status
            - requestedMoveDate
            - submittedAt
            - originGBLOC
            - originDutyLocation
            - destinationDutyLocation
            - ppmType
            - closeoutInitiated
            - closeoutLocation
          description: field that results should be sorted by
        - in: query
          name: order
          type: string
          enum:
            - asc
            - desc
          description: direction of sort order if applied
        - in: query
          name: branch
          type: string
          description: filters by the branch of the move's service member
        - in: query
          name: locator
          type: string
          description: filters to match the unique move code locator
        - in: query
          name: lastName
          type: string
          description: filters using a prefix match on the service member's last name
        - in: query
          name: dodID
          type: string
          description: filters to match the unique service member's DoD ID
        - in: query
          name: requestedMoveDate
          type: string
          description: filters the requested pickup date of a shipment on the move
        - in: query
          name: submittedAt
          type: string
          format: date-time
          description: >-
            Start of the submitted at date in the user's local time zone
            converted to UTC
        - in: query
          name: originGBLOC
          type: string
          description: filters the GBLOC of the service member's origin duty location
        - in: query
          name: originDutyLocation
          type: string
          description: filters the name of the origin duty location on the orders
        - in: query
          name: destinationDutyLocation
          type: string
          description: filters the name of the destination duty location on the orders
        - in: query
          name: status
          type: array
          description: filters the status of the move
          uniqueItems: true
          items:
            type: string
            enum:
              - NEEDS SERVICE COUNSELING
              - SERVICE COUNSELING COMPLETED
        - in: query
          name: needsPPMCloseout
          type: boolean
          description: >-
            Only used for Services Counseling queue. If true, show PPM moves
            that are ready for closeout. Otherwise, show all other moves.
        - in: query
          name: ppmType
          type: string
          enum:
            - FULL
            - PARTIAL
          description: filters PPM type
        - in: query
          name: closeoutInitiated
          type: string
          format: date-time
          description: Latest date that closeout was initiated on a PPM on the move
        - in: query
          name: closeoutLocation
          type: string
          description: closeout location
        - in: query
          name: orderType
          type: string
          description: order type
      responses:
        '200':
          description: Successfully returned all moves matching the criteria
          schema:
            $ref: '#/definitions/QueueMovesResult'
        '403':
          $ref: '#/responses/PermissionDenied'
        '500':
          $ref: '#/responses/ServerError'
  /queues/prime-moves:
    get:
      summary: getPrimeMovesQueue
      description: >
        Gets all moves that have been reviewed and approved by the TOO. The
        `since` parameter can be used to filter this

        list down to only the moves that have been updated since the provided
        timestamp. A move will be considered

        updated if the `updatedAt` timestamp on the move or on its orders,
        shipments, service items, or payment

        requests, is later than the provided date and time.


        **WIP**: Include what causes moves to leave this list. Currently, once
        the `availableToPrimeAt` timestamp has

        been set, that move will always appear in this list.
      operationId: listPrimeMoves
      tags:
        - queues
      produces:
        - application/json
      parameters:
        - in: query
          name: since
          type: string
          format: date-time
          description: >-
            Only return moves updated since this time. Formatted like
            "2021-07-23T18:30:47.116Z"
        - in: query
          name: page
          type: integer
          description: requested page of results
        - in: query
          name: perPage
          type: integer
          description: results per page
        - in: query
          name: id
          type: string
        - in: query
          name: moveCode
          type: string
        - in: query
          name: orderType
          type: string
          description: order type
      responses:
        '200':
          description: >-
            Successfully retrieved moves. A successful fetch might still return
            zero moves.
          schema:
            $ref: '#/definitions/ListPrimeMovesResult'
        '403':
          $ref: '#/responses/PermissionDenied'
        '500':
          $ref: '#/responses/ServerError'
  /queues/moves:
    get:
      produces:
        - application/json
      summary: Gets queued list of all customer moves by GBLOC origin
      description: >
        An office TOO user will be assigned a transportation office that will
        determine which moves are displayed in their queue based on the origin
        duty location.  GHC moves will show up here onced they have reached the
        submitted status sent by the customer and have move task orders,
        shipments, and service items to approve.
      operationId: getMovesQueue
      tags:
        - queues
      parameters:
        - in: query
          name: page
          type: integer
          description: requested page of results
        - in: query
          name: perPage
          type: integer
          description: results per page
        - in: query
          name: sort
          type: string
          enum:
            - lastName
            - dodID
            - branch
            - locator
            - status
            - originDutyLocation
            - destinationDutyLocation
            - requestedMoveDate
            - appearedInTooAt
          description: field that results should be sorted by
        - in: query
          name: order
          type: string
          enum:
            - asc
            - desc
          description: direction of sort order if applied
        - in: query
          name: branch
          type: string
        - in: query
          name: locator
          type: string
        - in: query
          name: lastName
          type: string
        - in: query
          name: dodID
          type: string
        - in: query
          name: originDutyLocation
          type: string
        - in: query
          name: destinationDutyLocation
          type: string
        - in: query
          name: appearedInTooAt
          type: string
          format: date-time
        - in: query
          name: requestedMoveDate
          type: string
          description: filters the requested pickup date of a shipment on the move
        - in: query
          name: status
          type: array
          description: Filtering for the status.
          uniqueItems: true
          items:
            type: string
            enum:
              - SUBMITTED
              - APPROVALS REQUESTED
              - APPROVED
        - in: query
          name: orderType
          type: string
          description: order type
      responses:
        '200':
          description: Successfully returned all moves matching the criteria
          schema:
            $ref: '#/definitions/QueueMovesResult'
        '403':
          $ref: '#/responses/PermissionDenied'
        '500':
          $ref: '#/responses/ServerError'
      x-permissions:
        - update.move
        - create.serviceItem
  /queues/payment-requests:
    get:
      produces:
        - application/json
      summary: Gets queued list of all payment requests by GBLOC origin
      description: >
        An office TIO user will be assigned a transportation office that will
        determine which payment requests are displayed in their queue based on
        the origin duty location.
      operationId: getPaymentRequestsQueue
      tags:
        - queues
      parameters:
        - in: query
          name: sort
          type: string
          enum:
            - lastName
            - locator
            - submittedAt
            - branch
            - status
            - dodID
            - age
            - originDutyLocation
          description: field that results should be sorted by
        - in: query
          name: order
          type: string
          enum:
            - asc
            - desc
          description: direction of sort order if applied
        - in: query
          name: page
          type: integer
          description: requested page of results
        - in: query
          name: perPage
          type: integer
          description: number of records to include per page
        - in: query
          name: submittedAt
          type: string
          format: date-time
          description: >-
            Start of the submitted at date in the user's local time zone
            converted to UTC
        - in: query
          name: branch
          type: string
        - in: query
          name: locator
          type: string
        - in: query
          name: lastName
          type: string
        - in: query
          name: dodID
          type: string
        - in: query
          name: destinationDutyLocation
          type: string
        - in: query
          name: originDutyLocation
          type: string
        - in: query
          name: status
          type: array
          description: Filtering for the status.
          uniqueItems: true
          items:
            type: string
            enum:
              - PENDING
              - REVIEWED
              - REVIEWED_AND_ALL_SERVICE_ITEMS_REJECTED
              - PAID
              - DEPRECATED
              - EDI_ERROR
        - in: query
          name: orderType
          type: string
          description: order type
      responses:
        '200':
          description: Successfully returned all moves matching the criteria
          schema:
            $ref: '#/definitions/QueuePaymentRequestsResult'
        '403':
          $ref: '#/responses/PermissionDenied'
        '500':
          $ref: '#/responses/ServerError'
  /moves/search:
    post:
      produces:
        - application/json
      consumes:
        - application/json
      summary: Search moves by locator, DOD ID, or customer name
      description: >
        Search moves by locator, DOD ID, or customer name. Used by QAE and CSR
        users.
      operationId: searchMoves
      tags:
        - move
      parameters:
        - in: body
          name: body
          schema:
            properties:
              page:
                type: integer
                description: requested page of results
              perPage:
                type: integer
              locator:
                description: Move locator
                type: string
                minLength: 6
                maxLength: 6
                x-nullable: true
              dodID:
                description: DOD ID
                type: string
                minLength: 10
                maxLength: 10
                x-nullable: true
              customerName:
                description: Customer Name
                type: string
                minLength: 1
                x-nullable: true
              status:
                type: array
                description: Filtering for the status.
                uniqueItems: true
                items:
                  type: string
                  enum:
                    - DRAFT
                    - SUBMITTED
                    - APPROVALS REQUESTED
                    - APPROVED
                    - NEEDS SERVICE COUNSELING
                    - SERVICE COUNSELING COMPLETED
                    - PENDING
                    - REVIEWED
                    - REVIEWED_AND_ALL_SERVICE_ITEMS_REJECTED
                    - PAID
                    - DEPRECATED
                    - EDI_ERROR
              originPostalCode:
                type: string
                x-nullable: true
              destinationPostalCode:
                type: string
                x-nullable: true
              branch:
                type: string
                x-nullable: true
              shipmentsCount:
                type: integer
                x-nullable: true
              pickupDate:
                type: string
                format: date-time
                x-nullable: true
              deliveryDate:
                type: string
                format: date-time
                x-nullable: true
              sort:
                type: string
                x-nullable: true
                enum:
                  - customerName
                  - dodID
                  - branch
                  - locator
                  - status
                  - originPostalCode
                  - destinationPostalCode
                  - shipmentsCount
              order:
                type: string
                x-nullable: true
                enum:
                  - asc
                  - desc
          description: field that results should be sorted by
      responses:
        '200':
          description: Successfully returned all moves matching the criteria
          schema:
            $ref: '#/definitions/SearchMovesResult'
        '403':
          $ref: '#/responses/PermissionDenied'
        '500':
          $ref: '#/responses/ServerError'
  /tac/valid:
    get:
      summary: Validation of a TAC value
      description: Returns a boolean based on whether a tac value is valid or not
      operationId: tacValidation
      tags:
        - tac
        - order
      parameters:
        - in: query
          name: tac
          type: string
          required: true
          description: The tac value to validate
      responses:
        '200':
          description: Successfully retrieved validation status
          schema:
            $ref: '#/definitions/TacValid'
        '400':
          $ref: '#/responses/InvalidRequest'
        '401':
          $ref: '#/responses/PermissionDenied'
        '403':
          $ref: '#/responses/PermissionDenied'
        '404':
          $ref: '#/responses/NotFound'
        '500':
          $ref: '#/responses/ServerError'
  /transportation-offices:
    get:
      produces:
        - application/json
      summary: Returns the transportation offices matching the search query
      description: Returns the transportation offices matching the search query
      operationId: getTransportationOffices
      tags:
        - transportationOffice
      parameters:
        - in: query
          name: search
          type: string
          required: true
          minLength: 2
          description: Search string for transportation offices
      responses:
        '200':
          description: Successfully retrieved transportation offices
          schema:
            $ref: '#/definitions/TransportationOffices'
        '400':
          $ref: '#/responses/InvalidRequest'
        '401':
          $ref: '#/responses/PermissionDenied'
        '403':
          $ref: '#/responses/PermissionDenied'
        '404':
          $ref: '#/responses/NotFound'
        '500':
          $ref: '#/responses/ServerError'
<<<<<<< HEAD
  /open/transportation-offices:
    get:
      produces:
        - application/json
      summary: Returns the transportation offices matching the search query
      description: >-
        This endpoint is publicly accessible as it is utilized to access
        transportation office information without having an office
        account.Returns the transportation offices matching the search query.
      operationId: getTransportationOfficesOpen
      tags:
        - transportationOffice
      parameters:
        - in: query
          name: search
          type: string
          required: true
          minLength: 2
          description: Search string for transportation offices
      responses:
        '200':
          description: Successfully retrieved transportation offices
          schema:
            $ref: '#/definitions/TransportationOffices'
        '400':
          $ref: '#/responses/InvalidRequest'
        '401':
          $ref: '#/responses/PermissionDenied'
        '403':
          $ref: '#/responses/PermissionDenied'
        '404':
          $ref: '#/responses/NotFound'
        '500':
          $ref: '#/responses/ServerError'
  /uploads:
    post:
      summary: Create a new upload
      description: Uploads represent a single digital file, such as a JPEG or PDF.
=======
  /uploads:
    post:
      summary: Create a new upload
      description: >-
        Uploads represent a single digital file, such as a JPEG or PDF.
        Currently, office application uploads are only for Services Counselors
        to upload files for orders, but this may be expanded in the future.
>>>>>>> 516b0d00
      operationId: createUpload
      tags:
        - uploads
      consumes:
        - multipart/form-data
<<<<<<< HEAD
=======
      produces:
        - application/json
>>>>>>> 516b0d00
      parameters:
        - in: query
          name: documentId
          type: string
          format: uuid
          required: false
          description: UUID of the document to add an upload to
        - in: formData
          name: file
          type: file
          description: The file to upload.
          required: true
      responses:
        '201':
          description: created upload
          schema:
            $ref: '#/definitions/Upload'
        '400':
          description: invalid request
        '403':
          description: not authorized
        '404':
          description: not found
        '413':
          description: payload is too large
        '500':
          description: server error
definitions:
  ClientError:
    type: object
    properties:
      title:
        type: string
      detail:
        type: string
      instance:
        type: string
        format: uuid
    required:
      - title
      - detail
      - instance
  ValidationError:
    allOf:
      - $ref: '#/definitions/ClientError'
      - type: object
    properties:
      invalid_fields:
        type: object
        additionalProperties:
          type: string
    required:
      - invalid_fields
  BackupContact:
    type: object
    properties:
      name:
        type: string
      email:
        type: string
        format: x-email
        example: backupContact@mail.com
      phone:
        type: string
        format: telephone
        pattern: ^[2-9]\d{2}-\d{3}-\d{4}$
    required:
      - name
      - email
      - phone
  Contractor:
    properties:
      contractNumber:
        type: string
      id:
        format: uuid
        type: string
      name:
        type: string
      type:
        type: string
  Role:
    type: object
    properties:
      id:
        type: string
        format: uuid
        example: c56a4180-65aa-42ec-a945-5fd21dec0538
      roleType:
        type: string
        example: customer
      roleName:
        type: string
        example: Transportation Ordering Officer
      createdAt:
        type: string
        format: date-time
        readOnly: true
      updatedAt:
        type: string
        format: date-time
        readOnly: true
    required:
      - id
      - roleType
      - roleName
      - createdAt
      - updatedAt
  OfficeUser:
    type: object
    properties:
      id:
        type: string
        format: uuid
        example: c56a4180-65aa-42ec-a945-5fd21dec0538
      userId:
        type: string
        format: uuid
      firstName:
        type: string
      middleInitials:
        type: string
      lastName:
        type: string
      email:
        type: string
        format: x-email
        pattern: ^[a-zA-Z0-9._%+-]+@[a-zA-Z0-9.-]+\.[a-zA-Z]{2,}$
      telephone:
        type: string
        format: telephone
        pattern: ^[2-9]\d{2}-\d{3}-\d{4}$
      transportationOfficeId:
        type: string
        format: uuid
      active:
        type: boolean
      roles:
        type: array
        items:
          $ref: '#/definitions/Role'
      edipi:
        type: string
      otherUniqueId:
        type: string
      rejectionReason:
        type: string
      status:
        type: string
        enum:
          - APPROVED
          - REQUESTED
          - REJECTED
      createdAt:
        type: string
        format: date-time
        readOnly: true
      updatedAt:
        type: string
        format: date-time
        readOnly: true
    required:
      - id
      - firstName
      - middleInitials
      - lastName
      - email
      - telephone
      - transportationOfficeId
      - active
      - roles
      - edipi
      - otherUniqueId
      - rejectionReason
      - status
      - createdAt
      - updatedAt
  OfficeUserCreate:
    type: object
    properties:
      email:
        type: string
        example: user@userdomain.com
        title: Email
        x-nullable: false
      edipi:
        type: string
        example: '1234567890'
        maxLength: 10
        title: EDIPI
        x-nullable: true
      otherUniqueId:
        type: string
        title: Office user identifier when EDIPI is not available
        x-nullable: true
      firstName:
        type: string
        title: First Name
        x-nullable: false
      middleInitials:
        type: string
        example: L.
        x-nullable: true
        title: Middle Initials
      lastName:
        type: string
        title: Last Name
        x-nullable: false
      telephone:
        type: string
        format: telephone
        pattern: ^[2-9]\d{2}-\d{3}-\d{4}$
        example: 212-555-5555
        x-nullable: false
      transportationOfficeId:
        type: string
        format: uuid
        example: c56a4180-65aa-42ec-a945-5fd21dec0538
        x-nullable: false
      roles:
        type: array
        items:
          $ref: '#/definitions/OfficeUserRole'
        x-nullable: false
    required:
      - firstName
      - lastName
      - email
      - telephone
      - transportationOfficeId
      - roles
  OfficeUserRole:
    type: object
    properties:
      name:
        type: string
        example: Transportation Ordering Officer
        x-nullable: true
        title: name
      roleType:
        type: string
        example: transportation_ordering_officer
        x-nullable: true
        title: roleType
  Customer:
    type: object
    properties:
      agency:
        type: string
        title: Agency customer is affilated with
      first_name:
        type: string
        example: John
      last_name:
        type: string
        example: Doe
      phone:
        type: string
        format: telephone
        pattern: ^[2-9]\d{2}-\d{3}-\d{4}$
        x-nullable: true
      email:
        type: string
        format: x-email
        pattern: ^[a-zA-Z0-9._%+-]+@[a-zA-Z0-9.-]+\.[a-zA-Z]{2,}$
        x-nullable: true
      suffix:
        type: string
        example: Jr.
        x-nullable: true
      middle_name:
        type: string
        example: David
        x-nullable: true
      current_address:
        $ref: '#/definitions/Address'
      backup_contact:
        $ref: '#/definitions/BackupContact'
      id:
        type: string
        format: uuid
        example: c56a4180-65aa-42ec-a945-5fd21dec0538
      dodID:
        type: string
      userID:
        type: string
        format: uuid
        example: c56a4180-65aa-42ec-a945-5fd21dec0538
      eTag:
        type: string
      phoneIsPreferred:
        type: boolean
      emailIsPreferred:
        type: boolean
      secondaryTelephone:
        type: string
        format: telephone
        pattern: ^[2-9]\d{2}-\d{3}-\d{4}$
        x-nullable: true
      backupAddress:
        $ref: '#/definitions/Address'
  CreatedCustomer:
    type: object
    properties:
      affiliation:
        type: string
        title: Branch of service customer is affilated with
      firstName:
        type: string
        example: John
      lastName:
        type: string
        example: Doe
      telephone:
        type: string
        format: telephone
        pattern: ^[2-9]\d{2}-\d{3}-\d{4}$
        x-nullable: true
      personalEmail:
        type: string
        format: x-email
        pattern: ^[a-zA-Z0-9._%+-]+@[a-zA-Z0-9.-]+\.[a-zA-Z]{2,}$
      suffix:
        type: string
        example: Jr.
        x-nullable: true
      middleName:
        type: string
        example: David
        x-nullable: true
      residentialAddress:
        $ref: '#/definitions/Address'
      backupContact:
        $ref: '#/definitions/BackupContact'
      id:
        type: string
        format: uuid
        example: c56a4180-65aa-42ec-a945-5fd21dec0538
      edipi:
        type: string
        x-nullable: true
      userID:
        type: string
        format: uuid
        example: c56a4180-65aa-42ec-a945-5fd21dec0538
      oktaID:
        type: string
      oktaEmail:
        type: string
      phoneIsPreferred:
        type: boolean
      emailIsPreferred:
        type: boolean
      secondaryTelephone:
        type: string
        format: telephone
        pattern: ^[2-9]\d{2}-\d{3}-\d{4}$
        x-nullable: true
      backupAddress:
        $ref: '#/definitions/Address'
  UpdateCustomerPayload:
    type: object
    properties:
      first_name:
        type: string
        example: John
      last_name:
        type: string
        example: Doe
      phone:
        type: string
        format: telephone
        pattern: ^[2-9]\d{2}-\d{3}-\d{4}$
        x-nullable: true
      email:
        type: string
        format: x-email
        pattern: ^[a-zA-Z0-9._%+-]+@[a-zA-Z0-9.-]+\.[a-zA-Z]{2,}$
        x-nullable: true
      suffix:
        type: string
        example: Jr.
        x-nullable: true
      middle_name:
        type: string
        example: David
        x-nullable: true
      current_address:
        allOf:
          - $ref: '#/definitions/Address'
      backup_contact:
        $ref: '#/definitions/BackupContact'
      phoneIsPreferred:
        type: boolean
      emailIsPreferred:
        type: boolean
      secondaryTelephone:
        type: string
        format: telephone
        pattern: ^[2-9]\d{2}-\d{3}-\d{4}$
        x-nullable: true
      backupAddress:
        allOf:
          - $ref: '#/definitions/Address'
  CreateCustomerPayload:
    type: object
    properties:
      affiliation:
        $ref: '#/definitions/Affiliation'
      edipi:
        type: string
        example: John
        x-nullable: true
      firstName:
        type: string
        example: John
      middleName:
        type: string
        example: David
        x-nullable: true
      lastName:
        type: string
        example: Doe
      suffix:
        type: string
        example: Jr.
        x-nullable: true
      telephone:
        type: string
        format: telephone
        pattern: ^[2-9]\d{2}-\d{3}-\d{4}$
        x-nullable: true
      secondaryTelephone:
        type: string
        format: telephone
        pattern: ^[2-9]\d{2}-\d{3}-\d{4}$
        x-nullable: true
      personalEmail:
        type: string
        format: x-email
        example: personalEmail@email.com
        pattern: ^[a-zA-Z0-9._%+-]+@[a-zA-Z0-9.-]+\.[a-zA-Z]{2,}$
      phoneIsPreferred:
        type: boolean
      emailIsPreferred:
        type: boolean
      residentialAddress:
        allOf:
          - $ref: '#/definitions/Address'
      backupContact:
        $ref: '#/definitions/BackupContact'
      backupMailingAddress:
        allOf:
          - $ref: '#/definitions/Address'
      createOktaAccount:
        type: boolean
  Entitlements:
    properties:
      id:
        example: 571008b1-b0de-454d-b843-d71be9f02c04
        format: uuid
        type: string
      authorizedWeight:
        example: 2000
        type: integer
        x-formatting: weight
        x-nullable: true
      dependentsAuthorized:
        example: true
        type: boolean
        x-nullable: true
      nonTemporaryStorage:
        example: false
        type: boolean
        x-nullable: true
      privatelyOwnedVehicle:
        example: false
        type: boolean
        x-nullable: true
      proGearWeight:
        example: 2000
        type: integer
        x-formatting: weight
      proGearWeightSpouse:
        example: 500
        type: integer
        x-formatting: weight
      storageInTransit:
        example: 90
        type: integer
        x-nullable: true
      totalWeight:
        example: 500
        type: integer
        x-formatting: weight
      totalDependents:
        example: 2
        type: integer
      requiredMedicalEquipmentWeight:
        example: 500
        type: integer
        x-formatting: weight
      organizationalClothingAndIndividualEquipment:
        example: true
        type: boolean
      eTag:
        type: string
    type: object
  Error:
    properties:
      message:
        type: string
    required:
      - message
    type: object
  Grade:
    type: string
    x-nullable: true
    title: grade
    enum:
      - E_1
      - E_2
      - E_3
      - E_4
      - E_5
      - E_6
      - E_7
      - E_8
      - E_9
      - E_9_SPECIAL_SENIOR_ENLISTED
      - O_1_ACADEMY_GRADUATE
      - O_2
      - O_3
      - O_4
      - O_5
      - O_6
      - O_7
      - O_8
      - O_9
      - O_10
      - W_1
      - W_2
      - W_3
      - W_4
      - W_5
      - AVIATION_CADET
      - CIVILIAN_EMPLOYEE
      - ACADEMY_CADET
      - MIDSHIPMAN
    x-display-value:
      E_1: E-1
      E_2: E-2
      E_3: E-3
      E_4: E-4
      E_5: E-5
      E_6: E-6
      E_7: E-7
      E_8: E-8
      E_9: E-9
      E_9_SPECIAL_SENIOR_ENLISTED: E-9 (Special Senior Enlisted)
      O_1_ACADEMY_GRADUATE: O-1 or Service Academy Graduate
      O_2: O-2
      O_3: O-3
      O_4: O-4
      O_5: O-5
      O_6: O-6
      O_7: O-7
      O_8: O-8
      O_9: O-9
      O_10: O-10
      W_1: W-1
      W_2: W-2
      W_3: W-3
      W_4: W-4
      W_5: W-5
      AVIATION_CADET: Aviation Cadet
      CIVILIAN_EMPLOYEE: Civilian Employee
      ACADEMY_CADET: Service Academy Cadet
      MIDSHIPMAN: Midshipman
  Move:
    properties:
      id:
        example: 1f2270c7-7166-40ae-981e-b200ebdf3054
        format: uuid
        type: string
      serviceCounselingCompletedAt:
        format: date-time
        type: string
        x-nullable: true
      availableToPrimeAt:
        format: date-time
        type: string
        x-nullable: true
      billableWeightsReviewedAt:
        format: date-time
        type: string
        x-nullable: true
      contractorId:
        type: string
        format: uuid
        x-nullable: true
      contractor:
        $ref: '#/definitions/Contractor'
      locator:
        type: string
        example: 1K43AR
      ordersId:
        type: string
        format: uuid
        example: c56a4180-65aa-42ec-a945-5fd21dec0538
      orders:
        $ref: '#/definitions/Order'
      referenceId:
        example: 1001-3456
        type: string
        x-nullable: true
      status:
        $ref: '#/definitions/MoveStatus'
      excess_weight_qualified_at:
        type: string
        format: date-time
        description: >-
          Timestamp of when the estimated shipment weights of the move reached
          90% of the weight allowance
        x-nullable: true
      excess_weight_acknowledged_at:
        type: string
        format: date-time
        description: >-
          Timestamp of when the TOO acknowledged the excess weight risk by
          either dismissing the alert or updating the max billable weight
        x-nullable: true
      tioRemarks:
        type: string
        example: approved additional weight
        x-nullable: true
      financialReviewFlag:
        type: boolean
        example: false
        description: >-
          This flag is set by office users if a move should be reviewed by a
          Financial Office
        x-nullable: false
        readOnly: true
      financialReviewRemarks:
        type: string
        example: Destination address is too far from duty location
        x-nullable: true
        readOnly: true
      closeoutOffice:
        $ref: '#/definitions/TransportationOffice'
      closeoutOfficeId:
        type: string
        format: uuid
        description: >-
          The transportation office that will handle reviewing PPM Closeout
          documentation for Army and Air Force service members
        x-nullable: true
      approvalsRequestedAt:
        type: string
        format: date-time
        description: >-
          The time at which a move is sent back to the TOO becuase the prime
          added a new service item for approval
        x-nullable: true
      createdAt:
        type: string
        format: date-time
      submittedAt:
        type: string
        format: date-time
        x-nullable: true
      updatedAt:
        type: string
        format: date-time
      eTag:
        type: string
      shipmentGBLOC:
        $ref: '#/definitions/GBLOC'
        x-nullable: true
  MoveHistory:
    properties:
      id:
        description: move ID
        example: 1f2270c7-7166-40ae-981e-b200ebdf3054
        format: uuid
        type: string
      historyRecords:
        description: A list of MoveAuditHistory's connected to the move.
        $ref: '#/definitions/MoveAuditHistories'
      locator:
        description: move locator
        type: string
        example: 1K43AR
      referenceId:
        description: move referenceID
        example: 1001-3456
        type: string
        x-nullable: true
  MoveHistoryResult:
    type: object
    properties:
      page:
        type: integer
      perPage:
        type: integer
      totalCount:
        type: integer
      id:
        description: move ID
        example: 1f2270c7-7166-40ae-981e-b200ebdf3054
        format: uuid
        type: string
      historyRecords:
        description: A list of MoveAuditHistory's connected to the move.
        $ref: '#/definitions/MoveAuditHistories'
      locator:
        description: move locator
        type: string
        example: 1K43AR
      referenceId:
        description: move referenceID
        example: 1001-3456
        type: string
        x-nullable: true
  MoveAuditHistories:
    type: array
    items:
      $ref: '#/definitions/MoveAuditHistory'
  MoveAuditHistory:
    properties:
      id:
        description: id from audity_history table
        example: 1f2270c7-7166-40ae-981e-b200ebdf3054
        format: uuid
        type: string
      schemaName:
        description: Database schema audited table for this event is in
        type: string
      tableName:
        description: name of database table that was changed
        type: string
      relId:
        description: relation OID. Table OID (object identifier). Changes with drop/create.
        type: integer
      objectId:
        description: id column for the tableName where the data was changed
        example: 1f2270c7-7166-40ae-981e-b200ebdf3054
        format: uuid
        type: string
        x-nullable: true
      sessionUserId:
        example: 1f2270c7-7166-40ae-981e-b200ebdf3054
        format: uuid
        type: string
        x-nullable: true
      sessionUserFirstName:
        example: foo
        type: string
        x-nullable: true
      sessionUserLastName:
        example: bar
        type: string
        x-nullable: true
      sessionUserEmail:
        example: foobar@example.com
        type: string
        x-nullable: true
      sessionUserTelephone:
        format: telephone
        type: string
        pattern: ^[2-9]\d{2}-\d{3}-\d{4}$
        x-nullable: true
      context:
        type: array
        items:
          type: object
          additionalProperties:
            type: string
        x-nullable: true
      contextId:
        description: id column for the context table the record belongs to
        example: 1f2270c7-7166-40ae-981e-b200ebdf3054
        type: string
        x-nullable: true
      eventName:
        description: API endpoint name that was called to make the change
        type: string
        x-nullable: true
      actionTstampTx:
        description: Transaction start timestamp for tx in which audited event occurred
        type: string
        format: date-time
      actionTstampStm:
        description: Statement start timestamp for tx in which audited event occurred
        type: string
        format: date-time
      actionTstampClk:
        description: Wall clock time at which audited event's trigger call occurred
        type: string
        format: date-time
      transactionId:
        description: >-
          Identifier of transaction that made the change. May wrap, but unique
          paired with action_tstamp_tx.
        type: integer
        x-nullable: true
      action:
        description: Action type; I = insert, D = delete, U = update, T = truncate
        type: string
      oldValues:
        description: >-
          A list of (old/previous) MoveAuditHistoryItem's for a record before
          the change.
        type: object
        additionalProperties: true
        x-nullable: true
      changedValues:
        description: >-
          A list of (changed/updated) MoveAuditHistoryItem's for a record after
          the change.
        type: object
        additionalProperties: true
        x-nullable: true
      statementOnly:
        description: >-
          true if audit event is from an FOR EACH STATEMENT trigger, false for
          FOR EACH ROW'
        type: boolean
        example: false
  MoveAuditHistoryItems:
    type: array
    items:
      $ref: '#/definitions/MoveAuditHistoryItem'
  MoveAuditHistoryItem:
    properties:
      columnName:
        type: string
      columnValue:
        type: string
  MoveStatus:
    type: string
    enum:
      - DRAFT
      - NEEDS SERVICE COUNSELING
      - SERVICE COUNSELING COMPLETED
      - SUBMITTED
      - APPROVALS REQUESTED
      - APPROVED
      - CANCELED
      - PENDING
      - REVIEWED
      - SENT_TO_GEX
      - RECEIVED_BY_GEX
      - PAID
      - REVIEWED_AND_ALL_SERVICE_ITEMS_REJECTED
      - EDI_ERROR
      - DEPRECATED
      - ERROR
      - REJECTED
      - PAYMENT REQUESTED
  DeptIndicator:
    type: string
    title: Dept. indicator
    x-nullable: true
    enum:
      - NAVY_AND_MARINES
      - ARMY
      - ARMY_CORPS_OF_ENGINEERS
      - AIR_AND_SPACE_FORCE
      - COAST_GUARD
      - OFFICE_OF_SECRETARY_OF_DEFENSE
    x-display-value:
      NAVY_AND_MARINES: 17 Navy and Marine Corps
      ARMY: 21 Army
      ARMY_CORPS_OF_ENGINEERS: 96 Army Corps of Engineers
      AIR_AND_SPACE_FORCE: 57 Air Force and Space Force
      COAST_GUARD: 70 Coast Guard
      OFFICE_OF_SECRETARY_OF_DEFENSE: 97 Office of the Secretary of Defense
  OrdersTypeDetail:
    type: string
    title: Orders type detail
    x-nullable: true
    enum:
      - HHG_PERMITTED
      - PCS_TDY
      - HHG_RESTRICTED_PROHIBITED
      - HHG_RESTRICTED_AREA
      - INSTRUCTION_20_WEEKS
      - HHG_PROHIBITED_20_WEEKS
      - DELAYED_APPROVAL
    x-display-value:
      HHG_PERMITTED: Shipment of HHG Permitted
      PCS_TDY: PCS with TDY Enroute
      HHG_RESTRICTED_PROHIBITED: Shipment of HHG Restricted or Prohibited
      HHG_RESTRICTED_AREA: HHG Restricted Area-HHG Prohibited
      INSTRUCTION_20_WEEKS: Course of Instruction 20 Weeks or More
      HHG_PROHIBITED_20_WEEKS: Shipment of HHG Prohibited but Authorized within 20 weeks
      DELAYED_APPROVAL: Delayed Approval 20 Weeks or More
  Order:
    properties:
      id:
        example: 1f2270c7-7166-40ae-981e-b200ebdf3054
        format: uuid
        type: string
      customerID:
        example: c56a4180-65aa-42ec-a945-5fd21dec0538
        format: uuid
        type: string
      customer:
        $ref: '#/definitions/Customer'
      moveCode:
        type: string
        example: H2XFJF
      first_name:
        type: string
        example: John
        readOnly: true
      last_name:
        type: string
        example: Doe
        readOnly: true
      grade:
        $ref: '#/definitions/Grade'
      agency:
        $ref: '#/definitions/Affiliation'
      entitlement:
        $ref: '#/definitions/Entitlements'
      destinationDutyLocation:
        $ref: '#/definitions/DutyLocation'
      originDutyLocation:
        $ref: '#/definitions/DutyLocation'
      originDutyLocationGBLOC:
        $ref: '#/definitions/GBLOC'
      moveTaskOrderID:
        example: c56a4180-65aa-42ec-a945-5fd21dec0538
        format: uuid
        type: string
      uploaded_order_id:
        example: c56a4180-65aa-42ec-a945-5fd21dec0538
        format: uuid
        type: string
      uploadedAmendedOrderID:
        example: c56a4180-65aa-42ec-a945-5fd21dec0538
        format: uuid
        type: string
        x-nullable: true
      amendedOrdersAcknowledgedAt:
        type: string
        format: date-time
        x-nullable: true
      order_number:
        type: string
        x-nullable: true
        example: 030-00362
      order_type:
        $ref: '#/definitions/OrdersType'
      order_type_detail:
        $ref: '#/definitions/OrdersTypeDetail'
        x-nullable: true
      date_issued:
        type: string
        format: date
        example: '2020-01-01'
      report_by_date:
        type: string
        format: date
        example: '2020-01-01'
      department_indicator:
        $ref: '#/definitions/DeptIndicator'
        x-nullable: true
      tac:
        type: string
        title: TAC
        example: F8J1
        x-nullable: true
      sac:
        type: string
        title: SAC
        example: N002214CSW32Y9
        x-nullable: true
      ntsTac:
        type: string
        title: NTS TAC
        example: F8J1
        x-nullable: true
      ntsSac:
        type: string
        title: NTS SAC
        example: N002214CSW32Y9
        x-nullable: true
      has_dependents:
        type: boolean
        example: false
        title: Are dependents included in your orders?
      spouse_has_pro_gear:
        type: boolean
        example: false
        title: >-
          Do you have a spouse who will need to move items related to their
          occupation (also known as spouse pro-gear)?
      supplyAndServicesCostEstimate:
        type: string
      packingAndShippingInstructions:
        type: string
      methodOfPayment:
        type: string
      naics:
        type: string
      eTag:
        type: string
    type: object
  OrderBody:
    type: object
    properties:
      id:
        type: string
        format: uuid
  CreateOrders:
    type: object
    properties:
      serviceMemberId:
        type: string
        format: uuid
        example: c56a4180-65aa-42ec-a945-5fd21dec0538
      issueDate:
        type: string
        description: The date and time that these orders were cut.
        format: date
        title: Orders date
      reportByDate:
        type: string
        description: Report By Date
        format: date
        title: Report-by date
      ordersType:
        $ref: '#/definitions/OrdersType'
      ordersTypeDetail:
        $ref: '#/definitions/OrdersTypeDetail'
      hasDependents:
        type: boolean
        title: Are dependents included in your orders?
      spouseHasProGear:
        type: boolean
        title: >-
          Do you have a spouse who will need to move items related to their
          occupation (also known as spouse pro-gear)?
      newDutyLocationId:
        type: string
        format: uuid
        example: c56a4180-65aa-42ec-a945-5fd21dec0538
      ordersNumber:
        type: string
        title: Orders Number
        x-nullable: true
        example: 030-00362
      tac:
        type: string
        title: TAC
        example: F8J1
        x-nullable: true
      sac:
        type: string
        title: SAC
        example: N002214CSW32Y9
        x-nullable: true
      departmentIndicator:
        $ref: '#/definitions/DeptIndicator'
      grade:
        $ref: '#/definitions/Grade'
      originDutyLocationId:
        type: string
        format: uuid
        example: c56a4180-65aa-42ec-a945-5fd21dec0538
    required:
      - serviceMemberId
      - issueDate
      - reportByDate
      - ordersType
      - hasDependents
      - spouseHasProGear
      - newDutyLocationId
  CounselingUpdateOrderPayload:
    type: object
    properties:
      issueDate:
        type: string
        description: The date and time that these orders were cut.
        format: date
        example: '2018-04-26'
        title: Orders date
      reportByDate:
        type: string
        description: Report By Date
        format: date
        example: '2018-04-26'
        title: Report-by date
      ordersType:
        $ref: '#/definitions/OrdersType'
      ordersTypeDetail:
        $ref: '#/definitions/OrdersTypeDetail'
      ordersNumber:
        type: string
        title: Orders Number
        x-nullable: true
        example: 030-00362
      departmentIndicator:
        $ref: '#/definitions/DeptIndicator'
        x-nullable: true
      originDutyLocationId:
        type: string
        format: uuid
        example: c56a4180-65aa-42ec-a945-5fd21dec0538
      newDutyLocationId:
        type: string
        format: uuid
        example: c56a4180-65aa-42ec-a945-5fd21dec0538
      tac:
        type: string
        title: HHG TAC
        minLength: 4
        maxLength: 4
        example: F8J1
        x-nullable: true
      sac:
        title: HHG SAC
        example: N002214CSW32Y9
        $ref: '#/definitions/NullableString'
      ntsTac:
        title: NTS TAC
        minLength: 4
        maxLength: 4
        example: F8J1
        $ref: '#/definitions/NullableString'
      ntsSac:
        title: NTS SAC
        example: N002214CSW32Y9
        $ref: '#/definitions/NullableString'
      grade:
        $ref: '#/definitions/Grade'
    required:
      - issueDate
      - reportByDate
      - ordersType
      - originDutyLocationId
      - newDutyLocationId
  UpdateOrderPayload:
    type: object
    properties:
      issueDate:
        type: string
        description: The date and time that these orders were cut.
        format: date
        example: '2018-04-26'
        title: Orders date
      reportByDate:
        type: string
        description: Report By Date
        format: date
        example: '2018-04-26'
        title: Report-by date
      ordersType:
        $ref: '#/definitions/OrdersType'
      ordersTypeDetail:
        $ref: '#/definitions/OrdersTypeDetail'
      originDutyLocationId:
        type: string
        format: uuid
        example: c56a4180-65aa-42ec-a945-5fd21dec0538
      newDutyLocationId:
        type: string
        format: uuid
        example: c56a4180-65aa-42ec-a945-5fd21dec0538
      ordersNumber:
        type: string
        title: Orders Number
        x-nullable: true
        example: 030-00362
      tac:
        type: string
        title: HHG TAC
        minLength: 4
        maxLength: 4
        example: F8J1
        x-nullable: true
      sac:
        title: HHG SAC
        example: N002214CSW32Y9
        $ref: '#/definitions/NullableString'
      ntsTac:
        title: NTS TAC
        minLength: 4
        maxLength: 4
        example: F8J1
        $ref: '#/definitions/NullableString'
      ntsSac:
        title: NTS SAC
        example: N002214CSW32Y9
        $ref: '#/definitions/NullableString'
      departmentIndicator:
        $ref: '#/definitions/DeptIndicator'
        x-nullable: true
      ordersAcknowledgement:
        description: >-
          Confirmation that the new amended orders were reviewed after
          previously approving the original orders
        type: boolean
        x-nullable: true
      grade:
        $ref: '#/definitions/Grade'
    required:
      - issueDate
      - reportByDate
      - ordersType
      - newDutyLocationId
      - originDutyLocationId
  UpdateAllowancePayload:
    type: object
    properties:
      grade:
        $ref: '#/definitions/Grade'
      dependentsAuthorized:
        type: boolean
        x-nullable: true
      agency:
        $ref: '#/definitions/Affiliation'
      proGearWeight:
        description: unit is in lbs
        example: 2000
        type: integer
        minimum: 0
        maximum: 2000
        x-formatting: weight
        x-nullable: true
      proGearWeightSpouse:
        description: unit is in lbs
        example: 500
        type: integer
        minimum: 0
        maximum: 500
        x-formatting: weight
        x-nullable: true
      requiredMedicalEquipmentWeight:
        description: unit is in lbs
        example: 2000
        type: integer
        minimum: 0
        x-formatting: weight
      organizationalClothingAndIndividualEquipment:
        description: only for Army
        type: boolean
        x-nullable: true
      storageInTransit:
        description: >-
          the number of storage in transit days that the customer is entitled to
          for a given shipment on their move
        type: integer
        minimum: 0
  UpdateBillableWeightPayload:
    type: object
    properties:
      authorizedWeight:
        description: unit is in lbs
        example: 2000
        minimum: 1
        type: integer
        x-formatting: weight
        x-nullable: true
  UpdateMaxBillableWeightAsTIOPayload:
    type: object
    properties:
      authorizedWeight:
        description: unit is in lbs
        example: 2000
        minimum: 1
        type: integer
        x-formatting: weight
        x-nullable: true
      tioRemarks:
        description: TIO remarks for updating the max billable weight
        example: Increasing max billable weight
        type: string
        minLength: 1
        x-nullable: true
    required:
      - authorizedWeight
      - tioRemarks
  CounselingUpdateAllowancePayload:
    type: object
    properties:
      grade:
        $ref: '#/definitions/Grade'
      dependentsAuthorized:
        type: boolean
        x-nullable: true
      agency:
        $ref: '#/definitions/Affiliation'
      proGearWeight:
        minimum: 0
        maximum: 2000
        description: unit is in lbs
        example: 2000
        type: integer
        x-formatting: weight
        x-nullable: true
      proGearWeightSpouse:
        minimum: 0
        maximum: 500
        description: unit is in lbs
        example: 2000
        type: integer
        x-formatting: weight
        x-nullable: true
      requiredMedicalEquipmentWeight:
        minimum: 0
        description: unit is in lbs
        example: 2000
        type: integer
        x-formatting: weight
      organizationalClothingAndIndividualEquipment:
        description: only for Army
        type: boolean
        x-nullable: true
      storageInTransit:
        description: >-
          the number of storage in transit days that the customer is entitled to
          for a given shipment on their move
        type: integer
        minimum: 0
  MoveTaskOrder:
    description: The Move (MoveTaskOrder)
    properties:
      id:
        example: 1f2270c7-7166-40ae-981e-b200ebdf3054
        format: uuid
        type: string
      createdAt:
        format: date-time
        type: string
      orderID:
        example: c56a4180-65aa-42ec-a945-5fd21dec0538
        format: uuid
        type: string
      locator:
        type: string
        example: 1K43AR
      referenceId:
        example: 1001-3456
        type: string
      serviceCounselingCompletedAt:
        format: date-time
        type: string
        x-nullable: true
      availableToPrimeAt:
        format: date-time
        type: string
        x-nullable: true
      updatedAt:
        format: date-time
        type: string
      destinationAddress:
        $ref: '#/definitions/Address'
      pickupAddress:
        $ref: '#/definitions/Address'
      destinationDutyLocation:
        example: 1f2270c7-7166-40ae-981e-b200ebdf3054
        format: uuid
        type: string
      originDutyLocation:
        example: 1f2270c7-7166-40ae-981e-b200ebdf3054
        format: uuid
        type: string
      entitlements:
        $ref: '#/definitions/Entitlements'
      requestedPickupDate:
        format: date
        type: string
      tioRemarks:
        type: string
        example: approved additional weight
        x-nullable: true
      eTag:
        type: string
    type: object
  MoveTaskOrders:
    items:
      $ref: '#/definitions/MoveTaskOrder'
    type: array
  PaymentRequest:
    properties:
      proofOfServiceDocs:
        $ref: '#/definitions/ProofOfServiceDocs'
      id:
        example: c56a4180-65aa-42ec-a945-5fd21dec0538
        format: uuid
        readOnly: true
        type: string
      isFinal:
        default: false
        type: boolean
      moveTaskOrder:
        $ref: '#/definitions/Move'
      moveTaskOrderID:
        example: c56a4180-65aa-42ec-a945-5fd21dec0538
        format: uuid
        type: string
      rejectionReason:
        example: documentation was incomplete
        type: string
        x-nullable: true
      serviceItems:
        $ref: '#/definitions/PaymentServiceItems'
      status:
        $ref: '#/definitions/PaymentRequestStatus'
      paymentRequestNumber:
        example: 1234-5678-1
        readOnly: true
        type: string
      recalculationOfPaymentRequestID:
        example: c56a4180-65aa-42ec-a945-5fd21dec0538
        format: uuid
        type: string
        readOnly: true
        x-nullable: true
      eTag:
        type: string
      reviewedAt:
        format: date-time
        type: string
        x-nullable: true
      createdAt:
        format: date-time
        type: string
    type: object
  PaymentRequests:
    items:
      $ref: '#/definitions/PaymentRequest'
    type: array
  PaymentServiceItems:
    items:
      $ref: '#/definitions/PaymentServiceItem'
    type: array
  PaymentServiceItem:
    properties:
      id:
        example: c56a4180-65aa-42ec-a945-5fd21dec0538
        format: uuid
        readOnly: true
        type: string
      createdAt:
        format: date-time
        type: string
      paymentRequestID:
        example: c56a4180-65aa-42ec-a945-5fd21dec0538
        format: uuid
        type: string
      mtoServiceItemID:
        example: c56a4180-65aa-42ec-a945-5fd21dec0538
        format: uuid
        type: string
      mtoServiceItemCode:
        example: DLH
        type: string
      mtoServiceItemName:
        example: Move management
        type: string
      mtoShipmentType:
        $ref: '#/definitions/MTOShipmentType'
      mtoShipmentID:
        type: string
        format: uuid
        example: c56a4180-65aa-42ec-a945-5fd21dec0538
        x-nullable: true
      status:
        $ref: '#/definitions/PaymentServiceItemStatus'
      priceCents:
        type: integer
        format: cents
        title: Price of the service item in cents
        x-nullable: true
      rejectionReason:
        example: documentation was incomplete
        type: string
        x-nullable: true
      referenceID:
        example: 1234-5678-c56a4180
        readOnly: true
        format: string
      paymentServiceItemParams:
        $ref: '#/definitions/PaymentServiceItemParams'
      eTag:
        type: string
    type: object
  PaymentRequestStatus:
    type: string
    enum:
      - PENDING
      - REVIEWED
      - REVIEWED_AND_ALL_SERVICE_ITEMS_REJECTED
      - SENT_TO_GEX
      - RECEIVED_BY_GEX
      - PAID
      - EDI_ERROR
      - DEPRECATED
    title: Payment Request Status
  ProofOfServiceDocs:
    items:
      $ref: '#/definitions/ProofOfServiceDoc'
    type: array
  ProofOfServiceDoc:
    properties:
      isWeightTicket:
        type: boolean
      uploads:
        items:
          $ref: '#/definitions/Upload'
        type: array
  ShipmentsPaymentSITBalance:
    items:
      $ref: '#/definitions/ShipmentPaymentSITBalance'
    type: array
  ShipmentPaymentSITBalance:
    properties:
      shipmentID:
        type: string
        format: uuid
      totalSITDaysAuthorized:
        type: integer
      totalSITDaysRemaining:
        type: integer
      totalSITEndDate:
        type: string
        format: date
        x-nullable: true
      pendingSITDaysInvoiced:
        type: integer
      pendingBilledStartDate:
        type: string
        format: date
        x-nullable: true
      pendingBilledEndDate:
        type: string
        format: date
        x-nullable: true
      previouslyBilledDays:
        type: integer
        x-nullable: true
      previouslyBilledStartDate:
        type: string
        format: date
        x-nullable: true
      previouslyBilledEndDate:
        type: string
        format: date
        x-nullable: true
  UpdateShipment:
    type: object
    properties:
      shipmentType:
        $ref: '#/definitions/MTOShipmentType'
      requestedPickupDate:
        format: date
        type: string
        x-nullable: true
      requestedDeliveryDate:
        format: date
        type: string
        x-nullable: true
      customerRemarks:
        type: string
        example: handle with care
        x-nullable: true
      counselorRemarks:
        type: string
        example: counselor approved
        x-nullable: true
      billableWeightCap:
        type: integer
        description: estimated weight of the shuttle service item provided by the prime
        example: 2500
        x-formatting: weight
        x-nullable: true
      billableWeightJustification:
        type: string
        example: more weight than expected
        x-nullable: true
      pickupAddress:
        allOf:
          - $ref: '#/definitions/Address'
      destinationAddress:
        allOf:
          - $ref: '#/definitions/Address'
      secondaryDeliveryAddress:
        allOf:
          - $ref: '#/definitions/Address'
      secondaryPickupAddress:
        allOf:
          - $ref: '#/definitions/Address'
      hasSecondaryPickupAddress:
        type: boolean
        x-nullable: true
        x-omitempty: false
      hasSecondaryDeliveryAddress:
        type: boolean
        x-nullable: true
        x-omitempty: false
      actualProGearWeight:
        type: integer
        x-nullable: true
        x-omitempty: false
      actualSpouseProGearWeight:
        type: integer
        x-nullable: true
        x-omitempty: false
      destinationType:
        $ref: '#/definitions/DestinationType'
      agents:
        $ref: '#/definitions/MTOAgents'
        x-nullable: true
      tacType:
        $ref: '#/definitions/LOATypeNullable'
      sacType:
        $ref: '#/definitions/LOATypeNullable'
      usesExternalVendor:
        type: boolean
        example: false
        x-nullable: true
      serviceOrderNumber:
        type: string
        x-nullable: true
      ntsRecordedWeight:
        description: >-
          The previously recorded weight for the NTS Shipment. Used for NTS
          Release to know what the previous primeActualWeight or billable weight
          was.
        example: 2000
        type: integer
        x-formatting: weight
        x-nullable: true
      storageFacility:
        x-nullable: true
        $ref: '#/definitions/StorageFacility'
      ppmShipment:
        $ref: '#/definitions/UpdatePPMShipment'
  UpdatePPMShipment:
    type: object
    properties:
      expectedDepartureDate:
        description: |
          Date the customer expects to move.
        format: date
        type: string
        x-nullable: true
      actualMoveDate:
        format: date
        type: string
        x-nullable: true
      pickupPostalCode:
        description: zip code
        format: zip
        type: string
        title: ZIP
        example: '90210'
        pattern: ^(\d{5})$
        x-nullable: true
      secondaryPickupPostalCode:
        format: zip
        type: string
        title: ZIP
        example: '90210'
        pattern: ^(\d{5})$
        x-nullable: true
      destinationPostalCode:
        format: zip
        type: string
        title: ZIP
        example: '90210'
        pattern: ^(\d{5})$
        x-nullable: true
      secondaryDestinationPostalCode:
        format: zip
        type: string
        title: ZIP
        example: '90210'
        pattern: ^(\d{5})$
        x-nullable: true
      w2Address:
        x-nullable: true
        $ref: '#/definitions/Address'
      sitExpected:
        type: boolean
        x-nullable: true
      sitLocation:
        allOf:
          - $ref: '#/definitions/SITLocationType'
          - x-nullable: true
      sitEstimatedWeight:
        type: integer
        example: 2000
        x-nullable: true
      sitEstimatedEntryDate:
        format: date
        type: string
        x-nullable: true
      sitEstimatedDepartureDate:
        format: date
        type: string
        x-nullable: true
      estimatedWeight:
        type: integer
        example: 4200
        x-nullable: true
      hasProGear:
        description: |
          Indicates whether PPM shipment has pro gear.
        type: boolean
        x-nullable: true
      proGearWeight:
        type: integer
        x-nullable: true
      spouseProGearWeight:
        type: integer
        x-nullable: true
      hasRequestedAdvance:
        description: |
          Indicates whether an advance has been requested for the PPM shipment.
        type: boolean
        x-nullable: true
      advanceAmountRequested:
        description: |
          The amount request for an advance, or null if no advance is requested
        type: integer
        format: cents
        x-nullable: true
      advanceStatus:
        $ref: '#/definitions/PPMAdvanceStatus'
        x-nullable: true
  UpdateWeightTicket:
    type: object
    properties:
      emptyWeight:
        description: Weight of the vehicle when empty.
        type: integer
        minimum: 0
      fullWeight:
        description: The weight of the vehicle when full.
        type: integer
        minimum: 0
      ownsTrailer:
        description: Indicates if the customer used a trailer they own for the move.
        type: boolean
      trailerMeetsCriteria:
        description: >-
          Indicates if the trailer that the customer used meets all the criteria
          to be claimable.
        type: boolean
      status:
        $ref: '#/definitions/PPMDocumentStatus'
      reason:
        description: The reason the services counselor has excluded or rejected the item.
        type: string
      adjustedNetWeight:
        description: Indicates the adjusted net weight of the vehicle
        type: integer
        minimum: 0
      netWeightRemarks:
        description: Remarks explaining any edits made to the net weight
        type: string
      allowableWeight:
        description: Indicates the maximum reimbursable weight of the shipment
        type: integer
        minimum: 0
  UpdateMovingExpense:
    type: object
    properties:
      amount:
        description: The total amount of the expense as indicated on the receipt
        type: integer
      sitStartDate:
        description: >-
          The date the shipment entered storage, applicable for the `STORAGE`
          movingExpenseType only
        type: string
        format: date
      sitEndDate:
        description: >-
          The date the shipment exited storage, applicable for the `STORAGE`
          movingExpenseType only
        type: string
        format: date
      status:
        $ref: '#/definitions/PPMDocumentStatus'
      reason:
        description: The reason the services counselor has excluded or rejected the item.
        type: string
  UpdateProGearWeightTicket:
    type: object
    properties:
      belongsToSelf:
        description: >-
          Indicates if this information is for the customer's own pro-gear,
          otherwise, it's the spouse's.
        type: boolean
      hasWeightTickets:
        description: >-
          Indicates if the user has a weight ticket for their pro-gear,
          otherwise they have a constructed weight.
        type: boolean
      weight:
        description: Weight of the pro-gear contained in the shipment.
        type: integer
        minimum: 0
      status:
        $ref: '#/definitions/PPMDocumentStatus'
      reason:
        description: The reason the services counselor has excluded or rejected the item.
        type: string
  MTOShipments:
    items:
      $ref: '#/definitions/MTOShipment'
    type: array
  CreateMTOShipment:
    type: object
    properties:
      moveTaskOrderID:
        description: The ID of the move this new shipment is for.
        example: 1f2270c7-7166-40ae-981e-b200ebdf3054
        format: uuid
        type: string
      requestedPickupDate:
        description: >
          The customer's preferred pickup date. Other dates, such as required
          delivery date and (outside MilMove) the pack date, are derived from
          this date.
        format: date
        type: string
        x-nullable: true
      requestedDeliveryDate:
        description: |
          The customer's preferred delivery date.
        format: date
        type: string
        x-nullable: true
      customerRemarks:
        description: >
          The customer can use the customer remarks field to inform the services
          counselor and the movers about any

          special circumstances for this shipment. Typical examples:
            * bulky or fragile items,
            * weapons,
            * access info for their address.
          Customer enters this information during onboarding. Optional field.
        type: string
        example: handle with care
        x-nullable: true
      counselorRemarks:
        description: >
          The counselor can use the counselor remarks field to inform the movers
          about any

          special circumstances for this shipment. Typical examples:
            * bulky or fragile items,
            * weapons,
            * access info for their address.
          Counselors enters this information when creating or editing an MTO
          Shipment. Optional field.
        type: string
        example: handle with care
        x-nullable: true
      agents:
        $ref: '#/definitions/MTOAgents'
      mtoServiceItems:
        $ref: '#/definitions/MTOServiceItems'
      pickupAddress:
        description: The address where the movers should pick up this shipment.
        allOf:
          - $ref: '#/definitions/Address'
      destinationAddress:
        description: Where the movers should deliver this shipment.
        allOf:
          - $ref: '#/definitions/Address'
      destinationType:
        $ref: '#/definitions/DestinationType'
      shipmentType:
        $ref: '#/definitions/MTOShipmentType'
      tacType:
        allOf:
          - $ref: '#/definitions/LOAType'
          - x-nullable: true
      sacType:
        allOf:
          - $ref: '#/definitions/LOAType'
          - x-nullable: true
      usesExternalVendor:
        type: boolean
        example: false
        x-nullable: true
      serviceOrderNumber:
        type: string
        x-nullable: true
      ntsRecordedWeight:
        description: >-
          The previously recorded weight for the NTS Shipment. Used for NTS
          Release to know what the previous primeActualWeight or billable weight
          was.
        example: 2000
        type: integer
        x-nullable: true
        x-formatting: weight
      storageFacility:
        x-nullable: true
        $ref: '#/definitions/StorageFacility'
      ppmShipment:
        $ref: '#/definitions/CreatePPMShipment'
    required:
      - moveTaskOrderID
      - shipmentType
  CreatePPMShipment:
    description: >-
      A personally procured move is a type of shipment that a service members
      moves themselves.
    properties:
      expectedDepartureDate:
        description: |
          Date the customer expects to move.
        format: date
        type: string
      pickupPostalCode:
        description: zip code
        format: zip
        type: string
        title: ZIP
        example: '90210'
        pattern: ^(\d{5})$
      secondaryPickupPostalCode:
        format: zip
        type: string
        title: ZIP
        example: '90210'
        pattern: ^(\d{5})$
        x-nullable: true
      destinationPostalCode:
        format: zip
        type: string
        title: ZIP
        example: '90210'
        pattern: ^(\d{5})$
      secondaryDestinationPostalCode:
        format: zip
        type: string
        title: ZIP
        example: '90210'
        pattern: ^(\d{5})$
        x-nullable: true
      sitExpected:
        type: boolean
      sitLocation:
        allOf:
          - $ref: '#/definitions/SITLocationType'
          - x-nullable: true
      sitEstimatedWeight:
        type: integer
        example: 2000
        x-nullable: true
      sitEstimatedEntryDate:
        format: date
        type: string
        x-nullable: true
      sitEstimatedDepartureDate:
        format: date
        type: string
        x-nullable: true
      estimatedWeight:
        type: integer
        example: 4200
      hasProGear:
        description: |
          Indicates whether PPM shipment has pro gear.
        type: boolean
      proGearWeight:
        type: integer
        x-nullable: true
      spouseProGearWeight:
        type: integer
        x-nullable: true
    required:
      - expectedDepartureDate
      - pickupPostalCode
      - destinationPostalCode
      - sitExpected
      - estimatedWeight
      - hasProGear
  RejectShipment:
    properties:
      rejectionReason:
        type: string
        example: MTO Shipment not good enough
    required:
      - rejectionReason
  ApproveSITExtension:
    properties:
      approvedDays:
        description: Number of days approved for SIT extension
        type: integer
        example: 21
        minimum: 1
      requestReason:
        description: >-
          Reason from service counselor-provided picklist for SIT Duration
          Update
        example: AWAITING_COMPLETION_OF_RESIDENCE
        type: string
        enum:
          - SERIOUS_ILLNESS_MEMBER
          - SERIOUS_ILLNESS_DEPENDENT
          - IMPENDING_ASSIGNEMENT
          - DIRECTED_TEMPORARY_DUTY
          - NONAVAILABILITY_OF_CIVILIAN_HOUSING
          - AWAITING_COMPLETION_OF_RESIDENCE
          - OTHER
      officeRemarks:
        description: Remarks from TOO about SIT approval
        type: string
        example: Approved for three weeks rather than requested 45 days
        x-nullable: true
    required:
      - approvedDays
  DenySITExtension:
    properties:
      officeRemarks:
        description: Remarks from TOO about SIT denial
        type: string
        example: Denied this extension as it does not match the criteria
        x-nullable: true
      convertToCustomerExpense:
        description: >-
          Whether or not to convert to members expense once SIT extension is
          denied.
        type: boolean
        example: false
    required:
      - officeRemarks
      - convertToCustomerExpense
  UpdateSITServiceItemCustomerExpense:
    properties:
      convertToCustomerExpense:
        example: true
        type: boolean
      customerExpenseReason:
        description: Reason the service item was rejected
        type: string
        example: Insufficent details provided
    required:
      - convertToCustomerExpense
      - customerExpenseReason
  CreateApprovedSITDurationUpdate:
    properties:
      requestReason:
        description: >-
          Reason from service counselor-provided picklist for SIT Duration
          Update
        example: AWAITING_COMPLETION_OF_RESIDENCE
        type: string
        enum:
          - SERIOUS_ILLNESS_MEMBER
          - SERIOUS_ILLNESS_DEPENDENT
          - IMPENDING_ASSIGNEMENT
          - DIRECTED_TEMPORARY_DUTY
          - NONAVAILABILITY_OF_CIVILIAN_HOUSING
          - AWAITING_COMPLETION_OF_RESIDENCE
          - OTHER
      approvedDays:
        description: >-
          Number of days approved for SIT extension. This will match requested
          days saved to the SIT extension model.
        type: integer
        example: 21
      officeRemarks:
        description: Remarks from TOO about SIT Duration Update creation
        type: string
        example: >-
          Customer needs additional storage time as their new place of residence
          is not yet ready
        x-nullable: true
    required:
      - requestReason
      - approvedDays
  PatchMTOServiceItemStatusPayload:
    properties:
      status:
        description: Describes all statuses for a MTOServiceItem
        type: string
        enum:
          - SUBMITTED
          - APPROVED
          - REJECTED
      rejectionReason:
        description: Reason the service item was rejected
        type: string
        example: Insufficent details provided
        x-nullable: true
  MTOApprovalServiceItemCodes:
    description: MTO level service items to create when updating MTO status.
    properties:
      serviceCodeCS:
        example: true
        type: boolean
      serviceCodeMS:
        example: true
        type: boolean
    type: object
  TacValid:
    properties:
      isValid:
        example: true
        type: boolean
    required:
      - isValid
    type: object
  UpdatePaymentRequestStatusPayload:
    properties:
      rejectionReason:
        example: documentation was incomplete
        type: string
        x-nullable: true
      status:
        $ref: '#/definitions/PaymentRequestStatus'
      eTag:
        type: string
    type: object
  QueueMoves:
    type: array
    items:
      $ref: '#/definitions/QueueMove'
  QueueMove:
    type: object
    properties:
      id:
        type: string
        format: uuid
      customer:
        $ref: '#/definitions/Customer'
      status:
        $ref: '#/definitions/MoveStatus'
      locator:
        type: string
      submittedAt:
        format: date-time
        type: string
        x-nullable: true
      appearedInTooAt:
        format: date-time
        type: string
        x-nullable: true
      requestedMoveDate:
        format: date
        type: string
        x-nullable: true
      departmentIndicator:
        $ref: '#/definitions/DeptIndicator'
      shipmentsCount:
        type: integer
      originDutyLocation:
        $ref: '#/definitions/DutyLocation'
      destinationDutyLocation:
        $ref: '#/definitions/DutyLocation'
      originGBLOC:
        $ref: '#/definitions/GBLOC'
      ppmType:
        type: string
        enum:
          - FULL
          - PARTIAL
        x-nullable: true
      closeoutInitiated:
        format: date-time
        type: string
        x-nullable: true
      closeoutLocation:
        type: string
        x-nullable: true
      orderType:
        type: string
        x-nullable: true
  QueueMovesResult:
    type: object
    properties:
      page:
        type: integer
      perPage:
        type: integer
      totalCount:
        type: integer
      queueMoves:
        $ref: '#/definitions/QueueMoves'
  ListPrimeMove:
    description: >
      An abbreviated definition for a move, without all the nested information
      (shipments, service items, etc). Used to fetch a list of moves more
      efficiently.
    type: object
    properties:
      id:
        example: 1f2270c7-7166-40ae-981e-b200ebdf3054
        format: uuid
        type: string
      moveCode:
        type: string
        example: HYXFJF
        readOnly: true
      createdAt:
        format: date-time
        type: string
        readOnly: true
      orderID:
        example: c56a4180-65aa-42ec-a945-5fd21dec0538
        format: uuid
        type: string
      referenceId:
        example: 1001-3456
        type: string
      availableToPrimeAt:
        format: date-time
        type: string
        x-nullable: true
        readOnly: true
      updatedAt:
        format: date-time
        type: string
        readOnly: true
      ppmType:
        type: string
        enum:
          - FULL
          - PARTIAL
      eTag:
        type: string
        readOnly: true
      orderType:
        type: string
  ListPrimeMoves:
    type: array
    items:
      $ref: '#/definitions/ListPrimeMove'
  ListPrimeMovesResult:
    type: object
    properties:
      page:
        type: integer
      perPage:
        type: integer
      totalCount:
        type: integer
      queueMoves:
        $ref: '#/definitions/ListPrimeMoves'
  QueuePaymentRequest:
    type: object
    properties:
      id:
        type: string
        format: uuid
      moveID:
        type: string
        format: uuid
      customer:
        $ref: '#/definitions/Customer'
      status:
        $ref: '#/definitions/QueuePaymentRequestStatus'
      age:
        type: number
        format: double
        description: >-
          Days since the payment request has been requested.  Decimal
          representation will allow more accurate sorting.
      submittedAt:
        type: string
        format: date-time
      locator:
        type: string
      departmentIndicator:
        $ref: '#/definitions/DeptIndicator'
      originGBLOC:
        $ref: '#/definitions/GBLOC'
      originDutyLocation:
        $ref: '#/definitions/DutyLocation'
      orderType:
        type: string
        x-nullable: true
  QueuePaymentRequests:
    type: array
    items:
      $ref: '#/definitions/QueuePaymentRequest'
  QueuePaymentRequestsResult:
    type: object
    properties:
      page:
        type: integer
      perPage:
        type: integer
      totalCount:
        type: integer
      queuePaymentRequests:
        $ref: '#/definitions/QueuePaymentRequests'
  QueuePaymentRequestStatus:
    enum:
      - Payment requested
      - Reviewed
      - Rejected
      - Paid
    title: Queue Payment Request Status
    type: string
  SearchMoves:
    type: array
    items:
      $ref: '#/definitions/SearchMove'
  SearchMove:
    type: object
    properties:
      id:
        type: string
        format: uuid
      firstName:
        type: string
        example: John
        x-nullable: true
      lastName:
        type: string
        example: Doe
        x-nullable: true
      dodID:
        type: string
        example: 1234567890
        x-nullable: true
      status:
        $ref: '#/definitions/MoveStatus'
      locator:
        type: string
      branch:
        type: string
      shipmentsCount:
        type: integer
      originDutyLocationPostalCode:
        format: zip
        type: string
        title: ZIP
        example: '90210'
        pattern: ^(\d{5})$
      destinationDutyLocationPostalCode:
        format: zip
        type: string
        title: ZIP
        example: '90210'
        pattern: ^(\d{5})$
      orderType:
        type: string
      requestedPickupDate:
        type: string
        format: date
        x-nullable: true
      requestedDeliveryDate:
        type: string
        format: date
        x-nullable: true
      originGBLOC:
        $ref: '#/definitions/GBLOC'
      destinationGBLOC:
        $ref: '#/definitions/GBLOC'
  SearchMovesResult:
    type: object
    properties:
      page:
        type: integer
      perPage:
        type: integer
      totalCount:
        type: integer
      searchMoves:
        $ref: '#/definitions/SearchMoves'
  GBLOC:
    type: string
    enum:
      - AGFM
      - APAT
      - BGAC
      - BGNC
      - BKAS
      - CFMQ
      - CLPK
      - CNNQ
      - DMAT
      - GSAT
      - HAFC
      - HBAT
      - JEAT
      - JENQ
      - KKFA
      - LHNQ
      - LKNQ
      - MAPK
      - MAPS
      - MBFL
      - MLNQ
      - XXXX
  CreateCustomerSupportRemark:
    type: object
    description: >-
      A text remark written by an customer support user that is associated with
      a specific move.
    required:
      - content
      - officeUserID
    properties:
      content:
        example: This is a remark about a move.
        type: string
      officeUserID:
        example: 1f2270c7-7166-40ae-981e-b200ebdf3054
        format: uuid
        type: string
  UpdateCustomerSupportRemarkPayload:
    type: object
    description: >-
      A text remark update to an existing remark created by the current active
      user (the CSR).
    required:
      - content
    properties:
      content:
        example: This is a remark about a move.
        type: string
  EvaluationReportType:
    type: string
    enum:
      - SHIPMENT
      - COUNSELING
  EvaluationReportInspectionType:
    type: string
    enum:
      - DATA_REVIEW
      - PHYSICAL
      - VIRTUAL
    x-nullable: true
  EvaluationReportLocation:
    type: string
    enum:
      - ORIGIN
      - DESTINATION
      - OTHER
    x-nullable: true
  EvaluationReportOfficeUser:
    type: object
    readOnly: true
    description: The authoring office user for an evaluation report
    properties:
      id:
        example: 1f2270c7-7166-40ae-981e-b200ebdf3054
        format: uuid
        type: string
      firstName:
        type: string
      lastName:
        type: string
      email:
        type: string
        format: x-email
        pattern: ^[a-zA-Z0-9._%+-]+@[a-zA-Z0-9.-]+\.[a-zA-Z]{2,}$
      phone:
        type: string
        format: telephone
        pattern: ^[2-9]\d{2}-\d{3}-\d{4}$
  EvaluationReportList:
    type: array
    items:
      $ref: '#/definitions/EvaluationReport'
  EvaluationReport:
    type: object
    description: An evaluation report
    properties:
      id:
        example: 1f2270c7-7166-40ae-981e-b200ebdf3054
        format: uuid
        type: string
        readOnly: true
      moveID:
        example: 1f2270c7-7166-40ae-981e-b200ebdf3054
        format: uuid
        type: string
        readOnly: true
      shipmentID:
        example: 1f2270c7-7166-40ae-981e-b200ebdf3054
        format: uuid
        type: string
        x-nullable: true
        readOnly: true
      type:
        $ref: '#/definitions/EvaluationReportType'
      inspectionType:
        $ref: '#/definitions/EvaluationReportInspectionType'
        x-nullable: true
      inspectionDate:
        type: string
        format: date
        x-nullable: true
      officeUser:
        $ref: '#/definitions/EvaluationReportOfficeUser'
      location:
        $ref: '#/definitions/EvaluationReportLocation'
        x-nullable: true
      ReportViolations:
        $ref: '#/definitions/ReportViolations'
        x-nullable: true
      locationDescription:
        type: string
        example: Route 66 at crash inspection site 3
        x-nullable: true
      observedShipmentDeliveryDate:
        type: string
        format: date
        x-nullable: true
      observedShipmentPhysicalPickupDate:
        type: string
        format: date
        x-nullable: true
      timeDepart:
        type: string
        x-nullable: true
        pattern: ^(0[0-9]|1[0-9]|2[0-3]):[0-5][0-9]$
        example: '14:30'
      evalStart:
        type: string
        x-nullable: true
        pattern: ^(0[0-9]|1[0-9]|2[0-3]):[0-5][0-9]$
        example: '15:00'
      evalEnd:
        type: string
        x-nullable: true
        pattern: ^(0[0-9]|1[0-9]|2[0-3]):[0-5][0-9]$
        example: '18:00'
      violationsObserved:
        type: boolean
        x-nullable: true
      remarks:
        type: string
        x-nullable: true
      seriousIncident:
        type: boolean
        x-nullable: true
      seriousIncidentDesc:
        type: string
        x-nullable: true
      observedClaimsResponseDate:
        type: string
        format: date
        x-nullable: true
      observedPickupDate:
        type: string
        format: date
        x-nullable: true
      observedPickupSpreadStartDate:
        type: string
        format: date
        x-nullable: true
      observedPickupSpreadEndDate:
        type: string
        format: date
        x-nullable: true
      observedDeliveryDate:
        type: string
        format: date
        x-nullable: true
      moveReferenceID:
        type: string
        x-nullable: true
        readOnly: true
      eTag:
        type: string
      submittedAt:
        type: string
        format: date-time
        x-nullable: true
      createdAt:
        type: string
        format: date-time
        readOnly: true
      updatedAt:
        type: string
        format: date-time
        readOnly: true
  CreateEvaluationReport:
    type: object
    description: >-
      Minimal set of info needed to create a shipment evaluation report, which
      is just a shipment ID.
    properties:
      shipmentID:
        description: The shipment ID of the shipment to be evaluated in the report
        example: 01b9671e-b268-4906-967b-ba661a1d3933
        format: uuid
        type: string
  PWSViolation:
    type: object
    description: A PWS violation for an evaluation report
    readOnly: true
    properties:
      id:
        example: 1f2270c7-7166-40ae-981e-b200ebdf3054
        format: uuid
        type: string
      displayOrder:
        example: 3
        type: integer
      paragraphNumber:
        example: 1.2.3.4.5
        type: string
      title:
        example: Customer Support
        type: string
      category:
        example: Pre-Move Services
        type: string
      subCategory:
        example: Weight Estimate
        type: string
      requirementSummary:
        example: Provide a single point of contact (POC)
        type: string
      requirementStatement:
        example: >-
          The contractor shall prepare and load property going into NTS in
          containers at residence for shipment to NTS.
        type: string
      isKpi:
        example: false
        type: boolean
      additionalDataElem:
        example: QAE Observed Delivery Date
        type: string
  PWSViolations:
    type: array
    items:
      $ref: '#/definitions/PWSViolation'
  AssociateReportViolations:
    type: object
    description: A list of PWS violation string ids to associate with an evaluation report
    properties:
      violations:
        type: array
        items:
          type: string
          format: uuid
  ReportViolation:
    type: object
    description: An object associating violations to evaluation reports
    properties:
      id:
        example: 1f2270c7-7166-40ae-981e-b200ebdf3054
        format: uuid
        type: string
      reportID:
        example: 1f2270c7-7166-40ae-981e-b200ebdf3054
        format: uuid
        type: string
      violationID:
        example: 1f2270c7-7166-40ae-981e-b200ebdf3054
        format: uuid
        type: string
      violation:
        $ref: '#/definitions/PWSViolation'
  ReportViolations:
    type: array
    items:
      $ref: '#/definitions/ReportViolation'
  TransportationOffices:
    type: array
    items:
      $ref: '#/definitions/TransportationOffice'
  Affiliation:
    type: string
    x-nullable: true
    title: Branch of service
    description: Military branch of service
    enum:
      - ARMY
      - NAVY
      - MARINES
      - AIR_FORCE
      - COAST_GUARD
      - SPACE_FORCE
      - OTHER
    x-display-value:
      ARMY: Army
      NAVY: Navy
      MARINES: Marine Corps
      AIR_FORCE: Air Force
      COAST_GUARD: Coast Guard
      SPACE_FORCE: Space Force
      OTHER: OTHER
  Address:
    description: A postal address
    type: object
    properties:
      id:
        type: string
        format: uuid
        example: c56a4180-65aa-42ec-a945-5fd21dec0538
      streetAddress1:
        type: string
        example: 123 Main Ave
        title: Street address 1
      streetAddress2:
        type: string
        example: Apartment 9000
        x-nullable: true
        title: Street address 2
      streetAddress3:
        type: string
        example: Montmârtre
        x-nullable: true
        title: Address Line 3
      city:
        type: string
        example: Anytown
        title: City
      eTag:
        type: string
        readOnly: true
      state:
        title: State
        type: string
        x-display-value:
          AL: AL
          AK: AK
          AR: AR
          AZ: AZ
          CA: CA
          CO: CO
          CT: CT
          DC: DC
          DE: DE
          FL: FL
          GA: GA
          HI: HI
          IA: IA
          ID: ID
          IL: IL
          IN: IN
          KS: KS
          KY: KY
          LA: LA
          MA: MA
          MD: MD
          ME: ME
          MI: MI
          MN: MN
          MO: MO
          MS: MS
          MT: MT
          NC: NC
          ND: ND
          NE: NE
          NH: NH
          NJ: NJ
          NM: NM
          NV: NV
          NY: NY
          OH: OH
          OK: OK
          OR: OR
          PA: PA
          RI: RI
          SC: SC
          SD: SD
          TN: TN
          TX: TX
          UT: UT
          VA: VA
          VT: VT
          WA: WA
          WI: WI
          WV: WV
          WY: WY
        enum:
          - AL
          - AK
          - AR
          - AZ
          - CA
          - CO
          - CT
          - DC
          - DE
          - FL
          - GA
          - HI
          - IA
          - ID
          - IL
          - IN
          - KS
          - KY
          - LA
          - MA
          - MD
          - ME
          - MI
          - MN
          - MO
          - MS
          - MT
          - NC
          - ND
          - NE
          - NH
          - NJ
          - NM
          - NV
          - NY
          - OH
          - OK
          - OR
          - PA
          - RI
          - SC
          - SD
          - TN
          - TX
          - UT
          - VA
          - VT
          - WA
          - WI
          - WV
          - WY
      postalCode:
        type: string
        format: zip
        title: ZIP
        example: '90210'
        pattern: ^(\d{5}([\-]\d{4})?)$
      country:
        type: string
        title: Country
        x-nullable: true
        example: USA
        default: USA
      county:
        type: string
        title: County
        x-nullable: true
        example: JESSAMINE
    required:
      - streetAddress1
      - city
      - state
      - postalCode
  DutyLocation:
    type: object
    properties:
      id:
        type: string
        format: uuid
        example: c56a4180-65aa-42ec-a945-5fd21dec0538
      name:
        type: string
        example: Fort Bragg North Station
      address_id:
        type: string
        format: uuid
        example: c56a4180-65aa-42ec-a945-5fd21dec0538
      address:
        $ref: '#/definitions/Address'
      eTag:
        type: string
  OrdersType:
    type: string
    title: Orders type
    enum:
      - PERMANENT_CHANGE_OF_STATION
      - LOCAL_MOVE
      - RETIREMENT
      - SEPARATION
      - WOUNDED_WARRIOR
      - BLUEBARK
    x-display-value:
      PERMANENT_CHANGE_OF_STATION: Permanent Change Of Station
      LOCAL_MOVE: Local Move
      RETIREMENT: Retirement
      SEPARATION: Separation
      WOUNDED_WARRIOR: Wounded Warrior
      BLUEBARK: BLUEBARK
  TransportationOffice:
    type: object
    properties:
      id:
        type: string
        format: uuid
        example: c56a4180-65aa-42ec-a945-5fd21dec0538
      name:
        type: string
        example: Fort Bragg North Station
      address:
        $ref: '#/definitions/Address'
      phone_lines:
        type: array
        items:
          type: string
          format: telephone
          pattern: ^[2-9]\d{2}-\d{3}-\d{4}$
          example: 212-555-5555
      gbloc:
        type: string
        pattern: ^[A-Z]{4}$
        example: JENQ
      latitude:
        type: number
        format: float
        example: 29.382973
      longitude:
        type: number
        format: float
        example: -98.62759
      created_at:
        type: string
        format: date-time
      updated_at:
        type: string
        format: date-time
    required:
      - id
      - name
      - address
      - created_at
      - updated_at
  NullableString:
    type: string
    x-go-type:
      import:
        package: github.com/transcom/mymove/pkg/swagger/nullable
      type: String
  CustomerContactType:
    description: >-
      Describes a customer contact type for a MTOServiceItem of type domestic
      destination SIT.
    type: string
    enum:
      - FIRST
      - SECOND
  MTOServiceItemCustomerContact:
    description: Customer contact information for a destination SIT service item
    type: object
    properties:
      id:
        example: 1f2270c7-7166-40ae-981e-b200ebdf3054
        format: uuid
        type: string
      type:
        $ref: '#/definitions/CustomerContactType'
      dateOfContact:
        format: date
        type: string
        description: Date of attempted contact by the prime.
      timeMilitary:
        type: string
        example: 0400Z
        description: Time of attempted contact by the prime.
      firstAvailableDeliveryDate:
        format: date
        type: string
        example: '2020-12-31'
        description: First available date that the Prime can deliver SIT service item.
  MTOServiceItemCustomerContacts:
    type: array
    items:
      $ref: '#/definitions/MTOServiceItemCustomerContact'
  DimensionType:
    description: Describes a dimension type for a MTOServiceItemDimension.
    type: string
    enum:
      - ITEM
      - CRATE
  MTOServiceItemDimension:
    description: Describes a dimension object for the MTOServiceItem.
    type: object
    properties:
      id:
        example: 1f2270c7-7166-40ae-981e-b200ebdf3054
        format: uuid
        type: string
      type:
        $ref: '#/definitions/DimensionType'
      length:
        description: Length in thousandth inches. 1000 thou = 1 inch.
        example: 1000
        type: integer
        format: int32
      width:
        description: Width in thousandth inches. 1000 thou = 1 inch.
        example: 1000
        type: integer
        format: int32
      height:
        description: Height in thousandth inches. 1000 thou = 1 inch.
        example: 1000
        type: integer
        format: int32
  MTOServiceItemDimensions:
    type: array
    items:
      $ref: '#/definitions/MTOServiceItemDimension'
  SITAddressUpdate:
    type: object
    description: An update to a SIT service item address.
    properties:
      id:
        example: 1f2270c7-7166-40ae-981e-b200ebdf3054
        format: uuid
        type: string
      mtoServiceItemID:
        example: 1f2270c7-7166-40ae-981e-b200ebdf3054
        format: uuid
        type: string
      distance:
        description: The distance between the old address and the new address in miles.
        example: 54
        minimum: 0
        type: integer
      contractorRemarks:
        example: The customer has found a new house closer to base.
        type: string
        x-nullable: true
        x-omitempty: false
      officeRemarks:
        example: The customer has found a new house closer to base.
        type: string
        x-nullable: true
        x-omitempty: false
      status:
        enum:
          - REQUESTED
          - APPROVED
          - REJECTED
      oldAddress:
        $ref: '#/definitions/Address'
      newAddress:
        $ref: '#/definitions/Address'
      createdAt:
        format: date-time
        type: string
        readOnly: true
      updatedAt:
        format: date-time
        type: string
        readOnly: true
      eTag:
        type: string
        readOnly: true
  SITAddressUpdates:
    description: A list of updates to a SIT service item address.
    type: array
    items:
      $ref: '#/definitions/SITAddressUpdate'
  MTOServiceItemStatus:
    description: Describes all statuses for a MTOServiceItem
    type: string
    enum:
      - SUBMITTED
      - APPROVED
      - REJECTED
  Upload:
    description: An uploaded file.
    type: object
    properties:
      id:
        type: string
        format: uuid
        example: c56a4180-65aa-42ec-a945-5fd21dec0538
        readOnly: true
      url:
        type: string
        format: uri
        example: https://uploads.domain.test/dir/c56a4180-65aa-42ec-a945-5fd21dec0538
        readOnly: true
      filename:
        type: string
        example: filename.pdf
        readOnly: true
      contentType:
        type: string
        format: mime-type
        example: application/pdf
        readOnly: true
      bytes:
        type: integer
        readOnly: true
      status:
        type: string
        enum:
          - INFECTED
          - CLEAN
          - PROCESSING
        readOnly: true
      createdAt:
        type: string
        format: date-time
        readOnly: true
      updatedAt:
        type: string
        format: date-time
        readOnly: true
      isWeightTicket:
        type: boolean
    required:
      - id
      - url
      - filename
      - contentType
      - bytes
      - createdAt
      - updatedAt
  ServiceRequestDocument:
    type: object
    properties:
      mtoServiceItemID:
        type: string
        format: uuid
      uploads:
        items:
          $ref: '#/definitions/Upload'
        type: array
  ServiceRequestDocuments:
    description: documents uploaded by the Prime as proof of request for service items
    type: array
    items:
      $ref: '#/definitions/ServiceRequestDocument'
  MTOServiceItem:
    type: object
    required:
      - id
      - moveTaskOrderID
      - reServiceID
      - reServiceCode
      - reServiceName
    properties:
      moveTaskOrderID:
        example: 1f2270c7-7166-40ae-981e-b200ebdf3054
        format: uuid
        type: string
      mtoShipmentID:
        example: 1f2270c7-7166-40ae-981e-b200ebdf3054
        format: uuid
        type: string
        x-nullable: true
      reServiceID:
        example: 1f2270c7-7166-40ae-981e-b200ebdf3054
        format: uuid
        type: string
      reServiceCode:
        type: string
      reServiceName:
        type: string
      createdAt:
        format: date-time
        type: string
      convertToCustomerExpense:
        type: boolean
        example: false
        x-omitempty: false
      customerExpenseReason:
        type: string
        x-nullable: true
      customerContacts:
        $ref: '#/definitions/MTOServiceItemCustomerContacts'
      deletedAt:
        format: date
        type: string
      description:
        type: string
        x-nullable: true
      dimensions:
        $ref: '#/definitions/MTOServiceItemDimensions'
      reason:
        type: string
        x-nullable: true
      rejectionReason:
        type: string
        x-nullable: true
      pickupPostalCode:
        type: string
        x-nullable: true
      SITPostalCode:
        type: string
        readOnly: true
        x-nullable: true
      sitEntryDate:
        type: string
        format: date-time
        x-nullable: true
      sitDepartureDate:
        type: string
        format: date-time
        x-nullable: true
      sitCustomerContacted:
        type: string
        format: date
        x-nullable: true
      sitRequestedDelivery:
        type: string
        format: date
        x-nullable: true
      sitDestinationOriginalAddress:
        $ref: '#/definitions/Address'
      sitOriginHHGOriginalAddress:
        $ref: '#/definitions/Address'
      sitOriginHHGActualAddress:
        $ref: '#/definitions/Address'
      sitDestinationFinalAddress:
        $ref: '#/definitions/Address'
      sitAddressUpdates:
        $ref: '#/definitions/SITAddressUpdates'
      sitDeliveryMiles:
        type: integer
        x-nullable: true
      feeType:
        enum:
          - COUNSELING
          - CRATING
          - TRUCKING
          - SHUTTLE
        type: string
      id:
        example: 1f2270c7-7166-40ae-981e-b200ebdf3054
        format: uuid
        type: string
      quantity:
        type: integer
      rate:
        type: integer
      status:
        $ref: '#/definitions/MTOServiceItemStatus'
      submittedAt:
        format: date
        type: string
      total:
        format: cents
        type: integer
      estimatedWeight:
        type: integer
        description: estimated weight of the shuttle service item provided by the prime
        example: 2500
        x-formatting: weight
        x-nullable: true
      updatedAt:
        format: date-time
        type: string
      approvedAt:
        format: date-time
        type: string
        x-nullable: true
      rejectedAt:
        format: date-time
        type: string
        x-nullable: true
      eTag:
        type: string
      updateReason:
        type: string
        description: Reason for updating service item.
        x-nullable: true
      serviceRequestDocuments:
        $ref: '#/definitions/ServiceRequestDocuments'
  MTOServiceItems:
    description: A list of service items connected to this shipment.
    type: array
    items:
      $ref: '#/definitions/MTOServiceItem'
  MTOAgent:
    type: object
    properties:
      id:
        example: 1f2270c7-7166-40ae-981e-b200ebdf3054
        format: uuid
        type: string
      mtoShipmentID:
        example: 1f2270c7-7166-40ae-981e-b200ebdf3054
        format: uuid
        type: string
      createdAt:
        format: date-time
        type: string
      updatedAt:
        format: date-time
        type: string
      firstName:
        type: string
        x-nullable: true
      lastName:
        type: string
        x-nullable: true
      email:
        type: string
        format: x-email
        pattern: (^[a-zA-Z0-9._%+-]+@[a-zA-Z0-9.-]+\.[a-zA-Z]{2,}$)|(^$)
        x-nullable: true
      phone:
        type: string
        format: telephone
        pattern: (^[2-9]\d{2}-\d{3}-\d{4}$)|(^$)
        x-nullable: true
      agentType:
        type: string
        enum:
          - RELEASING_AGENT
          - RECEIVING_AGENT
      eTag:
        type: string
  MTOAgents:
    items:
      $ref: '#/definitions/MTOAgent'
    type: array
  DestinationType:
    type: string
    title: Destination Type
    example: OTHER_THAN_AUTHORIZED
    x-nullable: true
    enum:
      - HOME_OF_RECORD
      - HOME_OF_SELECTION
      - PLACE_ENTERED_ACTIVE_DUTY
      - OTHER_THAN_AUTHORIZED
  MTOShipmentType:
    type: string
    title: Shipment Type
    example: HHG
    enum:
      - HHG
      - HHG_INTO_NTS_DOMESTIC
      - HHG_OUTOF_NTS_DOMESTIC
      - INTERNATIONAL_HHG
      - INTERNATIONAL_UB
      - PPM
    x-display-value:
      HHG: HHG
      INTERNATIONAL_HHG: International HHG
      INTERNATIONAL_UB: International UB
      HHG_INTO_NTS_DOMESTIC: NTS
      HHG_OUTOF_NTS_DOMESTIC: NTS Release
      PPM: PPM
  LOAType:
    description: The Line of accounting (TAC/SAC) type that will be used for the shipment
    type: string
    example: HHG
    enum:
      - HHG
      - NTS
  StorageFacility:
    description: The Storage Facility information for the shipment
    type: object
    properties:
      id:
        type: string
        format: uuid
        example: c56a4180-65aa-42ec-a945-5fd21dec0538
      facilityName:
        type: string
      address:
        $ref: '#/definitions/Address'
      lotNumber:
        type: string
        x-nullable: true
      phone:
        type: string
        format: telephone
        pattern: ^[2-9]\d{2}-\d{3}-\d{4}$
        x-nullable: true
      email:
        type: string
        format: x-email
        pattern: ^[a-zA-Z0-9._%+-]+@[a-zA-Z0-9.-]+\.[a-zA-Z]{2,}$
        x-nullable: true
      eTag:
        type: string
        readOnly: true
  SITLocationType:
    description: The list of SIT location types.
    type: string
    enum:
      - ORIGIN
      - DESTINATION
  MTOShipmentStatus:
    type: string
    title: Shipment Status
    example: SUBMITTED
    enum:
      - SUBMITTED
      - REJECTED
      - APPROVED
      - CANCELLATION_REQUESTED
      - CANCELED
      - DIVERSION_REQUESTED
  ReweighRequester:
    type: string
    enum:
      - CUSTOMER
      - PRIME
      - SYSTEM
      - TOO
  Reweigh:
    description: >-
      A reweigh  is when a shipment is weighed for a second time due to the
      request of a customer, the contractor, system or TOO.
    type: object
    properties:
      id:
        example: 1f2270c7-7166-40ae-981e-b200ebdf3054
        format: uuid
        type: string
      requestedAt:
        format: date-time
        type: string
      requestedBy:
        $ref: '#/definitions/ReweighRequester'
      shipmentID:
        example: 1f2270c7-7166-40ae-981e-b200ebdf3054
        format: uuid
        type: string
      verificationProvidedAt:
        x-nullable: true
        x-omitempty: false
        format: date-time
        type: string
      verificationReason:
        example: >-
          The reweigh was not performed due to some justification provided by
          the counselor
        type: string
        x-nullable: true
        x-omitempty: false
      weight:
        example: 2000
        type: integer
        x-formatting: weight
        x-nullable: true
        x-omitempty: false
  SITExtension:
    type: object
    description: >-
      A storage in transit (SIT) Extension is a request for an increase in the
      billable number of days a shipment is allowed to be in SIT.
    properties:
      id:
        example: 1f2270c7-7166-40ae-981e-b200ebdf3054
        format: uuid
        type: string
      mtoShipmentID:
        example: 1f2270c7-7166-40ae-981e-b200ebdf3054
        format: uuid
        type: string
      requestReason:
        type: string
        enum:
          - SERIOUS_ILLNESS_MEMBER
          - SERIOUS_ILLNESS_DEPENDENT
          - IMPENDING_ASSIGNEMENT
          - DIRECTED_TEMPORARY_DUTY
          - NONAVAILABILITY_OF_CIVILIAN_HOUSING
          - AWAITING_COMPLETION_OF_RESIDENCE
          - OTHER
      contractorRemarks:
        example: We need SIT additional days. The customer has not found a house yet.
        type: string
        x-nullable: true
        x-omitempty: false
      requestedDays:
        type: integer
        example: 30
      status:
        enum:
          - PENDING
          - APPROVED
          - DENIED
      approvedDays:
        type: integer
        example: 30
        x-nullable: true
        x-omitempty: false
      decisionDate:
        format: date-time
        type: string
        x-nullable: true
        x-omitempty: false
      officeRemarks:
        type: string
        x-nullable: true
        x-omitempty: false
      createdAt:
        format: date-time
        type: string
        readOnly: true
      updatedAt:
        format: date-time
        type: string
        readOnly: true
      eTag:
        type: string
        readOnly: true
  SITExtensions:
    type: array
    items:
      $ref: '#/definitions/SITExtension'
  SITStatus:
    properties:
      totalSITDaysUsed:
        type: integer
        minimum: 0
      totalDaysRemaining:
        type: integer
        minimum: 0
      calculatedTotalDaysInSIT:
        type: integer
        minimum: 0
      currentSIT:
        type: object
        properties:
          serviceItemID:
            type: string
            format: uuid
            example: c56a4180-65aa-42ec-a945-5fd21dec0538
          location:
            enum:
              - ORIGIN
              - DESTINATION
          daysInSIT:
            type: integer
            minimum: 0
          sitEntryDate:
            type: string
            format: date
            x-nullable: true
          sitDepartureDate:
            type: string
            format: date
            x-nullable: true
          sitAllowanceEndDate:
            type: string
            format: date
            x-nullable: true
          sitCustomerContacted:
            type: string
            format: date
            x-nullable: true
          sitRequestedDelivery:
            type: string
            format: date
            x-nullable: true
      pastSITServiceItems:
        $ref: '#/definitions/MTOServiceItems'
  PPMShipmentStatus:
    description: |
      Status of the PPM Shipment:
        * **DRAFT**: The customer has created the PPM shipment but has not yet submitted their move for counseling.
        * **SUBMITTED**: The shipment belongs to a move that has been submitted by the customer or has been created by a Service Counselor or Prime Contractor for a submitted move.
        * **WAITING_ON_CUSTOMER**: The PPM shipment has been approved and the customer may now provide their actual move closeout information and documentation required to get paid.
        * **NEEDS_ADVANCE_APPROVAL**: The shipment was counseled by the Prime Contractor and approved but an advance was requested so will need further financial approval from the government.
        * **NEEDS_PAYMENT_APPROVAL**: The customer has provided their closeout weight tickets, receipts, and expenses and certified it for the Service Counselor to approve, exclude or reject.
        * **PAYMENT_APPROVED**: The Service Counselor has reviewed all of the customer's PPM closeout documentation and authorizes the customer can download and submit their finalized SSW packet.
    type: string
    readOnly: true
    enum:
      - DRAFT
      - SUBMITTED
      - WAITING_ON_CUSTOMER
      - NEEDS_ADVANCE_APPROVAL
      - NEEDS_PAYMENT_APPROVAL
      - PAYMENT_APPROVED
  PPMAdvanceStatus:
    type: string
    title: PPM Advance Status
    description: >-
      Indicates whether an advance status has been accepted, rejected, or
      edited, or a prime counseled PPM has been received or not received
    x-nullable: true
    enum:
      - APPROVED
      - REJECTED
      - EDITED
      - RECEIVED
      - NOT_RECEIVED
  Document:
    type: object
    properties:
      id:
        type: string
        format: uuid
        example: c56a4180-65aa-42ec-a945-5fd21dec0538
      service_member_id:
        type: string
        format: uuid
        title: The service member this document belongs to
      uploads:
        type: array
        items:
          $ref: '#/definitions/Upload'
    required:
      - id
      - service_member_id
      - uploads
  OmittablePPMDocumentStatus:
    description: Status of the PPM document.
    type: string
    enum:
      - APPROVED
      - EXCLUDED
      - REJECTED
    x-display-value:
      APPROVED: Approved
      EXCLUDED: Excluded
      REJECTED: Rejected
    x-nullable: true
    x-omitempty: false
  PPMDocumentStatusReason:
    description: The reason the services counselor has excluded or rejected the item.
    type: string
    x-nullable: true
    x-omitempty: false
  WeightTicket:
    description: >-
      Vehicle and optional trailer information and weight documents used to move
      this PPM shipment.
    type: object
    properties:
      id:
        description: ID of this set of weight tickets.
        type: string
        format: uuid
        example: c56a4180-65aa-42ec-a945-5fd21dec0538
        readOnly: true
      ppmShipmentId:
        description: The ID of the PPM shipment that this set of weight tickets is for.
        type: string
        format: uuid
        example: c56a4180-65aa-42ec-a945-5fd21dec0538
        readOnly: true
      createdAt:
        type: string
        format: date-time
        readOnly: true
      updatedAt:
        type: string
        format: date-time
        readOnly: true
      vehicleDescription:
        description: >-
          Description of the vehicle used for the trip. E.g. make/model, type of
          truck/van, etc.
        type: string
        x-nullable: true
        x-omitempty: false
      emptyWeight:
        description: Weight of the vehicle when empty.
        type: integer
        minimum: 0
        x-nullable: true
        x-omitempty: false
      missingEmptyWeightTicket:
        description: >-
          Indicates if the customer is missing a weight ticket for the vehicle
          weight when empty.
        type: boolean
        x-nullable: true
        x-omitempty: false
      emptyDocumentId:
        description: >-
          ID of the document that is associated with the user uploads containing
          the vehicle weight when empty.
        type: string
        format: uuid
        readOnly: true
      emptyDocument:
        allOf:
          - description: >-
              Document that is associated with the user uploads containing the
              vehicle weight when empty.
          - $ref: '#/definitions/Document'
      fullWeight:
        description: The weight of the vehicle when full.
        type: integer
        minimum: 0
        x-nullable: true
        x-omitempty: false
      missingFullWeightTicket:
        description: >-
          Indicates if the customer is missing a weight ticket for the vehicle
          weight when full.
        type: boolean
        x-nullable: true
        x-omitempty: false
      fullDocumentId:
        description: >-
          ID of the document that is associated with the user uploads containing
          the vehicle weight when full.
        type: string
        format: uuid
        example: c56a4180-65aa-42ec-a945-5fd21dec0538
        readOnly: true
      fullDocument:
        allOf:
          - description: >-
              Document that is associated with the user uploads containing the
              vehicle weight when full.
          - $ref: '#/definitions/Document'
      ownsTrailer:
        description: Indicates if the customer used a trailer they own for the move.
        type: boolean
        x-nullable: true
        x-omitempty: false
      trailerMeetsCriteria:
        description: >-
          Indicates if the trailer that the customer used meets all the criteria
          to be claimable.
        type: boolean
        x-nullable: true
        x-omitempty: false
      proofOfTrailerOwnershipDocumentId:
        description: >-
          ID of the document that is associated with the user uploads containing
          the proof of trailer ownership.
        type: string
        format: uuid
        example: c56a4180-65aa-42ec-a945-5fd21dec0538
        readOnly: true
      proofOfTrailerOwnershipDocument:
        allOf:
          - description: >-
              Document that is associated with the user uploads containing the
              proof of trailer ownership.
          - $ref: '#/definitions/Document'
      status:
        $ref: '#/definitions/OmittablePPMDocumentStatus'
      reason:
        $ref: '#/definitions/PPMDocumentStatusReason'
      adjustedNetWeight:
        description: Indicates the adjusted net weight of the vehicle
        type: integer
        minimum: 0
        x-nullable: true
        x-omitempty: false
      netWeightRemarks:
        description: Remarks explaining any edits made to the net weight
        type: string
        x-nullable: true
        x-omitempty: false
      eTag:
        description: A hash that should be used as the "If-Match" header for any updates.
        type: string
        readOnly: true
      allowableWeight:
        description: Maximum reimbursable weight.
        type: integer
        minimum: 0
        x-nullable: true
        x-omitempty: false
    required:
      - ppmShipmentId
      - createdAt
      - updatedAt
      - emptyDocumentId
      - emptyDocument
      - fullDocument
      - fullDocumentId
      - proofOfTrailerOwnershipDocument
      - proofOfTrailerOwnershipDocumentId
  WeightTickets:
    description: All weight tickets associated with a PPM shipment.
    type: array
    items:
      $ref: '#/definitions/WeightTicket'
    x-omitempty: false
  OmittableMovingExpenseType:
    type: string
    description: Moving Expense Type
    enum:
      - CONTRACTED_EXPENSE
      - GAS
      - OIL
      - OTHER
      - PACKING_MATERIALS
      - RENTAL_EQUIPMENT
      - STORAGE
      - TOLLS
      - WEIGHING_FEE
    x-display-value:
      CONTRACTED_EXPENSE: Contracted expense
      GAS: Gas
      OIL: Oil
      OTHER: Other
      PACKING_MATERIALS: Packing materials
      STORAGE: Storage
      RENTAL_EQUIPMENT: Rental equipment
      TOLLS: Tolls
      WEIGHING_FEE: Weighing fee
    x-nullable: true
    x-omitempty: false
  MovingExpense:
    description: >-
      Expense information and receipts of costs incurred that can be reimbursed
      while moving a PPM shipment.
    type: object
    properties:
      id:
        description: Unique primary identifier of the Moving Expense object
        type: string
        format: uuid
        example: c56a4180-65aa-42ec-a945-5fd21dec0538
        readOnly: true
      ppmShipmentId:
        description: The PPM Shipment id that this moving expense belongs to
        type: string
        format: uuid
        example: c56a4180-65aa-42ec-a945-5fd21dec0538
        readOnly: true
      documentId:
        description: The id of the Document that contains all file uploads for this expense
        type: string
        format: uuid
        example: c56a4180-65aa-42ec-a945-5fd21dec0538
        readOnly: true
      document:
        allOf:
          - description: >-
              The Document object that contains all file uploads for this
              expense
          - $ref: '#/definitions/Document'
      movingExpenseType:
        $ref: '#/definitions/OmittableMovingExpenseType'
      description:
        description: A brief description of the expense
        type: string
        x-nullable: true
        x-omitempty: false
      paidWithGtcc:
        description: >-
          Indicates if the service member used their government issued card to
          pay for the expense
        type: boolean
        x-nullable: true
        x-omitempty: false
      amount:
        description: The total amount of the expense as indicated on the receipt
        type: integer
        x-nullable: true
        x-omitempty: false
      missingReceipt:
        description: >-
          Indicates if the service member is missing the receipt with the proof
          of expense amount
        type: boolean
        x-nullable: true
        x-omitempty: false
      status:
        $ref: '#/definitions/OmittablePPMDocumentStatus'
      reason:
        $ref: '#/definitions/PPMDocumentStatusReason'
      sitStartDate:
        description: >-
          The date the shipment entered storage, applicable for the `STORAGE`
          movingExpenseType only
        type: string
        example: '2022-04-26'
        format: date
        x-nullable: true
        x-omitempty: false
      sitEndDate:
        description: >-
          The date the shipment exited storage, applicable for the `STORAGE`
          movingExpenseType only
        type: string
        example: '2018-05-26'
        format: date
        x-nullable: true
        x-omitempty: false
      createdAt:
        description: >-
          Timestamp the moving expense object was initially created in the
          system (UTC)
        type: string
        format: date-time
        readOnly: true
      updatedAt:
        description: >-
          Timestamp when a property of this moving expense object was last
          modified (UTC)
        type: string
        format: date-time
        readOnly: true
      eTag:
        description: A hash that should be used as the "If-Match" header for any updates.
        type: string
        readOnly: true
    required:
      - id
      - createdAt
      - updatedAt
      - ppmShipmentId
      - documentId
      - document
  ProGearWeightTicket:
    description: Pro-gear associated information and weight docs for a PPM shipment
    type: object
    properties:
      id:
        description: The ID of the pro-gear weight ticket.
        type: string
        format: uuid
        example: c56a4180-65aa-42ec-a945-5fd21dec0538
        readOnly: true
      ppmShipmentId:
        description: >-
          The ID of the PPM shipment that this pro-gear weight ticket is
          associated with.
        type: string
        format: uuid
        example: c56a4180-65aa-42ec-a945-5fd21dec0538
        readOnly: true
      updatedAt:
        type: string
        format: date-time
        readOnly: true
      createdAt:
        type: string
        format: date-time
        readOnly: true
      belongsToSelf:
        description: >-
          Indicates if this information is for the customer's own pro-gear,
          otherwise, it's the spouse's.
        type: boolean
        x-nullable: true
        x-omitempty: false
      description:
        description: Describes the pro-gear that was moved.
        type: string
        x-nullable: true
        x-omitempty: false
      hasWeightTickets:
        description: >-
          Indicates if the user has a weight ticket for their pro-gear,
          otherwise they have a constructed weight.
        type: boolean
        x-nullable: true
        x-omitempty: false
      weight:
        description: Weight of the pro-gear.
        type: integer
        minimum: 0
        x-nullable: true
        x-omitempty: false
      documentId:
        description: >-
          The ID of the document that is associated with the user uploads
          containing the pro-gear weight.
        type: string
        format: uuid
        example: c56a4180-65aa-42ec-a945-5fd21dec0538
        readOnly: true
      document:
        allOf:
          - description: >-
              Document that is associated with the user uploads containing the
              pro-gear weight.
          - $ref: '#/definitions/Document'
      status:
        $ref: '#/definitions/OmittablePPMDocumentStatus'
      reason:
        $ref: '#/definitions/PPMDocumentStatusReason'
      eTag:
        description: A hash that should be used as the "If-Match" header for any updates.
        type: string
        readOnly: true
    required:
      - ppmShipmentId
      - createdAt
      - updatedAt
      - documentId
      - document
  SignedCertificationType:
    description: |
      The type of signed certification:
        - PPM_PAYMENT: This is used when the customer has a PPM shipment that they have uploaded their documents for and are
            ready to submit their documentation for review. When they submit, they will be asked to sign certifying the
            information is correct.
        - SHIPMENT: This is used when a customer submits their move with their shipments to be reviewed by office users.
    type: string
    enum:
      - PPM_PAYMENT
      - SHIPMENT
    readOnly: true
  SignedCertification:
    description: Signed certification
    type: object
    properties:
      id:
        description: The ID of the signed certification.
        type: string
        format: uuid
        example: c56a4180-65aa-42ec-a945-5fd21dec0538
        readOnly: true
      submittingUserId:
        description: The ID of the user that signed.
        type: string
        format: uuid
        example: c56a4180-65aa-42ec-a945-5fd21dec0538
        readOnly: true
      moveId:
        description: The ID of the move associated with this signed certification.
        type: string
        format: uuid
        example: c56a4180-65aa-42ec-a945-5fd21dec0538
        readOnly: true
      ppmId:
        description: >-
          The ID of the PPM shipment associated with this signed certification,
          if any.
        type: string
        format: uuid
        example: c56a4180-65aa-42ec-a945-5fd21dec0538
        readOnly: true
        x-nullable: true
        x-omitempty: false
      certificationType:
        $ref: '#/definitions/SignedCertificationType'
      certificationText:
        description: Full text that the customer agreed to and signed.
        type: string
      signature:
        description: The signature that the customer provided.
        type: string
      date:
        description: Date that the customer signed the certification.
        type: string
        format: date
      createdAt:
        type: string
        format: date-time
        readOnly: true
      updatedAt:
        type: string
        format: date-time
        readOnly: true
      eTag:
        description: A hash that should be used as the "If-Match" header for any updates.
        type: string
        readOnly: true
    required:
      - id
      - submittingUserId
      - moveId
      - certificationType
      - certificationText
      - signature
      - date
      - createdAt
      - updatedAt
      - eTag
  PPMShipment:
    description: >-
      A personally procured move is a type of shipment that a service member
      moves themselves.
    x-nullable: true
    properties:
      id:
        description: Primary auto-generated unique identifier of the PPM shipment object
        example: 1f2270c7-7166-40ae-981e-b200ebdf3054
        format: uuid
        type: string
        readOnly: true
      shipmentId:
        description: The id of the parent MTOShipment object
        example: 1f2270c7-7166-40ae-981e-b200ebdf3054
        format: uuid
        type: string
        readOnly: true
      createdAt:
        description: Timestamp of when the PPM Shipment was initially created (UTC)
        format: date-time
        type: string
        readOnly: true
      updatedAt:
        description: Timestamp of when a property of this object was last updated (UTC)
        format: date-time
        type: string
        readOnly: true
      status:
        $ref: '#/definitions/PPMShipmentStatus'
      w2Address:
        x-nullable: true
        $ref: '#/definitions/Address'
      advanceStatus:
        $ref: '#/definitions/PPMAdvanceStatus'
      expectedDepartureDate:
        description: |
          Date the customer expects to begin their move.
        format: date
        type: string
      actualMoveDate:
        description: The actual start date of when the PPM shipment left the origin.
        format: date
        type: string
        x-nullable: true
        x-omitempty: false
      submittedAt:
        description: >-
          The timestamp of when the customer submitted their PPM documentation
          to the counselor for review.
        format: date-time
        type: string
        x-nullable: true
        x-omitempty: false
      reviewedAt:
        description: >-
          The timestamp of when the Service Counselor has reviewed all of the
          closeout documents.
        format: date-time
        type: string
        x-nullable: true
        x-omitempty: false
      approvedAt:
        description: >-
          The timestamp of when the shipment was approved and the service member
          can begin their move.
        format: date-time
        type: string
        x-nullable: true
        x-omitempty: false
      pickupPostalCode:
        description: >-
          The postal code of the origin location where goods are being moved
          from.
        format: zip
        type: string
        title: ZIP
        example: '90210'
        pattern: ^(\d{5})$
      pickupAddress:
        $ref: '#/definitions/Address'
      secondaryPickupPostalCode:
        format: >-
          An optional secondary pickup location near the origin where additional
          goods exist.
        type: string
        title: ZIP
        example: '90210'
        pattern: ^(\d{5})$
        x-nullable: true
        x-omitempty: false
      hasSecondaryPickupAddress:
        type: boolean
        x-omitempty: false
        x-nullable: true
      secondaryPickupAddress:
        allOf:
          - $ref: '#/definitions/Address'
          - x-nullable: true
          - x-omitempty: false
      actualPickupPostalCode:
        description: >
          The actual postal code where the PPM shipment started. To be filled
          once the customer has moved the shipment.
        format: zip
        type: string
        title: ZIP
        example: '90210'
        pattern: ^(\d{5})$
        x-nullable: true
        x-omitempty: false
      destinationPostalCode:
        description: >-
          The postal code of the destination location where goods are being
          delivered to.
        format: zip
        type: string
        title: ZIP
        example: '90210'
        pattern: ^(\d{5})$
      destinationAddress:
        $ref: '#/definitions/Address'
      secondaryDestinationPostalCode:
        description: >-
          An optional secondary location near the destination where goods will
          be dropped off.
        format: zip
        type: string
        title: ZIP
        example: '90210'
        pattern: ^(\d{5})$
        x-nullable: true
        x-omitempty: false
      hasSecondaryDestinationAddress:
        type: boolean
        x-omitempty: false
        x-nullable: true
      secondaryDestinationAddress:
        allOf:
          - $ref: '#/definitions/Address'
          - x-nullable: true
          - x-omitempty: false
      actualDestinationPostalCode:
        description: >
          The actual postal code where the PPM shipment ended. To be filled once
          the customer has moved the shipment.
        format: zip
        type: string
        title: ZIP
        example: '90210'
        pattern: ^(\d{5})$
        x-nullable: true
        x-omitempty: false
      sitExpected:
        description: >
          Captures whether some or all of the PPM shipment will require
          temporary storage at the origin or destination.


          Must be set to `true` when providing `sitLocation`,
          `sitEstimatedWeight`, `sitEstimatedEntryDate`, and
          `sitEstimatedDepartureDate` values to calculate the
          `sitEstimatedCost`.
        type: boolean
      estimatedWeight:
        description: The estimated weight of the PPM shipment goods being moved.
        type: integer
        example: 4200
        x-nullable: true
        x-omitempty: false
      hasProGear:
        description: >
          Indicates whether PPM shipment has pro gear for themselves or their
          spouse.
        type: boolean
        x-nullable: true
        x-omitempty: false
      proGearWeight:
        description: >-
          The estimated weight of the pro-gear being moved belonging to the
          service member.
        type: integer
        x-nullable: true
        x-omitempty: false
      spouseProGearWeight:
        description: >-
          The estimated weight of the pro-gear being moved belonging to a
          spouse.
        type: integer
        x-nullable: true
        x-omitempty: false
      estimatedIncentive:
        description: >-
          The estimated amount the government will pay the service member to
          move their belongings based on the moving date, locations, and
          shipment weight.
        type: integer
        format: cents
        x-nullable: true
        x-omitempty: false
      finalIncentive:
        description: >
          The final calculated incentive for the PPM shipment. This does not
          include **SIT** as it is a reimbursement.
        type: integer
        format: cents
        x-nullable: true
        x-omitempty: false
        readOnly: true
      hasRequestedAdvance:
        description: |
          Indicates whether an advance has been requested for the PPM shipment.
        type: boolean
        x-nullable: true
        x-omitempty: false
      advanceAmountRequested:
        description: >
          The amount requested as an advance by the service member up to a
          maximum percentage of the estimated incentive.
        type: integer
        format: cents
        x-nullable: true
        x-omitempty: false
      hasReceivedAdvance:
        description: |
          Indicates whether an advance was received for the PPM shipment.
        type: boolean
        x-nullable: true
        x-omitempty: false
      advanceAmountReceived:
        description: |
          The amount received for an advance, or null if no advance is received.
        type: integer
        format: cents
        x-nullable: true
        x-omitempty: false
      sitLocation:
        allOf:
          - $ref: '#/definitions/SITLocationType'
          - x-nullable: true
          - x-omitempty: false
      sitEstimatedWeight:
        description: The estimated weight of the goods being put into storage.
        type: integer
        example: 2000
        x-nullable: true
        x-omitempty: false
      sitEstimatedEntryDate:
        description: The date that goods will first enter the storage location.
        format: date
        type: string
        x-nullable: true
        x-omitempty: false
      sitEstimatedDepartureDate:
        description: The date that goods will exit the storage location.
        format: date
        type: string
        x-nullable: true
        x-omitempty: false
      sitEstimatedCost:
        description: >-
          The estimated amount that the government will pay the service member
          to put their goods into storage. This estimated storage cost is
          separate from the estimated incentive.
        type: integer
        format: cents
        x-nullable: true
        x-omitempty: false
      weightTickets:
        $ref: '#/definitions/WeightTickets'
      movingExpenses:
        description: All expense documentation receipt records of this PPM shipment.
        items:
          $ref: '#/definitions/MovingExpense'
        type: array
      proGearWeightTickets:
        description: >-
          All pro-gear weight ticket documentation records for this PPM
          shipment.
        type: array
        items:
          $ref: '#/definitions/ProGearWeightTicket'
      signedCertification:
        $ref: '#/definitions/SignedCertification'
      eTag:
        description: >-
          A hash unique to this shipment that should be used as the "If-Match"
          header for any updates.
        type: string
        readOnly: true
    required:
      - id
      - shipmentId
      - createdAt
      - status
      - expectedDepartureDate
      - pickupPostalCode
      - destinationPostalCode
      - sitExpected
      - eTag
  ShipmentAddressUpdateStatus:
    type: string
    title: Status
    readOnly: true
    x-display-value:
      REQUESTED: REQUESTED
      REJECTED: REJECTED
      APPROVED: APPROVED
    enum:
      - REQUESTED
      - REJECTED
      - APPROVED
  ShipmentAddressUpdate:
    description: >
      This represents a destination address change request made by the Prime
      that is either auto-approved or requires review if the pricing criteria
      has changed. If criteria has changed, then it must be approved or rejected
      by a TOO.
    type: object
    properties:
      id:
        type: string
        format: uuid
        example: c56a4180-65aa-42ec-a945-5fd21dec0538
        readOnly: true
      contractorRemarks:
        type: string
        example: This is a contractor remark
        title: Contractor Remarks
        description: The reason there is an address change.
        readOnly: true
      officeRemarks:
        type: string
        example: This is an office remark
        title: Office Remarks
        x-nullable: true
        description: The TOO comment on approval or rejection.
      status:
        $ref: '#/definitions/ShipmentAddressUpdateStatus'
      shipmentID:
        type: string
        format: uuid
        example: c56a4180-65aa-42ec-a945-5fd21dec0538
        readOnly: true
      originalAddress:
        $ref: '#/definitions/Address'
      newAddress:
        $ref: '#/definitions/Address'
      sitOriginalAddress:
        $ref: '#/definitions/Address'
      oldSitDistanceBetween:
        description: >-
          The distance between the original SIT address and the previous/old
          destination address of shipment
        example: 50
        minimum: 0
        type: integer
      newSitDistanceBetween:
        description: >-
          The distance between the original SIT address and requested new
          destination address of shipment
        example: 88
        minimum: 0
        type: integer
    required:
      - id
      - status
      - shipmentID
      - originalAddress
      - newAddress
      - contractorRemarks
  MTOShipment:
    properties:
      moveTaskOrderID:
        example: 1f2270c7-7166-40ae-981e-b200ebdf3054
        format: uuid
        type: string
      id:
        example: 1f2270c7-7166-40ae-981e-b200ebdf3054
        format: uuid
        type: string
      createdAt:
        format: date-time
        type: string
      updatedAt:
        format: date-time
        type: string
      deletedAt:
        x-nullable: true
        format: date-time
        type: string
      primeEstimatedWeight:
        x-nullable: true
        example: 2000
        type: integer
      primeActualWeight:
        x-nullable: true
        example: 2000
        type: integer
      calculatedBillableWeight:
        x-nullable: true
        example: 2000
        type: integer
        readOnly: true
      ntsRecordedWeight:
        description: >-
          The previously recorded weight for the NTS Shipment. Used for NTS
          Release to know what the previous primeActualWeight or billable weight
          was.
        example: 2000
        type: integer
        x-nullable: true
        x-formatting: weight
      scheduledPickupDate:
        format: date
        type: string
        x-nullable: true
      scheduledDeliveryDate:
        format: date
        type: string
        x-nullable: true
      requestedPickupDate:
        format: date
        type: string
        x-nullable: true
      actualPickupDate:
        x-nullable: true
        format: date
        type: string
      actualDeliveryDate:
        x-nullable: true
        description: >-
          The actual date that the shipment was delivered to the destination
          address by the Prime
        format: date
        type: string
      requestedDeliveryDate:
        format: date
        type: string
        x-nullable: true
      requiredDeliveryDate:
        x-nullable: true
        format: date
        type: string
      approvedDate:
        format: date-time
        type: string
        x-nullable: true
      diversion:
        type: boolean
        example: true
      distance:
        type: integer
        x-nullable: true
        example: 500
      pickupAddress:
        x-nullable: true
        $ref: '#/definitions/Address'
      destinationAddress:
        x-nullable: true
        $ref: '#/definitions/Address'
      destinationType:
        $ref: '#/definitions/DestinationType'
      secondaryPickupAddress:
        x-nullable: true
        $ref: '#/definitions/Address'
      secondaryDeliveryAddress:
        x-nullable: true
        $ref: '#/definitions/Address'
      hasSecondaryPickupAddress:
        type: boolean
        x-omitempty: false
        x-nullable: true
      hasSecondaryDeliveryAddress:
        type: boolean
        x-omitempty: false
        x-nullable: true
      actualProGearWeight:
        type: integer
        x-nullable: true
        x-omitempty: false
      actualSpouseProGearWeight:
        type: integer
        x-nullable: true
        x-omitempty: false
      customerRemarks:
        type: string
        example: handle with care
        x-nullable: true
      counselorRemarks:
        description: >
          The counselor can use the counselor remarks field to inform the movers
          about any

          special circumstances for this shipment. Typical examples:
            * bulky or fragile items,
            * weapons,
            * access info for their address.
          Counselors enters this information when creating or editing an MTO
          Shipment. Optional field.
        type: string
        example: handle with care
        x-nullable: true
      shipmentType:
        $ref: '#/definitions/MTOShipmentType'
      status:
        $ref: '#/definitions/MTOShipmentStatus'
      rejectionReason:
        type: string
        example: MTO Shipment not good enough
        x-nullable: true
      reweigh:
        x-nullable: true
        x-omitempty: true
        $ref: '#/definitions/Reweigh'
      mtoAgents:
        $ref: '#/definitions/MTOAgents'
      mtoServiceItems:
        $ref: '#/definitions/MTOServiceItems'
      sitDaysAllowance:
        type: integer
        x-nullable: true
      sitExtensions:
        $ref: '#/definitions/SITExtensions'
      sitStatus:
        $ref: '#/definitions/SITStatus'
      eTag:
        type: string
      billableWeightCap:
        type: integer
        description: TIO override billable weight to be used for calculations
        example: 2500
        x-formatting: weight
        x-nullable: true
      billableWeightJustification:
        type: string
        example: more weight than expected
        x-nullable: true
      tacType:
        allOf:
          - $ref: '#/definitions/LOAType'
          - x-nullable: true
      sacType:
        allOf:
          - $ref: '#/definitions/LOAType'
          - x-nullable: true
      usesExternalVendor:
        type: boolean
        example: false
      serviceOrderNumber:
        type: string
        x-nullable: true
      storageFacility:
        x-nullable: true
        $ref: '#/definitions/StorageFacility'
      ppmShipment:
        $ref: '#/definitions/PPMShipment'
      deliveryAddressUpdate:
        $ref: '#/definitions/ShipmentAddressUpdate'
  LOATypeNullable:
    description: The Line of accounting (TAC/SAC) type that will be used for the shipment
    type: string
    x-go-type:
      import:
        package: github.com/transcom/mymove/pkg/swagger/nullable
      type: String
    example: HHG
    enum:
      - HHG
      - NTS
  ProGearWeightTickets:
    description: All progear weight tickets associated with a PPM shipment.
    type: array
    items:
      $ref: '#/definitions/ProGearWeightTicket'
    x-omitempty: false
  MovingExpenses:
    description: All moving expenses associated with a PPM shipment.
    type: array
    items:
      $ref: '#/definitions/MovingExpense'
    x-omitempty: false
  PPMDocuments:
    description: >-
      All documents associated with a PPM shipment, including weight tickets,
      progear weight tickets, and moving expenses.
    x-nullable: true
    x-omitempty: false
    type: object
    properties:
      WeightTickets:
        $ref: '#/definitions/WeightTickets'
      ProGearWeightTickets:
        $ref: '#/definitions/ProGearWeightTickets'
      MovingExpenses:
        $ref: '#/definitions/MovingExpenses'
  PPMDocumentStatus:
    description: Status of the PPM document.
    type: string
    enum:
      - APPROVED
      - EXCLUDED
      - REJECTED
    x-display-value:
      APPROVED: Approved
      EXCLUDED: Excluded
      REJECTED: Rejected
  PPMCloseout:
    description: >-
      The calculations needed in the "Review Documents" section of a PPM
      closeout. LIst of all expenses/reimbursements related toa PPM shipment.
    properties:
      id:
        description: Primary auto-generated unique identifier of the PPM shipment object
        example: 1f2270c7-7166-40ae-981e-b200ebdf3054
        format: uuid
        type: string
        readOnly: true
      plannedMoveDate:
        description: |
          Date the customer expects to begin their move.
        format: date
        type: string
        x-nullable: true
        x-omitempty: false
      actualMoveDate:
        description: The actual start date of when the PPM shipment left the origin.
        format: date
        type: string
        x-nullable: true
        x-omitempty: false
      miles:
        description: The distance between the old address and the new address in miles.
        example: 54
        minimum: 0
        type: integer
        x-nullable: true
        x-omitempty: false
      estimatedWeight:
        description: The estimated weight of the PPM shipment goods being moved.
        type: integer
        example: 4200
        x-nullable: true
        x-omitempty: false
      actualWeight:
        example: 2000
        type: integer
        x-nullable: true
        x-omitempty: false
      proGearWeightCustomer:
        description: >-
          The estimated weight of the pro-gear being moved belonging to the
          service member.
        type: integer
        x-nullable: true
        x-omitempty: false
      proGearWeightSpouse:
        description: >-
          The estimated weight of the pro-gear being moved belonging to a
          spouse.
        type: integer
        x-nullable: true
        x-omitempty: false
      grossIncentive:
        description: >
          The final calculated incentive for the PPM shipment. This does not
          include **SIT** as it is a reimbursement.
        type: integer
        format: cents
        x-nullable: true
        x-omitempty: false
        readOnly: true
      gcc:
        description: Government Constructive Cost (GCC)
        type: integer
        title: GCC
        format: cents
        x-nullable: true
        x-omitempty: false
      aoa:
        description: Advance Operating Allowance (AOA).
        type: integer
        format: cents
        x-nullable: true
        x-omitempty: false
      remainingIncentive:
        description: The remaining reimbursement amount that is still owed to the customer.
        type: integer
        format: cents
        x-nullable: true
        x-omitempty: false
      haulPrice:
        description: The price of the linehaul or shorthaul.
        type: integer
        format: cents
        x-nullable: true
        x-omitempty: false
      haulFSC:
        description: The linehaul/shorthaul Fuel Surcharge (FSC).
        type: integer
        format: cents
        x-nullable: true
        x-omitempty: false
      dop:
        description: The Domestic Origin Price (DOP).
        type: integer
        format: cents
        x-nullable: true
        x-omitempty: false
      ddp:
        description: The Domestic Destination Price (DDP).
        type: integer
        format: cents
        x-nullable: true
        x-omitempty: false
      packPrice:
        description: The full price of all packing/unpacking services.
        type: integer
        format: cents
        x-nullable: true
        x-omitempty: false
      unpackPrice:
        description: The full price of all packing/unpacking services.
        type: integer
        format: cents
        x-nullable: true
        x-omitempty: false
      SITReimbursement:
        description: >-
          The estimated amount that the government will pay the service member
          to put their goods into storage. This estimated storage cost is
          separate from the estimated incentive.
        type: integer
        format: cents
        x-nullable: true
        x-omitempty: false
    required:
      - id
  PPMActualWeight:
    description: >-
      The actual net weight of a single PPM shipment. Used during document
      review for PPM closeout.
    properties:
      actualWeight:
        example: 2000
        type: integer
        x-nullable: true
        x-omitempty: false
    required:
      - actualWeight
  MTOServiceItemSingle:
    type: object
    properties:
      moveTaskOrderID:
        example: 1f2270c7-7166-40ae-981e-b200ebdf3054
        format: uuid
        type: string
      mtoShipmentID:
        example: 1f2270c7-7166-40ae-981e-b200ebdf3054
        format: uuid
        type: string
        x-nullable: true
      reServiceID:
        example: 1f2270c7-7166-40ae-981e-b200ebdf3054
        format: uuid
        type: string
      reServiceCode:
        type: string
      reServiceName:
        type: string
      createdAt:
        format: date-time
        type: string
        readOnly: true
      convertToCustomerExpense:
        type: boolean
        example: false
        x-omitempty: false
      customerExpenseReason:
        type: string
        x-nullable: true
      deletedAt:
        format: date
        type: string
      rejectionReason:
        type: string
        x-nullable: true
      pickupPostalCode:
        type: string
        x-nullable: true
      sitPostalCode:
        type: string
        readOnly: true
        x-nullable: true
      sitEntryDate:
        type: string
        format: date-time
        x-nullable: true
      sitDepartureDate:
        type: string
        format: date-time
        x-nullable: true
      sitCustomerContacted:
        type: string
        format: date
        x-nullable: true
      sitRequestedDelivery:
        type: string
        format: date
        x-nullable: true
      id:
        example: 1f2270c7-7166-40ae-981e-b200ebdf3054
        format: uuid
        type: string
      status:
        type: string
        x-nullable: true
      updatedAt:
        format: date-time
        type: string
        readOnly: true
      approvedAt:
        format: date-time
        type: string
        x-nullable: true
      rejectedAt:
        format: date-time
        type: string
        x-nullable: true
  ServiceItemSitEntryDate:
    type: object
    properties:
      id:
        example: 1f2270c7-7166-40ae-981e-b200ebdf3054
        format: uuid
        type: string
      sitEntryDate:
        type: string
        format: date-time
        x-nullable: true
  PaymentServiceItemStatus:
    type: string
    enum:
      - REQUESTED
      - APPROVED
      - DENIED
      - SENT_TO_GEX
      - PAID
      - EDI_ERROR
    title: Payment Service Item Status
  ServiceItemParamName:
    type: string
    enum:
      - ActualPickupDate
      - ContractCode
      - ContractYearName
      - CubicFeetBilled
      - CubicFeetCrating
      - DimensionHeight
      - DimensionLength
      - DimensionWidth
      - DistanceZip
      - DistanceZipSITDest
      - DistanceZipSITOrigin
      - EIAFuelPrice
      - EscalationCompounded
      - FSCMultiplier
      - FSCPriceDifferenceInCents
      - FSCWeightBasedDistanceMultiplier
      - IsPeak
      - MarketDest
      - MarketOrigin
      - MTOAvailableToPrimeAt
      - NTSPackingFactor
      - NumberDaysSIT
      - PriceAreaDest
      - PriceAreaIntlDest
      - PriceAreaIntlOrigin
      - PriceAreaOrigin
      - PriceRateOrFactor
      - PSI_LinehaulDom
      - PSI_LinehaulDomPrice
      - PSI_LinehaulShort
      - PSI_LinehaulShortPrice
      - PSI_PriceDomDest
      - PSI_PriceDomDestPrice
      - PSI_PriceDomOrigin
      - PSI_PriceDomOriginPrice
      - PSI_ShippingLinehaulIntlCO
      - PSI_ShippingLinehaulIntlCOPrice
      - PSI_ShippingLinehaulIntlOC
      - PSI_ShippingLinehaulIntlOCPrice
      - PSI_ShippingLinehaulIntlOO
      - PSI_ShippingLinehaulIntlOOPrice
      - RateAreaNonStdDest
      - RateAreaNonStdOrigin
      - ReferenceDate
      - RequestedPickupDate
      - ServiceAreaDest
      - ServiceAreaOrigin
      - ServicesScheduleDest
      - ServicesScheduleOrigin
      - SITPaymentRequestEnd
      - SITPaymentRequestStart
      - SITScheduleDest
      - SITScheduleOrigin
      - SITServiceAreaDest
      - SITServiceAreaOrigin
      - WeightAdjusted
      - WeightBilled
      - WeightEstimated
      - WeightOriginal
      - WeightReweigh
      - ZipDestAddress
      - ZipPickupAddress
      - ZipSITDestHHGFinalAddress
      - ZipSITDestHHGOriginalAddress
      - ZipSITOriginHHGActualAddress
      - ZipSITOriginHHGOriginalAddress
  ServiceItemParamType:
    type: string
    enum:
      - STRING
      - DATE
      - INTEGER
      - DECIMAL
      - TIMESTAMP
      - PaymentServiceItemUUID
      - BOOLEAN
  ServiceItemParamOrigin:
    type: string
    enum:
      - PRIME
      - SYSTEM
      - PRICER
      - PAYMENT_REQUEST
  PaymentServiceItemParam:
    type: object
    properties:
      id:
        example: c56a4180-65aa-42ec-a945-5fd21dec0538
        format: uuid
        readOnly: true
        type: string
      paymentServiceItemID:
        example: c56a4180-65aa-42ec-a945-5fd21dec0538
        format: uuid
        type: string
      key:
        $ref: '#/definitions/ServiceItemParamName'
      value:
        example: '3025'
        type: string
      type:
        $ref: '#/definitions/ServiceItemParamType'
      origin:
        $ref: '#/definitions/ServiceItemParamOrigin'
      eTag:
        type: string
        readOnly: true
  PaymentServiceItemParams:
    type: array
    items:
      $ref: '#/definitions/PaymentServiceItemParam'
  CustomerSupportRemark:
    type: object
    description: >-
      A text remark written by an office user that is associated with a specific
      move.
    required:
      - id
      - moveID
      - officeUserID
      - content
    properties:
      id:
        example: 1f2270c7-7166-40ae-981e-b200ebdf3054
        format: uuid
        type: string
      createdAt:
        type: string
        format: date-time
        readOnly: true
      updatedAt:
        type: string
        format: date-time
        readOnly: true
      officeUserID:
        example: 1f2270c7-7166-40ae-981e-b200ebdf3054
        format: uuid
        type: string
      moveID:
        example: 1f2270c7-7166-40ae-981e-b200ebdf3054
        format: uuid
        type: string
      content:
        example: This is a remark about a move.
        type: string
      officeUserFirstName:
        example: Grace
        type: string
        readOnly: true
      officeUserLastName:
        example: Griffin
        type: string
        readOnly: true
      officeUserEmail:
        type: string
        format: x-email
        pattern: ^[a-zA-Z0-9._%+-]+@[a-zA-Z0-9.-]+\.[a-zA-Z]{2,}$
        readOnly: true
  CustomerSupportRemarks:
    type: array
    items:
      $ref: '#/definitions/CustomerSupportRemark'
responses:
  InvalidRequest:
    description: The request payload is invalid
    schema:
      $ref: '#/definitions/Error'
  NotFound:
    description: The requested resource wasn't found
    schema:
      $ref: '#/definitions/Error'
  Conflict:
    description: Conflict error
    schema:
      $ref: '#/definitions/Error'
  PermissionDenied:
    description: The request was denied
    schema:
      $ref: '#/definitions/Error'
  ServerError:
    description: A server error occurred
    schema:
      $ref: '#/definitions/Error'
  PreconditionFailed:
    description: Precondition failed
    schema:
      $ref: '#/definitions/Error'
  UnprocessableEntity:
    description: The payload was unprocessable.
    schema:
      $ref: '#/definitions/ValidationError'
parameters:
  ifMatch:
    in: header
    name: If-Match
    type: string
    required: true
    description: >
      Optimistic locking is implemented via the `If-Match` header. If the ETag
      header does not match the value of the resource on the server, the server
      rejects the change with a `412 Precondition Failed` error.
  ppmShipmentId:
    name: ppmShipmentId
    in: path
    type: string
    format: uuid
    required: true
    description: UUID of the PPM shipment
  weightTicketId:
    name: weightTicketId
    in: path
    type: string
    format: uuid
    required: true
    description: UUID of the weight ticket
  movingExpenseId:
    name: movingExpenseId
    in: path
    type: string
    format: uuid
    required: true
    description: UUID of the moving expense
  proGearWeightTicketId:
    name: proGearWeightTicketId
    in: path
    type: string
    format: uuid
    required: true
    description: UUID of the pro-gear weight ticket<|MERGE_RESOLUTION|>--- conflicted
+++ resolved
@@ -40,7 +40,6 @@
   - name: transportationOffice
   - name: uploads
 paths:
-<<<<<<< HEAD
   /open/requested-office-users:
     post:
       consumes:
@@ -83,15 +82,6 @@
     post:
       summary: Creates a customer with Okta option
       description: Creates a customer with option to create an Okta profile account
-=======
-  /customer:
-    post:
-      summary: Creates a customer with Okta option
-      description: >-
-        Creates a customer with option to also create an Okta profile account
-        based on the office user's input when completing the UI form and
-        submitting.
->>>>>>> 516b0d00
       operationId: createCustomerWithOktaOption
       tags:
         - customer
@@ -3555,7 +3545,6 @@
           $ref: '#/responses/NotFound'
         '500':
           $ref: '#/responses/ServerError'
-<<<<<<< HEAD
   /open/transportation-offices:
     get:
       produces:
@@ -3593,26 +3582,17 @@
   /uploads:
     post:
       summary: Create a new upload
-      description: Uploads represent a single digital file, such as a JPEG or PDF.
-=======
-  /uploads:
-    post:
-      summary: Create a new upload
       description: >-
         Uploads represent a single digital file, such as a JPEG or PDF.
         Currently, office application uploads are only for Services Counselors
         to upload files for orders, but this may be expanded in the future.
->>>>>>> 516b0d00
       operationId: createUpload
       tags:
         - uploads
       consumes:
         - multipart/form-data
-<<<<<<< HEAD
-=======
       produces:
         - application/json
->>>>>>> 516b0d00
       parameters:
         - in: query
           name: documentId
