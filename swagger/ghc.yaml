swagger: '2.0'
info:
  contact:
    email: milmove-developers@caci.com
  description: >
    The GHC API is a RESTful API that enables the Office application for
    MilMove.


    All endpoints are located under `/ghc/v1`.
  license:
    name: MIT
    url: https://opensource.org/licenses/MIT
  title: MilMove GHC API
  version: 0.0.1
basePath: /ghc/v1
schemes:
  - http
tags:
  - name: queues
  - name: move
  - name: order
    description: >
      Move Orders - Commonly called “Orders,” especially in customer-facing
      language. Orders are plural because they're a bundle of related orders
      issued bya Service (e.g. Army, Air Force, Navy) to a customer that
      authorize (and order) that customer to move from one location to another.

      Orders are backed by $$ in the bank to support that move, which is
      identified by a Line of Account (LOA) code on the orders document.
  - name: moveTaskOrder
  - name: customer
  - name: mtoServiceItem
  - name: mtoShipment
  - name: shipment
  - name: mtoAgent
  - name: paymentServiceItem
  - name: ppm
  - name: tac
  - name: transportationOffice
  - name: uploads
  - name: paymentRequests
paths:
  /customer:
    post:
      summary: Creates a customer with Okta option
      description: >-
        Creates a customer with option to also create an Okta profile account
        based on the office user's input when completing the UI form and
        submitting.
      operationId: createCustomerWithOktaOption
      tags:
        - customer
      consumes:
        - application/json
      produces:
        - application/json
      parameters:
        - in: body
          name: body
          required: true
          schema:
            $ref: '#/definitions/CreateCustomerPayload'
      responses:
        '200':
          description: successfully created the customer
          schema:
            $ref: '#/definitions/CreatedCustomer'
        '400':
          $ref: '#/responses/InvalidRequest'
        '401':
          $ref: '#/responses/PermissionDenied'
        '403':
          $ref: '#/responses/PermissionDenied'
        '404':
          $ref: '#/responses/NotFound'
        '409':
          $ref: '#/responses/Conflict'
        '412':
          $ref: '#/responses/PreconditionFailed'
        '422':
          $ref: '#/responses/UnprocessableEntity'
        '500':
          $ref: '#/responses/ServerError'
  /open/requested-office-users:
    post:
      consumes:
        - application/json
      produces:
        - application/json
      summary: Create an Office User
      description: >
        This endpoint is publicly accessible as it is utilized for individuals
        who do not have an office account to request the creation of an office
        account.

        Request the creation of an office user. An administrator will need to
        approve them after creation. Note on requirements: An identification
        method must be present. The following 2 fields have an "OR" requirement.
        - edipi - other_unique_id One of these two fields MUST be present to
        serve as identification for the office user being created. This logic is
        handled at the application level.
      operationId: createRequestedOfficeUser
      tags:
        - officeUsers
      parameters:
        - in: body
          name: officeUser
          description: Office User information
          schema:
            $ref: '#/definitions/OfficeUserCreate'
      responses:
        '201':
          description: successfully requested the creation of provided office user
          schema:
            $ref: '#/definitions/OfficeUser'
        '422':
          description: validation error
          schema:
            $ref: '#/definitions/ValidationError'
        '500':
          description: internal server error
  /customer/{customerID}:
    parameters:
      - description: ID of customer to use
        in: path
        name: customerID
        required: true
        type: string
        format: uuid
    get:
      produces:
        - application/json
      parameters: []
      responses:
        '200':
          description: Successfully retrieved information on an individual customer
          schema:
            $ref: '#/definitions/Customer'
        '400':
          $ref: '#/responses/InvalidRequest'
        '401':
          $ref: '#/responses/PermissionDenied'
        '403':
          $ref: '#/responses/PermissionDenied'
        '404':
          $ref: '#/responses/NotFound'
        '500':
          $ref: '#/responses/ServerError'
      tags:
        - customer
      description: Returns a given customer
      operationId: getCustomer
      summary: Returns a given customer
    patch:
      summary: Updates customer info
      description: Updates customer info by ID
      operationId: updateCustomer
      tags:
        - customer
      consumes:
        - application/json
      produces:
        - application/json
      parameters:
        - in: body
          name: body
          required: true
          schema:
            $ref: '#/definitions/UpdateCustomerPayload'
        - in: header
          name: If-Match
          type: string
          required: true
      responses:
        '200':
          description: updated instance of orders
          schema:
            $ref: '#/definitions/Customer'
        '400':
          $ref: '#/responses/InvalidRequest'
        '401':
          $ref: '#/responses/PermissionDenied'
        '403':
          $ref: '#/responses/PermissionDenied'
        '404':
          $ref: '#/responses/NotFound'
        '412':
          $ref: '#/responses/PreconditionFailed'
        '422':
          $ref: '#/responses/UnprocessableEntity'
        '500':
          $ref: '#/responses/ServerError'
      x-permissions:
        - update.customer
  /customer/search:
    post:
      produces:
        - application/json
      consumes:
        - application/json
      summary: Search customers by DOD ID or customer name
      description: >
        Search customers by DOD ID or customer name. Used by services counselors
        to locate profiles to update, find attached moves, and to create new
        moves.
      operationId: searchCustomers
      tags:
        - customer
      parameters:
        - in: body
          name: body
          schema:
            properties:
              page:
                type: integer
                description: requested page of results
              perPage:
                type: integer
              dodID:
                description: DOD ID
                type: string
                minLength: 10
                maxLength: 10
                x-nullable: true
              emplid:
                description: EMPLID
                type: string
                minLength: 7
                maxLength: 7
                x-nullable: true
              branch:
                description: Branch
                type: string
                minLength: 1
              customerName:
                description: Customer Name
                type: string
                minLength: 1
                x-nullable: true
              sort:
                type: string
                x-nullable: true
                enum:
                  - customerName
                  - dodID
                  - emplid
                  - branch
                  - personalEmail
                  - telephone
              order:
                type: string
                x-nullable: true
                enum:
                  - asc
                  - desc
          description: field that results should be sorted by
      responses:
        '200':
          description: Successfully returned all customers matching the criteria
          schema:
            $ref: '#/definitions/SearchCustomersResult'
        '403':
          $ref: '#/responses/PermissionDenied'
        '500':
          $ref: '#/responses/ServerError'
  /move/{locator}:
    parameters:
      - description: Code used to identify a move in the system
        in: path
        name: locator
        required: true
        type: string
    get:
      produces:
        - application/json
      parameters: []
      responses:
        '200':
          description: Successfully retrieved the individual move
          schema:
            $ref: '#/definitions/Move'
        '400':
          $ref: '#/responses/InvalidRequest'
        '401':
          $ref: '#/responses/PermissionDenied'
        '403':
          $ref: '#/responses/PermissionDenied'
        '404':
          $ref: '#/responses/NotFound'
        '500':
          $ref: '#/responses/ServerError'
      tags:
        - move
      description: Returns a given move for a unique alphanumeric locator string
      summary: Returns a given move
      operationId: getMove
  /move/{locator}/history:
    parameters:
      - description: Code used to identify a move in the system
        in: path
        name: locator
        required: true
        type: string
    get:
      produces:
        - application/json
      parameters:
        - in: query
          name: page
          type: integer
          description: requested page of results
        - in: query
          name: perPage
          type: integer
          description: results per page
      responses:
        '200':
          description: Successfully retrieved the individual move history
          schema:
            $ref: '#/definitions/MoveHistoryResult'
        '400':
          $ref: '#/responses/InvalidRequest'
        '401':
          $ref: '#/responses/PermissionDenied'
        '403':
          $ref: '#/responses/PermissionDenied'
        '404':
          $ref: '#/responses/NotFound'
        '500':
          $ref: '#/responses/ServerError'
      tags:
        - move
      description: >-
        Returns the history for a given move for a unique alphanumeric locator
        string
      summary: Returns the history of an identified move
      operationId: getMoveHistory
  /moves/{moveID}/shipment-evaluation-reports-list:
    parameters:
      - description: Code used to identify a move in the system
        in: path
        name: moveID
        required: true
        type: string
        format: uuid
    get:
      produces:
        - application/json
      responses:
        '200':
          description: Successfully retrieved the move's evaluation reports
          schema:
            $ref: '#/definitions/EvaluationReportList'
        '400':
          $ref: '#/responses/InvalidRequest'
        '401':
          $ref: '#/responses/PermissionDenied'
        '403':
          $ref: '#/responses/PermissionDenied'
        '404':
          $ref: '#/responses/NotFound'
        '500':
          $ref: '#/responses/ServerError'
      tags:
        - move
      description: >-
        Returns shipment evaluation reports for the specified move that are
        visible to the current office user
      summary: >-
        Returns shipment evaluation reports for the specified move that are
        visible to the current office user
      operationId: getMoveShipmentEvaluationReportsList
  /moves/{moveID}/counseling-evaluation-reports-list:
    parameters:
      - description: Code used to identify a move in the system
        in: path
        name: moveID
        required: true
        type: string
        format: uuid
    get:
      produces:
        - application/json
      responses:
        '200':
          description: Successfully retrieved the move's evaluation reports
          schema:
            $ref: '#/definitions/EvaluationReportList'
        '400':
          $ref: '#/responses/InvalidRequest'
        '401':
          $ref: '#/responses/PermissionDenied'
        '403':
          $ref: '#/responses/PermissionDenied'
        '404':
          $ref: '#/responses/NotFound'
        '500':
          $ref: '#/responses/ServerError'
      tags:
        - move
      description: >-
        Returns counseling evaluation reports for the specified move that are
        visible to the current office user
      summary: >-
        Returns counseling evaluation reports for the specified move that are
        visible to the current office user
      operationId: getMoveCounselingEvaluationReportsList
  /counseling/orders/{orderID}:
    parameters:
      - description: ID of order to update
        in: path
        name: orderID
        required: true
        type: string
        format: uuid
    patch:
      summary: Updates an order (performed by a services counselor)
      description: All fields sent in this request will be set on the order referenced
      operationId: counselingUpdateOrder
      tags:
        - order
      consumes:
        - application/json
      produces:
        - application/json
      parameters:
        - in: body
          name: body
          required: true
          schema:
            $ref: '#/definitions/CounselingUpdateOrderPayload'
        - in: header
          name: If-Match
          type: string
          required: true
      responses:
        '200':
          description: updated instance of orders
          schema:
            $ref: '#/definitions/Order'
        '403':
          $ref: '#/responses/PermissionDenied'
        '404':
          $ref: '#/responses/NotFound'
        '412':
          $ref: '#/responses/PreconditionFailed'
        '422':
          $ref: '#/responses/UnprocessableEntity'
        '500':
          $ref: '#/responses/ServerError'
  /orders:
    post:
      summary: Creates an orders model for a logged-in user
      description: >-
        Creates an instance of orders tied to a service member, which allow for
        creation of a move and an entitlement. Orders are required before the
        creation of a move
      operationId: createOrder
      tags:
        - order
      consumes:
        - application/json
      produces:
        - application/json
      parameters:
        - in: body
          name: createOrders
          schema:
            $ref: '#/definitions/CreateOrders'
      responses:
        '200':
          description: created instance of orders
          schema:
            $ref: '#/definitions/Order'
        '400':
          description: invalid request
        '401':
          description: request requires user authentication
        '403':
          description: user is not authorized
        '422':
          $ref: '#/responses/UnprocessableEntity'
        '500':
          description: internal server error
  /orders/{orderID}:
    parameters:
      - description: ID of order to use
        in: path
        name: orderID
        required: true
        type: string
        format: uuid
    patch:
      summary: Updates an order
      description: All fields sent in this request will be set on the order referenced
      operationId: updateOrder
      tags:
        - order
      consumes:
        - application/json
      produces:
        - application/json
      parameters:
        - in: body
          name: body
          required: true
          schema:
            $ref: '#/definitions/UpdateOrderPayload'
        - in: header
          name: If-Match
          type: string
          required: true
      responses:
        '200':
          description: updated instance of orders
          schema:
            $ref: '#/definitions/Order'
        '400':
          $ref: '#/responses/InvalidRequest'
        '403':
          $ref: '#/responses/PermissionDenied'
        '404':
          $ref: '#/responses/NotFound'
        '409':
          $ref: '#/responses/Conflict'
        '412':
          $ref: '#/responses/PreconditionFailed'
        '422':
          $ref: '#/responses/UnprocessableEntity'
        '500':
          $ref: '#/responses/ServerError'
      x-permissions:
        - update.orders
    get:
      produces:
        - application/json
      parameters: []
      responses:
        '200':
          description: Successfully retrieved order
          schema:
            $ref: '#/definitions/Order'
        '400':
          $ref: '#/responses/InvalidRequest'
        '401':
          $ref: '#/responses/PermissionDenied'
        '403':
          $ref: '#/responses/PermissionDenied'
        '404':
          $ref: '#/responses/NotFound'
        '500':
          $ref: '#/responses/ServerError'
      tags:
        - order
      description: Gets an order
      operationId: getOrder
      summary: Gets an order by ID
  /orders/{orderID}/allowances:
    parameters:
      - description: ID of order to use
        in: path
        name: orderID
        required: true
        type: string
        format: uuid
    patch:
      summary: Updates an allowance (Orders with Entitlements)
      description: All fields sent in this request will be set on the order referenced
      operationId: updateAllowance
      tags:
        - order
      consumes:
        - application/json
      produces:
        - application/json
      parameters:
        - in: body
          name: body
          required: true
          schema:
            $ref: '#/definitions/UpdateAllowancePayload'
        - in: header
          name: If-Match
          type: string
          required: true
      responses:
        '200':
          description: updated instance of allowance
          schema:
            $ref: '#/definitions/Order'
        '403':
          $ref: '#/responses/PermissionDenied'
        '404':
          $ref: '#/responses/NotFound'
        '412':
          $ref: '#/responses/PreconditionFailed'
        '422':
          $ref: '#/responses/UnprocessableEntity'
        '500':
          $ref: '#/responses/ServerError'
      x-permissions:
        - update.allowances
  /orders/{orderID}/acknowledge-excess-weight-risk:
    parameters:
      - description: ID of order to use
        in: path
        name: orderID
        required: true
        type: string
        format: uuid
    post:
      summary: >-
        Saves the date and time a TOO acknowledged the excess weight risk by
        dismissing the alert
      description: >-
        Saves the date and time a TOO acknowledged the excess weight risk by
        dismissing the alert
      operationId: acknowledgeExcessWeightRisk
      tags:
        - order
      consumes:
        - application/json
      produces:
        - application/json
      parameters:
        - in: header
          name: If-Match
          type: string
          required: true
      responses:
        '200':
          description: updated Move
          schema:
            $ref: '#/definitions/Move'
        '403':
          $ref: '#/responses/PermissionDenied'
        '404':
          $ref: '#/responses/NotFound'
        '412':
          $ref: '#/responses/PreconditionFailed'
        '422':
          $ref: '#/responses/UnprocessableEntity'
        '500':
          $ref: '#/responses/ServerError'
      x-permissions:
        - update.excessWeightRisk
  /orders/{orderID}/update-billable-weight:
    parameters:
      - description: ID of order to use
        in: path
        name: orderID
        required: true
        type: string
        format: uuid
    patch:
      summary: Updates the max billable weight
      description: Updates the DBAuthorizedWeight attribute for the Order Entitlements=
      operationId: updateBillableWeight
      tags:
        - order
      consumes:
        - application/json
      produces:
        - application/json
      parameters:
        - in: body
          name: body
          required: true
          schema:
            $ref: '#/definitions/UpdateBillableWeightPayload'
        - in: header
          name: If-Match
          type: string
          required: true
      responses:
        '200':
          description: updated Order
          schema:
            $ref: '#/definitions/Order'
        '403':
          $ref: '#/responses/PermissionDenied'
        '404':
          $ref: '#/responses/NotFound'
        '412':
          $ref: '#/responses/PreconditionFailed'
        '422':
          $ref: '#/responses/UnprocessableEntity'
        '500':
          $ref: '#/responses/ServerError'
      x-permissions:
        - update.billableWeight
  /orders/{orderID}/update-max-billable-weight/tio:
    parameters:
      - description: ID of order to use
        in: path
        name: orderID
        required: true
        type: string
        format: uuid
    patch:
      summary: Updates the max billable weight with TIO remarks
      description: >-
        Updates the DBAuthorizedWeight attribute for the Order Entitlements and
        move TIO remarks
      operationId: updateMaxBillableWeightAsTIO
      tags:
        - order
      consumes:
        - application/json
      produces:
        - application/json
      parameters:
        - in: body
          name: body
          required: true
          schema:
            $ref: '#/definitions/UpdateMaxBillableWeightAsTIOPayload'
        - $ref: '#/parameters/ifMatch'
      responses:
        '200':
          description: updated Order
          schema:
            $ref: '#/definitions/Order'
        '403':
          $ref: '#/responses/PermissionDenied'
        '404':
          $ref: '#/responses/NotFound'
        '412':
          $ref: '#/responses/PreconditionFailed'
        '422':
          $ref: '#/responses/UnprocessableEntity'
        '500':
          $ref: '#/responses/ServerError'
      x-permissions:
        - update.maxBillableWeight
  /orders/{orderID}/upload_amended_orders:
    post:
      summary: Create an amended order for a given order
      description: Create an amended order for a given order
      operationId: uploadAmendedOrders
      tags:
        - order
      consumes:
        - multipart/form-data
      parameters:
        - in: path
          name: orderID
          type: string
          format: uuid
          required: true
          description: UUID of the order
        - in: formData
          name: file
          type: file
          description: The file to upload.
          required: true
      responses:
        '201':
          description: created upload
          schema:
            $ref: '#/definitions/Upload'
        '400':
          description: invalid request
          schema:
            $ref: '#/definitions/InvalidRequestResponsePayload'
        '403':
          description: not authorized
        '404':
          description: not found
        '413':
          description: payload is too large
        '500':
          description: server error
  /counseling/orders/{orderID}/allowances:
    parameters:
      - description: ID of order to use
        in: path
        name: orderID
        required: true
        type: string
        format: uuid
    patch:
      summary: Updates an allowance (Orders with Entitlements)
      description: All fields sent in this request will be set on the order referenced
      operationId: counselingUpdateAllowance
      tags:
        - order
      consumes:
        - application/json
      produces:
        - application/json
      parameters:
        - in: body
          name: body
          required: true
          schema:
            $ref: '#/definitions/CounselingUpdateAllowancePayload'
        - in: header
          name: If-Match
          type: string
          required: true
      responses:
        '200':
          description: updated instance of allowance
          schema:
            $ref: '#/definitions/Order'
        '403':
          $ref: '#/responses/PermissionDenied'
        '404':
          $ref: '#/responses/NotFound'
        '412':
          $ref: '#/responses/PreconditionFailed'
        '422':
          $ref: '#/responses/UnprocessableEntity'
        '500':
          $ref: '#/responses/ServerError'
  /move-task-orders/{moveTaskOrderID}:
    parameters:
      - description: ID of move to use
        in: path
        name: moveTaskOrderID
        required: true
        type: string
    get:
      produces:
        - application/json
      parameters: []
      responses:
        '200':
          description: Successfully retrieved move task order
          schema:
            $ref: '#/definitions/MoveTaskOrder'
        '400':
          $ref: '#/responses/InvalidRequest'
        '401':
          $ref: '#/responses/PermissionDenied'
        '403':
          $ref: '#/responses/PermissionDenied'
        '404':
          $ref: '#/responses/NotFound'
        '500':
          $ref: '#/responses/ServerError'
      tags:
        - moveTaskOrder
      description: Gets a move
      operationId: getMoveTaskOrder
      summary: Gets a move by ID
  /move_task_orders/{moveTaskOrderID}/mto_service_items:
    parameters:
      - description: ID of move for mto service item to use
        in: path
        name: moveTaskOrderID
        required: true
        format: uuid
        type: string
    get:
      produces:
        - application/json
      parameters: []
      responses:
        '200':
          description: Successfully retrieved all line items for a move task order
          schema:
            $ref: '#/definitions/MTOServiceItems'
        '404':
          $ref: '#/responses/NotFound'
        '422':
          $ref: '#/responses/UnprocessableEntity'
        '500':
          $ref: '#/responses/ServerError'
      tags:
        - mtoServiceItem
      description: Gets all line items for a move
      operationId: listMTOServiceItems
      summary: Gets all line items for a move
  /mto-shipments:
    post:
      summary: createMTOShipment
      description: |
        Creates a MTO shipment for the specified Move Task Order.
        Required fields include:
        * Shipment Type
        * Customer requested pick-up date
        * Pick-up Address
        * Delivery Address
        * Releasing / Receiving agents
        Optional fields include:
        * Delivery Address Type
        * Customer Remarks
        * Releasing / Receiving agents
        * An array of optional accessorial service item codes
      consumes:
        - application/json
      produces:
        - application/json
      operationId: createMTOShipment
      tags:
        - mtoShipment
      parameters:
        - in: body
          name: body
          schema:
            $ref: '#/definitions/CreateMTOShipment'
      responses:
        '200':
          description: Successfully created a MTO shipment.
          schema:
            $ref: '#/definitions/MTOShipment'
        '400':
          $ref: '#/responses/InvalidRequest'
        '404':
          $ref: '#/responses/NotFound'
        '422':
          $ref: '#/responses/UnprocessableEntity'
        '500':
          $ref: '#/responses/ServerError'
  /move_task_orders/{moveTaskOrderID}/mto_shipments:
    parameters:
      - description: ID of move task order for mto shipment to use
        in: path
        name: moveTaskOrderID
        required: true
        format: uuid
        type: string
    get:
      produces:
        - application/json
      parameters: []
      responses:
        '200':
          description: Successfully retrieved all mto shipments for a move task order
          schema:
            $ref: '#/definitions/MTOShipments'
        '403':
          $ref: '#/responses/PermissionDenied'
        '404':
          $ref: '#/responses/NotFound'
        '422':
          $ref: '#/responses/UnprocessableEntity'
        '500':
          $ref: '#/responses/ServerError'
      tags:
        - mtoShipment
      description: Gets all shipments for a move task order
      operationId: listMTOShipments
      summary: Gets all shipments for a move task order
  /shipments/{shipmentID}:
    get:
      summary: fetches a shipment by ID
      description: fetches a shipment by ID
      operationId: getShipment
      tags:
        - mtoShipment
      produces:
        - application/json
      parameters:
        - description: ID of the shipment to be fetched
          in: path
          name: shipmentID
          required: true
          format: uuid
          type: string
      responses:
        '200':
          description: Successfully fetched the shipment
          schema:
            $ref: '#/definitions/MTOShipment'
        '400':
          $ref: '#/responses/InvalidRequest'
        '403':
          $ref: '#/responses/PermissionDenied'
        '404':
          $ref: '#/responses/NotFound'
        '422':
          $ref: '#/responses/UnprocessableEntity'
        '500':
          $ref: '#/responses/ServerError'
    delete:
      summary: Soft deletes a shipment by ID
      description: Soft deletes a shipment by ID
      operationId: deleteShipment
      tags:
        - shipment
      produces:
        - application/json
      parameters:
        - description: ID of the shipment to be deleted
          in: path
          name: shipmentID
          required: true
          format: uuid
          type: string
      responses:
        '204':
          description: Successfully soft deleted the shipment
        '400':
          $ref: '#/responses/InvalidRequest'
        '403':
          $ref: '#/responses/PermissionDenied'
        '404':
          $ref: '#/responses/NotFound'
        '409':
          $ref: '#/responses/Conflict'
        '422':
          $ref: '#/responses/UnprocessableEntity'
        '500':
          $ref: '#/responses/ServerError'
  /move_task_orders/{moveTaskOrderID}/mto_shipments/{shipmentID}:
    patch:
      summary: updateMTOShipment
      description: |
        Updates a specified MTO shipment.
        Required fields include:
        * MTO Shipment ID required in path
        * If-Match required in headers
        * No fields required in body
        Optional fields include:
        * New shipment status type
        * Shipment Type
        * Customer requested pick-up date
        * Pick-up Address
        * Delivery Address
        * Secondary Pick-up Address
        * SecondaryDelivery Address
        * Delivery Address Type
        * Customer Remarks
        * Counselor Remarks
        * Releasing / Receiving agents
        * Actual Pro Gear Weight
        * Actual Spouse Pro Gear Weight
      consumes:
        - application/json
      produces:
        - application/json
      operationId: updateMTOShipment
      tags:
        - mtoShipment
      parameters:
        - in: path
          name: moveTaskOrderID
          required: true
          format: uuid
          type: string
          description: ID of move task order for mto shipment to use
        - in: path
          name: shipmentID
          type: string
          format: uuid
          required: true
          description: UUID of the MTO Shipment to update
        - in: header
          name: If-Match
          type: string
          required: true
          description: >
            Optimistic locking is implemented via the `If-Match` header. If the
            ETag header does not match the value of the resource on the server,
            the server rejects the change with a `412 Precondition Failed`
            error.
        - in: body
          name: body
          schema:
            $ref: '#/definitions/UpdateShipment'
      responses:
        '200':
          description: Successfully updated the specified MTO shipment.
          schema:
            $ref: '#/definitions/MTOShipment'
        '400':
          $ref: '#/responses/InvalidRequest'
        '401':
          $ref: '#/responses/PermissionDenied'
        '403':
          $ref: '#/responses/PermissionDenied'
        '404':
          $ref: '#/responses/NotFound'
        '412':
          $ref: '#/responses/PreconditionFailed'
        '422':
          $ref: '#/responses/UnprocessableEntity'
        '500':
          $ref: '#/responses/ServerError'
  /shipments/{shipmentID}/approve:
    parameters:
      - description: ID of the shipment
        in: path
        name: shipmentID
        required: true
        format: uuid
        type: string
    post:
      consumes:
        - application/json
      produces:
        - application/json
      parameters:
        - in: header
          name: If-Match
          type: string
          required: true
      responses:
        '200':
          description: Successfully approved the shipment
          schema:
            $ref: '#/definitions/MTOShipment'
        '403':
          $ref: '#/responses/PermissionDenied'
        '404':
          $ref: '#/responses/NotFound'
        '409':
          $ref: '#/responses/Conflict'
        '412':
          $ref: '#/responses/PreconditionFailed'
        '422':
          $ref: '#/responses/UnprocessableEntity'
        '500':
          $ref: '#/responses/ServerError'
      tags:
        - shipment
      description: Approves a shipment
      operationId: approveShipment
      summary: Approves a shipment
      x-permissions:
        - update.shipment
  /shipments/{shipmentID}/request-diversion:
    parameters:
      - description: ID of the shipment
        in: path
        name: shipmentID
        required: true
        format: uuid
        type: string
    post:
      consumes:
        - application/json
      produces:
        - application/json
      parameters:
        - in: header
          name: If-Match
          type: string
          required: true
        - in: body
          name: body
          required: true
          schema:
            $ref: '#/definitions/RequestDiversion'
      responses:
        '200':
          description: Successfully requested the shipment diversion
          schema:
            $ref: '#/definitions/MTOShipment'
        '403':
          $ref: '#/responses/PermissionDenied'
        '404':
          $ref: '#/responses/NotFound'
        '409':
          $ref: '#/responses/Conflict'
        '412':
          $ref: '#/responses/PreconditionFailed'
        '422':
          $ref: '#/responses/UnprocessableEntity'
        '500':
          $ref: '#/responses/ServerError'
      tags:
        - shipment
      description: Requests a shipment diversion
      operationId: requestShipmentDiversion
      summary: Requests a shipment diversion
      x-permissions:
        - create.shipmentDiversionRequest
  /shipments/{shipmentID}/approve-diversion:
    parameters:
      - description: ID of the shipment
        in: path
        name: shipmentID
        required: true
        format: uuid
        type: string
    post:
      consumes:
        - application/json
      produces:
        - application/json
      parameters:
        - in: header
          name: If-Match
          type: string
          required: true
      responses:
        '200':
          description: Successfully approved the shipment diversion
          schema:
            $ref: '#/definitions/MTOShipment'
        '403':
          $ref: '#/responses/PermissionDenied'
        '404':
          $ref: '#/responses/NotFound'
        '409':
          $ref: '#/responses/Conflict'
        '412':
          $ref: '#/responses/PreconditionFailed'
        '422':
          $ref: '#/responses/UnprocessableEntity'
        '500':
          $ref: '#/responses/ServerError'
      x-permissions:
        - update.shipment
      tags:
        - shipment
      description: Approves a shipment diversion
      operationId: approveShipmentDiversion
      summary: Approves a shipment diversion
  /shipments/{shipmentID}/reject:
    parameters:
      - description: ID of the shipment
        in: path
        name: shipmentID
        required: true
        format: uuid
        type: string
    post:
      consumes:
        - application/json
      produces:
        - application/json
      parameters:
        - in: header
          name: If-Match
          type: string
          required: true
        - in: body
          name: body
          required: true
          schema:
            $ref: '#/definitions/RejectShipment'
      responses:
        '200':
          description: Successfully rejected the shipment
          schema:
            $ref: '#/definitions/MTOShipment'
        '403':
          $ref: '#/responses/PermissionDenied'
        '404':
          $ref: '#/responses/NotFound'
        '409':
          $ref: '#/responses/Conflict'
        '412':
          $ref: '#/responses/PreconditionFailed'
        '422':
          $ref: '#/responses/UnprocessableEntity'
        '500':
          $ref: '#/responses/ServerError'
      tags:
        - shipment
      description: rejects a shipment
      operationId: rejectShipment
      summary: rejects a shipment
  /shipments/{shipmentID}/request-cancellation:
    parameters:
      - description: ID of the shipment
        in: path
        name: shipmentID
        required: true
        format: uuid
        type: string
    post:
      consumes:
        - application/json
      produces:
        - application/json
      parameters:
        - in: header
          name: If-Match
          type: string
          required: true
      responses:
        '200':
          description: Successfully requested the shipment cancellation
          schema:
            $ref: '#/definitions/MTOShipment'
        '403':
          $ref: '#/responses/PermissionDenied'
        '404':
          $ref: '#/responses/NotFound'
        '409':
          $ref: '#/responses/Conflict'
        '412':
          $ref: '#/responses/PreconditionFailed'
        '422':
          $ref: '#/responses/UnprocessableEntity'
        '500':
          $ref: '#/responses/ServerError'
      tags:
        - shipment
      description: Requests a shipment cancellation
      operationId: requestShipmentCancellation
      summary: Requests a shipment cancellation
      x-permissions:
        - create.shipmentCancellation
  /shipments/{shipmentID}/request-reweigh:
    parameters:
      - description: ID of the shipment
        in: path
        name: shipmentID
        required: true
        format: uuid
        type: string
    post:
      consumes:
        - application/json
      produces:
        - application/json
      responses:
        '200':
          description: Successfully requested a reweigh of the shipment
          schema:
            $ref: '#/definitions/Reweigh'
        '403':
          $ref: '#/responses/PermissionDenied'
        '404':
          $ref: '#/responses/NotFound'
        '409':
          $ref: '#/responses/Conflict'
        '412':
          $ref: '#/responses/PreconditionFailed'
        '422':
          $ref: '#/responses/UnprocessableEntity'
        '500':
          $ref: '#/responses/ServerError'
      tags:
        - shipment
        - reweigh
      description: Requests a shipment reweigh
      operationId: requestShipmentReweigh
      summary: Requests a shipment reweigh
      x-permissions:
        - create.reweighRequest
  /shipments/{shipmentID}/review-shipment-address-update:
    parameters:
      - description: ID of the shipment
        in: path
        name: shipmentID
        required: true
        format: uuid
        type: string
    patch:
      consumes:
        - application/json
      produces:
        - application/json
      parameters:
        - in: header
          name: If-Match
          type: string
          required: true
        - in: body
          name: body
          required: true
          schema:
            properties:
              status:
                type: string
                enum:
                  - REJECTED
                  - APPROVED
              officeRemarks:
                type: string
            required:
              - officeRemarks
              - status
      responses:
        '200':
          description: Successfully requested a shipment address update
          schema:
            $ref: '#/definitions/ShipmentAddressUpdate'
        '403':
          $ref: '#/responses/PermissionDenied'
        '404':
          $ref: '#/responses/NotFound'
        '409':
          $ref: '#/responses/Conflict'
        '412':
          $ref: '#/responses/PreconditionFailed'
        '422':
          $ref: '#/responses/UnprocessableEntity'
        '500':
          $ref: '#/responses/ServerError'
      tags:
        - shipment
      description: >-
        This endpoint is used to approve a address update request. Office
        remarks are required. Approving the address update will update the
        Destination Final Address of the associated service item
      operationId: reviewShipmentAddressUpdate
      summary: Allows TOO to review a shipment address update
  /shipments/{shipmentID}/sit-extensions:
    post:
      summary: Create an approved SIT Duration Update
      description: >-
        TOO can creates an already-approved SIT Duration Update on behalf of a
        customer
      consumes:
        - application/json
      produces:
        - application/json
      operationId: createApprovedSITDurationUpdate
      tags:
        - shipment
        - sitExtension
      parameters:
        - description: ID of the shipment
          in: path
          name: shipmentID
          required: true
          format: uuid
          type: string
        - in: body
          name: body
          schema:
            $ref: '#/definitions/CreateApprovedSITDurationUpdate'
          required: true
        - in: header
          description: >-
            We want the shipment's eTag rather than the SIT Duration Update eTag
            as the SIT Duration Update is always associated with a shipment
          name: If-Match
          type: string
          required: true
      responses:
        '200':
          description: Successfully created a SIT Extension.
          schema:
            $ref: '#/definitions/MTOShipment'
        '400':
          $ref: '#/responses/InvalidRequest'
        '403':
          $ref: '#/responses/PermissionDenied'
        '404':
          $ref: '#/responses/NotFound'
        '422':
          $ref: '#/responses/UnprocessableEntity'
        '500':
          $ref: '#/responses/ServerError'
      x-permissions:
        - create.SITExtension
  /shipments/{shipmentID}/sit-extensions/{sitExtensionID}/approve:
    parameters:
      - description: ID of the shipment
        in: path
        name: shipmentID
        required: true
        format: uuid
        type: string
      - description: ID of the SIT extension
        in: path
        name: sitExtensionID
        required: true
        format: uuid
        type: string
    patch:
      consumes:
        - application/json
      produces:
        - application/json
      parameters:
        - in: body
          name: body
          required: true
          schema:
            $ref: '#/definitions/ApproveSITExtension'
        - in: header
          description: >-
            We want the shipment's eTag rather than the SIT extension eTag as
            the SIT extension is always associated with a shipment
          name: If-Match
          type: string
          required: true
      responses:
        '200':
          description: Successfully approved a SIT extension
          schema:
            $ref: '#/definitions/MTOShipment'
        '403':
          $ref: '#/responses/PermissionDenied'
        '404':
          $ref: '#/responses/NotFound'
        '409':
          $ref: '#/responses/Conflict'
        '412':
          $ref: '#/responses/PreconditionFailed'
        '422':
          $ref: '#/responses/UnprocessableEntity'
        '500':
          $ref: '#/responses/ServerError'
      tags:
        - shipment
        - sitExtension
      description: Approves a SIT extension
      operationId: approveSITExtension
      summary: Approves a SIT extension
      x-permissions:
        - update.SITExtension
  /shipments/{shipmentID}/sit-extensions/{sitExtensionID}/deny:
    parameters:
      - description: ID of the shipment
        in: path
        name: shipmentID
        required: true
        format: uuid
        type: string
      - description: ID of the SIT extension
        in: path
        name: sitExtensionID
        required: true
        format: uuid
        type: string
    patch:
      consumes:
        - application/json
      produces:
        - application/json
      parameters:
        - in: body
          name: body
          required: true
          schema:
            $ref: '#/definitions/DenySITExtension'
        - in: header
          name: If-Match
          type: string
          required: true
      responses:
        '200':
          description: Successfully denied a SIT extension
          schema:
            $ref: '#/definitions/MTOShipment'
        '403':
          $ref: '#/responses/PermissionDenied'
        '404':
          $ref: '#/responses/NotFound'
        '409':
          $ref: '#/responses/Conflict'
        '412':
          $ref: '#/responses/PreconditionFailed'
        '422':
          $ref: '#/responses/UnprocessableEntity'
        '500':
          $ref: '#/responses/ServerError'
      tags:
        - shipment
        - sitExtension
      description: Denies a SIT extension
      operationId: denySITExtension
      summary: Denies a SIT extension
      x-permissions:
        - update.SITExtension
  /shipments/{shipmentID}/sit-service-item/convert-to-customer-expense:
    parameters:
      - description: ID of the shipment
        in: path
        name: shipmentID
        required: true
        format: uuid
        type: string
    patch:
      consumes:
        - application/json
      produces:
        - application/json
      parameters:
        - in: body
          name: body
          required: true
          schema:
            $ref: '#/definitions/UpdateSITServiceItemCustomerExpense'
        - in: header
          name: If-Match
          type: string
          required: true
      responses:
        '200':
          description: Successfully converted to customer expense
          schema:
            $ref: '#/definitions/MTOShipment'
        '403':
          $ref: '#/responses/PermissionDenied'
        '404':
          $ref: '#/responses/NotFound'
        '409':
          $ref: '#/responses/Conflict'
        '412':
          $ref: '#/responses/PreconditionFailed'
        '422':
          $ref: '#/responses/UnprocessableEntity'
        '500':
          $ref: '#/responses/ServerError'
      tags:
        - shipment
        - mtoServiceItem
      description: Converts a SIT to customer expense
      operationId: updateSITServiceItemCustomerExpense
      summary: Converts a SIT to customer expense
      x-permissions:
        - update.MTOServiceItem
  /shipments/{shipmentID}/ppm-documents:
    parameters:
      - description: ID of the shipment
        in: path
        name: shipmentID
        required: true
        format: uuid
        type: string
    get:
      summary: Gets all the PPM documents for a PPM shipment
      description: >
        Retrieves all of the documents and associated uploads for each ppm
        document type connected to a PPM shipment. This

        excludes any deleted PPM documents.
      operationId: getPPMDocuments
      tags:
        - ppm
      consumes:
        - application/json
      produces:
        - application/json
      responses:
        '200':
          description: >-
            All PPM documents and associated uploads for the specified PPM
            shipment.
          schema:
            $ref: '#/definitions/PPMDocuments'
        '401':
          $ref: '#/responses/PermissionDenied'
        '403':
          $ref: '#/responses/PermissionDenied'
        '422':
          $ref: '#/responses/UnprocessableEntity'
        '500':
          $ref: '#/responses/ServerError'
  /ppm-shipments/{ppmShipmentId}/weight-ticket/{weightTicketId}:
    parameters:
      - $ref: '#/parameters/ppmShipmentId'
      - $ref: '#/parameters/weightTicketId'
    patch:
      summary: Updates a weight ticket document
      description: >
        Updates a PPM shipment's weight ticket document with new information.
        Only some of the weight ticket document's

        fields are editable because some have to be set by the customer, e.g.
        vehicle description.
      operationId: updateWeightTicket
      tags:
        - ppm
      consumes:
        - application/json
      produces:
        - application/json
      parameters:
        - $ref: '#/parameters/ifMatch'
        - in: body
          name: updateWeightTicketPayload
          required: true
          schema:
            $ref: '#/definitions/UpdateWeightTicket'
      responses:
        '200':
          description: returns an updated weight ticket object
          schema:
            $ref: '#/definitions/WeightTicket'
        '400':
          $ref: '#/responses/InvalidRequest'
        '401':
          $ref: '#/responses/PermissionDenied'
        '403':
          $ref: '#/responses/PermissionDenied'
        '404':
          $ref: '#/responses/NotFound'
        '412':
          $ref: '#/responses/PreconditionFailed'
        '422':
          $ref: '#/responses/UnprocessableEntity'
        '500':
          $ref: '#/responses/ServerError'
  /ppm-shipments/{ppmShipmentId}/moving-expenses/{movingExpenseId}:
    parameters:
      - $ref: '#/parameters/ppmShipmentId'
      - $ref: '#/parameters/movingExpenseId'
    patch:
      summary: Updates the moving expense
      description: >
        Updates a PPM shipment's moving expense with new information. Only some
        of the moving expense's fields are

        editable because some have to be set by the customer, e.g. the
        description and the moving expense type.
      operationId: updateMovingExpense
      tags:
        - ppm
      consumes:
        - application/json
      produces:
        - application/json
      parameters:
        - $ref: '#/parameters/ifMatch'
        - in: body
          name: updateMovingExpense
          required: true
          schema:
            $ref: '#/definitions/UpdateMovingExpense'
      responses:
        '200':
          description: returns an updated moving expense object
          schema:
            $ref: '#/definitions/MovingExpense'
        '400':
          $ref: '#/responses/InvalidRequest'
        '401':
          $ref: '#/responses/PermissionDenied'
        '403':
          $ref: '#/responses/PermissionDenied'
        '404':
          $ref: '#/responses/NotFound'
        '412':
          $ref: '#/responses/PreconditionFailed'
        '422':
          $ref: '#/responses/UnprocessableEntity'
        '500':
          $ref: '#/responses/ServerError'
  /ppm-shipments/{ppmShipmentId}/pro-gear-weight-tickets/{proGearWeightTicketId}:
    parameters:
      - $ref: '#/parameters/ppmShipmentId'
      - $ref: '#/parameters/proGearWeightTicketId'
    patch:
      summary: Updates a pro-gear weight ticket
      description: >
        Updates a PPM shipment's pro-gear weight ticket with new information.
        Only some of the fields are editable

        because some have to be set by the customer, e.g. the description.
      operationId: updateProGearWeightTicket
      tags:
        - ppm
      consumes:
        - application/json
      produces:
        - application/json
      parameters:
        - $ref: '#/parameters/ifMatch'
        - in: body
          name: updateProGearWeightTicket
          required: true
          schema:
            $ref: '#/definitions/UpdateProGearWeightTicket'
      responses:
        '200':
          description: returns an updated pro-gear weight ticket object
          schema:
            $ref: '#/definitions/ProGearWeightTicket'
        '400':
          $ref: '#/responses/InvalidRequest'
        '401':
          $ref: '#/responses/PermissionDenied'
        '403':
          $ref: '#/responses/PermissionDenied'
        '404':
          $ref: '#/responses/NotFound'
        '412':
          $ref: '#/responses/PreconditionFailed'
        '422':
          $ref: '#/responses/UnprocessableEntity'
        '500':
          $ref: '#/responses/ServerError'
  /ppm-shipments/{ppmShipmentId}/aoa-packet:
    parameters:
      - description: the id for the ppmshipment with aoa to be downloaded
        in: path
        name: ppmShipmentId
        required: true
        type: string
    get:
      summary: Downloads AOA Packet form PPMShipment as a PDF
      description: >
        ### Functionality

        This endpoint downloads all uploaded move order documentation combined
        with the Shipment Summary Worksheet into a single PDF.

        ### Errors

        * The PPMShipment must have requested an AOA.

        * The PPMShipment AOA Request must have been approved.
      operationId: showAOAPacket
      tags:
        - ppm
      produces:
        - application/pdf
      responses:
        '200':
          headers:
            Content-Disposition:
              type: string
              description: File name to download
          description: AOA PDF
          schema:
            format: binary
            type: file
        '400':
          $ref: '#/responses/InvalidRequest'
        '403':
          $ref: '#/responses/PermissionDenied'
        '404':
          $ref: '#/responses/NotFound'
        '422':
          $ref: '#/responses/UnprocessableEntity'
        '500':
          $ref: '#/responses/ServerError'
  /ppm-shipments/{ppmShipmentId}/finish-document-review:
    parameters:
      - $ref: '#/parameters/ppmShipmentId'
    patch:
      summary: Updates a PPM shipment's status after document review
      description: >
        Updates a PPM shipment's status once documents have been reviewed.
        Status is updated depending on whether any documents have been rejected.
      operationId: finishDocumentReview
      tags:
        - ppm
      consumes:
        - application/json
      produces:
        - application/json
      parameters:
        - in: header
          name: If-Match
          type: string
          required: true
      responses:
        '200':
          description: Successfully finished document review
          schema:
            $ref: '#/definitions/PPMShipment'
        '400':
          $ref: '#/responses/InvalidRequest'
        '401':
          $ref: '#/responses/PermissionDenied'
        '403':
          $ref: '#/responses/PermissionDenied'
        '404':
          $ref: '#/responses/NotFound'
        '409':
          $ref: '#/responses/Conflict'
        '412':
          $ref: '#/responses/PreconditionFailed'
        '422':
          $ref: '#/responses/UnprocessableEntity'
        '500':
          $ref: '#/responses/ServerError'
      x-permissions:
        - update.shipment
  /ppm-shipments/{ppmShipmentId}/ppm-sit:
    patch:
      summary: Updates a PPM shipment's SIT values
      description: |
        Updates a PPM shipment's SIT values
      operationId: updatePPMSIT
      tags:
        - ppm
      consumes:
        - application/json
      produces:
        - application/json
      parameters:
        - $ref: '#/parameters/ppmShipmentId'
        - in: header
          name: If-Match
          type: string
          required: true
        - in: body
          name: body
          schema:
            $ref: '#/definitions/PPMShipmentSIT'
      responses:
        '200':
          description: Successfully finished PPM SIT update
          schema:
            $ref: '#/definitions/PPMShipment'
        '400':
          $ref: '#/responses/InvalidRequest'
        '403':
          $ref: '#/responses/PermissionDenied'
        '404':
          $ref: '#/responses/NotFound'
        '412':
          $ref: '#/responses/PreconditionFailed'
        '422':
          $ref: '#/responses/UnprocessableEntity'
        '500':
          $ref: '#/responses/ServerError'
  /ppm-shipments/{ppmShipmentId}/closeout:
    parameters:
      - $ref: '#/parameters/ppmShipmentId'
    get:
      summary: Get the closeout calcuations for the specified PPM shipment
      description: |
        Retrieves the closeout calculations for the specified PPM shipment.
      operationId: getPPMCloseout
      tags:
        - ppm
      produces:
        - application/json
      responses:
        '200':
          description: Returns closeout for the specified PPM shipment.
          schema:
            $ref: '#/definitions/PPMCloseout'
        '400':
          $ref: '#/responses/InvalidRequest'
        '403':
          $ref: '#/responses/PermissionDenied'
        '404':
          $ref: '#/responses/NotFound'
        '422':
          $ref: '#/responses/UnprocessableEntity'
        '500':
          $ref: '#/responses/ServerError'
  /ppm-shipments/{ppmShipmentId}/actual-weight:
    parameters:
      - $ref: '#/parameters/ppmShipmentId'
    get:
      summary: Get the actual weight for a PPM shipment
      description: |
        Retrieves the actual weight for the specified PPM shipment.
      operationId: getPPMActualWeight
      tags:
        - ppm
      produces:
        - application/json
      responses:
        '200':
          description: Returns actual weight for the specified PPM shipment.
          schema:
            $ref: '#/definitions/PPMActualWeight'
        '400':
          $ref: '#/responses/InvalidRequest'
        '403':
          $ref: '#/responses/PermissionDenied'
        '404':
          $ref: '#/responses/NotFound'
        '422':
          $ref: '#/responses/UnprocessableEntity'
        '500':
          $ref: '#/responses/ServerError'
  /ppm-shipments/{ppmShipmentId}/sit_location/{sitLocation}/sit-estimated-cost:
    parameters:
      - $ref: '#/parameters/ppmShipmentId'
      - in: path
        format: string
        description: location of sit
        name: sitLocation
        required: true
        type: string
        enum:
          - ORIGIN
          - DESTINATION
      - in: query
        format: date-time
        description: Date entered into SIT
        name: sitEntryDate
        required: true
        type: string
      - in: query
        format: date-time
        description: Date departed SIT
        name: sitDepartureDate
        required: true
        type: string
      - in: query
        description: Weight stored in SIT
        name: weightStored
        required: true
        type: integer
        minimum: 0
    get:
      summary: Get the SIT estimated cost for a PPM shipment
      description: >
        Calculates and returns the SIT estimated cost for the specified PPM
        shipment.
      operationId: getPPMSITEstimatedCost
      tags:
        - ppm
      produces:
        - application/json
      responses:
        '200':
          description: >-
            Calculates and returns the SIT estimated cost for the specified PPM
            shipment.
          schema:
            $ref: '#/definitions/PPMSITEstimatedCost'
        '400':
          $ref: '#/responses/InvalidRequest'
        '403':
          $ref: '#/responses/PermissionDenied'
        '404':
          $ref: '#/responses/NotFound'
        '422':
          $ref: '#/responses/UnprocessableEntity'
        '500':
          $ref: '#/responses/ServerError'
  /ppm-shipments/{ppmShipmentId}/payment-packet:
    get:
      summary: Returns PPM payment packet
      description: >-
        Generates a PDF containing all user uploaded documentations for PPM.
        Contains SSW form, orders, weight and expense documentations.
      operationId: showPaymentPacket
      tags:
        - ppm
      parameters:
        - in: path
          name: ppmShipmentId
          type: string
          format: uuid
          required: true
          description: UUID of the ppmShipment
      produces:
        - application/pdf
      responses:
        '200':
          headers:
            Content-Disposition:
              type: string
              description: File name to download
          description: PPM Payment Packet PDF
          schema:
            format: binary
            type: file
        '400':
          description: invalid request
        '401':
          description: request requires user authentication
        '403':
          description: user is not authorized
        '404':
          description: ppm not found
        '500':
          description: internal server error
  /move_task_orders/{moveTaskOrderID}/mto_shipments/{shipmentID}/mto-agents:
    parameters:
      - description: ID of move task order
        in: path
        name: moveTaskOrderID
        required: true
        format: uuid
        type: string
      - description: ID of the shipment
        in: path
        name: shipmentID
        required: true
        format: uuid
        type: string
    get:
      produces:
        - application/json
      parameters: []
      responses:
        '200':
          description: Successfully retrieved all agents for a move task order
          schema:
            $ref: '#/definitions/MTOAgents'
        '404':
          $ref: '#/responses/NotFound'
        '422':
          $ref: '#/responses/UnprocessableEntity'
        '500':
          $ref: '#/responses/ServerError'
      tags:
        - mtoAgent
      description: Fetches a list of agents associated with a move task order.
      operationId: fetchMTOAgentList
      summary: Fetch move task order agents.
  /move-task-orders/{moveTaskOrderID}/service-items/{mtoServiceItemID}:
    parameters:
      - description: ID of move to use
        in: path
        name: moveTaskOrderID
        required: true
        type: string
      - description: ID of line item to use
        in: path
        name: mtoServiceItemID
        required: true
        type: string
    get:
      produces:
        - application/json
      parameters: []
      responses:
        '200':
          description: Successfully retrieved a line item for a move task order by ID
          schema:
            $ref: '#/definitions/MTOServiceItemSingle'
        '400':
          $ref: '#/responses/InvalidRequest'
        '401':
          $ref: '#/responses/PermissionDenied'
        '403':
          $ref: '#/responses/PermissionDenied'
        '404':
          $ref: '#/responses/NotFound'
        '500':
          $ref: '#/responses/ServerError'
      tags:
        - mtoServiceItem
      description: Gets a line item by ID for a move by ID
      operationId: getMTOServiceItem
      summary: Gets a line item by ID for a move by ID
  /move-task-orders/{moveTaskOrderID}/service-items/{mtoServiceItemID}/status:
    parameters:
      - description: ID of move to use
        in: path
        name: moveTaskOrderID
        required: true
        type: string
      - description: ID of line item to use
        in: path
        name: mtoServiceItemID
        required: true
        type: string
    patch:
      consumes:
        - application/json
      produces:
        - application/json
      parameters:
        - in: body
          name: body
          required: true
          schema:
            $ref: '#/definitions/PatchMTOServiceItemStatusPayload'
        - in: header
          name: If-Match
          type: string
          required: true
      responses:
        '200':
          description: >-
            Successfully updated status for a line item for a move task order by
            ID
          schema:
            $ref: '#/definitions/MTOServiceItem'
        '400':
          $ref: '#/responses/InvalidRequest'
        '401':
          $ref: '#/responses/PermissionDenied'
        '403':
          $ref: '#/responses/PermissionDenied'
        '404':
          $ref: '#/responses/NotFound'
        '412':
          $ref: '#/responses/PreconditionFailed'
        '422':
          $ref: '#/responses/UnprocessableEntity'
        '500':
          $ref: '#/responses/ServerError'
      tags:
        - mtoServiceItem
      description: Changes the status of a line item for a move by ID
      operationId: updateMTOServiceItemStatus
      summary: Change the status of a line item for a move by ID
      x-permissions:
        - update.MTOServiceItem
  /service-item/{mtoServiceItemID}/entry-date-update:
    parameters:
      - description: ID of the service item
        in: path
        name: mtoServiceItemID
        required: true
        type: string
    patch:
      consumes:
        - application/json
      produces:
        - application/json
      parameters:
        - in: body
          name: body
          required: true
          schema:
            $ref: '#/definitions/ServiceItemSitEntryDate'
      responses:
        '200':
          description: Successfully updated SIT entry date
          schema:
            $ref: '#/definitions/MTOServiceItemSingle'
        '400':
          $ref: '#/responses/InvalidRequest'
        '401':
          $ref: '#/responses/PermissionDenied'
        '403':
          $ref: '#/responses/PermissionDenied'
        '404':
          $ref: '#/responses/NotFound'
        '412':
          $ref: '#/responses/PreconditionFailed'
        '422':
          $ref: '#/responses/UnprocessableEntity'
        '500':
          $ref: '#/responses/ServerError'
      tags:
        - mtoServiceItem
      description: >-
        Locates the service item in the database and updates the SIT entry date
        for the selected service item and returns the service item
      operationId: updateServiceItemSitEntryDate
      summary: Updates a service item's SIT entry date by ID
  /move-task-orders/{moveTaskOrderID}/status:
    patch:
      consumes:
        - application/json
      produces:
        - application/json
      parameters:
        - description: ID of move to use
          in: path
          name: moveTaskOrderID
          required: true
          type: string
        - in: header
          name: If-Match
          type: string
          required: true
        - in: body
          name: serviceItemCodes
          schema:
            $ref: '#/definitions/MTOApprovalServiceItemCodes'
          required: true
      responses:
        '200':
          description: Successfully updated move task order status
          schema:
            $ref: '#/definitions/Move'
        '400':
          $ref: '#/responses/InvalidRequest'
        '401':
          $ref: '#/responses/PermissionDenied'
        '403':
          $ref: '#/responses/PermissionDenied'
        '404':
          $ref: '#/responses/NotFound'
        '409':
          $ref: '#/responses/Conflict'
        '412':
          $ref: '#/responses/PreconditionFailed'
        '422':
          $ref: '#/responses/UnprocessableEntity'
        '500':
          $ref: '#/responses/ServerError'
      tags:
        - moveTaskOrder
      description: Changes move task order status to make it available to prime
      operationId: updateMoveTaskOrderStatus
      summary: Change the status of a move task order to make it available to prime
      x-permissions:
        - update.move
        - create.serviceItem
  /move-task-orders/{moveTaskOrderID}/status/service-counseling-completed:
    patch:
      consumes:
        - application/json
      produces:
        - application/json
      parameters:
        - description: ID of move to use
          in: path
          name: moveTaskOrderID
          required: true
          type: string
        - in: header
          name: If-Match
          type: string
          required: true
      responses:
        '200':
          description: Successfully updated move task order status
          schema:
            $ref: '#/definitions/Move'
        '400':
          $ref: '#/responses/InvalidRequest'
        '401':
          $ref: '#/responses/PermissionDenied'
        '403':
          $ref: '#/responses/PermissionDenied'
        '404':
          $ref: '#/responses/NotFound'
        '409':
          $ref: '#/responses/Conflict'
        '412':
          $ref: '#/responses/PreconditionFailed'
        '422':
          $ref: '#/responses/UnprocessableEntity'
        '500':
          $ref: '#/responses/ServerError'
      tags:
        - moveTaskOrder
      description: Changes move (move task order) status to service counseling completed
      operationId: updateMTOStatusServiceCounselingCompleted
      summary: Changes move (move task order) status to service counseling completed
  /move-task-orders/{moveTaskOrderID}/payment-service-items/{paymentServiceItemID}/status:
    parameters:
      - description: ID of move to use
        in: path
        name: moveTaskOrderID
        required: true
        type: string
      - description: ID of payment service item to use
        in: path
        name: paymentServiceItemID
        required: true
        type: string
    patch:
      consumes:
        - application/json
      produces:
        - application/json
      parameters:
        - in: body
          name: body
          required: true
          schema:
            $ref: '#/definitions/PaymentServiceItem'
        - in: header
          name: If-Match
          type: string
          required: true
      responses:
        '200':
          description: >-
            Successfully updated status for a line item for a move task order by
            ID
          schema:
            $ref: '#/definitions/PaymentServiceItem'
        '400':
          $ref: '#/responses/InvalidRequest'
        '401':
          $ref: '#/responses/PermissionDenied'
        '403':
          $ref: '#/responses/PermissionDenied'
        '404':
          $ref: '#/responses/NotFound'
        '412':
          $ref: '#/responses/PreconditionFailed'
        '422':
          $ref: '#/responses/UnprocessableEntity'
        '500':
          $ref: '#/responses/ServerError'
      tags:
        - paymentServiceItem
      description: Changes the status of a line item for a move by ID
      operationId: updatePaymentServiceItemStatus
      summary: Change the status of a payment service item for a move by ID
      x-permissions:
        - update.paymentServiceItemStatus
  /move-task-orders/{moveTaskOrderID}/billable-weights-reviewed-at:
    patch:
      consumes:
        - application/json
      produces:
        - application/json
      parameters:
        - description: ID of move to use
          in: path
          name: moveTaskOrderID
          required: true
          type: string
        - in: header
          name: If-Match
          type: string
          required: true
      responses:
        '200':
          description: Successfully updated move task order billableWeightsReviewedAt field
          schema:
            $ref: '#/definitions/Move'
        '400':
          $ref: '#/responses/InvalidRequest'
        '401':
          $ref: '#/responses/PermissionDenied'
        '403':
          $ref: '#/responses/PermissionDenied'
        '404':
          $ref: '#/responses/NotFound'
        '409':
          $ref: '#/responses/Conflict'
        '412':
          $ref: '#/responses/PreconditionFailed'
        '422':
          $ref: '#/responses/UnprocessableEntity'
        '500':
          $ref: '#/responses/ServerError'
      tags:
        - moveTaskOrder
      description: >-
        Changes move (move task order) billableWeightsReviewedAt field to a
        timestamp
      operationId: updateMTOReviewedBillableWeightsAt
  /move-task-orders/{moveTaskOrderID}/tio-remarks:
    patch:
      consumes:
        - application/json
      produces:
        - application/json
      parameters:
        - description: ID of move to use
          in: path
          name: moveTaskOrderID
          required: true
          type: string
        - in: header
          name: If-Match
          type: string
          required: true
        - in: body
          name: body
          required: true
          schema:
            $ref: '#/definitions/Move'
      responses:
        '200':
          description: Successfully updated move task order tioRemarks field
          schema:
            $ref: '#/definitions/Move'
        '400':
          $ref: '#/responses/InvalidRequest'
        '401':
          $ref: '#/responses/PermissionDenied'
        '403':
          $ref: '#/responses/PermissionDenied'
        '404':
          $ref: '#/responses/NotFound'
        '409':
          $ref: '#/responses/Conflict'
        '412':
          $ref: '#/responses/PreconditionFailed'
        '422':
          $ref: '#/responses/UnprocessableEntity'
        '500':
          $ref: '#/responses/ServerError'
      tags:
        - moveTaskOrder
      description: >-
        Changes move (move task order) billableWeightsReviewedAt field to a
        timestamp
      operationId: updateMoveTIORemarks
  /move-task-orders/{moveTaskOrderID}/entitlements:
    parameters:
      - description: ID of move to use
        in: path
        name: moveTaskOrderID
        required: true
        type: string
    get:
      produces:
        - application/json
      parameters: []
      tags:
        - moveTaskOrder
      responses:
        '200':
          description: Successfully retrieved entitlements
          schema:
            $ref: '#/definitions/Entitlements'
        '400':
          $ref: '#/responses/InvalidRequest'
        '401':
          $ref: '#/responses/PermissionDenied'
        '403':
          $ref: '#/responses/PermissionDenied'
        '404':
          $ref: '#/responses/NotFound'
        '500':
          $ref: '#/responses/ServerError'
      description: Gets entitlements
      operationId: getEntitlements
      summary: Gets entitlements for a move by ID
  /payment-requests/{paymentRequestID}:
    parameters:
      - description: UUID of payment request
        format: uuid
        in: path
        name: paymentRequestID
        required: true
        type: string
    get:
      produces:
        - application/json
      parameters: []
      responses:
        '200':
          description: fetched instance of payment request
          schema:
            $ref: '#/definitions/PaymentRequest'
        '400':
          $ref: '#/responses/InvalidRequest'
        '401':
          $ref: '#/responses/PermissionDenied'
        '403':
          $ref: '#/responses/PermissionDenied'
        '404':
          $ref: '#/responses/NotFound'
        '500':
          $ref: '#/responses/ServerError'
      tags:
        - paymentRequests
      description: Fetches an instance of a payment request by id
      operationId: getPaymentRequest
      summary: Fetches a payment request by id
      x-permissions:
        - read.paymentRequest
  /moves/{locator}/closeout-office:
    parameters:
      - description: >-
          move code to identify a move to update the PPM shipment's closeout
          office for Army and Air Force service members
        format: string
        in: path
        name: locator
        required: true
        type: string
    patch:
      description: >-
        Sets the transportation office closeout location for where the Move's
        PPM Shipment documentation will be reviewed by
      tags:
        - move
      operationId: updateCloseoutOffice
      x-permissions:
        - update.closeoutOffice
      summary: Updates a Move's PPM closeout office for Army and Air Force customers
      produces:
        - application/json
      consumes:
        - application/json
      parameters:
        - in: body
          name: body
          schema:
            properties:
              closeoutOfficeId:
                type: string
                format: uuid
            required:
              - closeoutOfficeId
        - in: header
          name: If-Match
          type: string
          required: true
      responses:
        '200':
          description: Successfully set the closeout office for the move
          schema:
            $ref: '#/definitions/Move'
        '400':
          $ref: '#/responses/InvalidRequest'
        '401':
          $ref: '#/responses/PermissionDenied'
        '403':
          $ref: '#/responses/PermissionDenied'
        '404':
          $ref: '#/responses/NotFound'
        '412':
          $ref: '#/responses/PreconditionFailed'
        '422':
          $ref: '#/responses/UnprocessableEntity'
        '500':
          $ref: '#/responses/ServerError'
  /moves/{locator}/customer-support-remarks:
    parameters:
      - description: move code to identify a move for customer support remarks
        format: string
        in: path
        name: locator
        required: true
        type: string
    post:
      produces:
        - application/json
      consumes:
        - application/json
      parameters:
        - in: body
          name: body
          schema:
            $ref: '#/definitions/CreateCustomerSupportRemark'
      responses:
        '200':
          description: Successfully created customer support remark
          schema:
            $ref: '#/definitions/CustomerSupportRemark'
        '400':
          $ref: '#/responses/InvalidRequest'
        '404':
          $ref: '#/responses/NotFound'
        '422':
          $ref: '#/responses/UnprocessableEntity'
        '500':
          $ref: '#/responses/ServerError'
      tags:
        - customerSupportRemarks
      description: Creates a customer support remark for a move
      operationId: createCustomerSupportRemarkForMove
      summary: Creates a customer support remark for a move
    get:
      produces:
        - application/json
      parameters: []
      responses:
        '200':
          description: Successfully retrieved all line items for a move task order
          schema:
            $ref: '#/definitions/CustomerSupportRemarks'
        '403':
          $ref: '#/responses/PermissionDenied'
        '404':
          $ref: '#/responses/NotFound'
        '422':
          $ref: '#/responses/UnprocessableEntity'
        '500':
          $ref: '#/responses/ServerError'
      tags:
        - customerSupportRemarks
      description: Fetches customer support remarks for a move
      operationId: getCustomerSupportRemarksForMove
      summary: Fetches customer support remarks using the move code (locator).
  /customer-support-remarks/{customerSupportRemarkID}:
    parameters:
      - in: path
        description: the customer support remark ID to be modified
        name: customerSupportRemarkID
        required: true
        type: string
        format: uuid
    patch:
      tags:
        - customerSupportRemarks
      description: Updates a customer support remark for a move
      operationId: updateCustomerSupportRemarkForMove
      summary: Updates a customer support remark for a move
      consumes:
        - application/json
      produces:
        - application/json
      parameters:
        - in: body
          name: body
          required: true
          schema:
            $ref: '#/definitions/UpdateCustomerSupportRemarkPayload'
      responses:
        '200':
          description: Successfully updated customer support remark
          schema:
            $ref: '#/definitions/CustomerSupportRemark'
        '400':
          $ref: '#/responses/InvalidRequest'
        '403':
          $ref: '#/responses/PermissionDenied'
        '404':
          $ref: '#/responses/NotFound'
        '422':
          $ref: '#/responses/UnprocessableEntity'
        '500':
          $ref: '#/responses/ServerError'
    delete:
      summary: Soft deletes a customer support remark by ID
      description: Soft deletes a customer support remark by ID
      operationId: deleteCustomerSupportRemark
      tags:
        - customerSupportRemarks
      produces:
        - application/json
      responses:
        '204':
          description: Successfully soft deleted the shipment
        '400':
          $ref: '#/responses/InvalidRequest'
        '403':
          $ref: '#/responses/PermissionDenied'
        '404':
          $ref: '#/responses/NotFound'
        '409':
          $ref: '#/responses/Conflict'
        '422':
          $ref: '#/responses/UnprocessableEntity'
        '500':
          $ref: '#/responses/ServerError'
  /moves/{locator}/evaluation-reports:
    parameters:
      - in: path
        name: locator
        required: true
        type: string
    post:
      produces:
        - application/json
      consumes:
        - application/json
      parameters:
        - in: body
          name: body
          schema:
            $ref: '#/definitions/CreateEvaluationReport'
      responses:
        '200':
          description: Successfully created evaluation report
          schema:
            $ref: '#/definitions/EvaluationReport'
        '400':
          $ref: '#/responses/InvalidRequest'
        '404':
          $ref: '#/responses/NotFound'
        '422':
          $ref: '#/responses/UnprocessableEntity'
        '500':
          $ref: '#/responses/ServerError'
      x-permissions:
        - create.evaluationReport
      tags:
        - evaluationReports
      description: Creates an evaluation report
      operationId: createEvaluationReport
      summary: Creates an evaluation report
  /evaluation-reports/{reportID}/download:
    parameters:
      - in: path
        description: the evaluation report ID to be downloaded
        name: reportID
        required: true
        type: string
        format: uuid
    get:
      summary: Downloads an evaluation report as a PDF
      description: Downloads an evaluation report as a PDF
      operationId: downloadEvaluationReport
      tags:
        - evaluationReports
      produces:
        - application/pdf
      responses:
        '200':
          headers:
            Content-Disposition:
              type: string
              description: File name to download
          description: Evaluation report PDF
          schema:
            format: binary
            type: file
        '403':
          $ref: '#/responses/PermissionDenied'
        '404':
          $ref: '#/responses/NotFound'
        '500':
          $ref: '#/responses/ServerError'
  /evaluation-reports/{reportID}:
    parameters:
      - in: path
        description: the evaluation report ID to be modified
        name: reportID
        required: true
        type: string
        format: uuid
    get:
      summary: Gets an evaluation report by ID
      description: Gets an evaluation report by ID
      operationId: getEvaluationReport
      tags:
        - evaluationReports
      produces:
        - application/json
      responses:
        '200':
          description: Successfully got the report
          schema:
            $ref: '#/definitions/EvaluationReport'
        '400':
          $ref: '#/responses/InvalidRequest'
        '403':
          $ref: '#/responses/PermissionDenied'
        '404':
          $ref: '#/responses/NotFound'
        '500':
          $ref: '#/responses/ServerError'
    delete:
      summary: Deletes an evaluation report by ID
      description: Deletes an evaluation report by ID
      operationId: deleteEvaluationReport
      x-permissions:
        - delete.evaluationReport
      tags:
        - evaluationReports
      produces:
        - application/json
      responses:
        '204':
          description: Successfully deleted the report
        '400':
          $ref: '#/responses/InvalidRequest'
        '403':
          $ref: '#/responses/PermissionDenied'
        '404':
          $ref: '#/responses/NotFound'
        '409':
          $ref: '#/responses/Conflict'
        '422':
          $ref: '#/responses/UnprocessableEntity'
        '500':
          $ref: '#/responses/ServerError'
    put:
      summary: Saves an evaluation report as a draft
      description: Saves an evaluation report as a draft
      operationId: saveEvaluationReport
      x-permissions:
        - update.evaluationReport
      tags:
        - evaluationReports
      produces:
        - application/json
      consumes:
        - application/json
      parameters:
        - in: body
          name: body
          schema:
            $ref: '#/definitions/EvaluationReport'
        - in: header
          name: If-Match
          type: string
          required: true
          description: >
            Optimistic locking is implemented via the `If-Match` header. If the
            ETag header does not match the value of the resource on the server,
            the server rejects the change with a `412 Precondition Failed`
            error.
      responses:
        '204':
          description: Successfully saved the report
        '400':
          $ref: '#/responses/InvalidRequest'
        '403':
          $ref: '#/responses/PermissionDenied'
        '404':
          $ref: '#/responses/NotFound'
        '409':
          $ref: '#/responses/Conflict'
        '412':
          $ref: '#/responses/PreconditionFailed'
        '422':
          $ref: '#/responses/UnprocessableEntity'
        '500':
          $ref: '#/responses/ServerError'
  /evaluation-reports/{reportID}/submit:
    parameters:
      - in: path
        description: the evaluation report ID to be modified
        name: reportID
        required: true
        type: string
        format: uuid
    post:
      summary: Submits an evaluation report
      description: Submits an evaluation report
      operationId: submitEvaluationReport
      tags:
        - evaluationReports
      produces:
        - application/json
      parameters:
        - in: header
          name: If-Match
          type: string
          required: true
          description: >
            Optimistic locking is implemented via the `If-Match` header. If the
            ETag header does not match the value of the resource on the server,
            the server rejects the change with a `412 Precondition Failed`
            error.
      responses:
        '204':
          description: Successfully submitted an evaluation report with the provided ID
        '403':
          $ref: '#/responses/PermissionDenied'
        '404':
          $ref: '#/responses/NotFound'
        '412':
          $ref: '#/responses/PreconditionFailed'
        '422':
          $ref: '#/responses/UnprocessableEntity'
        '500':
          $ref: '#/responses/ServerError'
      x-permissions:
        - update.evaluationReport
  /pws-violations:
    get:
      summary: Fetch the possible PWS violations for an evaluation report
      description: Fetch the possible PWS violations for an evaluation report
      operationId: getPWSViolations
      tags:
        - pwsViolations
      produces:
        - application/json
      responses:
        '200':
          description: Successfully retrieved the PWS violations
          schema:
            $ref: '#/definitions/PWSViolations'
        '400':
          $ref: '#/responses/InvalidRequest'
        '403':
          $ref: '#/responses/PermissionDenied'
        '404':
          $ref: '#/responses/NotFound'
        '500':
          $ref: '#/responses/ServerError'
  /report-violations/{reportID}:
    parameters:
      - in: path
        description: the evaluation report ID that has associated violations
        name: reportID
        required: true
        type: string
        format: uuid
    get:
      summary: Fetch the report violations for an evaluation report
      description: Fetch the report violations for an evaluation report
      operationId: getReportViolationsByReportID
      tags:
        - reportViolations
      produces:
        - application/json
      responses:
        '200':
          description: Successfully retrieved the report violations
          schema:
            $ref: '#/definitions/ReportViolations'
        '400':
          $ref: '#/responses/InvalidRequest'
        '403':
          $ref: '#/responses/PermissionDenied'
        '404':
          $ref: '#/responses/NotFound'
        '500':
          $ref: '#/responses/ServerError'
    post:
      summary: Associate violations with an evaluation report
      description: >-
        Associate violations with an evaluation report. This will overwrite any
        existing report-violations associations for the report and replace them
        with the newly provided ones.  An empty array will remove all violation
        associations for a given report.
      operationId: associateReportViolations
      tags:
        - reportViolations
      produces:
        - application/json
      consumes:
        - application/json
      parameters:
        - in: body
          name: body
          schema:
            $ref: '#/definitions/AssociateReportViolations'
      responses:
        '204':
          description: Successfully saved the report violations
        '400':
          $ref: '#/responses/InvalidRequest'
        '403':
          $ref: '#/responses/PermissionDenied'
        '404':
          $ref: '#/responses/NotFound'
        '409':
          $ref: '#/responses/Conflict'
        '422':
          $ref: '#/responses/UnprocessableEntity'
        '500':
          $ref: '#/responses/ServerError'
      x-permissions:
        - create.reportViolation
  /moves/{locator}/payment-requests:
    parameters:
      - description: move code to identify a move for payment requests
        format: string
        in: path
        name: locator
        required: true
        type: string
    get:
      produces:
        - application/json
      parameters: []
      responses:
        '200':
          description: Successfully retrieved all line items for a move task order
          schema:
            $ref: '#/definitions/PaymentRequests'
        '403':
          $ref: '#/responses/PermissionDenied'
        '404':
          $ref: '#/responses/NotFound'
        '422':
          $ref: '#/responses/UnprocessableEntity'
        '500':
          $ref: '#/responses/ServerError'
      tags:
        - paymentRequests
      description: Fetches payment requests for a move
      operationId: getPaymentRequestsForMove
      summary: Fetches payment requests using the move code (locator).
      x-permissions:
        - read.paymentRequest
  /moves/{moveID}/financial-review-flag:
    parameters:
      - description: ID of move to flag
        in: path
        name: moveID
        required: true
        type: string
        format: uuid
    post:
      summary: Flags a move for financial office review
      description: >-
        This sets a flag which indicates that the move should be reviewed by a
        fincancial office. For example, if the origin or destination address of
        a shipment is far from the duty location and may incur excess costs to
        the customer.
      operationId: setFinancialReviewFlag
      tags:
        - move
      consumes:
        - application/json
      produces:
        - application/json
      parameters:
        - in: header
          name: If-Match
          type: string
        - in: body
          name: body
          schema:
            required:
              - flagForReview
            properties:
              remarks:
                description: >-
                  explanation of why the move is being flagged for financial
                  review
                example: this address is way too far away
                type: string
                x-nullable: true
              flagForReview:
                description: >-
                  boolean value representing whether we should flag a move for
                  financial review
                example: false
                type: boolean
      responses:
        '200':
          description: updated Move
          schema:
            $ref: '#/definitions/Move'
        '403':
          $ref: '#/responses/PermissionDenied'
        '404':
          $ref: '#/responses/NotFound'
        '412':
          $ref: '#/responses/PreconditionFailed'
        '422':
          $ref: '#/responses/UnprocessableEntity'
        '500':
          $ref: '#/responses/ServerError'
      x-permissions:
        - update.financialReviewFlag
  /moves/{moveID}/uploadAdditionalDocuments:
    patch:
      summary: Patch the additional documents for a given move
      description: >-
        Customers will on occaision need the ability to upload additional
        supporting documents, for a variety of reasons. This does not include
        amended order.
      operationId: uploadAdditionalDocuments
      tags:
        - move
      consumes:
        - multipart/form-data
      parameters:
        - in: path
          name: moveID
          type: string
          format: uuid
          required: true
          description: UUID of the order
        - in: formData
          name: file
          type: file
          description: The file to upload.
          required: true
      responses:
        '201':
          description: created upload
          schema:
            $ref: '#/definitions/Upload'
        '400':
          description: invalid request
          schema:
            $ref: '#/definitions/InvalidRequestResponsePayload'
        '403':
          description: not authorized
        '404':
          description: not found
        '413':
          description: payload is too large
        '500':
          description: server error
      x-permissions:
        - create.supportingDocuments
  /payment-requests/{paymentRequestID}/shipments-payment-sit-balance:
    parameters:
      - description: >-
          payment request ID of the payment request with SIT service items being
          reviewed
        name: paymentRequestID
        type: string
        format: uuid
        in: path
        required: true
    get:
      produces:
        - application/json
      parameters: []
      responses:
        '200':
          description: >-
            Successfully retrieved shipments and their SIT days balance from all
            payment requests on the move
          schema:
            $ref: '#/definitions/ShipmentsPaymentSITBalance'
        '403':
          $ref: '#/responses/PermissionDenied'
        '404':
          $ref: '#/responses/NotFound'
        '422':
          $ref: '#/responses/UnprocessableEntity'
        '500':
          $ref: '#/responses/ServerError'
      tags:
        - paymentRequests
      description: >-
        Returns all shipment payment request SIT usage to support partial SIT
        invoicing
      operationId: getShipmentsPaymentSITBalance
      summary: >-
        Returns all shipment payment request SIT usage to support partial SIT
        invoicing
      x-permissions:
        - read.shipmentsPaymentSITBalance
  /payment-requests/{paymentRequestID}/status:
    patch:
      consumes:
        - application/json
      produces:
        - application/json
      parameters:
        - description: UUID of payment request
          format: uuid
          in: path
          name: paymentRequestID
          required: true
          type: string
        - in: body
          name: body
          required: true
          schema:
            $ref: '#/definitions/UpdatePaymentRequestStatusPayload'
        - in: header
          name: If-Match
          type: string
          required: true
      responses:
        '200':
          description: updated payment request
          schema:
            $ref: '#/definitions/PaymentRequest'
        '400':
          $ref: '#/responses/InvalidRequest'
        '401':
          $ref: '#/responses/PermissionDenied'
        '403':
          $ref: '#/responses/PermissionDenied'
        '404':
          $ref: '#/responses/NotFound'
        '412':
          $ref: '#/responses/PreconditionFailed'
        '422':
          $ref: '#/responses/UnprocessableEntity'
        '500':
          $ref: '#/responses/ServerError'
      tags:
        - paymentRequests
      description: Updates status of a payment request by id
      operationId: updatePaymentRequestStatus
      summary: Updates status of a payment request by id
      x-permissions:
        - update.paymentRequest
  /documents/{documentId}:
    get:
      summary: Returns a document
      description: Returns a document and its uploads
      operationId: getDocument
      tags:
        - ghcDocuments
      parameters:
        - in: path
          name: documentId
          type: string
          format: uuid
          required: true
          description: UUID of the document to return
      responses:
        '200':
          description: the requested document
          schema:
            $ref: '#/definitions/Document'
        '400':
          $ref: '#/responses/InvalidRequest'
        '401':
          $ref: '#/responses/PermissionDenied'
        '403':
          $ref: '#/responses/PermissionDenied'
        '404':
          $ref: '#/responses/NotFound'
        '412':
          $ref: '#/responses/PreconditionFailed'
        '422':
          $ref: '#/responses/UnprocessableEntity'
        '500':
          $ref: '#/responses/ServerError'
  /documents:
    post:
      summary: Create a new document
      description: >-
        Documents represent a physical artifact such as a scanned document or a
        PDF file
      operationId: createDocument
      tags:
        - ghcDocuments
      parameters:
        - in: body
          name: documentPayload
          required: true
          schema:
            $ref: '#/definitions/PostDocumentPayload'
      responses:
        '201':
          description: created document
          schema:
            $ref: '#/definitions/Document'
        '400':
          description: invalid request
        '403':
          $ref: '#/responses/PermissionDenied'
        '500':
          description: server error
  /queues/counseling:
    get:
      produces:
        - application/json
      summary: >-
        Gets queued list of all customer moves needing services counseling by
        GBLOC origin
      description: >
        An office services counselor user will be assigned a transportation
        office that will determine which moves are displayed in their queue
        based on the origin duty location.  GHC moves will show up here onced
        they have reached the NEEDS SERVICE COUNSELING status after submission
        from a customer or created on a customer's behalf.
      operationId: getServicesCounselingQueue
      tags:
        - queues
      parameters:
        - in: query
          name: page
          type: integer
          description: requested page number of paginated move results
        - in: query
          name: perPage
          type: integer
          description: maximum number of moves to show on each page of paginated results
        - in: query
          name: sort
          type: string
          enum:
            - lastName
            - dodID
            - emplid
            - branch
            - locator
            - status
            - requestedMoveDate
            - submittedAt
            - originGBLOC
            - originDutyLocation
            - destinationDutyLocation
            - ppmType
            - closeoutInitiated
            - closeoutLocation
            - ppmStatus
            - counselingOffice
          description: field that results should be sorted by
        - in: query
          name: order
          type: string
          enum:
            - asc
            - desc
          description: direction of sort order if applied
        - in: query
          name: branch
          type: string
          description: filters by the branch of the move's service member
        - in: query
          name: locator
          type: string
          description: filters to match the unique move code locator
        - in: query
          name: lastName
          type: string
          description: filters using a prefix match on the service member's last name
        - in: query
          name: counselingOffice
          type: string
          description: filters using a counselingOffice name of the move
        - in: query
          name: dodID
          type: string
          description: filters to match the unique service member's DoD ID
        - in: query
          name: emplid
          type: string
          description: filters to match the unique service member's EMPLID
        - in: query
          name: requestedMoveDate
          type: string
          description: filters the requested pickup date of a shipment on the move
        - in: query
          name: submittedAt
          type: string
          format: date-time
          description: >-
            Start of the submitted at date in the user's local time zone
            converted to UTC
        - in: query
          name: originGBLOC
          type: string
          description: filters the GBLOC of the service member's origin duty location
        - in: query
          name: originDutyLocation
          type: array
          uniqueItems: true
          collectionFormat: multi
          items:
            type: string
          description: filters the name of the origin duty location on the orders
        - in: query
          name: destinationDutyLocation
          type: string
          description: filters the name of the destination duty location on the orders
        - in: query
          name: status
          type: array
          description: filters the status of the move
          uniqueItems: true
          items:
            type: string
            enum:
              - NEEDS SERVICE COUNSELING
              - SERVICE COUNSELING COMPLETED
        - in: query
          name: needsPPMCloseout
          type: boolean
          description: >-
            Only used for Services Counseling queue. If true, show PPM moves
            that are ready for closeout. Otherwise, show all other moves.
        - in: query
          name: ppmType
          type: string
          enum:
            - FULL
            - PARTIAL
          description: filters PPM type
        - in: query
          name: closeoutInitiated
          type: string
          format: date-time
          description: Latest date that closeout was initiated on a PPM on the move
        - in: query
          name: closeoutLocation
          type: string
          description: closeout location
        - in: query
          name: orderType
          type: string
          description: order type
        - in: query
          name: ppmStatus
          type: string
          enum:
            - WAITING_ON_CUSTOMER
            - NEEDS_CLOSEOUT
          description: filters the status of the PPM shipment
        - in: query
          name: viewAsGBLOC
          type: string
          description: >
            Used to return a queue for a GBLOC other than the default of the
            current user. Requires the HQ role. The parameter is ignored if the
            requesting user does not have the necessary role.
      responses:
        '200':
          description: Successfully returned all moves matching the criteria
          schema:
            $ref: '#/definitions/QueueMovesResult'
        '403':
          $ref: '#/responses/PermissionDenied'
        '500':
          $ref: '#/responses/ServerError'
  /queues/counseling/origin-list:
    get:
      produces:
        - application/json
      summary: Gets queued list of all moves origin locations in the counselors queue
      description: >
        An office services counselor user will be assigned a transportation
        office that will determine which moves are displayed in their queue
        based on the origin duty location. This pulls the availalble origin duty
        locations.
      operationId: getServicesCounselingOriginList
      tags:
        - queues
      parameters:
        - in: query
          name: needsPPMCloseout
          type: boolean
          description: >-
            Only used for Services Counseling queue. If true, show PPM moves
            origin locations that are ready for closeout. Otherwise, show all
            other moves origin locations.
      responses:
        '200':
          description: Successfully returned all moves matching the criteria
          schema:
            $ref: '#/definitions/Locations'
        '403':
          $ref: '#/responses/PermissionDenied'
        '500':
          $ref: '#/responses/ServerError'
  /queues/prime-moves:
    get:
      summary: getPrimeMovesQueue
      description: >
        Gets all moves that have been reviewed and approved by the TOO. The
        `since` parameter can be used to filter this

        list down to only the moves that have been updated since the provided
        timestamp. A move will be considered

        updated if the `updatedAt` timestamp on the move or on its orders,
        shipments, service items, or payment

        requests, is later than the provided date and time.


        **WIP**: Include what causes moves to leave this list. Currently, once
        the `availableToPrimeAt` timestamp has

        been set, that move will always appear in this list.
      operationId: listPrimeMoves
      tags:
        - queues
      produces:
        - application/json
      parameters:
        - in: query
          name: since
          type: string
          format: date-time
          description: >-
            Only return moves updated since this time. Formatted like
            "2021-07-23T18:30:47.116Z"
        - in: query
          name: page
          type: integer
          description: requested page of results
        - in: query
          name: perPage
          type: integer
          description: results per page
        - in: query
          name: id
          type: string
        - in: query
          name: moveCode
          type: string
        - in: query
          name: orderType
          type: string
          description: order type
      responses:
        '200':
          description: >-
            Successfully retrieved moves. A successful fetch might still return
            zero moves.
          schema:
            $ref: '#/definitions/ListPrimeMovesResult'
        '403':
          $ref: '#/responses/PermissionDenied'
        '500':
          $ref: '#/responses/ServerError'
  /queues/moves:
    get:
      produces:
        - application/json
      summary: Gets queued list of all customer moves by GBLOC origin
      description: >
        An office TOO user will be assigned a transportation office that will
        determine which moves are displayed in their queue based on the origin
        duty location.  GHC moves will show up here onced they have reached the
        submitted status sent by the customer and have move task orders,
        shipments, and service items to approve.
      operationId: getMovesQueue
      tags:
        - queues
      parameters:
        - in: query
          name: page
          type: integer
          description: requested page of results
        - in: query
          name: perPage
          type: integer
          description: results per page
        - in: query
          name: sort
          type: string
          enum:
            - lastName
            - dodID
            - emplid
            - branch
            - locator
            - status
            - originDutyLocation
            - destinationDutyLocation
            - requestedMoveDate
            - appearedInTooAt
          description: field that results should be sorted by
        - in: query
          name: order
          type: string
          enum:
            - asc
            - desc
          description: direction of sort order if applied
        - in: query
          name: branch
          type: string
        - in: query
          name: locator
          type: string
        - in: query
          name: lastName
          type: string
        - in: query
          name: dodID
          type: string
        - in: query
          name: emplid
          type: string
        - in: query
          name: originDutyLocation
          type: array
          uniqueItems: true
          collectionFormat: multi
          items:
            type: string
        - in: query
          name: destinationDutyLocation
          type: string
        - in: query
          name: appearedInTooAt
          type: string
          format: date-time
        - in: query
          name: requestedMoveDate
          type: string
          description: filters the requested pickup date of a shipment on the move
        - in: query
          name: status
          type: array
          description: Filtering for the status.
          uniqueItems: true
          items:
            type: string
            enum:
              - SUBMITTED
              - SERVICE COUNSELING COMPLETED
              - APPROVALS REQUESTED
        - in: query
          name: orderType
          type: string
          description: order type
        - in: query
          name: viewAsGBLOC
          type: string
          description: >
            Used to return a queue for a GBLOC other than the default of the
            current user. Requires the HQ role. The parameter is ignored if the
            requesting user does not have the necessary role.
      responses:
        '200':
          description: Successfully returned all moves matching the criteria
          schema:
            $ref: '#/definitions/QueueMovesResult'
        '403':
          $ref: '#/responses/PermissionDenied'
        '500':
          $ref: '#/responses/ServerError'
  /queues/payment-requests:
    get:
      produces:
        - application/json
      summary: Gets queued list of all payment requests by GBLOC origin
      description: >
        An office TIO user will be assigned a transportation office that will
        determine which payment requests are displayed in their queue based on
        the origin duty location.
      operationId: getPaymentRequestsQueue
      tags:
        - queues
      parameters:
        - in: query
          name: sort
          type: string
          enum:
            - lastName
            - locator
            - submittedAt
            - branch
            - status
            - dodID
            - emplid
            - age
            - originDutyLocation
          description: field that results should be sorted by
        - in: query
          name: order
          type: string
          enum:
            - asc
            - desc
          description: direction of sort order if applied
        - in: query
          name: page
          type: integer
          description: requested page of results
        - in: query
          name: perPage
          type: integer
          description: number of records to include per page
        - in: query
          name: submittedAt
          type: string
          format: date-time
          description: >-
            Start of the submitted at date in the user's local time zone
            converted to UTC
        - in: query
          name: branch
          type: string
        - in: query
          name: locator
          type: string
        - in: query
          name: lastName
          type: string
        - in: query
          name: dodID
          type: string
        - in: query
          name: emplid
          type: string
        - in: query
          name: destinationDutyLocation
          type: string
        - in: query
          name: originDutyLocation
          type: string
        - in: query
          name: status
          type: array
          description: Filtering for the status.
          uniqueItems: true
          items:
            type: string
            enum:
              - PENDING
              - REVIEWED
              - REVIEWED_AND_ALL_SERVICE_ITEMS_REJECTED
              - PAID
              - DEPRECATED
              - EDI_ERROR
        - in: query
          name: orderType
          type: string
          description: order type
        - in: query
          name: viewAsGBLOC
          type: string
          description: >
            Used to return a queue for a GBLOC other than the default of the
            current user. Requires the HQ role. The parameter is ignored if the
            requesting user does not have the necessary role.
      responses:
        '200':
          description: Successfully returned all moves matching the criteria
          schema:
            $ref: '#/definitions/QueuePaymentRequestsResult'
        '403':
          $ref: '#/responses/PermissionDenied'
        '500':
          $ref: '#/responses/ServerError'
  /moves/search:
    post:
      produces:
        - application/json
      consumes:
        - application/json
      summary: Search moves by locator, DOD ID, or customer name
      description: >
        Search moves by locator, DOD ID, or customer name. Used by QAE and CSR
        users.
      operationId: searchMoves
      tags:
        - move
      parameters:
        - in: body
          name: body
          schema:
            properties:
              page:
                type: integer
                description: requested page of results
              perPage:
                type: integer
              locator:
                description: Move locator
                type: string
                minLength: 6
                maxLength: 6
                x-nullable: true
              dodID:
                description: DOD ID
                type: string
                minLength: 10
                maxLength: 10
                x-nullable: true
              emplid:
                description: EMPLID
                type: string
                minLength: 7
                maxLength: 7
                x-nullable: true
              customerName:
                description: Customer Name
                type: string
                minLength: 1
                x-nullable: true
              paymentRequestCode:
                type: string
                example: 9551-6199-2
                x-nullable: true
              status:
                type: array
                description: Filtering for the status.
                uniqueItems: true
                items:
                  type: string
                  enum:
                    - DRAFT
                    - SUBMITTED
                    - APPROVALS REQUESTED
                    - APPROVED
                    - NEEDS SERVICE COUNSELING
                    - SERVICE COUNSELING COMPLETED
              originPostalCode:
                type: string
                x-nullable: true
              destinationPostalCode:
                type: string
                x-nullable: true
              branch:
                type: string
                x-nullable: true
              shipmentsCount:
                type: integer
                x-nullable: true
              pickupDate:
                type: string
                format: date-time
                x-nullable: true
              deliveryDate:
                type: string
                format: date-time
                x-nullable: true
              sort:
                type: string
                x-nullable: true
                enum:
                  - customerName
                  - dodID
                  - emplid
                  - branch
                  - locator
                  - status
                  - originPostalCode
                  - destinationPostalCode
                  - shipmentsCount
              order:
                type: string
                x-nullable: true
                enum:
                  - asc
                  - desc
          description: field that results should be sorted by
      responses:
        '200':
          description: Successfully returned all moves matching the criteria
          schema:
            $ref: '#/definitions/SearchMovesResult'
        '403':
          $ref: '#/responses/PermissionDenied'
        '500':
          $ref: '#/responses/ServerError'
  /tac/valid:
    get:
      summary: Validation of a TAC value
      description: Returns a boolean based on whether a tac value is valid or not
      operationId: tacValidation
      tags:
        - tac
        - order
      parameters:
        - in: query
          name: tac
          type: string
          required: true
          description: The tac value to validate
      responses:
        '200':
          description: Successfully retrieved validation status
          schema:
            $ref: '#/definitions/TacValid'
        '400':
          $ref: '#/responses/InvalidRequest'
        '401':
          $ref: '#/responses/PermissionDenied'
        '403':
          $ref: '#/responses/PermissionDenied'
        '404':
          $ref: '#/responses/NotFound'
        '500':
          $ref: '#/responses/ServerError'
  /lines-of-accounting:
    post:
      summary: Fetch line of accounting
      description: >
        Fetches a line of accounting based on provided service member
        affiliation, effective date, and Transportation Accounting Code (TAC).
        It uses these parameters to filter the correct Line of Accounting for
        the provided TAC. It does this by filtering through both TAC and LOAs
        based on the provided code and effective date. The 'Effective Date' is
        the date that can be either the orders issued date (For HHG shipments),
        MTO approval date (For NTS shipments), or even the current date for NTS
        shipments with no approval yet (Just providing a preview to the office
        users per customer request). Effective date is used to find "Active"
        TGET data by searching for the TACs and LOAs with begin and end dates
        containing this date.
      operationId: requestLineOfAccounting
      tags:
        - linesOfAccounting
      consumes:
        - application/json
      produces:
        - application/json
      parameters:
        - in: body
          name: body
          description: Service member affiliation, effective date, and TAC code.
          required: true
          schema:
            $ref: '#/definitions/FetchLineOfAccountingPayload'
      responses:
        '200':
          description: Successfully retrieved line of accounting
          schema:
            $ref: '#/definitions/LineOfAccounting'
        '400':
          $ref: '#/responses/InvalidRequest'
        '401':
          $ref: '#/responses/PermissionDenied'
        '403':
          $ref: '#/responses/PermissionDenied'
        '404':
          $ref: '#/responses/NotFound'
        '422':
          $ref: '#/responses/UnprocessableEntity'
        '500':
          $ref: '#/responses/ServerError'
  /transportation-offices:
    get:
      produces:
        - application/json
      summary: Returns the transportation offices matching the search query
      description: Returns the transportation offices matching the search query
      operationId: getTransportationOffices
      tags:
        - transportationOffice
      parameters:
        - in: query
          name: search
          type: string
          required: true
          minLength: 2
          description: Search string for transportation offices
      responses:
        '200':
          description: Successfully retrieved transportation offices
          schema:
            $ref: '#/definitions/TransportationOffices'
        '400':
          $ref: '#/responses/InvalidRequest'
        '401':
          $ref: '#/responses/PermissionDenied'
        '403':
          $ref: '#/responses/PermissionDenied'
        '404':
          $ref: '#/responses/NotFound'
        '500':
          $ref: '#/responses/ServerError'
  /open/transportation-offices:
    get:
      produces:
        - application/json
      summary: Returns the transportation offices matching the search query
      description: >-
        This endpoint is publicly accessible as it is utilized to access
        transportation office information without having an office
        account.Returns the transportation offices matching the search query.
      operationId: getTransportationOfficesOpen
      tags:
        - transportationOffice
      parameters:
        - in: query
          name: search
          type: string
          required: true
          minLength: 2
          description: Search string for transportation offices
      responses:
        '200':
          description: Successfully retrieved transportation offices
          schema:
            $ref: '#/definitions/TransportationOffices'
        '400':
          $ref: '#/responses/InvalidRequest'
        '401':
          $ref: '#/responses/PermissionDenied'
        '403':
          $ref: '#/responses/PermissionDenied'
        '404':
          $ref: '#/responses/NotFound'
        '500':
          $ref: '#/responses/ServerError'
  /transportation-offices/gblocs:
    get:
      produces:
        - application/json
      summary: >-
        Returns a list of distinct GBLOCs that exist in the transportation
        offices table
      description: >-
        Returns a list of distinct GBLOCs that exist in the transportation
        offices table
      operationId: getTransportationOfficesGBLOCs
      tags:
        - transportationOffice
      responses:
        '200':
          description: Successfully retrieved transportation offices
          schema:
            $ref: '#/definitions/GBLOCs'
        '400':
          $ref: '#/responses/InvalidRequest'
        '401':
          $ref: '#/responses/PermissionDenied'
        '403':
          $ref: '#/responses/PermissionDenied'
        '404':
          $ref: '#/responses/NotFound'
        '500':
          $ref: '#/responses/ServerError'
  /uploads:
    post:
      summary: Create a new upload
      description: >-
        Uploads represent a single digital file, such as a JPEG or PDF.
        Currently, office application uploads are only for Services Counselors
        to upload files for orders, but this may be expanded in the future.
      operationId: createUpload
      tags:
        - uploads
      consumes:
        - multipart/form-data
      produces:
        - application/json
      parameters:
        - in: query
          name: documentId
          type: string
          format: uuid
          required: false
          description: UUID of the document to add an upload to
        - in: formData
          name: file
          type: file
          description: The file to upload.
          required: true
      responses:
        '201':
          description: created upload
          schema:
            $ref: '#/definitions/Upload'
        '400':
          description: invalid request
        '403':
          description: not authorized
        '404':
          description: not found
        '413':
          description: payload is too large
        '500':
          description: server error
  /uploads/{uploadID}:
    delete:
      summary: Deletes an upload
      description: Uploads represent a single digital file, such as a JPEG or PDF.
      operationId: deleteUpload
      tags:
        - uploads
      parameters:
        - in: path
          name: uploadID
          type: string
          format: uuid
          required: true
          description: UUID of the upload to be deleted
        - in: query
          name: orderID
          type: string
          format: uuid
          description: ID of the order that the upload belongs to
      responses:
        '204':
          description: deleted
        '400':
          description: invalid request
          schema:
            $ref: '#/definitions/InvalidRequestResponsePayload'
        '403':
          description: not authorized
        '404':
          description: not found
        '500':
          description: server error
  /uploads/get/:
    get:
      produces:
        - application/json
      parameters: []
      responses:
        '200':
          description: Successfully retrieved upload
          schema:
            $ref: '#/definitions/Upload'
        '400':
          $ref: '#/responses/InvalidRequest'
        '401':
          $ref: '#/responses/PermissionDenied'
        '403':
          $ref: '#/responses/PermissionDenied'
        '404':
          $ref: '#/responses/NotFound'
        '500':
          $ref: '#/responses/ServerError'
      tags:
        - uploads
      description: Gets an upload
      operationId: getUpload
      summary: Gets an upload by ID
  /uploads/{uploadID}/update:
    patch:
      summary: >-
        Update an existing upload. This is only needed currently for updating
        the image rotation.
      description: >-
        Uploads represent a single digital file, such as a JPEG or PDF. The
        rotation is relevant to how it is displayed on the page.
      operationId: updateUpload
      tags:
        - uploads
      consumes:
        - application/json
      produces:
        - application/json
      parameters:
        - in: path
          name: uploadID
          type: string
          format: uuid
          required: true
          description: UUID of the upload to be updated
        - in: body
          name: body
          required: true
          schema:
            properties:
              rotation:
                type: integer
                description: The rotation of the image
                minimum: 0
                maximum: 3
      responses:
        '201':
          description: updated upload
          schema:
            $ref: '#/definitions/Upload'
        '400':
          description: invalid request
        '403':
          description: not authorized
        '404':
          description: not found
        '413':
          description: payload is too large
        '500':
          description: server error
  /application_parameters/{parameterName}:
    get:
      summary: Searches for an application parameter by name, returns nil if not found
      description: Searches for an application parameter by name, returns nil if not found
      operationId: getParam
      tags:
        - application_parameters
      parameters:
        - in: path
          name: parameterName
          type: string
          format: string
          required: true
          description: Parameter Name
      responses:
        '200':
          description: Application Parameters
          schema:
            $ref: '#/definitions/ApplicationParameters'
        '400':
          description: invalid request
        '401':
          description: request requires user authentication
        '500':
          description: server error
  /calendar/{countryCode}/is-weekend-holiday/{date}:
    get:
      summary: Validate  move date selection
      description: |
        Utility API to determine if input date falls on weekend and/or holiday.
      produces:
        - application/json
      operationId: isDateWeekendHoliday
      tags:
        - calendar
      parameters:
        - description: country code for context of date
          in: path
          name: countryCode
          required: true
          type: string
          enum:
            - US
        - description: input date to determine if weekend/holiday for given country.
          in: path
          name: date
          required: true
          type: string
          format: date
      responses:
        '200':
          description: >-
            Successfully determine if given date is weekend and/or holiday for
            given country.
          schema:
            $ref: '#/definitions/IsDateWeekendHolidayInfo'
        '400':
          $ref: '#/responses/InvalidRequest'
        '401':
          $ref: '#/responses/PermissionDenied'
        '404':
          $ref: '#/responses/NotFound'
        '500':
          $ref: '#/responses/ServerError'
definitions:
  ApplicationParameters:
    type: object
    properties:
      validationCode:
        type: string
        format: string
        x-nullable: true
      parameterName:
        type: string
        format: string
        x-nullable: true
      parameterValue:
        type: string
        format: string
        x-nullable: true
  PostDocumentPayload:
    type: object
    properties:
      service_member_id:
        type: string
        format: uuid
        title: The service member this document belongs to
  InvalidRequestResponsePayload:
    type: object
    properties:
      errors:
        type: object
        additionalProperties:
          type: string
  ClientError:
    type: object
    properties:
      title:
        type: string
      detail:
        type: string
      instance:
        type: string
        format: uuid
    required:
      - title
      - detail
      - instance
  ValidationError:
    allOf:
      - $ref: '#/definitions/ClientError'
      - type: object
    properties:
      invalid_fields:
        type: object
        additionalProperties:
          type: string
    required:
      - invalid_fields
  BackupContact:
    type: object
    properties:
      name:
        type: string
      email:
        type: string
        format: x-email
        example: backupContact@mail.com
      phone:
        type: string
        format: telephone
        pattern: ^[2-9]\d{2}-\d{3}-\d{4}$
    required:
      - name
      - email
      - phone
  Contractor:
    properties:
      contractNumber:
        type: string
      id:
        format: uuid
        type: string
      name:
        type: string
      type:
        type: string
  Role:
    type: object
    properties:
      id:
        type: string
        format: uuid
        example: c56a4180-65aa-42ec-a945-5fd21dec0538
      roleType:
        type: string
        example: customer
      roleName:
        type: string
        example: Task Ordering Officer
      createdAt:
        type: string
        format: date-time
        readOnly: true
      updatedAt:
        type: string
        format: date-time
        readOnly: true
    required:
      - id
      - roleType
      - roleName
      - createdAt
      - updatedAt
  OfficeUser:
    type: object
    properties:
      id:
        type: string
        format: uuid
        example: c56a4180-65aa-42ec-a945-5fd21dec0538
      userId:
        type: string
        format: uuid
      firstName:
        type: string
      middleInitials:
        type: string
      lastName:
        type: string
      email:
        type: string
        format: x-email
        pattern: ^[a-zA-Z0-9._%+-]+@[a-zA-Z0-9.-]+\.[a-zA-Z]{2,}$
      telephone:
        type: string
        format: telephone
        pattern: ^[2-9]\d{2}-\d{3}-\d{4}$
      transportationOfficeId:
        type: string
        format: uuid
      transportationOffice:
        $ref: '#/definitions/TransportationOffice'
      active:
        type: boolean
      roles:
        type: array
        items:
          $ref: '#/definitions/Role'
      edipi:
        type: string
      otherUniqueId:
        type: string
      rejectionReason:
        type: string
      status:
        type: string
        enum:
          - APPROVED
          - REQUESTED
          - REJECTED
      createdAt:
        type: string
        format: date-time
        readOnly: true
      updatedAt:
        type: string
        format: date-time
        readOnly: true
    required:
      - id
      - firstName
      - middleInitials
      - lastName
      - email
      - telephone
      - transportationOfficeId
      - active
      - roles
      - edipi
      - otherUniqueId
      - rejectionReason
      - status
      - createdAt
      - updatedAt
  LockedOfficeUser:
    type: object
    properties:
      firstName:
        type: string
      lastName:
        type: string
      transportationOfficeId:
        type: string
        format: uuid
      transportationOffice:
        $ref: '#/definitions/TransportationOffice'
  OfficeUserCreate:
    type: object
    properties:
      email:
        type: string
        example: user@userdomain.com
        title: Email
        x-nullable: false
      edipi:
        type: string
        example: '1234567890'
        maxLength: 10
        title: EDIPI
        x-nullable: true
      otherUniqueId:
        type: string
        title: Office user identifier when EDIPI is not available
        x-nullable: true
      firstName:
        type: string
        title: First Name
        x-nullable: false
      middleInitials:
        type: string
        example: L.
        x-nullable: true
        title: Middle Initials
      lastName:
        type: string
        title: Last Name
        x-nullable: false
      telephone:
        type: string
        format: telephone
        pattern: ^[2-9]\d{2}-\d{3}-\d{4}$
        example: 212-555-5555
        x-nullable: false
      transportationOfficeId:
        type: string
        format: uuid
        example: c56a4180-65aa-42ec-a945-5fd21dec0538
        x-nullable: false
      roles:
        type: array
        items:
          $ref: '#/definitions/OfficeUserRole'
        x-nullable: false
    required:
      - firstName
      - lastName
      - email
      - telephone
      - transportationOfficeId
      - roles
  OfficeUserRole:
    type: object
    properties:
      name:
        type: string
        example: Task Ordering Officer
        x-nullable: true
        title: name
      roleType:
        type: string
        example: task_ordering_officer
        x-nullable: true
        title: roleType
  Customer:
    type: object
    properties:
      agency:
        type: string
        title: Agency customer is affilated with
      first_name:
        type: string
        example: John
      last_name:
        type: string
        example: Doe
      phone:
        type: string
        format: telephone
        pattern: ^[2-9]\d{2}-\d{3}-\d{4}$
        x-nullable: true
      email:
        type: string
        format: x-email
        pattern: ^[a-zA-Z0-9._%+-]+@[a-zA-Z0-9.-]+\.[a-zA-Z]{2,}$
        x-nullable: true
      suffix:
        type: string
        example: Jr.
        x-nullable: true
      middle_name:
        type: string
        example: David
        x-nullable: true
      current_address:
        $ref: '#/definitions/Address'
      backup_contact:
        $ref: '#/definitions/BackupContact'
      id:
        type: string
        format: uuid
        example: c56a4180-65aa-42ec-a945-5fd21dec0538
      dodID:
        type: string
      userID:
        type: string
        format: uuid
        example: c56a4180-65aa-42ec-a945-5fd21dec0538
      eTag:
        type: string
      phoneIsPreferred:
        type: boolean
      emailIsPreferred:
        type: boolean
      secondaryTelephone:
        type: string
        format: telephone
        pattern: ^[2-9]\d{2}-\d{3}-\d{4}$|^$
        x-nullable: true
      backupAddress:
        $ref: '#/definitions/Address'
      cacValidated:
        type: boolean
        x-nullable: true
      emplid:
        type: string
        x-nullable: true
  CreatedCustomer:
    type: object
    properties:
      affiliation:
        type: string
        title: Branch of service customer is affilated with
      firstName:
        type: string
        example: John
      lastName:
        type: string
        example: Doe
      telephone:
        type: string
        format: telephone
        pattern: ^[2-9]\d{2}-\d{3}-\d{4}$
        x-nullable: true
      personalEmail:
        type: string
        format: x-email
        pattern: ^[a-zA-Z0-9._%+-]+@[a-zA-Z0-9.-]+\.[a-zA-Z]{2,}$
      suffix:
        type: string
        example: Jr.
        x-nullable: true
      middleName:
        type: string
        example: David
        x-nullable: true
      residentialAddress:
        $ref: '#/definitions/Address'
      backupContact:
        $ref: '#/definitions/BackupContact'
      id:
        type: string
        format: uuid
        example: c56a4180-65aa-42ec-a945-5fd21dec0538
      edipi:
        type: string
        x-nullable: true
      userID:
        type: string
        format: uuid
        example: c56a4180-65aa-42ec-a945-5fd21dec0538
      oktaID:
        type: string
      oktaEmail:
        type: string
      phoneIsPreferred:
        type: boolean
      emailIsPreferred:
        type: boolean
      secondaryTelephone:
        type: string
        format: telephone
        pattern: ^[2-9]\d{2}-\d{3}-\d{4}$
        x-nullable: true
      backupAddress:
        $ref: '#/definitions/Address'
      cacValidated:
        type: boolean
  UpdateCustomerPayload:
    type: object
    properties:
      first_name:
        type: string
        example: John
      last_name:
        type: string
        example: Doe
      phone:
        type: string
        format: telephone
        pattern: ^[2-9]\d{2}-\d{3}-\d{4}$
        x-nullable: true
      email:
        type: string
        format: x-email
        pattern: ^[a-zA-Z0-9._%+-]+@[a-zA-Z0-9.-]+\.[a-zA-Z]{2,}$
        x-nullable: true
      suffix:
        type: string
        example: Jr.
        x-nullable: true
      middle_name:
        type: string
        example: David
        x-nullable: true
      current_address:
        allOf:
          - $ref: '#/definitions/Address'
      backup_contact:
        $ref: '#/definitions/BackupContact'
      phoneIsPreferred:
        type: boolean
      emailIsPreferred:
        type: boolean
      secondaryTelephone:
        type: string
        format: telephone
        pattern: ^[2-9]\d{2}-\d{3}-\d{4}$|^$
        x-nullable: true
      backupAddress:
        allOf:
          - $ref: '#/definitions/Address'
      cac_validated:
        type: boolean
  CreateCustomerPayload:
    type: object
    properties:
      affiliation:
        $ref: '#/definitions/Affiliation'
      edipi:
        type: string
        example: John
        x-nullable: true
      emplid:
        type: string
        example: '9485155'
        maxLength: 7
        x-nullable: true
      firstName:
        type: string
        example: John
      middleName:
        type: string
        example: David
        x-nullable: true
      lastName:
        type: string
        example: Doe
      suffix:
        type: string
        example: Jr.
        x-nullable: true
      telephone:
        type: string
        format: telephone
        pattern: ^[2-9]\d{2}-\d{3}-\d{4}$
        x-nullable: true
      secondaryTelephone:
        type: string
        format: telephone
        pattern: ^[2-9]\d{2}-\d{3}-\d{4}$
        x-nullable: true
      personalEmail:
        type: string
        format: x-email
        example: personalEmail@email.com
        pattern: ^[a-zA-Z0-9._%+-]+@[a-zA-Z0-9.-]+\.[a-zA-Z]{2,}$
      phoneIsPreferred:
        type: boolean
      emailIsPreferred:
        type: boolean
      residentialAddress:
        allOf:
          - $ref: '#/definitions/Address'
      backupContact:
        $ref: '#/definitions/BackupContact'
      backupMailingAddress:
        allOf:
          - $ref: '#/definitions/Address'
      createOktaAccount:
        type: boolean
      cacUser:
        type: boolean
  FetchLineOfAccountingPayload:
    type: object
    properties:
      serviceMemberAffiliation:
        $ref: '#/definitions/Affiliation'
      effectiveDate:
        description: >
          The effective date for the Line Of Accounting (LOA) being fetched. Eg,
          the orders issue date or the Non-Temporary Storage (NTS) Move Task
          Order (MTO) approval date. Effective date is used to find "Active"
          TGET data by searching for the TACs and LOAs with begin and end dates
          containing this date. The 'Effective Date' is the date that can be
          either the orders issued date (For HHG shipments), MTO approval date
          (For NTS shipments), or even the current date for NTS shipments with
          no approval yet (Just providing a preview to the office users per
          customer request).
        type: string
        format: date
        example: '2023-01-01'
      tacCode:
        type: string
        minLength: 4
        maxLength: 4
        example: F8J1
  SearchCustomersResult:
    type: object
    properties:
      page:
        type: integer
      perPage:
        type: integer
      totalCount:
        type: integer
      searchCustomers:
        $ref: '#/definitions/SearchCustomers'
  SearchCustomers:
    type: array
    items:
      $ref: '#/definitions/SearchCustomer'
  SearchCustomer:
    type: object
    properties:
      id:
        type: string
        format: uuid
      firstName:
        type: string
        example: John
        x-nullable: true
      lastName:
        type: string
        example: Doe
        x-nullable: true
      dodID:
        type: string
        x-nullable: true
      emplid:
        type: string
        x-nullable: true
      branch:
        type: string
      telephone:
        type: string
        format: telephone
        pattern: ^[2-9]\d{2}-\d{3}-\d{4}$
        x-nullable: true
      personalEmail:
        type: string
        format: x-email
        example: personalEmail@email.com
        pattern: ^[a-zA-Z0-9._%+-]+@[a-zA-Z0-9.-]+\.[a-zA-Z]{2,}$
        x-nullable: true
  Entitlements:
    properties:
      id:
        example: 571008b1-b0de-454d-b843-d71be9f02c04
        format: uuid
        type: string
      authorizedWeight:
        example: 2000
        type: integer
        x-formatting: weight
        x-nullable: true
      dependentsAuthorized:
        example: true
        type: boolean
        x-nullable: true
      gunSafe:
        type: boolean
        example: false
      nonTemporaryStorage:
        example: false
        type: boolean
        x-nullable: true
      privatelyOwnedVehicle:
        example: false
        type: boolean
        x-nullable: true
      proGearWeight:
        example: 2000
        type: integer
        x-formatting: weight
      proGearWeightSpouse:
        example: 500
        type: integer
        x-formatting: weight
      storageInTransit:
        example: 90
        type: integer
        x-nullable: true
      totalWeight:
        example: 500
        type: integer
        x-formatting: weight
      totalDependents:
        example: 2
        type: integer
      requiredMedicalEquipmentWeight:
        example: 500
        type: integer
        x-formatting: weight
      organizationalClothingAndIndividualEquipment:
        example: true
        type: boolean
      eTag:
        type: string
    type: object
  Error:
    properties:
      message:
        type: string
    required:
      - message
    type: object
  Grade:
    type: string
    x-nullable: true
    title: grade
    enum:
      - E_1
      - E_2
      - E_3
      - E_4
      - E_5
      - E_6
      - E_7
      - E_8
      - E_9
      - E_9_SPECIAL_SENIOR_ENLISTED
      - O_1_ACADEMY_GRADUATE
      - O_2
      - O_3
      - O_4
      - O_5
      - O_6
      - O_7
      - O_8
      - O_9
      - O_10
      - W_1
      - W_2
      - W_3
      - W_4
      - W_5
      - AVIATION_CADET
      - CIVILIAN_EMPLOYEE
      - ACADEMY_CADET
      - MIDSHIPMAN
    x-display-value:
      E_1: E-1
      E_2: E-2
      E_3: E-3
      E_4: E-4
      E_5: E-5
      E_6: E-6
      E_7: E-7
      E_8: E-8
      E_9: E-9
      E_9_SPECIAL_SENIOR_ENLISTED: E-9 (Special Senior Enlisted)
      O_1_ACADEMY_GRADUATE: O-1 or Service Academy Graduate
      O_2: O-2
      O_3: O-3
      O_4: O-4
      O_5: O-5
      O_6: O-6
      O_7: O-7
      O_8: O-8
      O_9: O-9
      O_10: O-10
      W_1: W-1
      W_2: W-2
      W_3: W-3
      W_4: W-4
      W_5: W-5
      AVIATION_CADET: Aviation Cadet
      CIVILIAN_EMPLOYEE: Civilian Employee
      ACADEMY_CADET: Service Academy Cadet
      MIDSHIPMAN: Midshipman
  Move:
    properties:
      id:
        example: 1f2270c7-7166-40ae-981e-b200ebdf3054
        format: uuid
        type: string
      serviceCounselingCompletedAt:
        format: date-time
        type: string
        x-nullable: true
      availableToPrimeAt:
        format: date-time
        type: string
        x-nullable: true
      approvedAt:
        format: date-time
        type: string
        x-nullable: true
      billableWeightsReviewedAt:
        format: date-time
        type: string
        x-nullable: true
      contractorId:
        type: string
        format: uuid
        x-nullable: true
      contractor:
        $ref: '#/definitions/Contractor'
      locator:
        type: string
        example: 1K43AR
      ordersId:
        type: string
        format: uuid
        example: c56a4180-65aa-42ec-a945-5fd21dec0538
      orders:
        $ref: '#/definitions/Order'
      referenceId:
        example: 1001-3456
        type: string
        x-nullable: true
      status:
        $ref: '#/definitions/MoveStatus'
      excess_weight_qualified_at:
        type: string
        format: date-time
        description: >-
          Timestamp of when the estimated shipment weights of the move reached
          90% of the weight allowance
        x-nullable: true
      excess_weight_acknowledged_at:
        type: string
        format: date-time
        description: >-
          Timestamp of when the TOO acknowledged the excess weight risk by
          either dismissing the alert or updating the max billable weight
        x-nullable: true
      tioRemarks:
        type: string
        example: approved additional weight
        x-nullable: true
      financialReviewFlag:
        type: boolean
        example: false
        description: >-
          This flag is set by office users if a move should be reviewed by a
          Financial Office
        x-nullable: false
        readOnly: true
      financialReviewRemarks:
        type: string
        example: Destination address is too far from duty location
        x-nullable: true
        readOnly: true
      closeoutOffice:
        $ref: '#/definitions/TransportationOffice'
      closeoutOfficeId:
        type: string
        format: uuid
        description: >-
          The transportation office that will handle reviewing PPM Closeout
          documentation for Army and Air Force service members
        x-nullable: true
      approvalsRequestedAt:
        type: string
        format: date-time
        description: >-
          The time at which a move is sent back to the TOO becuase the prime
          added a new service item for approval
        x-nullable: true
      createdAt:
        type: string
        format: date-time
      submittedAt:
        type: string
        format: date-time
        x-nullable: true
      updatedAt:
        type: string
        format: date-time
      eTag:
        type: string
      shipmentGBLOC:
        $ref: '#/definitions/GBLOC'
      lockedByOfficeUserID:
        type: string
        format: uuid
        x-nullable: true
      lockedByOfficeUser:
        $ref: '#/definitions/LockedOfficeUser'
        x-nullable: true
      lockExpiresAt:
        type: string
        format: date-time
        x-nullable: true
      additionalDocuments:
        $ref: '#/definitions/Document'
  MoveHistory:
    properties:
      id:
        description: move ID
        example: 1f2270c7-7166-40ae-981e-b200ebdf3054
        format: uuid
        type: string
      historyRecords:
        description: A list of MoveAuditHistory's connected to the move.
        $ref: '#/definitions/MoveAuditHistories'
      locator:
        description: move locator
        type: string
        example: 1K43AR
      referenceId:
        description: move referenceID
        example: 1001-3456
        type: string
        x-nullable: true
  MoveHistoryResult:
    type: object
    properties:
      page:
        type: integer
      perPage:
        type: integer
      totalCount:
        type: integer
      id:
        description: move ID
        example: 1f2270c7-7166-40ae-981e-b200ebdf3054
        format: uuid
        type: string
      historyRecords:
        description: A list of MoveAuditHistory's connected to the move.
        $ref: '#/definitions/MoveAuditHistories'
      locator:
        description: move locator
        type: string
        example: 1K43AR
      referenceId:
        description: move referenceID
        example: 1001-3456
        type: string
        x-nullable: true
  MoveAuditHistories:
    type: array
    items:
      $ref: '#/definitions/MoveAuditHistory'
  MoveAuditHistory:
    properties:
      id:
        description: id from audity_history table
        example: 1f2270c7-7166-40ae-981e-b200ebdf3054
        format: uuid
        type: string
      schemaName:
        description: Database schema audited table for this event is in
        type: string
      tableName:
        description: name of database table that was changed
        type: string
      relId:
        description: relation OID. Table OID (object identifier). Changes with drop/create.
        type: integer
      objectId:
        description: id column for the tableName where the data was changed
        example: 1f2270c7-7166-40ae-981e-b200ebdf3054
        format: uuid
        type: string
        x-nullable: true
      sessionUserId:
        example: 1f2270c7-7166-40ae-981e-b200ebdf3054
        format: uuid
        type: string
        x-nullable: true
      sessionUserFirstName:
        example: foo
        type: string
        x-nullable: true
      sessionUserLastName:
        example: bar
        type: string
        x-nullable: true
      sessionUserEmail:
        example: foobar@example.com
        type: string
        x-nullable: true
      sessionUserTelephone:
        format: telephone
        type: string
        pattern: ^[2-9]\d{2}-\d{3}-\d{4}$
        x-nullable: true
      context:
        type: array
        items:
          type: object
          additionalProperties:
            type: string
        x-nullable: true
      contextId:
        description: id column for the context table the record belongs to
        example: 1f2270c7-7166-40ae-981e-b200ebdf3054
        type: string
        x-nullable: true
      eventName:
        description: API endpoint name that was called to make the change
        type: string
        x-nullable: true
      actionTstampTx:
        description: Transaction start timestamp for tx in which audited event occurred
        type: string
        format: date-time
      actionTstampStm:
        description: Statement start timestamp for tx in which audited event occurred
        type: string
        format: date-time
      actionTstampClk:
        description: Wall clock time at which audited event's trigger call occurred
        type: string
        format: date-time
      transactionId:
        description: >-
          Identifier of transaction that made the change. May wrap, but unique
          paired with action_tstamp_tx.
        type: integer
        x-nullable: true
      action:
        description: Action type; I = insert, D = delete, U = update, T = truncate
        type: string
      oldValues:
        description: >-
          A list of (old/previous) MoveAuditHistoryItem's for a record before
          the change.
        type: object
        additionalProperties: true
        x-nullable: true
      changedValues:
        description: >-
          A list of (changed/updated) MoveAuditHistoryItem's for a record after
          the change.
        type: object
        additionalProperties: true
        x-nullable: true
      statementOnly:
        description: >-
          true if audit event is from an FOR EACH STATEMENT trigger, false for
          FOR EACH ROW'
        type: boolean
        example: false
  MoveAuditHistoryItems:
    type: array
    items:
      $ref: '#/definitions/MoveAuditHistoryItem'
  MoveAuditHistoryItem:
    properties:
      columnName:
        type: string
      columnValue:
        type: string
  MoveStatus:
    type: string
    enum:
      - DRAFT
      - NEEDS SERVICE COUNSELING
      - SERVICE COUNSELING COMPLETED
      - SUBMITTED
      - APPROVALS REQUESTED
      - APPROVED
      - CANCELED
  PPMStatus:
    type: string
    enum:
      - CANCELLED
      - DRAFT
      - SUBMITTED
      - WAITING_ON_CUSTOMER
      - NEEDS_ADVANCE_APPROVAL
      - NEEDS_CLOSEOUT
      - CLOSEOUT_COMPLETE
      - COMPLETED
  DeptIndicator:
    type: string
    title: Dept. indicator
    x-nullable: true
    enum:
      - NAVY_AND_MARINES
      - ARMY
      - ARMY_CORPS_OF_ENGINEERS
      - AIR_AND_SPACE_FORCE
      - COAST_GUARD
      - OFFICE_OF_SECRETARY_OF_DEFENSE
    x-display-value:
      NAVY_AND_MARINES: 17 Navy and Marine Corps
      ARMY: 21 Army
      ARMY_CORPS_OF_ENGINEERS: 96 Army Corps of Engineers
      AIR_AND_SPACE_FORCE: 57 Air Force and Space Force
      COAST_GUARD: 70 Coast Guard
      OFFICE_OF_SECRETARY_OF_DEFENSE: 97 Office of the Secretary of Defense
  OrdersTypeDetail:
    type: string
    title: Orders type detail
    x-nullable: true
    enum:
      - HHG_PERMITTED
      - PCS_TDY
      - HHG_RESTRICTED_PROHIBITED
      - HHG_RESTRICTED_AREA
      - INSTRUCTION_20_WEEKS
      - HHG_PROHIBITED_20_WEEKS
      - DELAYED_APPROVAL
    x-display-value:
      HHG_PERMITTED: Shipment of HHG Permitted
      PCS_TDY: PCS with TDY Enroute
      HHG_RESTRICTED_PROHIBITED: Shipment of HHG Restricted or Prohibited
      HHG_RESTRICTED_AREA: HHG Restricted Area-HHG Prohibited
      INSTRUCTION_20_WEEKS: Course of Instruction 20 Weeks or More
      HHG_PROHIBITED_20_WEEKS: Shipment of HHG Prohibited but Authorized within 20 weeks
      DELAYED_APPROVAL: Delayed Approval 20 Weeks or More
  Order:
    properties:
      id:
        example: 1f2270c7-7166-40ae-981e-b200ebdf3054
        format: uuid
        type: string
      customerID:
        example: c56a4180-65aa-42ec-a945-5fd21dec0538
        format: uuid
        type: string
      customer:
        $ref: '#/definitions/Customer'
      moveCode:
        type: string
        example: H2XFJF
      first_name:
        type: string
        example: John
        readOnly: true
      last_name:
        type: string
        example: Doe
        readOnly: true
      grade:
        $ref: '#/definitions/Grade'
      agency:
        $ref: '#/definitions/Affiliation'
      entitlement:
        $ref: '#/definitions/Entitlements'
      destinationDutyLocation:
        $ref: '#/definitions/DutyLocation'
      destinationDutyLocationGBLOC:
        $ref: '#/definitions/GBLOC'
      originDutyLocation:
        $ref: '#/definitions/DutyLocation'
      originDutyLocationGBLOC:
        $ref: '#/definitions/GBLOC'
      moveTaskOrderID:
        example: c56a4180-65aa-42ec-a945-5fd21dec0538
        format: uuid
        type: string
      uploaded_order_id:
        example: c56a4180-65aa-42ec-a945-5fd21dec0538
        format: uuid
        type: string
      uploadedAmendedOrderID:
        example: c56a4180-65aa-42ec-a945-5fd21dec0538
        format: uuid
        type: string
        x-nullable: true
      amendedOrdersAcknowledgedAt:
        type: string
        format: date-time
        x-nullable: true
      order_number:
        type: string
        x-nullable: true
        example: 030-00362
      order_type:
        $ref: '#/definitions/OrdersType'
      order_type_detail:
        $ref: '#/definitions/OrdersTypeDetail'
        x-nullable: true
      date_issued:
        type: string
        format: date
        example: '2020-01-01'
      report_by_date:
        type: string
        format: date
        example: '2020-01-01'
      department_indicator:
        $ref: '#/definitions/DeptIndicator'
        x-nullable: true
      tac:
        type: string
        title: TAC
        example: F8J1
        x-nullable: true
      sac:
        type: string
        title: SAC
        example: N002214CSW32Y9
        x-nullable: true
      ntsTac:
        type: string
        title: NTS TAC
        example: F8J1
        x-nullable: true
      ntsSac:
        type: string
        title: NTS SAC
        example: N002214CSW32Y9
        x-nullable: true
      has_dependents:
        type: boolean
        example: false
        title: Are dependents included in your orders?
      spouse_has_pro_gear:
        type: boolean
        example: false
        title: >-
          Do you have a spouse who will need to move items related to their
          occupation (also known as spouse pro-gear)?
      supplyAndServicesCostEstimate:
        type: string
      packingAndShippingInstructions:
        type: string
      methodOfPayment:
        type: string
      naics:
        type: string
      orders_type:
        $ref: '#/definitions/OrdersType'
      eTag:
        type: string
    type: object
  Location:
    type: object
    properties:
      label:
        type: string
        example: Label for display
      value:
        type: string
        example: Value for location
    required:
      - label
      - value
  Locations:
    type: array
    items:
      $ref: '#/definitions/Location'
  OrderBody:
    type: object
    properties:
      id:
        type: string
        format: uuid
  CreateOrders:
    type: object
    properties:
      serviceMemberId:
        type: string
        format: uuid
        example: c56a4180-65aa-42ec-a945-5fd21dec0538
      issueDate:
        type: string
        description: The date and time that these orders were cut.
        format: date
        title: Orders date
      reportByDate:
        type: string
        description: Report By Date
        format: date
        title: Report-by date
      ordersType:
        $ref: '#/definitions/OrdersType'
      ordersTypeDetail:
        $ref: '#/definitions/OrdersTypeDetail'
      hasDependents:
        type: boolean
        title: Are dependents included in your orders?
      spouseHasProGear:
        type: boolean
        title: >-
          Do you have a spouse who will need to move items related to their
          occupation (also known as spouse pro-gear)?
      newDutyLocationId:
        type: string
        format: uuid
        example: c56a4180-65aa-42ec-a945-5fd21dec0538
      ordersNumber:
        type: string
        title: Orders Number
        x-nullable: true
        example: 030-00362
      tac:
        type: string
        title: TAC
        example: F8J1
        x-nullable: true
      sac:
        type: string
        title: SAC
        example: N002214CSW32Y9
        x-nullable: true
      departmentIndicator:
        $ref: '#/definitions/DeptIndicator'
      grade:
        $ref: '#/definitions/Grade'
      originDutyLocationId:
        type: string
        format: uuid
        example: c56a4180-65aa-42ec-a945-5fd21dec0538
    required:
      - serviceMemberId
      - issueDate
      - reportByDate
      - ordersType
      - hasDependents
      - spouseHasProGear
      - newDutyLocationId
  CounselingUpdateOrderPayload:
    type: object
    properties:
      issueDate:
        type: string
        description: The date and time that these orders were cut.
        format: date
        example: '2018-04-26'
        title: Orders date
      reportByDate:
        type: string
        description: Report By Date
        format: date
        example: '2018-04-26'
        title: Report-by date
      ordersType:
        $ref: '#/definitions/OrdersType'
      ordersTypeDetail:
        $ref: '#/definitions/OrdersTypeDetail'
      ordersNumber:
        type: string
        title: Orders Number
        x-nullable: true
        example: 030-00362
      departmentIndicator:
        $ref: '#/definitions/DeptIndicator'
        x-nullable: true
      originDutyLocationId:
        type: string
        format: uuid
        example: c56a4180-65aa-42ec-a945-5fd21dec0538
      newDutyLocationId:
        type: string
        format: uuid
        example: c56a4180-65aa-42ec-a945-5fd21dec0538
      tac:
        type: string
        title: HHG TAC
        minLength: 4
        maxLength: 4
        example: F8J1
        x-nullable: true
      sac:
        title: HHG SAC
        example: N002214CSW32Y9
        $ref: '#/definitions/NullableString'
      ntsTac:
        title: NTS TAC
        minLength: 4
        maxLength: 4
        example: F8J1
        $ref: '#/definitions/NullableString'
      ntsSac:
        title: NTS SAC
        example: N002214CSW32Y9
        $ref: '#/definitions/NullableString'
      grade:
        $ref: '#/definitions/Grade'
    required:
      - issueDate
      - reportByDate
      - ordersType
      - originDutyLocationId
      - newDutyLocationId
  UpdateOrderPayload:
    type: object
    properties:
      issueDate:
        type: string
        description: The date and time that these orders were cut.
        format: date
        example: '2018-04-26'
        title: Orders date
      reportByDate:
        type: string
        description: Report By Date
        format: date
        example: '2018-04-26'
        title: Report-by date
      ordersType:
        $ref: '#/definitions/OrdersType'
      ordersTypeDetail:
        $ref: '#/definitions/OrdersTypeDetail'
      originDutyLocationId:
        type: string
        format: uuid
        example: c56a4180-65aa-42ec-a945-5fd21dec0538
      newDutyLocationId:
        type: string
        format: uuid
        example: c56a4180-65aa-42ec-a945-5fd21dec0538
      ordersNumber:
        type: string
        title: Orders Number
        x-nullable: true
        example: 030-00362
      tac:
        type: string
        title: HHG TAC
        minLength: 4
        maxLength: 4
        example: F8J1
        x-nullable: true
      sac:
        title: HHG SAC
        example: N002214CSW32Y9
        $ref: '#/definitions/NullableString'
      ntsTac:
        title: NTS TAC
        minLength: 4
        maxLength: 4
        example: F8J1
        $ref: '#/definitions/NullableString'
      ntsSac:
        title: NTS SAC
        example: N002214CSW32Y9
        $ref: '#/definitions/NullableString'
      departmentIndicator:
        $ref: '#/definitions/DeptIndicator'
        x-nullable: true
      ordersAcknowledgement:
        description: >-
          Confirmation that the new amended orders were reviewed after
          previously approving the original orders
        type: boolean
        x-nullable: true
      grade:
        $ref: '#/definitions/Grade'
    required:
      - issueDate
      - reportByDate
      - ordersType
      - newDutyLocationId
      - originDutyLocationId
  UpdateAllowancePayload:
    type: object
    properties:
      grade:
        $ref: '#/definitions/Grade'
      dependentsAuthorized:
        type: boolean
        x-nullable: true
      agency:
        $ref: '#/definitions/Affiliation'
      proGearWeight:
        description: unit is in lbs
        example: 2000
        type: integer
        minimum: 0
        maximum: 2000
        x-formatting: weight
        x-nullable: true
      proGearWeightSpouse:
        description: unit is in lbs
        example: 500
        type: integer
        minimum: 0
        maximum: 500
        x-formatting: weight
        x-nullable: true
      requiredMedicalEquipmentWeight:
        description: unit is in lbs
        example: 2000
        type: integer
        minimum: 0
        x-formatting: weight
      organizationalClothingAndIndividualEquipment:
        description: only for Army
        type: boolean
        x-nullable: true
      storageInTransit:
        description: >-
          the number of storage in transit days that the customer is entitled to
          for a given shipment on their move
        type: integer
        minimum: 0
      gunSafe:
        description: >-
          True if user is entitled to move a gun safe (up to 500 lbs) as part of
          their move without it being charged against their weight allowance.
        type: boolean
        x-nullable: true
  UpdateBillableWeightPayload:
    type: object
    properties:
      authorizedWeight:
        description: unit is in lbs
        example: 2000
        minimum: 1
        type: integer
        x-formatting: weight
        x-nullable: true
  UpdateMaxBillableWeightAsTIOPayload:
    type: object
    properties:
      authorizedWeight:
        description: unit is in lbs
        example: 2000
        minimum: 1
        type: integer
        x-formatting: weight
        x-nullable: true
      tioRemarks:
        description: TIO remarks for updating the max billable weight
        example: Increasing max billable weight
        type: string
        minLength: 1
        x-nullable: true
    required:
      - authorizedWeight
      - tioRemarks
  CounselingUpdateAllowancePayload:
    type: object
    properties:
      grade:
        $ref: '#/definitions/Grade'
      dependentsAuthorized:
        type: boolean
        x-nullable: true
      agency:
        $ref: '#/definitions/Affiliation'
      proGearWeight:
        minimum: 0
        maximum: 2000
        description: unit is in lbs
        example: 2000
        type: integer
        x-formatting: weight
        x-nullable: true
      proGearWeightSpouse:
        minimum: 0
        maximum: 500
        description: unit is in lbs
        example: 2000
        type: integer
        x-formatting: weight
        x-nullable: true
      requiredMedicalEquipmentWeight:
        minimum: 0
        description: unit is in lbs
        example: 2000
        type: integer
        x-formatting: weight
      organizationalClothingAndIndividualEquipment:
        description: only for Army
        type: boolean
        x-nullable: true
      storageInTransit:
        description: >-
          the number of storage in transit days that the customer is entitled to
          for a given shipment on their move
        type: integer
        minimum: 0
      gunSafe:
        description: >-
          True if user is entitled to move a gun safe (up to 500 lbs) as part of
          their move without it being charged against their weight allowance.
        type: boolean
        x-nullable: true
  MoveTaskOrder:
    description: The Move (MoveTaskOrder)
    properties:
      id:
        example: 1f2270c7-7166-40ae-981e-b200ebdf3054
        format: uuid
        type: string
      createdAt:
        format: date-time
        type: string
      orderID:
        example: c56a4180-65aa-42ec-a945-5fd21dec0538
        format: uuid
        type: string
      locator:
        type: string
        example: 1K43AR
      referenceId:
        example: 1001-3456
        type: string
      serviceCounselingCompletedAt:
        format: date-time
        type: string
        x-nullable: true
      availableToPrimeAt:
        format: date-time
        type: string
        x-nullable: true
      approvedAt:
        format: date-time
        type: string
        x-nullable: true
      updatedAt:
        format: date-time
        type: string
      destinationAddress:
        $ref: '#/definitions/Address'
      pickupAddress:
        $ref: '#/definitions/Address'
      destinationDutyLocation:
        example: 1f2270c7-7166-40ae-981e-b200ebdf3054
        format: uuid
        type: string
      originDutyLocation:
        example: 1f2270c7-7166-40ae-981e-b200ebdf3054
        format: uuid
        type: string
      entitlements:
        $ref: '#/definitions/Entitlements'
      requestedPickupDate:
        format: date
        type: string
      tioRemarks:
        type: string
        example: approved additional weight
        x-nullable: true
      eTag:
        type: string
    type: object
  MoveTaskOrders:
    items:
      $ref: '#/definitions/MoveTaskOrder'
    type: array
  PaymentRequest:
    properties:
      proofOfServiceDocs:
        $ref: '#/definitions/ProofOfServiceDocs'
      id:
        example: c56a4180-65aa-42ec-a945-5fd21dec0538
        format: uuid
        readOnly: true
        type: string
      isFinal:
        default: false
        type: boolean
      moveTaskOrder:
        $ref: '#/definitions/Move'
      moveTaskOrderID:
        example: c56a4180-65aa-42ec-a945-5fd21dec0538
        format: uuid
        type: string
      rejectionReason:
        example: documentation was incomplete
        type: string
        x-nullable: true
      serviceItems:
        $ref: '#/definitions/PaymentServiceItems'
      status:
        $ref: '#/definitions/PaymentRequestStatus'
      paymentRequestNumber:
        example: 1234-5678-1
        readOnly: true
        type: string
      recalculationOfPaymentRequestID:
        example: c56a4180-65aa-42ec-a945-5fd21dec0538
        format: uuid
        type: string
        readOnly: true
        x-nullable: true
      eTag:
        type: string
      reviewedAt:
        format: date-time
        type: string
        x-nullable: true
      createdAt:
        format: date-time
        type: string
      sentToGexAt:
        format: date-time
        type: string
        x-nullable: true
      receivedByGexAt:
        format: date-time
        type: string
        x-nullable: true
      ediErrorType:
        description: >-
          Type of EDI reporting or causing the issue. Can be EDI 997, 824, and
          858.
        type: string
        x-nullable: true
      ediErrorCode:
        description: Reported code from syncada for the EDI error encountered
        type: string
        x-nullable: true
      ediErrorDescription:
        description: The reason the services counselor has excluded or rejected the item.
        type: string
        x-nullable: true
<<<<<<< HEAD
=======
      tppsInvoiceAmountPaidTotalMillicents:
        type: integer
        format: millients
        title: >-
          Total amount that TPPS paid for all service items on the payment
          request in millicents
        x-nullable: true
      tppsInvoiceSellerPaidDate:
        type: string
        format: date-time
        title: Date that TPPS paid HS for the payment request
        x-nullable: true
>>>>>>> 1f96840f
    type: object
  PaymentRequests:
    items:
      $ref: '#/definitions/PaymentRequest'
    type: array
  PaymentServiceItems:
    items:
      $ref: '#/definitions/PaymentServiceItem'
    type: array
  PaymentServiceItem:
    properties:
      id:
        example: c56a4180-65aa-42ec-a945-5fd21dec0538
        format: uuid
        readOnly: true
        type: string
      createdAt:
        format: date-time
        type: string
      paymentRequestID:
        example: c56a4180-65aa-42ec-a945-5fd21dec0538
        format: uuid
        type: string
      mtoServiceItemID:
        example: c56a4180-65aa-42ec-a945-5fd21dec0538
        format: uuid
        type: string
      mtoServiceItemCode:
        example: DLH
        type: string
      mtoServiceItemName:
        example: Move management
        type: string
      mtoShipmentType:
        $ref: '#/definitions/MTOShipmentType'
      mtoShipmentID:
        type: string
        format: uuid
        example: c56a4180-65aa-42ec-a945-5fd21dec0538
        x-nullable: true
      status:
        $ref: '#/definitions/PaymentServiceItemStatus'
      priceCents:
        type: integer
        format: cents
        title: Price of the service item in cents
        x-nullable: true
      rejectionReason:
        example: documentation was incomplete
        type: string
        x-nullable: true
      referenceID:
        example: 1234-5678-c56a4180
        readOnly: true
        format: string
      paymentServiceItemParams:
        $ref: '#/definitions/PaymentServiceItemParams'
      eTag:
        type: string
      tppsInvoiceAmountPaidPerServiceItemMillicents:
        type: integer
        format: millicents
        title: Amount that TPPS paid for the individual service item in millicents
        x-nullable: true
    type: object
  PaymentRequestStatus:
    type: string
    enum:
      - PENDING
      - REVIEWED
      - REVIEWED_AND_ALL_SERVICE_ITEMS_REJECTED
      - SENT_TO_GEX
      - TPPS_RECEIVED
      - PAID
      - EDI_ERROR
      - DEPRECATED
    title: Payment Request Status
  ProofOfServiceDocs:
    items:
      $ref: '#/definitions/ProofOfServiceDoc'
    type: array
  ProofOfServiceDoc:
    properties:
      isWeightTicket:
        type: boolean
      uploads:
        items:
          $ref: '#/definitions/Upload'
        type: array
  ShipmentsPaymentSITBalance:
    items:
      $ref: '#/definitions/ShipmentPaymentSITBalance'
    type: array
  ShipmentPaymentSITBalance:
    properties:
      shipmentID:
        type: string
        format: uuid
      totalSITDaysAuthorized:
        type: integer
      totalSITDaysRemaining:
        type: integer
      totalSITEndDate:
        type: string
        format: date
        x-nullable: true
      pendingSITDaysInvoiced:
        type: integer
      pendingBilledStartDate:
        type: string
        format: date
        x-nullable: true
      pendingBilledEndDate:
        type: string
        format: date
        x-nullable: true
      previouslyBilledDays:
        type: integer
        x-nullable: true
      previouslyBilledStartDate:
        type: string
        format: date
        x-nullable: true
      previouslyBilledEndDate:
        type: string
        format: date
        x-nullable: true
  UpdateShipment:
    type: object
    properties:
      shipmentType:
        $ref: '#/definitions/MTOShipmentType'
      requestedPickupDate:
        format: date
        type: string
        x-nullable: true
      requestedDeliveryDate:
        format: date
        type: string
        x-nullable: true
      customerRemarks:
        type: string
        example: handle with care
        x-nullable: true
      counselorRemarks:
        type: string
        example: counselor approved
        x-nullable: true
      billableWeightCap:
        type: integer
        description: estimated weight of the shuttle service item provided by the prime
        example: 2500
        x-formatting: weight
        x-nullable: true
      billableWeightJustification:
        type: string
        example: more weight than expected
        x-nullable: true
      pickupAddress:
        allOf:
          - $ref: '#/definitions/Address'
      destinationAddress:
        allOf:
          - $ref: '#/definitions/Address'
      secondaryDeliveryAddress:
        allOf:
          - $ref: '#/definitions/Address'
      secondaryPickupAddress:
        allOf:
          - $ref: '#/definitions/Address'
      hasSecondaryPickupAddress:
        type: boolean
        x-nullable: true
        x-omitempty: false
      hasSecondaryDeliveryAddress:
        type: boolean
        x-nullable: true
        x-omitempty: false
      tertiaryDeliveryAddress:
        allOf:
          - $ref: '#/definitions/Address'
      tertiaryPickupAddress:
        allOf:
          - $ref: '#/definitions/Address'
      hasTertiaryPickupAddress:
        type: boolean
        x-nullable: true
        x-omitempty: false
      hasTertiaryDeliveryAddress:
        type: boolean
        x-nullable: true
        x-omitempty: false
      actualProGearWeight:
        type: integer
        x-nullable: true
        x-omitempty: false
      actualSpouseProGearWeight:
        type: integer
        x-nullable: true
        x-omitempty: false
      destinationType:
        $ref: '#/definitions/DestinationType'
      agents:
        $ref: '#/definitions/MTOAgents'
        x-nullable: true
      tacType:
        $ref: '#/definitions/LOATypeNullable'
      sacType:
        $ref: '#/definitions/LOATypeNullable'
      usesExternalVendor:
        type: boolean
        example: false
        x-nullable: true
      serviceOrderNumber:
        type: string
        x-nullable: true
      ntsRecordedWeight:
        description: >-
          The previously recorded weight for the NTS Shipment. Used for NTS
          Release to know what the previous primeActualWeight or billable weight
          was.
        example: 2000
        type: integer
        x-formatting: weight
        x-nullable: true
      storageFacility:
        x-nullable: true
        $ref: '#/definitions/StorageFacility'
      ppmShipment:
        $ref: '#/definitions/UpdatePPMShipment'
      boatShipment:
        $ref: '#/definitions/UpdateBoatShipment'
      mobileHomeShipment:
        $ref: '#/definitions/UpdateMobileHomeShipment'
  UpdatePPMShipment:
    type: object
    properties:
      expectedDepartureDate:
        description: |
          Date the customer expects to move.
        format: date
        type: string
        x-nullable: true
      actualMoveDate:
        format: date
        type: string
        x-nullable: true
      pickupAddress:
        allOf:
          - $ref: '#/definitions/Address'
      actualPickupPostalCode:
        description: >
          The actual postal code where the PPM shipment started. To be filled
          once the customer has moved the shipment.
        format: zip
        type: string
        title: ZIP
        example: '90210'
        pattern: ^(\d{5})$
        x-nullable: true
      secondaryPickupAddress:
        allOf:
          - $ref: '#/definitions/Address'
      destinationAddress:
        allOf:
          - $ref: '#/definitions/Address'
      actualDestinationPostalCode:
        description: >
          The actual postal code where the PPM shipment ended. To be filled once
          the customer has moved the shipment.
        format: zip
        type: string
        title: ZIP
        example: '90210'
        pattern: ^(\d{5})$
        x-nullable: true
      secondaryDestinationAddress:
        allOf:
          - $ref: '#/definitions/Address'
      hasSecondaryPickupAddress:
        type: boolean
        x-nullable: true
        x-omitempty: false
      hasSecondaryDestinationAddress:
        type: boolean
        x-nullable: true
        x-omitempty: false
      tertiaryPickupAddress:
        allOf:
          - $ref: '#/definitions/Address'
      tertiaryDestinationAddress:
        allOf:
          - $ref: '#/definitions/Address'
      hasTertiaryPickupAddress:
        type: boolean
        x-nullable: true
        x-omitempty: false
      hasTertiaryDestinationAddress:
        type: boolean
        x-nullable: true
        x-omitempty: false
      w2Address:
        x-nullable: true
        $ref: '#/definitions/Address'
      sitExpected:
        type: boolean
        x-nullable: true
      sitLocation:
        allOf:
          - $ref: '#/definitions/SITLocationType'
          - x-nullable: true
      sitEstimatedWeight:
        type: integer
        example: 2000
        x-nullable: true
      sitEstimatedEntryDate:
        format: date
        type: string
        x-nullable: true
      sitEstimatedDepartureDate:
        format: date
        type: string
        x-nullable: true
      estimatedWeight:
        type: integer
        example: 4200
        x-nullable: true
      hasProGear:
        description: |
          Indicates whether PPM shipment has pro gear.
        type: boolean
        x-nullable: true
      proGearWeight:
        type: integer
        x-nullable: true
      spouseProGearWeight:
        type: integer
        x-nullable: true
      hasRequestedAdvance:
        description: |
          Indicates whether an advance has been requested for the PPM shipment.
        type: boolean
        x-nullable: true
      hasReceivedAdvance:
        description: |
          Indicates whether an advance was received for the PPM shipment.
        type: boolean
        x-nullable: true
      advanceAmountRequested:
        description: |
          The amount request for an advance, or null if no advance is requested
        type: integer
        format: cents
        x-nullable: true
      advanceAmountReceived:
        description: |
          The amount received for an advance, or null if no advance is received
        type: integer
        format: cents
        x-nullable: true
      advanceStatus:
        $ref: '#/definitions/PPMAdvanceStatus'
        x-nullable: true
  UpdateBoatShipment:
    type: object
    properties:
      type:
        type: string
        enum:
          - HAUL_AWAY
          - TOW_AWAY
        x-nullable: true
      year:
        type: integer
        description: Year of the Boat
        x-nullable: true
      make:
        type: string
        description: Make of the Boat
        x-nullable: true
      model:
        type: string
        description: Model of the Boat
        x-nullable: true
      lengthInInches:
        type: integer
        description: Length of the Boat in inches
        x-nullable: true
      widthInInches:
        type: integer
        description: Width of the Boat in inches
        x-nullable: true
      heightInInches:
        type: integer
        description: Height of the Boat in inches
        x-nullable: true
      hasTrailer:
        type: boolean
        description: Does the boat have a trailer
        x-nullable: true
      isRoadworthy:
        type: boolean
        description: Is the trailer roadworthy
        x-nullable: true
  UpdateMobileHomeShipment:
    type: object
    properties:
      year:
        type: integer
        description: Year of the Boat
        x-nullable: true
      make:
        type: string
        description: Make of the Boat
        x-nullable: true
      model:
        type: string
        description: Model of the Boat
        x-nullable: true
      lengthInInches:
        type: integer
        description: Length of the Boat in inches
        x-nullable: true
      widthInInches:
        type: integer
        description: Width of the Boat in inches
        x-nullable: true
      heightInInches:
        type: integer
        description: Height of the Boat in inches
        x-nullable: true
  UpdateWeightTicket:
    type: object
    properties:
      emptyWeight:
        description: Weight of the vehicle when empty.
        type: integer
        minimum: 0
      fullWeight:
        description: The weight of the vehicle when full.
        type: integer
        minimum: 0
      ownsTrailer:
        description: Indicates if the customer used a trailer they own for the move.
        type: boolean
      trailerMeetsCriteria:
        description: >-
          Indicates if the trailer that the customer used meets all the criteria
          to be claimable.
        type: boolean
      status:
        $ref: '#/definitions/PPMDocumentStatus'
      reason:
        description: The reason the services counselor has excluded or rejected the item.
        type: string
      adjustedNetWeight:
        description: Indicates the adjusted net weight of the vehicle
        type: integer
        minimum: 0
      netWeightRemarks:
        description: Remarks explaining any edits made to the net weight
        type: string
      allowableWeight:
        description: Indicates the maximum reimbursable weight of the shipment
        type: integer
        minimum: 0
  UpdateMovingExpense:
    type: object
    properties:
      movingExpenseType:
        $ref: '#/definitions/OmittableMovingExpenseType'
      description:
        description: A brief description of the expense.
        type: string
        x-nullable: true
        x-omitempty: false
      amount:
        description: The total amount of the expense as indicated on the receipt
        type: integer
      sitStartDate:
        description: >-
          The date the shipment entered storage, applicable for the `STORAGE`
          movingExpenseType only
        type: string
        format: date
      sitEndDate:
        description: >-
          The date the shipment exited storage, applicable for the `STORAGE`
          movingExpenseType only
        type: string
        format: date
      status:
        $ref: '#/definitions/PPMDocumentStatus'
      reason:
        description: The reason the services counselor has excluded or rejected the item.
        type: string
      weightStored:
        description: The total weight stored in PPM SIT
        type: integer
      sitLocation:
        allOf:
          - $ref: '#/definitions/SITLocationType'
          - x-nullable: true
      sitEstimatedCost:
        description: >-
          The estimated amount that the government will pay the service member
          to put their goods into storage. This estimated storage cost is
          separate from the estimated incentive.
        type: integer
        format: cents
        x-nullable: true
        x-omitempty: false
      sitReimburseableAmount:
        description: The amount of SIT that will be reimbursed
        type: integer
        format: cents
        x-nullable: true
        x-omitempty: false
  UpdateProGearWeightTicket:
    type: object
    properties:
      belongsToSelf:
        description: >-
          Indicates if this information is for the customer's own pro-gear,
          otherwise, it's the spouse's.
        type: boolean
      hasWeightTickets:
        description: >-
          Indicates if the user has a weight ticket for their pro-gear,
          otherwise they have a constructed weight.
        type: boolean
      weight:
        description: Weight of the pro-gear contained in the shipment.
        type: integer
        minimum: 0
      status:
        $ref: '#/definitions/PPMDocumentStatus'
      reason:
        description: The reason the services counselor has excluded or rejected the item.
        type: string
  MTOShipments:
    items:
      $ref: '#/definitions/MTOShipment'
    type: array
  CreateMTOShipment:
    type: object
    properties:
      moveTaskOrderID:
        description: The ID of the move this new shipment is for.
        example: 1f2270c7-7166-40ae-981e-b200ebdf3054
        format: uuid
        type: string
      requestedPickupDate:
        description: >
          The customer's preferred pickup date. Other dates, such as required
          delivery date and (outside MilMove) the pack date, are derived from
          this date.
        format: date
        type: string
        x-nullable: true
      requestedDeliveryDate:
        description: |
          The customer's preferred delivery date.
        format: date
        type: string
        x-nullable: true
      customerRemarks:
        description: >
          The customer can use the customer remarks field to inform the services
          counselor and the movers about any

          special circumstances for this shipment. Typical examples:
            * bulky or fragile items,
            * weapons,
            * access info for their address.
          Customer enters this information during onboarding. Optional field.
        type: string
        example: handle with care
        x-nullable: true
      counselorRemarks:
        description: >
          The counselor can use the counselor remarks field to inform the movers
          about any

          special circumstances for this shipment. Typical examples:
            * bulky or fragile items,
            * weapons,
            * access info for their address.
          Counselors enters this information when creating or editing an MTO
          Shipment. Optional field.
        type: string
        example: handle with care
        x-nullable: true
      agents:
        $ref: '#/definitions/MTOAgents'
      mtoServiceItems:
        $ref: '#/definitions/MTOServiceItems'
      pickupAddress:
        description: The address where the movers should pick up this shipment.
        allOf:
          - $ref: '#/definitions/Address'
      destinationAddress:
        description: Where the movers should deliver this shipment.
        allOf:
          - $ref: '#/definitions/Address'
      hasSecondaryPickupAddress:
        type: boolean
        x-nullable: true
        x-omitempty: false
      secondaryPickupAddress:
        description: The address where the movers should pick up this shipment.
        allOf:
          - $ref: '#/definitions/Address'
      hasSecondaryDeliveryAddress:
        type: boolean
        x-nullable: true
        x-omitempty: false
      secondaryDeliveryAddress:
        description: Where the movers should deliver this shipment.
        allOf:
          - $ref: '#/definitions/Address'
      hasTertiaryPickupAddress:
        type: boolean
        x-nullable: true
        x-omitempty: false
      tertiaryPickupAddress:
        description: The address where the movers should pick up this shipment.
        allOf:
          - $ref: '#/definitions/Address'
      hasTertiaryDeliveryAddress:
        type: boolean
        x-nullable: true
        x-omitempty: false
      tertiaryDeliveryAddress:
        description: Where the movers should deliver this shipment.
        allOf:
          - $ref: '#/definitions/Address'
      destinationType:
        $ref: '#/definitions/DestinationType'
      shipmentType:
        $ref: '#/definitions/MTOShipmentType'
      tacType:
        allOf:
          - $ref: '#/definitions/LOAType'
          - x-nullable: true
      sacType:
        allOf:
          - $ref: '#/definitions/LOAType'
          - x-nullable: true
      usesExternalVendor:
        type: boolean
        example: false
        x-nullable: true
      serviceOrderNumber:
        type: string
        x-nullable: true
      ntsRecordedWeight:
        description: >-
          The previously recorded weight for the NTS Shipment. Used for NTS
          Release to know what the previous primeActualWeight or billable weight
          was.
        example: 2000
        type: integer
        x-nullable: true
        x-formatting: weight
      storageFacility:
        x-nullable: true
        $ref: '#/definitions/StorageFacility'
      mobileHomeShipment:
        $ref: '#/definitions/CreateMobileHomeShipment'
      ppmShipment:
        $ref: '#/definitions/CreatePPMShipment'
      boatShipment:
        $ref: '#/definitions/CreateBoatShipment'
    required:
      - moveTaskOrderID
      - shipmentType
  CreatePPMShipment:
    description: >-
      A personally procured move is a type of shipment that a service members
      moves themselves.
    properties:
      expectedDepartureDate:
        description: |
          Date the customer expects to move.
        format: date
        type: string
      pickupAddress:
        allOf:
          - $ref: '#/definitions/Address'
      secondaryPickupAddress:
        allOf:
          - $ref: '#/definitions/Address'
      tertiaryPickupAddress:
        allOf:
          - $ref: '#/definitions/Address'
      destinationAddress:
        allOf:
          - $ref: '#/definitions/Address'
      secondaryDestinationAddress:
        allOf:
          - $ref: '#/definitions/Address'
      tertiaryDestinationAddress:
        allOf:
          - $ref: '#/definitions/Address'
      hasSecondaryPickupAddress:
        type: boolean
        x-nullable: true
        x-omitempty: false
      hasTertiaryPickupAddress:
        type: boolean
        x-nullable: true
        x-omitempty: false
      hasSecondaryDestinationAddress:
        type: boolean
        x-nullable: true
        x-omitempty: false
      hasTertiaryDestinationAddress:
        type: boolean
        x-nullable: true
        x-omitempty: false
      sitExpected:
        type: boolean
      sitLocation:
        allOf:
          - $ref: '#/definitions/SITLocationType'
          - x-nullable: true
      sitEstimatedWeight:
        type: integer
        example: 2000
        x-nullable: true
      sitEstimatedEntryDate:
        format: date
        type: string
        x-nullable: true
      sitEstimatedDepartureDate:
        format: date
        type: string
        x-nullable: true
      estimatedWeight:
        type: integer
        example: 4200
      hasProGear:
        description: |
          Indicates whether PPM shipment has pro gear.
        type: boolean
      proGearWeight:
        type: integer
        x-nullable: true
      spouseProGearWeight:
        type: integer
        x-nullable: true
    required:
      - expectedDepartureDate
      - pickupAddress
      - destinationAddress
      - sitExpected
      - estimatedWeight
      - hasProGear
  CreateBoatShipment:
    description: Boat shipment information for the move.
    properties:
      type:
        type: string
        enum:
          - HAUL_AWAY
          - TOW_AWAY
      year:
        type: integer
        description: Year of the Boat
      make:
        type: string
        description: Make of the Boat
      model:
        type: string
        description: Model of the Boat
      lengthInInches:
        type: integer
        description: Length of the Boat in inches
      widthInInches:
        type: integer
        description: Width of the Boat in inches
      heightInInches:
        type: integer
        description: Height of the Boat in inches
      hasTrailer:
        type: boolean
        description: Does the boat have a trailer
      isRoadworthy:
        type: boolean
        description: Is the trailer roadworthy
        x-nullable: true
    required:
      - type
      - year
      - make
      - model
      - lengthInInches
      - widthInInches
      - heightInInches
      - hasTrailer
  CreateMobileHomeShipment:
    description: A mobile home shipment that the prime moves for a service member.
    properties:
      make:
        type: string
        description: Make of the Mobile Home
      model:
        type: string
        description: Model of the Mobile Home
      year:
        type: integer
        description: Year of the Mobile Home
      lengthInInches:
        type: integer
        description: Length of the Mobile Home in inches
      heightInInches:
        type: integer
        description: Height of the Mobile Home in inches
      widthInInches:
        type: integer
        description: Width of the Mobile Home in inches
    required:
      - make
      - model
      - year
      - lengthInInches
      - heightInInches
      - widthInInches
  RejectShipment:
    properties:
      rejectionReason:
        type: string
        example: MTO Shipment not good enough
    required:
      - rejectionReason
  RequestDiversion:
    properties:
      diversionReason:
        type: string
        example: Shipment route needs to change
    required:
      - diversionReason
  ApproveSITExtension:
    properties:
      approvedDays:
        description: Number of days approved for SIT extension
        type: integer
        example: 21
        minimum: 1
      requestReason:
        description: >-
          Reason from service counselor-provided picklist for SIT Duration
          Update
        example: AWAITING_COMPLETION_OF_RESIDENCE
        type: string
        enum:
          - SERIOUS_ILLNESS_MEMBER
          - SERIOUS_ILLNESS_DEPENDENT
          - IMPENDING_ASSIGNEMENT
          - DIRECTED_TEMPORARY_DUTY
          - NONAVAILABILITY_OF_CIVILIAN_HOUSING
          - AWAITING_COMPLETION_OF_RESIDENCE
          - OTHER
      officeRemarks:
        description: Remarks from TOO about SIT approval
        type: string
        example: Approved for three weeks rather than requested 45 days
        x-nullable: true
    required:
      - approvedDays
  DenySITExtension:
    properties:
      officeRemarks:
        description: Remarks from TOO about SIT denial
        type: string
        example: Denied this extension as it does not match the criteria
        x-nullable: true
      convertToCustomerExpense:
        description: >-
          Whether or not to convert to members expense once SIT extension is
          denied.
        type: boolean
        example: false
    required:
      - officeRemarks
      - convertToCustomerExpense
  UpdateSITServiceItemCustomerExpense:
    properties:
      convertToCustomerExpense:
        example: true
        type: boolean
      customerExpenseReason:
        description: Reason the service item was rejected
        type: string
        example: Insufficent details provided
    required:
      - convertToCustomerExpense
      - customerExpenseReason
  CreateApprovedSITDurationUpdate:
    properties:
      requestReason:
        description: >-
          Reason from service counselor-provided picklist for SIT Duration
          Update
        example: AWAITING_COMPLETION_OF_RESIDENCE
        type: string
        enum:
          - SERIOUS_ILLNESS_MEMBER
          - SERIOUS_ILLNESS_DEPENDENT
          - IMPENDING_ASSIGNEMENT
          - DIRECTED_TEMPORARY_DUTY
          - NONAVAILABILITY_OF_CIVILIAN_HOUSING
          - AWAITING_COMPLETION_OF_RESIDENCE
          - OTHER
      approvedDays:
        description: >-
          Number of days approved for SIT extension. This will match requested
          days saved to the SIT extension model.
        type: integer
        example: 21
      officeRemarks:
        description: Remarks from TOO about SIT Duration Update creation
        type: string
        example: >-
          Customer needs additional storage time as their new place of residence
          is not yet ready
        x-nullable: true
    required:
      - requestReason
      - approvedDays
  PatchMTOServiceItemStatusPayload:
    properties:
      status:
        description: Describes all statuses for a MTOServiceItem
        type: string
        enum:
          - SUBMITTED
          - APPROVED
          - REJECTED
      rejectionReason:
        description: Reason the service item was rejected
        type: string
        example: Insufficent details provided
        x-nullable: true
  MTOApprovalServiceItemCodes:
    description: MTO level service items to create when updating MTO status.
    properties:
      serviceCodeCS:
        example: true
        type: boolean
      serviceCodeMS:
        example: true
        type: boolean
    type: object
  TacValid:
    properties:
      isValid:
        example: true
        type: boolean
    required:
      - isValid
    type: object
  UpdatePaymentRequestStatusPayload:
    properties:
      rejectionReason:
        example: documentation was incomplete
        type: string
        x-nullable: true
      status:
        $ref: '#/definitions/PaymentRequestStatus'
      eTag:
        type: string
    type: object
  AvailableOfficeUsers:
    type: array
    items:
      $ref: '#/definitions/AvailableOfficeUser'
  AvailableOfficeUser:
    type: object
    properties:
      officeUserId:
        type: string
        format: uuid
        example: c56a4180-65aa-42ec-a945-5fd21dec0538
      lastName:
        type: string
      firstName:
        type: string
      hasSafetyPrivilege:
        type: boolean
  QueueMoves:
    type: array
    items:
      $ref: '#/definitions/QueueMove'
  QueueMove:
    type: object
    properties:
      id:
        type: string
        format: uuid
      customer:
        $ref: '#/definitions/Customer'
      status:
        $ref: '#/definitions/MoveStatus'
      locator:
        type: string
      submittedAt:
        format: date-time
        type: string
        x-nullable: true
      appearedInTooAt:
        format: date-time
        type: string
        x-nullable: true
      requestedMoveDate:
        format: date
        type: string
        x-nullable: true
      departmentIndicator:
        $ref: '#/definitions/DeptIndicator'
      shipmentsCount:
        type: integer
      originDutyLocation:
        $ref: '#/definitions/DutyLocation'
      destinationDutyLocation:
        $ref: '#/definitions/DutyLocation'
      originGBLOC:
        $ref: '#/definitions/GBLOC'
      ppmType:
        type: string
        enum:
          - FULL
          - PARTIAL
        x-nullable: true
      closeoutInitiated:
        format: date-time
        type: string
        x-nullable: true
      closeoutLocation:
        type: string
        x-nullable: true
      orderType:
        type: string
        x-nullable: true
      lockedByOfficeUserID:
        type: string
        format: uuid
        x-nullable: true
      lockedByOfficeUser:
        $ref: '#/definitions/LockedOfficeUser'
        x-nullable: true
      lockExpiresAt:
        type: string
        format: date-time
        x-nullable: true
      ppmStatus:
        $ref: '#/definitions/PPMStatus'
        x-nullable: true
      counselingOffice:
        type: string
        x-nullable: true
  QueueMovesResult:
    type: object
    properties:
      page:
        type: integer
      perPage:
        type: integer
      totalCount:
        type: integer
      queueMoves:
        $ref: '#/definitions/QueueMoves'
      availableOfficeUsers:
        $ref: '#/definitions/AvailableOfficeUsers'
  ListPrimeMove:
    description: >
      An abbreviated definition for a move, without all the nested information
      (shipments, service items, etc). Used to fetch a list of moves more
      efficiently.
    type: object
    properties:
      id:
        example: 1f2270c7-7166-40ae-981e-b200ebdf3054
        format: uuid
        type: string
      moveCode:
        type: string
        example: HYXFJF
        readOnly: true
      createdAt:
        format: date-time
        type: string
        readOnly: true
      orderID:
        example: c56a4180-65aa-42ec-a945-5fd21dec0538
        format: uuid
        type: string
      referenceId:
        example: 1001-3456
        type: string
      availableToPrimeAt:
        format: date-time
        type: string
        x-nullable: true
        readOnly: true
      approvedAt:
        format: date-time
        type: string
        x-nullable: true
        readOnly: true
      updatedAt:
        format: date-time
        type: string
        readOnly: true
      ppmType:
        type: string
        enum:
          - FULL
          - PARTIAL
      eTag:
        type: string
        readOnly: true
      orderType:
        type: string
  ListPrimeMoves:
    type: array
    items:
      $ref: '#/definitions/ListPrimeMove'
  ListPrimeMovesResult:
    type: object
    properties:
      page:
        type: integer
      perPage:
        type: integer
      totalCount:
        type: integer
      queueMoves:
        $ref: '#/definitions/ListPrimeMoves'
  QueuePaymentRequest:
    type: object
    properties:
      id:
        type: string
        format: uuid
      moveID:
        type: string
        format: uuid
      customer:
        $ref: '#/definitions/Customer'
      status:
        $ref: '#/definitions/QueuePaymentRequestStatus'
      age:
        type: number
        format: double
        description: >-
          Days since the payment request has been requested.  Decimal
          representation will allow more accurate sorting.
      submittedAt:
        type: string
        format: date-time
      locator:
        type: string
      departmentIndicator:
        $ref: '#/definitions/DeptIndicator'
      originGBLOC:
        $ref: '#/definitions/GBLOC'
      originDutyLocation:
        $ref: '#/definitions/DutyLocation'
      orderType:
        type: string
        x-nullable: true
      lockedByOfficeUserID:
        type: string
        format: uuid
        x-nullable: true
      lockExpiresAt:
        type: string
        format: date-time
        x-nullable: true
  QueuePaymentRequests:
    type: array
    items:
      $ref: '#/definitions/QueuePaymentRequest'
  QueuePaymentRequestsResult:
    type: object
    properties:
      page:
        type: integer
      perPage:
        type: integer
      totalCount:
        type: integer
      queuePaymentRequests:
        $ref: '#/definitions/QueuePaymentRequests'
      availableOfficeUsers:
        $ref: '#/definitions/AvailableOfficeUsers'
  QueuePaymentRequestStatus:
    enum:
      - Payment requested
      - Reviewed
      - Rejected
      - Paid
    title: Queue Payment Request Status
    type: string
  SearchMoves:
    type: array
    items:
      $ref: '#/definitions/SearchMove'
  SearchMove:
    type: object
    properties:
      id:
        type: string
        format: uuid
      firstName:
        type: string
        example: John
        x-nullable: true
      lastName:
        type: string
        example: Doe
        x-nullable: true
      dodID:
        type: string
        example: 1234567890
        x-nullable: true
      paymentRequestCode:
        type: string
        example: 9551-6199-2
        x-nullable: true
      status:
        $ref: '#/definitions/MoveStatus'
      locator:
        type: string
      branch:
        type: string
      shipmentsCount:
        type: integer
      originDutyLocationPostalCode:
        format: zip
        type: string
        title: ZIP
        example: '90210'
        pattern: ^(\d{5})$
      destinationDutyLocationPostalCode:
        format: zip
        type: string
        title: ZIP
        example: '90210'
        pattern: ^(\d{5})$
      requestedPickupDate:
        type: string
        format: date
        x-nullable: true
      orderType:
        type: string
      requestedDeliveryDate:
        type: string
        format: date
        x-nullable: true
      originGBLOC:
        $ref: '#/definitions/GBLOC'
      destinationGBLOC:
        $ref: '#/definitions/GBLOC'
      lockedByOfficeUserID:
        type: string
        format: uuid
        x-nullable: true
      lockExpiresAt:
        type: string
        format: date-time
        x-nullable: true
      emplid:
        type: string
        x-nullable: true
  SearchMovesResult:
    type: object
    properties:
      page:
        type: integer
      perPage:
        type: integer
      totalCount:
        type: integer
      searchMoves:
        $ref: '#/definitions/SearchMoves'
  GBLOC:
    type: string
    enum:
      - AGFM
      - APAT
      - BGAC
      - BGNC
      - BKAS
      - CFMQ
      - CLPK
      - CNNQ
      - DMAT
      - GSAT
      - HAFC
      - HBAT
      - JEAT
      - JENQ
      - KKFA
      - LHNQ
      - LKNQ
      - MAPK
      - MAPS
      - MBFL
      - MLNQ
      - XXXX
  CreateCustomerSupportRemark:
    type: object
    description: >-
      A text remark written by an customer support user that is associated with
      a specific move.
    required:
      - content
      - officeUserID
    properties:
      content:
        example: This is a remark about a move.
        type: string
      officeUserID:
        example: 1f2270c7-7166-40ae-981e-b200ebdf3054
        format: uuid
        type: string
  UpdateCustomerSupportRemarkPayload:
    type: object
    description: >-
      A text remark update to an existing remark created by the current active
      user (the CSR).
    required:
      - content
    properties:
      content:
        example: This is a remark about a move.
        type: string
  EvaluationReportType:
    type: string
    enum:
      - SHIPMENT
      - COUNSELING
  EvaluationReportInspectionType:
    type: string
    enum:
      - DATA_REVIEW
      - PHYSICAL
      - VIRTUAL
    x-nullable: true
  EvaluationReportLocation:
    type: string
    enum:
      - ORIGIN
      - DESTINATION
      - OTHER
    x-nullable: true
  EvaluationReportOfficeUser:
    type: object
    readOnly: true
    description: The authoring office user for an evaluation report
    properties:
      id:
        example: 1f2270c7-7166-40ae-981e-b200ebdf3054
        format: uuid
        type: string
      firstName:
        type: string
      lastName:
        type: string
      email:
        type: string
        format: x-email
        pattern: ^[a-zA-Z0-9._%+-]+@[a-zA-Z0-9.-]+\.[a-zA-Z]{2,}$
      phone:
        type: string
        format: telephone
        pattern: ^[2-9]\d{2}-\d{3}-\d{4}$
  EvaluationReportList:
    type: array
    items:
      $ref: '#/definitions/EvaluationReport'
  EvaluationReport:
    type: object
    description: An evaluation report
    properties:
      id:
        example: 1f2270c7-7166-40ae-981e-b200ebdf3054
        format: uuid
        type: string
        readOnly: true
      moveID:
        example: 1f2270c7-7166-40ae-981e-b200ebdf3054
        format: uuid
        type: string
        readOnly: true
      shipmentID:
        example: 1f2270c7-7166-40ae-981e-b200ebdf3054
        format: uuid
        type: string
        x-nullable: true
        readOnly: true
      type:
        $ref: '#/definitions/EvaluationReportType'
      inspectionType:
        $ref: '#/definitions/EvaluationReportInspectionType'
        x-nullable: true
      inspectionDate:
        type: string
        format: date
        x-nullable: true
      officeUser:
        $ref: '#/definitions/EvaluationReportOfficeUser'
      location:
        $ref: '#/definitions/EvaluationReportLocation'
        x-nullable: true
      ReportViolations:
        $ref: '#/definitions/ReportViolations'
        x-nullable: true
      locationDescription:
        type: string
        example: Route 66 at crash inspection site 3
        x-nullable: true
      observedShipmentDeliveryDate:
        type: string
        format: date
        x-nullable: true
      observedShipmentPhysicalPickupDate:
        type: string
        format: date
        x-nullable: true
      timeDepart:
        type: string
        x-nullable: true
        pattern: ^(0[0-9]|1[0-9]|2[0-3]):[0-5][0-9]$
        example: '14:30'
      evalStart:
        type: string
        x-nullable: true
        pattern: ^(0[0-9]|1[0-9]|2[0-3]):[0-5][0-9]$
        example: '15:00'
      evalEnd:
        type: string
        x-nullable: true
        pattern: ^(0[0-9]|1[0-9]|2[0-3]):[0-5][0-9]$
        example: '18:00'
      violationsObserved:
        type: boolean
        x-nullable: true
      remarks:
        type: string
        x-nullable: true
      seriousIncident:
        type: boolean
        x-nullable: true
      seriousIncidentDesc:
        type: string
        x-nullable: true
      observedClaimsResponseDate:
        type: string
        format: date
        x-nullable: true
      observedPickupDate:
        type: string
        format: date
        x-nullable: true
      observedPickupSpreadStartDate:
        type: string
        format: date
        x-nullable: true
      observedPickupSpreadEndDate:
        type: string
        format: date
        x-nullable: true
      observedDeliveryDate:
        type: string
        format: date
        x-nullable: true
      moveReferenceID:
        type: string
        x-nullable: true
        readOnly: true
      eTag:
        type: string
      submittedAt:
        type: string
        format: date-time
        x-nullable: true
      createdAt:
        type: string
        format: date-time
        readOnly: true
      updatedAt:
        type: string
        format: date-time
        readOnly: true
  CreateEvaluationReport:
    type: object
    description: >-
      Minimal set of info needed to create a shipment evaluation report, which
      is just a shipment ID.
    properties:
      shipmentID:
        description: The shipment ID of the shipment to be evaluated in the report
        example: 01b9671e-b268-4906-967b-ba661a1d3933
        format: uuid
        type: string
  PWSViolation:
    type: object
    description: A PWS violation for an evaluation report
    readOnly: true
    properties:
      id:
        example: 1f2270c7-7166-40ae-981e-b200ebdf3054
        format: uuid
        type: string
      displayOrder:
        example: 3
        type: integer
      paragraphNumber:
        example: 1.2.3.4.5
        type: string
      title:
        example: Customer Support
        type: string
      category:
        example: Pre-Move Services
        type: string
      subCategory:
        example: Weight Estimate
        type: string
      requirementSummary:
        example: Provide a single point of contact (POC)
        type: string
      requirementStatement:
        example: >-
          The contractor shall prepare and load property going into NTS in
          containers at residence for shipment to NTS.
        type: string
      isKpi:
        example: false
        type: boolean
      additionalDataElem:
        example: QAE Observed Delivery Date
        type: string
  PWSViolations:
    type: array
    items:
      $ref: '#/definitions/PWSViolation'
  AssociateReportViolations:
    type: object
    description: A list of PWS violation string ids to associate with an evaluation report
    properties:
      violations:
        type: array
        items:
          type: string
          format: uuid
  ReportViolation:
    type: object
    description: An object associating violations to evaluation reports
    properties:
      id:
        example: 1f2270c7-7166-40ae-981e-b200ebdf3054
        format: uuid
        type: string
      reportID:
        example: 1f2270c7-7166-40ae-981e-b200ebdf3054
        format: uuid
        type: string
      violationID:
        example: 1f2270c7-7166-40ae-981e-b200ebdf3054
        format: uuid
        type: string
      violation:
        $ref: '#/definitions/PWSViolation'
  ReportViolations:
    type: array
    items:
      $ref: '#/definitions/ReportViolation'
  TransportationOffices:
    type: array
    items:
      $ref: '#/definitions/TransportationOffice'
  GBLOCs:
    type: array
    items:
      type: string
  MovePayload:
    type: object
    properties:
      id:
        type: string
        format: uuid
        example: c56a4180-65aa-42ec-a945-5fd21dec0538
      orders_id:
        type: string
        format: uuid
        example: c56a4180-65aa-42ec-a945-5fd21dec0538
      service_member_id:
        type: string
        format: uuid
        example: c56a4180-65aa-42ec-a945-5fd21dec0538
        readOnly: true
      locator:
        type: string
        example: '12432'
      status:
        $ref: '#/definitions/MoveStatus'
      created_at:
        type: string
        format: date-time
      updated_at:
        type: string
        format: date-time
      submitted_at:
        type: string
        format: date-time
        x-nullable: true
      mto_shipments:
        $ref: '#/definitions/MTOShipments'
      closeout_office:
        $ref: '#/definitions/TransportationOffice'
      cancel_reason:
        type: string
        example: Change of orders
        x-nullable: true
      eTag:
        type: string
      primeCounselingCompletedAt:
        format: date-time
        type: string
        readOnly: true
      additionalDocuments:
        $ref: '#/definitions/Document'
    required:
      - id
      - orders_id
      - locator
      - created_at
      - updated_at
      - eTag
  IsDateWeekendHolidayInfo:
    type: object
    properties:
      country_code:
        type: string
      country_name:
        type: string
      date:
        type: string
        format: date
        example: '2018-09-25'
      is_weekend:
        type: boolean
      is_holiday:
        type: boolean
      details:
        type: string
    required:
      - country_code
      - country_name
      - date
      - is_weekend
      - is_holiday
  Affiliation:
    type: string
    x-nullable: true
    title: Branch of service
    description: Military branch of service
    enum:
      - ARMY
      - NAVY
      - MARINES
      - AIR_FORCE
      - COAST_GUARD
      - SPACE_FORCE
      - NAVY_AND_MARINES
      - AIR_AND_SPACE_FORCE
      - OTHER
    x-display-value:
      ARMY: Army
      NAVY: Navy
      MARINES: Marine Corps
      AIR_FORCE: Air Force
      COAST_GUARD: Coast Guard
      SPACE_FORCE: Space Force
      OTHER: OTHER
  Address:
    description: A postal address
    type: object
    properties:
      id:
        type: string
        format: uuid
        example: c56a4180-65aa-42ec-a945-5fd21dec0538
      streetAddress1:
        type: string
        example: 123 Main Ave
        title: Street address 1
      streetAddress2:
        type: string
        example: Apartment 9000
        x-nullable: true
        title: Street address 2
      streetAddress3:
        type: string
        example: Montmârtre
        x-nullable: true
        title: Address Line 3
      city:
        type: string
        example: Anytown
        title: City
      eTag:
        type: string
        readOnly: true
      state:
        title: State
        type: string
        x-display-value:
          AL: AL
          AK: AK
          AR: AR
          AZ: AZ
          CA: CA
          CO: CO
          CT: CT
          DC: DC
          DE: DE
          FL: FL
          GA: GA
          HI: HI
          IA: IA
          ID: ID
          IL: IL
          IN: IN
          KS: KS
          KY: KY
          LA: LA
          MA: MA
          MD: MD
          ME: ME
          MI: MI
          MN: MN
          MO: MO
          MS: MS
          MT: MT
          NC: NC
          ND: ND
          NE: NE
          NH: NH
          NJ: NJ
          NM: NM
          NV: NV
          NY: NY
          OH: OH
          OK: OK
          OR: OR
          PA: PA
          RI: RI
          SC: SC
          SD: SD
          TN: TN
          TX: TX
          UT: UT
          VA: VA
          VT: VT
          WA: WA
          WI: WI
          WV: WV
          WY: WY
        enum:
          - AL
          - AK
          - AR
          - AZ
          - CA
          - CO
          - CT
          - DC
          - DE
          - FL
          - GA
          - HI
          - IA
          - ID
          - IL
          - IN
          - KS
          - KY
          - LA
          - MA
          - MD
          - ME
          - MI
          - MN
          - MO
          - MS
          - MT
          - NC
          - ND
          - NE
          - NH
          - NJ
          - NM
          - NV
          - NY
          - OH
          - OK
          - OR
          - PA
          - RI
          - SC
          - SD
          - TN
          - TX
          - UT
          - VA
          - VT
          - WA
          - WI
          - WV
          - WY
      postalCode:
        type: string
        format: zip
        title: ZIP
        example: '90210'
        pattern: ^(\d{5}([\-]\d{4})?)$
      country:
        type: string
        title: Country
        x-nullable: true
        example: USA
        default: USA
      county:
        type: string
        title: County
        x-nullable: true
        example: LOS ANGELES
    required:
      - streetAddress1
      - city
      - state
      - postalCode
  TransportationOffice:
    type: object
    properties:
      id:
        type: string
        format: uuid
        example: c56a4180-65aa-42ec-a945-5fd21dec0538
      name:
        type: string
        example: Fort Bragg North Station
      address:
        $ref: '#/definitions/Address'
      phone_lines:
        type: array
        items:
          type: string
          format: telephone
          pattern: ^[2-9]\d{2}-\d{3}-\d{4}$
          example: 212-555-5555
      gbloc:
        type: string
        pattern: ^[A-Z]{4}$
        example: JENQ
      latitude:
        type: number
        format: float
        example: 29.382973
      longitude:
        type: number
        format: float
        example: -98.62759
      created_at:
        type: string
        format: date-time
      updated_at:
        type: string
        format: date-time
    required:
      - id
      - name
      - address
      - created_at
      - updated_at
  DutyLocation:
    type: object
    properties:
      id:
        type: string
        format: uuid
        example: c56a4180-65aa-42ec-a945-5fd21dec0538
      name:
        type: string
        example: Fort Bragg North Station
      address_id:
        type: string
        format: uuid
        example: c56a4180-65aa-42ec-a945-5fd21dec0538
      address:
        $ref: '#/definitions/Address'
      eTag:
        type: string
  OrdersType:
    type: string
    title: Orders type
    enum:
      - PERMANENT_CHANGE_OF_STATION
      - LOCAL_MOVE
      - RETIREMENT
      - SEPARATION
      - WOUNDED_WARRIOR
      - BLUEBARK
      - SAFETY
    x-display-value:
      PERMANENT_CHANGE_OF_STATION: Permanent Change Of Station
      LOCAL_MOVE: Local Move
      RETIREMENT: Retirement
      SEPARATION: Separation
      WOUNDED_WARRIOR: Wounded Warrior
      BLUEBARK: BLUEBARK
      SAFETY: Safety
  Upload:
    description: An uploaded file.
    type: object
    properties:
      id:
        type: string
        format: uuid
        example: c56a4180-65aa-42ec-a945-5fd21dec0538
        readOnly: true
      url:
        type: string
        format: uri
        example: https://uploads.domain.test/dir/c56a4180-65aa-42ec-a945-5fd21dec0538
        readOnly: true
      filename:
        type: string
        example: filename.pdf
        readOnly: true
      contentType:
        type: string
        format: mime-type
        example: application/pdf
        readOnly: true
      bytes:
        type: integer
        readOnly: true
      rotation:
        type: integer
        readOnly: false
        example: 2
      status:
        type: string
        enum:
          - INFECTED
          - CLEAN
          - PROCESSING
        readOnly: true
      createdAt:
        type: string
        format: date-time
        readOnly: true
      updatedAt:
        type: string
        format: date-time
        readOnly: true
      deletedAt:
        type: string
        format: date-time
        x-nullable: true
        readOnly: true
      isWeightTicket:
        type: boolean
      uploadType:
        type: string
        example: OFFICE
        enum:
          - USER
          - PRIME
          - OFFICE
        readOnly: true
    required:
      - id
      - url
      - filename
      - contentType
      - bytes
      - createdAt
      - updatedAt
  Document:
    type: object
    properties:
      id:
        type: string
        format: uuid
        example: c56a4180-65aa-42ec-a945-5fd21dec0538
      service_member_id:
        type: string
        format: uuid
        title: The service member this document belongs to
      uploads:
        type: array
        items:
          $ref: '#/definitions/Upload'
    required:
      - id
      - service_member_id
      - uploads
  NullableString:
    type: string
    x-go-type:
      import:
        package: github.com/transcom/mymove/pkg/swagger/nullable
      type: String
  CustomerContactType:
    description: >-
      Describes a customer contact type for a MTOServiceItem of type domestic
      destination SIT.
    type: string
    enum:
      - FIRST
      - SECOND
  MTOServiceItemCustomerContact:
    description: Customer contact information for a destination SIT service item
    type: object
    properties:
      id:
        example: 1f2270c7-7166-40ae-981e-b200ebdf3054
        format: uuid
        type: string
      type:
        $ref: '#/definitions/CustomerContactType'
      dateOfContact:
        format: date
        type: string
        description: Date of attempted contact by the prime.
      timeMilitary:
        type: string
        example: 0400Z
        description: Time of attempted contact by the prime.
      firstAvailableDeliveryDate:
        format: date
        type: string
        example: '2020-12-31'
        description: First available date that the Prime can deliver SIT service item.
  MTOServiceItemCustomerContacts:
    type: array
    items:
      $ref: '#/definitions/MTOServiceItemCustomerContact'
  DimensionType:
    description: Describes a dimension type for a MTOServiceItemDimension.
    type: string
    enum:
      - ITEM
      - CRATE
  MTOServiceItemDimension:
    description: Describes a dimension object for the MTOServiceItem.
    type: object
    properties:
      id:
        example: 1f2270c7-7166-40ae-981e-b200ebdf3054
        format: uuid
        type: string
      type:
        $ref: '#/definitions/DimensionType'
      length:
        description: Length in thousandth inches. 1000 thou = 1 inch.
        example: 1000
        type: integer
        format: int32
      width:
        description: Width in thousandth inches. 1000 thou = 1 inch.
        example: 1000
        type: integer
        format: int32
      height:
        description: Height in thousandth inches. 1000 thou = 1 inch.
        example: 1000
        type: integer
        format: int32
  MTOServiceItemDimensions:
    type: array
    items:
      $ref: '#/definitions/MTOServiceItemDimension'
  MTOServiceItemStatus:
    description: Describes all statuses for a MTOServiceItem
    type: string
    enum:
      - SUBMITTED
      - APPROVED
      - REJECTED
  ServiceRequestDocument:
    type: object
    properties:
      mtoServiceItemID:
        type: string
        format: uuid
      uploads:
        items:
          $ref: '#/definitions/Upload'
        type: array
  ServiceRequestDocuments:
    description: documents uploaded by the Prime as proof of request for service items
    type: array
    items:
      $ref: '#/definitions/ServiceRequestDocument'
  MTOServiceItem:
    type: object
    required:
      - id
      - moveTaskOrderID
      - reServiceID
      - reServiceCode
      - reServiceName
    properties:
      moveTaskOrderID:
        example: 1f2270c7-7166-40ae-981e-b200ebdf3054
        format: uuid
        type: string
      mtoShipmentID:
        example: 1f2270c7-7166-40ae-981e-b200ebdf3054
        format: uuid
        type: string
        x-nullable: true
      reServiceID:
        example: 1f2270c7-7166-40ae-981e-b200ebdf3054
        format: uuid
        type: string
      reServiceCode:
        type: string
      reServiceName:
        type: string
      createdAt:
        format: date-time
        type: string
      convertToCustomerExpense:
        type: boolean
        example: false
        x-omitempty: false
      customerExpenseReason:
        type: string
        x-nullable: true
      customerContacts:
        $ref: '#/definitions/MTOServiceItemCustomerContacts'
      deletedAt:
        format: date
        type: string
      description:
        type: string
        x-nullable: true
      dimensions:
        $ref: '#/definitions/MTOServiceItemDimensions'
      reason:
        type: string
        x-nullable: true
      rejectionReason:
        type: string
        x-nullable: true
      pickupPostalCode:
        type: string
        x-nullable: true
      SITPostalCode:
        type: string
        readOnly: true
        x-nullable: true
      sitEntryDate:
        type: string
        format: date-time
        x-nullable: true
      sitDepartureDate:
        type: string
        format: date-time
        x-nullable: true
      sitCustomerContacted:
        type: string
        format: date
        x-nullable: true
      sitRequestedDelivery:
        type: string
        format: date
        x-nullable: true
      sitDestinationOriginalAddress:
        $ref: '#/definitions/Address'
      sitOriginHHGOriginalAddress:
        $ref: '#/definitions/Address'
      sitOriginHHGActualAddress:
        $ref: '#/definitions/Address'
      sitDestinationFinalAddress:
        $ref: '#/definitions/Address'
      sitDeliveryMiles:
        type: integer
        x-nullable: true
      feeType:
        enum:
          - COUNSELING
          - CRATING
          - TRUCKING
          - SHUTTLE
        type: string
      id:
        example: 1f2270c7-7166-40ae-981e-b200ebdf3054
        format: uuid
        type: string
      quantity:
        type: integer
      rate:
        type: integer
      status:
        $ref: '#/definitions/MTOServiceItemStatus'
      submittedAt:
        format: date
        type: string
      total:
        format: cents
        type: integer
      estimatedWeight:
        type: integer
        description: estimated weight of the shuttle service item provided by the prime
        example: 2500
        x-formatting: weight
        x-nullable: true
      updatedAt:
        format: date-time
        type: string
      approvedAt:
        format: date-time
        type: string
        x-nullable: true
      rejectedAt:
        format: date-time
        type: string
        x-nullable: true
      eTag:
        type: string
      updateReason:
        type: string
        description: Reason for updating service item.
        x-nullable: true
      standaloneCrate:
        type: boolean
        x-nullable: true
      serviceRequestDocuments:
        $ref: '#/definitions/ServiceRequestDocuments'
      estimatedPrice:
        type: integer
        format: cents
        x-nullable: true
      lockedPriceCents:
        type: integer
        format: cents
        x-nullable: true
  MTOServiceItems:
    description: A list of service items connected to this shipment.
    type: array
    items:
      $ref: '#/definitions/MTOServiceItem'
  MTOAgent:
    type: object
    properties:
      id:
        example: 1f2270c7-7166-40ae-981e-b200ebdf3054
        format: uuid
        type: string
      mtoShipmentID:
        example: 1f2270c7-7166-40ae-981e-b200ebdf3054
        format: uuid
        type: string
      createdAt:
        format: date-time
        type: string
      updatedAt:
        format: date-time
        type: string
      firstName:
        type: string
        x-nullable: true
      lastName:
        type: string
        x-nullable: true
      email:
        type: string
        format: x-email
        pattern: (^[a-zA-Z0-9._%+-]+@[a-zA-Z0-9.-]+\.[a-zA-Z]{2,}$)|(^$)
        x-nullable: true
      phone:
        type: string
        format: telephone
        pattern: (^[2-9]\d{2}-\d{3}-\d{4}$)|(^$)
        x-nullable: true
      agentType:
        type: string
        enum:
          - RELEASING_AGENT
          - RECEIVING_AGENT
      eTag:
        type: string
  MTOAgents:
    items:
      $ref: '#/definitions/MTOAgent'
    type: array
  DestinationType:
    type: string
    title: Destination Type
    example: OTHER_THAN_AUTHORIZED
    x-nullable: true
    enum:
      - HOME_OF_RECORD
      - HOME_OF_SELECTION
      - PLACE_ENTERED_ACTIVE_DUTY
      - OTHER_THAN_AUTHORIZED
  MTOShipmentType:
    type: string
    title: Shipment Type
    example: HHG
    enum:
      - HHG
      - HHG_INTO_NTS_DOMESTIC
      - HHG_OUTOF_NTS_DOMESTIC
      - INTERNATIONAL_HHG
      - INTERNATIONAL_UB
      - PPM
      - BOAT_HAUL_AWAY
      - BOAT_TOW_AWAY
      - MOBILE_HOME
    x-display-value:
      HHG: HHG
      INTERNATIONAL_HHG: International HHG
      INTERNATIONAL_UB: International UB
      HHG_INTO_NTS_DOMESTIC: NTS
      HHG_OUTOF_NTS_DOMESTIC: NTS Release
      PPM: PPM
      BOAT_HAUL_AWAY: Boat Haul-Away
      BOAT_TOW_AWAY: Boat Tow-Away
      MOBILE_HOME: Mobile Home
  LOAType:
    description: The Line of accounting (TAC/SAC) type that will be used for the shipment
    type: string
    example: HHG
    enum:
      - HHG
      - NTS
  StorageFacility:
    description: The Storage Facility information for the shipment
    type: object
    properties:
      id:
        type: string
        format: uuid
        example: c56a4180-65aa-42ec-a945-5fd21dec0538
      facilityName:
        type: string
      address:
        $ref: '#/definitions/Address'
      lotNumber:
        type: string
        x-nullable: true
      phone:
        type: string
        format: telephone
        pattern: ^[2-9]\d{2}-\d{3}-\d{4}$
        x-nullable: true
      email:
        type: string
        format: x-email
        pattern: ^[a-zA-Z0-9._%+-]+@[a-zA-Z0-9.-]+\.[a-zA-Z]{2,}$
        x-nullable: true
      eTag:
        type: string
        readOnly: true
  SITLocationType:
    description: The list of SIT location types.
    type: string
    enum:
      - ORIGIN
      - DESTINATION
  MTOShipmentStatus:
    type: string
    title: Shipment Status
    example: SUBMITTED
    enum:
      - SUBMITTED
      - REJECTED
      - APPROVED
      - CANCELLATION_REQUESTED
      - CANCELED
      - DIVERSION_REQUESTED
  ReweighRequester:
    type: string
    enum:
      - CUSTOMER
      - PRIME
      - SYSTEM
      - TOO
  Reweigh:
    description: >-
      A reweigh  is when a shipment is weighed for a second time due to the
      request of a customer, the contractor, system or TOO.
    type: object
    properties:
      id:
        example: 1f2270c7-7166-40ae-981e-b200ebdf3054
        format: uuid
        type: string
      requestedAt:
        format: date-time
        type: string
      requestedBy:
        $ref: '#/definitions/ReweighRequester'
      shipmentID:
        example: 1f2270c7-7166-40ae-981e-b200ebdf3054
        format: uuid
        type: string
      verificationProvidedAt:
        x-nullable: true
        x-omitempty: false
        format: date-time
        type: string
      verificationReason:
        example: >-
          The reweigh was not performed due to some justification provided by
          the counselor
        type: string
        x-nullable: true
        x-omitempty: false
      weight:
        example: 2000
        type: integer
        x-formatting: weight
        x-nullable: true
        x-omitempty: false
  SITExtension:
    type: object
    description: >-
      A storage in transit (SIT) Extension is a request for an increase in the
      billable number of days a shipment is allowed to be in SIT.
    properties:
      id:
        example: 1f2270c7-7166-40ae-981e-b200ebdf3054
        format: uuid
        type: string
      mtoShipmentID:
        example: 1f2270c7-7166-40ae-981e-b200ebdf3054
        format: uuid
        type: string
      requestReason:
        type: string
        enum:
          - SERIOUS_ILLNESS_MEMBER
          - SERIOUS_ILLNESS_DEPENDENT
          - IMPENDING_ASSIGNEMENT
          - DIRECTED_TEMPORARY_DUTY
          - NONAVAILABILITY_OF_CIVILIAN_HOUSING
          - AWAITING_COMPLETION_OF_RESIDENCE
          - OTHER
      contractorRemarks:
        example: We need SIT additional days. The customer has not found a house yet.
        type: string
        x-nullable: true
        x-omitempty: false
      requestedDays:
        type: integer
        example: 30
      status:
        enum:
          - PENDING
          - APPROVED
          - DENIED
      approvedDays:
        type: integer
        example: 30
        x-nullable: true
        x-omitempty: false
      decisionDate:
        format: date-time
        type: string
        x-nullable: true
        x-omitempty: false
      officeRemarks:
        type: string
        x-nullable: true
        x-omitempty: false
      createdAt:
        format: date-time
        type: string
        readOnly: true
      updatedAt:
        format: date-time
        type: string
        readOnly: true
      eTag:
        type: string
        readOnly: true
  SITExtensions:
    type: array
    items:
      $ref: '#/definitions/SITExtension'
  SITSummary:
    properties:
      firstDaySITServiceItemID:
        type: string
        format: uuid
        example: c56a4180-65aa-42ec-a945-5fd21dec0538
      location:
        enum:
          - ORIGIN
          - DESTINATION
      daysInSIT:
        type: integer
        minimum: 0
      sitEntryDate:
        type: string
        format: date-time
      sitDepartureDate:
        type: string
        format: date-time
        x-nullable: true
      sitAuthorizedEndDate:
        type: string
        format: date-time
      sitCustomerContacted:
        type: string
        format: date-time
        x-nullable: true
      sitRequestedDelivery:
        type: string
        format: date-time
        x-nullable: true
  SITServiceItemGrouping:
    properties:
      summary:
        $ref: '#/definitions/SITSummary'
        description: >
          Holds the top level summary of a Service Item Grouping, detailing the
          ServiceItemID of the first day SIT service item (Eg, DOFSIT, DOASIT),
          the location (ORIGIN/DESTINATION), how many days the provided instance
          of SIT has been in storage, SIT entry date, departure date, authorized
          end date, customer contacted date, requested delivery date.

          This is provided at a top level because due to our service item
          architecture, SIT information is sometimes split across multiple
          service items, and this summary is a compilation of said information.
          This prevents the need to loop over many service items.
      serviceItems:
        $ref: '#/definitions/MTOServiceItems'
  SITServiceItemGroupings:
    description: >
      Holds groupings of SIT service items and their summaries, detailing the
      summary ServiceItemID of the first day SIT service item (Eg, DOFSIT,
      DOASIT), the location (ORIGIN/DESTINATION), how many days the provided
      instance of SIT has been in storage, SIT entry date, departure date,
      authorized end date, customer contacted date, requested delivery date.
    type: array
    items:
      $ref: '#/definitions/SITServiceItemGrouping'
  SITStatus:
    properties:
      totalSITDaysUsed:
        type: integer
        minimum: 0
      totalDaysRemaining:
        type: integer
        minimum: 0
      calculatedTotalDaysInSIT:
        type: integer
        minimum: 0
      currentSIT:
        type: object
        properties:
          serviceItemID:
            type: string
            format: uuid
            example: c56a4180-65aa-42ec-a945-5fd21dec0538
          location:
            enum:
              - ORIGIN
              - DESTINATION
          daysInSIT:
            type: integer
            minimum: 0
          sitEntryDate:
            type: string
            format: date
            x-nullable: true
          sitDepartureDate:
            type: string
            format: date
            x-nullable: true
          sitAuthorizedEndDate:
            type: string
            format: date
            x-nullable: true
          sitCustomerContacted:
            type: string
            format: date
            x-nullable: true
          sitRequestedDelivery:
            type: string
            format: date
            x-nullable: true
      pastSITServiceItemGroupings:
        $ref: '#/definitions/SITServiceItemGroupings'
        description: >
          A list of past SIT service item groupings. These will contain the
          given SIT service items for an instance of SIT (Either Origin or
          Destination), grouped by the date they went into SIT and service items
          limited explicitly to SIT related Re Service Codes.
  PPMShipmentStatus:
    description: |
      Status of the PPM Shipment:
        * **DRAFT**: The customer has created the PPM shipment but has not yet submitted their move for counseling.
        * **SUBMITTED**: The shipment belongs to a move that has been submitted by the customer or has been created by a Service Counselor or Prime Contractor for a submitted move.
        * **WAITING_ON_CUSTOMER**: The PPM shipment has been approved and the customer may now provide their actual move closeout information and documentation required to get paid.
        * **NEEDS_ADVANCE_APPROVAL**: The shipment was counseled by the Prime Contractor and approved but an advance was requested so will need further financial approval from the government.
        * **NEEDS_CLOSEOUT**: The customer has provided their closeout weight tickets, receipts, and expenses and certified it for the Service Counselor to approve, exclude or reject.
        * **CLOSEOUT_COMPLETE**: The Service Counselor has reviewed all of the customer's PPM closeout documentation and authorizes the customer can download and submit their finalized SSW packet.
    type: string
    readOnly: true
    enum:
      - DRAFT
      - SUBMITTED
      - WAITING_ON_CUSTOMER
      - NEEDS_ADVANCE_APPROVAL
      - NEEDS_CLOSEOUT
      - CLOSEOUT_COMPLETE
  PPMAdvanceStatus:
    type: string
    title: PPM Advance Status
    description: >-
      Indicates whether an advance status has been accepted, rejected, or
      edited, or a prime counseled PPM has been received or not received
    x-nullable: true
    enum:
      - APPROVED
      - REJECTED
      - EDITED
      - RECEIVED
      - NOT_RECEIVED
  OmittablePPMDocumentStatus:
    description: Status of the PPM document.
    type: string
    enum:
      - APPROVED
      - EXCLUDED
      - REJECTED
    x-display-value:
      APPROVED: Approved
      EXCLUDED: Excluded
      REJECTED: Rejected
    x-nullable: true
    x-omitempty: false
  PPMDocumentStatusReason:
    description: The reason the services counselor has excluded or rejected the item.
    type: string
    x-nullable: true
    x-omitempty: false
  WeightTicket:
    description: >-
      Vehicle and optional trailer information and weight documents used to move
      this PPM shipment.
    type: object
    properties:
      id:
        description: ID of this set of weight tickets.
        type: string
        format: uuid
        example: c56a4180-65aa-42ec-a945-5fd21dec0538
        readOnly: true
      ppmShipmentId:
        description: The ID of the PPM shipment that this set of weight tickets is for.
        type: string
        format: uuid
        example: c56a4180-65aa-42ec-a945-5fd21dec0538
        readOnly: true
      createdAt:
        type: string
        format: date-time
        readOnly: true
      updatedAt:
        type: string
        format: date-time
        readOnly: true
      vehicleDescription:
        description: >-
          Description of the vehicle used for the trip. E.g. make/model, type of
          truck/van, etc.
        type: string
        x-nullable: true
        x-omitempty: false
      emptyWeight:
        description: Weight of the vehicle when empty.
        type: integer
        minimum: 0
        x-nullable: true
        x-omitempty: false
      submittedEmptyWeight:
        description: Customer submitted weight of the vehicle when empty.
        type: integer
        minimum: 0
        x-nullable: true
        x-omitempty: false
      missingEmptyWeightTicket:
        description: >-
          Indicates if the customer is missing a weight ticket for the vehicle
          weight when empty.
        type: boolean
        x-nullable: true
        x-omitempty: false
      emptyDocumentId:
        description: >-
          ID of the document that is associated with the user uploads containing
          the vehicle weight when empty.
        type: string
        format: uuid
        readOnly: true
      emptyDocument:
        allOf:
          - description: >-
              Document that is associated with the user uploads containing the
              vehicle weight when empty.
          - $ref: '#/definitions/Document'
      fullWeight:
        description: The weight of the vehicle when full.
        type: integer
        minimum: 0
        x-nullable: true
        x-omitempty: false
      submittedFullWeight:
        description: Customer submitted weight of the vehicle when full.
        type: integer
        minimum: 0
        x-nullable: true
        x-omitempty: false
      missingFullWeightTicket:
        description: >-
          Indicates if the customer is missing a weight ticket for the vehicle
          weight when full.
        type: boolean
        x-nullable: true
        x-omitempty: false
      fullDocumentId:
        description: >-
          ID of the document that is associated with the user uploads containing
          the vehicle weight when full.
        type: string
        format: uuid
        example: c56a4180-65aa-42ec-a945-5fd21dec0538
        readOnly: true
      fullDocument:
        allOf:
          - description: >-
              Document that is associated with the user uploads containing the
              vehicle weight when full.
          - $ref: '#/definitions/Document'
      ownsTrailer:
        description: Indicates if the customer used a trailer they own for the move.
        type: boolean
        x-nullable: true
        x-omitempty: false
      submittedOwnsTrailer:
        description: Indicates if the customer used a trailer they own for the move.
        type: boolean
        x-nullable: true
        x-omitempty: false
      trailerMeetsCriteria:
        description: >-
          Indicates if the trailer that the customer used meets all the criteria
          to be claimable.
        type: boolean
        x-nullable: true
        x-omitempty: false
      submittedTrailerMeetsCriteria:
        description: >-
          Indicates if the trailer that the customer used meets all the criteria
          to be claimable.
        type: boolean
        x-nullable: true
        x-omitempty: false
      proofOfTrailerOwnershipDocumentId:
        description: >-
          ID of the document that is associated with the user uploads containing
          the proof of trailer ownership.
        type: string
        format: uuid
        example: c56a4180-65aa-42ec-a945-5fd21dec0538
        readOnly: true
      proofOfTrailerOwnershipDocument:
        allOf:
          - description: >-
              Document that is associated with the user uploads containing the
              proof of trailer ownership.
          - $ref: '#/definitions/Document'
      status:
        $ref: '#/definitions/OmittablePPMDocumentStatus'
      reason:
        $ref: '#/definitions/PPMDocumentStatusReason'
      adjustedNetWeight:
        description: Indicates the adjusted net weight of the vehicle
        type: integer
        minimum: 0
        x-nullable: true
        x-omitempty: false
      netWeightRemarks:
        description: Remarks explaining any edits made to the net weight
        type: string
        x-nullable: true
        x-omitempty: false
      eTag:
        description: A hash that should be used as the "If-Match" header for any updates.
        type: string
        readOnly: true
      allowableWeight:
        description: Maximum reimbursable weight.
        type: integer
        minimum: 0
        x-nullable: true
        x-omitempty: false
    required:
      - ppmShipmentId
      - createdAt
      - updatedAt
      - emptyDocumentId
      - emptyDocument
      - fullDocument
      - fullDocumentId
      - proofOfTrailerOwnershipDocument
      - proofOfTrailerOwnershipDocumentId
  WeightTickets:
    description: All weight tickets associated with a PPM shipment.
    type: array
    items:
      $ref: '#/definitions/WeightTicket'
    x-omitempty: false
  OmittableMovingExpenseType:
    type: string
    description: Moving Expense Type
    enum:
      - CONTRACTED_EXPENSE
      - GAS
      - OIL
      - OTHER
      - PACKING_MATERIALS
      - RENTAL_EQUIPMENT
      - STORAGE
      - TOLLS
      - WEIGHING_FEE
    x-display-value:
      CONTRACTED_EXPENSE: Contracted expense
      GAS: Gas
      OIL: Oil
      OTHER: Other
      PACKING_MATERIALS: Packing materials
      STORAGE: Storage
      RENTAL_EQUIPMENT: Rental equipment
      TOLLS: Tolls
      WEIGHING_FEE: Weighing fee
    x-nullable: true
    x-omitempty: false
  SubmittedMovingExpenseType:
    type: string
    description: Customer Submitted Moving Expense Type
    enum:
      - CONTRACTED_EXPENSE
      - GAS
      - OIL
      - OTHER
      - PACKING_MATERIALS
      - RENTAL_EQUIPMENT
      - STORAGE
      - TOLLS
      - WEIGHING_FEE
    x-display-value:
      CONTRACTED_EXPENSE: Contracted expense
      GAS: Gas
      OIL: Oil
      OTHER: Other
      PACKING_MATERIALS: Packing materials
      STORAGE: Storage
      RENTAL_EQUIPMENT: Rental equipment
      TOLLS: Tolls
      WEIGHING_FEE: Weighing fee
    x-nullable: true
    x-omitempty: false
  MovingExpense:
    description: >-
      Expense information and receipts of costs incurred that can be reimbursed
      while moving a PPM shipment.
    type: object
    properties:
      id:
        description: Unique primary identifier of the Moving Expense object
        type: string
        format: uuid
        example: c56a4180-65aa-42ec-a945-5fd21dec0538
        readOnly: true
      ppmShipmentId:
        description: The PPM Shipment id that this moving expense belongs to
        type: string
        format: uuid
        example: c56a4180-65aa-42ec-a945-5fd21dec0538
        readOnly: true
      documentId:
        description: The id of the Document that contains all file uploads for this expense
        type: string
        format: uuid
        example: c56a4180-65aa-42ec-a945-5fd21dec0538
        readOnly: true
      document:
        allOf:
          - description: >-
              The Document object that contains all file uploads for this
              expense
          - $ref: '#/definitions/Document'
      movingExpenseType:
        $ref: '#/definitions/OmittableMovingExpenseType'
      submittedMovingExpenseType:
        $ref: '#/definitions/SubmittedMovingExpenseType'
      description:
        description: A brief description of the expense
        type: string
        x-nullable: true
        x-omitempty: false
      submittedDescription:
        description: Customer submitted description of the expense
        type: string
        x-nullable: true
        x-omitempty: false
      paidWithGtcc:
        description: >-
          Indicates if the service member used their government issued card to
          pay for the expense
        type: boolean
        x-nullable: true
        x-omitempty: false
      amount:
        description: The total amount of the expense as indicated on the receipt
        type: integer
        x-nullable: true
        x-omitempty: false
      submittedAmount:
        description: >-
          Customer submitted total amount of the expense as indicated on the
          receipt
        type: integer
        x-nullable: true
        x-omitempty: false
      missingReceipt:
        description: >-
          Indicates if the service member is missing the receipt with the proof
          of expense amount
        type: boolean
        x-nullable: true
        x-omitempty: false
      status:
        $ref: '#/definitions/OmittablePPMDocumentStatus'
      reason:
        $ref: '#/definitions/PPMDocumentStatusReason'
      sitStartDate:
        description: >-
          The date the shipment entered storage, applicable for the `STORAGE`
          movingExpenseType only
        type: string
        example: '2022-04-26'
        format: date
        x-nullable: true
        x-omitempty: false
      submittedSitStartDate:
        description: >-
          Customer submitted date the shipment entered storage, applicable for
          the `STORAGE` movingExpenseType only
        type: string
        example: '2022-04-26'
        format: date
        x-nullable: true
        x-omitempty: false
      sitEndDate:
        description: >-
          The date the shipment exited storage, applicable for the `STORAGE`
          movingExpenseType only
        type: string
        example: '2018-05-26'
        format: date
        x-nullable: true
        x-omitempty: false
      submittedSitEndDate:
        description: >-
          Customer submitted date the shipment exited storage, applicable for
          the `STORAGE` movingExpenseType only
        type: string
        example: '2018-05-26'
        format: date
        x-nullable: true
        x-omitempty: false
      createdAt:
        description: >-
          Timestamp the moving expense object was initially created in the
          system (UTC)
        type: string
        format: date-time
        readOnly: true
      updatedAt:
        description: >-
          Timestamp when a property of this moving expense object was last
          modified (UTC)
        type: string
        format: date-time
        readOnly: true
      eTag:
        description: A hash that should be used as the "If-Match" header for any updates.
        type: string
        readOnly: true
      weightStored:
        description: The total weight stored in PPM SIT
        type: integer
        x-nullable: true
        x-omitempty: false
      sitLocation:
        allOf:
          - $ref: '#/definitions/SITLocationType'
          - x-nullable: true
          - x-omitempty: false
      sitEstimatedCost:
        description: >-
          The estimated amount that the government will pay the service member
          to put their goods into storage. This estimated storage cost is
          separate from the estimated incentive.
        type: integer
        format: cents
        x-nullable: true
        x-omitempty: false
      sitReimburseableAmount:
        description: The amount of SIT that will be reimbursed
        type: integer
        x-nullable: true
        x-omitempty: false
    required:
      - id
      - createdAt
      - updatedAt
      - ppmShipmentId
      - documentId
      - document
  ProGearWeightTicket:
    description: Pro-gear associated information and weight docs for a PPM shipment
    type: object
    properties:
      id:
        description: The ID of the pro-gear weight ticket.
        type: string
        format: uuid
        example: c56a4180-65aa-42ec-a945-5fd21dec0538
        readOnly: true
      ppmShipmentId:
        description: >-
          The ID of the PPM shipment that this pro-gear weight ticket is
          associated with.
        type: string
        format: uuid
        example: c56a4180-65aa-42ec-a945-5fd21dec0538
        readOnly: true
      updatedAt:
        type: string
        format: date-time
        readOnly: true
      createdAt:
        type: string
        format: date-time
        readOnly: true
      belongsToSelf:
        description: >-
          Indicates if this information is for the customer's own pro-gear,
          otherwise, it's the spouse's.
        type: boolean
        x-nullable: true
        x-omitempty: false
      submittedBelongsToSelf:
        description: >-
          Indicates if this information is for the customer's own pro-gear,
          otherwise, it's the spouse's.
        type: boolean
        x-nullable: true
        x-omitempty: false
      description:
        description: Describes the pro-gear that was moved.
        type: string
        x-nullable: true
        x-omitempty: false
      hasWeightTickets:
        description: >-
          Indicates if the user has a weight ticket for their pro-gear,
          otherwise they have a constructed weight.
        type: boolean
        x-nullable: true
        x-omitempty: false
      submittedHasWeightTickets:
        description: >-
          Indicates if the user has a weight ticket for their pro-gear,
          otherwise they have a constructed weight.
        type: boolean
        x-nullable: true
        x-omitempty: false
      weight:
        description: Weight of the pro-gear.
        type: integer
        minimum: 0
        x-nullable: true
        x-omitempty: false
      submittedWeight:
        description: Customer submitted weight of the pro-gear.
        type: integer
        minimum: 0
        x-nullable: true
        x-omitempty: false
      documentId:
        description: >-
          The ID of the document that is associated with the user uploads
          containing the pro-gear weight.
        type: string
        format: uuid
        example: c56a4180-65aa-42ec-a945-5fd21dec0538
        readOnly: true
      document:
        allOf:
          - description: >-
              Document that is associated with the user uploads containing the
              pro-gear weight.
          - $ref: '#/definitions/Document'
      status:
        $ref: '#/definitions/OmittablePPMDocumentStatus'
      reason:
        $ref: '#/definitions/PPMDocumentStatusReason'
      eTag:
        description: A hash that should be used as the "If-Match" header for any updates.
        type: string
        readOnly: true
    required:
      - ppmShipmentId
      - createdAt
      - updatedAt
      - documentId
      - document
  SignedCertificationType:
    description: |
      The type of signed certification:
        - PPM_PAYMENT: This is used when the customer has a PPM shipment that they have uploaded their documents for and are
            ready to submit their documentation for review. When they submit, they will be asked to sign certifying the
            information is correct.
        - SHIPMENT: This is used when a customer submits their move with their shipments to be reviewed by office users.
        - PRE_CLOSEOUT_REVIEWED_PPM_PAYMENT: This is used when a move has a PPM shipment and is set to
             service-counseling-completed "Submit move details" by service counselor.
        - CLOSEOUT_REVIEWED_PPM_PAYMENT: This is used when a PPM shipment is reviewed by counselor in close out queue.
    type: string
    enum:
      - PPM_PAYMENT
      - SHIPMENT
      - PRE_CLOSEOUT_REVIEWED_PPM_PAYMENT
      - CLOSEOUT_REVIEWED_PPM_PAYMENT
    readOnly: true
  SignedCertification:
    description: Signed certification
    type: object
    properties:
      id:
        description: The ID of the signed certification.
        type: string
        format: uuid
        example: c56a4180-65aa-42ec-a945-5fd21dec0538
        readOnly: true
      submittingUserId:
        description: The ID of the user that signed.
        type: string
        format: uuid
        example: c56a4180-65aa-42ec-a945-5fd21dec0538
        readOnly: true
      moveId:
        description: The ID of the move associated with this signed certification.
        type: string
        format: uuid
        example: c56a4180-65aa-42ec-a945-5fd21dec0538
        readOnly: true
      ppmId:
        description: >-
          The ID of the PPM shipment associated with this signed certification,
          if any.
        type: string
        format: uuid
        example: c56a4180-65aa-42ec-a945-5fd21dec0538
        readOnly: true
        x-nullable: true
        x-omitempty: false
      certificationType:
        $ref: '#/definitions/SignedCertificationType'
      certificationText:
        description: Full text that the customer agreed to and signed.
        type: string
      signature:
        description: The signature that the customer provided.
        type: string
      date:
        description: Date that the customer signed the certification.
        type: string
        format: date
      createdAt:
        type: string
        format: date-time
        readOnly: true
      updatedAt:
        type: string
        format: date-time
        readOnly: true
      eTag:
        description: A hash that should be used as the "If-Match" header for any updates.
        type: string
        readOnly: true
    required:
      - id
      - submittingUserId
      - moveId
      - certificationType
      - certificationText
      - signature
      - date
      - createdAt
      - updatedAt
      - eTag
  PPMShipment:
    description: >-
      A personally procured move is a type of shipment that a service member
      moves themselves.
    x-nullable: true
    properties:
      id:
        description: Primary auto-generated unique identifier of the PPM shipment object
        example: 1f2270c7-7166-40ae-981e-b200ebdf3054
        format: uuid
        type: string
        readOnly: true
      shipmentId:
        description: The id of the parent MTOShipment object
        example: 1f2270c7-7166-40ae-981e-b200ebdf3054
        format: uuid
        type: string
        readOnly: true
      createdAt:
        description: Timestamp of when the PPM Shipment was initially created (UTC)
        format: date-time
        type: string
        readOnly: true
      updatedAt:
        description: Timestamp of when a property of this object was last updated (UTC)
        format: date-time
        type: string
        readOnly: true
      status:
        $ref: '#/definitions/PPMShipmentStatus'
      w2Address:
        x-nullable: true
        $ref: '#/definitions/Address'
      advanceStatus:
        $ref: '#/definitions/PPMAdvanceStatus'
      expectedDepartureDate:
        description: |
          Date the customer expects to begin their move.
        format: date
        type: string
      actualMoveDate:
        description: The actual start date of when the PPM shipment left the origin.
        format: date
        type: string
        x-nullable: true
        x-omitempty: false
      submittedAt:
        description: >-
          The timestamp of when the customer submitted their PPM documentation
          to the counselor for review.
        format: date-time
        type: string
        x-nullable: true
        x-omitempty: false
      reviewedAt:
        description: >-
          The timestamp of when the Service Counselor has reviewed all of the
          closeout documents.
        format: date-time
        type: string
        x-nullable: true
        x-omitempty: false
      approvedAt:
        description: >-
          The timestamp of when the shipment was approved and the service member
          can begin their move.
        format: date-time
        type: string
        x-nullable: true
        x-omitempty: false
      pickupAddress:
        $ref: '#/definitions/Address'
      secondaryPickupAddress:
        allOf:
          - $ref: '#/definitions/Address'
          - x-nullable: true
          - x-omitempty: false
      hasSecondaryPickupAddress:
        type: boolean
        x-omitempty: false
        x-nullable: true
      tertiaryPickupAddress:
        allOf:
          - $ref: '#/definitions/Address'
          - x-nullable: true
          - x-omitempty: false
      hasTertiaryPickupAddress:
        type: boolean
        x-omitempty: false
        x-nullable: true
      actualPickupPostalCode:
        description: >
          The actual postal code where the PPM shipment started. To be filled
          once the customer has moved the shipment.
        format: zip
        type: string
        title: ZIP
        example: '90210'
        pattern: ^(\d{5})$
        x-nullable: true
        x-omitempty: false
      destinationAddress:
        $ref: '#/definitions/Address'
      secondaryDestinationAddress:
        allOf:
          - $ref: '#/definitions/Address'
          - x-nullable: true
          - x-omitempty: false
      hasSecondaryDestinationAddress:
        type: boolean
        x-omitempty: false
        x-nullable: true
      tertiaryDestinationAddress:
        allOf:
          - $ref: '#/definitions/Address'
          - x-nullable: true
          - x-omitempty: false
      hasTertiaryDestinationAddress:
        type: boolean
        x-omitempty: false
        x-nullable: true
      actualDestinationPostalCode:
        description: >
          The actual postal code where the PPM shipment ended. To be filled once
          the customer has moved the shipment.
        format: zip
        type: string
        title: ZIP
        example: '90210'
        pattern: ^(\d{5})$
        x-nullable: true
        x-omitempty: false
      sitExpected:
        description: >
          Captures whether some or all of the PPM shipment will require
          temporary storage at the origin or destination.


          Must be set to `true` when providing `sitLocation`,
          `sitEstimatedWeight`, `sitEstimatedEntryDate`, and
          `sitEstimatedDepartureDate` values to calculate the
          `sitEstimatedCost`.
        type: boolean
      estimatedWeight:
        description: The estimated weight of the PPM shipment goods being moved.
        type: integer
        example: 4200
        x-nullable: true
        x-omitempty: false
      hasProGear:
        description: >
          Indicates whether PPM shipment has pro gear for themselves or their
          spouse.
        type: boolean
        x-nullable: true
        x-omitempty: false
      proGearWeight:
        description: >-
          The estimated weight of the pro-gear being moved belonging to the
          service member.
        type: integer
        x-nullable: true
        x-omitempty: false
      spouseProGearWeight:
        description: >-
          The estimated weight of the pro-gear being moved belonging to a
          spouse.
        type: integer
        x-nullable: true
        x-omitempty: false
      estimatedIncentive:
        description: >-
          The estimated amount the government will pay the service member to
          move their belongings based on the moving date, locations, and
          shipment weight.
        type: integer
        format: cents
        x-nullable: true
        x-omitempty: false
      finalIncentive:
        description: >
          The final calculated incentive for the PPM shipment. This does not
          include **SIT** as it is a reimbursement.
        type: integer
        format: cents
        x-nullable: true
        x-omitempty: false
        readOnly: true
      hasRequestedAdvance:
        description: |
          Indicates whether an advance has been requested for the PPM shipment.
        type: boolean
        x-nullable: true
        x-omitempty: false
      advanceAmountRequested:
        description: >
          The amount requested as an advance by the service member up to a
          maximum percentage of the estimated incentive.
        type: integer
        format: cents
        x-nullable: true
        x-omitempty: false
      hasReceivedAdvance:
        description: |
          Indicates whether an advance was received for the PPM shipment.
        type: boolean
        x-nullable: true
        x-omitempty: false
      advanceAmountReceived:
        description: |
          The amount received for an advance, or null if no advance is received.
        type: integer
        format: cents
        x-nullable: true
        x-omitempty: false
      sitLocation:
        allOf:
          - $ref: '#/definitions/SITLocationType'
          - x-nullable: true
          - x-omitempty: false
      sitEstimatedWeight:
        description: The estimated weight of the goods being put into storage.
        type: integer
        example: 2000
        x-nullable: true
        x-omitempty: false
      sitEstimatedEntryDate:
        description: The date that goods will first enter the storage location.
        format: date
        type: string
        x-nullable: true
        x-omitempty: false
      sitEstimatedDepartureDate:
        description: The date that goods will exit the storage location.
        format: date
        type: string
        x-nullable: true
        x-omitempty: false
      sitEstimatedCost:
        description: >-
          The estimated amount that the government will pay the service member
          to put their goods into storage. This estimated storage cost is
          separate from the estimated incentive.
        type: integer
        format: cents
        x-nullable: true
        x-omitempty: false
      weightTickets:
        $ref: '#/definitions/WeightTickets'
      movingExpenses:
        description: All expense documentation receipt records of this PPM shipment.
        items:
          $ref: '#/definitions/MovingExpense'
        type: array
      proGearWeightTickets:
        description: >-
          All pro-gear weight ticket documentation records for this PPM
          shipment.
        type: array
        items:
          $ref: '#/definitions/ProGearWeightTicket'
      signedCertification:
        $ref: '#/definitions/SignedCertification'
      eTag:
        description: >-
          A hash unique to this shipment that should be used as the "If-Match"
          header for any updates.
        type: string
        readOnly: true
    required:
      - id
      - shipmentId
      - createdAt
      - status
      - expectedDepartureDate
      - sitExpected
      - eTag
  BoatShipment:
    x-nullable: true
    properties:
      id:
        description: Primary auto-generated unique identifier of the Boat shipment object
        example: 1f2270c7-7166-40ae-981e-b200ebdf3054
        format: uuid
        type: string
        readOnly: true
      shipmentId:
        description: The id of the parent MTOShipment object
        example: 1f2270c7-7166-40ae-981e-b200ebdf3054
        format: uuid
        type: string
        readOnly: true
      createdAt:
        description: Timestamp of when the Boat Shipment was initially created (UTC)
        format: date-time
        type: string
        readOnly: true
      updatedAt:
        description: Timestamp of when a property of this object was last updated (UTC)
        format: date-time
        type: string
        readOnly: true
      type:
        type: string
        enum:
          - HAUL_AWAY
          - TOW_AWAY
      year:
        type: integer
        description: Year of the Boat
      make:
        type: string
        description: Make of the Boat
      model:
        type: string
        description: Model of the Boat
      lengthInInches:
        type: integer
        description: Length of the Boat in inches
      widthInInches:
        type: integer
        description: Width of the Boat in inches
      heightInInches:
        type: integer
        description: Height of the Boat in inches
      hasTrailer:
        type: boolean
        description: Does the boat have a trailer
      isRoadworthy:
        type: boolean
        description: Is the trailer roadworthy
        x-nullable: true
      eTag:
        description: >-
          A hash unique to this shipment that should be used as the "If-Match"
          header for any updates.
        type: string
        readOnly: true
    required:
      - id
      - shipmentId
      - createdAt
      - type
      - year
      - make
      - model
      - lengthInInches
      - widthInInches
      - heightInInches
      - hasTrailer
      - eTag
  MobileHome:
    description: >-
      A mobile home is a type of shipment that a service member moves a mobile
      home.
    x-nullable: true
    properties:
      id:
        description: Primary auto-generated unique identifier of the Mobile Home object
        example: 1f2270c7-7166-40ae-981e-b200ebdf3054
        format: uuid
        type: string
        readOnly: true
      shipmentId:
        description: The id of the parent MTOShipment object
        example: 1f2270c7-7166-40ae-981e-b200ebdf3054
        format: uuid
        type: string
        readOnly: true
      make:
        description: The make of the mobile home
        type: string
      model:
        description: The model of the mobile home.
        type: string
      year:
        description: The year the mobile home was made.
        type: integer
      lengthInInches:
        type: integer
      widthInInches:
        type: integer
      heightInInches:
        type: integer
      updatedAt:
        description: Timestamp of when a property of this object was last updated (UTC)
        format: date-time
        type: string
        readOnly: true
      createdAt:
        description: Timestamp of when a property of this object was created (UTC)
        format: date-time
        type: string
        readOnly: true
      eTag:
        description: >-
          A hash unique to this shipment that should be used as the "If-Match"
          header for any updates.
        type: string
        readOnly: true
  ShipmentAddressUpdateStatus:
    type: string
    title: Status
    readOnly: true
    x-display-value:
      REQUESTED: REQUESTED
      REJECTED: REJECTED
      APPROVED: APPROVED
    enum:
      - REQUESTED
      - REJECTED
      - APPROVED
  ShipmentAddressUpdate:
    description: >
      This represents a destination address change request made by the Prime
      that is either auto-approved or requires review if the pricing criteria
      has changed. If criteria has changed, then it must be approved or rejected
      by a TOO.
    type: object
    properties:
      id:
        type: string
        format: uuid
        example: c56a4180-65aa-42ec-a945-5fd21dec0538
        readOnly: true
      contractorRemarks:
        type: string
        example: This is a contractor remark
        title: Contractor Remarks
        description: The reason there is an address change.
        readOnly: true
      officeRemarks:
        type: string
        example: This is an office remark
        title: Office Remarks
        x-nullable: true
        description: The TOO comment on approval or rejection.
      status:
        $ref: '#/definitions/ShipmentAddressUpdateStatus'
      shipmentID:
        type: string
        format: uuid
        example: c56a4180-65aa-42ec-a945-5fd21dec0538
        readOnly: true
      originalAddress:
        $ref: '#/definitions/Address'
      newAddress:
        $ref: '#/definitions/Address'
      sitOriginalAddress:
        $ref: '#/definitions/Address'
      oldSitDistanceBetween:
        description: >-
          The distance between the original SIT address and the previous/old
          destination address of shipment
        example: 50
        minimum: 0
        type: integer
      newSitDistanceBetween:
        description: >-
          The distance between the original SIT address and requested new
          destination address of shipment
        example: 88
        minimum: 0
        type: integer
    required:
      - id
      - status
      - shipmentID
      - originalAddress
      - newAddress
      - contractorRemarks
  MTOShipment:
    properties:
      moveTaskOrderID:
        example: 1f2270c7-7166-40ae-981e-b200ebdf3054
        format: uuid
        type: string
      id:
        example: 1f2270c7-7166-40ae-981e-b200ebdf3054
        format: uuid
        type: string
      createdAt:
        format: date-time
        type: string
      updatedAt:
        format: date-time
        type: string
      deletedAt:
        x-nullable: true
        format: date-time
        type: string
      primeEstimatedWeight:
        x-nullable: true
        example: 2000
        type: integer
      primeActualWeight:
        x-nullable: true
        example: 2000
        type: integer
      calculatedBillableWeight:
        x-nullable: true
        example: 2000
        type: integer
        readOnly: true
      ntsRecordedWeight:
        description: >-
          The previously recorded weight for the NTS Shipment. Used for NTS
          Release to know what the previous primeActualWeight or billable weight
          was.
        example: 2000
        type: integer
        x-nullable: true
        x-formatting: weight
      scheduledPickupDate:
        format: date
        type: string
        x-nullable: true
      scheduledDeliveryDate:
        format: date
        type: string
        x-nullable: true
      requestedPickupDate:
        format: date
        type: string
        x-nullable: true
      actualPickupDate:
        x-nullable: true
        format: date
        type: string
      actualDeliveryDate:
        x-nullable: true
        description: >-
          The actual date that the shipment was delivered to the destination
          address by the Prime
        format: date
        type: string
      requestedDeliveryDate:
        format: date
        type: string
        x-nullable: true
      requiredDeliveryDate:
        x-nullable: true
        format: date
        type: string
      approvedDate:
        format: date-time
        type: string
        x-nullable: true
      diversion:
        type: boolean
        example: true
      diversionReason:
        type: string
        example: MTO Shipment needs rerouted
        x-nullable: true
      distance:
        type: integer
        x-nullable: true
        example: 500
      pickupAddress:
        x-nullable: true
        $ref: '#/definitions/Address'
      destinationAddress:
        x-nullable: true
        $ref: '#/definitions/Address'
      destinationType:
        $ref: '#/definitions/DestinationType'
      secondaryPickupAddress:
        x-nullable: true
        $ref: '#/definitions/Address'
      secondaryDeliveryAddress:
        x-nullable: true
        $ref: '#/definitions/Address'
      hasSecondaryPickupAddress:
        type: boolean
        x-omitempty: false
        x-nullable: true
      hasSecondaryDeliveryAddress:
        type: boolean
        x-omitempty: false
        x-nullable: true
      tertiaryPickupAddress:
        x-nullable: true
        $ref: '#/definitions/Address'
      tertiaryDeliveryAddress:
        x-nullable: true
        $ref: '#/definitions/Address'
      hasTertiaryPickupAddress:
        type: boolean
        x-omitempty: false
        x-nullable: true
      hasTertiaryDeliveryAddress:
        type: boolean
        x-omitempty: false
        x-nullable: true
      actualProGearWeight:
        type: integer
        x-nullable: true
        x-omitempty: false
      actualSpouseProGearWeight:
        type: integer
        x-nullable: true
        x-omitempty: false
      customerRemarks:
        type: string
        example: handle with care
        x-nullable: true
      counselorRemarks:
        description: >
          The counselor can use the counselor remarks field to inform the movers
          about any

          special circumstances for this shipment. Typical examples:
            * bulky or fragile items,
            * weapons,
            * access info for their address.
          Counselors enters this information when creating or editing an MTO
          Shipment. Optional field.
        type: string
        example: handle with care
        x-nullable: true
      shipmentType:
        $ref: '#/definitions/MTOShipmentType'
      status:
        $ref: '#/definitions/MTOShipmentStatus'
      rejectionReason:
        type: string
        example: MTO Shipment not good enough
        x-nullable: true
      reweigh:
        x-nullable: true
        x-omitempty: true
        $ref: '#/definitions/Reweigh'
      mtoAgents:
        $ref: '#/definitions/MTOAgents'
      mtoServiceItems:
        $ref: '#/definitions/MTOServiceItems'
      sitDaysAllowance:
        type: integer
        x-nullable: true
      sitExtensions:
        $ref: '#/definitions/SITExtensions'
      sitStatus:
        $ref: '#/definitions/SITStatus'
      eTag:
        type: string
      billableWeightCap:
        type: integer
        description: TIO override billable weight to be used for calculations
        example: 2500
        x-formatting: weight
        x-nullable: true
      billableWeightJustification:
        type: string
        example: more weight than expected
        x-nullable: true
      tacType:
        allOf:
          - $ref: '#/definitions/LOAType'
          - x-nullable: true
      sacType:
        allOf:
          - $ref: '#/definitions/LOAType'
          - x-nullable: true
      usesExternalVendor:
        type: boolean
        example: false
      serviceOrderNumber:
        type: string
        x-nullable: true
      storageFacility:
        x-nullable: true
        $ref: '#/definitions/StorageFacility'
      ppmShipment:
        $ref: '#/definitions/PPMShipment'
      boatShipment:
        $ref: '#/definitions/BoatShipment'
      mobileHomeShipment:
        $ref: '#/definitions/MobileHome'
      deliveryAddressUpdate:
        $ref: '#/definitions/ShipmentAddressUpdate'
      shipmentLocator:
        type: string
        x-nullable: true
        readOnly: true
        example: 1K43AR-01
      originSitAuthEndDate:
        format: date-time
        type: string
      destinationSitAuthEndDate:
        format: date-time
        type: string
  LOATypeNullable:
    description: The Line of accounting (TAC/SAC) type that will be used for the shipment
    type: string
    x-go-type:
      import:
        package: github.com/transcom/mymove/pkg/swagger/nullable
      type: String
    example: HHG
    enum:
      - HHG
      - NTS
  ProGearWeightTickets:
    description: All progear weight tickets associated with a PPM shipment.
    type: array
    items:
      $ref: '#/definitions/ProGearWeightTicket'
    x-omitempty: false
  MovingExpenses:
    description: All moving expenses associated with a PPM shipment.
    type: array
    items:
      $ref: '#/definitions/MovingExpense'
    x-omitempty: false
  PPMDocuments:
    description: >-
      All documents associated with a PPM shipment, including weight tickets,
      progear weight tickets, and moving expenses.
    x-nullable: true
    x-omitempty: false
    type: object
    properties:
      WeightTickets:
        $ref: '#/definitions/WeightTickets'
      ProGearWeightTickets:
        $ref: '#/definitions/ProGearWeightTickets'
      MovingExpenses:
        $ref: '#/definitions/MovingExpenses'
  PPMDocumentStatus:
    description: Status of the PPM document.
    type: string
    enum:
      - APPROVED
      - EXCLUDED
      - REJECTED
    x-display-value:
      APPROVED: Approved
      EXCLUDED: Excluded
      REJECTED: Rejected
  PPMShipmentSIT:
    description: SIT related items for a PPM shipment
    x-nullable: true
    properties:
      updatedAt:
        description: Timestamp of when a property of this object was last updated (UTC)
        format: date-time
        type: string
        readOnly: true
      sitLocation:
        allOf:
          - $ref: '#/definitions/SITLocationType'
          - x-nullable: true
          - x-omitempty: false
    required:
      - sitLocation
  PPMCloseout:
    description: >-
      The calculations needed in the "Review Documents" section of a PPM
      closeout. LIst of all expenses/reimbursements related toa PPM shipment.
    properties:
      id:
        description: Primary auto-generated unique identifier of the PPM shipment object
        example: 1f2270c7-7166-40ae-981e-b200ebdf3054
        format: uuid
        type: string
        readOnly: true
      plannedMoveDate:
        description: |
          Date the customer expects to begin their move.
        format: date
        type: string
        x-nullable: true
        x-omitempty: false
      actualMoveDate:
        description: The actual start date of when the PPM shipment left the origin.
        format: date
        type: string
        x-nullable: true
        x-omitempty: false
      miles:
        description: The distance between the old address and the new address in miles.
        example: 54
        minimum: 0
        type: integer
        x-nullable: true
        x-omitempty: false
      estimatedWeight:
        description: The estimated weight of the PPM shipment goods being moved.
        type: integer
        example: 4200
        x-nullable: true
        x-omitempty: false
      actualWeight:
        example: 2000
        type: integer
        x-nullable: true
        x-omitempty: false
      proGearWeightCustomer:
        description: >-
          The estimated weight of the pro-gear being moved belonging to the
          service member.
        type: integer
        x-nullable: true
        x-omitempty: false
      proGearWeightSpouse:
        description: >-
          The estimated weight of the pro-gear being moved belonging to a
          spouse.
        type: integer
        x-nullable: true
        x-omitempty: false
      grossIncentive:
        description: >
          The final calculated incentive for the PPM shipment. This does not
          include **SIT** as it is a reimbursement.
        type: integer
        format: cents
        x-nullable: true
        x-omitempty: false
        readOnly: true
      gcc:
        description: Government Constructive Cost (GCC)
        type: integer
        title: GCC
        format: cents
        x-nullable: true
        x-omitempty: false
      aoa:
        description: Advance Operating Allowance (AOA).
        type: integer
        format: cents
        x-nullable: true
        x-omitempty: false
      remainingIncentive:
        description: The remaining reimbursement amount that is still owed to the customer.
        type: integer
        format: cents
        x-nullable: true
        x-omitempty: false
      haulType:
        description: >-
          The type of haul calculation used for this shipment (shorthaul or
          linehaul).
        type: string
        x-nullable: true
        x-omitempty: false
      haulPrice:
        description: The price of the linehaul or shorthaul.
        type: integer
        format: cents
        x-nullable: true
        x-omitempty: false
      haulFSC:
        description: The linehaul/shorthaul Fuel Surcharge (FSC).
        type: integer
        format: cents
        x-nullable: true
        x-omitempty: false
      dop:
        description: The Domestic Origin Price (DOP).
        type: integer
        format: cents
        x-nullable: true
        x-omitempty: false
      ddp:
        description: The Domestic Destination Price (DDP).
        type: integer
        format: cents
        x-nullable: true
        x-omitempty: false
      packPrice:
        description: The full price of all packing/unpacking services.
        type: integer
        format: cents
        x-nullable: true
        x-omitempty: false
      unpackPrice:
        description: The full price of all packing/unpacking services.
        type: integer
        format: cents
        x-nullable: true
        x-omitempty: false
      SITReimbursement:
        description: >-
          The estimated amount that the government will pay the service member
          to put their goods into storage. This estimated storage cost is
          separate from the estimated incentive.
        type: integer
        format: cents
        x-nullable: true
        x-omitempty: false
    required:
      - id
  PPMActualWeight:
    description: >-
      The actual net weight of a single PPM shipment. Used during document
      review for PPM closeout.
    properties:
      actualWeight:
        example: 2000
        type: integer
        x-nullable: true
        x-omitempty: false
    required:
      - actualWeight
  PPMSITEstimatedCost:
    description: >-
      The estimated cost of SIT for a single PPM shipment. Used during document
      review for PPM.
    properties:
      sitCost:
        example: 2000
        type: integer
      priceFirstDaySIT:
        example: 2000
        type: integer
        format: cents
        title: Price of the first day in SIT
      priceAdditionalDaySIT:
        example: 2000
        type: integer
        format: cents
        title: Price of an additional day in SIT
      paramsFirstDaySIT:
        type: object
        properties:
          contractYearName:
            type: string
            example: Award Term 1
          priceRateOrFactor:
            type: string
            example: '20.53'
          isPeak:
            type: string
            example: 'true'
          escalationCompounded:
            type: string
            example: '1.01'
          serviceAreaOrigin:
            type: string
            example: '252'
            x-nullable: true
            x-omitempty: true
          serviceAreaDestination:
            type: string
            example: '252'
            x-nullable: true
            x-omitempty: true
      paramsAdditionalDaySIT:
        type: object
        properties:
          contractYearName:
            type: string
            example: Award Term 1
          priceRateOrFactor:
            type: string
            example: '0.53'
          isPeak:
            type: string
            example: 'true'
          escalationCompounded:
            type: string
            example: '1.01'
          serviceAreaOrigin:
            type: string
            example: '252'
            x-nullable: true
            x-omitempty: true
          serviceAreaDestination:
            type: string
            example: '252'
            x-nullable: true
            x-omitempty: true
          numberDaysSIT:
            type: string
            example: '30'
            x-nullable: true
            x-omitempty: true
    required:
      - sitCost
      - priceFirstDaySIT
      - priceAdditionalDaySIT
  MTOServiceItemSingle:
    type: object
    properties:
      moveTaskOrderID:
        example: 1f2270c7-7166-40ae-981e-b200ebdf3054
        format: uuid
        type: string
      mtoShipmentID:
        example: 1f2270c7-7166-40ae-981e-b200ebdf3054
        format: uuid
        type: string
        x-nullable: true
      reServiceID:
        example: 1f2270c7-7166-40ae-981e-b200ebdf3054
        format: uuid
        type: string
      reServiceCode:
        type: string
      reServiceName:
        type: string
      createdAt:
        format: date-time
        type: string
        readOnly: true
      convertToCustomerExpense:
        type: boolean
        example: false
        x-omitempty: false
      customerExpenseReason:
        type: string
        x-nullable: true
      deletedAt:
        format: date
        type: string
      rejectionReason:
        type: string
        x-nullable: true
      pickupPostalCode:
        type: string
        x-nullable: true
      sitPostalCode:
        type: string
        readOnly: true
        x-nullable: true
      sitEntryDate:
        type: string
        format: date-time
        x-nullable: true
      sitDepartureDate:
        type: string
        format: date-time
        x-nullable: true
      sitCustomerContacted:
        type: string
        format: date
        x-nullable: true
      sitRequestedDelivery:
        type: string
        format: date
        x-nullable: true
      id:
        example: 1f2270c7-7166-40ae-981e-b200ebdf3054
        format: uuid
        type: string
      status:
        type: string
        x-nullable: true
      updatedAt:
        format: date-time
        type: string
        readOnly: true
      approvedAt:
        format: date-time
        type: string
        x-nullable: true
      rejectedAt:
        format: date-time
        type: string
        x-nullable: true
  ServiceItemSitEntryDate:
    type: object
    properties:
      id:
        example: 1f2270c7-7166-40ae-981e-b200ebdf3054
        format: uuid
        type: string
      sitEntryDate:
        type: string
        format: date-time
        x-nullable: true
  PaymentServiceItemStatus:
    type: string
    enum:
      - REQUESTED
      - APPROVED
      - DENIED
      - SENT_TO_GEX
      - PAID
      - EDI_ERROR
    title: Payment Service Item Status
  ServiceItemParamName:
    type: string
    enum:
      - ActualPickupDate
      - ContractCode
      - ContractYearName
      - CubicFeetBilled
      - CubicFeetCrating
      - DimensionHeight
      - DimensionLength
      - DimensionWidth
      - DistanceZip
      - DistanceZipSITDest
      - DistanceZipSITOrigin
      - EIAFuelPrice
      - EscalationCompounded
      - FSCMultiplier
      - FSCPriceDifferenceInCents
      - FSCWeightBasedDistanceMultiplier
      - IsPeak
      - MarketDest
      - MarketOrigin
      - MTOAvailableToPrimeAt
      - NTSPackingFactor
      - NumberDaysSIT
      - PriceAreaDest
      - PriceAreaIntlDest
      - PriceAreaIntlOrigin
      - PriceAreaOrigin
      - PriceRateOrFactor
      - PSI_LinehaulDom
      - PSI_LinehaulDomPrice
      - PSI_LinehaulShort
      - PSI_LinehaulShortPrice
      - PSI_PriceDomDest
      - PSI_PriceDomDestPrice
      - PSI_PriceDomOrigin
      - PSI_PriceDomOriginPrice
      - PSI_ShippingLinehaulIntlCO
      - PSI_ShippingLinehaulIntlCOPrice
      - PSI_ShippingLinehaulIntlOC
      - PSI_ShippingLinehaulIntlOCPrice
      - PSI_ShippingLinehaulIntlOO
      - PSI_ShippingLinehaulIntlOOPrice
      - RateAreaNonStdDest
      - RateAreaNonStdOrigin
      - ReferenceDate
      - RequestedPickupDate
      - ServiceAreaDest
      - ServiceAreaOrigin
      - ServicesScheduleDest
      - ServicesScheduleOrigin
      - SITPaymentRequestEnd
      - SITPaymentRequestStart
      - SITScheduleDest
      - SITScheduleOrigin
      - SITServiceAreaDest
      - SITServiceAreaOrigin
      - WeightAdjusted
      - WeightBilled
      - WeightEstimated
      - WeightOriginal
      - WeightReweigh
      - ZipDestAddress
      - ZipPickupAddress
      - ZipSITDestHHGFinalAddress
      - ZipSITDestHHGOriginalAddress
      - ZipSITOriginHHGActualAddress
      - ZipSITOriginHHGOriginalAddress
      - StandaloneCrate
      - StandaloneCrateCap
      - UncappedRequestTotal
  ServiceItemParamType:
    type: string
    enum:
      - STRING
      - DATE
      - INTEGER
      - DECIMAL
      - TIMESTAMP
      - PaymentServiceItemUUID
      - BOOLEAN
  ServiceItemParamOrigin:
    type: string
    enum:
      - PRIME
      - SYSTEM
      - PRICER
      - PAYMENT_REQUEST
  PaymentServiceItemParam:
    type: object
    properties:
      id:
        example: c56a4180-65aa-42ec-a945-5fd21dec0538
        format: uuid
        readOnly: true
        type: string
      paymentServiceItemID:
        example: c56a4180-65aa-42ec-a945-5fd21dec0538
        format: uuid
        type: string
      key:
        $ref: '#/definitions/ServiceItemParamName'
      value:
        example: '3025'
        type: string
      type:
        $ref: '#/definitions/ServiceItemParamType'
      origin:
        $ref: '#/definitions/ServiceItemParamOrigin'
      eTag:
        type: string
        readOnly: true
  PaymentServiceItemParams:
    type: array
    items:
      $ref: '#/definitions/PaymentServiceItemParam'
  CustomerSupportRemark:
    type: object
    description: >-
      A text remark written by an office user that is associated with a specific
      move.
    required:
      - id
      - moveID
      - officeUserID
      - content
    properties:
      id:
        example: 1f2270c7-7166-40ae-981e-b200ebdf3054
        format: uuid
        type: string
      createdAt:
        type: string
        format: date-time
        readOnly: true
      updatedAt:
        type: string
        format: date-time
        readOnly: true
      officeUserID:
        example: 1f2270c7-7166-40ae-981e-b200ebdf3054
        format: uuid
        type: string
      moveID:
        example: 1f2270c7-7166-40ae-981e-b200ebdf3054
        format: uuid
        type: string
      content:
        example: This is a remark about a move.
        type: string
      officeUserFirstName:
        example: Grace
        type: string
        readOnly: true
      officeUserLastName:
        example: Griffin
        type: string
        readOnly: true
      officeUserEmail:
        type: string
        format: x-email
        pattern: ^[a-zA-Z0-9._%+-]+@[a-zA-Z0-9.-]+\.[a-zA-Z]{2,}$
        readOnly: true
  CustomerSupportRemarks:
    type: array
    items:
      $ref: '#/definitions/CustomerSupportRemark'
  LineOfAccounting:
    type: object
    properties:
      id:
        type: string
        format: uuid
        example: 06254fc3-b763-484c-b555-42855d1ad5cd
      loaSysId:
        type: string
        maxLength: 20
        example: '10003'
        x-nullable: true
      loaDptID:
        type: string
        maxLength: 2
        example: '1 '
        x-nullable: true
      loaTnsfrDptNm:
        type: string
        maxLength: 4
        x-nullable: true
      loaBafID:
        type: string
        maxLength: 4
        example: '1234'
        x-nullable: true
      loaTrsySfxTx:
        type: string
        maxLength: 4
        example: '0000'
        x-nullable: true
      loaMajClmNm:
        type: string
        maxLength: 4
        x-nullable: true
      loaOpAgncyID:
        type: string
        maxLength: 4
        example: 1A
        x-nullable: true
      loaAlltSnID:
        type: string
        maxLength: 5
        example: 123A
        x-nullable: true
      loaPgmElmntID:
        type: string
        maxLength: 12
        example: '00000000'
        x-nullable: true
      loaTskBdgtSblnTx:
        type: string
        maxLength: 8
        x-nullable: true
      loaDfAgncyAlctnRcpntID:
        type: string
        maxLength: 4
        x-nullable: true
      loaJbOrdNm:
        type: string
        maxLength: 10
        x-nullable: true
      loaSbaltmtRcpntID:
        type: string
        maxLength: 1
        x-nullable: true
      loaWkCntrRcpntNm:
        type: string
        maxLength: 6
        x-nullable: true
      loaMajRmbsmtSrcID:
        type: string
        maxLength: 1
        x-nullable: true
      loaDtlRmbsmtSrcID:
        type: string
        maxLength: 3
        x-nullable: true
      loaCustNm:
        type: string
        maxLength: 6
        x-nullable: true
      loaObjClsID:
        type: string
        maxLength: 6
        example: 22NL
        x-nullable: true
      loaSrvSrcID:
        type: string
        maxLength: 1
        x-nullable: true
      loaSpclIntrID:
        type: string
        maxLength: 2
        x-nullable: true
      loaBdgtAcntClsNm:
        type: string
        maxLength: 8
        example: '000000'
        x-nullable: true
      loaDocID:
        type: string
        maxLength: 15
        example: HHG12345678900
        x-nullable: true
      loaClsRefID:
        type: string
        maxLength: 2
        x-nullable: true
      loaInstlAcntgActID:
        type: string
        maxLength: 6
        example: '12345'
        x-nullable: true
      loaLclInstlID:
        type: string
        maxLength: 18
        x-nullable: true
      loaFmsTrnsactnID:
        type: string
        maxLength: 12
        x-nullable: true
      loaDscTx:
        type: string
        example: PERSONAL PROPERTY - PARANORMAL ACTIVITY DIVISION (OTHER)
        x-nullable: true
      loaBgnDt:
        type: string
        format: date
        example: '2005-10-01'
        x-nullable: true
      loaEndDt:
        type: string
        format: date
        example: '2015-10-01'
        x-nullable: true
      loaFnctPrsNm:
        type: string
        maxLength: 255
        x-nullable: true
      loaStatCd:
        type: string
        maxLength: 1
        example: U
        x-nullable: true
      loaHistStatCd:
        type: string
        maxLength: 1
        x-nullable: true
      loaHsGdsCd:
        type: string
        maxLength: 2
        example: HT
        x-nullable: true
      orgGrpDfasCd:
        type: string
        maxLength: 2
        example: ZZ
        x-nullable: true
      loaUic:
        type: string
        maxLength: 6
        x-nullable: true
      loaTrnsnID:
        type: string
        maxLength: 3
        example: B1
        x-nullable: true
      loaSubAcntID:
        type: string
        maxLength: 3
        x-nullable: true
      loaBetCd:
        type: string
        maxLength: 4
        x-nullable: true
      loaFndTyFgCd:
        type: string
        maxLength: 1
        x-nullable: true
      loaBgtLnItmID:
        type: string
        maxLength: 8
        x-nullable: true
      loaScrtyCoopImplAgncCd:
        type: string
        maxLength: 1
        x-nullable: true
      loaScrtyCoopDsgntrCd:
        type: string
        maxLength: 4
        x-nullable: true
      loaScrtyCoopLnItmID:
        type: string
        maxLength: 3
        x-nullable: true
      loaAgncDsbrCd:
        type: string
        maxLength: 6
        x-nullable: true
      loaAgncAcntngCd:
        type: string
        maxLength: 6
        x-nullable: true
      loaFndCntrID:
        type: string
        maxLength: 12
        x-nullable: true
      loaCstCntrID:
        type: string
        maxLength: 16
        x-nullable: true
      loaPrjID:
        type: string
        maxLength: 12
        x-nullable: true
      loaActvtyID:
        type: string
        maxLength: 11
        x-nullable: true
      loaCstCd:
        type: string
        maxLength: 16
        x-nullable: true
      loaWrkOrdID:
        type: string
        maxLength: 16
        x-nullable: true
      loaFnclArID:
        type: string
        maxLength: 6
        x-nullable: true
      loaScrtyCoopCustCd:
        type: string
        maxLength: 2
        x-nullable: true
      loaEndFyTx:
        type: integer
        example: 2016
        x-nullable: true
      loaBgFyTx:
        type: integer
        example: 2006
        x-nullable: true
      loaBgtRstrCd:
        type: string
        maxLength: 1
        x-nullable: true
      loaBgtSubActCd:
        type: string
        maxLength: 4
        x-nullable: true
      createdAt:
        type: string
        format: date-time
        example: '2023-08-03T19:17:10.050Z'
      updatedAt:
        type: string
        format: date-time
        example: '2023-08-03T19:17:38.776Z'
      validLoaForTac:
        type: boolean
        x-nullable: true
      validHhgProgramCodeForLoa:
        type: boolean
        x-nullable: true
responses:
  InvalidRequest:
    description: The request payload is invalid
    schema:
      $ref: '#/definitions/Error'
  NotFound:
    description: The requested resource wasn't found
    schema:
      $ref: '#/definitions/Error'
  Conflict:
    description: Conflict error
    schema:
      $ref: '#/definitions/Error'
  PermissionDenied:
    description: The request was denied
    schema:
      $ref: '#/definitions/Error'
  ServerError:
    description: A server error occurred
    schema:
      $ref: '#/definitions/Error'
  PreconditionFailed:
    description: Precondition failed
    schema:
      $ref: '#/definitions/Error'
  UnprocessableEntity:
    description: The payload was unprocessable.
    schema:
      $ref: '#/definitions/ValidationError'
parameters:
  ifMatch:
    in: header
    name: If-Match
    type: string
    required: true
    description: >
      Optimistic locking is implemented via the `If-Match` header. If the ETag
      header does not match the value of the resource on the server, the server
      rejects the change with a `412 Precondition Failed` error.
  ppmShipmentId:
    name: ppmShipmentId
    in: path
    type: string
    format: uuid
    required: true
    description: UUID of the PPM shipment
  weightTicketId:
    name: weightTicketId
    in: path
    type: string
    format: uuid
    required: true
    description: UUID of the weight ticket
  movingExpenseId:
    name: movingExpenseId
    in: path
    type: string
    format: uuid
    required: true
    description: UUID of the moving expense
  proGearWeightTicketId:
    name: proGearWeightTicketId
    in: path
    type: string
    format: uuid
    required: true
    description: UUID of the pro-gear weight ticket<|MERGE_RESOLUTION|>--- conflicted
+++ resolved
@@ -5849,8 +5849,6 @@
         description: The reason the services counselor has excluded or rejected the item.
         type: string
         x-nullable: true
-<<<<<<< HEAD
-=======
       tppsInvoiceAmountPaidTotalMillicents:
         type: integer
         format: millients
@@ -5863,7 +5861,6 @@
         format: date-time
         title: Date that TPPS paid HS for the payment request
         x-nullable: true
->>>>>>> 1f96840f
     type: object
   PaymentRequests:
     items:
