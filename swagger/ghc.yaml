swagger: '2.0'
info:
  contact:
    email: milmove-developers@caci.com
  description: >
    The GHC API is a RESTful API that enables the Office application for
    MilMove.


    All endpoints are located under `/ghc/v1`.
  license:
    name: MIT
    url: https://opensource.org/licenses/MIT
  title: MilMove GHC API
  version: 0.0.1
basePath: /ghc/v1
schemes:
  - http
tags:
  - name: queues
  - name: move
  - name: order
    description: >
      Move Orders - Commonly called “Orders,” especially in customer-facing
      language. Orders are plural because they're a bundle of related orders
      issued bya Service (e.g. Army, Air Force, Navy) to a customer that
      authorize (and order) that customer to move from one location to another.

      Orders are backed by $$ in the bank to support that move, which is
      identified by a Line of Account (LOA) code on the orders document.
  - name: moveTaskOrder
  - name: customer
  - name: mtoServiceItem
  - name: mtoShipment
  - name: shipment
  - name: mtoAgent
  - name: paymentServiceItem
  - name: ppm
  - name: tac
  - name: transportationOffice
  - name: addresses
  - name: uploads
  - name: paymentRequests
  - name: reServiceItems
paths:
  /customer:
    post:
      summary: Creates a customer with Okta option
      description: >-
        Creates a customer with option to also create an Okta profile account
        based on the office user's input when completing the UI form and
        submitting.
      operationId: createCustomerWithOktaOption
      tags:
        - customer
      consumes:
        - application/json
      produces:
        - application/json
      parameters:
        - in: body
          name: body
          required: true
          schema:
            $ref: '#/definitions/CreateCustomerPayload'
      responses:
        '200':
          description: successfully created the customer
          schema:
            $ref: '#/definitions/CreatedCustomer'
        '400':
          $ref: '#/responses/InvalidRequest'
        '401':
          $ref: '#/responses/PermissionDenied'
        '403':
          $ref: '#/responses/PermissionDenied'
        '404':
          $ref: '#/responses/NotFound'
        '409':
          $ref: '#/responses/Conflict'
        '412':
          $ref: '#/responses/PreconditionFailed'
        '422':
          $ref: '#/responses/UnprocessableEntity'
        '500':
          $ref: '#/responses/ServerError'
  /open/requested-office-users:
    post:
      consumes:
        - application/json
      produces:
        - application/json
      summary: Create an Office User
      description: >
        This endpoint is publicly accessible as it is utilized for individuals
        who do not have an office account to request the creation of an office
        account.

        Request the creation of an office user. An administrator will need to
        approve them after creation. Note on requirements: An identification
        method must be present. The following 2 fields have an "OR" requirement.
        - edipi - other_unique_id One of these two fields MUST be present to
        serve as identification for the office user being created. This logic is
        handled at the application level.
      operationId: createRequestedOfficeUser
      tags:
        - officeUsers
      parameters:
        - in: body
          name: officeUser
          description: Office User information
          schema:
            $ref: '#/definitions/OfficeUserCreate'
      responses:
        '201':
          description: successfully requested the creation of provided office user
          schema:
            $ref: '#/definitions/OfficeUser'
        '422':
          description: validation error
          schema:
            $ref: '#/definitions/ValidationError'
        '500':
          description: internal server error
  /office-users/{officeUserId}:
    patch:
      consumes:
        - application/json
      produces:
        - application/json
      summary: Updates an Office User
      description: >-
        This endpoint updates a single Office User by ID. This is to be used by
        office users to update their profile.
      operationId: updateOfficeUser
      tags:
        - officeUsers
      parameters:
        - in: path
          name: officeUserId
          type: string
          format: uuid
          required: true
        - in: body
          name: officeUser
          description: Office User information
          required: true
          schema:
            $ref: '#/definitions/OfficeUserUpdate'
      responses:
        '200':
          description: Successfully updated Office User
          schema:
            $ref: '#/definitions/OfficeUser'
        '400':
          $ref: '#/responses/InvalidRequest'
        '401':
          $ref: '#/responses/PermissionDenied'
        '403':
          $ref: '#/responses/PermissionDenied'
        '404':
          $ref: '#/responses/NotFound'
        '500':
          $ref: '#/responses/ServerError'
  /customer/{customerID}:
    parameters:
      - description: ID of customer to use
        in: path
        name: customerID
        required: true
        type: string
        format: uuid
    get:
      produces:
        - application/json
      parameters: []
      responses:
        '200':
          description: Successfully retrieved information on an individual customer
          schema:
            $ref: '#/definitions/Customer'
        '400':
          $ref: '#/responses/InvalidRequest'
        '401':
          $ref: '#/responses/PermissionDenied'
        '403':
          $ref: '#/responses/PermissionDenied'
        '404':
          $ref: '#/responses/NotFound'
        '500':
          $ref: '#/responses/ServerError'
      tags:
        - customer
      description: Returns a given customer
      operationId: getCustomer
      summary: Returns a given customer
    patch:
      summary: Updates customer info
      description: Updates customer info by ID
      operationId: updateCustomer
      tags:
        - customer
      consumes:
        - application/json
      produces:
        - application/json
      parameters:
        - in: body
          name: body
          required: true
          schema:
            $ref: '#/definitions/UpdateCustomerPayload'
        - in: header
          name: If-Match
          type: string
          required: true
      responses:
        '200':
          description: updated instance of orders
          schema:
            $ref: '#/definitions/Customer'
        '400':
          $ref: '#/responses/InvalidRequest'
        '401':
          $ref: '#/responses/PermissionDenied'
        '403':
          $ref: '#/responses/PermissionDenied'
        '404':
          $ref: '#/responses/NotFound'
        '412':
          $ref: '#/responses/PreconditionFailed'
        '422':
          $ref: '#/responses/UnprocessableEntity'
        '500':
          $ref: '#/responses/ServerError'
      x-permissions:
        - update.customer
  /customer/search:
    post:
      produces:
        - application/json
      consumes:
        - application/json
      summary: Search customers by DOD ID or customer name
      description: >
        Search customers by DOD ID or customer name. Used by services counselors
        to locate profiles to update, find attached moves, and to create new
        moves.
      operationId: searchCustomers
      tags:
        - customer
      parameters:
        - in: body
          name: body
          schema:
            properties:
              page:
                type: integer
                description: requested page of results
              perPage:
                type: integer
              edipi:
                description: DOD ID
                type: string
                minLength: 10
                maxLength: 10
                x-nullable: true
              emplid:
                description: EMPLID
                type: string
                minLength: 7
                maxLength: 7
                x-nullable: true
              branch:
                description: Branch
                type: string
                minLength: 1
              customerName:
                description: Customer Name
                type: string
                minLength: 1
                x-nullable: true
              sort:
                type: string
                x-nullable: true
                enum:
                  - customerName
                  - edipi
                  - emplid
                  - branch
                  - personalEmail
                  - telephone
              order:
                type: string
                x-nullable: true
                enum:
                  - asc
                  - desc
          description: field that results should be sorted by
      responses:
        '200':
          description: Successfully returned all customers matching the criteria
          schema:
            $ref: '#/definitions/SearchCustomersResult'
        '403':
          $ref: '#/responses/PermissionDenied'
        '500':
          $ref: '#/responses/ServerError'
  /move/{locator}:
    parameters:
      - description: Code used to identify a move in the system
        in: path
        name: locator
        required: true
        type: string
    get:
      produces:
        - application/json
      parameters: []
      responses:
        '200':
          description: Successfully retrieved the individual move
          schema:
            $ref: '#/definitions/Move'
        '400':
          $ref: '#/responses/InvalidRequest'
        '401':
          $ref: '#/responses/PermissionDenied'
        '403':
          $ref: '#/responses/PermissionDenied'
        '404':
          $ref: '#/responses/NotFound'
        '500':
          $ref: '#/responses/ServerError'
      tags:
        - move
      description: Returns a given move for a unique alphanumeric locator string
      summary: Returns a given move
      operationId: getMove
  /move/{locator}/history:
    parameters:
      - description: Code used to identify a move in the system
        in: path
        name: locator
        required: true
        type: string
    get:
      produces:
        - application/json
      parameters:
        - in: query
          name: page
          type: integer
          description: requested page of results
        - in: query
          name: perPage
          type: integer
          description: results per page
      responses:
        '200':
          description: Successfully retrieved the individual move history
          schema:
            $ref: '#/definitions/MoveHistoryResult'
        '400':
          $ref: '#/responses/InvalidRequest'
        '401':
          $ref: '#/responses/PermissionDenied'
        '403':
          $ref: '#/responses/PermissionDenied'
        '404':
          $ref: '#/responses/NotFound'
        '500':
          $ref: '#/responses/ServerError'
      tags:
        - move
      description: >-
        Returns the history for a given move for a unique alphanumeric locator
        string
      summary: Returns the history of an identified move
      operationId: getMoveHistory
  /moves/{moveID}/shipment-evaluation-reports-list:
    parameters:
      - description: Code used to identify a move in the system
        in: path
        name: moveID
        required: true
        type: string
        format: uuid
    get:
      produces:
        - application/json
      responses:
        '200':
          description: Successfully retrieved the move's evaluation reports
          schema:
            $ref: '#/definitions/EvaluationReportList'
        '400':
          $ref: '#/responses/InvalidRequest'
        '401':
          $ref: '#/responses/PermissionDenied'
        '403':
          $ref: '#/responses/PermissionDenied'
        '404':
          $ref: '#/responses/NotFound'
        '500':
          $ref: '#/responses/ServerError'
      tags:
        - move
      description: >-
        Returns shipment evaluation reports for the specified move that are
        visible to the current office user
      summary: >-
        Returns shipment evaluation reports for the specified move that are
        visible to the current office user
      operationId: getMoveShipmentEvaluationReportsList
  /moves/{moveID}/counseling-evaluation-reports-list:
    parameters:
      - description: Code used to identify a move in the system
        in: path
        name: moveID
        required: true
        type: string
        format: uuid
    get:
      produces:
        - application/json
      responses:
        '200':
          description: Successfully retrieved the move's evaluation reports
          schema:
            $ref: '#/definitions/EvaluationReportList'
        '400':
          $ref: '#/responses/InvalidRequest'
        '401':
          $ref: '#/responses/PermissionDenied'
        '403':
          $ref: '#/responses/PermissionDenied'
        '404':
          $ref: '#/responses/NotFound'
        '500':
          $ref: '#/responses/ServerError'
      tags:
        - move
      description: >-
        Returns counseling evaluation reports for the specified move that are
        visible to the current office user
      summary: >-
        Returns counseling evaluation reports for the specified move that are
        visible to the current office user
      operationId: getMoveCounselingEvaluationReportsList
  /moves/{moveID}/cancel:
    parameters:
      - description: ID of the move
        in: path
        name: moveID
        required: true
        format: uuid
        type: string
    post:
      consumes:
        - application/json
      produces:
        - application/json
      parameters: []
      responses:
        '200':
          description: Successfully canceled move
          schema:
            $ref: '#/definitions/Move'
        '403':
          $ref: '#/responses/PermissionDenied'
        '404':
          $ref: '#/responses/NotFound'
        '409':
          $ref: '#/responses/Conflict'
        '412':
          $ref: '#/responses/PreconditionFailed'
        '422':
          $ref: '#/responses/UnprocessableEntity'
        '500':
          $ref: '#/responses/ServerError'
      tags:
        - move
      description: cancels a move
      operationId: moveCanceler
      summary: Cancels a move
      x-permissions:
        - update.cancelMoveFlag
  /counseling/orders/{orderID}:
    parameters:
      - description: ID of order to update
        in: path
        name: orderID
        required: true
        type: string
        format: uuid
    patch:
      summary: Updates an order (performed by a services counselor)
      description: All fields sent in this request will be set on the order referenced
      operationId: counselingUpdateOrder
      tags:
        - order
      consumes:
        - application/json
      produces:
        - application/json
      parameters:
        - in: body
          name: body
          required: true
          schema:
            $ref: '#/definitions/CounselingUpdateOrderPayload'
        - in: header
          name: If-Match
          type: string
          required: true
      responses:
        '200':
          description: updated instance of orders
          schema:
            $ref: '#/definitions/Order'
        '403':
          $ref: '#/responses/PermissionDenied'
        '404':
          $ref: '#/responses/NotFound'
        '412':
          $ref: '#/responses/PreconditionFailed'
        '422':
          $ref: '#/responses/UnprocessableEntity'
        '500':
          $ref: '#/responses/ServerError'
  /orders:
    post:
      summary: Creates an orders model for a logged-in user
      description: >-
        Creates an instance of orders tied to a service member, which allow for
        creation of a move and an entitlement. Orders are required before the
        creation of a move
      operationId: createOrder
      tags:
        - order
      consumes:
        - application/json
      produces:
        - application/json
      parameters:
        - in: body
          name: createOrders
          schema:
            $ref: '#/definitions/CreateOrders'
      responses:
        '200':
          description: created instance of orders
          schema:
            $ref: '#/definitions/Order'
        '400':
          description: invalid request
        '401':
          description: request requires user authentication
        '403':
          description: user is not authorized
        '422':
          $ref: '#/responses/UnprocessableEntity'
        '500':
          description: internal server error
  /orders/{orderID}:
    parameters:
      - description: ID of order to use
        in: path
        name: orderID
        required: true
        type: string
        format: uuid
    patch:
      summary: Updates an order
      description: All fields sent in this request will be set on the order referenced
      operationId: updateOrder
      tags:
        - order
      consumes:
        - application/json
      produces:
        - application/json
      parameters:
        - in: body
          name: body
          required: true
          schema:
            $ref: '#/definitions/UpdateOrderPayload'
        - in: header
          name: If-Match
          type: string
          required: true
      responses:
        '200':
          description: updated instance of orders
          schema:
            $ref: '#/definitions/Order'
        '400':
          $ref: '#/responses/InvalidRequest'
        '403':
          $ref: '#/responses/PermissionDenied'
        '404':
          $ref: '#/responses/NotFound'
        '409':
          $ref: '#/responses/Conflict'
        '412':
          $ref: '#/responses/PreconditionFailed'
        '422':
          $ref: '#/responses/UnprocessableEntity'
        '500':
          $ref: '#/responses/ServerError'
      x-permissions:
        - update.orders
    get:
      produces:
        - application/json
      parameters: []
      responses:
        '200':
          description: Successfully retrieved order
          schema:
            $ref: '#/definitions/Order'
        '400':
          $ref: '#/responses/InvalidRequest'
        '401':
          $ref: '#/responses/PermissionDenied'
        '403':
          $ref: '#/responses/PermissionDenied'
        '404':
          $ref: '#/responses/NotFound'
        '500':
          $ref: '#/responses/ServerError'
      tags:
        - order
      description: Gets an order
      operationId: getOrder
      summary: Gets an order by ID
  /orders/{orderID}/allowances:
    parameters:
      - description: ID of order to use
        in: path
        name: orderID
        required: true
        type: string
        format: uuid
    patch:
      summary: Updates an allowance (Orders with Entitlements)
      description: All fields sent in this request will be set on the order referenced
      operationId: updateAllowance
      tags:
        - order
      consumes:
        - application/json
      produces:
        - application/json
      parameters:
        - in: body
          name: body
          required: true
          schema:
            $ref: '#/definitions/UpdateAllowancePayload'
        - in: header
          name: If-Match
          type: string
          required: true
      responses:
        '200':
          description: updated instance of allowance
          schema:
            $ref: '#/definitions/Order'
        '403':
          $ref: '#/responses/PermissionDenied'
        '404':
          $ref: '#/responses/NotFound'
        '412':
          $ref: '#/responses/PreconditionFailed'
        '422':
          $ref: '#/responses/UnprocessableEntity'
        '500':
          $ref: '#/responses/ServerError'
      x-permissions:
        - update.allowances
  /orders/{orderID}/acknowledge-excess-weight-risk:
    parameters:
      - description: ID of order to use
        in: path
        name: orderID
        required: true
        type: string
        format: uuid
    post:
      summary: >-
        Saves the date and time a TOO acknowledged the excess weight risk by
        dismissing the alert
      description: >-
        Saves the date and time a TOO acknowledged the excess weight risk by
        dismissing the alert
      operationId: acknowledgeExcessWeightRisk
      tags:
        - order
      consumes:
        - application/json
      produces:
        - application/json
      parameters:
        - in: header
          name: If-Match
          type: string
          required: true
      responses:
        '200':
          description: updated Move
          schema:
            $ref: '#/definitions/Move'
        '403':
          $ref: '#/responses/PermissionDenied'
        '404':
          $ref: '#/responses/NotFound'
        '412':
          $ref: '#/responses/PreconditionFailed'
        '422':
          $ref: '#/responses/UnprocessableEntity'
        '500':
          $ref: '#/responses/ServerError'
      x-permissions:
        - update.excessWeightRisk
  /orders/{orderID}/acknowledge-excess-unaccompanied-baggage-weight-risk:
    parameters:
      - description: ID of order to use
        in: path
        name: orderID
        required: true
        type: string
        format: uuid
    post:
      summary: >-
        Saves the date and time a TOO acknowledged the excess unaccompanied
        baggage weight risk by dismissing the alert
      description: >-
        Saves the date and time a TOO acknowledged the excess unaccompanied
        baggage weight risk by dismissing the alert
      operationId: acknowledgeExcessUnaccompaniedBaggageWeightRisk
      tags:
        - order
      consumes:
        - application/json
      produces:
        - application/json
      parameters:
        - in: header
          name: If-Match
          type: string
          required: true
      responses:
        '200':
          description: updated Move
          schema:
            $ref: '#/definitions/Move'
        '403':
          $ref: '#/responses/PermissionDenied'
        '404':
          $ref: '#/responses/NotFound'
        '412':
          $ref: '#/responses/PreconditionFailed'
        '422':
          $ref: '#/responses/UnprocessableEntity'
        '500':
          $ref: '#/responses/ServerError'
      x-permissions:
        - update.excessWeightRisk
  /orders/{orderID}/update-billable-weight:
    parameters:
      - description: ID of order to use
        in: path
        name: orderID
        required: true
        type: string
        format: uuid
    patch:
      summary: Updates the max billable weight
      description: Updates the DBAuthorizedWeight attribute for the Order Entitlements=
      operationId: updateBillableWeight
      tags:
        - order
      consumes:
        - application/json
      produces:
        - application/json
      parameters:
        - in: body
          name: body
          required: true
          schema:
            $ref: '#/definitions/UpdateBillableWeightPayload'
        - in: header
          name: If-Match
          type: string
          required: true
      responses:
        '200':
          description: updated Order
          schema:
            $ref: '#/definitions/Order'
        '403':
          $ref: '#/responses/PermissionDenied'
        '404':
          $ref: '#/responses/NotFound'
        '412':
          $ref: '#/responses/PreconditionFailed'
        '422':
          $ref: '#/responses/UnprocessableEntity'
        '500':
          $ref: '#/responses/ServerError'
      x-permissions:
        - update.billableWeight
  /orders/{orderID}/update-max-billable-weight/tio:
    parameters:
      - description: ID of order to use
        in: path
        name: orderID
        required: true
        type: string
        format: uuid
    patch:
      summary: Updates the max billable weight with TIO remarks
      description: >-
        Updates the DBAuthorizedWeight attribute for the Order Entitlements and
        move TIO remarks
      operationId: updateMaxBillableWeightAsTIO
      tags:
        - order
      consumes:
        - application/json
      produces:
        - application/json
      parameters:
        - in: body
          name: body
          required: true
          schema:
            $ref: '#/definitions/UpdateMaxBillableWeightAsTIOPayload'
        - $ref: '#/parameters/ifMatch'
      responses:
        '200':
          description: updated Order
          schema:
            $ref: '#/definitions/Order'
        '403':
          $ref: '#/responses/PermissionDenied'
        '404':
          $ref: '#/responses/NotFound'
        '412':
          $ref: '#/responses/PreconditionFailed'
        '422':
          $ref: '#/responses/UnprocessableEntity'
        '500':
          $ref: '#/responses/ServerError'
      x-permissions:
        - update.maxBillableWeight
  /orders/{orderID}/upload_amended_orders:
    post:
      summary: Create an amended order for a given order
      description: Create an amended order for a given order
      operationId: uploadAmendedOrders
      tags:
        - order
      consumes:
        - multipart/form-data
      parameters:
        - in: path
          name: orderID
          type: string
          format: uuid
          required: true
          description: UUID of the order
        - in: formData
          name: file
          type: file
          description: The file to upload.
          required: true
      responses:
        '201':
          description: created upload
          schema:
            $ref: '#/definitions/Upload'
        '400':
          description: invalid request
          schema:
            $ref: '#/definitions/InvalidRequestResponsePayload'
        '403':
          description: not authorized
        '404':
          description: not found
        '413':
          description: payload is too large
        '500':
          description: server error
  /counseling/orders/{orderID}/allowances:
    parameters:
      - description: ID of order to use
        in: path
        name: orderID
        required: true
        type: string
        format: uuid
    patch:
      summary: Updates an allowance (Orders with Entitlements)
      description: All fields sent in this request will be set on the order referenced
      operationId: counselingUpdateAllowance
      tags:
        - order
      consumes:
        - application/json
      produces:
        - application/json
      parameters:
        - in: body
          name: body
          required: true
          schema:
            $ref: '#/definitions/CounselingUpdateAllowancePayload'
        - in: header
          name: If-Match
          type: string
          required: true
      responses:
        '200':
          description: updated instance of allowance
          schema:
            $ref: '#/definitions/Order'
        '403':
          $ref: '#/responses/PermissionDenied'
        '404':
          $ref: '#/responses/NotFound'
        '412':
          $ref: '#/responses/PreconditionFailed'
        '422':
          $ref: '#/responses/UnprocessableEntity'
        '500':
          $ref: '#/responses/ServerError'
  /move-task-orders/{moveTaskOrderID}:
    parameters:
      - description: ID of move to use
        in: path
        name: moveTaskOrderID
        required: true
        type: string
    get:
      produces:
        - application/json
      parameters: []
      responses:
        '200':
          description: Successfully retrieved move task order
          schema:
            $ref: '#/definitions/MoveTaskOrder'
        '400':
          $ref: '#/responses/InvalidRequest'
        '401':
          $ref: '#/responses/PermissionDenied'
        '403':
          $ref: '#/responses/PermissionDenied'
        '404':
          $ref: '#/responses/NotFound'
        '500':
          $ref: '#/responses/ServerError'
      tags:
        - moveTaskOrder
      description: Gets a move
      operationId: getMoveTaskOrder
      summary: Gets a move by ID
  /move_task_orders/{moveTaskOrderID}/mto_service_items:
    parameters:
      - description: ID of move for mto service item to use
        in: path
        name: moveTaskOrderID
        required: true
        format: uuid
        type: string
    get:
      produces:
        - application/json
      parameters: []
      responses:
        '200':
          description: Successfully retrieved all line items for a move task order
          schema:
            $ref: '#/definitions/MTOServiceItems'
        '404':
          $ref: '#/responses/NotFound'
        '422':
          $ref: '#/responses/UnprocessableEntity'
        '500':
          $ref: '#/responses/ServerError'
      tags:
        - mtoServiceItem
      description: Gets all line items for a move
      operationId: listMTOServiceItems
      summary: Gets all line items for a move
  /mto-shipments:
    post:
      summary: createMTOShipment
      description: |
        Creates a MTO shipment for the specified Move Task Order.
        Required fields include:
        * Shipment Type
        * Customer requested pick-up date
        * Pick-up Address
        * Delivery Address
        * Releasing / Receiving agents
        Optional fields include:
        * Delivery Address Type
        * Customer Remarks
        * Releasing / Receiving agents
        * An array of optional accessorial service item codes
      consumes:
        - application/json
      produces:
        - application/json
      operationId: createMTOShipment
      tags:
        - mtoShipment
      parameters:
        - in: body
          name: body
          schema:
            $ref: '#/definitions/CreateMTOShipment'
      responses:
        '200':
          description: Successfully created a MTO shipment.
          schema:
            $ref: '#/definitions/MTOShipment'
        '400':
          $ref: '#/responses/InvalidRequest'
        '404':
          $ref: '#/responses/NotFound'
        '422':
          $ref: '#/responses/UnprocessableEntity'
        '500':
          $ref: '#/responses/ServerError'
  /move_task_orders/{moveTaskOrderID}/mto_shipments:
    parameters:
      - description: ID of move task order for mto shipment to use
        in: path
        name: moveTaskOrderID
        required: true
        format: uuid
        type: string
    get:
      produces:
        - application/json
      parameters: []
      responses:
        '200':
          description: Successfully retrieved all mto shipments for a move task order
          schema:
            $ref: '#/definitions/MTOShipments'
        '403':
          $ref: '#/responses/PermissionDenied'
        '404':
          $ref: '#/responses/NotFound'
        '422':
          $ref: '#/responses/UnprocessableEntity'
        '500':
          $ref: '#/responses/ServerError'
      tags:
        - mtoShipment
      description: Gets all shipments for a move task order
      operationId: listMTOShipments
      summary: Gets all shipments for a move task order
  /shipments/{shipmentID}:
    get:
      summary: fetches a shipment by ID
      description: fetches a shipment by ID
      operationId: getShipment
      tags:
        - mtoShipment
      produces:
        - application/json
      parameters:
        - description: ID of the shipment to be fetched
          in: path
          name: shipmentID
          required: true
          format: uuid
          type: string
      responses:
        '200':
          description: Successfully fetched the shipment
          schema:
            $ref: '#/definitions/MTOShipment'
        '400':
          $ref: '#/responses/InvalidRequest'
        '403':
          $ref: '#/responses/PermissionDenied'
        '404':
          $ref: '#/responses/NotFound'
        '422':
          $ref: '#/responses/UnprocessableEntity'
        '500':
          $ref: '#/responses/ServerError'
    delete:
      summary: Soft deletes a shipment by ID
      description: Soft deletes a shipment by ID
      operationId: deleteShipment
      tags:
        - shipment
      produces:
        - application/json
      parameters:
        - description: ID of the shipment to be deleted
          in: path
          name: shipmentID
          required: true
          format: uuid
          type: string
      responses:
        '204':
          description: Successfully soft deleted the shipment
        '400':
          $ref: '#/responses/InvalidRequest'
        '403':
          $ref: '#/responses/PermissionDenied'
        '404':
          $ref: '#/responses/NotFound'
        '409':
          $ref: '#/responses/Conflict'
        '422':
          $ref: '#/responses/UnprocessableEntity'
        '500':
          $ref: '#/responses/ServerError'
  /move_task_orders/{moveTaskOrderID}/mto_shipments/{shipmentID}:
    patch:
      summary: updateMTOShipment
      description: |
        Updates a specified MTO shipment.
        Required fields include:
        * MTO Shipment ID required in path
        * If-Match required in headers
        * No fields required in body
        Optional fields include:
        * New shipment status type
        * Shipment Type
        * Customer requested pick-up date
        * Pick-up Address
        * Delivery Address
        * Secondary Pick-up Address
        * SecondaryDelivery Address
        * Delivery Address Type
        * Customer Remarks
        * Counselor Remarks
        * Releasing / Receiving agents
        * Actual Pro Gear Weight
        * Actual Spouse Pro Gear Weight
        * Location of the POE/POD
      consumes:
        - application/json
      produces:
        - application/json
      operationId: updateMTOShipment
      tags:
        - mtoShipment
      parameters:
        - in: path
          name: moveTaskOrderID
          required: true
          format: uuid
          type: string
          description: ID of move task order for mto shipment to use
        - in: path
          name: shipmentID
          type: string
          format: uuid
          required: true
          description: UUID of the MTO Shipment to update
        - in: header
          name: If-Match
          type: string
          required: true
          description: >
            Optimistic locking is implemented via the `If-Match` header. If the
            ETag header does not match the value of the resource on the server,
            the server rejects the change with a `412 Precondition Failed`
            error.
        - in: body
          name: body
          schema:
            $ref: '#/definitions/UpdateShipment'
      responses:
        '200':
          description: Successfully updated the specified MTO shipment.
          schema:
            $ref: '#/definitions/MTOShipment'
        '400':
          $ref: '#/responses/InvalidRequest'
        '401':
          $ref: '#/responses/PermissionDenied'
        '403':
          $ref: '#/responses/PermissionDenied'
        '404':
          $ref: '#/responses/NotFound'
        '412':
          $ref: '#/responses/PreconditionFailed'
        '422':
          $ref: '#/responses/UnprocessableEntity'
        '500':
          $ref: '#/responses/ServerError'
  /shipments/approve:
    post:
      consumes:
        - application/json
      produces:
        - application/json
      parameters:
        - in: body
          name: body
          required: true
          schema:
            $ref: '#/definitions/ApproveShipments'
      responses:
        '200':
          description: Successfully approved the shipments
          schema:
            type: array
            items:
              $ref: '#/definitions/MTOShipment'
        '403':
          $ref: '#/responses/PermissionDenied'
        '404':
          $ref: '#/responses/NotFound'
        '409':
          $ref: '#/responses/Conflict'
        '412':
          $ref: '#/responses/PreconditionFailed'
        '422':
          $ref: '#/responses/UnprocessableEntity'
        '500':
          $ref: '#/responses/ServerError'
      tags:
        - shipment
      description: Approves multiple shipments in one request
      operationId: approveShipments
      summary: Approves multiple shipments at once
      x-permissions:
        - update.shipment
  /shipments/{shipmentID}/approve:
    parameters:
      - description: ID of the shipment
        in: path
        name: shipmentID
        required: true
        format: uuid
        type: string
    post:
      consumes:
        - application/json
      produces:
        - application/json
      parameters:
        - in: header
          name: If-Match
          type: string
          required: true
      responses:
        '200':
          description: Successfully approved the shipment
          schema:
            $ref: '#/definitions/MTOShipment'
        '403':
          $ref: '#/responses/PermissionDenied'
        '404':
          $ref: '#/responses/NotFound'
        '409':
          $ref: '#/responses/Conflict'
        '412':
          $ref: '#/responses/PreconditionFailed'
        '422':
          $ref: '#/responses/UnprocessableEntity'
        '500':
          $ref: '#/responses/ServerError'
      tags:
        - shipment
      description: Approves a shipment
      operationId: approveShipment
      summary: Approves a shipment
      x-permissions:
        - update.shipment
  /shipments/{shipmentID}/request-diversion:
    parameters:
      - description: ID of the shipment
        in: path
        name: shipmentID
        required: true
        format: uuid
        type: string
    post:
      consumes:
        - application/json
      produces:
        - application/json
      parameters:
        - in: header
          name: If-Match
          type: string
          required: true
        - in: body
          name: body
          required: true
          schema:
            $ref: '#/definitions/RequestDiversion'
      responses:
        '200':
          description: Successfully requested the shipment diversion
          schema:
            $ref: '#/definitions/MTOShipment'
        '403':
          $ref: '#/responses/PermissionDenied'
        '404':
          $ref: '#/responses/NotFound'
        '409':
          $ref: '#/responses/Conflict'
        '412':
          $ref: '#/responses/PreconditionFailed'
        '422':
          $ref: '#/responses/UnprocessableEntity'
        '500':
          $ref: '#/responses/ServerError'
      tags:
        - shipment
      description: Requests a shipment diversion
      operationId: requestShipmentDiversion
      summary: Requests a shipment diversion
      x-permissions:
        - create.shipmentDiversionRequest
  /shipments/{shipmentID}/approve-diversion:
    parameters:
      - description: ID of the shipment
        in: path
        name: shipmentID
        required: true
        format: uuid
        type: string
    post:
      consumes:
        - application/json
      produces:
        - application/json
      parameters:
        - in: header
          name: If-Match
          type: string
          required: true
      responses:
        '200':
          description: Successfully approved the shipment diversion
          schema:
            $ref: '#/definitions/MTOShipment'
        '403':
          $ref: '#/responses/PermissionDenied'
        '404':
          $ref: '#/responses/NotFound'
        '409':
          $ref: '#/responses/Conflict'
        '412':
          $ref: '#/responses/PreconditionFailed'
        '422':
          $ref: '#/responses/UnprocessableEntity'
        '500':
          $ref: '#/responses/ServerError'
      x-permissions:
        - update.shipment
      tags:
        - shipment
      description: Approves a shipment diversion
      operationId: approveShipmentDiversion
      summary: Approves a shipment diversion
  /shipments/{shipmentID}/reject:
    parameters:
      - description: ID of the shipment
        in: path
        name: shipmentID
        required: true
        format: uuid
        type: string
    post:
      consumes:
        - application/json
      produces:
        - application/json
      parameters:
        - in: header
          name: If-Match
          type: string
          required: true
        - in: body
          name: body
          required: true
          schema:
            $ref: '#/definitions/RejectShipment'
      responses:
        '200':
          description: Successfully rejected the shipment
          schema:
            $ref: '#/definitions/MTOShipment'
        '403':
          $ref: '#/responses/PermissionDenied'
        '404':
          $ref: '#/responses/NotFound'
        '409':
          $ref: '#/responses/Conflict'
        '412':
          $ref: '#/responses/PreconditionFailed'
        '422':
          $ref: '#/responses/UnprocessableEntity'
        '500':
          $ref: '#/responses/ServerError'
      tags:
        - shipment
      description: rejects a shipment
      operationId: rejectShipment
      summary: rejects a shipment
  /shipments/{shipmentID}/request-cancellation:
    parameters:
      - description: ID of the shipment
        in: path
        name: shipmentID
        required: true
        format: uuid
        type: string
    post:
      consumes:
        - application/json
      produces:
        - application/json
      parameters:
        - in: header
          name: If-Match
          type: string
          required: true
      responses:
        '200':
          description: Successfully requested the shipment cancellation
          schema:
            $ref: '#/definitions/MTOShipment'
        '403':
          $ref: '#/responses/PermissionDenied'
        '404':
          $ref: '#/responses/NotFound'
        '409':
          $ref: '#/responses/Conflict'
        '412':
          $ref: '#/responses/PreconditionFailed'
        '422':
          $ref: '#/responses/UnprocessableEntity'
        '500':
          $ref: '#/responses/ServerError'
      tags:
        - shipment
      description: Requests a shipment cancellation
      operationId: requestShipmentCancellation
      summary: Requests a shipment cancellation
      x-permissions:
        - create.shipmentCancellation
  /shipments/{shipmentID}/terminate:
    parameters:
      - description: ID of the shipment
        in: path
        name: shipmentID
        required: true
        format: uuid
        type: string
    post:
      consumes:
        - application/json
      produces:
        - application/json
      parameters:
        - in: body
          name: body
          required: true
          schema:
            properties:
              terminationReason:
                type: string
            required:
              - terminationReason
      responses:
        '200':
          description: Successfully terminated the shipment
          schema:
            $ref: '#/definitions/MTOShipment'
        '403':
          $ref: '#/responses/PermissionDenied'
        '404':
          $ref: '#/responses/NotFound'
        '422':
          $ref: '#/responses/UnprocessableEntity'
        '500':
          $ref: '#/responses/ServerError'
      tags:
        - shipment
      description: Terminates a shipment
      operationId: createTermination
      summary: Terminates a shipment
      x-permissions:
        - create.shipmentTermination
  /shipments/{shipmentID}/request-reweigh:
    parameters:
      - description: ID of the shipment
        in: path
        name: shipmentID
        required: true
        format: uuid
        type: string
    post:
      consumes:
        - application/json
      produces:
        - application/json
      responses:
        '200':
          description: Successfully requested a reweigh of the shipment
          schema:
            $ref: '#/definitions/Reweigh'
        '403':
          $ref: '#/responses/PermissionDenied'
        '404':
          $ref: '#/responses/NotFound'
        '409':
          $ref: '#/responses/Conflict'
        '412':
          $ref: '#/responses/PreconditionFailed'
        '422':
          $ref: '#/responses/UnprocessableEntity'
        '500':
          $ref: '#/responses/ServerError'
      tags:
        - shipment
        - reweigh
      description: Requests a shipment reweigh
      operationId: requestShipmentReweigh
      summary: Requests a shipment reweigh
      x-permissions:
        - create.reweighRequest
  /shipments/{shipmentID}/review-shipment-address-update:
    parameters:
      - description: ID of the shipment
        in: path
        name: shipmentID
        required: true
        format: uuid
        type: string
    patch:
      consumes:
        - application/json
      produces:
        - application/json
      parameters:
        - in: header
          name: If-Match
          type: string
          required: true
        - in: body
          name: body
          required: true
          schema:
            properties:
              status:
                type: string
                enum:
                  - REJECTED
                  - APPROVED
              officeRemarks:
                type: string
            required:
              - officeRemarks
              - status
      responses:
        '200':
          description: Successfully requested a shipment address update
          schema:
            $ref: '#/definitions/ShipmentAddressUpdate'
        '403':
          $ref: '#/responses/PermissionDenied'
        '404':
          $ref: '#/responses/NotFound'
        '409':
          $ref: '#/responses/Conflict'
        '412':
          $ref: '#/responses/PreconditionFailed'
        '422':
          $ref: '#/responses/UnprocessableEntity'
        '500':
          $ref: '#/responses/ServerError'
      tags:
        - shipment
        - shipment_address_updates
      description: >-
        This endpoint is used to approve a address update request. Office
        remarks are required. Approving the address update will update the
        Destination Final Address of the associated service item
      operationId: reviewShipmentAddressUpdate
      summary: Allows TOO to review a shipment address update
  /shipments/{shipmentID}/sit-extensions:
    post:
      summary: Create an approved SIT Duration Update
      description: >-
        TOO can creates an already-approved SIT Duration Update on behalf of a
        customer
      consumes:
        - application/json
      produces:
        - application/json
      operationId: createApprovedSITDurationUpdate
      tags:
        - shipment
        - sitExtension
      parameters:
        - description: ID of the shipment
          in: path
          name: shipmentID
          required: true
          format: uuid
          type: string
        - in: body
          name: body
          schema:
            $ref: '#/definitions/CreateApprovedSITDurationUpdate'
          required: true
        - in: header
          description: >-
            We want the shipment's eTag rather than the SIT Duration Update eTag
            as the SIT Duration Update is always associated with a shipment
          name: If-Match
          type: string
          required: true
      responses:
        '200':
          description: Successfully created a SIT Extension.
          schema:
            $ref: '#/definitions/MTOShipment'
        '400':
          $ref: '#/responses/InvalidRequest'
        '403':
          $ref: '#/responses/PermissionDenied'
        '404':
          $ref: '#/responses/NotFound'
        '422':
          $ref: '#/responses/UnprocessableEntity'
        '500':
          $ref: '#/responses/ServerError'
      x-permissions:
        - create.SITExtension
  /shipments/{shipmentID}/sit-extensions/{sitExtensionID}/approve:
    parameters:
      - description: ID of the shipment
        in: path
        name: shipmentID
        required: true
        format: uuid
        type: string
      - description: ID of the SIT extension
        in: path
        name: sitExtensionID
        required: true
        format: uuid
        type: string
    patch:
      consumes:
        - application/json
      produces:
        - application/json
      parameters:
        - in: body
          name: body
          required: true
          schema:
            $ref: '#/definitions/ApproveSITExtension'
        - in: header
          description: >-
            We want the shipment's eTag rather than the SIT extension eTag as
            the SIT extension is always associated with a shipment
          name: If-Match
          type: string
          required: true
      responses:
        '200':
          description: Successfully approved a SIT extension
          schema:
            $ref: '#/definitions/MTOShipment'
        '403':
          $ref: '#/responses/PermissionDenied'
        '404':
          $ref: '#/responses/NotFound'
        '409':
          $ref: '#/responses/Conflict'
        '412':
          $ref: '#/responses/PreconditionFailed'
        '422':
          $ref: '#/responses/UnprocessableEntity'
        '500':
          $ref: '#/responses/ServerError'
      tags:
        - shipment
        - sitExtension
      description: Approves a SIT extension
      operationId: approveSITExtension
      summary: Approves a SIT extension
      x-permissions:
        - update.SITExtension
  /shipments/{shipmentID}/sit-extensions/{sitExtensionID}/deny:
    parameters:
      - description: ID of the shipment
        in: path
        name: shipmentID
        required: true
        format: uuid
        type: string
      - description: ID of the SIT extension
        in: path
        name: sitExtensionID
        required: true
        format: uuid
        type: string
    patch:
      consumes:
        - application/json
      produces:
        - application/json
      parameters:
        - in: body
          name: body
          required: true
          schema:
            $ref: '#/definitions/DenySITExtension'
        - in: header
          name: If-Match
          type: string
          required: true
      responses:
        '200':
          description: Successfully denied a SIT extension
          schema:
            $ref: '#/definitions/MTOShipment'
        '403':
          $ref: '#/responses/PermissionDenied'
        '404':
          $ref: '#/responses/NotFound'
        '409':
          $ref: '#/responses/Conflict'
        '412':
          $ref: '#/responses/PreconditionFailed'
        '422':
          $ref: '#/responses/UnprocessableEntity'
        '500':
          $ref: '#/responses/ServerError'
      tags:
        - shipment
        - sitExtension
      description: Denies a SIT extension
      operationId: denySITExtension
      summary: Denies a SIT extension
      x-permissions:
        - update.SITExtension
  /shipments/{shipmentID}/sit-service-item/convert-to-customer-expense:
    parameters:
      - description: ID of the shipment
        in: path
        name: shipmentID
        required: true
        format: uuid
        type: string
    patch:
      consumes:
        - application/json
      produces:
        - application/json
      parameters:
        - in: body
          name: body
          required: true
          schema:
            $ref: '#/definitions/UpdateSITServiceItemCustomerExpense'
        - in: header
          name: If-Match
          type: string
          required: true
      responses:
        '200':
          description: Successfully converted to customer expense
          schema:
            $ref: '#/definitions/MTOShipment'
        '403':
          $ref: '#/responses/PermissionDenied'
        '404':
          $ref: '#/responses/NotFound'
        '409':
          $ref: '#/responses/Conflict'
        '412':
          $ref: '#/responses/PreconditionFailed'
        '422':
          $ref: '#/responses/UnprocessableEntity'
        '500':
          $ref: '#/responses/ServerError'
      tags:
        - shipment
        - mtoServiceItem
      description: Converts a SIT to customer expense
      operationId: updateSITServiceItemCustomerExpense
      summary: Converts a SIT to customer expense
      x-permissions:
        - update.MTOServiceItem
  /shipments/{shipmentID}/ppm-documents:
    parameters:
      - description: ID of the shipment
        in: path
        name: shipmentID
        required: true
        format: uuid
        type: string
    get:
      summary: Gets all the PPM documents for a PPM shipment
      description: >
        Retrieves all of the documents and associated uploads for each ppm
        document type connected to a PPM shipment. This

        excludes any deleted PPM documents.
      operationId: getPPMDocuments
      tags:
        - ppm
      consumes:
        - application/json
      produces:
        - application/json
      responses:
        '200':
          description: >-
            All PPM documents and associated uploads for the specified PPM
            shipment.
          schema:
            $ref: '#/definitions/PPMDocuments'
        '401':
          $ref: '#/responses/PermissionDenied'
        '403':
          $ref: '#/responses/PermissionDenied'
        '422':
          $ref: '#/responses/UnprocessableEntity'
        '500':
          $ref: '#/responses/ServerError'
  /ppm-shipments/{ppmShipmentId}/uploads:
    post:
      summary: >-
        Create a new upload for a PPM weight ticket, pro-gear, or moving expense
        document
      description: >-
        Uploads represent a single digital file, such as a PNG, JPEG, PDF, or
        spreadsheet.
      operationId: createPPMUpload
      tags:
        - ppm
      consumes:
        - multipart/form-data
      parameters:
        - in: path
          name: ppmShipmentId
          type: string
          format: uuid
          required: true
          description: UUID of the ppm shipment
        - in: query
          name: documentId
          type: string
          format: uuid
          required: true
          description: UUID of the document to add an upload to
        - in: formData
          name: file
          type: file
          description: The file to upload.
          required: true
        - in: query
          name: weightReceipt
          type: boolean
          description: If the upload is a Weight Receipt
          required: true
      responses:
        '201':
          description: created upload
          schema:
            $ref: '#/definitions/Upload'
        '400':
          description: invalid request
          schema:
            $ref: '#/definitions/InvalidRequestResponsePayload'
        '403':
          $ref: '#/responses/PermissionDenied'
        '404':
          $ref: '#/responses/NotFound'
        '413':
          description: payload is too large
        '422':
          $ref: '#/responses/UnprocessableEntity'
        '500':
          $ref: '#/responses/ServerError'
  /ppm-shipments/{ppmShipmentId}/weight-ticket:
    post:
      summary: Creates a weight ticket document
      description: Created a weight ticket document with the given information
      operationId: createWeightTicket
      tags:
        - ppm
      parameters:
        - $ref: '#/parameters/ppmShipmentId'
      responses:
        '200':
          description: returns new weight ticket object
          schema:
            $ref: '#/definitions/WeightTicket'
        '400':
          $ref: '#/responses/InvalidRequest'
        '401':
          $ref: '#/responses/PermissionDenied'
        '403':
          $ref: '#/responses/PermissionDenied'
        '404':
          $ref: '#/responses/NotFound'
        '422':
          $ref: '#/responses/UnprocessableEntity'
        '500':
          $ref: '#/responses/ServerError'
  /ppm-shipments/{ppmShipmentId}/weight-ticket/{weightTicketId}:
    parameters:
      - $ref: '#/parameters/ppmShipmentId'
      - $ref: '#/parameters/weightTicketId'
    patch:
      summary: Updates a weight ticket document
      description: >
        Updates a PPM shipment's weight ticket document with new information.
        Only some of the weight ticket document's

        fields are editable because some have to be set by the customer, e.g.
        vehicle description.
      operationId: updateWeightTicket
      tags:
        - ppm
      consumes:
        - application/json
      produces:
        - application/json
      parameters:
        - $ref: '#/parameters/ifMatch'
        - in: body
          name: updateWeightTicketPayload
          required: true
          schema:
            $ref: '#/definitions/UpdateWeightTicket'
      responses:
        '200':
          description: returns an updated weight ticket object
          schema:
            $ref: '#/definitions/WeightTicket'
        '400':
          $ref: '#/responses/InvalidRequest'
        '401':
          $ref: '#/responses/PermissionDenied'
        '403':
          $ref: '#/responses/PermissionDenied'
        '404':
          $ref: '#/responses/NotFound'
        '412':
          $ref: '#/responses/PreconditionFailed'
        '422':
          $ref: '#/responses/UnprocessableEntity'
        '500':
          $ref: '#/responses/ServerError'
    delete:
      summary: Soft deletes a weight ticket by ID
      description: >
        Removes a single weight ticket from the closeout line items for a PPM
        shipment. Soft deleted

        records are not visible in milmove, but are kept in the database. This
        may change the PPM shipment's final

        incentive.
      operationId: deleteWeightTicket
      tags:
        - ppm
      produces:
        - application/json
      parameters:
        - $ref: '#/parameters/ppmShipmentId'
        - description: ID of the weight ticket to be deleted
          in: path
          name: weightTicketId
          required: true
          format: uuid
          type: string
      responses:
        '204':
          description: Successfully soft deleted the weight ticket
        '400':
          $ref: '#/responses/InvalidRequest'
        '401':
          $ref: '#/responses/PermissionDenied'
        '403':
          $ref: '#/responses/PermissionDenied'
        '404':
          $ref: '#/responses/NotFound'
        '409':
          $ref: '#/responses/Conflict'
        '422':
          $ref: '#/responses/UnprocessableEntity'
        '500':
          $ref: '#/responses/ServerError'
  /ppm-shipments/{ppmShipmentId}/moving-expenses:
    post:
      summary: Creates moving expense document
      description: Creates a moving expense document for the PPM shipment
      operationId: createMovingExpense
      tags:
        - ppm
      parameters:
        - $ref: '#/parameters/ppmShipmentId'
      responses:
        '201':
          description: returns new moving expense object
          schema:
            $ref: '#/definitions/MovingExpense'
        '400':
          $ref: '#/responses/InvalidRequest'
        '401':
          $ref: '#/responses/PermissionDenied'
        '403':
          $ref: '#/responses/PermissionDenied'
        '404':
          $ref: '#/responses/NotFound'
        '412':
          $ref: '#/responses/PreconditionFailed'
        '422':
          $ref: '#/responses/UnprocessableEntity'
        '500':
          $ref: '#/responses/ServerError'
  /ppm-shipments/{ppmShipmentId}/moving-expenses/{movingExpenseId}:
    parameters:
      - $ref: '#/parameters/ppmShipmentId'
      - $ref: '#/parameters/movingExpenseId'
    patch:
      summary: Updates the moving expense
      description: >
        Updates a PPM shipment's moving expense with new information. Only some
        of the moving expense's fields are

        editable because some have to be set by the customer, e.g. the
        description and the moving expense type.
      operationId: updateMovingExpense
      tags:
        - ppm
      consumes:
        - application/json
      produces:
        - application/json
      parameters:
        - $ref: '#/parameters/ifMatch'
        - in: body
          name: updateMovingExpense
          required: true
          schema:
            $ref: '#/definitions/UpdateMovingExpense'
      responses:
        '200':
          description: returns an updated moving expense object
          schema:
            $ref: '#/definitions/MovingExpense'
        '400':
          $ref: '#/responses/InvalidRequest'
        '401':
          $ref: '#/responses/PermissionDenied'
        '403':
          $ref: '#/responses/PermissionDenied'
        '404':
          $ref: '#/responses/NotFound'
        '412':
          $ref: '#/responses/PreconditionFailed'
        '422':
          $ref: '#/responses/UnprocessableEntity'
        '500':
          $ref: '#/responses/ServerError'
    delete:
      summary: Soft deletes a moving expense by ID
      description: >
        Removes a single moving expense receipt from the closeout line items for
        a PPM shipment. Soft deleted

        records are not visible in milmove, but are kept in the database.
      operationId: deleteMovingExpense
      tags:
        - ppm
      produces:
        - application/json
      parameters:
        - $ref: '#/parameters/ppmShipmentId'
      responses:
        '204':
          description: Successfully soft deleted the moving expense
        '400':
          $ref: '#/responses/InvalidRequest'
        '401':
          $ref: '#/responses/PermissionDenied'
        '403':
          $ref: '#/responses/PermissionDenied'
        '404':
          $ref: '#/responses/NotFound'
        '409':
          $ref: '#/responses/Conflict'
        '422':
          $ref: '#/responses/UnprocessableEntity'
        '500':
          $ref: '#/responses/ServerError'
  /ppm-shipments/{ppmShipmentId}/pro-gear-weight-tickets:
    parameters:
      - $ref: '#/parameters/ppmShipmentId'
    post:
      summary: Creates a pro-gear weight ticket
      description: >
        Creates a PPM shipment's pro-gear weight ticket. This will only contain
        the minimum necessary fields for a

        pro-gear weight ticket. Data should be filled in using the patch
        endpoint.
      operationId: createProGearWeightTicket
      tags:
        - ppm
      consumes:
        - application/json
      produces:
        - application/json
      responses:
        '201':
          description: returns a new pro-gear weight ticket object
          schema:
            $ref: '#/definitions/ProGearWeightTicket'
        '400':
          $ref: '#/responses/InvalidRequest'
        '401':
          $ref: '#/responses/PermissionDenied'
        '403':
          $ref: '#/responses/PermissionDenied'
        '404':
          $ref: '#/responses/NotFound'
        '422':
          $ref: '#/responses/UnprocessableEntity'
        '500':
          $ref: '#/responses/ServerError'
  /ppm-shipments/{ppmShipmentId}/pro-gear-weight-tickets/{proGearWeightTicketId}:
    parameters:
      - $ref: '#/parameters/ppmShipmentId'
      - $ref: '#/parameters/proGearWeightTicketId'
    patch:
      summary: Updates a pro-gear weight ticket
      description: >
        Updates a PPM shipment's pro-gear weight ticket with new information.
        Only some of the fields are editable

        because some have to be set by the customer, e.g. the description.
      operationId: updateProGearWeightTicket
      tags:
        - ppm
      consumes:
        - application/json
      produces:
        - application/json
      parameters:
        - $ref: '#/parameters/ifMatch'
        - in: body
          name: updateProGearWeightTicket
          required: true
          schema:
            $ref: '#/definitions/UpdateProGearWeightTicket'
      responses:
        '200':
          description: returns an updated pro-gear weight ticket object
          schema:
            $ref: '#/definitions/ProGearWeightTicket'
        '400':
          $ref: '#/responses/InvalidRequest'
        '401':
          $ref: '#/responses/PermissionDenied'
        '403':
          $ref: '#/responses/PermissionDenied'
        '404':
          $ref: '#/responses/NotFound'
        '412':
          $ref: '#/responses/PreconditionFailed'
        '422':
          $ref: '#/responses/UnprocessableEntity'
        '500':
          $ref: '#/responses/ServerError'
    delete:
      summary: Soft deletes a pro-gear weight line item by ID
      description: >
        Removes a single pro-gear weight ticket set from the closeout line items
        for a PPM shipment. Soft deleted

        records are not visible in milmove, but are kept in the database.
      operationId: deleteProGearWeightTicket
      tags:
        - ppm
      produces:
        - application/json
      parameters:
        - $ref: '#/parameters/ppmShipmentId'
        - description: ID of the pro-gear weight ticket to be deleted
          in: path
          name: proGearWeightTicketId
          required: true
          format: uuid
          type: string
      responses:
        '204':
          description: Successfully soft deleted the pro-gear weight ticket
        '401':
          $ref: '#/responses/PermissionDenied'
        '403':
          $ref: '#/responses/PermissionDenied'
        '404':
          $ref: '#/responses/NotFound'
        '409':
          $ref: '#/responses/Conflict'
        '422':
          $ref: '#/responses/UnprocessableEntity'
        '500':
          $ref: '#/responses/ServerError'
  /ppm-shipments/{ppmShipmentId}/aoa-packet:
    parameters:
      - description: the id for the ppmshipment with aoa to be downloaded
        in: path
        name: ppmShipmentId
        required: true
        type: string
    get:
      summary: Downloads AOA Packet form PPMShipment as a PDF
      description: >
        ### Functionality

        This endpoint downloads all uploaded move order documentation combined
        with the Shipment Summary Worksheet into a single PDF.

        ### Errors

        * The PPMShipment must have requested an AOA.

        * The PPMShipment AOA Request must have been approved.
      operationId: showAOAPacket
      tags:
        - ppm
      produces:
        - application/pdf
      responses:
        '200':
          headers:
            Content-Disposition:
              type: string
              description: File name to download
          description: AOA PDF
          schema:
            format: binary
            type: file
        '400':
          $ref: '#/responses/InvalidRequest'
        '403':
          $ref: '#/responses/PermissionDenied'
        '404':
          $ref: '#/responses/NotFound'
        '422':
          $ref: '#/responses/UnprocessableEntity'
        '500':
          $ref: '#/responses/ServerError'
  /ppm-shipments/{ppmShipmentId}/send-to-customer:
    patch:
      summary: >-
        Updates a PPM shipment's status after a Service Counselor sends it to
        customer for moving
      description: >
        Updates a PPM shipment's status once a Service Counselor has reviewed
        the submitted PPM. Status is updated to waiting on customer so the
        customer may move the shipment.
      operationId: sendPPMToCustomer
      tags:
        - ppm
      consumes:
        - application/json
      produces:
        - application/json
      parameters:
        - $ref: '#/parameters/ppmShipmentId'
        - in: header
          name: If-Match
          type: string
          required: true
      responses:
        '200':
          description: Successfully sent PPM to customer
          schema:
            $ref: '#/definitions/PPMShipment'
        '400':
          $ref: '#/responses/InvalidRequest'
        '401':
          $ref: '#/responses/PermissionDenied'
        '403':
          $ref: '#/responses/PermissionDenied'
        '404':
          $ref: '#/responses/NotFound'
        '412':
          $ref: '#/responses/PreconditionFailed'
        '422':
          $ref: '#/responses/UnprocessableEntity'
        '500':
          $ref: '#/responses/ServerError'
      x-permissions:
        - update.shipment
  /ppm-shipments/{ppmShipmentId}/finish-document-review:
    parameters:
      - $ref: '#/parameters/ppmShipmentId'
    patch:
      summary: Updates a PPM shipment's status after document review
      description: >
        Updates a PPM shipment's status once documents have been reviewed.
        Status is updated depending on whether any documents have been rejected.
      operationId: finishDocumentReview
      tags:
        - ppm
      consumes:
        - application/json
      produces:
        - application/json
      parameters:
        - in: header
          name: If-Match
          type: string
          required: true
      responses:
        '200':
          description: Successfully finished document review
          schema:
            $ref: '#/definitions/PPMShipment'
        '400':
          $ref: '#/responses/InvalidRequest'
        '401':
          $ref: '#/responses/PermissionDenied'
        '403':
          $ref: '#/responses/PermissionDenied'
        '404':
          $ref: '#/responses/NotFound'
        '409':
          $ref: '#/responses/Conflict'
        '412':
          $ref: '#/responses/PreconditionFailed'
        '422':
          $ref: '#/responses/UnprocessableEntity'
        '500':
          $ref: '#/responses/ServerError'
      x-permissions:
        - update.shipment
  /ppm-shipments/{ppmShipmentId}/ppm-sit:
    patch:
      summary: Updates a PPM shipment's SIT values
      description: |
        Updates a PPM shipment's SIT values
      operationId: updatePPMSIT
      tags:
        - ppm
      consumes:
        - application/json
      produces:
        - application/json
      parameters:
        - $ref: '#/parameters/ppmShipmentId'
        - in: header
          name: If-Match
          type: string
          required: true
        - in: body
          name: body
          schema:
            $ref: '#/definitions/PPMShipmentSIT'
      responses:
        '200':
          description: Successfully finished PPM SIT update
          schema:
            $ref: '#/definitions/PPMShipment'
        '400':
          $ref: '#/responses/InvalidRequest'
        '403':
          $ref: '#/responses/PermissionDenied'
        '404':
          $ref: '#/responses/NotFound'
        '412':
          $ref: '#/responses/PreconditionFailed'
        '422':
          $ref: '#/responses/UnprocessableEntity'
        '500':
          $ref: '#/responses/ServerError'
  /ppm-shipments/{ppmShipmentId}/closeout:
    parameters:
      - $ref: '#/parameters/ppmShipmentId'
    get:
      summary: Get the closeout calcuations for the specified PPM shipment
      description: |
        Retrieves the closeout calculations for the specified PPM shipment.
      operationId: getPPMCloseout
      tags:
        - ppm
      produces:
        - application/json
      responses:
        '200':
          description: Returns closeout for the specified PPM shipment.
          schema:
            $ref: '#/definitions/PPMCloseout'
        '400':
          $ref: '#/responses/InvalidRequest'
        '403':
          $ref: '#/responses/PermissionDenied'
        '404':
          $ref: '#/responses/NotFound'
        '422':
          $ref: '#/responses/UnprocessableEntity'
        '500':
          $ref: '#/responses/ServerError'
  /ppm-shipments/{ppmShipmentId}/actual-weight:
    parameters:
      - $ref: '#/parameters/ppmShipmentId'
    get:
      summary: Get the actual weight for a PPM shipment
      description: |
        Retrieves the actual weight for the specified PPM shipment.
      operationId: getPPMActualWeight
      tags:
        - ppm
      produces:
        - application/json
      responses:
        '200':
          description: Returns actual weight for the specified PPM shipment.
          schema:
            $ref: '#/definitions/PPMActualWeight'
        '400':
          $ref: '#/responses/InvalidRequest'
        '403':
          $ref: '#/responses/PermissionDenied'
        '404':
          $ref: '#/responses/NotFound'
        '422':
          $ref: '#/responses/UnprocessableEntity'
        '500':
          $ref: '#/responses/ServerError'
  /ppm-shipments/{ppmShipmentId}/sit_location/{sitLocation}/sit-estimated-cost:
    parameters:
      - $ref: '#/parameters/ppmShipmentId'
      - in: path
        format: string
        description: location of sit
        name: sitLocation
        required: true
        type: string
        enum:
          - ORIGIN
          - DESTINATION
      - in: query
        format: date-time
        description: Date entered into SIT
        name: sitEntryDate
        required: true
        type: string
      - in: query
        format: date-time
        description: Date departed SIT
        name: sitDepartureDate
        required: true
        type: string
      - in: query
        description: Weight stored in SIT
        name: weightStored
        required: true
        type: integer
        minimum: 0
    get:
      summary: Get the SIT estimated cost for a PPM shipment
      description: >
        Calculates and returns the SIT estimated cost for the specified PPM
        shipment.
      operationId: getPPMSITEstimatedCost
      tags:
        - ppm
      produces:
        - application/json
      responses:
        '200':
          description: >-
            Calculates and returns the SIT estimated cost for the specified PPM
            shipment.
          schema:
            $ref: '#/definitions/PPMSITEstimatedCost'
        '400':
          $ref: '#/responses/InvalidRequest'
        '403':
          $ref: '#/responses/PermissionDenied'
        '404':
          $ref: '#/responses/NotFound'
        '422':
          $ref: '#/responses/UnprocessableEntity'
        '500':
          $ref: '#/responses/ServerError'
  /ppm-shipments/{ppmShipmentId}/payment-packet:
    get:
      summary: Returns PPM payment packet
      description: >-
        Generates a PDF containing all user uploaded documentations for PPM.
        Contains SSW form, orders, weight and expense documentations.
      operationId: showPaymentPacket
      tags:
        - ppm
      parameters:
        - in: path
          name: ppmShipmentId
          type: string
          format: uuid
          required: true
          description: UUID of the ppmShipment
      produces:
        - application/pdf
      responses:
        '200':
          headers:
            Content-Disposition:
              type: string
              description: File name to download
          description: PPM Payment Packet PDF
          schema:
            format: binary
            type: file
        '400':
          description: invalid request
        '401':
          description: request requires user authentication
        '403':
          description: user is not authorized
        '404':
          description: ppm not found
        '500':
          description: internal server error
  /ppm-shipments/{ppmShipmentId}/submit-ppm-shipment-documentation:
    parameters:
      - $ref: '#/parameters/ppmShipmentId'
    post:
      summary: Saves signature and routes PPM shipment to service counselor
      description: |
        Routes the PPM shipment to the service
        counselor PPM Closeout queue for review.
      operationId: submitPPMShipmentDocumentation
      tags:
        - ppm
      consumes:
        - application/json
      produces:
        - application/json
      responses:
        '200':
          description: Returns the updated PPM shipment
          schema:
            $ref: '#/definitions/PPMShipment'
        '400':
          $ref: '#/responses/InvalidRequest'
        '401':
          $ref: '#/responses/PermissionDenied'
        '403':
          $ref: '#/responses/PermissionDenied'
        '404':
          $ref: '#/responses/NotFound'
        '409':
          $ref: '#/responses/Conflict'
        '422':
          $ref: '#/responses/UnprocessableEntity'
        '500':
          $ref: '#/responses/ServerError'
  /move_task_orders/{moveTaskOrderID}/mto_shipments/{shipmentID}/mto-agents:
    parameters:
      - description: ID of move task order
        in: path
        name: moveTaskOrderID
        required: true
        format: uuid
        type: string
      - description: ID of the shipment
        in: path
        name: shipmentID
        required: true
        format: uuid
        type: string
    get:
      produces:
        - application/json
      parameters: []
      responses:
        '200':
          description: Successfully retrieved all agents for a move task order
          schema:
            $ref: '#/definitions/MTOAgents'
        '404':
          $ref: '#/responses/NotFound'
        '422':
          $ref: '#/responses/UnprocessableEntity'
        '500':
          $ref: '#/responses/ServerError'
      tags:
        - mtoAgent
      description: Fetches a list of agents associated with a move task order.
      operationId: fetchMTOAgentList
      summary: Fetch move task order agents.
  /move-task-orders/{moveTaskOrderID}/service-items/{mtoServiceItemID}:
    parameters:
      - description: ID of move to use
        in: path
        name: moveTaskOrderID
        required: true
        type: string
      - description: ID of line item to use
        in: path
        name: mtoServiceItemID
        required: true
        type: string
    get:
      produces:
        - application/json
      parameters: []
      responses:
        '200':
          description: Successfully retrieved a line item for a move task order by ID
          schema:
            $ref: '#/definitions/MTOServiceItemSingle'
        '400':
          $ref: '#/responses/InvalidRequest'
        '401':
          $ref: '#/responses/PermissionDenied'
        '403':
          $ref: '#/responses/PermissionDenied'
        '404':
          $ref: '#/responses/NotFound'
        '500':
          $ref: '#/responses/ServerError'
      tags:
        - mtoServiceItem
      description: Gets a line item by ID for a move by ID
      operationId: getMTOServiceItem
      summary: Gets a line item by ID for a move by ID
  /move-task-orders/{moveTaskOrderID}/service-items/{mtoServiceItemID}/status:
    parameters:
      - description: ID of move to use
        in: path
        name: moveTaskOrderID
        required: true
        type: string
      - description: ID of line item to use
        in: path
        name: mtoServiceItemID
        required: true
        type: string
    patch:
      consumes:
        - application/json
      produces:
        - application/json
      parameters:
        - in: body
          name: body
          required: true
          schema:
            $ref: '#/definitions/PatchMTOServiceItemStatusPayload'
        - in: header
          name: If-Match
          type: string
          required: true
      responses:
        '200':
          description: >-
            Successfully updated status for a line item for a move task order by
            ID
          schema:
            $ref: '#/definitions/MTOServiceItem'
        '400':
          $ref: '#/responses/InvalidRequest'
        '401':
          $ref: '#/responses/PermissionDenied'
        '403':
          $ref: '#/responses/PermissionDenied'
        '404':
          $ref: '#/responses/NotFound'
        '412':
          $ref: '#/responses/PreconditionFailed'
        '422':
          $ref: '#/responses/UnprocessableEntity'
        '500':
          $ref: '#/responses/ServerError'
      tags:
        - mtoServiceItem
      description: Changes the status of a line item for a move by ID
      operationId: updateMTOServiceItemStatus
      summary: Change the status of a line item for a move by ID
      x-permissions:
        - update.MTOServiceItem
  /service-item/{mtoServiceItemID}/entry-date-update:
    parameters:
      - description: ID of the service item
        in: path
        name: mtoServiceItemID
        required: true
        type: string
    patch:
      consumes:
        - application/json
      produces:
        - application/json
      parameters:
        - in: body
          name: body
          required: true
          schema:
            $ref: '#/definitions/ServiceItemSitEntryDate'
      responses:
        '200':
          description: Successfully updated SIT entry date
          schema:
            $ref: '#/definitions/MTOServiceItemSingle'
        '400':
          $ref: '#/responses/InvalidRequest'
        '401':
          $ref: '#/responses/PermissionDenied'
        '403':
          $ref: '#/responses/PermissionDenied'
        '404':
          $ref: '#/responses/NotFound'
        '412':
          $ref: '#/responses/PreconditionFailed'
        '422':
          $ref: '#/responses/UnprocessableEntity'
        '500':
          $ref: '#/responses/ServerError'
      tags:
        - mtoServiceItem
      description: >-
        Locates the service item in the database and updates the SIT entry date
        for the selected service item and returns the service item
      operationId: updateServiceItemSitEntryDate
      summary: Updates a service item's SIT entry date by ID
  /move-task-orders/{moveTaskOrderID}/status:
    patch:
      consumes:
        - application/json
      produces:
        - application/json
      parameters:
        - description: ID of move to use
          in: path
          name: moveTaskOrderID
          required: true
          type: string
        - in: header
          name: If-Match
          type: string
          required: true
        - in: body
          name: serviceItemCodes
          schema:
            $ref: '#/definitions/MTOApprovalServiceItemCodes'
          required: true
      responses:
        '200':
          description: Successfully updated move task order status
          schema:
            $ref: '#/definitions/Move'
        '400':
          $ref: '#/responses/InvalidRequest'
        '401':
          $ref: '#/responses/PermissionDenied'
        '403':
          $ref: '#/responses/PermissionDenied'
        '404':
          $ref: '#/responses/NotFound'
        '409':
          $ref: '#/responses/Conflict'
        '412':
          $ref: '#/responses/PreconditionFailed'
        '422':
          $ref: '#/responses/UnprocessableEntity'
        '500':
          $ref: '#/responses/ServerError'
      tags:
        - moveTaskOrder
      description: Changes move task order status
      operationId: updateMoveTaskOrderStatus
      summary: Change the status of a move task order
      x-permissions:
        - update.move
        - create.serviceItem
  /move-task-orders/{moveTaskOrderID}/status/service-counseling-completed:
    patch:
      consumes:
        - application/json
      produces:
        - application/json
      parameters:
        - description: ID of move to use
          in: path
          name: moveTaskOrderID
          required: true
          type: string
        - in: header
          name: If-Match
          type: string
          required: true
      responses:
        '200':
          description: Successfully updated move task order status
          schema:
            $ref: '#/definitions/Move'
        '400':
          $ref: '#/responses/InvalidRequest'
        '401':
          $ref: '#/responses/PermissionDenied'
        '403':
          $ref: '#/responses/PermissionDenied'
        '404':
          $ref: '#/responses/NotFound'
        '409':
          $ref: '#/responses/Conflict'
        '412':
          $ref: '#/responses/PreconditionFailed'
        '422':
          $ref: '#/responses/UnprocessableEntity'
        '500':
          $ref: '#/responses/ServerError'
      tags:
        - moveTaskOrder
      description: Changes move (move task order) status to service counseling completed
      operationId: updateMTOStatusServiceCounselingCompleted
      summary: Changes move (move task order) status to service counseling completed
  /move-task-orders/{moveTaskOrderID}/payment-service-items/{paymentServiceItemID}/status:
    parameters:
      - description: ID of move to use
        in: path
        name: moveTaskOrderID
        required: true
        type: string
      - description: ID of payment service item to use
        in: path
        name: paymentServiceItemID
        required: true
        type: string
    patch:
      consumes:
        - application/json
      produces:
        - application/json
      parameters:
        - in: body
          name: body
          required: true
          schema:
            $ref: '#/definitions/PaymentServiceItem'
        - in: header
          name: If-Match
          type: string
          required: true
      responses:
        '200':
          description: >-
            Successfully updated status for a line item for a move task order by
            ID
          schema:
            $ref: '#/definitions/PaymentServiceItem'
        '400':
          $ref: '#/responses/InvalidRequest'
        '401':
          $ref: '#/responses/PermissionDenied'
        '403':
          $ref: '#/responses/PermissionDenied'
        '404':
          $ref: '#/responses/NotFound'
        '412':
          $ref: '#/responses/PreconditionFailed'
        '422':
          $ref: '#/responses/UnprocessableEntity'
        '500':
          $ref: '#/responses/ServerError'
      tags:
        - paymentServiceItem
      description: Changes the status of a line item for a move by ID
      operationId: updatePaymentServiceItemStatus
      summary: Change the status of a payment service item for a move by ID
      x-permissions:
        - update.paymentServiceItemStatus
  /move-task-orders/{moveTaskOrderID}/billable-weights-reviewed-at:
    patch:
      consumes:
        - application/json
      produces:
        - application/json
      parameters:
        - description: ID of move to use
          in: path
          name: moveTaskOrderID
          required: true
          type: string
        - in: header
          name: If-Match
          type: string
          required: true
      responses:
        '200':
          description: Successfully updated move task order billableWeightsReviewedAt field
          schema:
            $ref: '#/definitions/Move'
        '400':
          $ref: '#/responses/InvalidRequest'
        '401':
          $ref: '#/responses/PermissionDenied'
        '403':
          $ref: '#/responses/PermissionDenied'
        '404':
          $ref: '#/responses/NotFound'
        '409':
          $ref: '#/responses/Conflict'
        '412':
          $ref: '#/responses/PreconditionFailed'
        '422':
          $ref: '#/responses/UnprocessableEntity'
        '500':
          $ref: '#/responses/ServerError'
      tags:
        - moveTaskOrder
      description: >-
        Changes move (move task order) billableWeightsReviewedAt field to a
        timestamp
      operationId: updateMTOReviewedBillableWeightsAt
  /move-task-orders/{moveTaskOrderID}/tio-remarks:
    patch:
      consumes:
        - application/json
      produces:
        - application/json
      parameters:
        - description: ID of move to use
          in: path
          name: moveTaskOrderID
          required: true
          type: string
        - in: header
          name: If-Match
          type: string
          required: true
        - in: body
          name: body
          required: true
          schema:
            $ref: '#/definitions/Move'
      responses:
        '200':
          description: Successfully updated move task order tioRemarks field
          schema:
            $ref: '#/definitions/Move'
        '400':
          $ref: '#/responses/InvalidRequest'
        '401':
          $ref: '#/responses/PermissionDenied'
        '403':
          $ref: '#/responses/PermissionDenied'
        '404':
          $ref: '#/responses/NotFound'
        '409':
          $ref: '#/responses/Conflict'
        '412':
          $ref: '#/responses/PreconditionFailed'
        '422':
          $ref: '#/responses/UnprocessableEntity'
        '500':
          $ref: '#/responses/ServerError'
      tags:
        - moveTaskOrder
      description: >-
        Changes move (move task order) billableWeightsReviewedAt field to a
        timestamp
      operationId: updateMoveTIORemarks
  /move-task-orders/{moveTaskOrderID}/entitlements:
    parameters:
      - description: ID of move to use
        in: path
        name: moveTaskOrderID
        required: true
        type: string
    get:
      produces:
        - application/json
      parameters: []
      tags:
        - moveTaskOrder
      responses:
        '200':
          description: Successfully retrieved entitlements
          schema:
            $ref: '#/definitions/Entitlements'
        '400':
          $ref: '#/responses/InvalidRequest'
        '401':
          $ref: '#/responses/PermissionDenied'
        '403':
          $ref: '#/responses/PermissionDenied'
        '404':
          $ref: '#/responses/NotFound'
        '500':
          $ref: '#/responses/ServerError'
      description: Gets entitlements
      operationId: getEntitlements
      summary: Gets entitlements for a move by ID
  /payment-requests/{paymentRequestID}:
    parameters:
      - description: UUID of payment request
        format: uuid
        in: path
        name: paymentRequestID
        required: true
        type: string
    get:
      produces:
        - application/json
      parameters: []
      responses:
        '200':
          description: fetched instance of payment request
          schema:
            $ref: '#/definitions/PaymentRequest'
        '400':
          $ref: '#/responses/InvalidRequest'
        '401':
          $ref: '#/responses/PermissionDenied'
        '403':
          $ref: '#/responses/PermissionDenied'
        '404':
          $ref: '#/responses/NotFound'
        '500':
          $ref: '#/responses/ServerError'
      tags:
        - paymentRequests
      description: Fetches an instance of a payment request by id
      operationId: getPaymentRequest
      summary: Fetches a payment request by id
      x-permissions:
        - read.paymentRequest
  /moves/{locator}/closeout-office:
    parameters:
      - description: >-
          move code to identify a move to update the PPM shipment's closeout
          office for Army and Air Force service members
        format: string
        in: path
        name: locator
        required: true
        type: string
    patch:
      description: >-
        Sets the transportation office closeout location for where the Move's
        PPM Shipment documentation will be reviewed by
      tags:
        - move
      operationId: updateCloseoutOffice
      x-permissions:
        - update.closeoutOffice
      summary: Updates a Move's PPM closeout office for Army and Air Force customers
      produces:
        - application/json
      consumes:
        - application/json
      parameters:
        - in: body
          name: body
          schema:
            properties:
              closeoutOfficeId:
                type: string
                format: uuid
            required:
              - closeoutOfficeId
        - in: header
          name: If-Match
          type: string
          required: true
      responses:
        '200':
          description: Successfully set the closeout office for the move
          schema:
            $ref: '#/definitions/Move'
        '400':
          $ref: '#/responses/InvalidRequest'
        '401':
          $ref: '#/responses/PermissionDenied'
        '403':
          $ref: '#/responses/PermissionDenied'
        '404':
          $ref: '#/responses/NotFound'
        '412':
          $ref: '#/responses/PreconditionFailed'
        '422':
          $ref: '#/responses/UnprocessableEntity'
        '500':
          $ref: '#/responses/ServerError'
  /moves/{locator}/customer-support-remarks:
    parameters:
      - description: move code to identify a move for customer support remarks
        format: string
        in: path
        name: locator
        required: true
        type: string
    post:
      produces:
        - application/json
      consumes:
        - application/json
      parameters:
        - in: body
          name: body
          schema:
            $ref: '#/definitions/CreateCustomerSupportRemark'
      responses:
        '200':
          description: Successfully created customer support remark
          schema:
            $ref: '#/definitions/CustomerSupportRemark'
        '400':
          $ref: '#/responses/InvalidRequest'
        '404':
          $ref: '#/responses/NotFound'
        '422':
          $ref: '#/responses/UnprocessableEntity'
        '500':
          $ref: '#/responses/ServerError'
      tags:
        - customerSupportRemarks
      description: Creates a customer support remark for a move
      operationId: createCustomerSupportRemarkForMove
      summary: Creates a customer support remark for a move
    get:
      produces:
        - application/json
      parameters: []
      responses:
        '200':
          description: Successfully retrieved all line items for a move task order
          schema:
            $ref: '#/definitions/CustomerSupportRemarks'
        '403':
          $ref: '#/responses/PermissionDenied'
        '404':
          $ref: '#/responses/NotFound'
        '422':
          $ref: '#/responses/UnprocessableEntity'
        '500':
          $ref: '#/responses/ServerError'
      tags:
        - customerSupportRemarks
      description: Fetches customer support remarks for a move
      operationId: getCustomerSupportRemarksForMove
      summary: Fetches customer support remarks using the move code (locator).
  /customer-support-remarks/{customerSupportRemarkID}:
    parameters:
      - in: path
        description: the customer support remark ID to be modified
        name: customerSupportRemarkID
        required: true
        type: string
        format: uuid
    patch:
      tags:
        - customerSupportRemarks
      description: Updates a customer support remark for a move
      operationId: updateCustomerSupportRemarkForMove
      summary: Updates a customer support remark for a move
      consumes:
        - application/json
      produces:
        - application/json
      parameters:
        - in: body
          name: body
          required: true
          schema:
            $ref: '#/definitions/UpdateCustomerSupportRemarkPayload'
      responses:
        '200':
          description: Successfully updated customer support remark
          schema:
            $ref: '#/definitions/CustomerSupportRemark'
        '400':
          $ref: '#/responses/InvalidRequest'
        '403':
          $ref: '#/responses/PermissionDenied'
        '404':
          $ref: '#/responses/NotFound'
        '422':
          $ref: '#/responses/UnprocessableEntity'
        '500':
          $ref: '#/responses/ServerError'
    delete:
      summary: Soft deletes a customer support remark by ID
      description: Soft deletes a customer support remark by ID
      operationId: deleteCustomerSupportRemark
      tags:
        - customerSupportRemarks
      produces:
        - application/json
      responses:
        '204':
          description: Successfully soft deleted the shipment
        '400':
          $ref: '#/responses/InvalidRequest'
        '403':
          $ref: '#/responses/PermissionDenied'
        '404':
          $ref: '#/responses/NotFound'
        '409':
          $ref: '#/responses/Conflict'
        '422':
          $ref: '#/responses/UnprocessableEntity'
        '500':
          $ref: '#/responses/ServerError'
  /moves/{locator}/evaluation-reports:
    parameters:
      - in: path
        name: locator
        required: true
        type: string
    post:
      produces:
        - application/json
      consumes:
        - application/json
      parameters:
        - in: body
          name: body
          schema:
            $ref: '#/definitions/CreateEvaluationReport'
      responses:
        '200':
          description: Successfully created evaluation report
          schema:
            $ref: '#/definitions/EvaluationReport'
        '400':
          $ref: '#/responses/InvalidRequest'
        '404':
          $ref: '#/responses/NotFound'
        '422':
          $ref: '#/responses/UnprocessableEntity'
        '500':
          $ref: '#/responses/ServerError'
      x-permissions:
        - create.evaluationReport
      tags:
        - evaluationReports
      description: Creates an evaluation report
      operationId: createEvaluationReport
      summary: Creates an evaluation report
  /evaluation-reports/{reportID}/download:
    parameters:
      - in: path
        description: the evaluation report ID to be downloaded
        name: reportID
        required: true
        type: string
        format: uuid
    get:
      summary: Downloads an evaluation report as a PDF
      description: Downloads an evaluation report as a PDF
      operationId: downloadEvaluationReport
      tags:
        - evaluationReports
      produces:
        - application/pdf
      responses:
        '200':
          headers:
            Content-Disposition:
              type: string
              description: File name to download
          description: Evaluation report PDF
          schema:
            format: binary
            type: file
        '403':
          $ref: '#/responses/PermissionDenied'
        '404':
          $ref: '#/responses/NotFound'
        '500':
          $ref: '#/responses/ServerError'
  /evaluation-reports/{reportID}:
    parameters:
      - in: path
        description: the evaluation report ID to be modified
        name: reportID
        required: true
        type: string
        format: uuid
    get:
      summary: Gets an evaluation report by ID
      description: Gets an evaluation report by ID
      operationId: getEvaluationReport
      tags:
        - evaluationReports
      produces:
        - application/json
      responses:
        '200':
          description: Successfully got the report
          schema:
            $ref: '#/definitions/EvaluationReport'
        '400':
          $ref: '#/responses/InvalidRequest'
        '403':
          $ref: '#/responses/PermissionDenied'
        '404':
          $ref: '#/responses/NotFound'
        '500':
          $ref: '#/responses/ServerError'
    delete:
      summary: Deletes an evaluation report by ID
      description: Deletes an evaluation report by ID
      operationId: deleteEvaluationReport
      x-permissions:
        - delete.evaluationReport
      tags:
        - evaluationReports
      produces:
        - application/json
      responses:
        '204':
          description: Successfully deleted the report
        '400':
          $ref: '#/responses/InvalidRequest'
        '403':
          $ref: '#/responses/PermissionDenied'
        '404':
          $ref: '#/responses/NotFound'
        '409':
          $ref: '#/responses/Conflict'
        '422':
          $ref: '#/responses/UnprocessableEntity'
        '500':
          $ref: '#/responses/ServerError'
    put:
      summary: Saves an evaluation report as a draft
      description: Saves an evaluation report as a draft
      operationId: saveEvaluationReport
      x-permissions:
        - update.evaluationReport
      tags:
        - evaluationReports
      produces:
        - application/json
      consumes:
        - application/json
      parameters:
        - in: body
          name: body
          schema:
            $ref: '#/definitions/EvaluationReport'
        - in: header
          name: If-Match
          type: string
          required: true
          description: >
            Optimistic locking is implemented via the `If-Match` header. If the
            ETag header does not match the value of the resource on the server,
            the server rejects the change with a `412 Precondition Failed`
            error.
      responses:
        '204':
          description: Successfully saved the report
        '400':
          $ref: '#/responses/InvalidRequest'
        '403':
          $ref: '#/responses/PermissionDenied'
        '404':
          $ref: '#/responses/NotFound'
        '409':
          $ref: '#/responses/Conflict'
        '412':
          $ref: '#/responses/PreconditionFailed'
        '422':
          $ref: '#/responses/UnprocessableEntity'
        '500':
          $ref: '#/responses/ServerError'
  /evaluation-reports/{reportID}/submit:
    parameters:
      - in: path
        description: the evaluation report ID to be modified
        name: reportID
        required: true
        type: string
        format: uuid
    post:
      summary: Submits an evaluation report
      description: Submits an evaluation report
      operationId: submitEvaluationReport
      tags:
        - evaluationReports
      produces:
        - application/json
      parameters:
        - in: header
          name: If-Match
          type: string
          required: true
          description: >
            Optimistic locking is implemented via the `If-Match` header. If the
            ETag header does not match the value of the resource on the server,
            the server rejects the change with a `412 Precondition Failed`
            error.
      responses:
        '204':
          description: Successfully submitted an evaluation report with the provided ID
        '403':
          $ref: '#/responses/PermissionDenied'
        '404':
          $ref: '#/responses/NotFound'
        '412':
          $ref: '#/responses/PreconditionFailed'
        '422':
          $ref: '#/responses/UnprocessableEntity'
        '500':
          $ref: '#/responses/ServerError'
      x-permissions:
        - update.evaluationReport
  /evaluation-reports/{reportID}/appeal/add:
    parameters:
      - in: path
        description: the evaluation report ID
        name: reportID
        required: true
        type: string
        format: uuid
    post:
      summary: Adds an appeal to a serious incident on an evaluation report
      description: Adds an appeal to a serious incident on an evaluation report
      operationId: addAppealToSeriousIncident
      tags:
        - evaluationReports
      produces:
        - application/json
      consumes:
        - application/json
      parameters:
        - in: body
          name: body
          schema:
            $ref: '#/definitions/CreateAppeal'
      responses:
        '204':
          description: Successfully added an appeal to a serious incident
        '403':
          $ref: '#/responses/PermissionDenied'
        '404':
          $ref: '#/responses/NotFound'
        '412':
          $ref: '#/responses/PreconditionFailed'
        '422':
          $ref: '#/responses/UnprocessableEntity'
        '500':
          $ref: '#/responses/ServerError'
      x-permissions:
        - update.evaluationReport
  /evaluation-reports/{reportID}/{reportViolationID}/appeal/add:
    parameters:
      - in: path
        description: the evaluation report ID
        name: reportID
        required: true
        type: string
        format: uuid
      - in: path
        description: the report violation ID
        name: reportViolationID
        required: true
        type: string
        format: uuid
    post:
      summary: Adds an appeal to a violation
      description: Adds an appeal to a violation
      operationId: addAppealToViolation
      tags:
        - evaluationReports
      produces:
        - application/json
      consumes:
        - application/json
      parameters:
        - in: body
          name: body
          schema:
            $ref: '#/definitions/CreateAppeal'
      responses:
        '204':
          description: Successfully added an appeal to a violation
        '403':
          $ref: '#/responses/PermissionDenied'
        '404':
          $ref: '#/responses/NotFound'
        '412':
          $ref: '#/responses/PreconditionFailed'
        '422':
          $ref: '#/responses/UnprocessableEntity'
        '500':
          $ref: '#/responses/ServerError'
      x-permissions:
        - update.evaluationReport
  /pws-violations:
    get:
      summary: Fetch the possible PWS violations for an evaluation report
      description: Fetch the possible PWS violations for an evaluation report
      operationId: getPWSViolations
      tags:
        - pwsViolations
      produces:
        - application/json
      responses:
        '200':
          description: Successfully retrieved the PWS violations
          schema:
            $ref: '#/definitions/PWSViolations'
        '400':
          $ref: '#/responses/InvalidRequest'
        '403':
          $ref: '#/responses/PermissionDenied'
        '404':
          $ref: '#/responses/NotFound'
        '500':
          $ref: '#/responses/ServerError'
  /report-violations/{reportID}:
    parameters:
      - in: path
        description: the evaluation report ID that has associated violations
        name: reportID
        required: true
        type: string
        format: uuid
    get:
      summary: Fetch the report violations for an evaluation report
      description: Fetch the report violations for an evaluation report
      operationId: getReportViolationsByReportID
      tags:
        - reportViolations
      produces:
        - application/json
      responses:
        '200':
          description: Successfully retrieved the report violations
          schema:
            $ref: '#/definitions/ReportViolations'
        '400':
          $ref: '#/responses/InvalidRequest'
        '403':
          $ref: '#/responses/PermissionDenied'
        '404':
          $ref: '#/responses/NotFound'
        '500':
          $ref: '#/responses/ServerError'
    post:
      summary: Associate violations with an evaluation report
      description: >-
        Associate violations with an evaluation report. This will overwrite any
        existing report-violations associations for the report and replace them
        with the newly provided ones.  An empty array will remove all violation
        associations for a given report.
      operationId: associateReportViolations
      tags:
        - reportViolations
      produces:
        - application/json
      consumes:
        - application/json
      parameters:
        - in: body
          name: body
          schema:
            $ref: '#/definitions/AssociateReportViolations'
      responses:
        '204':
          description: Successfully saved the report violations
        '400':
          $ref: '#/responses/InvalidRequest'
        '403':
          $ref: '#/responses/PermissionDenied'
        '404':
          $ref: '#/responses/NotFound'
        '409':
          $ref: '#/responses/Conflict'
        '422':
          $ref: '#/responses/UnprocessableEntity'
        '500':
          $ref: '#/responses/ServerError'
      x-permissions:
        - create.reportViolation
  /moves/{locator}/payment-requests:
    parameters:
      - description: move code to identify a move for payment requests
        format: string
        in: path
        name: locator
        required: true
        type: string
    get:
      produces:
        - application/json
      parameters: []
      responses:
        '200':
          description: Successfully retrieved all line items for a move task order
          schema:
            $ref: '#/definitions/PaymentRequests'
        '403':
          $ref: '#/responses/PermissionDenied'
        '404':
          $ref: '#/responses/NotFound'
        '422':
          $ref: '#/responses/UnprocessableEntity'
        '500':
          $ref: '#/responses/ServerError'
      tags:
        - paymentRequests
      description: Fetches payment requests for a move
      operationId: getPaymentRequestsForMove
      summary: Fetches payment requests using the move code (locator).
      x-permissions:
        - read.paymentRequest
  /moves/{moveID}/financial-review-flag:
    parameters:
      - description: ID of move to flag
        in: path
        name: moveID
        required: true
        type: string
        format: uuid
    post:
      summary: Flags a move for financial office review
      description: >-
        This sets a flag which indicates that the move should be reviewed by a
        fincancial office. For example, if the origin or delivery address of a
        shipment is far from the duty location and may incur excess costs to the
        customer.
      operationId: setFinancialReviewFlag
      tags:
        - move
      consumes:
        - application/json
      produces:
        - application/json
      parameters:
        - in: header
          name: If-Match
          type: string
        - in: body
          name: body
          schema:
            required:
              - flagForReview
            properties:
              remarks:
                description: >-
                  explanation of why the move is being flagged for financial
                  review
                example: this address is way too far away
                type: string
                x-nullable: true
              flagForReview:
                description: >-
                  boolean value representing whether we should flag a move for
                  financial review
                example: false
                type: boolean
      responses:
        '200':
          description: updated Move
          schema:
            $ref: '#/definitions/Move'
        '403':
          $ref: '#/responses/PermissionDenied'
        '404':
          $ref: '#/responses/NotFound'
        '412':
          $ref: '#/responses/PreconditionFailed'
        '422':
          $ref: '#/responses/UnprocessableEntity'
        '500':
          $ref: '#/responses/ServerError'
      x-permissions:
        - update.financialReviewFlag
  /moves/{moveID}/uploadAdditionalDocuments:
    patch:
      summary: Patch the additional documents for a given move
      description: >-
        Customers will on occaision need the ability to upload additional
        supporting documents, for a variety of reasons. This does not include
        amended order.
      operationId: uploadAdditionalDocuments
      tags:
        - move
      consumes:
        - multipart/form-data
      parameters:
        - in: path
          name: moveID
          type: string
          format: uuid
          required: true
          description: UUID of the order
        - in: formData
          name: file
          type: file
          description: The file to upload.
          required: true
      responses:
        '201':
          description: created upload
          schema:
            $ref: '#/definitions/Upload'
        '400':
          description: invalid request
          schema:
            $ref: '#/definitions/InvalidRequestResponsePayload'
        '403':
          description: not authorized
        '404':
          description: not found
        '413':
          description: payload is too large
        '500':
          description: server error
      x-permissions:
        - create.supportingDocuments
  /payment-requests/{paymentRequestID}/shipments-payment-sit-balance:
    parameters:
      - description: >-
          payment request ID of the payment request with SIT service items being
          reviewed
        name: paymentRequestID
        type: string
        format: uuid
        in: path
        required: true
    get:
      produces:
        - application/json
      parameters: []
      responses:
        '200':
          description: >-
            Successfully retrieved shipments and their SIT days balance from all
            payment requests on the move
          schema:
            $ref: '#/definitions/ShipmentsPaymentSITBalance'
        '403':
          $ref: '#/responses/PermissionDenied'
        '404':
          $ref: '#/responses/NotFound'
        '422':
          $ref: '#/responses/UnprocessableEntity'
        '500':
          $ref: '#/responses/ServerError'
      tags:
        - paymentRequests
      description: >-
        Returns all shipment payment request SIT usage to support partial SIT
        invoicing
      operationId: getShipmentsPaymentSITBalance
      summary: >-
        Returns all shipment payment request SIT usage to support partial SIT
        invoicing
      x-permissions:
        - read.shipmentsPaymentSITBalance
  /payment-requests/{paymentRequestID}/status:
    patch:
      consumes:
        - application/json
      produces:
        - application/json
      parameters:
        - description: UUID of payment request
          format: uuid
          in: path
          name: paymentRequestID
          required: true
          type: string
        - in: body
          name: body
          required: true
          schema:
            $ref: '#/definitions/UpdatePaymentRequestStatusPayload'
        - in: header
          name: If-Match
          type: string
          required: true
      responses:
        '200':
          description: updated payment request
          schema:
            $ref: '#/definitions/PaymentRequest'
        '400':
          $ref: '#/responses/InvalidRequest'
        '401':
          $ref: '#/responses/PermissionDenied'
        '403':
          $ref: '#/responses/PermissionDenied'
        '404':
          $ref: '#/responses/NotFound'
        '412':
          $ref: '#/responses/PreconditionFailed'
        '422':
          $ref: '#/responses/UnprocessableEntity'
        '500':
          $ref: '#/responses/ServerError'
      tags:
        - paymentRequests
      description: Updates status of a payment request by id
      operationId: updatePaymentRequestStatus
      summary: Updates status of a payment request by id
      x-permissions:
        - update.paymentRequest
  /payment-requests/{paymentRequestID}/bulkDownload:
    parameters:
      - description: the id for the payment-request with files to be downloaded
        in: path
        name: paymentRequestID
        required: true
        type: string
    get:
      summary: Downloads all Payment Request documents as a PDF
      description: >
        This endpoint downloads all uploaded payment request documentation
        combined into a single PDF.
      operationId: bulkDownload
      tags:
        - paymentRequests
      produces:
        - application/pdf
      responses:
        '200':
          headers:
            Content-Disposition:
              type: string
              description: File name to download
          description: Payment Request Files PDF
          schema:
            format: binary
            type: file
        '400':
          $ref: '#/responses/InvalidRequest'
        '500':
          $ref: '#/responses/ServerError'
  /documents/{documentId}:
    get:
      summary: Returns a document
      description: Returns a document and its uploads
      operationId: getDocument
      tags:
        - ghcDocuments
      parameters:
        - in: path
          name: documentId
          type: string
          format: uuid
          required: true
          description: UUID of the document to return
      responses:
        '200':
          description: the requested document
          schema:
            $ref: '#/definitions/Document'
        '400':
          $ref: '#/responses/InvalidRequest'
        '401':
          $ref: '#/responses/PermissionDenied'
        '403':
          $ref: '#/responses/PermissionDenied'
        '404':
          $ref: '#/responses/NotFound'
        '412':
          $ref: '#/responses/PreconditionFailed'
        '422':
          $ref: '#/responses/UnprocessableEntity'
        '500':
          $ref: '#/responses/ServerError'
  /documents:
    post:
      summary: Create a new document
      description: >-
        Documents represent a physical artifact such as a scanned document or a
        PDF file
      operationId: createDocument
      tags:
        - ghcDocuments
      parameters:
        - in: body
          name: documentPayload
          required: true
          schema:
            $ref: '#/definitions/PostDocumentPayload'
      responses:
        '201':
          description: created document
          schema:
            $ref: '#/definitions/Document'
        '400':
          description: invalid request
        '403':
          $ref: '#/responses/PermissionDenied'
        '500':
          description: server error
  /queues/counseling:
    get:
      produces:
        - application/json
      summary: >-
        Gets queued list of all customer moves needing services counseling by
        GBLOC origin
      description: >
        An office services counselor user will be assigned a transportation
        office that will determine which moves are displayed in their queue
        based on the origin duty location.  GHC moves will show up here onced
        they have reached the NEEDS SERVICE COUNSELING status after submission
        from a customer or created on a customer's behalf.
      operationId: getServicesCounselingQueue
      tags:
        - queues
      parameters:
        - in: query
          name: page
          type: integer
          description: requested page number of paginated move results
        - in: query
          name: perPage
          type: integer
          description: maximum number of moves to show on each page of paginated results
        - in: query
          name: sort
          type: string
          enum:
            - customerName
            - edipi
            - emplid
            - branch
            - locator
            - status
            - requestedMoveDate
            - submittedAt
            - originGBLOC
            - originDutyLocation
            - destinationDutyLocation
            - ppmType
            - closeoutInitiated
            - closeoutLocation
            - ppmStatus
            - counselingOffice
            - assignedTo
          description: field that results should be sorted by
        - in: query
          name: order
          type: string
          enum:
            - asc
            - desc
          description: direction of sort order if applied
        - in: query
          name: branch
          type: string
          description: filters by the branch of the move's service member
        - in: query
          name: locator
          type: string
          description: filters to match the unique move code locator
        - in: query
          name: customerName
          type: string
          description: filters using a prefix match on the service member's last name
        - in: query
          name: counselingOffice
          type: string
          description: filters using a counselingOffice name of the move
        - in: query
          name: edipi
          type: string
          description: filters to match the unique service member's DoD ID
        - in: query
          name: emplid
          type: string
          description: filters to match the unique service member's EMPLID
        - in: query
          name: requestedMoveDate
          type: string
          description: filters the requested pickup date of a shipment on the move
        - in: query
          name: submittedAt
          type: string
          format: date-time
          description: >-
            Start of the submitted at date in the user's local time zone
            converted to UTC
        - in: query
          name: originGBLOC
          type: string
          description: filters the GBLOC of the service member's origin duty location
        - in: query
          name: originDutyLocation
          type: array
          uniqueItems: true
          collectionFormat: multi
          items:
            type: string
          description: filters the name of the origin duty location on the orders
        - in: query
          name: destinationDutyLocation
          type: string
          description: filters the name of the destination duty location on the orders
        - in: query
          name: status
          type: array
          description: filters the status of the move
          uniqueItems: true
          items:
            type: string
            enum:
              - NEEDS SERVICE COUNSELING
              - SERVICE COUNSELING COMPLETED
        - in: query
          name: needsPPMCloseout
          type: boolean
          description: >-
            Only used for Services Counseling queue. If true, show PPM moves
            that are ready for closeout. Otherwise, show all other moves.
        - in: query
          name: ppmType
          type: string
          enum:
            - FULL
            - PARTIAL
          description: filters PPM type
        - in: query
          name: closeoutInitiated
          type: string
          format: date-time
          description: Latest date that closeout was initiated on a PPM on the move
        - in: query
          name: closeoutLocation
          type: string
          description: closeout location
        - in: query
          name: orderType
          type: string
          description: order type
        - in: query
          name: ppmStatus
          type: string
          enum:
            - WAITING_ON_CUSTOMER
            - NEEDS_CLOSEOUT
          description: filters the status of the PPM shipment
        - in: query
          name: viewAsGBLOC
          type: string
          description: >
            Used to return a queue for a GBLOC other than the default of the
            current user. Requires the HQ role or a secondary transportation
            office assignment. The parameter is ignored if the requesting user
            does not have the necessary role or assignment.
        - in: query
          name: assignedTo
          type: string
          description: |
            Used to illustrate which user is assigned to this payment request.
        - in: query
          name: activeRole
          type: string
          description: user's actively logged in role
      responses:
        '200':
          description: Successfully returned all moves matching the criteria
          schema:
            $ref: '#/definitions/QueueMovesResult'
        '403':
          $ref: '#/responses/PermissionDenied'
        '500':
          $ref: '#/responses/ServerError'
  /queues/bulk-assignment:
    get:
      produces:
        - application/json
      summary: Gets data for bulk assignment modal
      description: >
        Supervisor office users are able to bulk assign moves. This endpoint
        returns the relevant data to them; the current workload of the office
        users that work under them, and the moves that are available to be
        assigned
      operationId: getBulkAssignmentData
      tags:
        - queues
      parameters:
        - in: query
          name: queueType
          type: string
          description: A string corresponding to the queue type
          enum:
            - COUNSELING
            - CLOSEOUT
            - TASK_ORDER
            - PAYMENT_REQUEST
            - DESTINATION_REQUESTS
      responses:
        '200':
          description: Successfully returned bulk assignment data
          schema:
            $ref: '#/definitions/BulkAssignmentData'
        '401':
          $ref: '#/responses/PermissionDenied'
        '404':
          $ref: '#/responses/NotFound'
        '500':
          $ref: '#/responses/ServerError'
  /queues/bulk-assignment/assign:
    post:
      produces:
        - application/json
      consumes:
        - application/json
      summary: Assigns one or more moves to one or more office users
      description: >
        Supervisor office users are able to assign moves. This endpoint saves
        office user assignments to multiple moves.
      operationId: saveBulkAssignmentData
      tags:
        - queues
      parameters:
        - in: body
          name: bulkAssignmentSavePayload
          required: true
          schema:
            $ref: '#/definitions/BulkAssignmentSavePayload'
      responses:
        '204':
          description: assigned
        '401':
          $ref: '#/responses/PermissionDenied'
        '404':
          $ref: '#/responses/NotFound'
        '500':
          $ref: '#/responses/ServerError'
  /queues/counseling/origin-list:
    get:
      produces:
        - application/json
      summary: Gets queued list of all moves origin locations in the counselors queue
      description: >
        An office services counselor user will be assigned a transportation
        office that will determine which moves are displayed in their queue
        based on the origin duty location. This pulls the availalble origin duty
        locations.
      operationId: getServicesCounselingOriginList
      tags:
        - queues
      parameters:
        - in: query
          name: needsPPMCloseout
          type: boolean
          description: >-
            Only used for Services Counseling queue. If true, show PPM moves
            origin locations that are ready for closeout. Otherwise, show all
            other moves origin locations.
        - in: query
          name: viewAsGBLOC
          type: string
          description: >-
            Used to return an origins list for a GBLOC other than the default of
            the current user. Requires the HQ role or a secondary transportation
            office assignment. The parameter is ignored if the requesting user
            does not have the necessary role or assignment.
      responses:
        '200':
          description: Successfully returned all moves matching the criteria
          schema:
            $ref: '#/definitions/Locations'
        '403':
          $ref: '#/responses/PermissionDenied'
        '500':
          $ref: '#/responses/ServerError'
  /queues/prime-moves:
    get:
      summary: getPrimeMovesQueue
      description: >
        Gets all moves that have been reviewed and approved by the TOO. The
        `since` parameter can be used to filter this

        list down to only the moves that have been updated since the provided
        timestamp. A move will be considered

        updated if the `updatedAt` timestamp on the move or on its orders,
        shipments, service items, or payment

        requests, is later than the provided date and time.


        **WIP**: Include what causes moves to leave this list. Currently, once
        the `availableToPrimeAt` timestamp has

        been set, that move will always appear in this list.
      operationId: listPrimeMoves
      tags:
        - queues
      produces:
        - application/json
      parameters:
        - in: query
          name: since
          type: string
          format: date-time
          description: >-
            Only return moves updated since this time. Formatted like
            "2021-07-23T18:30:47.116Z"
        - in: query
          name: page
          type: integer
          description: requested page of results
        - in: query
          name: perPage
          type: integer
          description: results per page
        - in: query
          name: id
          type: string
        - in: query
          name: moveCode
          type: string
        - in: query
          name: orderType
          type: string
          description: order type
      responses:
        '200':
          description: >-
            Successfully retrieved moves. A successful fetch might still return
            zero moves.
          schema:
            $ref: '#/definitions/ListPrimeMovesResult'
        '403':
          $ref: '#/responses/PermissionDenied'
        '500':
          $ref: '#/responses/ServerError'
  /queues/moves:
    get:
      produces:
        - application/json
      summary: Gets queued list of all customer moves by GBLOC origin
      description: >
        An office TOO user will be assigned a transportation office that will
        determine which moves are displayed in their queue based on the origin
        duty location.  GHC moves will show up here onced they have reached the
        submitted status sent by the customer and have move task orders,
        shipments, and service items to approve.
      operationId: getMovesQueue
      tags:
        - queues
      parameters:
        - in: query
          name: page
          type: integer
          description: requested page of results
        - in: query
          name: perPage
          type: integer
          description: results per page
        - in: query
          name: sort
          type: string
          enum:
            - customerName
            - edipi
            - emplid
            - branch
            - locator
            - status
            - originDutyLocation
            - destinationDutyLocation
            - requestedMoveDate
            - appearedInTooAt
            - assignedTo
            - counselingOffice
          description: field that results should be sorted by
        - in: query
          name: order
          type: string
          enum:
            - asc
            - desc
          description: direction of sort order if applied
        - in: query
          name: branch
          type: string
        - in: query
          name: locator
          type: string
        - in: query
          name: customerName
          type: string
        - in: query
          name: edipi
          type: string
        - in: query
          name: emplid
          type: string
        - in: query
          name: originDutyLocation
          type: array
          uniqueItems: true
          collectionFormat: multi
          items:
            type: string
        - in: query
          name: destinationDutyLocation
          type: string
        - in: query
          name: appearedInTooAt
          type: string
          format: date-time
        - in: query
          name: requestedMoveDate
          type: string
          description: filters the requested pickup date of a shipment on the move
        - in: query
          name: status
          type: array
          description: Filtering for the status.
          uniqueItems: true
          items:
            type: string
            enum:
              - SUBMITTED
              - SERVICE COUNSELING COMPLETED
              - APPROVALS REQUESTED
        - in: query
          name: orderType
          type: string
          description: order type
        - in: query
          name: viewAsGBLOC
          type: string
          description: >
            Used to return a queue for a GBLOC other than the default of the
            current user. Requires the HQ role or a secondary transportation
            office assignment. The parameter is ignored if the requesting user
            does not have the necessary role or assignment.
        - in: query
          name: assignedTo
          type: string
          description: |
            Used to illustrate which user is assigned to this move.
        - in: query
          name: counselingOffice
          type: string
          description: filters using a counselingOffice name of the move
        - in: query
          name: activeRole
          type: string
          description: user's actively logged in role
      responses:
        '200':
          description: Successfully returned all moves matching the criteria
          schema:
            $ref: '#/definitions/QueueMovesResult'
        '403':
          $ref: '#/responses/PermissionDenied'
        '500':
          $ref: '#/responses/ServerError'
  /queues/destination-requests:
    get:
      produces:
        - application/json
      summary: >-
        Gets queued list of all customer moves by GBLOC that have both CONUS &
        OCONUS destination requests (destination SIT, destination shuttle,
        address requests)
      description: >
        A TOO will view this queue when they have destination requests tied to
        their GBLOC. This includes unapproved destination SIT service items,
        destination shuttle service items and destination address requests that
        are not yet approved by the TOO.
      operationId: getDestinationRequestsQueue
      tags:
        - queues
      parameters:
        - in: query
          name: page
          type: integer
          description: requested page of results
        - in: query
          name: perPage
          type: integer
          description: results per page
        - in: query
          name: sort
          type: string
          enum:
            - customerName
            - edipi
            - emplid
            - branch
            - locator
            - status
            - originDutyLocation
            - destinationDutyLocation
            - requestedMoveDate
            - appearedInTooAt
            - assignedTo
            - counselingOffice
          description: field that results should be sorted by
        - in: query
          name: order
          type: string
          enum:
            - asc
            - desc
          description: direction of sort order if applied
        - in: query
          name: branch
          type: string
        - in: query
          name: locator
          type: string
        - in: query
          name: customerName
          type: string
        - in: query
          name: edipi
          type: string
        - in: query
          name: emplid
          type: string
        - in: query
          name: originDutyLocation
          type: array
          uniqueItems: true
          collectionFormat: multi
          items:
            type: string
        - in: query
          name: destinationDutyLocation
          type: string
        - in: query
          name: appearedInTooAt
          type: string
          format: date-time
        - in: query
          name: requestedMoveDate
          type: string
          description: filters the requested pickup date of a shipment on the move
        - in: query
          name: status
          type: array
          description: Filtering for the status.
          uniqueItems: true
          items:
            type: string
            enum:
              - SUBMITTED
              - SERVICE COUNSELING COMPLETED
              - APPROVALS REQUESTED
        - in: query
          name: viewAsGBLOC
          type: string
          description: >
            Used to return a queue for a GBLOC other than the default of the
            current user. Requires the HQ role or a secondary transportation
            office assignment. The parameter is ignored if the requesting user
            does not have the necessary role or assignment.
        - in: query
          name: assignedTo
          type: string
          description: |
            Used to illustrate which user is assigned to this move.
        - in: query
          name: counselingOffice
          type: string
          description: filters using a counselingOffice name of the move
        - in: query
          name: activeRole
          type: string
          description: |
            user's actively logged in role.
        - in: query
          name: orderType
          type: string
          description: order type
      responses:
        '200':
          description: Successfully returned all moves matching the criteria
          schema:
            $ref: '#/definitions/QueueMovesResult'
        '403':
          $ref: '#/responses/PermissionDenied'
        '500':
          $ref: '#/responses/ServerError'
  /queues/payment-requests:
    get:
      produces:
        - application/json
      summary: Gets queued list of all payment requests by GBLOC origin
      description: >
        An office TIO user will be assigned a transportation office that will
        determine which payment requests are displayed in their queue based on
        the origin duty location.
      operationId: getPaymentRequestsQueue
      tags:
        - queues
      parameters:
        - in: query
          name: sort
          type: string
          enum:
            - customerName
            - locator
            - submittedAt
            - branch
            - status
            - edipi
            - emplid
            - age
            - originDutyLocation
            - assignedTo
            - counselingOffice
          description: field that results should be sorted by
        - in: query
          name: order
          type: string
          enum:
            - asc
            - desc
          description: direction of sort order if applied
        - in: query
          name: page
          type: integer
          description: requested page of results
        - in: query
          name: perPage
          type: integer
          description: number of records to include per page
        - in: query
          name: submittedAt
          type: string
          format: date-time
          description: >-
            Start of the submitted at date in the user's local time zone
            converted to UTC
        - in: query
          name: branch
          type: string
        - in: query
          name: locator
          type: string
        - in: query
          name: customerName
          type: string
        - in: query
          name: edipi
          type: string
        - in: query
          name: emplid
          type: string
        - in: query
          name: destinationDutyLocation
          type: string
        - in: query
          name: originDutyLocation
          type: string
        - in: query
          name: assignedTo
          type: string
          description: |
            Used to illustrate which user is assigned to this payment request.
        - in: query
          name: counselingOffice
          type: string
          description: filters using a counselingOffice name of the move
        - in: query
          name: status
          type: array
          description: Filtering for the status.
          uniqueItems: true
          items:
            type: string
            enum:
              - PENDING
              - REVIEWED
              - REVIEWED_AND_ALL_SERVICE_ITEMS_REJECTED
              - PAID
              - DEPRECATED
              - EDI_ERROR
        - in: query
          name: orderType
          type: string
          description: order type
        - in: query
          name: viewAsGBLOC
          type: string
          description: >
            Used to return a queue for a GBLOC other than the default of the
            current user. Requires the HQ role or a secondary transportation
            office assignment. The parameter is ignored if the requesting user
            does not have the necessary role or assignment.
        - in: query
          name: activeRole
          type: string
          description: user's actively logged in role
      responses:
        '200':
          description: Successfully returned all moves matching the criteria
          schema:
            $ref: '#/definitions/QueuePaymentRequestsResult'
        '403':
          $ref: '#/responses/PermissionDenied'
        '500':
          $ref: '#/responses/ServerError'
  /moves/search:
    post:
      produces:
        - application/json
      consumes:
        - application/json
      summary: Search moves by locator, DOD ID, or customer name
      description: >
        Search moves by locator, DOD ID, or customer name. Used by QAE and CSR
        users.
      operationId: searchMoves
      tags:
        - move
      parameters:
        - in: body
          name: body
          schema:
            properties:
              page:
                type: integer
                description: requested page of results
              perPage:
                type: integer
              locator:
                description: Move locator
                type: string
                minLength: 6
                maxLength: 6
                x-nullable: true
              edipi:
                description: DOD ID
                type: string
                minLength: 10
                maxLength: 10
                x-nullable: true
              emplid:
                description: EMPLID
                type: string
                minLength: 7
                maxLength: 7
                x-nullable: true
              customerName:
                description: Customer Name
                type: string
                minLength: 1
                x-nullable: true
              paymentRequestCode:
                type: string
                example: 9551-6199-2
                x-nullable: true
              status:
                type: array
                description: Filtering for the status.
                uniqueItems: true
                items:
                  type: string
                  enum:
                    - DRAFT
                    - SUBMITTED
                    - APPROVALS REQUESTED
                    - APPROVED
                    - NEEDS SERVICE COUNSELING
                    - SERVICE COUNSELING COMPLETED
                    - CANCELED
              originPostalCode:
                type: string
                x-nullable: true
              destinationPostalCode:
                type: string
                x-nullable: true
              branch:
                type: string
                x-nullable: true
              shipmentsCount:
                type: integer
                x-nullable: true
              pickupDate:
                type: string
                format: date-time
                x-nullable: true
              deliveryDate:
                type: string
                format: date-time
                x-nullable: true
              sort:
                type: string
                x-nullable: true
                enum:
                  - customerName
                  - edipi
                  - emplid
                  - branch
                  - locator
                  - status
                  - originPostalCode
                  - destinationPostalCode
                  - shipmentsCount
              order:
                type: string
                x-nullable: true
                enum:
                  - asc
                  - desc
          description: field that results should be sorted by
      responses:
        '200':
          description: Successfully returned all moves matching the criteria
          schema:
            $ref: '#/definitions/SearchMovesResult'
        '403':
          $ref: '#/responses/PermissionDenied'
        '500':
          $ref: '#/responses/ServerError'
  /tac/valid:
    get:
      summary: Validation of a TAC value
      description: Returns a boolean based on whether a tac value is valid or not
      operationId: tacValidation
      tags:
        - tac
        - order
      parameters:
        - in: query
          name: tac
          type: string
          required: true
          description: The tac value to validate
      responses:
        '200':
          description: Successfully retrieved validation status
          schema:
            $ref: '#/definitions/TacValid'
        '400':
          $ref: '#/responses/InvalidRequest'
        '401':
          $ref: '#/responses/PermissionDenied'
        '403':
          $ref: '#/responses/PermissionDenied'
        '404':
          $ref: '#/responses/NotFound'
        '500':
          $ref: '#/responses/ServerError'
  /lines-of-accounting:
    post:
      summary: Fetch line of accounting
      description: >
        Fetches a line of accounting based on provided service member
        affiliation, effective date, and Transportation Accounting Code (TAC).
        It uses these parameters to filter the correct Line of Accounting for
        the provided TAC. It does this by filtering through both TAC and LOAs
        based on the provided code and effective date. The 'Effective Date' is
        the date that can be either the orders issued date (For HHG shipments),
        MTO approval date (For NTS shipments), or even the current date for NTS
        shipments with no approval yet (Just providing a preview to the office
        users per customer request). Effective date is used to find "Active"
        TGET data by searching for the TACs and LOAs with begin and end dates
        containing this date.
      operationId: requestLineOfAccounting
      tags:
        - linesOfAccounting
      consumes:
        - application/json
      produces:
        - application/json
      parameters:
        - in: body
          name: body
          description: Service member affiliation, effective date, and TAC code.
          required: true
          schema:
            $ref: '#/definitions/FetchLineOfAccountingPayload'
      responses:
        '200':
          description: Successfully retrieved line of accounting
          schema:
            $ref: '#/definitions/LineOfAccounting'
        '400':
          $ref: '#/responses/InvalidRequest'
        '401':
          $ref: '#/responses/PermissionDenied'
        '403':
          $ref: '#/responses/PermissionDenied'
        '404':
          $ref: '#/responses/NotFound'
        '422':
          $ref: '#/responses/UnprocessableEntity'
        '500':
          $ref: '#/responses/ServerError'
  /transportation-offices:
    get:
      produces:
        - application/json
      summary: >-
        Returns the transportation offices matching the search query that is
        enabled for PPM closeout
      description: >-
        Returns the transportation offices matching the search query that is
        enabled for PPM closeout
      operationId: getTransportationOffices
      tags:
        - transportationOffice
      parameters:
        - in: query
          name: search
          type: string
          required: true
          minLength: 2
          description: Search string for transportation offices
      responses:
        '200':
          description: Successfully retrieved transportation offices
          schema:
            $ref: '#/definitions/TransportationOffices'
        '400':
          $ref: '#/responses/InvalidRequest'
        '401':
          $ref: '#/responses/PermissionDenied'
        '403':
          $ref: '#/responses/PermissionDenied'
        '404':
          $ref: '#/responses/NotFound'
        '500':
          $ref: '#/responses/ServerError'
  /open/transportation-offices:
    get:
      produces:
        - application/json
      summary: Returns the transportation offices matching the search query
      description: >-
        This endpoint is publicly accessible as it is utilized to access
        transportation office information without having an office
        account.Returns the transportation offices matching the search query.
      operationId: getTransportationOfficesOpen
      tags:
        - transportationOffice
      parameters:
        - in: query
          name: search
          type: string
          required: true
          minLength: 2
          description: Search string for transportation offices
      responses:
        '200':
          description: Successfully retrieved transportation offices
          schema:
            $ref: '#/definitions/TransportationOffices'
        '400':
          $ref: '#/responses/InvalidRequest'
        '401':
          $ref: '#/responses/PermissionDenied'
        '403':
          $ref: '#/responses/PermissionDenied'
        '404':
          $ref: '#/responses/NotFound'
        '500':
          $ref: '#/responses/ServerError'
  /transportation-offices/gblocs:
    get:
      produces:
        - application/json
      summary: >-
        Returns a list of distinct GBLOCs that exist in the transportation
        offices table
      description: >-
        Returns a list of distinct GBLOCs that exist in the transportation
        offices table
      operationId: getTransportationOfficesGBLOCs
      tags:
        - transportationOffice
      responses:
        '200':
          description: Successfully retrieved GBLOCs
          schema:
            $ref: '#/definitions/GBLOCs'
        '400':
          $ref: '#/responses/InvalidRequest'
        '401':
          $ref: '#/responses/PermissionDenied'
        '403':
          $ref: '#/responses/PermissionDenied'
        '404':
          $ref: '#/responses/NotFound'
        '500':
          $ref: '#/responses/ServerError'
  /addresses/zip-city-lookup/{search}:
    get:
      summary: >-
        Returns city, state, postal code, and county associated with the
        specified full/partial postal code or city and state string
      description: >-
        Find by API using full/partial postal code or city name that returns an
        us_post_region_cities json object containing city, state, county and
        postal code.
      operationId: getLocationByZipCityState
      tags:
        - addresses
      parameters:
        - in: path
          name: search
          type: string
          required: true
      responses:
        '200':
          description: the requested list of city, state, county, and postal code matches
          schema:
            $ref: '#/definitions/VLocations'
        '400':
          $ref: '#/responses/InvalidRequest'
        '403':
          $ref: '#/responses/PermissionDenied'
        '404':
          $ref: '#/responses/NotFound'
        '500':
          $ref: '#/responses/ServerError'
  /addresses/countries:
    get:
      summary: Returns the countries matching the search query
      description: >
        Search API using search string that returns list of countries containing
        its code and name. Will return all if 'search' query string parameter is
        not available/empty. If 2 chars are provided search will do an exact
        match on country code and also do a starts with match on country name.
        If not 2 characters search will do a starts with match on country name.
      operationId: searchCountries
      tags:
        - addresses
      parameters:
        - in: query
          name: search
          type: string
          required: false
          description: Search string for countries
      responses:
        '200':
          description: countries matching the search query
          schema:
            $ref: '#/definitions/Countries'
        '400':
          $ref: '#/responses/InvalidRequest'
        '403':
          $ref: '#/responses/PermissionDenied'
        '404':
          $ref: '#/responses/NotFound'
        '500':
          $ref: '#/responses/ServerError'
  /transportation_offices/{dutyLocationId}/counseling_offices/{serviceMemberId}:
    get:
      summary: Returns the counseling locations in the GBLOC matching the duty location
      description: >-
        Returns the counseling locations matching the GBLOC from the selected
        duty location
      operationId: showCounselingOffices
      tags:
        - transportationOffice
      parameters:
        - in: path
          name: dutyLocationId
          format: uuid
          type: string
          required: true
          description: UUID of the duty location
        - in: path
          name: serviceMemberId
          format: uuid
          type: string
          required: true
          description: >-
            UUID of the service member, some counseling offices are branch
            specific
      produces:
        - application/json
      responses:
        '200':
          description: Successfully retrieved counseling offices
          schema:
            $ref: '#/definitions/CounselingOffices'
        '400':
          $ref: '#/responses/InvalidRequest'
        '403':
          $ref: '#/responses/PermissionDenied'
        '404':
          $ref: '#/responses/NotFound'
        '500':
          description: internal server error
  /uploads:
    post:
      summary: Create a new upload
      description: >-
        Uploads represent a single digital file, such as a JPEG or PDF.
        Currently, office application uploads are only for Services Counselors
        to upload files for orders, but this may be expanded in the future.
      operationId: createUpload
      tags:
        - uploads
      consumes:
        - multipart/form-data
      produces:
        - application/json
      parameters:
        - in: query
          name: documentId
          type: string
          format: uuid
          required: false
          description: UUID of the document to add an upload to
        - in: formData
          name: file
          type: file
          description: The file to upload.
          required: true
      responses:
        '201':
          description: created upload
          schema:
            $ref: '#/definitions/Upload'
        '400':
          description: invalid request
        '403':
          description: not authorized
        '404':
          description: not found
        '413':
          description: payload is too large
        '500':
          description: server error
  /re-service-items:
    get:
      summary: >-
        Returns all ReServiceItems (Service Code, Service Name, Market, Shipment
        Type, Auto Approved)
      description: Get ReServiceItems
      produces:
        - application/json
      operationId: getAllReServiceItems
      tags:
        - reServiceItems
      responses:
        '200':
          description: Successfully retrieved all ReServiceItems.
          schema:
            $ref: '#/definitions/ReServiceItems'
        '400':
          $ref: '#/responses/InvalidRequest'
        '401':
          $ref: '#/responses/PermissionDenied'
        '404':
          $ref: '#/responses/NotFound'
        '500':
          $ref: '#/responses/ServerError'
  /uploads/{uploadID}:
    delete:
      summary: Deletes an upload
      description: Uploads represent a single digital file, such as a JPEG or PDF.
      operationId: deleteUpload
      tags:
        - uploads
      parameters:
        - in: path
          name: uploadID
          type: string
          format: uuid
          required: true
          description: UUID of the upload to be deleted
        - in: query
          name: orderID
          type: string
          format: uuid
          description: ID of the order that the upload belongs to
      responses:
        '204':
          description: deleted
        '400':
          description: invalid request
          schema:
            $ref: '#/definitions/InvalidRequestResponsePayload'
        '403':
          description: not authorized
        '404':
          description: not found
        '500':
          description: server error
  /uploads/get/:
    get:
      produces:
        - application/json
      parameters: []
      responses:
        '200':
          description: Successfully retrieved upload
          schema:
            $ref: '#/definitions/Upload'
        '400':
          $ref: '#/responses/InvalidRequest'
        '401':
          $ref: '#/responses/PermissionDenied'
        '403':
          $ref: '#/responses/PermissionDenied'
        '404':
          $ref: '#/responses/NotFound'
        '500':
          $ref: '#/responses/ServerError'
      tags:
        - uploads
      description: Gets an upload
      operationId: getUpload
      summary: Gets an upload by ID
  /uploads/{uploadID}/update:
    patch:
      summary: >-
        Update an existing upload. This is only needed currently for updating
        the image rotation.
      description: >-
        Uploads represent a single digital file, such as a JPEG or PDF. The
        rotation is relevant to how it is displayed on the page.
      operationId: updateUpload
      tags:
        - uploads
      consumes:
        - application/json
      produces:
        - application/json
      parameters:
        - in: path
          name: uploadID
          type: string
          format: uuid
          required: true
          description: UUID of the upload to be updated
        - in: body
          name: body
          required: true
          schema:
            properties:
              rotation:
                type: integer
                description: The rotation of the image
                minimum: 0
                maximum: 3
      responses:
        '201':
          description: updated upload
          schema:
            $ref: '#/definitions/Upload'
        '400':
          description: invalid request
        '403':
          description: not authorized
        '404':
          description: not found
        '413':
          description: payload is too large
        '500':
          description: server error
  /uploads/{uploadID}/status:
    get:
      summary: Returns status of an upload
      description: Returns status of an upload based on antivirus run
      operationId: getUploadStatus
      produces:
        - text/event-stream
      tags:
        - uploads
      parameters:
        - in: path
          name: uploadID
          type: string
          format: uuid
          required: true
          description: UUID of the upload to return status of
      responses:
        '200':
          description: the requested upload status
          schema:
            type: string
            enum:
              - INFECTED
              - CLEAN
              - PROCESSING
            readOnly: true
        '400':
          description: invalid request
          schema:
            $ref: '#/definitions/InvalidRequestResponsePayload'
        '403':
          description: not authorized
        '404':
          description: not found
        '500':
          description: server error
  /application_parameters/{parameterName}:
    get:
      summary: Searches for an application parameter by name, returns nil if not found
      description: Searches for an application parameter by name, returns nil if not found
      operationId: getParam
      tags:
        - application_parameters
      parameters:
        - in: path
          name: parameterName
          type: string
          format: string
          required: true
          description: Parameter Name
      responses:
        '200':
          description: Application Parameters
          schema:
            $ref: '#/definitions/ApplicationParameters'
        '400':
          description: invalid request
        '401':
          description: request requires user authentication
        '500':
          description: server error
  /calendar/{countryCode}/is-weekend-holiday/{date}:
    get:
      summary: Validate  move date selection
      description: |
        Utility API to determine if input date falls on weekend and/or holiday.
      produces:
        - application/json
      operationId: isDateWeekendHoliday
      tags:
        - calendar
      parameters:
        - description: country code for context of date
          in: path
          name: countryCode
          required: true
          type: string
          enum:
            - US
        - description: input date to determine if weekend/holiday for given country.
          in: path
          name: date
          required: true
          type: string
          format: date
      responses:
        '200':
          description: >-
            Successfully determine if given date is weekend and/or holiday for
            given country.
          schema:
            $ref: '#/definitions/IsDateWeekendHolidayInfo'
        '400':
          $ref: '#/responses/InvalidRequest'
        '401':
          $ref: '#/responses/PermissionDenied'
        '404':
          $ref: '#/responses/NotFound'
        '500':
          $ref: '#/responses/ServerError'
  /moves/{moveID}/assignOfficeUser:
    parameters:
      - description: ID of the move
        in: path
        name: moveID
        required: true
        format: uuid
        type: string
    patch:
      consumes:
        - application/json
      produces:
        - application/json
      parameters:
        - in: body
          name: body
          required: true
          schema:
            $ref: '#/definitions/AssignOfficeUserBody'
      responses:
        '200':
          description: Successfully assigned office user to the move
          schema:
            $ref: '#/definitions/Move'
        '404':
          $ref: '#/responses/NotFound'
        '500':
          $ref: '#/responses/ServerError'
      tags:
        - move
      description: >-
        assigns either a services counselor, task ordering officer, or task
        invoicing officer to the move
      operationId: updateAssignedOfficeUser
  /moves/{moveID}/unassignOfficeUser:
    parameters:
      - description: ID of the move
        in: path
        name: moveID
        required: true
        format: uuid
        type: string
      - in: body
        name: body
        schema:
          properties:
            queueType:
              type: string
          required:
            - queueType
    patch:
      consumes:
        - application/json
      produces:
        - application/json
      responses:
        '200':
          description: Successfully unassigned office user from the move
          schema:
            $ref: '#/definitions/Move'
        '500':
          $ref: '#/responses/ServerError'
      tags:
        - move
      description: >-
        unassigns either a services counselor, task ordering officer, or task
        invoicing officer from the move
      operationId: deleteAssignedOfficeUser
  /moves/{officeUserID}/CheckForLockedMovesAndUnlock:
    parameters:
      - description: ID of the move's officer
        in: path
        name: officeUserID
        required: true
        format: uuid
        type: string
    patch:
      consumes:
        - application/json
      produces:
        - application/json
      responses:
        '200':
          description: Successfully unlocked officer's move(s).
          schema:
            type: object
            properties:
              successMessage:
                type: string
                example: OK
        '500':
          $ref: '#/responses/ServerError'
      tags:
        - move
      description: Finds and unlocks any locked moves by an office user
      operationId: checkForLockedMovesAndUnlock
definitions:
  ApplicationParameters:
    type: object
    properties:
      validationCode:
        type: string
        format: string
        x-nullable: true
      parameterName:
        type: string
        format: string
        x-nullable: true
      parameterValue:
        type: string
        format: string
        x-nullable: true
  PostDocumentPayload:
    type: object
    properties:
      service_member_id:
        type: string
        format: uuid
        title: The service member this document belongs to
  InvalidRequestResponsePayload:
    type: object
    properties:
      errors:
        type: object
        additionalProperties:
          type: string
  ClientError:
    type: object
    properties:
      title:
        type: string
      detail:
        type: string
      instance:
        type: string
        format: uuid
    required:
      - title
      - detail
      - instance
  ValidationError:
    allOf:
      - $ref: '#/definitions/ClientError'
      - type: object
    properties:
      invalid_fields:
        type: object
        additionalProperties:
          type: string
    required:
      - invalid_fields
  BackupContact:
    type: object
    properties:
      name:
        type: string
      email:
        type: string
        format: x-email
        example: backupContact@mail.com
      phone:
        type: string
        format: telephone
        pattern: ^[2-9]\d{2}-\d{3}-\d{4}$
    required:
      - name
      - email
      - phone
  Contractor:
    properties:
      contractNumber:
        type: string
      id:
        format: uuid
        type: string
      name:
        type: string
      type:
        type: string
  Role:
    type: object
    properties:
      id:
        type: string
        format: uuid
        example: c56a4180-65aa-42ec-a945-5fd21dec0538
      roleType:
        type: string
        example: customer
      roleName:
        type: string
        example: Task Ordering Officer
      createdAt:
        type: string
        format: date-time
        readOnly: true
      updatedAt:
        type: string
        format: date-time
        readOnly: true
    required:
      - id
      - roleType
      - roleName
      - createdAt
      - updatedAt
  OfficeUser:
    type: object
    properties:
      id:
        type: string
        format: uuid
        example: c56a4180-65aa-42ec-a945-5fd21dec0538
      userId:
        type: string
        format: uuid
      firstName:
        type: string
      middleInitials:
        type: string
      lastName:
        type: string
      email:
        type: string
        format: x-email
        pattern: ^[a-zA-Z0-9._%+-]+@[a-zA-Z0-9.-]+\.[a-zA-Z]{2,}$
      telephone:
        type: string
        format: telephone
        pattern: ^[2-9]\d{2}-\d{3}-\d{4}$
      transportationOfficeId:
        type: string
        format: uuid
      transportationOffice:
        $ref: '#/definitions/TransportationOffice'
      transportationOfficeAssignments:
        type: array
        items:
          $ref: '#/definitions/TransportationOfficeAssignment'
      active:
        type: boolean
      roles:
        type: array
        items:
          $ref: '#/definitions/Role'
      edipi:
        type: string
      otherUniqueId:
        type: string
      rejectionReason:
        type: string
      status:
        type: string
        enum:
          - APPROVED
          - REQUESTED
          - REJECTED
      createdAt:
        type: string
        format: date-time
        readOnly: true
      updatedAt:
        type: string
        format: date-time
        readOnly: true
    required:
      - id
      - firstName
      - middleInitials
      - lastName
      - email
      - telephone
      - transportationOfficeId
      - active
      - roles
      - edipi
      - otherUniqueId
      - rejectionReason
      - status
      - createdAt
      - updatedAt
  LockedOfficeUser:
    type: object
    properties:
      firstName:
        type: string
      lastName:
        type: string
      transportationOfficeId:
        type: string
        format: uuid
      transportationOffice:
        $ref: '#/definitions/TransportationOffice'
  OfficeUserCreate:
    type: object
    properties:
      email:
        type: string
        example: user@userdomain.com
        title: Email
        x-nullable: false
      edipi:
        type: string
        example: '1234567890'
        maxLength: 10
        title: EDIPI
        x-nullable: true
      otherUniqueId:
        type: string
        title: Office user identifier when EDIPI is not available
        x-nullable: true
      firstName:
        type: string
        title: First Name
        x-nullable: false
      middleInitials:
        type: string
        example: L.
        x-nullable: true
        title: Middle Initials
      lastName:
        type: string
        title: Last Name
        x-nullable: false
      telephone:
        type: string
        format: telephone
        pattern: ^[2-9]\d{2}-\d{3}-\d{4}$
        example: 212-555-5555
        x-nullable: false
      transportationOfficeId:
        type: string
        format: uuid
        example: c56a4180-65aa-42ec-a945-5fd21dec0538
        x-nullable: false
      roles:
        type: array
        items:
          $ref: '#/definitions/OfficeUserRole'
        x-nullable: false
    required:
      - firstName
      - lastName
      - email
      - telephone
      - transportationOfficeId
      - roles
  OfficeUserUpdate:
    type: object
    properties:
      telephone:
        type: string
        format: telephone
        pattern: ^[2-9]\d{2}-\d{3}-\d{4}$
        example: 212-555-5555
    required:
      - telephone
  OfficeUserRole:
    type: object
    properties:
      name:
        type: string
        example: Task Ordering Officer
        x-nullable: true
        title: name
      roleType:
        type: string
        example: task_ordering_officer
        x-nullable: true
        title: roleType
  Customer:
    type: object
    properties:
      agency:
        type: string
        title: Agency customer is affilated with
      first_name:
        type: string
        example: John
      last_name:
        type: string
        example: Doe
      phone:
        type: string
        format: telephone
        pattern: ^[2-9]\d{2}-\d{3}-\d{4}$
        x-nullable: true
      email:
        type: string
        format: x-email
        pattern: ^[a-zA-Z0-9._%+-]+@[a-zA-Z0-9.-]+\.[a-zA-Z]{2,}$
        x-nullable: true
      suffix:
        type: string
        example: Jr.
        x-nullable: true
      middle_name:
        type: string
        example: David
        x-nullable: true
      current_address:
        $ref: '#/definitions/Address'
      backup_contact:
        $ref: '#/definitions/BackupContact'
      id:
        type: string
        format: uuid
        example: c56a4180-65aa-42ec-a945-5fd21dec0538
      edipi:
        type: string
      userID:
        type: string
        format: uuid
        example: c56a4180-65aa-42ec-a945-5fd21dec0538
      eTag:
        type: string
      phoneIsPreferred:
        type: boolean
      emailIsPreferred:
        type: boolean
      secondaryTelephone:
        type: string
        format: telephone
        pattern: ^[2-9]\d{2}-\d{3}-\d{4}$|^$
        x-nullable: true
      backupAddress:
        $ref: '#/definitions/Address'
      cacValidated:
        type: boolean
        x-nullable: true
      emplid:
        type: string
        x-nullable: true
  CreatedCustomer:
    type: object
    properties:
      affiliation:
        type: string
        title: Branch of service customer is affilated with
      firstName:
        type: string
        example: John
      lastName:
        type: string
        example: Doe
      telephone:
        type: string
        format: telephone
        pattern: ^[2-9]\d{2}-\d{3}-\d{4}$
        x-nullable: true
      personalEmail:
        type: string
        format: x-email
        pattern: ^[a-zA-Z0-9._%+-]+@[a-zA-Z0-9.-]+\.[a-zA-Z]{2,}$
      suffix:
        type: string
        example: Jr.
        x-nullable: true
      middleName:
        type: string
        example: David
        x-nullable: true
      residentialAddress:
        $ref: '#/definitions/Address'
      backupContact:
        $ref: '#/definitions/BackupContact'
      id:
        type: string
        format: uuid
        example: c56a4180-65aa-42ec-a945-5fd21dec0538
      edipi:
        type: string
        x-nullable: true
      userID:
        type: string
        format: uuid
        example: c56a4180-65aa-42ec-a945-5fd21dec0538
      oktaID:
        type: string
      oktaEmail:
        type: string
      phoneIsPreferred:
        type: boolean
      emailIsPreferred:
        type: boolean
      secondaryTelephone:
        type: string
        format: telephone
        pattern: ^[2-9]\d{2}-\d{3}-\d{4}$
        x-nullable: true
      backupAddress:
        $ref: '#/definitions/Address'
      cacValidated:
        type: boolean
  UpdateCustomerPayload:
    type: object
    properties:
      first_name:
        type: string
        example: John
      last_name:
        type: string
        example: Doe
      phone:
        type: string
        format: telephone
        pattern: ^[2-9]\d{2}-\d{3}-\d{4}$
        x-nullable: true
      email:
        type: string
        format: x-email
        pattern: ^[a-zA-Z0-9._%+-]+@[a-zA-Z0-9.-]+\.[a-zA-Z]{2,}$
        x-nullable: true
      suffix:
        type: string
        example: Jr.
        x-nullable: true
      middle_name:
        type: string
        example: David
        x-nullable: true
      current_address:
        allOf:
          - $ref: '#/definitions/Address'
      backup_contact:
        $ref: '#/definitions/BackupContact'
      phoneIsPreferred:
        type: boolean
      emailIsPreferred:
        type: boolean
      secondaryTelephone:
        type: string
        format: telephone
        pattern: ^[2-9]\d{2}-\d{3}-\d{4}$|^$
        x-nullable: true
      backupAddress:
        allOf:
          - $ref: '#/definitions/Address'
      cac_validated:
        type: boolean
  CreateCustomerPayload:
    type: object
    properties:
      affiliation:
        $ref: '#/definitions/Affiliation'
      edipi:
        type: string
        example: '1234567890'
        maxLength: 10
        x-nullable: false
      emplid:
        type: string
        example: '9485155'
        maxLength: 7
        x-nullable: true
      firstName:
        type: string
        example: John
      middleName:
        type: string
        example: David
        x-nullable: true
      lastName:
        type: string
        example: Doe
      suffix:
        type: string
        example: Jr.
        x-nullable: true
      telephone:
        type: string
        format: telephone
        pattern: ^[2-9]\d{2}-\d{3}-\d{4}$
        x-nullable: true
      secondaryTelephone:
        type: string
        format: telephone
        pattern: ^[2-9]\d{2}-\d{3}-\d{4}$
        x-nullable: true
      personalEmail:
        type: string
        format: x-email
        example: personalEmail@email.com
        pattern: ^[a-zA-Z0-9._%+-]+@[a-zA-Z0-9.-]+\.[a-zA-Z]{2,}$
      phoneIsPreferred:
        type: boolean
      emailIsPreferred:
        type: boolean
      residentialAddress:
        allOf:
          - $ref: '#/definitions/Address'
      backupContact:
        $ref: '#/definitions/BackupContact'
      backupMailingAddress:
        allOf:
          - $ref: '#/definitions/Address'
      createOktaAccount:
        type: boolean
      cacUser:
        type: boolean
  FetchLineOfAccountingPayload:
    type: object
    required:
      - effectiveDate
      - departmentIndicator
      - tacCode
    properties:
      departmentIndicator:
        $ref: '#/definitions/DepartmentIndicator'
      effectiveDate:
        description: >
          The effective date for the Line Of Accounting (LOA) being fetched. Eg,
          the orders issue date or the Non-Temporary Storage (NTS) Move Task
          Order (MTO) approval date. Effective date is used to find "Active"
          TGET data by searching for the TACs and LOAs with begin and end dates
          containing this date. The 'Effective Date' is the date that can be
          either the orders issued date (For HHG shipments), MTO approval date
          (For NTS shipments), or even the current date for NTS shipments with
          no approval yet (Just providing a preview to the office users per
          customer request).
        type: string
        format: date
        example: '2023-01-01'
      tacCode:
        type: string
        minLength: 4
        maxLength: 4
        example: F8J1
  SearchCustomersResult:
    type: object
    properties:
      page:
        type: integer
      perPage:
        type: integer
      totalCount:
        type: integer
      searchCustomers:
        $ref: '#/definitions/SearchCustomers'
  SearchCustomers:
    type: array
    items:
      $ref: '#/definitions/SearchCustomer'
  SearchCustomer:
    type: object
    properties:
      id:
        type: string
        format: uuid
      firstName:
        type: string
        example: John
        x-nullable: true
      lastName:
        type: string
        example: Doe
        x-nullable: true
      edipi:
        type: string
        x-nullable: true
      emplid:
        type: string
        x-nullable: true
      branch:
        type: string
      telephone:
        type: string
        format: telephone
        pattern: ^[2-9]\d{2}-\d{3}-\d{4}$
        x-nullable: true
      personalEmail:
        type: string
        format: x-email
        example: personalEmail@email.com
        pattern: ^[a-zA-Z0-9._%+-]+@[a-zA-Z0-9.-]+\.[a-zA-Z]{2,}$
        x-nullable: true
  Entitlements:
    properties:
      id:
        example: 571008b1-b0de-454d-b843-d71be9f02c04
        format: uuid
        type: string
      authorizedWeight:
        example: 2000
        type: integer
        x-formatting: weight
        x-nullable: true
      dependentsAuthorized:
        example: true
        type: boolean
        x-nullable: true
      gunSafe:
        type: boolean
        example: false
      weightRestriction:
        type: integer
        example: 1500
        x-formatting: weight
        x-nullable: true
      ubWeightRestriction:
        example: 1500
        type: integer
        x-nullable: true
        description: >-
          Indicates the UB weight restriction for the move to a particular
          location.
      nonTemporaryStorage:
        example: false
        type: boolean
        x-nullable: true
      privatelyOwnedVehicle:
        example: false
        type: boolean
        x-nullable: true
      proGearWeight:
        example: 2000
        type: integer
        x-formatting: weight
      proGearWeightSpouse:
        example: 500
        type: integer
        x-formatting: weight
      storageInTransit:
        example: 90
        type: integer
        x-nullable: true
      totalWeight:
        example: 500
        type: integer
        x-formatting: weight
      totalDependents:
        example: 2
        type: integer
      requiredMedicalEquipmentWeight:
        example: 500
        type: integer
        x-formatting: weight
      organizationalClothingAndIndividualEquipment:
        example: true
        type: boolean
      accompaniedTour:
        type: boolean
        example: true
        x-nullable: true
        description: >-
          Indicates if the move entitlement allows dependents to travel to the
          new Permanent Duty Station (PDS). This is only present on OCONUS
          moves.
      unaccompaniedBaggageAllowance:
        type: integer
        example: 3
        x-nullable: true
        description: >-
          The amount of weight in pounds that the move is entitled for shipment
          types of Unaccompanied Baggage.
      dependentsUnderTwelve:
        type: integer
        example: 5
        x-nullable: true
        description: >-
          Indicates the number of dependents under the age of twelve for a move.
          This is only present on OCONUS moves.
      dependentsTwelveAndOver:
        type: integer
        example: 3
        x-nullable: true
        description: >-
          Indicates the number of dependents of the age twelve or older for a
          move. This is only present on OCONUS moves.
      eTag:
        type: string
    type: object
  Error:
    properties:
      message:
        type: string
    required:
      - message
    type: object
  Grade:
    type: string
    x-nullable: true
    title: grade
    enum:
      - E_1
      - E_2
      - E_3
      - E_4
      - E_5
      - E_6
      - E_7
      - E_8
      - E_9
      - E_9_SPECIAL_SENIOR_ENLISTED
      - O_1_ACADEMY_GRADUATE
      - O_2
      - O_3
      - O_4
      - O_5
      - O_6
      - O_7
      - O_8
      - O_9
      - O_10
      - W_1
      - W_2
      - W_3
      - W_4
      - W_5
      - AVIATION_CADET
      - CIVILIAN_EMPLOYEE
      - ACADEMY_CADET
      - MIDSHIPMAN
    x-display-value:
      E_1: E-1
      E_2: E-2
      E_3: E-3
      E_4: E-4
      E_5: E-5
      E_6: E-6
      E_7: E-7
      E_8: E-8
      E_9: E-9
      E_9_SPECIAL_SENIOR_ENLISTED: E-9 (Special Senior Enlisted)
      O_1_ACADEMY_GRADUATE: O-1 or Service Academy Graduate
      O_2: O-2
      O_3: O-3
      O_4: O-4
      O_5: O-5
      O_6: O-6
      O_7: O-7
      O_8: O-8
      O_9: O-9
      O_10: O-10
      W_1: W-1
      W_2: W-2
      W_3: W-3
      W_4: W-4
      W_5: W-5
      AVIATION_CADET: Aviation Cadet
      CIVILIAN_EMPLOYEE: Civilian Employee
      ACADEMY_CADET: Service Academy Cadet
      MIDSHIPMAN: Midshipman
  Move:
    properties:
      id:
        example: 1f2270c7-7166-40ae-981e-b200ebdf3054
        format: uuid
        type: string
      serviceCounselingCompletedAt:
        format: date-time
        type: string
        x-nullable: true
      availableToPrimeAt:
        format: date-time
        type: string
        x-nullable: true
      approvedAt:
        format: date-time
        type: string
        x-nullable: true
      billableWeightsReviewedAt:
        format: date-time
        type: string
        x-nullable: true
      contractorId:
        type: string
        format: uuid
        x-nullable: true
      contractor:
        $ref: '#/definitions/Contractor'
      locator:
        type: string
        example: 1K43AR
      ordersId:
        type: string
        format: uuid
        example: c56a4180-65aa-42ec-a945-5fd21dec0538
      orders:
        $ref: '#/definitions/Order'
      referenceId:
        example: 1001-3456
        type: string
        x-nullable: true
      status:
        $ref: '#/definitions/MoveStatus'
      excessUnaccompaniedBaggageWeightQualifiedAt:
        type: string
        format: date-time
        description: >-
          Timestamp of when the sum of estimated or actual unaccompanied baggage
          shipment weights of the move reached 90% of the weight allowance
        x-nullable: true
      excessUnaccompaniedBaggageWeightAcknowledgedAt:
        type: string
        format: date-time
        description: >-
          Timestamp of when the TOO acknowledged the excess unaccompanied
          baggage weight risk by either dismissing the alert or updating the max
          billable weight
        x-nullable: true
      excess_weight_qualified_at:
        type: string
        format: date-time
        description: >-
          Timestamp of when the estimated shipment weights of the move reached
          90% of the weight allowance
        x-nullable: true
      excess_weight_acknowledged_at:
        type: string
        format: date-time
        description: >-
          Timestamp of when the TOO acknowledged the excess weight risk by
          either dismissing the alert or updating the max billable weight
        x-nullable: true
      tioRemarks:
        type: string
        example: approved additional weight
        x-nullable: true
      financialReviewFlag:
        type: boolean
        example: false
        description: >-
          This flag is set by office users if a move should be reviewed by a
          Financial Office
        x-nullable: false
        readOnly: true
      financialReviewRemarks:
        type: string
        example: Delivery Address is too far from duty location
        x-nullable: true
        readOnly: true
      closeoutOffice:
        $ref: '#/definitions/TransportationOffice'
      closeoutOfficeId:
        type: string
        format: uuid
        description: >-
          The transportation office that will handle reviewing PPM Closeout
          documentation for Army and Air Force service members
        x-nullable: true
      counselingOffice:
        $ref: '#/definitions/TransportationOffice'
      counselingOfficeId:
        type: string
        format: uuid
        description: >-
          The transportation office that will handle services counseling for
          this move
        x-nullable: true
      approvalsRequestedAt:
        type: string
        format: date-time
        description: >-
          The time at which a move is sent back to the TOO becuase the prime
          added a new service item for approval
        x-nullable: true
      createdAt:
        type: string
        format: date-time
      submittedAt:
        type: string
        format: date-time
        x-nullable: true
      updatedAt:
        type: string
        format: date-time
      eTag:
        type: string
      shipmentGBLOC:
        $ref: '#/definitions/GBLOC'
      lockedByOfficeUserID:
        type: string
        format: uuid
        x-nullable: true
      lockedByOfficeUser:
        $ref: '#/definitions/LockedOfficeUser'
        x-nullable: true
      lockExpiresAt:
        type: string
        format: date-time
        x-nullable: true
      additionalDocuments:
        $ref: '#/definitions/Document'
      SCAssignedUser:
        $ref: '#/definitions/AssignedOfficeUser'
      TOOAssignedUser:
        $ref: '#/definitions/AssignedOfficeUser'
      TIOAssignedUser:
        $ref: '#/definitions/AssignedOfficeUser'
      TOODestinationAssignedUser:
        $ref: '#/definitions/AssignedOfficeUser'
  MoveHistory:
    properties:
      id:
        description: move ID
        example: 1f2270c7-7166-40ae-981e-b200ebdf3054
        format: uuid
        type: string
      historyRecords:
        description: A list of MoveAuditHistory's connected to the move.
        $ref: '#/definitions/MoveAuditHistories'
      locator:
        description: move locator
        type: string
        example: 1K43AR
      referenceId:
        description: move referenceID
        example: 1001-3456
        type: string
        x-nullable: true
  MoveHistoryResult:
    type: object
    properties:
      page:
        type: integer
      perPage:
        type: integer
      totalCount:
        type: integer
      id:
        description: move ID
        example: 1f2270c7-7166-40ae-981e-b200ebdf3054
        format: uuid
        type: string
      historyRecords:
        description: A list of MoveAuditHistory's connected to the move.
        $ref: '#/definitions/MoveAuditHistories'
      locator:
        description: move locator
        type: string
        example: 1K43AR
      referenceId:
        description: move referenceID
        example: 1001-3456
        type: string
        x-nullable: true
  MoveAuditHistories:
    type: array
    items:
      $ref: '#/definitions/MoveAuditHistory'
  MoveAuditHistory:
    properties:
      id:
        description: id from audity_history table
        example: 1f2270c7-7166-40ae-981e-b200ebdf3054
        format: uuid
        type: string
      schemaName:
        description: Database schema audited table for this event is in
        type: string
      tableName:
        description: name of database table that was changed
        type: string
      relId:
        description: relation OID. Table OID (object identifier). Changes with drop/create.
        type: integer
      objectId:
        description: id column for the tableName where the data was changed
        example: 1f2270c7-7166-40ae-981e-b200ebdf3054
        format: uuid
        type: string
        x-nullable: true
      sessionUserId:
        example: 1f2270c7-7166-40ae-981e-b200ebdf3054
        format: uuid
        type: string
        x-nullable: true
      sessionUserFirstName:
        example: foo
        type: string
        x-nullable: true
      sessionUserLastName:
        example: bar
        type: string
        x-nullable: true
      sessionUserEmail:
        example: foobar@example.com
        type: string
        x-nullable: true
      sessionUserTelephone:
        format: telephone
        type: string
        pattern: ^[2-9]\d{2}-\d{3}-\d{4}$
        x-nullable: true
      context:
        type: array
        items:
          type: object
          additionalProperties:
            type: string
        x-nullable: true
      contextId:
        description: id column for the context table the record belongs to
        example: 1f2270c7-7166-40ae-981e-b200ebdf3054
        type: string
        x-nullable: true
      eventName:
        description: API endpoint name that was called to make the change
        type: string
        x-nullable: true
      actionTstampTx:
        description: Transaction start timestamp for tx in which audited event occurred
        type: string
        format: date-time
      actionTstampStm:
        description: Statement start timestamp for tx in which audited event occurred
        type: string
        format: date-time
      actionTstampClk:
        description: Wall clock time at which audited event's trigger call occurred
        type: string
        format: date-time
      transactionId:
        description: >-
          Identifier of transaction that made the change. May wrap, but unique
          paired with action_tstamp_tx.
        type: integer
        x-nullable: true
      action:
        description: Action type; I = insert, D = delete, U = update, T = truncate
        type: string
      oldValues:
        description: >-
          A list of (old/previous) MoveAuditHistoryItem's for a record before
          the change.
        type: object
        additionalProperties: true
        x-nullable: true
      changedValues:
        description: >-
          A list of (changed/updated) MoveAuditHistoryItem's for a record after
          the change.
        type: object
        additionalProperties: true
        x-nullable: true
      statementOnly:
        description: >-
          true if audit event is from an FOR EACH STATEMENT trigger, false for
          FOR EACH ROW'
        type: boolean
        example: false
  MoveAuditHistoryItems:
    type: array
    items:
      $ref: '#/definitions/MoveAuditHistoryItem'
  MoveAuditHistoryItem:
    properties:
      columnName:
        type: string
      columnValue:
        type: string
  MoveStatus:
    type: string
    enum:
      - DRAFT
      - NEEDS SERVICE COUNSELING
      - SERVICE COUNSELING COMPLETED
      - SUBMITTED
      - APPROVALS REQUESTED
      - APPROVED
      - CANCELED
  PPMStatus:
    type: string
    enum:
      - CANCELED
      - DRAFT
      - SUBMITTED
      - WAITING_ON_CUSTOMER
      - NEEDS_ADVANCE_APPROVAL
      - NEEDS_CLOSEOUT
      - CLOSEOUT_COMPLETE
      - COMPLETED
  DeptIndicator:
    type: string
    title: Dept. indicator
    x-nullable: true
    enum:
      - NAVY_AND_MARINES
      - ARMY
      - ARMY_CORPS_OF_ENGINEERS
      - AIR_AND_SPACE_FORCE
      - COAST_GUARD
      - OFFICE_OF_SECRETARY_OF_DEFENSE
    x-display-value:
      NAVY_AND_MARINES: 17 Navy and Marine Corps
      ARMY: 21 Army
      ARMY_CORPS_OF_ENGINEERS: 96 Army Corps of Engineers
      AIR_AND_SPACE_FORCE: 57 Air Force and Space Force
      COAST_GUARD: 70 Coast Guard
      OFFICE_OF_SECRETARY_OF_DEFENSE: 97 Office of the Secretary of Defense
  OrdersTypeDetail:
    type: string
    title: Orders type detail
    x-nullable: true
    enum:
      - HHG_PERMITTED
      - PCS_TDY
      - HHG_RESTRICTED_PROHIBITED
      - HHG_RESTRICTED_AREA
      - INSTRUCTION_20_WEEKS
      - HHG_PROHIBITED_20_WEEKS
      - DELAYED_APPROVAL
    x-display-value:
      HHG_PERMITTED: Shipment of HHG Permitted
      PCS_TDY: PCS with TDY Enroute
      HHG_RESTRICTED_PROHIBITED: Shipment of HHG Restricted or Prohibited
      HHG_RESTRICTED_AREA: HHG Restricted Area-HHG Prohibited
      INSTRUCTION_20_WEEKS: Course of Instruction 20 Weeks or More
      HHG_PROHIBITED_20_WEEKS: Shipment of HHG Prohibited but Authorized within 20 weeks
      DELAYED_APPROVAL: Delayed Approval 20 Weeks or More
  Order:
    properties:
      id:
        example: 1f2270c7-7166-40ae-981e-b200ebdf3054
        format: uuid
        type: string
      customerID:
        example: c56a4180-65aa-42ec-a945-5fd21dec0538
        format: uuid
        type: string
      customer:
        $ref: '#/definitions/Customer'
      moveCode:
        type: string
        example: H2XFJF
      first_name:
        type: string
        example: John
        readOnly: true
      last_name:
        type: string
        example: Doe
        readOnly: true
      grade:
        $ref: '#/definitions/Grade'
      agency:
        $ref: '#/definitions/Affiliation'
      entitlement:
        $ref: '#/definitions/Entitlements'
      destinationDutyLocation:
        $ref: '#/definitions/DutyLocation'
      destinationDutyLocationGBLOC:
        $ref: '#/definitions/GBLOC'
      originDutyLocation:
        $ref: '#/definitions/DutyLocation'
      originDutyLocationGBLOC:
        $ref: '#/definitions/GBLOC'
      moveTaskOrderID:
        example: c56a4180-65aa-42ec-a945-5fd21dec0538
        format: uuid
        type: string
      uploaded_order_id:
        example: c56a4180-65aa-42ec-a945-5fd21dec0538
        format: uuid
        type: string
      uploadedAmendedOrderID:
        example: c56a4180-65aa-42ec-a945-5fd21dec0538
        format: uuid
        type: string
        x-nullable: true
      amendedOrdersAcknowledgedAt:
        type: string
        format: date-time
        x-nullable: true
      order_number:
        type: string
        x-nullable: true
        example: 030-00362
      order_type:
        $ref: '#/definitions/OrdersType'
      order_type_detail:
        $ref: '#/definitions/OrdersTypeDetail'
        x-nullable: true
      date_issued:
        type: string
        format: date
        example: '2020-01-01'
      report_by_date:
        type: string
        format: date
        example: '2020-01-01'
      department_indicator:
        $ref: '#/definitions/DeptIndicator'
        x-nullable: true
      tac:
        type: string
        title: TAC
        example: F8J1
        x-nullable: true
      sac:
        type: string
        title: SAC
        example: N002214CSW32Y9
        x-nullable: true
      ntsTac:
        type: string
        title: NTS TAC
        example: F8J1
        x-nullable: true
      ntsSac:
        type: string
        title: NTS SAC
        example: N002214CSW32Y9
        x-nullable: true
      has_dependents:
        type: boolean
        example: false
        title: Are dependents included in your orders?
      spouse_has_pro_gear:
        type: boolean
        example: false
        title: >-
          Do you have a spouse who will need to move items related to their
          occupation (also known as spouse pro-gear)?
      supplyAndServicesCostEstimate:
        type: string
      packingAndShippingInstructions:
        type: string
      methodOfPayment:
        type: string
      naics:
        type: string
      orders_type:
        $ref: '#/definitions/OrdersType'
      eTag:
        type: string
    type: object
  Location:
    type: object
    properties:
      label:
        type: string
        example: Label for display
      value:
        type: string
        example: Value for location
    required:
      - label
      - value
  Locations:
    type: array
    items:
      $ref: '#/definitions/Location'
  OrderBody:
    type: object
    properties:
      id:
        type: string
        format: uuid
  CreateOrders:
    type: object
    properties:
      serviceMemberId:
        type: string
        format: uuid
        example: c56a4180-65aa-42ec-a945-5fd21dec0538
      issueDate:
        type: string
        description: The date and time that these orders were cut.
        format: date
        title: Orders date
      reportByDate:
        type: string
        description: Report By Date
        format: date
        title: Report-by date
      ordersType:
        $ref: '#/definitions/OrdersType'
      ordersTypeDetail:
        $ref: '#/definitions/OrdersTypeDetail'
      hasDependents:
        type: boolean
        title: Are dependents included in your orders?
      spouseHasProGear:
        type: boolean
        title: >-
          Do you have a spouse who will need to move items related to their
          occupation (also known as spouse pro-gear)?
      newDutyLocationId:
        type: string
        format: uuid
        example: c56a4180-65aa-42ec-a945-5fd21dec0538
      counselingOfficeId:
        type: string
        format: uuid
        example: cf1addea-a4f9-4173-8506-2bb82a064cb7
        x-nullable: true
      ordersNumber:
        type: string
        title: Orders Number
        x-nullable: true
        example: 030-00362
      tac:
        type: string
        title: TAC
        example: F8J1
        x-nullable: true
      sac:
        type: string
        title: SAC
        example: N002214CSW32Y9
        x-nullable: true
      departmentIndicator:
        $ref: '#/definitions/DeptIndicator'
      grade:
        $ref: '#/definitions/Grade'
      originDutyLocationId:
        type: string
        format: uuid
        example: c56a4180-65aa-42ec-a945-5fd21dec0538
      accompaniedTour:
        type: boolean
        example: true
        x-nullable: true
        description: >-
          Indicates if the move entitlement allows dependents to travel to the
          new Permanent Duty Station (PDS). This is only present on OCONUS
          moves.
      dependentsUnderTwelve:
        type: integer
        example: 5
        x-nullable: true
        description: >-
          Indicates the number of dependents under the age of twelve for a move.
          This is only present on OCONUS moves.
      dependentsTwelveAndOver:
        type: integer
        example: 3
        x-nullable: true
        description: >-
          Indicates the number of dependents of the age twelve or older for a
          move. This is only present on OCONUS moves.
      civilianTdyUbAllowance:
        type: integer
        example: 3
        x-nullable: true
        description: >-
          The weight in pounds set by the customer or office user that a
          civilian TDY move is entitled to for Unaccompanied Baggage shipment
          types.
    required:
      - serviceMemberId
      - issueDate
      - reportByDate
      - ordersType
      - hasDependents
      - spouseHasProGear
      - newDutyLocationId
  CounselingUpdateOrderPayload:
    type: object
    properties:
      issueDate:
        type: string
        description: The date and time that these orders were cut.
        format: date
        example: '2018-04-26'
        title: Orders date
      reportByDate:
        type: string
        description: Report By Date
        format: date
        example: '2018-04-26'
        title: Report-by date
      ordersType:
        $ref: '#/definitions/OrdersType'
      ordersTypeDetail:
        $ref: '#/definitions/OrdersTypeDetail'
      ordersNumber:
        type: string
        title: Orders Number
        x-nullable: true
        example: 030-00362
      departmentIndicator:
        $ref: '#/definitions/DeptIndicator'
        x-nullable: true
      originDutyLocationId:
        type: string
        format: uuid
        example: c56a4180-65aa-42ec-a945-5fd21dec0538
      newDutyLocationId:
        type: string
        format: uuid
        example: c56a4180-65aa-42ec-a945-5fd21dec0538
      tac:
        type: string
        title: HHG TAC
        minLength: 4
        maxLength: 4
        example: F8J1
        x-nullable: true
      sac:
        title: HHG SAC
        example: N002214CSW32Y9
        $ref: '#/definitions/NullableString'
      ntsTac:
        title: NTS TAC
        minLength: 4
        maxLength: 4
        example: F8J1
        $ref: '#/definitions/NullableString'
      ntsSac:
        title: NTS SAC
        example: N002214CSW32Y9
        $ref: '#/definitions/NullableString'
      grade:
        $ref: '#/definitions/Grade'
      hasDependents:
        type: boolean
        title: Are dependents included in your orders?
        x-nullable: true
      dependentsAuthorized:
        type: boolean
        x-nullable: true
      civilianTdyUbAllowance:
        type: integer
        example: 3
        x-nullable: true
        description: >-
          The weight in pounds set by the customer or office user that a
          civilian TDY move is entitled to for Unaccompanied Baggage shipment
          types.
    required:
      - issueDate
      - reportByDate
      - ordersType
      - originDutyLocationId
      - newDutyLocationId
  UpdateOrderPayload:
    type: object
    properties:
      issueDate:
        type: string
        description: The date and time that these orders were cut.
        format: date
        example: '2018-04-26'
        title: Orders date
      reportByDate:
        type: string
        description: Report By Date
        format: date
        example: '2018-04-26'
        title: Report-by date
      ordersType:
        $ref: '#/definitions/OrdersType'
      ordersTypeDetail:
        $ref: '#/definitions/OrdersTypeDetail'
      originDutyLocationId:
        type: string
        format: uuid
        example: c56a4180-65aa-42ec-a945-5fd21dec0538
      newDutyLocationId:
        type: string
        format: uuid
        example: c56a4180-65aa-42ec-a945-5fd21dec0538
      ordersNumber:
        type: string
        title: Orders Number
        x-nullable: true
        example: 030-00362
      tac:
        type: string
        title: HHG TAC
        minLength: 4
        maxLength: 4
        example: F8J1
        x-nullable: true
      sac:
        title: HHG SAC
        example: N002214CSW32Y9
        $ref: '#/definitions/NullableString'
      ntsTac:
        title: NTS TAC
        minLength: 4
        maxLength: 4
        example: F8J1
        $ref: '#/definitions/NullableString'
      ntsSac:
        title: NTS SAC
        example: N002214CSW32Y9
        $ref: '#/definitions/NullableString'
      departmentIndicator:
        $ref: '#/definitions/DeptIndicator'
        x-nullable: true
      ordersAcknowledgement:
        description: >-
          Confirmation that the new amended orders were reviewed after
          previously approving the original orders
        type: boolean
        x-nullable: true
      grade:
        $ref: '#/definitions/Grade'
      dependentsAuthorized:
        type: boolean
        x-nullable: true
      civilianTdyUbAllowance:
        type: integer
        example: 3
        x-nullable: true
        description: >-
          The weight in pounds set by the customer or office user that a
          civilian TDY move is entitled to for Unaccompanied Baggage shipment
          types.
    required:
      - issueDate
      - reportByDate
      - ordersType
      - newDutyLocationId
      - originDutyLocationId
  UpdateAllowancePayload:
    type: object
    properties:
      grade:
        $ref: '#/definitions/Grade'
      agency:
        $ref: '#/definitions/Affiliation'
      proGearWeight:
        description: unit is in lbs
        example: 2000
        type: integer
        minimum: 0
        maximum: 2000
        x-formatting: weight
        x-nullable: true
      proGearWeightSpouse:
        description: unit is in lbs
        example: 500
        type: integer
        minimum: 0
        maximum: 500
        x-formatting: weight
        x-nullable: true
      requiredMedicalEquipmentWeight:
        description: unit is in lbs
        example: 2000
        type: integer
        minimum: 0
        x-formatting: weight
      organizationalClothingAndIndividualEquipment:
        description: only for Army
        type: boolean
        x-nullable: true
      storageInTransit:
        description: >-
          the number of storage in transit days that the customer is entitled to
          for a given shipment on their move
        type: integer
        minimum: 0
      gunSafe:
        description: >-
          True if user is entitled to move a gun safe (up to 500 lbs) as part of
          their move without it being charged against their weight allowance.
        type: boolean
        x-nullable: true
      accompaniedTour:
        type: boolean
        example: true
        x-nullable: true
        description: >-
          Indicates if the move entitlement allows dependents to travel to the
          new Permanent Duty Station (PDS). This is only present on OCONUS
          moves.
      dependentsUnderTwelve:
        type: integer
        example: 5
        x-nullable: true
        description: >-
          Indicates the number of dependents under the age of twelve for a move.
          This is only present on OCONUS moves.
      dependentsTwelveAndOver:
        type: integer
        example: 3
        x-nullable: true
        description: >-
          Indicates the number of dependents of the age twelve or older for a
          move. This is only present on OCONUS moves.
      ubAllowance:
        example: 500
        type: integer
        x-nullable: true
      weightRestriction:
        example: 1500
        type: integer
        x-nullable: true
        description: >-
          Indicates the weight restriction for the move to a particular
          location.
      ubWeightRestriction:
        example: 1500
        type: integer
        x-nullable: true
        description: >-
          Indicates the UB weight restriction for the move to a particular
          location.
  UpdateBillableWeightPayload:
    type: object
    properties:
      authorizedWeight:
        description: unit is in lbs
        example: 2000
        minimum: 1
        type: integer
        x-formatting: weight
        x-nullable: true
  UpdateMaxBillableWeightAsTIOPayload:
    type: object
    properties:
      authorizedWeight:
        description: unit is in lbs
        example: 2000
        minimum: 1
        type: integer
        x-formatting: weight
        x-nullable: true
      tioRemarks:
        description: TIO remarks for updating the max billable weight
        example: Increasing max billable weight
        type: string
        minLength: 1
        x-nullable: true
    required:
      - authorizedWeight
      - tioRemarks
  CounselingUpdateAllowancePayload:
    type: object
    properties:
      grade:
        $ref: '#/definitions/Grade'
      agency:
        $ref: '#/definitions/Affiliation'
      proGearWeight:
        minimum: 0
        maximum: 2000
        description: unit is in lbs
        example: 2000
        type: integer
        x-formatting: weight
        x-nullable: true
      proGearWeightSpouse:
        minimum: 0
        maximum: 500
        description: unit is in lbs
        example: 2000
        type: integer
        x-formatting: weight
        x-nullable: true
      requiredMedicalEquipmentWeight:
        minimum: 0
        description: unit is in lbs
        example: 2000
        type: integer
        x-formatting: weight
      organizationalClothingAndIndividualEquipment:
        description: only for Army
        type: boolean
        x-nullable: true
      storageInTransit:
        description: >-
          the number of storage in transit days that the customer is entitled to
          for a given shipment on their move
        type: integer
        minimum: 0
      gunSafe:
        description: >-
          True if user is entitled to move a gun safe (up to 500 lbs) as part of
          their move without it being charged against their weight allowance.
        type: boolean
        x-nullable: true
      accompaniedTour:
        type: boolean
        example: true
        x-nullable: true
        description: >-
          Indicates if the move entitlement allows dependents to travel to the
          new Permanent Duty Station (PDS). This is only present on OCONUS
          moves.
      dependentsUnderTwelve:
        type: integer
        example: 5
        x-nullable: true
        description: >-
          Indicates the number of dependents under the age of twelve for a move.
          This is only present on OCONUS moves.
      dependentsTwelveAndOver:
        type: integer
        example: 3
        x-nullable: true
        description: >-
          Indicates the number of dependents of the age twelve or older for a
          move. This is only present on OCONUS moves.
      ubAllowance:
        example: 500
        type: integer
        x-nullable: true
      weightRestriction:
        example: 1500
        type: integer
        x-nullable: true
        description: Indicates the weight restriction for a move to a particular location.
      ubWeightRestriction:
        example: 1500
        type: integer
        x-nullable: true
        description: >-
          Indicates the UB weight restriction for the move to a particular
          location.
  MoveTaskOrder:
    description: The Move (MoveTaskOrder)
    properties:
      id:
        example: 1f2270c7-7166-40ae-981e-b200ebdf3054
        format: uuid
        type: string
      createdAt:
        format: date-time
        type: string
      orderID:
        example: c56a4180-65aa-42ec-a945-5fd21dec0538
        format: uuid
        type: string
      locator:
        type: string
        example: 1K43AR
      referenceId:
        example: 1001-3456
        type: string
      serviceCounselingCompletedAt:
        format: date-time
        type: string
        x-nullable: true
      availableToPrimeAt:
        format: date-time
        type: string
        x-nullable: true
      approvedAt:
        format: date-time
        type: string
        x-nullable: true
      updatedAt:
        format: date-time
        type: string
      destinationAddress:
        $ref: '#/definitions/Address'
      pickupAddress:
        $ref: '#/definitions/Address'
      destinationDutyLocation:
        example: 1f2270c7-7166-40ae-981e-b200ebdf3054
        format: uuid
        type: string
      originDutyLocation:
        example: 1f2270c7-7166-40ae-981e-b200ebdf3054
        format: uuid
        type: string
      entitlements:
        $ref: '#/definitions/Entitlements'
      requestedPickupDate:
        format: date
        type: string
      tioRemarks:
        type: string
        example: approved additional weight
        x-nullable: true
      eTag:
        type: string
    type: object
  MoveTaskOrders:
    items:
      $ref: '#/definitions/MoveTaskOrder'
    type: array
  PaymentRequest:
    properties:
      proofOfServiceDocs:
        $ref: '#/definitions/ProofOfServiceDocs'
      id:
        example: c56a4180-65aa-42ec-a945-5fd21dec0538
        format: uuid
        readOnly: true
        type: string
      isFinal:
        default: false
        type: boolean
      moveTaskOrder:
        $ref: '#/definitions/Move'
      moveTaskOrderID:
        example: c56a4180-65aa-42ec-a945-5fd21dec0538
        format: uuid
        type: string
      rejectionReason:
        example: documentation was incomplete
        type: string
        x-nullable: true
      serviceItems:
        $ref: '#/definitions/PaymentServiceItems'
      status:
        $ref: '#/definitions/PaymentRequestStatus'
      paymentRequestNumber:
        example: 1234-5678-1
        readOnly: true
        type: string
      recalculationOfPaymentRequestID:
        example: c56a4180-65aa-42ec-a945-5fd21dec0538
        format: uuid
        type: string
        readOnly: true
        x-nullable: true
      eTag:
        type: string
      reviewedAt:
        format: date-time
        type: string
        x-nullable: true
      createdAt:
        format: date-time
        type: string
      sentToGexAt:
        format: date-time
        type: string
        x-nullable: true
      receivedByGexAt:
        format: date-time
        type: string
        x-nullable: true
      ediErrorType:
        description: >-
          Type of EDI reporting or causing the issue. Can be EDI 997, 824, and
          858.
        type: string
        x-nullable: true
      ediErrorCode:
        description: Reported code from syncada for the EDI error encountered
        type: string
        x-nullable: true
      ediErrorDescription:
        description: The reason the services counselor has excluded or rejected the item.
        type: string
        x-nullable: true
      tppsInvoiceAmountPaidTotalMillicents:
        type: integer
        format: millients
        title: >-
          Total amount that TPPS paid for all service items on the payment
          request in millicents
        x-nullable: true
      tppsInvoiceSellerPaidDate:
        type: string
        format: date-time
        title: Date that TPPS paid HS for the payment request
        x-nullable: true
    type: object
  PaymentRequests:
    items:
      $ref: '#/definitions/PaymentRequest'
    type: array
  PaymentServiceItems:
    items:
      $ref: '#/definitions/PaymentServiceItem'
    type: array
  PaymentServiceItem:
    properties:
      id:
        example: c56a4180-65aa-42ec-a945-5fd21dec0538
        format: uuid
        readOnly: true
        type: string
      createdAt:
        format: date-time
        type: string
      paymentRequestID:
        example: c56a4180-65aa-42ec-a945-5fd21dec0538
        format: uuid
        type: string
      mtoServiceItemID:
        example: c56a4180-65aa-42ec-a945-5fd21dec0538
        format: uuid
        type: string
      mtoServiceItemCode:
        example: DLH
        type: string
      mtoServiceItemName:
        example: Move management
        type: string
      mtoShipmentType:
        $ref: '#/definitions/MTOShipmentType'
      mtoShipmentID:
        type: string
        format: uuid
        example: c56a4180-65aa-42ec-a945-5fd21dec0538
        x-nullable: true
      status:
        $ref: '#/definitions/PaymentServiceItemStatus'
      priceCents:
        type: integer
        format: cents
        title: Price of the service item in cents
        x-nullable: true
      rejectionReason:
        example: documentation was incomplete
        type: string
        x-nullable: true
      referenceID:
        example: 1234-5678-c56a4180
        readOnly: true
        format: string
      paymentServiceItemParams:
        $ref: '#/definitions/PaymentServiceItemParams'
      eTag:
        type: string
      tppsInvoiceAmountPaidPerServiceItemMillicents:
        type: integer
        format: millicents
        title: Amount that TPPS paid for the individual service item in millicents
        x-nullable: true
    type: object
  PaymentRequestStatus:
    type: string
    enum:
      - PENDING
      - REVIEWED
      - REVIEWED_AND_ALL_SERVICE_ITEMS_REJECTED
      - SENT_TO_GEX
      - TPPS_RECEIVED
      - PAID
      - EDI_ERROR
      - DEPRECATED
    title: Payment Request Status
  ProofOfServiceDocs:
    items:
      $ref: '#/definitions/ProofOfServiceDoc'
    type: array
  ProofOfServiceDoc:
    properties:
      isWeightTicket:
        type: boolean
      uploads:
        items:
          $ref: '#/definitions/Upload'
        type: array
  ShipmentsPaymentSITBalance:
    items:
      $ref: '#/definitions/ShipmentPaymentSITBalance'
    type: array
  ShipmentPaymentSITBalance:
    properties:
      shipmentID:
        type: string
        format: uuid
      totalSITDaysAuthorized:
        type: integer
      totalSITDaysRemaining:
        type: integer
      totalSITEndDate:
        type: string
        format: date
        x-nullable: true
      pendingSITDaysInvoiced:
        type: integer
      pendingBilledStartDate:
        type: string
        format: date
        x-nullable: true
      pendingBilledEndDate:
        type: string
        format: date
        x-nullable: true
      previouslyBilledDays:
        type: integer
        x-nullable: true
      previouslyBilledStartDate:
        type: string
        format: date
        x-nullable: true
      previouslyBilledEndDate:
        type: string
        format: date
        x-nullable: true
  UpdateShipment:
    type: object
    properties:
      shipmentType:
        $ref: '#/definitions/MTOShipmentType'
      requestedPickupDate:
        format: date
        type: string
        x-nullable: true
      requestedDeliveryDate:
        format: date
        type: string
        x-nullable: true
      customerRemarks:
        type: string
        example: handle with care
        x-nullable: true
      counselorRemarks:
        type: string
        example: counselor approved
        x-nullable: true
      billableWeightCap:
        type: integer
        description: estimated weight of the shuttle service item provided by the prime
        example: 2500
        x-formatting: weight
        x-nullable: true
      billableWeightJustification:
        type: string
        example: more weight than expected
        x-nullable: true
      pickupAddress:
        allOf:
          - $ref: '#/definitions/Address'
      destinationAddress:
        allOf:
          - $ref: '#/definitions/Address'
      secondaryDeliveryAddress:
        allOf:
          - $ref: '#/definitions/Address'
      secondaryPickupAddress:
        allOf:
          - $ref: '#/definitions/Address'
      hasSecondaryPickupAddress:
        type: boolean
        x-nullable: true
        x-omitempty: false
      hasSecondaryDeliveryAddress:
        type: boolean
        x-nullable: true
        x-omitempty: false
      tertiaryDeliveryAddress:
        allOf:
          - $ref: '#/definitions/Address'
      tertiaryPickupAddress:
        allOf:
          - $ref: '#/definitions/Address'
      hasTertiaryPickupAddress:
        type: boolean
        x-nullable: true
        x-omitempty: false
      hasTertiaryDeliveryAddress:
        type: boolean
        x-nullable: true
        x-omitempty: false
      actualProGearWeight:
        type: integer
        x-nullable: true
        x-omitempty: false
      actualSpouseProGearWeight:
        type: integer
        x-nullable: true
        x-omitempty: false
      destinationType:
        $ref: '#/definitions/DestinationType'
      agents:
        $ref: '#/definitions/MTOAgents'
        x-nullable: true
      tacType:
        $ref: '#/definitions/LOATypeNullable'
      sacType:
        $ref: '#/definitions/LOATypeNullable'
      usesExternalVendor:
        type: boolean
        example: false
        x-nullable: true
      serviceOrderNumber:
        type: string
        x-nullable: true
      ntsRecordedWeight:
        description: >-
          The previously recorded weight for the NTS Shipment. Used for NTS
          Release to know what the previous primeActualWeight or billable weight
          was.
        example: 2000
        type: integer
        x-formatting: weight
        x-nullable: true
      storageFacility:
        x-nullable: true
        $ref: '#/definitions/StorageFacility'
      ppmShipment:
        $ref: '#/definitions/UpdatePPMShipment'
      boatShipment:
        $ref: '#/definitions/UpdateBoatShipment'
      mobileHomeShipment:
        $ref: '#/definitions/UpdateMobileHomeShipment'
  UpdatePPMShipment:
    type: object
    properties:
      ppmType:
        $ref: '#/definitions/PPMType'
      expectedDepartureDate:
        description: |
          Date the customer expects to move.
        format: date
        type: string
        x-nullable: true
      actualMoveDate:
        format: date
        type: string
        x-nullable: true
      pickupAddress:
        allOf:
          - $ref: '#/definitions/Address'
      secondaryPickupAddress:
        allOf:
          - $ref: '#/definitions/Address'
      destinationAddress:
        allOf:
          - $ref: '#/definitions/PPMDestinationAddress'
      secondaryDestinationAddress:
        allOf:
          - $ref: '#/definitions/Address'
      hasSecondaryPickupAddress:
        type: boolean
        x-nullable: true
        x-omitempty: false
      hasSecondaryDestinationAddress:
        type: boolean
        x-nullable: true
        x-omitempty: false
      tertiaryPickupAddress:
        allOf:
          - $ref: '#/definitions/Address'
      tertiaryDestinationAddress:
        allOf:
          - $ref: '#/definitions/Address'
      hasTertiaryPickupAddress:
        type: boolean
        x-nullable: true
        x-omitempty: false
      hasTertiaryDestinationAddress:
        type: boolean
        x-nullable: true
        x-omitempty: false
      w2Address:
        x-nullable: true
        $ref: '#/definitions/Address'
      sitExpected:
        type: boolean
        x-nullable: true
      sitLocation:
        allOf:
          - $ref: '#/definitions/SITLocationType'
          - x-nullable: true
      sitEstimatedWeight:
        type: integer
        example: 2000
        x-nullable: true
      sitEstimatedEntryDate:
        format: date
        type: string
        x-nullable: true
      sitEstimatedDepartureDate:
        format: date
        type: string
        x-nullable: true
      estimatedWeight:
        type: integer
        example: 4200
        x-nullable: true
      allowableWeight:
        description: The allowable weight of the PPM shipment goods being moved.
        type: integer
        minimum: 0
        example: 4300
        x-nullable: true
      hasProGear:
        description: |
          Indicates whether PPM shipment has pro-gear.
        type: boolean
        x-nullable: true
      proGearWeight:
        type: integer
        x-nullable: true
      spouseProGearWeight:
        type: integer
        x-nullable: true
      hasRequestedAdvance:
        description: |
          Indicates whether an advance has been requested for the PPM shipment.
        type: boolean
        x-nullable: true
      hasReceivedAdvance:
        description: |
          Indicates whether an advance was received for the PPM shipment.
        type: boolean
        x-nullable: true
      advanceAmountRequested:
        description: |
          The amount request for an advance, or null if no advance is requested
        type: integer
        format: cents
        x-nullable: true
      advanceAmountReceived:
        description: |
          The amount received for an advance, or null if no advance is received
        type: integer
        format: cents
        x-nullable: true
      advanceStatus:
        $ref: '#/definitions/PPMAdvanceStatus'
        x-nullable: true
      isActualExpenseReimbursement:
        description: >-
          Used for PPM shipments only. Denotes if this shipment uses the Actual
          Expense Reimbursement method.
        type: boolean
        example: false
        x-omitempty: false
        x-nullable: true
  UpdateBoatShipment:
    type: object
    properties:
      type:
        type: string
        enum:
          - HAUL_AWAY
          - TOW_AWAY
        x-nullable: true
      year:
        type: integer
        description: Year of the Boat
        x-nullable: true
      make:
        type: string
        description: Make of the Boat
        x-nullable: true
      model:
        type: string
        description: Model of the Boat
        x-nullable: true
      lengthInInches:
        type: integer
        description: Length of the Boat in inches
        x-nullable: true
      widthInInches:
        type: integer
        description: Width of the Boat in inches
        x-nullable: true
      heightInInches:
        type: integer
        description: Height of the Boat in inches
        x-nullable: true
      hasTrailer:
        type: boolean
        description: Does the boat have a trailer
        x-nullable: true
      isRoadworthy:
        type: boolean
        description: Is the trailer roadworthy
        x-nullable: true
  UpdateMobileHomeShipment:
    type: object
    properties:
      year:
        type: integer
        description: Year of the Boat
        x-nullable: true
      make:
        type: string
        description: Make of the Boat
        x-nullable: true
      model:
        type: string
        description: Model of the Boat
        x-nullable: true
      lengthInInches:
        type: integer
        description: Length of the Boat in inches
        x-nullable: true
      widthInInches:
        type: integer
        description: Width of the Boat in inches
        x-nullable: true
      heightInInches:
        type: integer
        description: Height of the Boat in inches
        x-nullable: true
  UpdateWeightTicket:
    type: object
    properties:
      vehicleDescription:
        description: >-
          Description of the vehicle used for the trip. E.g. make/model, type of
          truck/van, etc.
        type: string
        x-nullable: true
        x-omitempty: false
      emptyWeight:
        description: Weight of the vehicle when empty.
        type: integer
        minimum: 0
      missingEmptyWeightTicket:
        description: >-
          Indicates if the customer is missing a weight ticket for the vehicle
          weight when empty.
        type: boolean
        x-nullable: true
        x-omitempty: false
      fullWeight:
        description: The weight of the vehicle when full.
        type: integer
        minimum: 0
      missingFullWeightTicket:
        description: >-
          Indicates if the customer is missing a weight ticket for the vehicle
          weight when full.
        type: boolean
        x-nullable: true
        x-omitempty: false
      ownsTrailer:
        description: Indicates if the customer used a trailer they own for the move.
        type: boolean
      trailerMeetsCriteria:
        description: >-
          Indicates if the trailer that the customer used meets all the criteria
          to be claimable.
        type: boolean
      status:
        $ref: '#/definitions/PPMDocumentStatus'
      reason:
        description: The reason the services counselor has excluded or rejected the item.
        type: string
      adjustedNetWeight:
        description: Indicates the adjusted net weight of the vehicle
        type: integer
        minimum: 0
      netWeightRemarks:
        description: Remarks explaining any edits made to the net weight
        type: string
  UpdateMovingExpense:
    type: object
    properties:
      movingExpenseType:
        $ref: '#/definitions/OmittableMovingExpenseType'
      description:
        description: A brief description of the expense.
        type: string
        x-nullable: true
        x-omitempty: false
      amount:
        description: The total amount of the expense as indicated on the receipt
        type: integer
      sitStartDate:
        description: >-
          The date the shipment entered storage, applicable for the `STORAGE`
          movingExpenseType only
        type: string
        format: date
      sitEndDate:
        description: >-
          The date the shipment exited storage, applicable for the `STORAGE`
          movingExpenseType only
        type: string
        format: date
      status:
        $ref: '#/definitions/PPMDocumentStatus'
      reason:
        description: The reason the services counselor has excluded or rejected the item.
        type: string
      weightStored:
        description: The total weight stored in PPM SIT
        type: integer
      sitLocation:
        allOf:
          - $ref: '#/definitions/SITLocationType'
          - x-nullable: true
      sitEstimatedCost:
        description: >-
          The estimated amount that the government will pay the service member
          to put their goods into storage. This estimated storage cost is
          separate from the estimated incentive.
        type: integer
        format: cents
        x-nullable: true
        x-omitempty: false
      sitReimburseableAmount:
        description: The amount of SIT that will be reimbursed
        type: integer
        format: cents
        x-nullable: true
        x-omitempty: false
      paidWithGTCC:
        description: >-
          Indicates if the service member used their government issued card to
          pay for the expense
        type: boolean
        x-nullable: true
        x-omitempty: false
      missingReceipt:
        description: Indicates if the customer is missing the receipt for their expense.
        type: boolean
        x-nullable: true
        x-omitempty: false
      weightShipped:
        description: The total weight shipped for a small package
        type: integer
        x-nullable: true
        x-omitempty: false
      trackingNumber:
        description: Tracking number for a small package expense
        type: string
        x-nullable: true
        x-omitempty: false
      isProGear:
        description: Indicates if the customer is claiming an expense as pro-gear or not
        type: boolean
        x-nullable: true
      proGearBelongsToSelf:
        description: Indicates if the pro-gear belongs to the customer or their spouse
        type: boolean
        x-nullable: true
      proGearDescription:
        description: A brief description of the pro-gear
        type: string
        x-nullable: true
  UpdateProGearWeightTicket:
    type: object
    properties:
      belongsToSelf:
        description: >-
          Indicates if this information is for the customer's own pro-gear,
          otherwise, it's the spouse's.
        type: boolean
      hasWeightTickets:
        description: >-
          Indicates if the user has a weight ticket for their pro-gear,
          otherwise they have a constructed weight.
        type: boolean
      weight:
        description: Weight of the pro-gear contained in the shipment.
        type: integer
        minimum: 0
      status:
        $ref: '#/definitions/PPMDocumentStatus'
      reason:
        description: The reason the services counselor has excluded or rejected the item.
        type: string
      description:
        description: Description of pro gear included in trips set.
        type: string
  ApproveShipments:
    type: object
    properties:
      approveShipments:
        type: array
        items:
          type: object
          properties:
            shipmentID:
              type: string
              format: uuid
            eTag:
              type: string
          required:
            - shipmentID
            - eTag
    required:
      - approveShipments
  MTOShipments:
    items:
      $ref: '#/definitions/MTOShipment'
    type: array
  CreateMTOShipment:
    type: object
    properties:
      moveTaskOrderID:
        description: The ID of the move this new shipment is for.
        example: 1f2270c7-7166-40ae-981e-b200ebdf3054
        format: uuid
        type: string
      requestedPickupDate:
        description: >
          The customer's preferred pickup date. Other dates, such as required
          delivery date and (outside MilMove) the pack date, are derived from
          this date.
        format: date
        type: string
        x-nullable: true
      requestedDeliveryDate:
        description: |
          The customer's preferred delivery date.
        format: date
        type: string
        x-nullable: true
      customerRemarks:
        description: >
          The customer can use the customer remarks field to inform the services
          counselor and the movers about any

          special circumstances for this shipment. Typical examples:
            * bulky or fragile items,
            * weapons,
            * access info for their address.
          Customer enters this information during onboarding. Optional field.
        type: string
        example: handle with care
        x-nullable: true
      counselorRemarks:
        description: >
          The counselor can use the counselor remarks field to inform the movers
          about any

          special circumstances for this shipment. Typical examples:
            * bulky or fragile items,
            * weapons,
            * access info for their address.
          Counselors enters this information when creating or editing an MTO
          Shipment. Optional field.
        type: string
        example: handle with care
        x-nullable: true
      agents:
        $ref: '#/definitions/MTOAgents'
      mtoServiceItems:
        $ref: '#/definitions/MTOServiceItems'
      pickupAddress:
        description: The address where the movers should pick up this shipment.
        allOf:
          - $ref: '#/definitions/Address'
      destinationAddress:
        description: Where the movers should deliver this shipment.
        allOf:
          - $ref: '#/definitions/Address'
      hasSecondaryPickupAddress:
        type: boolean
        x-nullable: true
        x-omitempty: false
      secondaryPickupAddress:
        description: The address where the movers should pick up this shipment.
        allOf:
          - $ref: '#/definitions/Address'
      hasSecondaryDeliveryAddress:
        type: boolean
        x-nullable: true
        x-omitempty: false
      secondaryDeliveryAddress:
        description: Where the movers should deliver this shipment.
        allOf:
          - $ref: '#/definitions/Address'
      hasTertiaryPickupAddress:
        type: boolean
        x-nullable: true
        x-omitempty: false
      tertiaryPickupAddress:
        description: The address where the movers should pick up this shipment.
        allOf:
          - $ref: '#/definitions/Address'
      hasTertiaryDeliveryAddress:
        type: boolean
        x-nullable: true
        x-omitempty: false
      tertiaryDeliveryAddress:
        description: Where the movers should deliver this shipment.
        allOf:
          - $ref: '#/definitions/Address'
      destinationType:
        $ref: '#/definitions/DestinationType'
      shipmentType:
        $ref: '#/definitions/MTOShipmentType'
      tacType:
        allOf:
          - $ref: '#/definitions/LOAType'
          - x-nullable: true
      sacType:
        allOf:
          - $ref: '#/definitions/LOAType'
          - x-nullable: true
      usesExternalVendor:
        type: boolean
        example: false
        x-nullable: true
      serviceOrderNumber:
        type: string
        x-nullable: true
      ntsRecordedWeight:
        description: >-
          The previously recorded weight for the NTS Shipment. Used for NTS
          Release to know what the previous primeActualWeight or billable weight
          was.
        example: 2000
        type: integer
        x-nullable: true
        x-formatting: weight
      storageFacility:
        x-nullable: true
        $ref: '#/definitions/StorageFacility'
      mobileHomeShipment:
        $ref: '#/definitions/CreateMobileHomeShipment'
      ppmShipment:
        $ref: '#/definitions/CreatePPMShipment'
      boatShipment:
        $ref: '#/definitions/CreateBoatShipment'
    required:
      - moveTaskOrderID
      - shipmentType
  CreatePPMShipment:
    description: >-
      A personally procured move is a type of shipment that a service members
      moves themselves.
    properties:
      ppmType:
        $ref: '#/definitions/PPMType'
      expectedDepartureDate:
        description: |
          Date the customer expects to move.
        format: date
        type: string
      pickupAddress:
        allOf:
          - $ref: '#/definitions/Address'
      secondaryPickupAddress:
        allOf:
          - $ref: '#/definitions/Address'
      tertiaryPickupAddress:
        allOf:
          - $ref: '#/definitions/Address'
      destinationAddress:
        allOf:
          - $ref: '#/definitions/PPMDestinationAddress'
      secondaryDestinationAddress:
        allOf:
          - $ref: '#/definitions/Address'
      tertiaryDestinationAddress:
        allOf:
          - $ref: '#/definitions/Address'
      hasSecondaryPickupAddress:
        type: boolean
        x-nullable: true
        x-omitempty: false
      hasTertiaryPickupAddress:
        type: boolean
        x-nullable: true
        x-omitempty: false
      hasSecondaryDestinationAddress:
        type: boolean
        x-nullable: true
        x-omitempty: false
      hasTertiaryDestinationAddress:
        type: boolean
        x-nullable: true
        x-omitempty: false
      sitExpected:
        type: boolean
      sitLocation:
        allOf:
          - $ref: '#/definitions/SITLocationType'
          - x-nullable: true
      sitEstimatedWeight:
        type: integer
        example: 2000
        x-nullable: true
      sitEstimatedEntryDate:
        format: date
        type: string
        x-nullable: true
      sitEstimatedDepartureDate:
        format: date
        type: string
        x-nullable: true
      estimatedWeight:
        type: integer
        example: 4200
      hasProGear:
        description: |
          Indicates whether PPM shipment has pro-gear.
        type: boolean
      proGearWeight:
        type: integer
        x-nullable: true
      spouseProGearWeight:
        type: integer
        x-nullable: true
      isActualExpenseReimbursement:
        description: >-
          Used for PPM shipments only. Denotes if this shipment uses the Actual
          Expense Reimbursement method.
        type: boolean
        example: false
        x-omitempty: false
        x-nullable: true
      closeoutOfficeID:
        example: 1f2270c7-7166-40ae-981e-b200ebdf3054
        format: uuid
        type: string
    required:
      - expectedDepartureDate
      - pickupAddress
      - destinationAddress
      - sitExpected
      - estimatedWeight
      - hasProGear
  CreateBoatShipment:
    description: Boat shipment information for the move.
    properties:
      type:
        type: string
        enum:
          - HAUL_AWAY
          - TOW_AWAY
      year:
        type: integer
        description: Year of the Boat
      make:
        type: string
        description: Make of the Boat
      model:
        type: string
        description: Model of the Boat
      lengthInInches:
        type: integer
        description: Length of the Boat in inches
      widthInInches:
        type: integer
        description: Width of the Boat in inches
      heightInInches:
        type: integer
        description: Height of the Boat in inches
      hasTrailer:
        type: boolean
        description: Does the boat have a trailer
      isRoadworthy:
        type: boolean
        description: Is the trailer roadworthy
        x-nullable: true
    required:
      - type
      - year
      - make
      - model
      - lengthInInches
      - widthInInches
      - heightInInches
      - hasTrailer
  CreateMobileHomeShipment:
    description: A mobile home shipment that the prime moves for a service member.
    properties:
      make:
        type: string
        description: Make of the Mobile Home
      model:
        type: string
        description: Model of the Mobile Home
      year:
        type: integer
        description: Year of the Mobile Home
      lengthInInches:
        type: integer
        description: Length of the Mobile Home in inches
      heightInInches:
        type: integer
        description: Height of the Mobile Home in inches
      widthInInches:
        type: integer
        description: Width of the Mobile Home in inches
    required:
      - make
      - model
      - year
      - lengthInInches
      - heightInInches
      - widthInInches
  RejectShipment:
    properties:
      rejectionReason:
        type: string
        example: MTO Shipment not good enough
    required:
      - rejectionReason
  RequestDiversion:
    properties:
      diversionReason:
        type: string
        example: Shipment route needs to change
    required:
      - diversionReason
  ApproveSITExtension:
    properties:
      approvedDays:
        description: Number of days approved for SIT extension
        type: integer
        example: 21
        minimum: 1
      requestReason:
        description: >-
          Reason from service counselor-provided picklist for SIT Duration
          Update
        example: AWAITING_COMPLETION_OF_RESIDENCE
        type: string
        enum:
          - SERIOUS_ILLNESS_MEMBER
          - SERIOUS_ILLNESS_DEPENDENT
          - IMPENDING_ASSIGNEMENT
          - DIRECTED_TEMPORARY_DUTY
          - NONAVAILABILITY_OF_CIVILIAN_HOUSING
          - AWAITING_COMPLETION_OF_RESIDENCE
          - OTHER
      officeRemarks:
        description: Remarks from TOO about SIT approval
        type: string
        example: Approved for three weeks rather than requested 45 days
        x-nullable: true
    required:
      - approvedDays
  DenySITExtension:
    properties:
      officeRemarks:
        description: Remarks from TOO about SIT denial
        type: string
        example: Denied this extension as it does not match the criteria
        x-nullable: true
      convertToCustomerExpense:
        description: >-
          Whether or not to convert to members expense once SIT extension is
          denied.
        type: boolean
        example: false
    required:
      - officeRemarks
      - convertToCustomerExpense
  UpdateSITServiceItemCustomerExpense:
    properties:
      convertToCustomerExpense:
        example: true
        type: boolean
      customerExpenseReason:
        description: Reason the service item was rejected
        type: string
        example: Insufficent details provided
    required:
      - convertToCustomerExpense
      - customerExpenseReason
  CreateApprovedSITDurationUpdate:
    properties:
      requestReason:
        description: >-
          Reason from service counselor-provided picklist for SIT Duration
          Update
        example: AWAITING_COMPLETION_OF_RESIDENCE
        type: string
        enum:
          - SERIOUS_ILLNESS_MEMBER
          - SERIOUS_ILLNESS_DEPENDENT
          - IMPENDING_ASSIGNEMENT
          - DIRECTED_TEMPORARY_DUTY
          - NONAVAILABILITY_OF_CIVILIAN_HOUSING
          - AWAITING_COMPLETION_OF_RESIDENCE
          - OTHER
      approvedDays:
        description: >-
          Number of days approved for SIT extension. This will match requested
          days saved to the SIT extension model.
        type: integer
        example: 21
      officeRemarks:
        description: Remarks from TOO about SIT Duration Update creation
        type: string
        example: >-
          Customer needs additional storage time as their new place of residence
          is not yet ready
        x-nullable: true
    required:
      - requestReason
      - approvedDays
  PatchMTOServiceItemStatusPayload:
    properties:
      status:
        description: Describes all statuses for a MTOServiceItem
        type: string
        enum:
          - SUBMITTED
          - APPROVED
          - REJECTED
      rejectionReason:
        description: Reason the service item was rejected
        type: string
        example: Insufficent details provided
        x-nullable: true
  MTOApprovalServiceItemCodes:
    description: MTO level service items to create when updating MTO status.
    properties:
      serviceCodeCS:
        example: true
        type: boolean
      serviceCodeMS:
        example: true
        type: boolean
    type: object
  TacValid:
    properties:
      isValid:
        example: true
        type: boolean
    required:
      - isValid
    type: object
  UpdatePaymentRequestStatusPayload:
    properties:
      rejectionReason:
        example: documentation was incomplete
        type: string
        x-nullable: true
      status:
        $ref: '#/definitions/PaymentRequestStatus'
      eTag:
        type: string
    type: object
  BulkAssignmentMoveIDs:
    type: array
    items:
      $ref: '#/definitions/BulkAssignmentMoveID'
  BulkAssignmentMoveID:
    type: string
    format: uuid
    example: c56a4180-65aa-42ec-a945-5fd21dec0538
  AvailableOfficeUsers:
    type: array
    items:
      $ref: '#/definitions/AvailableOfficeUser'
  AvailableOfficeUser:
    type: object
    properties:
      officeUserId:
        type: string
        format: uuid
        example: c56a4180-65aa-42ec-a945-5fd21dec0538
      lastName:
        type: string
      firstName:
        type: string
      hasSafetyPrivilege:
        type: boolean
      workload:
        type: integer
        x-omitempty: false
  BulkAssignmentData:
    type: object
    properties:
      availableOfficeUsers:
        $ref: '#/definitions/AvailableOfficeUsers'
      bulkAssignmentMoveIDs:
        $ref: '#/definitions/BulkAssignmentMoveIDs'
  BulkAssignmentSavePayload:
    type: object
    properties:
      userData:
        type: array
        items:
          $ref: '#/definitions/BulkAssignmentForUser'
      moveData:
        type: array
        items:
          $ref: '#/definitions/BulkAssignmentMoveData'
      queueType:
        type: string
        description: A string corresponding to the queue type
        enum:
          - COUNSELING
          - CLOSEOUT
          - TASK_ORDER
          - PAYMENT_REQUEST
          - DESTINATION_REQUESTS
  BulkAssignmentForUser:
    type: object
    properties:
      id:
        type: string
        format: uuid
      moveAssignments:
        type: integer
        x-omitempty: false
  BulkAssignmentMoveData:
    format: uuid
    type: string
  QueueMoves:
    type: array
    items:
      $ref: '#/definitions/QueueMove'
  QueueMove:
    type: object
    properties:
      id:
        type: string
        format: uuid
      customer:
        $ref: '#/definitions/Customer'
      status:
        $ref: '#/definitions/MoveStatus'
      locator:
        type: string
      submittedAt:
        format: date-time
        type: string
        x-nullable: true
      appearedInTooAt:
        format: date-time
        type: string
        x-nullable: true
      requestedMoveDate:
        format: date
        type: string
        x-nullable: true
      requestedMoveDates:
        type: string
        description: comma‑separated list of shipment dates (YYYY‑MM‑DD)
        x-nullable: true
      departmentIndicator:
        $ref: '#/definitions/DeptIndicator'
      shipmentsCount:
        type: integer
      originDutyLocation:
        $ref: '#/definitions/DutyLocation'
      destinationDutyLocation:
        $ref: '#/definitions/DutyLocation'
        x-nullable: true
      originGBLOC:
        $ref: '#/definitions/GBLOC'
      destinationGBLOC:
        $ref: '#/definitions/GBLOC'
      ppmType:
        type: string
        enum:
          - FULL
          - PARTIAL
        x-nullable: true
      closeoutInitiated:
        format: date-time
        type: string
        x-nullable: true
      closeoutLocation:
        type: string
        x-nullable: true
      orderType:
        type: string
        x-nullable: true
      lockedByOfficeUserID:
        type: string
        format: uuid
        x-nullable: true
      lockedByOfficeUser:
        $ref: '#/definitions/LockedOfficeUser'
        x-nullable: true
      lockExpiresAt:
        type: string
        format: date-time
        x-nullable: true
      ppmStatus:
        $ref: '#/definitions/PPMStatus'
        x-nullable: true
      counselingOffice:
        type: string
        x-nullable: true
      counselingOfficeID:
        type: string
        format: uuid
        x-nullable: true
      assignedTo:
        $ref: '#/definitions/AssignedOfficeUser'
        x-nullable: true
      availableOfficeUsers:
        $ref: '#/definitions/AvailableOfficeUsers'
      assignable:
        type: boolean
      approvalRequestTypes:
        type: array
        items:
          type: string
  QueueMovesResult:
    type: object
    properties:
      page:
        type: integer
      perPage:
        type: integer
      totalCount:
        type: integer
      queueMoves:
        $ref: '#/definitions/QueueMoves'
  ListPrimeMove:
    description: >
      An abbreviated definition for a move, without all the nested information
      (shipments, service items, etc). Used to fetch a list of moves more
      efficiently.
    type: object
    properties:
      id:
        example: 1f2270c7-7166-40ae-981e-b200ebdf3054
        format: uuid
        type: string
      moveCode:
        type: string
        example: HYXFJF
        readOnly: true
      createdAt:
        format: date-time
        type: string
        readOnly: true
      orderID:
        example: c56a4180-65aa-42ec-a945-5fd21dec0538
        format: uuid
        type: string
      destinationGBLOC:
        example: AGFM
        type: string
      destinationPostalCode:
        example: '90210'
        type: string
      referenceId:
        example: 1001-3456
        type: string
      availableToPrimeAt:
        format: date-time
        type: string
        x-nullable: true
        readOnly: true
      approvedAt:
        format: date-time
        type: string
        x-nullable: true
        readOnly: true
      updatedAt:
        format: date-time
        type: string
        readOnly: true
      ppmType:
        type: string
        enum:
          - FULL
          - PARTIAL
      eTag:
        type: string
        readOnly: true
      orderType:
        type: string
  ListPrimeMoves:
    type: array
    items:
      $ref: '#/definitions/ListPrimeMove'
  ListPrimeMovesResult:
    type: object
    properties:
      page:
        type: integer
      perPage:
        type: integer
      totalCount:
        type: integer
      queueMoves:
        $ref: '#/definitions/ListPrimeMoves'
  QueuePaymentRequest:
    type: object
    properties:
      id:
        type: string
        format: uuid
      moveID:
        type: string
        format: uuid
      customer:
        $ref: '#/definitions/Customer'
      status:
        $ref: '#/definitions/QueuePaymentRequestStatus'
      age:
        type: number
        format: double
        description: >-
          Days since the payment request has been requested.  Decimal
          representation will allow more accurate sorting.
      submittedAt:
        type: string
        format: date-time
      locator:
        type: string
      departmentIndicator:
        $ref: '#/definitions/DeptIndicator'
      originGBLOC:
        $ref: '#/definitions/GBLOC'
      originDutyLocation:
        $ref: '#/definitions/DutyLocation'
      orderType:
        type: string
        x-nullable: true
      lockedByOfficeUserID:
        type: string
        format: uuid
        x-nullable: true
      lockExpiresAt:
        type: string
        format: date-time
        x-nullable: true
      assignedTo:
        $ref: '#/definitions/AssignedOfficeUser'
        x-nullable: true
      availableOfficeUsers:
        $ref: '#/definitions/AvailableOfficeUsers'
      assignable:
        type: boolean
      counselingOffice:
        type: string
        x-nullable: true
  QueuePaymentRequests:
    type: array
    items:
      $ref: '#/definitions/QueuePaymentRequest'
  QueuePaymentRequestsResult:
    type: object
    properties:
      page:
        type: integer
      perPage:
        type: integer
      totalCount:
        type: integer
      queuePaymentRequests:
        $ref: '#/definitions/QueuePaymentRequests'
  QueuePaymentRequestStatus:
    enum:
      - Payment requested
      - Reviewed
      - Rejected
      - Paid
    title: Queue Payment Request Status
    type: string
  SearchMoves:
    type: array
    items:
      $ref: '#/definitions/SearchMove'
  SearchMove:
    type: object
    properties:
      id:
        type: string
        format: uuid
      firstName:
        type: string
        example: John
        x-nullable: true
      lastName:
        type: string
        example: Doe
        x-nullable: true
      edipi:
        type: string
        example: 1234567890
        x-nullable: true
      paymentRequestCode:
        type: string
        example: 9551-6199-2
        x-nullable: true
      status:
        $ref: '#/definitions/MoveStatus'
      locator:
        type: string
      branch:
        type: string
      shipmentsCount:
        type: integer
      originDutyLocationPostalCode:
        format: zip
        type: string
        title: ZIP
        example: '90210'
        pattern: ^(\d{5})$
      destinationPostalCode:
        format: zip
        type: string
        title: ZIP
        example: '90210'
        pattern: ^(\d{5})$
      requestedPickupDate:
        type: string
        format: date
        x-nullable: true
      orderType:
        type: string
      requestedDeliveryDate:
        type: string
        format: date
        x-nullable: true
      originGBLOC:
        $ref: '#/definitions/GBLOC'
      destinationGBLOC:
        $ref: '#/definitions/GBLOC'
      lockedByOfficeUserID:
        type: string
        format: uuid
        x-nullable: true
      lockExpiresAt:
        type: string
        format: date-time
        x-nullable: true
      emplid:
        type: string
        x-nullable: true
  SearchMovesResult:
    type: object
    properties:
      page:
        type: integer
      perPage:
        type: integer
      totalCount:
        type: integer
      searchMoves:
        $ref: '#/definitions/SearchMoves'
  GBLOC:
    type: string
    enum:
      - AGFM
      - APAT
      - BGAC
      - BGNC
      - BKAS
      - CFMQ
      - CLPK
      - CNNQ
      - DMAT
      - GSAT
      - HAFC
      - HBAT
      - JEAT
      - JENQ
      - KKFA
      - LHNQ
      - LKNQ
      - MAPK
      - MAPS
      - MBFL
      - MLNQ
      - XXXX
  CreateCustomerSupportRemark:
    type: object
    description: >-
      A text remark written by an customer support user that is associated with
      a specific move.
    required:
      - content
      - officeUserID
    properties:
      content:
        example: This is a remark about a move.
        type: string
      officeUserID:
        example: 1f2270c7-7166-40ae-981e-b200ebdf3054
        format: uuid
        type: string
  UpdateCustomerSupportRemarkPayload:
    type: object
    description: >-
      A text remark update to an existing remark created by the current active
      user (the CSR).
    required:
      - content
    properties:
      content:
        example: This is a remark about a move.
        type: string
  EvaluationReportType:
    type: string
    enum:
      - SHIPMENT
      - COUNSELING
  EvaluationReportInspectionType:
    type: string
    enum:
      - DATA_REVIEW
      - PHYSICAL
      - VIRTUAL
    x-nullable: true
  EvaluationReportLocation:
    type: string
    enum:
      - ORIGIN
      - DESTINATION
      - OTHER
    x-nullable: true
  EvaluationReportOfficeUser:
    type: object
    readOnly: true
    description: The authoring office user for an evaluation report
    properties:
      id:
        example: 1f2270c7-7166-40ae-981e-b200ebdf3054
        format: uuid
        type: string
      firstName:
        type: string
      lastName:
        type: string
      email:
        type: string
        format: x-email
        pattern: ^[a-zA-Z0-9._%+-]+@[a-zA-Z0-9.-]+\.[a-zA-Z]{2,}$
      phone:
        type: string
        format: telephone
        pattern: ^[2-9]\d{2}-\d{3}-\d{4}$
  EvaluationReportList:
    type: array
    items:
      $ref: '#/definitions/EvaluationReport'
  EvaluationReport:
    type: object
    description: An evaluation report
    properties:
      id:
        example: 1f2270c7-7166-40ae-981e-b200ebdf3054
        format: uuid
        type: string
        readOnly: true
      moveID:
        example: 1f2270c7-7166-40ae-981e-b200ebdf3054
        format: uuid
        type: string
        readOnly: true
      shipmentID:
        example: 1f2270c7-7166-40ae-981e-b200ebdf3054
        format: uuid
        type: string
        x-nullable: true
        readOnly: true
      type:
        $ref: '#/definitions/EvaluationReportType'
      inspectionType:
        $ref: '#/definitions/EvaluationReportInspectionType'
        x-nullable: true
      inspectionDate:
        type: string
        format: date
        x-nullable: true
      officeUser:
        $ref: '#/definitions/EvaluationReportOfficeUser'
      location:
        $ref: '#/definitions/EvaluationReportLocation'
        x-nullable: true
      reportViolations:
        $ref: '#/definitions/ReportViolations'
        x-nullable: true
      gsrAppeals:
        $ref: '#/definitions/GSRAppeals'
        x-nullable: true
      locationDescription:
        type: string
        example: Route 66 at crash inspection site 3
        x-nullable: true
      observedShipmentDeliveryDate:
        type: string
        format: date
        x-nullable: true
      observedShipmentPhysicalPickupDate:
        type: string
        format: date
        x-nullable: true
      timeDepart:
        type: string
        x-nullable: true
        pattern: ^(0[0-9]|1[0-9]|2[0-3]):[0-5][0-9]$
        example: '14:30'
      evalStart:
        type: string
        x-nullable: true
        pattern: ^(0[0-9]|1[0-9]|2[0-3]):[0-5][0-9]$
        example: '15:00'
      evalEnd:
        type: string
        x-nullable: true
        pattern: ^(0[0-9]|1[0-9]|2[0-3]):[0-5][0-9]$
        example: '18:00'
      violationsObserved:
        type: boolean
        x-nullable: true
      remarks:
        type: string
        x-nullable: true
      seriousIncident:
        type: boolean
        x-nullable: true
      seriousIncidentDesc:
        type: string
        x-nullable: true
      observedClaimsResponseDate:
        type: string
        format: date
        x-nullable: true
      observedPickupDate:
        type: string
        format: date
        x-nullable: true
      observedPickupSpreadStartDate:
        type: string
        format: date
        x-nullable: true
      observedPickupSpreadEndDate:
        type: string
        format: date
        x-nullable: true
      observedDeliveryDate:
        type: string
        format: date
        x-nullable: true
      moveReferenceID:
        type: string
        x-nullable: true
        readOnly: true
      eTag:
        type: string
      submittedAt:
        type: string
        format: date-time
        x-nullable: true
      createdAt:
        type: string
        format: date-time
        readOnly: true
      updatedAt:
        type: string
        format: date-time
        readOnly: true
  CreateEvaluationReport:
    type: object
    description: >-
      Minimal set of info needed to create a shipment evaluation report, which
      is just a shipment ID.
    properties:
      shipmentID:
        description: The shipment ID of the shipment to be evaluated in the report
        example: 01b9671e-b268-4906-967b-ba661a1d3933
        format: uuid
        type: string
  CreateAppeal:
    type: object
    description: Appeal status and remarks left for a violation, created by a GSR user.
    properties:
      remarks:
        description: Remarks left by the GSR user
        example: These are my violation appeal remarks
        type: string
      appealStatus:
        description: The status of the appeal set by the GSR user
        example: These are my violation appeal remarks
        type: string
        enum:
          - sustained
          - rejected
  PWSViolation:
    type: object
    description: A PWS violation for an evaluation report
    readOnly: true
    properties:
      id:
        example: 1f2270c7-7166-40ae-981e-b200ebdf3054
        format: uuid
        type: string
      displayOrder:
        example: 3
        type: integer
      paragraphNumber:
        example: 1.2.3.4.5
        type: string
      title:
        example: Customer Support
        type: string
      category:
        example: Pre-Move Services
        type: string
      subCategory:
        example: Weight Estimate
        type: string
      requirementSummary:
        example: Provide a single point of contact (POC)
        type: string
      requirementStatement:
        example: >-
          The contractor shall prepare and load property going into NTS in
          containers at residence for shipment to NTS.
        type: string
      isKpi:
        example: false
        type: boolean
      additionalDataElem:
        example: QAE Observed Delivery Date
        type: string
  PWSViolations:
    type: array
    items:
      $ref: '#/definitions/PWSViolation'
  AssociateReportViolations:
    type: object
    description: A list of PWS violation string ids to associate with an evaluation report
    properties:
      violations:
        type: array
        items:
          type: string
          format: uuid
  ReportViolation:
    type: object
    description: An object associating violations to evaluation reports
    properties:
      id:
        example: 1f2270c7-7166-40ae-981e-b200ebdf3054
        format: uuid
        type: string
      reportID:
        example: 1f2270c7-7166-40ae-981e-b200ebdf3054
        format: uuid
        type: string
      violationID:
        example: 1f2270c7-7166-40ae-981e-b200ebdf3054
        format: uuid
        type: string
      violation:
        $ref: '#/definitions/PWSViolation'
      gsrAppeals:
        $ref: '#/definitions/GSRAppeals'
        x-nullable: true
  ReportViolations:
    type: array
    items:
      $ref: '#/definitions/ReportViolation'
  GSRAppealStatusType:
    type: string
    enum:
      - SUSTAINED
      - REJECTED
  GSRAppeals:
    type: array
    items:
      $ref: '#/definitions/GSRAppeal'
  GSRAppeal:
    type: object
    description: An object associating appeals on violations and serious incidents
    properties:
      id:
        example: 1f2270c7-7166-40ae-981e-b200ebdf3054
        format: uuid
        type: string
      reportID:
        example: 1f2270c7-7166-40ae-981e-b200ebdf3054
        format: uuid
        type: string
      violationID:
        example: 1f2270c7-7166-40ae-981e-b200ebdf3054
        format: uuid
        type: string
      officeUserID:
        example: 1f2270c7-7166-40ae-981e-b200ebdf3054
        format: uuid
        type: string
      officeUser:
        $ref: '#/definitions/EvaluationReportOfficeUser'
      isSeriousIncident:
        type: boolean
        example: false
      appealStatus:
        $ref: '#/definitions/GSRAppealStatusType'
      remarks:
        type: string
        example: Office user remarks
      createdAt:
        type: string
        format: date-time
        readOnly: true
  ReServiceItems:
    type: array
    items:
      $ref: '#/definitions/ReServiceItem'
  TransportationOffices:
    type: array
    items:
      $ref: '#/definitions/TransportationOffice'
  VLocations:
    type: array
    items:
      $ref: '#/definitions/VLocation'
<<<<<<< HEAD
=======
  Countries:
    type: array
    items:
      $ref: '#/definitions/Country'
>>>>>>> 94794053
  GBLOCs:
    type: array
    items:
      type: string
  CounselingOffices:
    type: array
    items:
      $ref: '#/definitions/CounselingOffice'
  CounselingOffice:
    type: object
    properties:
      id:
        type: string
        format: uuid
        example: c56a4180-65aa-42ec-a945-5fd21dec0538
      name:
        type: string
        example: Fort Bragg North Station
    required:
      - id
      - name
  MovePayload:
    type: object
    properties:
      id:
        type: string
        format: uuid
        example: c56a4180-65aa-42ec-a945-5fd21dec0538
      orders_id:
        type: string
        format: uuid
        example: c56a4180-65aa-42ec-a945-5fd21dec0538
      service_member_id:
        type: string
        format: uuid
        example: c56a4180-65aa-42ec-a945-5fd21dec0538
        readOnly: true
      locator:
        type: string
        example: '12432'
      status:
        $ref: '#/definitions/MoveStatus'
      created_at:
        type: string
        format: date-time
      updated_at:
        type: string
        format: date-time
      submitted_at:
        type: string
        format: date-time
        x-nullable: true
      mto_shipments:
        $ref: '#/definitions/MTOShipments'
      closeout_office:
        $ref: '#/definitions/TransportationOffice'
      cancel_reason:
        type: string
        example: Change of orders
        x-nullable: true
      eTag:
        type: string
      primeCounselingCompletedAt:
        format: date-time
        type: string
        readOnly: true
      additionalDocuments:
        $ref: '#/definitions/Document'
    required:
      - id
      - orders_id
      - locator
      - created_at
      - updated_at
      - eTag
  IsDateWeekendHolidayInfo:
    type: object
    properties:
      country_code:
        type: string
      country_name:
        type: string
      date:
        type: string
        format: date
        example: '2018-09-25'
      is_weekend:
        type: boolean
      is_holiday:
        type: boolean
      details:
        type: string
    required:
      - country_code
      - country_name
      - date
      - is_weekend
      - is_holiday
  AssignOfficeUserBody:
    type: object
    properties:
      officeUserId:
        type: string
        format: uuid
      queueType:
        type: string
    required:
      - officeUserId
      - queueType
  AssignedOfficeUser:
    type: object
    properties:
      officeUserId:
        type: string
        format: uuid
        example: c56a4180-65aa-42ec-a945-5fd21dec0538
      firstName:
        type: string
      lastName:
        type: string
  Affiliation:
    type: string
    x-nullable: true
    title: Branch of service
    description: Military branch of service
    enum:
      - ARMY
      - NAVY
      - MARINES
      - AIR_FORCE
      - COAST_GUARD
      - SPACE_FORCE
      - OTHER
    x-display-value:
      ARMY: Army
      NAVY: Navy
      MARINES: Marine Corps
      AIR_FORCE: Air Force
      COAST_GUARD: Coast Guard
      SPACE_FORCE: Space Force
      OTHER: OTHER
  Address:
    description: A postal address
    type: object
    properties:
      id:
        type: string
        format: uuid
        example: c56a4180-65aa-42ec-a945-5fd21dec0538
      streetAddress1:
        type: string
        example: 123 Main Ave
        title: Street address 1
      streetAddress2:
        type: string
        example: Apartment 9000
        x-nullable: true
        title: Street address 2
      streetAddress3:
        type: string
        example: Montmârtre
        x-nullable: true
        title: Address Line 3
      city:
        type: string
        example: Anytown
        title: City
      eTag:
        type: string
        readOnly: true
      state:
        title: State
        type: string
        x-display-value:
          AL: AL
          AK: AK
          AR: AR
          AZ: AZ
          CA: CA
          CO: CO
          CT: CT
          DC: DC
          DE: DE
          FL: FL
          GA: GA
          HI: HI
          IA: IA
          ID: ID
          IL: IL
          IN: IN
          KS: KS
          KY: KY
          LA: LA
          MA: MA
          MD: MD
          ME: ME
          MI: MI
          MN: MN
          MO: MO
          MS: MS
          MT: MT
          NC: NC
          ND: ND
          NE: NE
          NH: NH
          NJ: NJ
          NM: NM
          NV: NV
          NY: NY
          OH: OH
          OK: OK
          OR: OR
          PA: PA
          RI: RI
          SC: SC
          SD: SD
          TN: TN
          TX: TX
          UT: UT
          VA: VA
          VT: VT
          WA: WA
          WI: WI
          WV: WV
          WY: WY
        enum:
          - AL
          - AK
          - AR
          - AZ
          - CA
          - CO
          - CT
          - DC
          - DE
          - FL
          - GA
          - HI
          - IA
          - ID
          - IL
          - IN
          - KS
          - KY
          - LA
          - MA
          - MD
          - ME
          - MI
          - MN
          - MO
          - MS
          - MT
          - NC
          - ND
          - NE
          - NH
          - NJ
          - NM
          - NV
          - NY
          - OH
          - OK
          - OR
          - PA
          - RI
          - SC
          - SD
          - TN
          - TX
          - UT
          - VA
          - VT
          - WA
          - WI
          - WV
          - WY
      postalCode:
        type: string
        format: zip
        title: ZIP
        example: '90210'
        pattern: ^(\d{5}([\-]\d{4})?)$
      country:
        type: string
        title: Country
        x-nullable: true
        example: US
        default: US
        pattern: ^[A-Z]{2}$
        description: Two-letter country code
      county:
        type: string
        title: County
        x-nullable: true
        example: LOS ANGELES
      isOconus:
        type: boolean
        title: isOconus
        x-nullable: true
        example: false
      usPostRegionCitiesID:
        type: string
        format: uuid
        example: c56a4180-65aa-42ec-a945-5fd21dec0538
      destinationGbloc:
        type: string
        pattern: ^[A-Z]{4}$
        x-nullable: true
    required:
      - streetAddress1
      - city
      - state
      - postalCode
  TransportationOffice:
    type: object
    properties:
      id:
        type: string
        format: uuid
        example: c56a4180-65aa-42ec-a945-5fd21dec0538
      name:
        type: string
        example: Fort Bragg North Station
      address:
        $ref: '#/definitions/Address'
      phone_lines:
        type: array
        items:
          type: string
          format: telephone
          pattern: ^[2-9]\d{2}-\d{3}-\d{4}$
          example: 212-555-5555
      gbloc:
        type: string
        pattern: ^[A-Z]{4}$
        example: JENQ
      latitude:
        type: number
        format: float
        example: 29.382973
      longitude:
        type: number
        format: float
        example: -98.62759
      created_at:
        type: string
        format: date-time
      updated_at:
        type: string
        format: date-time
    required:
      - id
      - name
      - address
      - created_at
      - updated_at
  TransportationOfficeAssignment:
    type: object
    properties:
      officeUserId:
        type: string
        format: uuid
        example: c56a4780-65aa-42ec-a945-5fd87dec0538
      transportationOfficeId:
        type: string
        format: uuid
        example: d67a4780-65aa-42ec-a945-5fd87dec0549
      transportationOffice:
        $ref: '#/definitions/TransportationOffice'
      primaryOffice:
        type: boolean
        x-omitempty: false
      createdAt:
        type: string
        format: date-time
        readOnly: true
      updatedAt:
        type: string
        format: date-time
        readOnly: true
    required:
      - officeUserId
      - transportationOfficeId
      - primaryOffice
  DutyLocation:
    type: object
    properties:
      id:
        type: string
        format: uuid
        example: c56a4180-65aa-42ec-a945-5fd21dec0538
      name:
        type: string
        example: Fort Bragg North Station
      address_id:
        type: string
        format: uuid
        example: c56a4180-65aa-42ec-a945-5fd21dec0538
      address:
        $ref: '#/definitions/Address'
      eTag:
        type: string
  OrdersType:
    type: string
    title: Orders type
    enum:
      - PERMANENT_CHANGE_OF_STATION
      - LOCAL_MOVE
      - RETIREMENT
      - SEPARATION
      - WOUNDED_WARRIOR
      - BLUEBARK
      - SAFETY
      - TEMPORARY_DUTY
      - EARLY_RETURN_OF_DEPENDENTS
      - STUDENT_TRAVEL
    x-display-value:
      PERMANENT_CHANGE_OF_STATION: Permanent Change Of Station
      LOCAL_MOVE: Local Move
      RETIREMENT: Retirement
      SEPARATION: Separation
      WOUNDED_WARRIOR: Wounded Warrior
      BLUEBARK: BLUEBARK
      SAFETY: Safety
      TEMPORARY_DUTY: Temporary Duty (TDY)
      EARLY_RETURN_OF_DEPENDENTS: Early Return of Dependents
      STUDENT_TRAVEL: Student Travel
  Upload:
    description: An uploaded file.
    type: object
    properties:
      id:
        type: string
        format: uuid
        example: c56a4180-65aa-42ec-a945-5fd21dec0538
        readOnly: true
      url:
        type: string
        format: uri
        example: https://uploads.domain.test/dir/c56a4180-65aa-42ec-a945-5fd21dec0538
        readOnly: true
      filename:
        type: string
        example: filename.pdf
        readOnly: true
      contentType:
        type: string
        format: mime-type
        example: application/pdf
        readOnly: true
      bytes:
        type: integer
        readOnly: true
      rotation:
        type: integer
        readOnly: false
        example: 2
      status:
        type: string
        enum:
          - INFECTED
          - CLEAN
          - PROCESSING
        readOnly: true
      createdAt:
        type: string
        format: date-time
        readOnly: true
      updatedAt:
        type: string
        format: date-time
        readOnly: true
      deletedAt:
        type: string
        format: date-time
        x-nullable: true
        readOnly: true
      isWeightTicket:
        type: boolean
      uploadType:
        type: string
        example: OFFICE
        enum:
          - USER
          - PRIME
          - OFFICE
        readOnly: true
    required:
      - id
      - url
      - filename
      - contentType
      - bytes
      - createdAt
      - updatedAt
  Document:
    type: object
    properties:
      id:
        type: string
        format: uuid
        example: c56a4180-65aa-42ec-a945-5fd21dec0538
      service_member_id:
        type: string
        format: uuid
        title: The service member this document belongs to
      uploads:
        type: array
        items:
          $ref: '#/definitions/Upload'
    required:
      - id
      - service_member_id
      - uploads
  NullableString:
    type: string
    x-go-type:
      import:
        package: github.com/transcom/mymove/pkg/swagger/nullable
      type: String
  CustomerContactType:
    description: >-
      Describes a customer contact type for a MTOServiceItem of type domestic
      destination SIT.
    type: string
    enum:
      - FIRST
      - SECOND
  MTOServiceItemCustomerContact:
    description: Customer contact information for a destination SIT service item
    type: object
    properties:
      id:
        example: 1f2270c7-7166-40ae-981e-b200ebdf3054
        format: uuid
        type: string
      type:
        $ref: '#/definitions/CustomerContactType'
      dateOfContact:
        format: date
        type: string
        description: Date of attempted contact by the prime.
      timeMilitary:
        type: string
        example: 0400Z
        description: Time of attempted contact by the prime.
      firstAvailableDeliveryDate:
        format: date
        type: string
        example: '2020-12-31'
        description: First available date that the Prime can deliver SIT service item.
  MTOServiceItemCustomerContacts:
    type: array
    items:
      $ref: '#/definitions/MTOServiceItemCustomerContact'
  DimensionType:
    description: Describes a dimension type for a MTOServiceItemDimension.
    type: string
    enum:
      - ITEM
      - CRATE
  MTOServiceItemDimension:
    description: Describes a dimension object for the MTOServiceItem.
    type: object
    properties:
      id:
        example: 1f2270c7-7166-40ae-981e-b200ebdf3054
        format: uuid
        type: string
      type:
        $ref: '#/definitions/DimensionType'
      length:
        description: Length in thousandth inches. 1000 thou = 1 inch.
        example: 1000
        type: integer
        format: int32
      width:
        description: Width in thousandth inches. 1000 thou = 1 inch.
        example: 1000
        type: integer
        format: int32
      height:
        description: Height in thousandth inches. 1000 thou = 1 inch.
        example: 1000
        type: integer
        format: int32
  MTOServiceItemDimensions:
    type: array
    items:
      $ref: '#/definitions/MTOServiceItemDimension'
  MTOServiceItemStatus:
    description: Describes all statuses for a MTOServiceItem
    type: string
    enum:
      - SUBMITTED
      - APPROVED
      - REJECTED
  ServiceRequestDocument:
    type: object
    properties:
      mtoServiceItemID:
        type: string
        format: uuid
      uploads:
        items:
          $ref: '#/definitions/Upload'
        type: array
  ServiceRequestDocuments:
    description: documents uploaded by the Prime as proof of request for service items
    type: array
    items:
      $ref: '#/definitions/ServiceRequestDocument'
  MTOServiceItem:
    type: object
    required:
      - id
      - moveTaskOrderID
      - reServiceID
      - reServiceCode
      - reServiceName
    properties:
      moveTaskOrderID:
        example: 1f2270c7-7166-40ae-981e-b200ebdf3054
        format: uuid
        type: string
      mtoShipmentID:
        example: 1f2270c7-7166-40ae-981e-b200ebdf3054
        format: uuid
        type: string
        x-nullable: true
      reServiceID:
        example: 1f2270c7-7166-40ae-981e-b200ebdf3054
        format: uuid
        type: string
      reServiceCode:
        type: string
      reServiceName:
        type: string
      createdAt:
        format: date-time
        type: string
      convertToCustomerExpense:
        type: boolean
        example: false
        x-omitempty: false
      customerExpenseReason:
        type: string
        x-nullable: true
      customerContacts:
        $ref: '#/definitions/MTOServiceItemCustomerContacts'
      deletedAt:
        format: date
        type: string
      description:
        type: string
        x-nullable: true
      dimensions:
        $ref: '#/definitions/MTOServiceItemDimensions'
      reason:
        type: string
        x-nullable: true
      rejectionReason:
        type: string
        x-nullable: true
      pickupPostalCode:
        type: string
        x-nullable: true
      SITPostalCode:
        type: string
        readOnly: true
        x-nullable: true
      sitEntryDate:
        type: string
        format: date-time
        x-nullable: true
      sitDepartureDate:
        type: string
        format: date-time
        x-nullable: true
      sitCustomerContacted:
        type: string
        format: date
        x-nullable: true
      sitRequestedDelivery:
        type: string
        format: date
        x-nullable: true
      sitDestinationOriginalAddress:
        $ref: '#/definitions/Address'
      sitOriginHHGOriginalAddress:
        $ref: '#/definitions/Address'
      sitOriginHHGActualAddress:
        $ref: '#/definitions/Address'
      sitDestinationFinalAddress:
        $ref: '#/definitions/Address'
      sitDeliveryMiles:
        type: integer
        x-nullable: true
      feeType:
        enum:
          - COUNSELING
          - CRATING
          - TRUCKING
          - SHUTTLE
        type: string
      id:
        example: 1f2270c7-7166-40ae-981e-b200ebdf3054
        format: uuid
        type: string
      quantity:
        type: integer
      rate:
        type: integer
      status:
        $ref: '#/definitions/MTOServiceItemStatus'
      submittedAt:
        format: date
        type: string
      total:
        format: cents
        type: integer
      estimatedWeight:
        type: integer
        description: estimated weight of the shuttle service item provided by the prime
        example: 2500
        x-formatting: weight
        x-nullable: true
      updatedAt:
        format: date-time
        type: string
      approvedAt:
        format: date-time
        type: string
        x-nullable: true
      rejectedAt:
        format: date-time
        type: string
        x-nullable: true
      eTag:
        type: string
      updateReason:
        type: string
        description: Reason for updating service item.
        x-nullable: true
      standaloneCrate:
        type: boolean
        x-nullable: true
      externalCrate:
        type: boolean
        x-nullable: true
      serviceRequestDocuments:
        $ref: '#/definitions/ServiceRequestDocuments'
      estimatedPrice:
        type: integer
        format: cents
        x-nullable: true
      lockedPriceCents:
        type: integer
        format: cents
        x-nullable: true
      market:
        type: string
        enum:
          - CONUS
          - OCONUS
        example: CONUS
        description: >-
          To identify whether the service was provided within (CONUS) or
          (OCONUS)
        x-nullable: true
      sort:
        type: string
        description: >-
          Sort order for service items to be displayed for a given shipment
          type.
        x-nullable: true
  MTOServiceItems:
    description: A list of service items connected to this shipment.
    type: array
    items:
      $ref: '#/definitions/MTOServiceItem'
  MTOAgent:
    type: object
    properties:
      id:
        example: 1f2270c7-7166-40ae-981e-b200ebdf3054
        format: uuid
        type: string
      mtoShipmentID:
        example: 1f2270c7-7166-40ae-981e-b200ebdf3054
        format: uuid
        type: string
      createdAt:
        format: date-time
        type: string
      updatedAt:
        format: date-time
        type: string
      firstName:
        type: string
        x-nullable: true
      lastName:
        type: string
        x-nullable: true
      email:
        type: string
        format: x-email
        pattern: (^[a-zA-Z0-9._%+-]+@[a-zA-Z0-9.-]+\.[a-zA-Z]{2,}$)|(^$)
        x-nullable: true
      phone:
        type: string
        format: telephone
        pattern: (^[2-9]\d{2}-\d{3}-\d{4}$)|(^$)
        x-nullable: true
      agentType:
        type: string
        enum:
          - RELEASING_AGENT
          - RECEIVING_AGENT
      eTag:
        type: string
  MTOAgents:
    items:
      $ref: '#/definitions/MTOAgent'
    type: array
  DestinationType:
    type: string
    title: Destination Type
    example: OTHER_THAN_AUTHORIZED
    x-nullable: true
    enum:
      - HOME_OF_RECORD
      - HOME_OF_SELECTION
      - PLACE_ENTERED_ACTIVE_DUTY
      - OTHER_THAN_AUTHORIZED
  MTOShipmentType:
    type: string
    title: Shipment Type
    example: HHG
    enum:
      - HHG
      - HHG_INTO_NTS
      - HHG_OUTOF_NTS
      - PPM
      - BOAT_HAUL_AWAY
      - BOAT_TOW_AWAY
      - MOBILE_HOME
      - UNACCOMPANIED_BAGGAGE
    x-display-value:
      HHG: HHG
      HHG_INTO_NTS: NTS
      HHG_OUTOF_NTS: NTS Release
      PPM: PPM
      BOAT_HAUL_AWAY: Boat Haul-Away
      BOAT_TOW_AWAY: Boat Tow-Away
      MOBILE_HOME: Mobile Home
      UNACCOMPANIED_BAGGAGE: Unaccompanied Baggage
  LOAType:
    description: The Line of accounting (TAC/SAC) type that will be used for the shipment
    type: string
    example: HHG
    enum:
      - HHG
      - NTS
  StorageFacility:
    description: The Storage Facility information for the shipment
    type: object
    properties:
      id:
        type: string
        format: uuid
        example: c56a4180-65aa-42ec-a945-5fd21dec0538
      facilityName:
        type: string
      address:
        $ref: '#/definitions/Address'
      lotNumber:
        type: string
        x-nullable: true
      phone:
        type: string
        format: telephone
        pattern: ^[2-9]\d{2}-\d{3}-\d{4}$
        x-nullable: true
      email:
        type: string
        format: x-email
        pattern: ^[a-zA-Z0-9._%+-]+@[a-zA-Z0-9.-]+\.[a-zA-Z]{2,}$
        x-nullable: true
      eTag:
        type: string
        readOnly: true
  PPMType:
    type: string
    title: PPM Type
    description: Defines a PPM type
    enum:
      - INCENTIVE_BASED
      - ACTUAL_EXPENSE
      - SMALL_PACKAGE
  PPMDestinationAddress:
    description: A postal address
    type: object
    properties:
      id:
        type: string
        format: uuid
        example: c56a4180-65aa-42ec-a945-5fd21dec0538
      streetAddress1:
        type: string
        example: 123 Main Ave
        x-nullable: true
        title: Street address 1
      streetAddress2:
        type: string
        example: Apartment 9000
        x-nullable: true
        title: Street address 2
      streetAddress3:
        type: string
        example: Montmârtre
        x-nullable: true
        title: Address Line 3
      city:
        type: string
        example: Anytown
        title: City
      eTag:
        type: string
        readOnly: true
      state:
        title: State
        type: string
        x-display-value:
          AL: AL
          AK: AK
          AR: AR
          AZ: AZ
          CA: CA
          CO: CO
          CT: CT
          DC: DC
          DE: DE
          FL: FL
          GA: GA
          HI: HI
          IA: IA
          ID: ID
          IL: IL
          IN: IN
          KS: KS
          KY: KY
          LA: LA
          MA: MA
          MD: MD
          ME: ME
          MI: MI
          MN: MN
          MO: MO
          MS: MS
          MT: MT
          NC: NC
          ND: ND
          NE: NE
          NH: NH
          NJ: NJ
          NM: NM
          NV: NV
          NY: NY
          OH: OH
          OK: OK
          OR: OR
          PA: PA
          RI: RI
          SC: SC
          SD: SD
          TN: TN
          TX: TX
          UT: UT
          VA: VA
          VT: VT
          WA: WA
          WI: WI
          WV: WV
          WY: WY
        enum:
          - AL
          - AK
          - AR
          - AZ
          - CA
          - CO
          - CT
          - DC
          - DE
          - FL
          - GA
          - HI
          - IA
          - ID
          - IL
          - IN
          - KS
          - KY
          - LA
          - MA
          - MD
          - ME
          - MI
          - MN
          - MO
          - MS
          - MT
          - NC
          - ND
          - NE
          - NH
          - NJ
          - NM
          - NV
          - NY
          - OH
          - OK
          - OR
          - PA
          - RI
          - SC
          - SD
          - TN
          - TX
          - UT
          - VA
          - VT
          - WA
          - WI
          - WV
          - WY
      postalCode:
        type: string
        format: zip
        title: ZIP
        example: '90210'
        pattern: ^(\d{5}([\-]\d{4})?)$
      country:
        type: string
        title: Country
        x-nullable: true
        example: USA
        default: USA
      county:
        type: string
        title: County
        x-nullable: true
        example: LOS ANGELES
      usPostRegionCitiesID:
        type: string
        format: uuid
        example: c56a4180-65aa-42ec-a945-5fd21dec0538
    required:
      - city
      - state
      - postalCode
  SITLocationType:
    description: The list of SIT location types.
    type: string
    enum:
      - ORIGIN
      - DESTINATION
  MTOShipmentStatus:
    type: string
    title: Shipment Status
    example: SUBMITTED
    enum:
      - SUBMITTED
      - REJECTED
      - APPROVED
      - CANCELLATION_REQUESTED
      - CANCELED
      - DIVERSION_REQUESTED
      - TERMINATED_FOR_CAUSE
  ReweighRequester:
    type: string
    enum:
      - CUSTOMER
      - PRIME
      - SYSTEM
      - TOO
  Reweigh:
    description: >-
      A reweigh  is when a shipment is weighed for a second time due to the
      request of a customer, the contractor, system or TOO.
    type: object
    properties:
      id:
        example: 1f2270c7-7166-40ae-981e-b200ebdf3054
        format: uuid
        type: string
      requestedAt:
        format: date-time
        type: string
      requestedBy:
        $ref: '#/definitions/ReweighRequester'
      shipmentID:
        example: 1f2270c7-7166-40ae-981e-b200ebdf3054
        format: uuid
        type: string
      verificationProvidedAt:
        x-nullable: true
        x-omitempty: false
        format: date-time
        type: string
      verificationReason:
        example: >-
          The reweigh was not performed due to some justification provided by
          the counselor
        type: string
        x-nullable: true
        x-omitempty: false
      weight:
        example: 2000
        type: integer
        x-formatting: weight
        x-nullable: true
        x-omitempty: false
  SITExtension:
    type: object
    description: >-
      A storage in transit (SIT) Extension is a request for an increase in the
      billable number of days a shipment is allowed to be in SIT.
    properties:
      id:
        example: 1f2270c7-7166-40ae-981e-b200ebdf3054
        format: uuid
        type: string
      mtoShipmentID:
        example: 1f2270c7-7166-40ae-981e-b200ebdf3054
        format: uuid
        type: string
      requestReason:
        type: string
        enum:
          - SERIOUS_ILLNESS_MEMBER
          - SERIOUS_ILLNESS_DEPENDENT
          - IMPENDING_ASSIGNEMENT
          - DIRECTED_TEMPORARY_DUTY
          - NONAVAILABILITY_OF_CIVILIAN_HOUSING
          - AWAITING_COMPLETION_OF_RESIDENCE
          - OTHER
      contractorRemarks:
        example: We need SIT additional days. The customer has not found a house yet.
        type: string
        x-nullable: true
        x-omitempty: false
      requestedDays:
        type: integer
        example: 30
      status:
        enum:
          - PENDING
          - APPROVED
          - DENIED
      approvedDays:
        type: integer
        example: 30
        x-nullable: true
        x-omitempty: false
      decisionDate:
        format: date-time
        type: string
        x-nullable: true
        x-omitempty: false
      officeRemarks:
        type: string
        x-nullable: true
        x-omitempty: false
      createdAt:
        format: date-time
        type: string
        readOnly: true
      updatedAt:
        format: date-time
        type: string
        readOnly: true
      eTag:
        type: string
        readOnly: true
  SITExtensions:
    type: array
    items:
      $ref: '#/definitions/SITExtension'
  SITSummary:
    properties:
      firstDaySITServiceItemID:
        type: string
        format: uuid
        example: c56a4180-65aa-42ec-a945-5fd21dec0538
      location:
        enum:
          - ORIGIN
          - DESTINATION
      daysInSIT:
        type: integer
        minimum: 0
      sitEntryDate:
        type: string
        format: date-time
      sitDepartureDate:
        type: string
        format: date-time
        x-nullable: true
      sitAuthorizedEndDate:
        type: string
        format: date-time
      sitCustomerContacted:
        type: string
        format: date-time
        x-nullable: true
      sitRequestedDelivery:
        type: string
        format: date-time
        x-nullable: true
  SITServiceItemGrouping:
    properties:
      summary:
        $ref: '#/definitions/SITSummary'
        description: >
          Holds the top level summary of a Service Item Grouping, detailing the
          ServiceItemID of the first day SIT service item (Eg, DOFSIT, DOASIT),
          the location (ORIGIN/DESTINATION), how many days the provided instance
          of SIT has been in storage, SIT entry date, departure date, authorized
          end date, customer contacted date, requested delivery date.

          This is provided at a top level because due to our service item
          architecture, SIT information is sometimes split across multiple
          service items, and this summary is a compilation of said information.
          This prevents the need to loop over many service items.
      serviceItems:
        $ref: '#/definitions/MTOServiceItems'
  SITServiceItemGroupings:
    description: >
      Holds groupings of SIT service items and their summaries, detailing the
      summary ServiceItemID of the first day SIT service item (Eg, DOFSIT,
      DOASIT), the location (ORIGIN/DESTINATION), how many days the provided
      instance of SIT has been in storage, SIT entry date, departure date,
      authorized end date, customer contacted date, requested delivery date.
    type: array
    items:
      $ref: '#/definitions/SITServiceItemGrouping'
  SITStatus:
    properties:
      totalSITDaysUsed:
        type: integer
        minimum: 0
      totalDaysRemaining:
        type: integer
        minimum: 0
      calculatedTotalDaysInSIT:
        type: integer
        minimum: 0
      currentSIT:
        type: object
        properties:
          serviceItemID:
            type: string
            format: uuid
            example: c56a4180-65aa-42ec-a945-5fd21dec0538
          location:
            enum:
              - ORIGIN
              - DESTINATION
          daysInSIT:
            type: integer
            minimum: 0
          sitEntryDate:
            type: string
            format: date
            x-nullable: true
          sitDepartureDate:
            type: string
            format: date
            x-nullable: true
          sitAuthorizedEndDate:
            type: string
            format: date
            x-nullable: true
          sitCustomerContacted:
            type: string
            format: date
            x-nullable: true
          sitRequestedDelivery:
            type: string
            format: date
            x-nullable: true
      pastSITServiceItemGroupings:
        $ref: '#/definitions/SITServiceItemGroupings'
        description: >
          A list of past SIT service item groupings. These will contain the
          given SIT service items for an instance of SIT (Either Origin or
          Destination), grouped by the date they went into SIT and service items
          limited explicitly to SIT related Re Service Codes.
  PPMShipmentStatus:
    description: |
      Status of the PPM Shipment:
        * **DRAFT**: The customer has created the PPM shipment but has not yet submitted their move for counseling.
        * **SUBMITTED**: The shipment belongs to a move that has been submitted by the customer or has been created by a Service Counselor or Prime Contractor for a submitted move.
        * **WAITING_ON_CUSTOMER**: The PPM shipment has been approved and the customer may now provide their actual move closeout information and documentation required to get paid.
        * **NEEDS_ADVANCE_APPROVAL**: The shipment was counseled by the Prime Contractor and approved but an advance was requested so will need further financial approval from the government.
        * **NEEDS_CLOSEOUT**: The customer has provided their closeout weight tickets, receipts, and expenses and certified it for the Service Counselor to approve, exclude or reject.
        * **CLOSEOUT_COMPLETE**: The Service Counselor has reviewed all of the customer's PPM closeout documentation and authorizes the customer can download and submit their finalized SSW packet.
    type: string
    readOnly: true
    enum:
      - DRAFT
      - SUBMITTED
      - WAITING_ON_CUSTOMER
      - NEEDS_ADVANCE_APPROVAL
      - NEEDS_CLOSEOUT
      - CLOSEOUT_COMPLETE
      - CANCELED
  PPMAdvanceStatus:
    type: string
    title: PPM Advance Status
    description: >-
      Indicates whether an advance status has been accepted, rejected, or
      edited, or a prime counseled PPM has been received or not received
    x-nullable: true
    enum:
      - APPROVED
      - REJECTED
      - EDITED
      - RECEIVED
      - NOT_RECEIVED
  OmittablePPMDocumentStatus:
    description: Status of the PPM document.
    type: string
    enum:
      - APPROVED
      - EXCLUDED
      - REJECTED
    x-display-value:
      APPROVED: Approved
      EXCLUDED: Excluded
      REJECTED: Rejected
    x-nullable: true
    x-omitempty: false
  PPMDocumentStatusReason:
    description: The reason the services counselor has excluded or rejected the item.
    type: string
    x-nullable: true
    x-omitempty: false
  WeightTicket:
    description: >-
      Vehicle and optional trailer information and weight documents used to move
      this PPM shipment.
    type: object
    properties:
      id:
        description: ID of this set of weight tickets.
        type: string
        format: uuid
        example: c56a4180-65aa-42ec-a945-5fd21dec0538
        readOnly: true
      ppmShipmentId:
        description: The ID of the PPM shipment that this set of weight tickets is for.
        type: string
        format: uuid
        example: c56a4180-65aa-42ec-a945-5fd21dec0538
        readOnly: true
      createdAt:
        type: string
        format: date-time
        readOnly: true
      updatedAt:
        type: string
        format: date-time
        readOnly: true
      vehicleDescription:
        description: >-
          Description of the vehicle used for the trip. E.g. make/model, type of
          truck/van, etc.
        type: string
        x-nullable: true
        x-omitempty: false
      emptyWeight:
        description: Weight of the vehicle when empty.
        type: integer
        minimum: 0
        x-nullable: true
        x-omitempty: false
      submittedEmptyWeight:
        description: Customer submitted weight of the vehicle when empty.
        type: integer
        minimum: 0
        x-nullable: true
        x-omitempty: false
      missingEmptyWeightTicket:
        description: >-
          Indicates if the customer is missing a weight ticket for the vehicle
          weight when empty.
        type: boolean
        x-nullable: true
        x-omitempty: false
      emptyDocumentId:
        description: >-
          ID of the document that is associated with the user uploads containing
          the vehicle weight when empty.
        type: string
        format: uuid
        readOnly: true
      emptyDocument:
        allOf:
          - description: >-
              Document that is associated with the user uploads containing the
              vehicle weight when empty.
          - $ref: '#/definitions/Document'
      fullWeight:
        description: The weight of the vehicle when full.
        type: integer
        minimum: 0
        x-nullable: true
        x-omitempty: false
      submittedFullWeight:
        description: Customer submitted weight of the vehicle when full.
        type: integer
        minimum: 0
        x-nullable: true
        x-omitempty: false
      missingFullWeightTicket:
        description: >-
          Indicates if the customer is missing a weight ticket for the vehicle
          weight when full.
        type: boolean
        x-nullable: true
        x-omitempty: false
      fullDocumentId:
        description: >-
          ID of the document that is associated with the user uploads containing
          the vehicle weight when full.
        type: string
        format: uuid
        example: c56a4180-65aa-42ec-a945-5fd21dec0538
        readOnly: true
      fullDocument:
        allOf:
          - description: >-
              Document that is associated with the user uploads containing the
              vehicle weight when full.
          - $ref: '#/definitions/Document'
      ownsTrailer:
        description: Indicates if the customer used a trailer they own for the move.
        type: boolean
        x-nullable: true
        x-omitempty: false
      submittedOwnsTrailer:
        description: Indicates if the customer used a trailer they own for the move.
        type: boolean
        x-nullable: true
        x-omitempty: false
      trailerMeetsCriteria:
        description: >-
          Indicates if the trailer that the customer used meets all the criteria
          to be claimable.
        type: boolean
        x-nullable: true
        x-omitempty: false
      submittedTrailerMeetsCriteria:
        description: >-
          Indicates if the trailer that the customer used meets all the criteria
          to be claimable.
        type: boolean
        x-nullable: true
        x-omitempty: false
      proofOfTrailerOwnershipDocumentId:
        description: >-
          ID of the document that is associated with the user uploads containing
          the proof of trailer ownership.
        type: string
        format: uuid
        example: c56a4180-65aa-42ec-a945-5fd21dec0538
        readOnly: true
      proofOfTrailerOwnershipDocument:
        allOf:
          - description: >-
              Document that is associated with the user uploads containing the
              proof of trailer ownership.
          - $ref: '#/definitions/Document'
      status:
        $ref: '#/definitions/OmittablePPMDocumentStatus'
      reason:
        $ref: '#/definitions/PPMDocumentStatusReason'
      adjustedNetWeight:
        description: Indicates the adjusted net weight of the vehicle
        type: integer
        minimum: 0
        x-nullable: true
        x-omitempty: false
      netWeightRemarks:
        description: Remarks explaining any edits made to the net weight
        type: string
        x-nullable: true
        x-omitempty: false
      eTag:
        description: A hash that should be used as the "If-Match" header for any updates.
        type: string
        readOnly: true
    required:
      - ppmShipmentId
      - createdAt
      - updatedAt
      - emptyDocumentId
      - emptyDocument
      - fullDocument
      - fullDocumentId
      - proofOfTrailerOwnershipDocument
      - proofOfTrailerOwnershipDocumentId
  WeightTickets:
    description: All weight tickets associated with a PPM shipment.
    type: array
    items:
      $ref: '#/definitions/WeightTicket'
    x-omitempty: false
  OmittableMovingExpenseType:
    type: string
    description: Moving Expense Type
    enum:
      - CONTRACTED_EXPENSE
      - GAS
      - OIL
      - OTHER
      - PACKING_MATERIALS
      - RENTAL_EQUIPMENT
      - STORAGE
      - TOLLS
      - WEIGHING_FEE
      - SMALL_PACKAGE
    x-display-value:
      CONTRACTED_EXPENSE: Contracted expense
      GAS: Gas
      OIL: Oil
      OTHER: Other
      PACKING_MATERIALS: Packing materials
      STORAGE: Storage
      RENTAL_EQUIPMENT: Rental equipment
      TOLLS: Tolls
      WEIGHING_FEE: Weighing fee
      SMALL_PACKAGE: Small package reimbursement
    x-nullable: true
    x-omitempty: false
  SubmittedMovingExpenseType:
    type: string
    description: Customer Submitted Moving Expense Type
    enum:
      - CONTRACTED_EXPENSE
      - GAS
      - OIL
      - OTHER
      - PACKING_MATERIALS
      - RENTAL_EQUIPMENT
      - STORAGE
      - TOLLS
      - WEIGHING_FEE
    x-display-value:
      CONTRACTED_EXPENSE: Contracted expense
      GAS: Gas
      OIL: Oil
      OTHER: Other
      PACKING_MATERIALS: Packing materials
      STORAGE: Storage
      RENTAL_EQUIPMENT: Rental equipment
      TOLLS: Tolls
      WEIGHING_FEE: Weighing fee
    x-nullable: true
    x-omitempty: false
  MovingExpense:
    description: >-
      Expense information and receipts of costs incurred that can be reimbursed
      while moving a PPM shipment.
    type: object
    properties:
      id:
        description: Unique primary identifier of the Moving Expense object
        type: string
        format: uuid
        example: c56a4180-65aa-42ec-a945-5fd21dec0538
        readOnly: true
      ppmShipmentId:
        description: The PPM Shipment id that this moving expense belongs to
        type: string
        format: uuid
        example: c56a4180-65aa-42ec-a945-5fd21dec0538
        readOnly: true
      documentId:
        description: The id of the Document that contains all file uploads for this expense
        type: string
        format: uuid
        example: c56a4180-65aa-42ec-a945-5fd21dec0538
        readOnly: true
      document:
        allOf:
          - description: >-
              The Document object that contains all file uploads for this
              expense
          - $ref: '#/definitions/Document'
      movingExpenseType:
        $ref: '#/definitions/OmittableMovingExpenseType'
      submittedMovingExpenseType:
        $ref: '#/definitions/SubmittedMovingExpenseType'
      description:
        description: A brief description of the expense
        type: string
        x-nullable: true
        x-omitempty: false
      submittedDescription:
        description: Customer submitted description of the expense
        type: string
        x-nullable: true
        x-omitempty: false
      paidWithGtcc:
        description: >-
          Indicates if the service member used their government issued card to
          pay for the expense
        type: boolean
        x-nullable: true
        x-omitempty: false
      amount:
        description: The total amount of the expense as indicated on the receipt
        type: integer
        x-nullable: true
        x-omitempty: false
      submittedAmount:
        description: >-
          Customer submitted total amount of the expense as indicated on the
          receipt
        type: integer
        x-nullable: true
        x-omitempty: false
      missingReceipt:
        description: >-
          Indicates if the service member is missing the receipt with the proof
          of expense amount
        type: boolean
        x-nullable: true
        x-omitempty: false
      status:
        $ref: '#/definitions/OmittablePPMDocumentStatus'
      reason:
        $ref: '#/definitions/PPMDocumentStatusReason'
      sitStartDate:
        description: >-
          The date the shipment entered storage, applicable for the `STORAGE`
          movingExpenseType only
        type: string
        example: '2022-04-26'
        format: date
        x-nullable: true
        x-omitempty: false
      submittedSitStartDate:
        description: >-
          Customer submitted date the shipment entered storage, applicable for
          the `STORAGE` movingExpenseType only
        type: string
        example: '2022-04-26'
        format: date
        x-nullable: true
        x-omitempty: false
      sitEndDate:
        description: >-
          The date the shipment exited storage, applicable for the `STORAGE`
          movingExpenseType only
        type: string
        example: '2018-05-26'
        format: date
        x-nullable: true
        x-omitempty: false
      submittedSitEndDate:
        description: >-
          Customer submitted date the shipment exited storage, applicable for
          the `STORAGE` movingExpenseType only
        type: string
        example: '2018-05-26'
        format: date
        x-nullable: true
        x-omitempty: false
      createdAt:
        description: >-
          Timestamp the moving expense object was initially created in the
          system (UTC)
        type: string
        format: date-time
        readOnly: true
      updatedAt:
        description: >-
          Timestamp when a property of this moving expense object was last
          modified (UTC)
        type: string
        format: date-time
        readOnly: true
      eTag:
        description: A hash that should be used as the "If-Match" header for any updates.
        type: string
        readOnly: true
      weightStored:
        description: The total weight stored in PPM SIT
        type: integer
        x-nullable: true
        x-omitempty: false
      sitLocation:
        allOf:
          - $ref: '#/definitions/SITLocationType'
          - x-nullable: true
          - x-omitempty: false
      sitEstimatedCost:
        description: >-
          The estimated amount that the government will pay the service member
          to put their goods into storage. This estimated storage cost is
          separate from the estimated incentive.
        type: integer
        format: cents
        x-nullable: true
        x-omitempty: false
      sitReimburseableAmount:
        description: The amount of SIT that will be reimbursed
        type: integer
        x-nullable: true
        x-omitempty: false
      weightShipped:
        description: The total weight shipped for a small package
        type: integer
        x-nullable: true
        x-omitempty: false
      trackingNumber:
        description: Tracking number for a small package expense
        type: string
        x-nullable: true
        x-omitempty: false
      isProGear:
        description: Indicates if the customer is claiming an expense as pro-gear or not
        type: boolean
        x-nullable: true
      proGearBelongsToSelf:
        description: Indicates if the pro-gear belongs to the customer or their spouse
        type: boolean
        x-nullable: true
      proGearDescription:
        description: A brief description of the pro-gear
        type: string
    required:
      - id
      - createdAt
      - updatedAt
      - ppmShipmentId
      - documentId
      - document
  ProGearWeightTicket:
    description: Pro-gear associated information and weight docs for a PPM shipment
    type: object
    properties:
      id:
        description: The ID of the pro-gear weight ticket.
        type: string
        format: uuid
        example: c56a4180-65aa-42ec-a945-5fd21dec0538
        readOnly: true
      ppmShipmentId:
        description: >-
          The ID of the PPM shipment that this pro-gear weight ticket is
          associated with.
        type: string
        format: uuid
        example: c56a4180-65aa-42ec-a945-5fd21dec0538
        readOnly: true
      updatedAt:
        type: string
        format: date-time
        readOnly: true
      createdAt:
        type: string
        format: date-time
        readOnly: true
      belongsToSelf:
        description: >-
          Indicates if this information is for the customer's own pro-gear,
          otherwise, it's the spouse's.
        type: boolean
        x-nullable: true
        x-omitempty: false
      submittedBelongsToSelf:
        description: >-
          Indicates if this information is for the customer's own pro-gear,
          otherwise, it's the spouse's.
        type: boolean
        x-nullable: true
        x-omitempty: false
      description:
        description: Describes the pro-gear that was moved.
        type: string
        x-nullable: true
        x-omitempty: false
      hasWeightTickets:
        description: >-
          Indicates if the user has a weight ticket for their pro-gear,
          otherwise they have a constructed weight.
        type: boolean
        x-nullable: true
        x-omitempty: false
      submittedHasWeightTickets:
        description: >-
          Indicates if the user has a weight ticket for their pro-gear,
          otherwise they have a constructed weight.
        type: boolean
        x-nullable: true
        x-omitempty: false
      weight:
        description: Weight of the pro-gear.
        type: integer
        minimum: 0
        x-nullable: true
        x-omitempty: false
      submittedWeight:
        description: Customer submitted weight of the pro-gear.
        type: integer
        minimum: 0
        x-nullable: true
        x-omitempty: false
      documentId:
        description: >-
          The ID of the document that is associated with the user uploads
          containing the pro-gear weight.
        type: string
        format: uuid
        example: c56a4180-65aa-42ec-a945-5fd21dec0538
        readOnly: true
      document:
        allOf:
          - description: >-
              Document that is associated with the user uploads containing the
              pro-gear weight.
          - $ref: '#/definitions/Document'
      status:
        $ref: '#/definitions/OmittablePPMDocumentStatus'
      reason:
        $ref: '#/definitions/PPMDocumentStatusReason'
      eTag:
        description: A hash that should be used as the "If-Match" header for any updates.
        type: string
        readOnly: true
      amount:
        description: The total amount of the expense as indicated on the receipt
        type: integer
        x-nullable: true
        x-omitempty: false
      trackingNumber:
        description: Tracking number for a small package expense
        type: string
        x-nullable: true
        x-omitempty: false
    required:
      - ppmShipmentId
      - createdAt
      - updatedAt
      - documentId
      - document
  SignedCertificationType:
    description: |
      The type of signed certification:
        - PPM_PAYMENT: This is used when the customer has a PPM shipment that they have uploaded their documents for and are
            ready to submit their documentation for review. When they submit, they will be asked to sign certifying the
            information is correct.
        - SHIPMENT: This is used when a customer submits their move with their shipments to be reviewed by office users.
        - PRE_CLOSEOUT_REVIEWED_PPM_PAYMENT: This is used when a move has a PPM shipment and is set to
             service-counseling-completed "Submit move details" by service counselor.
        - CLOSEOUT_REVIEWED_PPM_PAYMENT: This is used when a PPM shipment is reviewed by counselor in close out queue.
    type: string
    enum:
      - PPM_PAYMENT
      - SHIPMENT
      - PRE_CLOSEOUT_REVIEWED_PPM_PAYMENT
      - CLOSEOUT_REVIEWED_PPM_PAYMENT
    readOnly: true
  SignedCertification:
    description: Signed certification
    type: object
    properties:
      id:
        description: The ID of the signed certification.
        type: string
        format: uuid
        example: c56a4180-65aa-42ec-a945-5fd21dec0538
        readOnly: true
      submittingUserId:
        description: The ID of the user that signed.
        type: string
        format: uuid
        example: c56a4180-65aa-42ec-a945-5fd21dec0538
        readOnly: true
      moveId:
        description: The ID of the move associated with this signed certification.
        type: string
        format: uuid
        example: c56a4180-65aa-42ec-a945-5fd21dec0538
        readOnly: true
      ppmId:
        description: >-
          The ID of the PPM shipment associated with this signed certification,
          if any.
        type: string
        format: uuid
        example: c56a4180-65aa-42ec-a945-5fd21dec0538
        readOnly: true
        x-nullable: true
        x-omitempty: false
      certificationType:
        $ref: '#/definitions/SignedCertificationType'
      certificationText:
        description: Full text that the customer agreed to and signed.
        type: string
      signature:
        description: The signature that the customer provided.
        type: string
      date:
        description: Date that the customer signed the certification.
        type: string
        format: date
      createdAt:
        type: string
        format: date-time
        readOnly: true
      updatedAt:
        type: string
        format: date-time
        readOnly: true
      eTag:
        description: A hash that should be used as the "If-Match" header for any updates.
        type: string
        readOnly: true
    required:
      - id
      - submittingUserId
      - moveId
      - certificationType
      - certificationText
      - signature
      - date
      - createdAt
      - updatedAt
      - eTag
  PPMShipment:
    description: >-
      A personally procured move is a type of shipment that a service member
      moves themselves.
    x-nullable: true
    properties:
      id:
        description: Primary auto-generated unique identifier of the PPM shipment object
        example: 1f2270c7-7166-40ae-981e-b200ebdf3054
        format: uuid
        type: string
        readOnly: true
      ppmType:
        $ref: '#/definitions/PPMType'
      shipmentId:
        description: The id of the parent MTOShipment object
        example: 1f2270c7-7166-40ae-981e-b200ebdf3054
        format: uuid
        type: string
        readOnly: true
      createdAt:
        description: Timestamp of when the PPM Shipment was initially created (UTC)
        format: date-time
        type: string
        readOnly: true
      updatedAt:
        description: Timestamp of when a property of this object was last updated (UTC)
        format: date-time
        type: string
        readOnly: true
      status:
        $ref: '#/definitions/PPMShipmentStatus'
      w2Address:
        x-nullable: true
        $ref: '#/definitions/Address'
      advanceStatus:
        $ref: '#/definitions/PPMAdvanceStatus'
      expectedDepartureDate:
        description: |
          Date the customer expects to begin their move.
        format: date
        type: string
      actualMoveDate:
        description: The actual start date of when the PPM shipment left the origin.
        format: date
        type: string
        x-nullable: true
        x-omitempty: false
      submittedAt:
        description: >-
          The timestamp of when the customer submitted their PPM documentation
          to the counselor for review.
        format: date-time
        type: string
        x-nullable: true
        x-omitempty: false
      reviewedAt:
        description: >-
          The timestamp of when the Service Counselor has reviewed all of the
          closeout documents.
        format: date-time
        type: string
        x-nullable: true
        x-omitempty: false
      approvedAt:
        description: >-
          The timestamp of when the shipment was approved and the service member
          can begin their move.
        format: date-time
        type: string
        x-nullable: true
        x-omitempty: false
      pickupAddress:
        $ref: '#/definitions/Address'
      secondaryPickupAddress:
        allOf:
          - $ref: '#/definitions/Address'
          - x-nullable: true
          - x-omitempty: false
      hasSecondaryPickupAddress:
        type: boolean
        x-omitempty: false
        x-nullable: true
      tertiaryPickupAddress:
        allOf:
          - $ref: '#/definitions/Address'
          - x-nullable: true
          - x-omitempty: false
      hasTertiaryPickupAddress:
        type: boolean
        x-omitempty: false
        x-nullable: true
      destinationAddress:
        $ref: '#/definitions/Address'
      secondaryDestinationAddress:
        allOf:
          - $ref: '#/definitions/Address'
          - x-nullable: true
          - x-omitempty: false
      hasSecondaryDestinationAddress:
        type: boolean
        x-omitempty: false
        x-nullable: true
      tertiaryDestinationAddress:
        allOf:
          - $ref: '#/definitions/Address'
          - x-nullable: true
          - x-omitempty: false
      hasTertiaryDestinationAddress:
        type: boolean
        x-omitempty: false
        x-nullable: true
      sitExpected:
        description: >
          Captures whether some or all of the PPM shipment will require
          temporary storage at the origin or destination.


          Must be set to `true` when providing `sitLocation`,
          `sitEstimatedWeight`, `sitEstimatedEntryDate`, and
          `sitEstimatedDepartureDate` values to calculate the
          `sitEstimatedCost`.
        type: boolean
      estimatedWeight:
        description: The estimated weight of the PPM shipment goods being moved.
        type: integer
        example: 4200
        x-nullable: true
        x-omitempty: false
      allowableWeight:
        description: The allowable weight of the PPM shipment goods being moved.
        type: integer
        example: 4300
        minimum: 0
        x-nullable: true
        x-omitempty: false
      hasProGear:
        description: >
          Indicates whether PPM shipment has pro gear for themselves or their
          spouse.
        type: boolean
        x-nullable: true
        x-omitempty: false
      proGearWeight:
        description: >-
          The estimated weight of the pro-gear being moved belonging to the
          service member.
        type: integer
        x-nullable: true
        x-omitempty: false
      spouseProGearWeight:
        description: >-
          The estimated weight of the pro-gear being moved belonging to a
          spouse.
        type: integer
        x-nullable: true
        x-omitempty: false
      estimatedIncentive:
        description: >-
          The estimated amount the government will pay the service member to
          move their belongings based on the moving date, locations, and
          shipment weight.
        type: integer
        format: cents
        x-nullable: true
        x-omitempty: false
      maxIncentive:
        description: >-
          The max amount the government will pay the service member to move
          their belongings based on the moving date, locations, and shipment
          weight.
        type: integer
        format: cents
        x-nullable: true
        x-omitempty: false
      finalIncentive:
        description: >
          The final calculated incentive for the PPM shipment. This does not
          include **SIT** as it is a reimbursement.
        type: integer
        format: cents
        x-nullable: true
        x-omitempty: false
        readOnly: true
      hasRequestedAdvance:
        description: |
          Indicates whether an advance has been requested for the PPM shipment.
        type: boolean
        x-nullable: true
        x-omitempty: false
      advanceAmountRequested:
        description: >
          The amount requested as an advance by the service member up to a
          maximum percentage of the estimated incentive.
        type: integer
        format: cents
        x-nullable: true
        x-omitempty: false
      hasReceivedAdvance:
        description: |
          Indicates whether an advance was received for the PPM shipment.
        type: boolean
        x-nullable: true
        x-omitempty: false
      advanceAmountReceived:
        description: |
          The amount received for an advance, or null if no advance is received.
        type: integer
        format: cents
        x-nullable: true
        x-omitempty: false
      sitLocation:
        allOf:
          - $ref: '#/definitions/SITLocationType'
          - x-nullable: true
          - x-omitempty: false
      sitEstimatedWeight:
        description: The estimated weight of the goods being put into storage.
        type: integer
        example: 2000
        x-nullable: true
        x-omitempty: false
      sitEstimatedEntryDate:
        description: The date that goods will first enter the storage location.
        format: date
        type: string
        x-nullable: true
        x-omitempty: false
      sitEstimatedDepartureDate:
        description: The date that goods will exit the storage location.
        format: date
        type: string
        x-nullable: true
        x-omitempty: false
      sitEstimatedCost:
        description: >-
          The estimated amount that the government will pay the service member
          to put their goods into storage. This estimated storage cost is
          separate from the estimated incentive.
        type: integer
        format: cents
        x-nullable: true
        x-omitempty: false
      weightTickets:
        $ref: '#/definitions/WeightTickets'
      movingExpenses:
        description: All expense documentation receipt records of this PPM shipment.
        items:
          $ref: '#/definitions/MovingExpense'
        type: array
      proGearWeightTickets:
        description: >-
          All pro-gear weight ticket documentation records for this PPM
          shipment.
        type: array
        items:
          $ref: '#/definitions/ProGearWeightTicket'
      isActualExpenseReimbursement:
        description: >-
          Used for PPM shipments only. Denotes if this shipment uses the Actual
          Expense Reimbursement method.
        type: boolean
        example: false
        x-omitempty: false
        x-nullable: true
      signedCertification:
        $ref: '#/definitions/SignedCertification'
      eTag:
        description: >-
          A hash unique to this shipment that should be used as the "If-Match"
          header for any updates.
        type: string
        readOnly: true
    required:
      - id
      - shipmentId
      - createdAt
      - status
      - expectedDepartureDate
      - sitExpected
      - eTag
  BoatShipment:
    x-nullable: true
    properties:
      id:
        description: Primary auto-generated unique identifier of the Boat shipment object
        example: 1f2270c7-7166-40ae-981e-b200ebdf3054
        format: uuid
        type: string
        readOnly: true
      shipmentId:
        description: The id of the parent MTOShipment object
        example: 1f2270c7-7166-40ae-981e-b200ebdf3054
        format: uuid
        type: string
        readOnly: true
      createdAt:
        description: Timestamp of when the Boat Shipment was initially created (UTC)
        format: date-time
        type: string
        readOnly: true
      updatedAt:
        description: Timestamp of when a property of this object was last updated (UTC)
        format: date-time
        type: string
        readOnly: true
      type:
        type: string
        enum:
          - HAUL_AWAY
          - TOW_AWAY
      year:
        type: integer
        description: Year of the Boat
      make:
        type: string
        description: Make of the Boat
      model:
        type: string
        description: Model of the Boat
      lengthInInches:
        type: integer
        description: Length of the Boat in inches
      widthInInches:
        type: integer
        description: Width of the Boat in inches
      heightInInches:
        type: integer
        description: Height of the Boat in inches
      hasTrailer:
        type: boolean
        description: Does the boat have a trailer
      isRoadworthy:
        type: boolean
        description: Is the trailer roadworthy
        x-nullable: true
      eTag:
        description: >-
          A hash unique to this shipment that should be used as the "If-Match"
          header for any updates.
        type: string
        readOnly: true
    required:
      - id
      - shipmentId
      - createdAt
      - type
      - year
      - make
      - model
      - lengthInInches
      - widthInInches
      - heightInInches
      - hasTrailer
      - eTag
  MobileHome:
    description: >-
      A mobile home is a type of shipment that a service member moves a mobile
      home.
    x-nullable: true
    properties:
      id:
        description: Primary auto-generated unique identifier of the Mobile Home object
        example: 1f2270c7-7166-40ae-981e-b200ebdf3054
        format: uuid
        type: string
        readOnly: true
      shipmentId:
        description: The id of the parent MTOShipment object
        example: 1f2270c7-7166-40ae-981e-b200ebdf3054
        format: uuid
        type: string
        readOnly: true
      make:
        description: The make of the mobile home
        type: string
      model:
        description: The model of the mobile home.
        type: string
      year:
        description: The year the mobile home was made.
        type: integer
      lengthInInches:
        type: integer
      widthInInches:
        type: integer
      heightInInches:
        type: integer
      updatedAt:
        description: Timestamp of when a property of this object was last updated (UTC)
        format: date-time
        type: string
        readOnly: true
      createdAt:
        description: Timestamp of when a property of this object was created (UTC)
        format: date-time
        type: string
        readOnly: true
      eTag:
        description: >-
          A hash unique to this shipment that should be used as the "If-Match"
          header for any updates.
        type: string
        readOnly: true
  ShipmentAddressUpdateStatus:
    type: string
    title: Status
    readOnly: true
    x-display-value:
      REQUESTED: REQUESTED
      REJECTED: REJECTED
      APPROVED: APPROVED
    enum:
      - REQUESTED
      - REJECTED
      - APPROVED
  ShipmentAddressUpdate:
    description: >
      This represents a delivery address change request made by the Prime that
      is either auto-approved or requires review if the pricing criteria has
      changed. If criteria has changed, then it must be approved or rejected by
      a TOO.
    type: object
    properties:
      id:
        type: string
        format: uuid
        example: c56a4180-65aa-42ec-a945-5fd21dec0538
        readOnly: true
      contractorRemarks:
        type: string
        example: This is a contractor remark
        title: Contractor Remarks
        description: The reason there is an address change.
        readOnly: true
      officeRemarks:
        type: string
        example: This is an office remark
        title: Office Remarks
        x-nullable: true
        description: The TOO comment on approval or rejection.
      status:
        $ref: '#/definitions/ShipmentAddressUpdateStatus'
      shipmentID:
        type: string
        format: uuid
        example: c56a4180-65aa-42ec-a945-5fd21dec0538
        readOnly: true
      originalAddress:
        $ref: '#/definitions/Address'
      newAddress:
        $ref: '#/definitions/Address'
      sitOriginalAddress:
        $ref: '#/definitions/Address'
      oldSitDistanceBetween:
        description: >-
          The distance between the original SIT address and the previous/old
          delivery address of shipment
        example: 50
        minimum: 0
        type: integer
      newSitDistanceBetween:
        description: >-
          The distance between the original SIT address and requested new
          delivery address of shipment
        example: 88
        minimum: 0
        type: integer
    required:
      - id
      - status
      - shipmentID
      - originalAddress
      - newAddress
      - contractorRemarks
  Port:
    description: A port that is used to move an international shipment.
    type: object
    properties:
      id:
        type: string
        format: uuid
        example: c56a4180-65aa-42ec-a945-5fd21dec0538
      portType:
        type: string
        description: Port type A (Air), B (Border Crossing), S (Sea)
        enum:
          - A
          - B
          - S
      portCode:
        type: string
        description: 3 or 4 digit port code
        example: '0431'
      portName:
        type: string
        description: Name of the port
        example: PORTLAND INTL
      city:
        type: string
        example: PORTLAND
      county:
        type: string
        example: MULTNOMAH
      state:
        type: string
        description: US state
        example: OR
        enum:
          - AL
          - AK
          - AR
          - AZ
          - CA
          - CO
          - CT
          - DC
          - DE
          - FL
          - GA
          - HI
          - IA
          - ID
          - IL
          - IN
          - KS
          - KY
          - LA
          - MA
          - MD
          - ME
          - MI
          - MN
          - MO
          - MS
          - MT
          - NC
          - ND
          - NE
          - NH
          - NJ
          - NM
          - NV
          - NY
          - OH
          - OK
          - OR
          - PA
          - RI
          - SC
          - SD
          - TN
          - TX
          - UT
          - VA
          - VT
          - WA
          - WI
          - WV
          - WY
      zip:
        type: string
        format: zip
        title: ZIP
        example: '99501'
        pattern: ^(\d{5}([\-]\d{4})?)$
      country:
        type: string
        example: US
        pattern: ^[A-Z]{2}$
        description: Two-letter country code
  MTOShipment:
    properties:
      moveTaskOrderID:
        example: 1f2270c7-7166-40ae-981e-b200ebdf3054
        format: uuid
        type: string
      id:
        example: 1f2270c7-7166-40ae-981e-b200ebdf3054
        format: uuid
        type: string
      createdAt:
        format: date-time
        type: string
      updatedAt:
        format: date-time
        type: string
      deletedAt:
        x-nullable: true
        format: date-time
        type: string
      primeEstimatedWeight:
        x-nullable: true
        example: 2000
        type: integer
      primeActualWeight:
        x-nullable: true
        example: 2000
        type: integer
      calculatedBillableWeight:
        x-nullable: true
        example: 2000
        type: integer
        readOnly: true
      ntsRecordedWeight:
        description: >-
          The previously recorded weight for the NTS Shipment. Used for NTS
          Release to know what the previous primeActualWeight or billable weight
          was.
        example: 2000
        type: integer
        x-nullable: true
        x-formatting: weight
      scheduledPickupDate:
        format: date
        type: string
        x-nullable: true
      scheduledDeliveryDate:
        format: date
        type: string
        x-nullable: true
      requestedPickupDate:
        format: date
        type: string
        x-nullable: true
      actualPickupDate:
        x-nullable: true
        format: date
        type: string
      actualDeliveryDate:
        x-nullable: true
        description: >-
          The actual date that the shipment was delivered to the delivery
          address by the Prime
        format: date
        type: string
      requestedDeliveryDate:
        format: date
        type: string
        x-nullable: true
      requiredDeliveryDate:
        x-nullable: true
        format: date
        type: string
      approvedDate:
        format: date-time
        type: string
        x-nullable: true
      diversion:
        type: boolean
        example: true
      diversionReason:
        type: string
        example: MTO Shipment needs rerouted
        x-nullable: true
      distance:
        type: integer
        x-nullable: true
        example: 500
      pickupAddress:
        x-nullable: true
        $ref: '#/definitions/Address'
      destinationAddress:
        x-nullable: true
        $ref: '#/definitions/Address'
      destinationType:
        $ref: '#/definitions/DestinationType'
      secondaryPickupAddress:
        x-nullable: true
        $ref: '#/definitions/Address'
      secondaryDeliveryAddress:
        x-nullable: true
        $ref: '#/definitions/Address'
      hasSecondaryPickupAddress:
        type: boolean
        x-omitempty: false
        x-nullable: true
      hasSecondaryDeliveryAddress:
        type: boolean
        x-omitempty: false
        x-nullable: true
      tertiaryPickupAddress:
        x-nullable: true
        $ref: '#/definitions/Address'
      tertiaryDeliveryAddress:
        x-nullable: true
        $ref: '#/definitions/Address'
      hasTertiaryPickupAddress:
        type: boolean
        x-omitempty: false
        x-nullable: true
      hasTertiaryDeliveryAddress:
        type: boolean
        x-omitempty: false
        x-nullable: true
      actualProGearWeight:
        type: integer
        x-nullable: true
        x-omitempty: false
      actualSpouseProGearWeight:
        type: integer
        x-nullable: true
        x-omitempty: false
      customerRemarks:
        type: string
        example: handle with care
        x-nullable: true
      counselorRemarks:
        description: >
          The counselor can use the counselor remarks field to inform the movers
          about any

          special circumstances for this shipment. Typical examples:
            * bulky or fragile items,
            * weapons,
            * access info for their address.
          Counselors enters this information when creating or editing an MTO
          Shipment. Optional field.
        type: string
        example: handle with care
        x-nullable: true
      shipmentType:
        $ref: '#/definitions/MTOShipmentType'
      status:
        $ref: '#/definitions/MTOShipmentStatus'
      rejectionReason:
        type: string
        example: MTO Shipment not good enough
        x-nullable: true
      reweigh:
        x-nullable: true
        x-omitempty: true
        $ref: '#/definitions/Reweigh'
      mtoAgents:
        $ref: '#/definitions/MTOAgents'
      mtoServiceItems:
        $ref: '#/definitions/MTOServiceItems'
      sitDaysAllowance:
        type: integer
        x-nullable: true
      sitExtensions:
        $ref: '#/definitions/SITExtensions'
      sitStatus:
        $ref: '#/definitions/SITStatus'
      eTag:
        type: string
      billableWeightCap:
        type: integer
        description: TIO override billable weight to be used for calculations
        example: 2500
        x-formatting: weight
        x-nullable: true
      billableWeightJustification:
        type: string
        example: more weight than expected
        x-nullable: true
      tacType:
        allOf:
          - $ref: '#/definitions/LOAType'
          - x-nullable: true
      sacType:
        allOf:
          - $ref: '#/definitions/LOAType'
          - x-nullable: true
      usesExternalVendor:
        type: boolean
        example: false
      serviceOrderNumber:
        type: string
        x-nullable: true
      storageFacility:
        x-nullable: true
        $ref: '#/definitions/StorageFacility'
      ppmShipment:
        $ref: '#/definitions/PPMShipment'
      boatShipment:
        $ref: '#/definitions/BoatShipment'
      mobileHomeShipment:
        $ref: '#/definitions/MobileHome'
      deliveryAddressUpdate:
        $ref: '#/definitions/ShipmentAddressUpdate'
      shipmentLocator:
        type: string
        x-nullable: true
        readOnly: true
        example: 1K43AR-01
      originSitAuthEndDate:
        format: date-time
        type: string
      destinationSitAuthEndDate:
        format: date-time
        type: string
      marketCode:
        type: string
        enum:
          - d
          - i
        example: d
        description: >-
          Single-letter designator for domestic (d) or international (i)
          shipments
      podLocation:
        $ref: '#/definitions/Port'
      poeLocation:
        $ref: '#/definitions/Port'
      terminationComments:
        type: string
        x-nullable: true
        readOnly: true
      terminatedAt:
        format: date-time
        type: string
        x-nullable: true
  LOATypeNullable:
    description: The Line of accounting (TAC/SAC) type that will be used for the shipment
    type: string
    x-go-type:
      import:
        package: github.com/transcom/mymove/pkg/swagger/nullable
      type: String
    example: HHG
    enum:
      - HHG
      - NTS
  ProGearWeightTickets:
    description: All progear weight tickets associated with a PPM shipment.
    type: array
    items:
      $ref: '#/definitions/ProGearWeightTicket'
    x-omitempty: false
  MovingExpenses:
    description: All moving expenses associated with a PPM shipment.
    type: array
    items:
      $ref: '#/definitions/MovingExpense'
    x-omitempty: false
  PPMDocuments:
    description: >-
      All documents associated with a PPM shipment, including weight tickets,
      progear weight tickets, and moving expenses.
    x-nullable: true
    x-omitempty: false
    type: object
    properties:
      WeightTickets:
        $ref: '#/definitions/WeightTickets'
      ProGearWeightTickets:
        $ref: '#/definitions/ProGearWeightTickets'
      MovingExpenses:
        $ref: '#/definitions/MovingExpenses'
  PPMDocumentStatus:
    description: Status of the PPM document.
    type: string
    enum:
      - APPROVED
      - EXCLUDED
      - REJECTED
    x-display-value:
      APPROVED: Approved
      EXCLUDED: Excluded
      REJECTED: Rejected
  PPMShipmentSIT:
    description: SIT related items for a PPM shipment
    x-nullable: true
    properties:
      updatedAt:
        description: Timestamp of when a property of this object was last updated (UTC)
        format: date-time
        type: string
        readOnly: true
      sitLocation:
        allOf:
          - $ref: '#/definitions/SITLocationType'
          - x-nullable: true
          - x-omitempty: false
    required:
      - sitLocation
  PPMCloseout:
    description: >-
      The calculations needed in the "Review Documents" section of a PPM
      closeout. LIst of all expenses/reimbursements related toa PPM shipment.
    properties:
      id:
        description: Primary auto-generated unique identifier of the PPM shipment object
        example: 1f2270c7-7166-40ae-981e-b200ebdf3054
        format: uuid
        type: string
        readOnly: true
      plannedMoveDate:
        description: |
          Date the customer expects to begin their move.
        format: date
        type: string
        x-nullable: true
        x-omitempty: false
      actualMoveDate:
        description: The actual start date of when the PPM shipment left the origin.
        format: date
        type: string
        x-nullable: true
        x-omitempty: false
      miles:
        description: The distance between the old address and the new address in miles.
        example: 54
        minimum: 0
        type: integer
        x-nullable: true
        x-omitempty: false
      estimatedWeight:
        description: The estimated weight of the PPM shipment goods being moved.
        type: integer
        example: 4200
        x-nullable: true
        x-omitempty: false
      actualWeight:
        example: 2000
        type: integer
        x-nullable: true
        x-omitempty: false
      proGearWeightCustomer:
        description: >-
          The estimated weight of the pro-gear being moved belonging to the
          service member.
        type: integer
        x-nullable: true
        x-omitempty: false
      proGearWeightSpouse:
        description: >-
          The estimated weight of the pro-gear being moved belonging to a
          spouse.
        type: integer
        x-nullable: true
        x-omitempty: false
      grossIncentive:
        description: >
          The final calculated incentive for the PPM shipment. This does not
          include **SIT** as it is a reimbursement.
        type: integer
        format: cents
        x-nullable: true
        x-omitempty: false
        readOnly: true
      gcc:
        description: Government Constructive Cost (GCC)
        type: integer
        title: GCC
        format: cents
        x-nullable: true
        x-omitempty: false
      aoa:
        description: Advance Operating Allowance (AOA).
        type: integer
        format: cents
        x-nullable: true
        x-omitempty: false
      remainingIncentive:
        description: The remaining reimbursement amount that is still owed to the customer.
        type: integer
        format: cents
        x-nullable: true
        x-omitempty: false
      haulType:
        description: >-
          The type of haul calculation used for this shipment (shorthaul or
          linehaul).
        type: string
        x-nullable: true
        x-omitempty: false
      haulPrice:
        description: The price of the linehaul or shorthaul.
        type: integer
        format: cents
        x-nullable: true
        x-omitempty: false
      haulFSC:
        description: The linehaul/shorthaul Fuel Surcharge (FSC).
        type: integer
        format: cents
        x-nullable: true
        x-omitempty: false
      dop:
        description: The Domestic Origin Price (DOP).
        type: integer
        format: cents
        x-nullable: true
        x-omitempty: false
      ddp:
        description: The Domestic Destination Price (DDP).
        type: integer
        format: cents
        x-nullable: true
        x-omitempty: false
      packPrice:
        description: The full price of all packing/unpacking services.
        type: integer
        format: cents
        x-nullable: true
        x-omitempty: false
      unpackPrice:
        description: The full price of all packing/unpacking services.
        type: integer
        format: cents
        x-nullable: true
        x-omitempty: false
      intlPackPrice:
        description: The full price of international packing (IHPK)
        type: integer
        format: cents
        x-nullable: true
        x-omitempty: false
      intlUnpackPrice:
        description: The full price of international unpacking (IHUPK)
        type: integer
        format: cents
        x-nullable: true
        x-omitempty: false
      intlLinehaulPrice:
        description: The full price of international shipping and linehaul (ISLH)
        type: integer
        format: cents
        x-nullable: true
        x-omitempty: false
      SITReimbursement:
        description: >-
          The estimated amount that the government will pay the service member
          to put their goods into storage. This estimated storage cost is
          separate from the estimated incentive.
        type: integer
        format: cents
        x-nullable: true
        x-omitempty: false
    required:
      - id
  PPMActualWeight:
    description: >-
      The actual net weight of a single PPM shipment. Used during document
      review for PPM closeout.
    properties:
      actualWeight:
        example: 2000
        type: integer
        x-nullable: true
        x-omitempty: false
    required:
      - actualWeight
  PPMSITEstimatedCost:
    description: >-
      The estimated cost of SIT for a single PPM shipment. Used during document
      review for PPM.
    properties:
      sitCost:
        example: 2000
        type: integer
      priceFirstDaySIT:
        example: 2000
        type: integer
        format: cents
        title: Price of the first day in SIT
      priceAdditionalDaySIT:
        example: 2000
        type: integer
        format: cents
        title: Price of an additional day in SIT
      paramsFirstDaySIT:
        type: object
        properties:
          contractYearName:
            type: string
            example: Award Term 1
          priceRateOrFactor:
            type: string
            example: '20.53'
          isPeak:
            type: string
            example: 'true'
          escalationCompounded:
            type: string
            example: '1.01'
          serviceAreaOrigin:
            type: string
            example: '252'
            x-nullable: true
            x-omitempty: true
          serviceAreaDestination:
            type: string
            example: '252'
            x-nullable: true
            x-omitempty: true
      paramsAdditionalDaySIT:
        type: object
        properties:
          contractYearName:
            type: string
            example: Award Term 1
          priceRateOrFactor:
            type: string
            example: '0.53'
          isPeak:
            type: string
            example: 'true'
          escalationCompounded:
            type: string
            example: '1.01'
          serviceAreaOrigin:
            type: string
            example: '252'
            x-nullable: true
            x-omitempty: true
          serviceAreaDestination:
            type: string
            example: '252'
            x-nullable: true
            x-omitempty: true
          numberDaysSIT:
            type: string
            example: '30'
            x-nullable: true
            x-omitempty: true
    required:
      - sitCost
      - priceFirstDaySIT
      - priceAdditionalDaySIT
  MTOServiceItemSingle:
    type: object
    properties:
      moveTaskOrderID:
        example: 1f2270c7-7166-40ae-981e-b200ebdf3054
        format: uuid
        type: string
      mtoShipmentID:
        example: 1f2270c7-7166-40ae-981e-b200ebdf3054
        format: uuid
        type: string
        x-nullable: true
      reServiceID:
        example: 1f2270c7-7166-40ae-981e-b200ebdf3054
        format: uuid
        type: string
      reServiceCode:
        type: string
      reServiceName:
        type: string
      createdAt:
        format: date-time
        type: string
        readOnly: true
      convertToCustomerExpense:
        type: boolean
        example: false
        x-omitempty: false
      customerExpenseReason:
        type: string
        x-nullable: true
      deletedAt:
        format: date
        type: string
      rejectionReason:
        type: string
        x-nullable: true
      pickupPostalCode:
        type: string
        x-nullable: true
      sitPostalCode:
        type: string
        readOnly: true
        x-nullable: true
      sitEntryDate:
        type: string
        format: date-time
        x-nullable: true
      sitDepartureDate:
        type: string
        format: date-time
        x-nullable: true
      sitCustomerContacted:
        type: string
        format: date
        x-nullable: true
      sitRequestedDelivery:
        type: string
        format: date
        x-nullable: true
      id:
        example: 1f2270c7-7166-40ae-981e-b200ebdf3054
        format: uuid
        type: string
      status:
        type: string
        x-nullable: true
      updatedAt:
        format: date-time
        type: string
        readOnly: true
      approvedAt:
        format: date-time
        type: string
        x-nullable: true
      rejectedAt:
        format: date-time
        type: string
        x-nullable: true
  ServiceItemSitEntryDate:
    type: object
    properties:
      id:
        example: 1f2270c7-7166-40ae-981e-b200ebdf3054
        format: uuid
        type: string
      sitEntryDate:
        type: string
        format: date-time
        x-nullable: true
  PaymentServiceItemStatus:
    type: string
    enum:
      - REQUESTED
      - APPROVED
      - DENIED
      - SENT_TO_GEX
      - PAID
      - EDI_ERROR
    title: Payment Service Item Status
  ServiceItemParamName:
    type: string
    enum:
      - ActualPickupDate
      - ContractCode
      - ContractYearName
      - CubicFeetBilled
      - CubicFeetCrating
      - DimensionHeight
      - DimensionLength
      - DimensionWidth
      - DistanceZip
      - DistanceZipSITDest
      - DistanceZipSITOrigin
      - EIAFuelPrice
      - EscalationCompounded
      - FSCMultiplier
      - FSCPriceDifferenceInCents
      - FSCWeightBasedDistanceMultiplier
      - IsPeak
      - MarketDest
      - MarketOrigin
      - MTOEarliestRequestedPickup
      - NTSPackingFactor
      - NumberDaysSIT
      - PriceAreaDest
      - PriceAreaIntlDest
      - PriceAreaIntlOrigin
      - PriceAreaOrigin
      - PriceRateOrFactor
      - PSI_LinehaulDom
      - PSI_LinehaulDomPrice
      - PSI_LinehaulShort
      - PSI_LinehaulShortPrice
      - PSI_PriceDomDest
      - PSI_PriceDomDestPrice
      - PSI_PriceDomOrigin
      - PSI_PriceDomOriginPrice
      - PSI_ShippingLinehaulIntlCO
      - PSI_ShippingLinehaulIntlCOPrice
      - PSI_ShippingLinehaulIntlOC
      - PSI_ShippingLinehaulIntlOCPrice
      - PSI_ShippingLinehaulIntlOO
      - PSI_ShippingLinehaulIntlOOPrice
      - RateAreaNonStdDest
      - RateAreaNonStdOrigin
      - ReferenceDate
      - RequestedPickupDate
      - ServiceAreaDest
      - ServiceAreaOrigin
      - ServicesScheduleDest
      - ServicesScheduleOrigin
      - SITPaymentRequestEnd
      - SITPaymentRequestStart
      - SITScheduleDest
      - SITScheduleOrigin
      - SITServiceAreaDest
      - SITServiceAreaOrigin
      - SITRateAreaDest
      - SITRateAreaOrigin
      - WeightAdjusted
      - WeightBilled
      - WeightEstimated
      - WeightOriginal
      - WeightReweigh
      - ZipDestAddress
      - ZipPickupAddress
      - ZipSITDestHHGFinalAddress
      - ZipSITDestHHGOriginalAddress
      - ZipSITOriginHHGActualAddress
      - ZipSITOriginHHGOriginalAddress
      - StandaloneCrate
      - StandaloneCrateCap
      - UncappedRequestTotal
      - LockedPriceCents
  ServiceItemParamType:
    type: string
    enum:
      - STRING
      - DATE
      - INTEGER
      - DECIMAL
      - TIMESTAMP
      - PaymentServiceItemUUID
      - BOOLEAN
  ServiceItemParamOrigin:
    type: string
    enum:
      - PRIME
      - SYSTEM
      - PRICER
      - PAYMENT_REQUEST
  PaymentServiceItemParam:
    type: object
    properties:
      id:
        example: c56a4180-65aa-42ec-a945-5fd21dec0538
        format: uuid
        readOnly: true
        type: string
      paymentServiceItemID:
        example: c56a4180-65aa-42ec-a945-5fd21dec0538
        format: uuid
        type: string
      key:
        $ref: '#/definitions/ServiceItemParamName'
      value:
        example: '3025'
        type: string
      type:
        $ref: '#/definitions/ServiceItemParamType'
      origin:
        $ref: '#/definitions/ServiceItemParamOrigin'
      eTag:
        type: string
        readOnly: true
  PaymentServiceItemParams:
    type: array
    items:
      $ref: '#/definitions/PaymentServiceItemParam'
  CustomerSupportRemark:
    type: object
    description: >-
      A text remark written by an office user that is associated with a specific
      move.
    required:
      - id
      - moveID
      - officeUserID
      - content
    properties:
      id:
        example: 1f2270c7-7166-40ae-981e-b200ebdf3054
        format: uuid
        type: string
      createdAt:
        type: string
        format: date-time
        readOnly: true
      updatedAt:
        type: string
        format: date-time
        readOnly: true
      officeUserID:
        example: 1f2270c7-7166-40ae-981e-b200ebdf3054
        format: uuid
        type: string
      moveID:
        example: 1f2270c7-7166-40ae-981e-b200ebdf3054
        format: uuid
        type: string
      content:
        example: This is a remark about a move.
        type: string
      officeUserFirstName:
        example: Grace
        type: string
        readOnly: true
      officeUserLastName:
        example: Griffin
        type: string
        readOnly: true
      officeUserEmail:
        type: string
        format: x-email
        pattern: ^[a-zA-Z0-9._%+-]+@[a-zA-Z0-9.-]+\.[a-zA-Z]{2,}$
        readOnly: true
  CustomerSupportRemarks:
    type: array
    items:
      $ref: '#/definitions/CustomerSupportRemark'
  DepartmentIndicator:
    type: string
    x-nullable: true
    title: Department indicator
    description: Military branch of service indicator for orders
    enum:
      - ARMY
      - ARMY_CORPS_OF_ENGINEERS
      - COAST_GUARD
      - NAVY_AND_MARINES
      - AIR_AND_SPACE_FORCE
      - OFFICE_OF_SECRETARY_OF_DEFENSE
    x-display-value:
      ARMY: 21 Army
      ARMY_CORPS_OF_ENGINEERS: 96 Army Corps of Engineers
      COAST_GUARD: 70 Coast Guard
      NAVY_AND_MARINES: 17 Navy and Marine Corps
      AIR_AND_SPACE_FORCE: 57 Air Force and Space Force
      OFFICE_OF_SECRETARY_OF_DEFENSE: 97 Office of Secretary of Defense
  LineOfAccounting:
    type: object
    properties:
      id:
        type: string
        format: uuid
        example: 06254fc3-b763-484c-b555-42855d1ad5cd
      loaSysId:
        type: string
        maxLength: 20
        example: '10003'
        x-nullable: true
      loaDptID:
        type: string
        maxLength: 2
        example: '1 '
        x-nullable: true
      loaTnsfrDptNm:
        type: string
        maxLength: 4
        x-nullable: true
      loaBafID:
        type: string
        maxLength: 4
        example: '1234'
        x-nullable: true
      loaTrsySfxTx:
        type: string
        maxLength: 4
        example: '0000'
        x-nullable: true
      loaMajClmNm:
        type: string
        maxLength: 4
        x-nullable: true
      loaOpAgncyID:
        type: string
        maxLength: 4
        example: 1A
        x-nullable: true
      loaAlltSnID:
        type: string
        maxLength: 5
        example: 123A
        x-nullable: true
      loaPgmElmntID:
        type: string
        maxLength: 12
        example: '00000000'
        x-nullable: true
      loaTskBdgtSblnTx:
        type: string
        maxLength: 8
        x-nullable: true
      loaDfAgncyAlctnRcpntID:
        type: string
        maxLength: 4
        x-nullable: true
      loaJbOrdNm:
        type: string
        maxLength: 10
        x-nullable: true
      loaSbaltmtRcpntID:
        type: string
        maxLength: 1
        x-nullable: true
      loaWkCntrRcpntNm:
        type: string
        maxLength: 6
        x-nullable: true
      loaMajRmbsmtSrcID:
        type: string
        maxLength: 1
        x-nullable: true
      loaDtlRmbsmtSrcID:
        type: string
        maxLength: 3
        x-nullable: true
      loaCustNm:
        type: string
        maxLength: 6
        x-nullable: true
      loaObjClsID:
        type: string
        maxLength: 6
        example: 22NL
        x-nullable: true
      loaSrvSrcID:
        type: string
        maxLength: 1
        x-nullable: true
      loaSpclIntrID:
        type: string
        maxLength: 2
        x-nullable: true
      loaBdgtAcntClsNm:
        type: string
        maxLength: 8
        example: '000000'
        x-nullable: true
      loaDocID:
        type: string
        maxLength: 15
        example: HHG12345678900
        x-nullable: true
      loaClsRefID:
        type: string
        maxLength: 2
        x-nullable: true
      loaInstlAcntgActID:
        type: string
        maxLength: 6
        example: '12345'
        x-nullable: true
      loaLclInstlID:
        type: string
        maxLength: 18
        x-nullable: true
      loaFmsTrnsactnID:
        type: string
        maxLength: 12
        x-nullable: true
      loaDscTx:
        type: string
        example: PERSONAL PROPERTY - PARANORMAL ACTIVITY DIVISION (OTHER)
        x-nullable: true
      loaBgnDt:
        type: string
        format: date
        example: '2005-10-01'
        x-nullable: true
      loaEndDt:
        type: string
        format: date
        example: '2015-10-01'
        x-nullable: true
      loaFnctPrsNm:
        type: string
        maxLength: 255
        x-nullable: true
      loaStatCd:
        type: string
        maxLength: 1
        example: U
        x-nullable: true
      loaHistStatCd:
        type: string
        maxLength: 1
        x-nullable: true
      loaHsGdsCd:
        type: string
        maxLength: 2
        example: HT
        x-nullable: true
      orgGrpDfasCd:
        type: string
        maxLength: 2
        example: ZZ
        x-nullable: true
      loaUic:
        type: string
        maxLength: 6
        x-nullable: true
      loaTrnsnID:
        type: string
        maxLength: 3
        example: B1
        x-nullable: true
      loaSubAcntID:
        type: string
        maxLength: 3
        x-nullable: true
      loaBetCd:
        type: string
        maxLength: 4
        x-nullable: true
      loaFndTyFgCd:
        type: string
        maxLength: 1
        x-nullable: true
      loaBgtLnItmID:
        type: string
        maxLength: 8
        x-nullable: true
      loaScrtyCoopImplAgncCd:
        type: string
        maxLength: 1
        x-nullable: true
      loaScrtyCoopDsgntrCd:
        type: string
        maxLength: 4
        x-nullable: true
      loaScrtyCoopLnItmID:
        type: string
        maxLength: 3
        x-nullable: true
      loaAgncDsbrCd:
        type: string
        maxLength: 6
        x-nullable: true
      loaAgncAcntngCd:
        type: string
        maxLength: 6
        x-nullable: true
      loaFndCntrID:
        type: string
        maxLength: 12
        x-nullable: true
      loaCstCntrID:
        type: string
        maxLength: 16
        x-nullable: true
      loaPrjID:
        type: string
        maxLength: 12
        x-nullable: true
      loaActvtyID:
        type: string
        maxLength: 11
        x-nullable: true
      loaCstCd:
        type: string
        maxLength: 16
        x-nullable: true
      loaWrkOrdID:
        type: string
        maxLength: 16
        x-nullable: true
      loaFnclArID:
        type: string
        maxLength: 6
        x-nullable: true
      loaScrtyCoopCustCd:
        type: string
        maxLength: 2
        x-nullable: true
      loaEndFyTx:
        type: integer
        example: 2016
        x-nullable: true
      loaBgFyTx:
        type: integer
        example: 2006
        x-nullable: true
      loaBgtRstrCd:
        type: string
        maxLength: 1
        x-nullable: true
      loaBgtSubActCd:
        type: string
        maxLength: 4
        x-nullable: true
      createdAt:
        type: string
        format: date-time
        example: '2023-08-03T19:17:10.050Z'
      updatedAt:
        type: string
        format: date-time
        example: '2023-08-03T19:17:38.776Z'
      validLoaForTac:
        type: boolean
        x-nullable: true
      validHhgProgramCodeForLoa:
        type: boolean
        x-nullable: true
  VLocation:
    description: A postal code, city, and state lookup
    type: object
    properties:
      city:
        type: string
        example: Anytown
        title: City
      state:
        title: State
        type: string
        x-display-value:
          AL: AL
          AK: AK
          AR: AR
          AZ: AZ
          CA: CA
          CO: CO
          CT: CT
          DC: DC
          DE: DE
          FL: FL
          GA: GA
          HI: HI
          IA: IA
          ID: ID
          IL: IL
          IN: IN
          KS: KS
          KY: KY
          LA: LA
          MA: MA
          MD: MD
          ME: ME
          MI: MI
          MN: MN
          MO: MO
          MS: MS
          MT: MT
          NC: NC
          ND: ND
          NE: NE
          NH: NH
          NJ: NJ
          NM: NM
          NV: NV
          NY: NY
          OH: OH
          OK: OK
          OR: OR
          PA: PA
          RI: RI
          SC: SC
          SD: SD
          TN: TN
          TX: TX
          UT: UT
          VA: VA
          VT: VT
          WA: WA
          WI: WI
          WV: WV
          WY: WY
        enum:
          - AL
          - AK
          - AR
          - AZ
          - CA
          - CO
          - CT
          - DC
          - DE
          - FL
          - GA
          - HI
          - IA
          - ID
          - IL
          - IN
          - KS
          - KY
          - LA
          - MA
          - MD
          - ME
          - MI
          - MN
          - MO
          - MS
          - MT
          - NC
          - ND
          - NE
          - NH
          - NJ
          - NM
          - NV
          - NY
          - OH
          - OK
          - OR
          - PA
          - RI
          - SC
          - SD
          - TN
          - TX
          - UT
          - VA
          - VT
          - WA
          - WI
          - WV
          - WY
      postalCode:
        type: string
        format: zip
        title: ZIP
        example: '90210'
        pattern: ^(\d{5}?)$
      county:
        type: string
        title: County
        x-nullable: true
        example: LOS ANGELES
      usPostRegionCitiesID:
        type: string
        format: uuid
        example: c56a4180-65aa-42ec-a945-5fd21dec0538
  Country:
    description: Country code and name
    type: object
    properties:
      code:
        title: Country Code
        type: string
        x-display-value:
          A2: A2
          AD: AD
          AE: AE
          AF: AF
          AG: AG
          AI: AI
          AL: AL
          AM: AM
          AN: AN
          AO: AO
          AQ: AQ
          AR: AR
          AS: AS
          AT: AT
          AU: AU
          AW: AW
          AZ: AZ
          BA: BA
          BB: BB
          BD: BD
          BE: BE
          BF: BF
          BG: BG
          BH: BH
          BI: BI
          BJ: BJ
          BL: BL
          BM: BM
          BN: BN
          BO: BO
          BQ: BQ
          BR: BR
          BS: BS
          BT: BT
          BV: BV
          BW: BW
          BY: BY
          BZ: BZ
          CA: CA
          CC: CC
          CD: CD
          CF: CF
          CG: CG
          CH: CH
          CI: CI
          CK: CK
          CL: CL
          CM: CM
          CN: CN
          CO: CO
          CP: CP
          CR: CR
          CU: CU
          CV: CV
          CW: CW
          CX: CX
          CY: CY
          CZ: CZ
          DE: DE
          DG: DG
          DJ: DJ
          DK: DK
          DM: DM
          DO: DO
          DZ: DZ
          EC: EC
          EE: EE
          EG: EG
          ER: ER
          ES: ES
          ET: ET
          FI: FI
          FJ: FJ
          FK: FK
          FM: FM
          FO: FO
          FR: FR
          GA: GA
          GB: GB
          GD: GD
          GE: GE
          GF: GF
          GG: GG
          GH: GH
          GI: GI
          GL: GL
          GM: GM
          GN: GN
          GP: GP
          GQ: GQ
          GR: GR
          GS: GS
          GT: GT
          GU: GU
          GW: GW
          GY: GY
          HK: HK
          HM: HM
          HN: HN
          HR: HR
          HT: HT
          HU: HU
          ID: ID
          IE: IE
          IL: IL
          IM: IM
          IN: IN
          IO: IO
          IQ: IQ
          IR: IR
          IS: IS
          IT: IT
          JE: JE
          JM: JM
          JO: JO
          JP: JP
          KE: KE
          KG: KG
          KH: KH
          KI: KI
          KM: KM
          KN: KN
          KP: KP
          KR: KR
          KW: KW
          KY: KY
          KZ: KZ
          LA: LA
          LB: LB
          LC: LC
          LI: LI
          LK: LK
          LR: LR
          LS: LS
          LT: LT
          LV: LV
          LY: LY
          MA: MA
          MD: MD
          ME: ME
          MF: MF
          MG: MG
          MH: MH
          MK: MK
          ML: ML
          MM: MM
          MN: MN
          MO: MO
          MP: MP
          MQ: MQ
          MS: MS
          MT: MT
          MU: MU
          MV: MV
          MW: MW
          MY: MY
          MZ: MZ
          NA: NA
          NC: NC
          NE: NE
          NG: NG
          NL: NL
          'NO': 'NO'
          NP: NP
          NU: NU
          NZ: NZ
          OM: OM
          PA: PA
          PF: PF
          PG: PG
          PH: PH
          PL: PL
          PM: PM
          PN: PN
          PR: PR
          PW: PW
          PY: PY
          QA: QA
          QM: QM
          QS: QS
          QU: QU
          QW: QW
          QX: QX
          QZ: QZ
          RO: RO
          RS: RS
          RW: RW
          SA: SA
          SB: SB
          SC: SC
          SD: SD
          SE: SE
          SG: SG
          SH: SH
          SI: SI
          SK: SK
          SM: SM
          SN: SN
          SO: SO
          SR: SR
          SS: SS
          ST: ST
          SV: SV
          SX: SX
          SZ: SZ
          TC: TC
          TD: TD
          TF: TF
          TH: TH
          TJ: TJ
          TK: TK
          TN: TN
          TO: TO
          TR: TR
          TT: TT
          TV: TV
          TW: TW
          UA: UA
          UG: UG
          US: US
          UY: UY
          VA: VA
          VC: VC
          VG: VG
          VI: VI
          VN: VN
          VU: VU
          WS: WS
          XA: XA
          XB: XB
          XC: XC
          XD: XD
          XE: XE
          XG: XG
          XH: XH
          XJ: XJ
          XK: XK
          XL: XL
          XM: XM
          XP: XP
          XQ: XQ
          XR: XR
          XS: XS
          XU: XU
          XV: XV
          XW: XW
          YE: YE
          YT: YT
          ZA: ZA
          ZM: ZM
          LU: LU
          EH: EH
          MC: MC
          ZW: ZW
          VE: VE
          WF: WF
          XT: XT
          MR: MR
          MX: MX
          NF: NF
          NI: NI
          NR: NR
          PE: PE
          PK: PK
          PT: PT
          RE: RE
          RU: RU
          SL: SL
          SY: SY
          TG: TG
          TL: TL
          TM: TM
          TZ: TZ
          UZ: UZ
        enum:
          - A2
          - AD
          - AE
          - AF
          - AG
          - AI
          - AL
          - AM
          - AN
          - AO
          - AQ
          - AR
          - AS
          - AT
          - AU
          - AW
          - AZ
          - BA
          - BB
          - BD
          - BE
          - BF
          - BG
          - BH
          - BI
          - BJ
          - BL
          - BM
          - BN
          - BO
          - BQ
          - BR
          - BS
          - BT
          - BV
          - BW
          - BY
          - BZ
          - CA
          - CC
          - CD
          - CF
          - CG
          - CH
          - CI
          - CK
          - CL
          - CM
          - CN
          - CO
          - CP
          - CR
          - CU
          - CV
          - CW
          - CX
          - CY
          - CZ
          - DE
          - DG
          - DJ
          - DK
          - DM
          - DO
          - DZ
          - EC
          - EE
          - EG
          - ER
          - ES
          - ET
          - FI
          - FJ
          - FK
          - FM
          - FO
          - FR
          - GA
          - GB
          - GD
          - GE
          - GF
          - GG
          - GH
          - GI
          - GL
          - GM
          - GN
          - GP
          - GQ
          - GR
          - GS
          - GT
          - GU
          - GW
          - GY
          - HK
          - HM
          - HN
          - HR
          - HT
          - HU
          - ID
          - IE
          - IL
          - IM
          - IN
          - IO
          - IQ
          - IR
          - IS
          - IT
          - JE
          - JM
          - JO
          - JP
          - KE
          - KG
          - KH
          - KI
          - KM
          - KN
          - KP
          - KR
          - KW
          - KY
          - KZ
          - LA
          - LB
          - LC
          - LI
          - LK
          - LR
          - LS
          - LT
          - LV
          - LY
          - MA
          - MD
          - ME
          - MF
          - MG
          - MH
          - MK
          - ML
          - MM
          - MN
          - MO
          - MP
          - MQ
          - MS
          - MT
          - MU
          - MV
          - MW
          - MY
          - MZ
          - NA
          - NC
          - NE
          - NG
          - NL
          - 'NO'
          - NP
          - NU
          - NZ
          - OM
          - PA
          - PF
          - PG
          - PH
          - PL
          - PM
          - PN
          - PR
          - PW
          - PY
          - QA
          - QM
          - QS
          - QU
          - QW
          - QX
          - QZ
          - RO
          - RS
          - RW
          - SA
          - SB
          - SC
          - SD
          - SE
          - SG
          - SH
          - SI
          - SK
          - SM
          - SN
          - SO
          - SR
          - SS
          - ST
          - SV
          - SX
          - SZ
          - TC
          - TD
          - TF
          - TH
          - TJ
          - TK
          - TN
          - TO
          - TR
          - TT
          - TV
          - TW
          - UA
          - UG
          - US
          - UY
          - VA
          - VC
          - VG
          - VI
          - VN
          - VU
          - WS
          - XA
          - XB
          - XC
          - XD
          - XE
          - XG
          - XH
          - XJ
          - XK
          - XL
          - XM
          - XP
          - XQ
          - XR
          - XS
          - XU
          - XV
          - XW
          - YE
          - YT
          - ZA
          - ZM
          - LU
          - EH
          - MC
          - ZW
          - VE
          - WF
          - XT
          - MR
          - MX
          - NF
          - NI
          - NR
          - PE
          - PK
          - PT
          - RE
          - RU
          - SL
          - SY
          - TG
          - TL
          - TM
          - TZ
          - UZ
      name:
        type: string
        example: UNITED STATES
        title: Country Name
  ReServiceItem:
    description: A Service Item which ties an ReService, Market, and Shipment Type together
    type: object
    properties:
      serviceCode:
        type: string
        example: UBP
        enum:
          - CS
          - DBHF
          - DBTF
          - DCRT
          - DCRTSA
          - DDASIT
          - DDDSIT
          - DDFSIT
          - DDP
          - DDSFSC
          - DDSHUT
          - DLH
          - DMHF
          - DNPK
          - DOASIT
          - DOFSIT
          - DOP
          - DOPSIT
          - DOSFSC
          - DOSHUT
          - DPK
          - DSH
          - DUCRT
          - DUPK
          - FSC
          - IBHF
          - IBTF
          - ICRT
          - ICRTSA
          - IDASIT
          - IDDSIT
          - IDFSIT
          - IDSFSC
          - IDSHUT
          - IHPK
          - IHUPK
          - INPK
          - IOASIT
          - IOFSIT
          - IOPSIT
          - IOSFSC
          - IOSHUT
          - ISLH
          - IUBPK
          - IUBUPK
          - IUCRT
          - MS
          - PODFSC
          - POEFSC
          - UBP
      serviceName:
        type: string
        example: International UB, International Shipping & Linehaul
      marketCode:
        type: string
        example: i (International), d (Domestic)
        enum:
          - i
          - d
      shipmentType:
        type: string
        example: HHG, UNACCOMPANIED_BAGGAGE
        enum:
          - BOAT_HAUL_AWAY
          - BOAT_TOW_AWAY
          - HHG
          - HHG_INTO_NTS
          - HHG_OUTOF_NTS
          - MOBILE_HOME
          - PPM
          - UNACCOMPANIED_BAGGAGE
      isAutoApproved:
        type: boolean
        example: true
responses:
  InvalidRequest:
    description: The request payload is invalid
    schema:
      $ref: '#/definitions/Error'
  NotFound:
    description: The requested resource wasn't found
    schema:
      $ref: '#/definitions/Error'
  Conflict:
    description: Conflict error
    schema:
      $ref: '#/definitions/Error'
  PermissionDenied:
    description: The request was denied
    schema:
      $ref: '#/definitions/Error'
  ServerError:
    description: A server error occurred
    schema:
      $ref: '#/definitions/Error'
  PreconditionFailed:
    description: Precondition failed
    schema:
      $ref: '#/definitions/Error'
  UnprocessableEntity:
    description: The payload was unprocessable.
    schema:
      $ref: '#/definitions/ValidationError'
parameters:
  ifMatch:
    in: header
    name: If-Match
    type: string
    required: true
    description: >
      Optimistic locking is implemented via the `If-Match` header. If the ETag
      header does not match the value of the resource on the server, the server
      rejects the change with a `412 Precondition Failed` error.
  ppmShipmentId:
    name: ppmShipmentId
    in: path
    type: string
    format: uuid
    required: true
    description: UUID of the PPM shipment
  weightTicketId:
    name: weightTicketId
    in: path
    type: string
    format: uuid
    required: true
    description: UUID of the weight ticket
  movingExpenseId:
    name: movingExpenseId
    in: path
    type: string
    format: uuid
    required: true
    description: UUID of the moving expense
  proGearWeightTicketId:
    name: proGearWeightTicketId
    in: path
    type: string
    format: uuid
    required: true
    description: UUID of the pro-gear weight ticket<|MERGE_RESOLUTION|>--- conflicted
+++ resolved
@@ -9060,13 +9060,10 @@
     type: array
     items:
       $ref: '#/definitions/VLocation'
-<<<<<<< HEAD
-=======
   Countries:
     type: array
     items:
       $ref: '#/definitions/Country'
->>>>>>> 94794053
   GBLOCs:
     type: array
     items:
