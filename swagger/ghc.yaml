swagger: '2.0'
info:
  contact:
    email: milmove-developers@caci.com
  description: >
    The GHC API is a RESTful API that enables the Office application for
    MilMove.


    All endpoints are located under `/ghc/v1`.
  license:
    name: MIT
    url: https://opensource.org/licenses/MIT
  title: MilMove GHC API
  version: 0.0.1
basePath: /ghc/v1
schemes:
  - http
tags:
  - name: queues
  - name: move
  - name: order
    description: >
      Move Orders - Commonly called “Orders,” especially in customer-facing
      language. Orders are plural because they're a bundle of related orders
      issued bya Service (e.g. Army, Air Force, Navy) to a customer that
      authorize (and order) that customer to move from one location to another.

      Orders are backed by $$ in the bank to support that move, which is
      identified by a Line of Account (LOA) code on the orders document.
  - name: moveTaskOrder
  - name: customer
  - name: mtoServiceItem
  - name: mtoShipment
  - name: shipment
  - name: mtoAgent
  - name: paymentServiceItem
  - name: ppm
  - name: tac
  - name: transportationOffice
  - name: addresses
  - name: uploads
  - name: paymentRequests
  - name: reServiceItems
paths:
  /customer:
    post:
      summary: Creates a customer with Okta option
      description: >-
        Creates a customer with option to also create an Okta profile account
        based on the office user's input when completing the UI form and
        submitting.
      operationId: createCustomerWithOktaOption
      tags:
        - customer
      consumes:
        - application/json
      produces:
        - application/json
      parameters:
        - in: body
          name: body
          required: true
          schema:
            $ref: '#/definitions/CreateCustomerPayload'
      responses:
        '200':
          description: successfully created the customer
          schema:
            $ref: '#/definitions/CreatedCustomer'
        '400':
          $ref: '#/responses/InvalidRequest'
        '401':
          $ref: '#/responses/PermissionDenied'
        '403':
          $ref: '#/responses/PermissionDenied'
        '404':
          $ref: '#/responses/NotFound'
        '409':
          $ref: '#/responses/Conflict'
        '412':
          $ref: '#/responses/PreconditionFailed'
        '422':
          $ref: '#/responses/UnprocessableEntity'
        '500':
          $ref: '#/responses/ServerError'
  /open/requested-office-users:
    post:
      consumes:
        - application/json
      produces:
        - application/json
      summary: Create an Office User
      description: >
        This endpoint is publicly accessible as it is utilized for individuals
        who do not have an office account to request the creation of an office
        account.

        Request the creation of an office user. An administrator will need to
        approve them after creation. Note on requirements: An identification
        method must be present. The following 2 fields have an "OR" requirement.
        - edipi - other_unique_id One of these two fields MUST be present to
        serve as identification for the office user being created. This logic is
        handled at the application level.
      operationId: createRequestedOfficeUser
      tags:
        - officeUsers
      parameters:
        - in: body
          name: officeUser
          description: Office User information
          schema:
            $ref: '#/definitions/OfficeUserCreate'
      responses:
        '201':
          description: successfully requested the creation of provided office user
          schema:
            $ref: '#/definitions/OfficeUser'
        '422':
          description: validation error
          schema:
            $ref: '#/definitions/ValidationError'
        '500':
          description: internal server error
  /customer/{customerID}:
    parameters:
      - description: ID of customer to use
        in: path
        name: customerID
        required: true
        type: string
        format: uuid
    get:
      produces:
        - application/json
      parameters: []
      responses:
        '200':
          description: Successfully retrieved information on an individual customer
          schema:
            $ref: '#/definitions/Customer'
        '400':
          $ref: '#/responses/InvalidRequest'
        '401':
          $ref: '#/responses/PermissionDenied'
        '403':
          $ref: '#/responses/PermissionDenied'
        '404':
          $ref: '#/responses/NotFound'
        '500':
          $ref: '#/responses/ServerError'
      tags:
        - customer
      description: Returns a given customer
      operationId: getCustomer
      summary: Returns a given customer
    patch:
      summary: Updates customer info
      description: Updates customer info by ID
      operationId: updateCustomer
      tags:
        - customer
      consumes:
        - application/json
      produces:
        - application/json
      parameters:
        - in: body
          name: body
          required: true
          schema:
            $ref: '#/definitions/UpdateCustomerPayload'
        - in: header
          name: If-Match
          type: string
          required: true
      responses:
        '200':
          description: updated instance of orders
          schema:
            $ref: '#/definitions/Customer'
        '400':
          $ref: '#/responses/InvalidRequest'
        '401':
          $ref: '#/responses/PermissionDenied'
        '403':
          $ref: '#/responses/PermissionDenied'
        '404':
          $ref: '#/responses/NotFound'
        '412':
          $ref: '#/responses/PreconditionFailed'
        '422':
          $ref: '#/responses/UnprocessableEntity'
        '500':
          $ref: '#/responses/ServerError'
      x-permissions:
        - update.customer
  /customer/search:
    post:
      produces:
        - application/json
      consumes:
        - application/json
      summary: Search customers by DOD ID or customer name
      description: >
        Search customers by DOD ID or customer name. Used by services counselors
        to locate profiles to update, find attached moves, and to create new
        moves.
      operationId: searchCustomers
      tags:
        - customer
      parameters:
        - in: body
          name: body
          schema:
            properties:
              page:
                type: integer
                description: requested page of results
              perPage:
                type: integer
              edipi:
                description: DOD ID
                type: string
                minLength: 10
                maxLength: 10
                x-nullable: true
              emplid:
                description: EMPLID
                type: string
                minLength: 7
                maxLength: 7
                x-nullable: true
              branch:
                description: Branch
                type: string
                minLength: 1
              customerName:
                description: Customer Name
                type: string
                minLength: 1
                x-nullable: true
              sort:
                type: string
                x-nullable: true
                enum:
                  - customerName
                  - edipi
                  - emplid
                  - branch
                  - personalEmail
                  - telephone
              order:
                type: string
                x-nullable: true
                enum:
                  - asc
                  - desc
          description: field that results should be sorted by
      responses:
        '200':
          description: Successfully returned all customers matching the criteria
          schema:
            $ref: '#/definitions/SearchCustomersResult'
        '403':
          $ref: '#/responses/PermissionDenied'
        '500':
          $ref: '#/responses/ServerError'
  /move/{locator}:
    parameters:
      - description: Code used to identify a move in the system
        in: path
        name: locator
        required: true
        type: string
    get:
      produces:
        - application/json
      parameters: []
      responses:
        '200':
          description: Successfully retrieved the individual move
          schema:
            $ref: '#/definitions/Move'
        '400':
          $ref: '#/responses/InvalidRequest'
        '401':
          $ref: '#/responses/PermissionDenied'
        '403':
          $ref: '#/responses/PermissionDenied'
        '404':
          $ref: '#/responses/NotFound'
        '500':
          $ref: '#/responses/ServerError'
      tags:
        - move
      description: Returns a given move for a unique alphanumeric locator string
      summary: Returns a given move
      operationId: getMove
  /move/{locator}/history:
    parameters:
      - description: Code used to identify a move in the system
        in: path
        name: locator
        required: true
        type: string
    get:
      produces:
        - application/json
      parameters:
        - in: query
          name: page
          type: integer
          description: requested page of results
        - in: query
          name: perPage
          type: integer
          description: results per page
      responses:
        '200':
          description: Successfully retrieved the individual move history
          schema:
            $ref: '#/definitions/MoveHistoryResult'
        '400':
          $ref: '#/responses/InvalidRequest'
        '401':
          $ref: '#/responses/PermissionDenied'
        '403':
          $ref: '#/responses/PermissionDenied'
        '404':
          $ref: '#/responses/NotFound'
        '500':
          $ref: '#/responses/ServerError'
      tags:
        - move
      description: >-
        Returns the history for a given move for a unique alphanumeric locator
        string
      summary: Returns the history of an identified move
      operationId: getMoveHistory
  /moves/{moveID}/shipment-evaluation-reports-list:
    parameters:
      - description: Code used to identify a move in the system
        in: path
        name: moveID
        required: true
        type: string
        format: uuid
    get:
      produces:
        - application/json
      responses:
        '200':
          description: Successfully retrieved the move's evaluation reports
          schema:
            $ref: '#/definitions/EvaluationReportList'
        '400':
          $ref: '#/responses/InvalidRequest'
        '401':
          $ref: '#/responses/PermissionDenied'
        '403':
          $ref: '#/responses/PermissionDenied'
        '404':
          $ref: '#/responses/NotFound'
        '500':
          $ref: '#/responses/ServerError'
      tags:
        - move
      description: >-
        Returns shipment evaluation reports for the specified move that are
        visible to the current office user
      summary: >-
        Returns shipment evaluation reports for the specified move that are
        visible to the current office user
      operationId: getMoveShipmentEvaluationReportsList
  /moves/{moveID}/counseling-evaluation-reports-list:
    parameters:
      - description: Code used to identify a move in the system
        in: path
        name: moveID
        required: true
        type: string
        format: uuid
    get:
      produces:
        - application/json
      responses:
        '200':
          description: Successfully retrieved the move's evaluation reports
          schema:
            $ref: '#/definitions/EvaluationReportList'
        '400':
          $ref: '#/responses/InvalidRequest'
        '401':
          $ref: '#/responses/PermissionDenied'
        '403':
          $ref: '#/responses/PermissionDenied'
        '404':
          $ref: '#/responses/NotFound'
        '500':
          $ref: '#/responses/ServerError'
      tags:
        - move
      description: >-
        Returns counseling evaluation reports for the specified move that are
        visible to the current office user
      summary: >-
        Returns counseling evaluation reports for the specified move that are
        visible to the current office user
      operationId: getMoveCounselingEvaluationReportsList
  /moves/{moveID}/cancel:
    parameters:
      - description: ID of the move
        in: path
        name: moveID
        required: true
        format: uuid
        type: string
    post:
      consumes:
        - application/json
      produces:
        - application/json
      parameters: []
      responses:
        '200':
          description: Successfully canceled move
          schema:
            $ref: '#/definitions/Move'
        '403':
          $ref: '#/responses/PermissionDenied'
        '404':
          $ref: '#/responses/NotFound'
        '409':
          $ref: '#/responses/Conflict'
        '412':
          $ref: '#/responses/PreconditionFailed'
        '422':
          $ref: '#/responses/UnprocessableEntity'
        '500':
          $ref: '#/responses/ServerError'
      tags:
        - move
      description: cancels a move
      operationId: moveCanceler
      summary: Cancels a move
      x-permissions:
        - update.cancelMoveFlag
  /counseling/orders/{orderID}:
    parameters:
      - description: ID of order to update
        in: path
        name: orderID
        required: true
        type: string
        format: uuid
    patch:
      summary: Updates an order (performed by a services counselor)
      description: All fields sent in this request will be set on the order referenced
      operationId: counselingUpdateOrder
      tags:
        - order
      consumes:
        - application/json
      produces:
        - application/json
      parameters:
        - in: body
          name: body
          required: true
          schema:
            $ref: '#/definitions/CounselingUpdateOrderPayload'
        - in: header
          name: If-Match
          type: string
          required: true
      responses:
        '200':
          description: updated instance of orders
          schema:
            $ref: '#/definitions/Order'
        '403':
          $ref: '#/responses/PermissionDenied'
        '404':
          $ref: '#/responses/NotFound'
        '412':
          $ref: '#/responses/PreconditionFailed'
        '422':
          $ref: '#/responses/UnprocessableEntity'
        '500':
          $ref: '#/responses/ServerError'
  /orders:
    post:
      summary: Creates an orders model for a logged-in user
      description: >-
        Creates an instance of orders tied to a service member, which allow for
        creation of a move and an entitlement. Orders are required before the
        creation of a move
      operationId: createOrder
      tags:
        - order
      consumes:
        - application/json
      produces:
        - application/json
      parameters:
        - in: body
          name: createOrders
          schema:
            $ref: '#/definitions/CreateOrders'
      responses:
        '200':
          description: created instance of orders
          schema:
            $ref: '#/definitions/Order'
        '400':
          description: invalid request
        '401':
          description: request requires user authentication
        '403':
          description: user is not authorized
        '422':
          $ref: '#/responses/UnprocessableEntity'
        '500':
          description: internal server error
  /orders/{orderID}:
    parameters:
      - description: ID of order to use
        in: path
        name: orderID
        required: true
        type: string
        format: uuid
    patch:
      summary: Updates an order
      description: All fields sent in this request will be set on the order referenced
      operationId: updateOrder
      tags:
        - order
      consumes:
        - application/json
      produces:
        - application/json
      parameters:
        - in: body
          name: body
          required: true
          schema:
            $ref: '#/definitions/UpdateOrderPayload'
        - in: header
          name: If-Match
          type: string
          required: true
      responses:
        '200':
          description: updated instance of orders
          schema:
            $ref: '#/definitions/Order'
        '400':
          $ref: '#/responses/InvalidRequest'
        '403':
          $ref: '#/responses/PermissionDenied'
        '404':
          $ref: '#/responses/NotFound'
        '409':
          $ref: '#/responses/Conflict'
        '412':
          $ref: '#/responses/PreconditionFailed'
        '422':
          $ref: '#/responses/UnprocessableEntity'
        '500':
          $ref: '#/responses/ServerError'
      x-permissions:
        - update.orders
    get:
      produces:
        - application/json
      parameters: []
      responses:
        '200':
          description: Successfully retrieved order
          schema:
            $ref: '#/definitions/Order'
        '400':
          $ref: '#/responses/InvalidRequest'
        '401':
          $ref: '#/responses/PermissionDenied'
        '403':
          $ref: '#/responses/PermissionDenied'
        '404':
          $ref: '#/responses/NotFound'
        '500':
          $ref: '#/responses/ServerError'
      tags:
        - order
      description: Gets an order
      operationId: getOrder
      summary: Gets an order by ID
  /orders/{orderID}/allowances:
    parameters:
      - description: ID of order to use
        in: path
        name: orderID
        required: true
        type: string
        format: uuid
    patch:
      summary: Updates an allowance (Orders with Entitlements)
      description: All fields sent in this request will be set on the order referenced
      operationId: updateAllowance
      tags:
        - order
      consumes:
        - application/json
      produces:
        - application/json
      parameters:
        - in: body
          name: body
          required: true
          schema:
            $ref: '#/definitions/UpdateAllowancePayload'
        - in: header
          name: If-Match
          type: string
          required: true
      responses:
        '200':
          description: updated instance of allowance
          schema:
            $ref: '#/definitions/Order'
        '403':
          $ref: '#/responses/PermissionDenied'
        '404':
          $ref: '#/responses/NotFound'
        '412':
          $ref: '#/responses/PreconditionFailed'
        '422':
          $ref: '#/responses/UnprocessableEntity'
        '500':
          $ref: '#/responses/ServerError'
      x-permissions:
        - update.allowances
  /orders/{orderID}/acknowledge-excess-weight-risk:
    parameters:
      - description: ID of order to use
        in: path
        name: orderID
        required: true
        type: string
        format: uuid
    post:
      summary: >-
        Saves the date and time a TOO acknowledged the excess weight risk by
        dismissing the alert
      description: >-
        Saves the date and time a TOO acknowledged the excess weight risk by
        dismissing the alert
      operationId: acknowledgeExcessWeightRisk
      tags:
        - order
      consumes:
        - application/json
      produces:
        - application/json
      parameters:
        - in: header
          name: If-Match
          type: string
          required: true
      responses:
        '200':
          description: updated Move
          schema:
            $ref: '#/definitions/Move'
        '403':
          $ref: '#/responses/PermissionDenied'
        '404':
          $ref: '#/responses/NotFound'
        '412':
          $ref: '#/responses/PreconditionFailed'
        '422':
          $ref: '#/responses/UnprocessableEntity'
        '500':
          $ref: '#/responses/ServerError'
      x-permissions:
        - update.excessWeightRisk
  /orders/{orderID}/acknowledge-excess-unaccompanied-baggage-weight-risk:
    parameters:
      - description: ID of order to use
        in: path
        name: orderID
        required: true
        type: string
        format: uuid
    post:
      summary: >-
        Saves the date and time a TOO acknowledged the excess unaccompanied
        baggage weight risk by dismissing the alert
      description: >-
        Saves the date and time a TOO acknowledged the excess unaccompanied
        baggage weight risk by dismissing the alert
      operationId: acknowledgeExcessUnaccompaniedBaggageWeightRisk
      tags:
        - order
      consumes:
        - application/json
      produces:
        - application/json
      parameters:
        - in: header
          name: If-Match
          type: string
          required: true
      responses:
        '200':
          description: updated Move
          schema:
            $ref: '#/definitions/Move'
        '403':
          $ref: '#/responses/PermissionDenied'
        '404':
          $ref: '#/responses/NotFound'
        '412':
          $ref: '#/responses/PreconditionFailed'
        '422':
          $ref: '#/responses/UnprocessableEntity'
        '500':
          $ref: '#/responses/ServerError'
      x-permissions:
        - update.excessWeightRisk
  /orders/{orderID}/update-billable-weight:
    parameters:
      - description: ID of order to use
        in: path
        name: orderID
        required: true
        type: string
        format: uuid
    patch:
      summary: Updates the max billable weight
      description: Updates the DBAuthorizedWeight attribute for the Order Entitlements=
      operationId: updateBillableWeight
      tags:
        - order
      consumes:
        - application/json
      produces:
        - application/json
      parameters:
        - in: body
          name: body
          required: true
          schema:
            $ref: '#/definitions/UpdateBillableWeightPayload'
        - in: header
          name: If-Match
          type: string
          required: true
      responses:
        '200':
          description: updated Order
          schema:
            $ref: '#/definitions/Order'
        '403':
          $ref: '#/responses/PermissionDenied'
        '404':
          $ref: '#/responses/NotFound'
        '412':
          $ref: '#/responses/PreconditionFailed'
        '422':
          $ref: '#/responses/UnprocessableEntity'
        '500':
          $ref: '#/responses/ServerError'
      x-permissions:
        - update.billableWeight
  /orders/{orderID}/update-max-billable-weight/tio:
    parameters:
      - description: ID of order to use
        in: path
        name: orderID
        required: true
        type: string
        format: uuid
    patch:
      summary: Updates the max billable weight with TIO remarks
      description: >-
        Updates the DBAuthorizedWeight attribute for the Order Entitlements and
        move TIO remarks
      operationId: updateMaxBillableWeightAsTIO
      tags:
        - order
      consumes:
        - application/json
      produces:
        - application/json
      parameters:
        - in: body
          name: body
          required: true
          schema:
            $ref: '#/definitions/UpdateMaxBillableWeightAsTIOPayload'
        - $ref: '#/parameters/ifMatch'
      responses:
        '200':
          description: updated Order
          schema:
            $ref: '#/definitions/Order'
        '403':
          $ref: '#/responses/PermissionDenied'
        '404':
          $ref: '#/responses/NotFound'
        '412':
          $ref: '#/responses/PreconditionFailed'
        '422':
          $ref: '#/responses/UnprocessableEntity'
        '500':
          $ref: '#/responses/ServerError'
      x-permissions:
        - update.maxBillableWeight
  /orders/{orderID}/upload_amended_orders:
    post:
      summary: Create an amended order for a given order
      description: Create an amended order for a given order
      operationId: uploadAmendedOrders
      tags:
        - order
      consumes:
        - multipart/form-data
      parameters:
        - in: path
          name: orderID
          type: string
          format: uuid
          required: true
          description: UUID of the order
        - in: formData
          name: file
          type: file
          description: The file to upload.
          required: true
      responses:
        '201':
          description: created upload
          schema:
            $ref: '#/definitions/Upload'
        '400':
          description: invalid request
          schema:
            $ref: '#/definitions/InvalidRequestResponsePayload'
        '403':
          description: not authorized
        '404':
          description: not found
        '413':
          description: payload is too large
        '500':
          description: server error
  /counseling/orders/{orderID}/allowances:
    parameters:
      - description: ID of order to use
        in: path
        name: orderID
        required: true
        type: string
        format: uuid
    patch:
      summary: Updates an allowance (Orders with Entitlements)
      description: All fields sent in this request will be set on the order referenced
      operationId: counselingUpdateAllowance
      tags:
        - order
      consumes:
        - application/json
      produces:
        - application/json
      parameters:
        - in: body
          name: body
          required: true
          schema:
            $ref: '#/definitions/CounselingUpdateAllowancePayload'
        - in: header
          name: If-Match
          type: string
          required: true
      responses:
        '200':
          description: updated instance of allowance
          schema:
            $ref: '#/definitions/Order'
        '403':
          $ref: '#/responses/PermissionDenied'
        '404':
          $ref: '#/responses/NotFound'
        '412':
          $ref: '#/responses/PreconditionFailed'
        '422':
          $ref: '#/responses/UnprocessableEntity'
        '500':
          $ref: '#/responses/ServerError'
  /move-task-orders/{moveTaskOrderID}:
    parameters:
      - description: ID of move to use
        in: path
        name: moveTaskOrderID
        required: true
        type: string
    get:
      produces:
        - application/json
      parameters: []
      responses:
        '200':
          description: Successfully retrieved move task order
          schema:
            $ref: '#/definitions/MoveTaskOrder'
        '400':
          $ref: '#/responses/InvalidRequest'
        '401':
          $ref: '#/responses/PermissionDenied'
        '403':
          $ref: '#/responses/PermissionDenied'
        '404':
          $ref: '#/responses/NotFound'
        '500':
          $ref: '#/responses/ServerError'
      tags:
        - moveTaskOrder
      description: Gets a move
      operationId: getMoveTaskOrder
      summary: Gets a move by ID
  /move_task_orders/{moveTaskOrderID}/mto_service_items:
    parameters:
      - description: ID of move for mto service item to use
        in: path
        name: moveTaskOrderID
        required: true
        format: uuid
        type: string
    get:
      produces:
        - application/json
      parameters: []
      responses:
        '200':
          description: Successfully retrieved all line items for a move task order
          schema:
            $ref: '#/definitions/MTOServiceItems'
        '404':
          $ref: '#/responses/NotFound'
        '422':
          $ref: '#/responses/UnprocessableEntity'
        '500':
          $ref: '#/responses/ServerError'
      tags:
        - mtoServiceItem
      description: Gets all line items for a move
      operationId: listMTOServiceItems
      summary: Gets all line items for a move
  /mto-shipments:
    post:
      summary: createMTOShipment
      description: |
        Creates a MTO shipment for the specified Move Task Order.
        Required fields include:
        * Shipment Type
        * Customer requested pick-up date
        * Pick-up Address
        * Delivery Address
        * Releasing / Receiving agents
        Optional fields include:
        * Delivery Address Type
        * Customer Remarks
        * Releasing / Receiving agents
        * An array of optional accessorial service item codes
      consumes:
        - application/json
      produces:
        - application/json
      operationId: createMTOShipment
      tags:
        - mtoShipment
      parameters:
        - in: body
          name: body
          schema:
            $ref: '#/definitions/CreateMTOShipment'
      responses:
        '200':
          description: Successfully created a MTO shipment.
          schema:
            $ref: '#/definitions/MTOShipment'
        '400':
          $ref: '#/responses/InvalidRequest'
        '404':
          $ref: '#/responses/NotFound'
        '422':
          $ref: '#/responses/UnprocessableEntity'
        '500':
          $ref: '#/responses/ServerError'
  /move_task_orders/{moveTaskOrderID}/mto_shipments:
    parameters:
      - description: ID of move task order for mto shipment to use
        in: path
        name: moveTaskOrderID
        required: true
        format: uuid
        type: string
    get:
      produces:
        - application/json
      parameters: []
      responses:
        '200':
          description: Successfully retrieved all mto shipments for a move task order
          schema:
            $ref: '#/definitions/MTOShipments'
        '403':
          $ref: '#/responses/PermissionDenied'
        '404':
          $ref: '#/responses/NotFound'
        '422':
          $ref: '#/responses/UnprocessableEntity'
        '500':
          $ref: '#/responses/ServerError'
      tags:
        - mtoShipment
      description: Gets all shipments for a move task order
      operationId: listMTOShipments
      summary: Gets all shipments for a move task order
  /shipments/{shipmentID}:
    get:
      summary: fetches a shipment by ID
      description: fetches a shipment by ID
      operationId: getShipment
      tags:
        - mtoShipment
      produces:
        - application/json
      parameters:
        - description: ID of the shipment to be fetched
          in: path
          name: shipmentID
          required: true
          format: uuid
          type: string
      responses:
        '200':
          description: Successfully fetched the shipment
          schema:
            $ref: '#/definitions/MTOShipment'
        '400':
          $ref: '#/responses/InvalidRequest'
        '403':
          $ref: '#/responses/PermissionDenied'
        '404':
          $ref: '#/responses/NotFound'
        '422':
          $ref: '#/responses/UnprocessableEntity'
        '500':
          $ref: '#/responses/ServerError'
    delete:
      summary: Soft deletes a shipment by ID
      description: Soft deletes a shipment by ID
      operationId: deleteShipment
      tags:
        - shipment
      produces:
        - application/json
      parameters:
        - description: ID of the shipment to be deleted
          in: path
          name: shipmentID
          required: true
          format: uuid
          type: string
      responses:
        '204':
          description: Successfully soft deleted the shipment
        '400':
          $ref: '#/responses/InvalidRequest'
        '403':
          $ref: '#/responses/PermissionDenied'
        '404':
          $ref: '#/responses/NotFound'
        '409':
          $ref: '#/responses/Conflict'
        '422':
          $ref: '#/responses/UnprocessableEntity'
        '500':
          $ref: '#/responses/ServerError'
  /move_task_orders/{moveTaskOrderID}/mto_shipments/{shipmentID}:
    patch:
      summary: updateMTOShipment
      description: |
        Updates a specified MTO shipment.
        Required fields include:
        * MTO Shipment ID required in path
        * If-Match required in headers
        * No fields required in body
        Optional fields include:
        * New shipment status type
        * Shipment Type
        * Customer requested pick-up date
        * Pick-up Address
        * Delivery Address
        * Secondary Pick-up Address
        * SecondaryDelivery Address
        * Delivery Address Type
        * Customer Remarks
        * Counselor Remarks
        * Releasing / Receiving agents
        * Actual Pro Gear Weight
        * Actual Spouse Pro Gear Weight
      consumes:
        - application/json
      produces:
        - application/json
      operationId: updateMTOShipment
      tags:
        - mtoShipment
      parameters:
        - in: path
          name: moveTaskOrderID
          required: true
          format: uuid
          type: string
          description: ID of move task order for mto shipment to use
        - in: path
          name: shipmentID
          type: string
          format: uuid
          required: true
          description: UUID of the MTO Shipment to update
        - in: header
          name: If-Match
          type: string
          required: true
          description: >
            Optimistic locking is implemented via the `If-Match` header. If the
            ETag header does not match the value of the resource on the server,
            the server rejects the change with a `412 Precondition Failed`
            error.
        - in: body
          name: body
          schema:
            $ref: '#/definitions/UpdateShipment'
      responses:
        '200':
          description: Successfully updated the specified MTO shipment.
          schema:
            $ref: '#/definitions/MTOShipment'
        '400':
          $ref: '#/responses/InvalidRequest'
        '401':
          $ref: '#/responses/PermissionDenied'
        '403':
          $ref: '#/responses/PermissionDenied'
        '404':
          $ref: '#/responses/NotFound'
        '412':
          $ref: '#/responses/PreconditionFailed'
        '422':
          $ref: '#/responses/UnprocessableEntity'
        '500':
          $ref: '#/responses/ServerError'
  /shipments/{shipmentID}/approve:
    parameters:
      - description: ID of the shipment
        in: path
        name: shipmentID
        required: true
        format: uuid
        type: string
    post:
      consumes:
        - application/json
      produces:
        - application/json
      parameters:
        - in: header
          name: If-Match
          type: string
          required: true
      responses:
        '200':
          description: Successfully approved the shipment
          schema:
            $ref: '#/definitions/MTOShipment'
        '403':
          $ref: '#/responses/PermissionDenied'
        '404':
          $ref: '#/responses/NotFound'
        '409':
          $ref: '#/responses/Conflict'
        '412':
          $ref: '#/responses/PreconditionFailed'
        '422':
          $ref: '#/responses/UnprocessableEntity'
        '500':
          $ref: '#/responses/ServerError'
      tags:
        - shipment
      description: Approves a shipment
      operationId: approveShipment
      summary: Approves a shipment
      x-permissions:
        - update.shipment
  /shipments/{shipmentID}/request-diversion:
    parameters:
      - description: ID of the shipment
        in: path
        name: shipmentID
        required: true
        format: uuid
        type: string
    post:
      consumes:
        - application/json
      produces:
        - application/json
      parameters:
        - in: header
          name: If-Match
          type: string
          required: true
        - in: body
          name: body
          required: true
          schema:
            $ref: '#/definitions/RequestDiversion'
      responses:
        '200':
          description: Successfully requested the shipment diversion
          schema:
            $ref: '#/definitions/MTOShipment'
        '403':
          $ref: '#/responses/PermissionDenied'
        '404':
          $ref: '#/responses/NotFound'
        '409':
          $ref: '#/responses/Conflict'
        '412':
          $ref: '#/responses/PreconditionFailed'
        '422':
          $ref: '#/responses/UnprocessableEntity'
        '500':
          $ref: '#/responses/ServerError'
      tags:
        - shipment
      description: Requests a shipment diversion
      operationId: requestShipmentDiversion
      summary: Requests a shipment diversion
      x-permissions:
        - create.shipmentDiversionRequest
  /shipments/{shipmentID}/approve-diversion:
    parameters:
      - description: ID of the shipment
        in: path
        name: shipmentID
        required: true
        format: uuid
        type: string
    post:
      consumes:
        - application/json
      produces:
        - application/json
      parameters:
        - in: header
          name: If-Match
          type: string
          required: true
      responses:
        '200':
          description: Successfully approved the shipment diversion
          schema:
            $ref: '#/definitions/MTOShipment'
        '403':
          $ref: '#/responses/PermissionDenied'
        '404':
          $ref: '#/responses/NotFound'
        '409':
          $ref: '#/responses/Conflict'
        '412':
          $ref: '#/responses/PreconditionFailed'
        '422':
          $ref: '#/responses/UnprocessableEntity'
        '500':
          $ref: '#/responses/ServerError'
      x-permissions:
        - update.shipment
      tags:
        - shipment
      description: Approves a shipment diversion
      operationId: approveShipmentDiversion
      summary: Approves a shipment diversion
  /shipments/{shipmentID}/reject:
    parameters:
      - description: ID of the shipment
        in: path
        name: shipmentID
        required: true
        format: uuid
        type: string
    post:
      consumes:
        - application/json
      produces:
        - application/json
      parameters:
        - in: header
          name: If-Match
          type: string
          required: true
        - in: body
          name: body
          required: true
          schema:
            $ref: '#/definitions/RejectShipment'
      responses:
        '200':
          description: Successfully rejected the shipment
          schema:
            $ref: '#/definitions/MTOShipment'
        '403':
          $ref: '#/responses/PermissionDenied'
        '404':
          $ref: '#/responses/NotFound'
        '409':
          $ref: '#/responses/Conflict'
        '412':
          $ref: '#/responses/PreconditionFailed'
        '422':
          $ref: '#/responses/UnprocessableEntity'
        '500':
          $ref: '#/responses/ServerError'
      tags:
        - shipment
      description: rejects a shipment
      operationId: rejectShipment
      summary: rejects a shipment
  /shipments/{shipmentID}/request-cancellation:
    parameters:
      - description: ID of the shipment
        in: path
        name: shipmentID
        required: true
        format: uuid
        type: string
    post:
      consumes:
        - application/json
      produces:
        - application/json
      parameters:
        - in: header
          name: If-Match
          type: string
          required: true
      responses:
        '200':
          description: Successfully requested the shipment cancellation
          schema:
            $ref: '#/definitions/MTOShipment'
        '403':
          $ref: '#/responses/PermissionDenied'
        '404':
          $ref: '#/responses/NotFound'
        '409':
          $ref: '#/responses/Conflict'
        '412':
          $ref: '#/responses/PreconditionFailed'
        '422':
          $ref: '#/responses/UnprocessableEntity'
        '500':
          $ref: '#/responses/ServerError'
      tags:
        - shipment
      description: Requests a shipment cancellation
      operationId: requestShipmentCancellation
      summary: Requests a shipment cancellation
      x-permissions:
        - create.shipmentCancellation
  /shipments/{shipmentID}/request-reweigh:
    parameters:
      - description: ID of the shipment
        in: path
        name: shipmentID
        required: true
        format: uuid
        type: string
    post:
      consumes:
        - application/json
      produces:
        - application/json
      responses:
        '200':
          description: Successfully requested a reweigh of the shipment
          schema:
            $ref: '#/definitions/Reweigh'
        '403':
          $ref: '#/responses/PermissionDenied'
        '404':
          $ref: '#/responses/NotFound'
        '409':
          $ref: '#/responses/Conflict'
        '412':
          $ref: '#/responses/PreconditionFailed'
        '422':
          $ref: '#/responses/UnprocessableEntity'
        '500':
          $ref: '#/responses/ServerError'
      tags:
        - shipment
        - reweigh
      description: Requests a shipment reweigh
      operationId: requestShipmentReweigh
      summary: Requests a shipment reweigh
      x-permissions:
        - create.reweighRequest
  /shipments/{shipmentID}/review-shipment-address-update:
    parameters:
      - description: ID of the shipment
        in: path
        name: shipmentID
        required: true
        format: uuid
        type: string
    patch:
      consumes:
        - application/json
      produces:
        - application/json
      parameters:
        - in: header
          name: If-Match
          type: string
          required: true
        - in: body
          name: body
          required: true
          schema:
            properties:
              status:
                type: string
                enum:
                  - REJECTED
                  - APPROVED
              officeRemarks:
                type: string
            required:
              - officeRemarks
              - status
      responses:
        '200':
          description: Successfully requested a shipment address update
          schema:
            $ref: '#/definitions/ShipmentAddressUpdate'
        '403':
          $ref: '#/responses/PermissionDenied'
        '404':
          $ref: '#/responses/NotFound'
        '409':
          $ref: '#/responses/Conflict'
        '412':
          $ref: '#/responses/PreconditionFailed'
        '422':
          $ref: '#/responses/UnprocessableEntity'
        '500':
          $ref: '#/responses/ServerError'
      tags:
        - shipment
      description: >-
        This endpoint is used to approve a address update request. Office
        remarks are required. Approving the address update will update the
        Destination Final Address of the associated service item
      operationId: reviewShipmentAddressUpdate
      summary: Allows TOO to review a shipment address update
  /shipments/{shipmentID}/sit-extensions:
    post:
      summary: Create an approved SIT Duration Update
      description: >-
        TOO can creates an already-approved SIT Duration Update on behalf of a
        customer
      consumes:
        - application/json
      produces:
        - application/json
      operationId: createApprovedSITDurationUpdate
      tags:
        - shipment
        - sitExtension
      parameters:
        - description: ID of the shipment
          in: path
          name: shipmentID
          required: true
          format: uuid
          type: string
        - in: body
          name: body
          schema:
            $ref: '#/definitions/CreateApprovedSITDurationUpdate'
          required: true
        - in: header
          description: >-
            We want the shipment's eTag rather than the SIT Duration Update eTag
            as the SIT Duration Update is always associated with a shipment
          name: If-Match
          type: string
          required: true
      responses:
        '200':
          description: Successfully created a SIT Extension.
          schema:
            $ref: '#/definitions/MTOShipment'
        '400':
          $ref: '#/responses/InvalidRequest'
        '403':
          $ref: '#/responses/PermissionDenied'
        '404':
          $ref: '#/responses/NotFound'
        '422':
          $ref: '#/responses/UnprocessableEntity'
        '500':
          $ref: '#/responses/ServerError'
      x-permissions:
        - create.SITExtension
  /shipments/{shipmentID}/sit-extensions/{sitExtensionID}/approve:
    parameters:
      - description: ID of the shipment
        in: path
        name: shipmentID
        required: true
        format: uuid
        type: string
      - description: ID of the SIT extension
        in: path
        name: sitExtensionID
        required: true
        format: uuid
        type: string
    patch:
      consumes:
        - application/json
      produces:
        - application/json
      parameters:
        - in: body
          name: body
          required: true
          schema:
            $ref: '#/definitions/ApproveSITExtension'
        - in: header
          description: >-
            We want the shipment's eTag rather than the SIT extension eTag as
            the SIT extension is always associated with a shipment
          name: If-Match
          type: string
          required: true
      responses:
        '200':
          description: Successfully approved a SIT extension
          schema:
            $ref: '#/definitions/MTOShipment'
        '403':
          $ref: '#/responses/PermissionDenied'
        '404':
          $ref: '#/responses/NotFound'
        '409':
          $ref: '#/responses/Conflict'
        '412':
          $ref: '#/responses/PreconditionFailed'
        '422':
          $ref: '#/responses/UnprocessableEntity'
        '500':
          $ref: '#/responses/ServerError'
      tags:
        - shipment
        - sitExtension
      description: Approves a SIT extension
      operationId: approveSITExtension
      summary: Approves a SIT extension
      x-permissions:
        - update.SITExtension
  /shipments/{shipmentID}/sit-extensions/{sitExtensionID}/deny:
    parameters:
      - description: ID of the shipment
        in: path
        name: shipmentID
        required: true
        format: uuid
        type: string
      - description: ID of the SIT extension
        in: path
        name: sitExtensionID
        required: true
        format: uuid
        type: string
    patch:
      consumes:
        - application/json
      produces:
        - application/json
      parameters:
        - in: body
          name: body
          required: true
          schema:
            $ref: '#/definitions/DenySITExtension'
        - in: header
          name: If-Match
          type: string
          required: true
      responses:
        '200':
          description: Successfully denied a SIT extension
          schema:
            $ref: '#/definitions/MTOShipment'
        '403':
          $ref: '#/responses/PermissionDenied'
        '404':
          $ref: '#/responses/NotFound'
        '409':
          $ref: '#/responses/Conflict'
        '412':
          $ref: '#/responses/PreconditionFailed'
        '422':
          $ref: '#/responses/UnprocessableEntity'
        '500':
          $ref: '#/responses/ServerError'
      tags:
        - shipment
        - sitExtension
      description: Denies a SIT extension
      operationId: denySITExtension
      summary: Denies a SIT extension
      x-permissions:
        - update.SITExtension
  /shipments/{shipmentID}/sit-service-item/convert-to-customer-expense:
    parameters:
      - description: ID of the shipment
        in: path
        name: shipmentID
        required: true
        format: uuid
        type: string
    patch:
      consumes:
        - application/json
      produces:
        - application/json
      parameters:
        - in: body
          name: body
          required: true
          schema:
            $ref: '#/definitions/UpdateSITServiceItemCustomerExpense'
        - in: header
          name: If-Match
          type: string
          required: true
      responses:
        '200':
          description: Successfully converted to customer expense
          schema:
            $ref: '#/definitions/MTOShipment'
        '403':
          $ref: '#/responses/PermissionDenied'
        '404':
          $ref: '#/responses/NotFound'
        '409':
          $ref: '#/responses/Conflict'
        '412':
          $ref: '#/responses/PreconditionFailed'
        '422':
          $ref: '#/responses/UnprocessableEntity'
        '500':
          $ref: '#/responses/ServerError'
      tags:
        - shipment
        - mtoServiceItem
      description: Converts a SIT to customer expense
      operationId: updateSITServiceItemCustomerExpense
      summary: Converts a SIT to customer expense
      x-permissions:
        - update.MTOServiceItem
  /shipments/{shipmentID}/ppm-documents:
    parameters:
      - description: ID of the shipment
        in: path
        name: shipmentID
        required: true
        format: uuid
        type: string
    get:
      summary: Gets all the PPM documents for a PPM shipment
      description: >
        Retrieves all of the documents and associated uploads for each ppm
        document type connected to a PPM shipment. This

        excludes any deleted PPM documents.
      operationId: getPPMDocuments
      tags:
        - ppm
      consumes:
        - application/json
      produces:
        - application/json
      responses:
        '200':
          description: >-
            All PPM documents and associated uploads for the specified PPM
            shipment.
          schema:
            $ref: '#/definitions/PPMDocuments'
        '401':
          $ref: '#/responses/PermissionDenied'
        '403':
          $ref: '#/responses/PermissionDenied'
        '422':
          $ref: '#/responses/UnprocessableEntity'
        '500':
          $ref: '#/responses/ServerError'
  /ppm-shipments/{ppmShipmentId}/weight-ticket/{weightTicketId}:
    parameters:
      - $ref: '#/parameters/ppmShipmentId'
      - $ref: '#/parameters/weightTicketId'
    patch:
      summary: Updates a weight ticket document
      description: >
        Updates a PPM shipment's weight ticket document with new information.
        Only some of the weight ticket document's

        fields are editable because some have to be set by the customer, e.g.
        vehicle description.
      operationId: updateWeightTicket
      tags:
        - ppm
      consumes:
        - application/json
      produces:
        - application/json
      parameters:
        - $ref: '#/parameters/ifMatch'
        - in: body
          name: updateWeightTicketPayload
          required: true
          schema:
            $ref: '#/definitions/UpdateWeightTicket'
      responses:
        '200':
          description: returns an updated weight ticket object
          schema:
            $ref: '#/definitions/WeightTicket'
        '400':
          $ref: '#/responses/InvalidRequest'
        '401':
          $ref: '#/responses/PermissionDenied'
        '403':
          $ref: '#/responses/PermissionDenied'
        '404':
          $ref: '#/responses/NotFound'
        '412':
          $ref: '#/responses/PreconditionFailed'
        '422':
          $ref: '#/responses/UnprocessableEntity'
        '500':
          $ref: '#/responses/ServerError'
  /ppm-shipments/{ppmShipmentId}/moving-expenses/{movingExpenseId}:
    parameters:
      - $ref: '#/parameters/ppmShipmentId'
      - $ref: '#/parameters/movingExpenseId'
    patch:
      summary: Updates the moving expense
      description: >
        Updates a PPM shipment's moving expense with new information. Only some
        of the moving expense's fields are

        editable because some have to be set by the customer, e.g. the
        description and the moving expense type.
      operationId: updateMovingExpense
      tags:
        - ppm
      consumes:
        - application/json
      produces:
        - application/json
      parameters:
        - $ref: '#/parameters/ifMatch'
        - in: body
          name: updateMovingExpense
          required: true
          schema:
            $ref: '#/definitions/UpdateMovingExpense'
      responses:
        '200':
          description: returns an updated moving expense object
          schema:
            $ref: '#/definitions/MovingExpense'
        '400':
          $ref: '#/responses/InvalidRequest'
        '401':
          $ref: '#/responses/PermissionDenied'
        '403':
          $ref: '#/responses/PermissionDenied'
        '404':
          $ref: '#/responses/NotFound'
        '412':
          $ref: '#/responses/PreconditionFailed'
        '422':
          $ref: '#/responses/UnprocessableEntity'
        '500':
          $ref: '#/responses/ServerError'
  /ppm-shipments/{ppmShipmentId}/pro-gear-weight-tickets/{proGearWeightTicketId}:
    parameters:
      - $ref: '#/parameters/ppmShipmentId'
      - $ref: '#/parameters/proGearWeightTicketId'
    patch:
      summary: Updates a pro-gear weight ticket
      description: >
        Updates a PPM shipment's pro-gear weight ticket with new information.
        Only some of the fields are editable

        because some have to be set by the customer, e.g. the description.
      operationId: updateProGearWeightTicket
      tags:
        - ppm
      consumes:
        - application/json
      produces:
        - application/json
      parameters:
        - $ref: '#/parameters/ifMatch'
        - in: body
          name: updateProGearWeightTicket
          required: true
          schema:
            $ref: '#/definitions/UpdateProGearWeightTicket'
      responses:
        '200':
          description: returns an updated pro-gear weight ticket object
          schema:
            $ref: '#/definitions/ProGearWeightTicket'
        '400':
          $ref: '#/responses/InvalidRequest'
        '401':
          $ref: '#/responses/PermissionDenied'
        '403':
          $ref: '#/responses/PermissionDenied'
        '404':
          $ref: '#/responses/NotFound'
        '412':
          $ref: '#/responses/PreconditionFailed'
        '422':
          $ref: '#/responses/UnprocessableEntity'
        '500':
          $ref: '#/responses/ServerError'
  /ppm-shipments/{ppmShipmentId}/aoa-packet:
    parameters:
      - description: the id for the ppmshipment with aoa to be downloaded
        in: path
        name: ppmShipmentId
        required: true
        type: string
    get:
      summary: Downloads AOA Packet form PPMShipment as a PDF
      description: >
        ### Functionality

        This endpoint downloads all uploaded move order documentation combined
        with the Shipment Summary Worksheet into a single PDF.

        ### Errors

        * The PPMShipment must have requested an AOA.

        * The PPMShipment AOA Request must have been approved.
      operationId: showAOAPacket
      tags:
        - ppm
      produces:
        - application/pdf
      responses:
        '200':
          headers:
            Content-Disposition:
              type: string
              description: File name to download
          description: AOA PDF
          schema:
            format: binary
            type: file
        '400':
          $ref: '#/responses/InvalidRequest'
        '403':
          $ref: '#/responses/PermissionDenied'
        '404':
          $ref: '#/responses/NotFound'
        '422':
          $ref: '#/responses/UnprocessableEntity'
        '500':
          $ref: '#/responses/ServerError'
  /ppm-shipments/{ppmShipmentId}/finish-document-review:
    parameters:
      - $ref: '#/parameters/ppmShipmentId'
    patch:
      summary: Updates a PPM shipment's status after document review
      description: >
        Updates a PPM shipment's status once documents have been reviewed.
        Status is updated depending on whether any documents have been rejected.
      operationId: finishDocumentReview
      tags:
        - ppm
      consumes:
        - application/json
      produces:
        - application/json
      parameters:
        - in: header
          name: If-Match
          type: string
          required: true
      responses:
        '200':
          description: Successfully finished document review
          schema:
            $ref: '#/definitions/PPMShipment'
        '400':
          $ref: '#/responses/InvalidRequest'
        '401':
          $ref: '#/responses/PermissionDenied'
        '403':
          $ref: '#/responses/PermissionDenied'
        '404':
          $ref: '#/responses/NotFound'
        '409':
          $ref: '#/responses/Conflict'
        '412':
          $ref: '#/responses/PreconditionFailed'
        '422':
          $ref: '#/responses/UnprocessableEntity'
        '500':
          $ref: '#/responses/ServerError'
      x-permissions:
        - update.shipment
  /ppm-shipments/{ppmShipmentId}/ppm-sit:
    patch:
      summary: Updates a PPM shipment's SIT values
      description: |
        Updates a PPM shipment's SIT values
      operationId: updatePPMSIT
      tags:
        - ppm
      consumes:
        - application/json
      produces:
        - application/json
      parameters:
        - $ref: '#/parameters/ppmShipmentId'
        - in: header
          name: If-Match
          type: string
          required: true
        - in: body
          name: body
          schema:
            $ref: '#/definitions/PPMShipmentSIT'
      responses:
        '200':
          description: Successfully finished PPM SIT update
          schema:
            $ref: '#/definitions/PPMShipment'
        '400':
          $ref: '#/responses/InvalidRequest'
        '403':
          $ref: '#/responses/PermissionDenied'
        '404':
          $ref: '#/responses/NotFound'
        '412':
          $ref: '#/responses/PreconditionFailed'
        '422':
          $ref: '#/responses/UnprocessableEntity'
        '500':
          $ref: '#/responses/ServerError'
  /ppm-shipments/{ppmShipmentId}/closeout:
    parameters:
      - $ref: '#/parameters/ppmShipmentId'
    get:
      summary: Get the closeout calcuations for the specified PPM shipment
      description: |
        Retrieves the closeout calculations for the specified PPM shipment.
      operationId: getPPMCloseout
      tags:
        - ppm
      produces:
        - application/json
      responses:
        '200':
          description: Returns closeout for the specified PPM shipment.
          schema:
            $ref: '#/definitions/PPMCloseout'
        '400':
          $ref: '#/responses/InvalidRequest'
        '403':
          $ref: '#/responses/PermissionDenied'
        '404':
          $ref: '#/responses/NotFound'
        '422':
          $ref: '#/responses/UnprocessableEntity'
        '500':
          $ref: '#/responses/ServerError'
  /ppm-shipments/{ppmShipmentId}/actual-weight:
    parameters:
      - $ref: '#/parameters/ppmShipmentId'
    get:
      summary: Get the actual weight for a PPM shipment
      description: |
        Retrieves the actual weight for the specified PPM shipment.
      operationId: getPPMActualWeight
      tags:
        - ppm
      produces:
        - application/json
      responses:
        '200':
          description: Returns actual weight for the specified PPM shipment.
          schema:
            $ref: '#/definitions/PPMActualWeight'
        '400':
          $ref: '#/responses/InvalidRequest'
        '403':
          $ref: '#/responses/PermissionDenied'
        '404':
          $ref: '#/responses/NotFound'
        '422':
          $ref: '#/responses/UnprocessableEntity'
        '500':
          $ref: '#/responses/ServerError'
  /ppm-shipments/{ppmShipmentId}/sit_location/{sitLocation}/sit-estimated-cost:
    parameters:
      - $ref: '#/parameters/ppmShipmentId'
      - in: path
        format: string
        description: location of sit
        name: sitLocation
        required: true
        type: string
        enum:
          - ORIGIN
          - DESTINATION
      - in: query
        format: date-time
        description: Date entered into SIT
        name: sitEntryDate
        required: true
        type: string
      - in: query
        format: date-time
        description: Date departed SIT
        name: sitDepartureDate
        required: true
        type: string
      - in: query
        description: Weight stored in SIT
        name: weightStored
        required: true
        type: integer
        minimum: 0
    get:
      summary: Get the SIT estimated cost for a PPM shipment
      description: >
        Calculates and returns the SIT estimated cost for the specified PPM
        shipment.
      operationId: getPPMSITEstimatedCost
      tags:
        - ppm
      produces:
        - application/json
      responses:
        '200':
          description: >-
            Calculates and returns the SIT estimated cost for the specified PPM
            shipment.
          schema:
            $ref: '#/definitions/PPMSITEstimatedCost'
        '400':
          $ref: '#/responses/InvalidRequest'
        '403':
          $ref: '#/responses/PermissionDenied'
        '404':
          $ref: '#/responses/NotFound'
        '422':
          $ref: '#/responses/UnprocessableEntity'
        '500':
          $ref: '#/responses/ServerError'
  /ppm-shipments/{ppmShipmentId}/payment-packet:
    get:
      summary: Returns PPM payment packet
      description: >-
        Generates a PDF containing all user uploaded documentations for PPM.
        Contains SSW form, orders, weight and expense documentations.
      operationId: showPaymentPacket
      tags:
        - ppm
      parameters:
        - in: path
          name: ppmShipmentId
          type: string
          format: uuid
          required: true
          description: UUID of the ppmShipment
      produces:
        - application/pdf
      responses:
        '200':
          headers:
            Content-Disposition:
              type: string
              description: File name to download
          description: PPM Payment Packet PDF
          schema:
            format: binary
            type: file
        '400':
          description: invalid request
        '401':
          description: request requires user authentication
        '403':
          description: user is not authorized
        '404':
          description: ppm not found
        '500':
          description: internal server error
  /move_task_orders/{moveTaskOrderID}/mto_shipments/{shipmentID}/mto-agents:
    parameters:
      - description: ID of move task order
        in: path
        name: moveTaskOrderID
        required: true
        format: uuid
        type: string
      - description: ID of the shipment
        in: path
        name: shipmentID
        required: true
        format: uuid
        type: string
    get:
      produces:
        - application/json
      parameters: []
      responses:
        '200':
          description: Successfully retrieved all agents for a move task order
          schema:
            $ref: '#/definitions/MTOAgents'
        '404':
          $ref: '#/responses/NotFound'
        '422':
          $ref: '#/responses/UnprocessableEntity'
        '500':
          $ref: '#/responses/ServerError'
      tags:
        - mtoAgent
      description: Fetches a list of agents associated with a move task order.
      operationId: fetchMTOAgentList
      summary: Fetch move task order agents.
  /move-task-orders/{moveTaskOrderID}/service-items/{mtoServiceItemID}:
    parameters:
      - description: ID of move to use
        in: path
        name: moveTaskOrderID
        required: true
        type: string
      - description: ID of line item to use
        in: path
        name: mtoServiceItemID
        required: true
        type: string
    get:
      produces:
        - application/json
      parameters: []
      responses:
        '200':
          description: Successfully retrieved a line item for a move task order by ID
          schema:
            $ref: '#/definitions/MTOServiceItemSingle'
        '400':
          $ref: '#/responses/InvalidRequest'
        '401':
          $ref: '#/responses/PermissionDenied'
        '403':
          $ref: '#/responses/PermissionDenied'
        '404':
          $ref: '#/responses/NotFound'
        '500':
          $ref: '#/responses/ServerError'
      tags:
        - mtoServiceItem
      description: Gets a line item by ID for a move by ID
      operationId: getMTOServiceItem
      summary: Gets a line item by ID for a move by ID
  /move-task-orders/{moveTaskOrderID}/service-items/{mtoServiceItemID}/status:
    parameters:
      - description: ID of move to use
        in: path
        name: moveTaskOrderID
        required: true
        type: string
      - description: ID of line item to use
        in: path
        name: mtoServiceItemID
        required: true
        type: string
    patch:
      consumes:
        - application/json
      produces:
        - application/json
      parameters:
        - in: body
          name: body
          required: true
          schema:
            $ref: '#/definitions/PatchMTOServiceItemStatusPayload'
        - in: header
          name: If-Match
          type: string
          required: true
      responses:
        '200':
          description: >-
            Successfully updated status for a line item for a move task order by
            ID
          schema:
            $ref: '#/definitions/MTOServiceItem'
        '400':
          $ref: '#/responses/InvalidRequest'
        '401':
          $ref: '#/responses/PermissionDenied'
        '403':
          $ref: '#/responses/PermissionDenied'
        '404':
          $ref: '#/responses/NotFound'
        '412':
          $ref: '#/responses/PreconditionFailed'
        '422':
          $ref: '#/responses/UnprocessableEntity'
        '500':
          $ref: '#/responses/ServerError'
      tags:
        - mtoServiceItem
      description: Changes the status of a line item for a move by ID
      operationId: updateMTOServiceItemStatus
      summary: Change the status of a line item for a move by ID
      x-permissions:
        - update.MTOServiceItem
  /service-item/{mtoServiceItemID}/entry-date-update:
    parameters:
      - description: ID of the service item
        in: path
        name: mtoServiceItemID
        required: true
        type: string
    patch:
      consumes:
        - application/json
      produces:
        - application/json
      parameters:
        - in: body
          name: body
          required: true
          schema:
            $ref: '#/definitions/ServiceItemSitEntryDate'
      responses:
        '200':
          description: Successfully updated SIT entry date
          schema:
            $ref: '#/definitions/MTOServiceItemSingle'
        '400':
          $ref: '#/responses/InvalidRequest'
        '401':
          $ref: '#/responses/PermissionDenied'
        '403':
          $ref: '#/responses/PermissionDenied'
        '404':
          $ref: '#/responses/NotFound'
        '412':
          $ref: '#/responses/PreconditionFailed'
        '422':
          $ref: '#/responses/UnprocessableEntity'
        '500':
          $ref: '#/responses/ServerError'
      tags:
        - mtoServiceItem
      description: >-
        Locates the service item in the database and updates the SIT entry date
        for the selected service item and returns the service item
      operationId: updateServiceItemSitEntryDate
      summary: Updates a service item's SIT entry date by ID
  /move-task-orders/{moveTaskOrderID}/status:
    patch:
      consumes:
        - application/json
      produces:
        - application/json
      parameters:
        - description: ID of move to use
          in: path
          name: moveTaskOrderID
          required: true
          type: string
        - in: header
          name: If-Match
          type: string
          required: true
        - in: body
          name: serviceItemCodes
          schema:
            $ref: '#/definitions/MTOApprovalServiceItemCodes'
          required: true
      responses:
        '200':
          description: Successfully updated move task order status
          schema:
            $ref: '#/definitions/Move'
        '400':
          $ref: '#/responses/InvalidRequest'
        '401':
          $ref: '#/responses/PermissionDenied'
        '403':
          $ref: '#/responses/PermissionDenied'
        '404':
          $ref: '#/responses/NotFound'
        '409':
          $ref: '#/responses/Conflict'
        '412':
          $ref: '#/responses/PreconditionFailed'
        '422':
          $ref: '#/responses/UnprocessableEntity'
        '500':
          $ref: '#/responses/ServerError'
      tags:
        - moveTaskOrder
      description: Changes move task order status to make it available to prime
      operationId: updateMoveTaskOrderStatus
      summary: Change the status of a move task order to make it available to prime
      x-permissions:
        - update.move
        - create.serviceItem
  /move-task-orders/{moveTaskOrderID}/status/service-counseling-completed:
    patch:
      consumes:
        - application/json
      produces:
        - application/json
      parameters:
        - description: ID of move to use
          in: path
          name: moveTaskOrderID
          required: true
          type: string
        - in: header
          name: If-Match
          type: string
          required: true
      responses:
        '200':
          description: Successfully updated move task order status
          schema:
            $ref: '#/definitions/Move'
        '400':
          $ref: '#/responses/InvalidRequest'
        '401':
          $ref: '#/responses/PermissionDenied'
        '403':
          $ref: '#/responses/PermissionDenied'
        '404':
          $ref: '#/responses/NotFound'
        '409':
          $ref: '#/responses/Conflict'
        '412':
          $ref: '#/responses/PreconditionFailed'
        '422':
          $ref: '#/responses/UnprocessableEntity'
        '500':
          $ref: '#/responses/ServerError'
      tags:
        - moveTaskOrder
      description: Changes move (move task order) status to service counseling completed
      operationId: updateMTOStatusServiceCounselingCompleted
      summary: Changes move (move task order) status to service counseling completed
  /move-task-orders/{moveTaskOrderID}/payment-service-items/{paymentServiceItemID}/status:
    parameters:
      - description: ID of move to use
        in: path
        name: moveTaskOrderID
        required: true
        type: string
      - description: ID of payment service item to use
        in: path
        name: paymentServiceItemID
        required: true
        type: string
    patch:
      consumes:
        - application/json
      produces:
        - application/json
      parameters:
        - in: body
          name: body
          required: true
          schema:
            $ref: '#/definitions/PaymentServiceItem'
        - in: header
          name: If-Match
          type: string
          required: true
      responses:
        '200':
          description: >-
            Successfully updated status for a line item for a move task order by
            ID
          schema:
            $ref: '#/definitions/PaymentServiceItem'
        '400':
          $ref: '#/responses/InvalidRequest'
        '401':
          $ref: '#/responses/PermissionDenied'
        '403':
          $ref: '#/responses/PermissionDenied'
        '404':
          $ref: '#/responses/NotFound'
        '412':
          $ref: '#/responses/PreconditionFailed'
        '422':
          $ref: '#/responses/UnprocessableEntity'
        '500':
          $ref: '#/responses/ServerError'
      tags:
        - paymentServiceItem
      description: Changes the status of a line item for a move by ID
      operationId: updatePaymentServiceItemStatus
      summary: Change the status of a payment service item for a move by ID
      x-permissions:
        - update.paymentServiceItemStatus
  /move-task-orders/{moveTaskOrderID}/billable-weights-reviewed-at:
    patch:
      consumes:
        - application/json
      produces:
        - application/json
      parameters:
        - description: ID of move to use
          in: path
          name: moveTaskOrderID
          required: true
          type: string
        - in: header
          name: If-Match
          type: string
          required: true
      responses:
        '200':
          description: Successfully updated move task order billableWeightsReviewedAt field
          schema:
            $ref: '#/definitions/Move'
        '400':
          $ref: '#/responses/InvalidRequest'
        '401':
          $ref: '#/responses/PermissionDenied'
        '403':
          $ref: '#/responses/PermissionDenied'
        '404':
          $ref: '#/responses/NotFound'
        '409':
          $ref: '#/responses/Conflict'
        '412':
          $ref: '#/responses/PreconditionFailed'
        '422':
          $ref: '#/responses/UnprocessableEntity'
        '500':
          $ref: '#/responses/ServerError'
      tags:
        - moveTaskOrder
      description: >-
        Changes move (move task order) billableWeightsReviewedAt field to a
        timestamp
      operationId: updateMTOReviewedBillableWeightsAt
  /move-task-orders/{moveTaskOrderID}/tio-remarks:
    patch:
      consumes:
        - application/json
      produces:
        - application/json
      parameters:
        - description: ID of move to use
          in: path
          name: moveTaskOrderID
          required: true
          type: string
        - in: header
          name: If-Match
          type: string
          required: true
        - in: body
          name: body
          required: true
          schema:
            $ref: '#/definitions/Move'
      responses:
        '200':
          description: Successfully updated move task order tioRemarks field
          schema:
            $ref: '#/definitions/Move'
        '400':
          $ref: '#/responses/InvalidRequest'
        '401':
          $ref: '#/responses/PermissionDenied'
        '403':
          $ref: '#/responses/PermissionDenied'
        '404':
          $ref: '#/responses/NotFound'
        '409':
          $ref: '#/responses/Conflict'
        '412':
          $ref: '#/responses/PreconditionFailed'
        '422':
          $ref: '#/responses/UnprocessableEntity'
        '500':
          $ref: '#/responses/ServerError'
      tags:
        - moveTaskOrder
      description: >-
        Changes move (move task order) billableWeightsReviewedAt field to a
        timestamp
      operationId: updateMoveTIORemarks
  /move-task-orders/{moveTaskOrderID}/entitlements:
    parameters:
      - description: ID of move to use
        in: path
        name: moveTaskOrderID
        required: true
        type: string
    get:
      produces:
        - application/json
      parameters: []
      tags:
        - moveTaskOrder
      responses:
        '200':
          description: Successfully retrieved entitlements
          schema:
            $ref: '#/definitions/Entitlements'
        '400':
          $ref: '#/responses/InvalidRequest'
        '401':
          $ref: '#/responses/PermissionDenied'
        '403':
          $ref: '#/responses/PermissionDenied'
        '404':
          $ref: '#/responses/NotFound'
        '500':
          $ref: '#/responses/ServerError'
      description: Gets entitlements
      operationId: getEntitlements
      summary: Gets entitlements for a move by ID
  /payment-requests/{paymentRequestID}:
    parameters:
      - description: UUID of payment request
        format: uuid
        in: path
        name: paymentRequestID
        required: true
        type: string
    get:
      produces:
        - application/json
      parameters: []
      responses:
        '200':
          description: fetched instance of payment request
          schema:
            $ref: '#/definitions/PaymentRequest'
        '400':
          $ref: '#/responses/InvalidRequest'
        '401':
          $ref: '#/responses/PermissionDenied'
        '403':
          $ref: '#/responses/PermissionDenied'
        '404':
          $ref: '#/responses/NotFound'
        '500':
          $ref: '#/responses/ServerError'
      tags:
        - paymentRequests
      description: Fetches an instance of a payment request by id
      operationId: getPaymentRequest
      summary: Fetches a payment request by id
      x-permissions:
        - read.paymentRequest
  /moves/{locator}/closeout-office:
    parameters:
      - description: >-
          move code to identify a move to update the PPM shipment's closeout
          office for Army and Air Force service members
        format: string
        in: path
        name: locator
        required: true
        type: string
    patch:
      description: >-
        Sets the transportation office closeout location for where the Move's
        PPM Shipment documentation will be reviewed by
      tags:
        - move
      operationId: updateCloseoutOffice
      x-permissions:
        - update.closeoutOffice
      summary: Updates a Move's PPM closeout office for Army and Air Force customers
      produces:
        - application/json
      consumes:
        - application/json
      parameters:
        - in: body
          name: body
          schema:
            properties:
              closeoutOfficeId:
                type: string
                format: uuid
            required:
              - closeoutOfficeId
        - in: header
          name: If-Match
          type: string
          required: true
      responses:
        '200':
          description: Successfully set the closeout office for the move
          schema:
            $ref: '#/definitions/Move'
        '400':
          $ref: '#/responses/InvalidRequest'
        '401':
          $ref: '#/responses/PermissionDenied'
        '403':
          $ref: '#/responses/PermissionDenied'
        '404':
          $ref: '#/responses/NotFound'
        '412':
          $ref: '#/responses/PreconditionFailed'
        '422':
          $ref: '#/responses/UnprocessableEntity'
        '500':
          $ref: '#/responses/ServerError'
  /moves/{locator}/customer-support-remarks:
    parameters:
      - description: move code to identify a move for customer support remarks
        format: string
        in: path
        name: locator
        required: true
        type: string
    post:
      produces:
        - application/json
      consumes:
        - application/json
      parameters:
        - in: body
          name: body
          schema:
            $ref: '#/definitions/CreateCustomerSupportRemark'
      responses:
        '200':
          description: Successfully created customer support remark
          schema:
            $ref: '#/definitions/CustomerSupportRemark'
        '400':
          $ref: '#/responses/InvalidRequest'
        '404':
          $ref: '#/responses/NotFound'
        '422':
          $ref: '#/responses/UnprocessableEntity'
        '500':
          $ref: '#/responses/ServerError'
      tags:
        - customerSupportRemarks
      description: Creates a customer support remark for a move
      operationId: createCustomerSupportRemarkForMove
      summary: Creates a customer support remark for a move
    get:
      produces:
        - application/json
      parameters: []
      responses:
        '200':
          description: Successfully retrieved all line items for a move task order
          schema:
            $ref: '#/definitions/CustomerSupportRemarks'
        '403':
          $ref: '#/responses/PermissionDenied'
        '404':
          $ref: '#/responses/NotFound'
        '422':
          $ref: '#/responses/UnprocessableEntity'
        '500':
          $ref: '#/responses/ServerError'
      tags:
        - customerSupportRemarks
      description: Fetches customer support remarks for a move
      operationId: getCustomerSupportRemarksForMove
      summary: Fetches customer support remarks using the move code (locator).
  /customer-support-remarks/{customerSupportRemarkID}:
    parameters:
      - in: path
        description: the customer support remark ID to be modified
        name: customerSupportRemarkID
        required: true
        type: string
        format: uuid
    patch:
      tags:
        - customerSupportRemarks
      description: Updates a customer support remark for a move
      operationId: updateCustomerSupportRemarkForMove
      summary: Updates a customer support remark for a move
      consumes:
        - application/json
      produces:
        - application/json
      parameters:
        - in: body
          name: body
          required: true
          schema:
            $ref: '#/definitions/UpdateCustomerSupportRemarkPayload'
      responses:
        '200':
          description: Successfully updated customer support remark
          schema:
            $ref: '#/definitions/CustomerSupportRemark'
        '400':
          $ref: '#/responses/InvalidRequest'
        '403':
          $ref: '#/responses/PermissionDenied'
        '404':
          $ref: '#/responses/NotFound'
        '422':
          $ref: '#/responses/UnprocessableEntity'
        '500':
          $ref: '#/responses/ServerError'
    delete:
      summary: Soft deletes a customer support remark by ID
      description: Soft deletes a customer support remark by ID
      operationId: deleteCustomerSupportRemark
      tags:
        - customerSupportRemarks
      produces:
        - application/json
      responses:
        '204':
          description: Successfully soft deleted the shipment
        '400':
          $ref: '#/responses/InvalidRequest'
        '403':
          $ref: '#/responses/PermissionDenied'
        '404':
          $ref: '#/responses/NotFound'
        '409':
          $ref: '#/responses/Conflict'
        '422':
          $ref: '#/responses/UnprocessableEntity'
        '500':
          $ref: '#/responses/ServerError'
  /moves/{locator}/evaluation-reports:
    parameters:
      - in: path
        name: locator
        required: true
        type: string
    post:
      produces:
        - application/json
      consumes:
        - application/json
      parameters:
        - in: body
          name: body
          schema:
            $ref: '#/definitions/CreateEvaluationReport'
      responses:
        '200':
          description: Successfully created evaluation report
          schema:
            $ref: '#/definitions/EvaluationReport'
        '400':
          $ref: '#/responses/InvalidRequest'
        '404':
          $ref: '#/responses/NotFound'
        '422':
          $ref: '#/responses/UnprocessableEntity'
        '500':
          $ref: '#/responses/ServerError'
      x-permissions:
        - create.evaluationReport
      tags:
        - evaluationReports
      description: Creates an evaluation report
      operationId: createEvaluationReport
      summary: Creates an evaluation report
  /evaluation-reports/{reportID}/download:
    parameters:
      - in: path
        description: the evaluation report ID to be downloaded
        name: reportID
        required: true
        type: string
        format: uuid
    get:
      summary: Downloads an evaluation report as a PDF
      description: Downloads an evaluation report as a PDF
      operationId: downloadEvaluationReport
      tags:
        - evaluationReports
      produces:
        - application/pdf
      responses:
        '200':
          headers:
            Content-Disposition:
              type: string
              description: File name to download
          description: Evaluation report PDF
          schema:
            format: binary
            type: file
        '403':
          $ref: '#/responses/PermissionDenied'
        '404':
          $ref: '#/responses/NotFound'
        '500':
          $ref: '#/responses/ServerError'
  /evaluation-reports/{reportID}:
    parameters:
      - in: path
        description: the evaluation report ID to be modified
        name: reportID
        required: true
        type: string
        format: uuid
    get:
      summary: Gets an evaluation report by ID
      description: Gets an evaluation report by ID
      operationId: getEvaluationReport
      tags:
        - evaluationReports
      produces:
        - application/json
      responses:
        '200':
          description: Successfully got the report
          schema:
            $ref: '#/definitions/EvaluationReport'
        '400':
          $ref: '#/responses/InvalidRequest'
        '403':
          $ref: '#/responses/PermissionDenied'
        '404':
          $ref: '#/responses/NotFound'
        '500':
          $ref: '#/responses/ServerError'
    delete:
      summary: Deletes an evaluation report by ID
      description: Deletes an evaluation report by ID
      operationId: deleteEvaluationReport
      x-permissions:
        - delete.evaluationReport
      tags:
        - evaluationReports
      produces:
        - application/json
      responses:
        '204':
          description: Successfully deleted the report
        '400':
          $ref: '#/responses/InvalidRequest'
        '403':
          $ref: '#/responses/PermissionDenied'
        '404':
          $ref: '#/responses/NotFound'
        '409':
          $ref: '#/responses/Conflict'
        '422':
          $ref: '#/responses/UnprocessableEntity'
        '500':
          $ref: '#/responses/ServerError'
    put:
      summary: Saves an evaluation report as a draft
      description: Saves an evaluation report as a draft
      operationId: saveEvaluationReport
      x-permissions:
        - update.evaluationReport
      tags:
        - evaluationReports
      produces:
        - application/json
      consumes:
        - application/json
      parameters:
        - in: body
          name: body
          schema:
            $ref: '#/definitions/EvaluationReport'
        - in: header
          name: If-Match
          type: string
          required: true
          description: >
            Optimistic locking is implemented via the `If-Match` header. If the
            ETag header does not match the value of the resource on the server,
            the server rejects the change with a `412 Precondition Failed`
            error.
      responses:
        '204':
          description: Successfully saved the report
        '400':
          $ref: '#/responses/InvalidRequest'
        '403':
          $ref: '#/responses/PermissionDenied'
        '404':
          $ref: '#/responses/NotFound'
        '409':
          $ref: '#/responses/Conflict'
        '412':
          $ref: '#/responses/PreconditionFailed'
        '422':
          $ref: '#/responses/UnprocessableEntity'
        '500':
          $ref: '#/responses/ServerError'
  /evaluation-reports/{reportID}/submit:
    parameters:
      - in: path
        description: the evaluation report ID to be modified
        name: reportID
        required: true
        type: string
        format: uuid
    post:
      summary: Submits an evaluation report
      description: Submits an evaluation report
      operationId: submitEvaluationReport
      tags:
        - evaluationReports
      produces:
        - application/json
      parameters:
        - in: header
          name: If-Match
          type: string
          required: true
          description: >
            Optimistic locking is implemented via the `If-Match` header. If the
            ETag header does not match the value of the resource on the server,
            the server rejects the change with a `412 Precondition Failed`
            error.
      responses:
        '204':
          description: Successfully submitted an evaluation report with the provided ID
        '403':
          $ref: '#/responses/PermissionDenied'
        '404':
          $ref: '#/responses/NotFound'
        '412':
          $ref: '#/responses/PreconditionFailed'
        '422':
          $ref: '#/responses/UnprocessableEntity'
        '500':
          $ref: '#/responses/ServerError'
      x-permissions:
        - update.evaluationReport
  /evaluation-reports/{reportID}/appeal/add:
    parameters:
      - in: path
        description: the evaluation report ID
        name: reportID
        required: true
        type: string
        format: uuid
    post:
      summary: Adds an appeal to a serious incident on an evaluation report
      description: Adds an appeal to a serious incident on an evaluation report
      operationId: addAppealToSeriousIncident
      tags:
        - evaluationReports
      produces:
        - application/json
      consumes:
        - application/json
      parameters:
        - in: body
          name: body
          schema:
            $ref: '#/definitions/CreateAppeal'
      responses:
        '204':
          description: Successfully added an appeal to a serious incident
        '403':
          $ref: '#/responses/PermissionDenied'
        '404':
          $ref: '#/responses/NotFound'
        '412':
          $ref: '#/responses/PreconditionFailed'
        '422':
          $ref: '#/responses/UnprocessableEntity'
        '500':
          $ref: '#/responses/ServerError'
      x-permissions:
        - update.evaluationReport
  /evaluation-reports/{reportID}/{reportViolationID}/appeal/add:
    parameters:
      - in: path
        description: the evaluation report ID
        name: reportID
        required: true
        type: string
        format: uuid
      - in: path
        description: the report violation ID
        name: reportViolationID
        required: true
        type: string
        format: uuid
    post:
      summary: Adds an appeal to a violation
      description: Adds an appeal to a violation
      operationId: addAppealToViolation
      tags:
        - evaluationReports
      produces:
        - application/json
      consumes:
        - application/json
      parameters:
        - in: body
          name: body
          schema:
            $ref: '#/definitions/CreateAppeal'
      responses:
        '204':
          description: Successfully added an appeal to a violation
        '403':
          $ref: '#/responses/PermissionDenied'
        '404':
          $ref: '#/responses/NotFound'
        '412':
          $ref: '#/responses/PreconditionFailed'
        '422':
          $ref: '#/responses/UnprocessableEntity'
        '500':
          $ref: '#/responses/ServerError'
      x-permissions:
        - update.evaluationReport
  /pws-violations:
    get:
      summary: Fetch the possible PWS violations for an evaluation report
      description: Fetch the possible PWS violations for an evaluation report
      operationId: getPWSViolations
      tags:
        - pwsViolations
      produces:
        - application/json
      responses:
        '200':
          description: Successfully retrieved the PWS violations
          schema:
            $ref: '#/definitions/PWSViolations'
        '400':
          $ref: '#/responses/InvalidRequest'
        '403':
          $ref: '#/responses/PermissionDenied'
        '404':
          $ref: '#/responses/NotFound'
        '500':
          $ref: '#/responses/ServerError'
  /report-violations/{reportID}:
    parameters:
      - in: path
        description: the evaluation report ID that has associated violations
        name: reportID
        required: true
        type: string
        format: uuid
    get:
      summary: Fetch the report violations for an evaluation report
      description: Fetch the report violations for an evaluation report
      operationId: getReportViolationsByReportID
      tags:
        - reportViolations
      produces:
        - application/json
      responses:
        '200':
          description: Successfully retrieved the report violations
          schema:
            $ref: '#/definitions/ReportViolations'
        '400':
          $ref: '#/responses/InvalidRequest'
        '403':
          $ref: '#/responses/PermissionDenied'
        '404':
          $ref: '#/responses/NotFound'
        '500':
          $ref: '#/responses/ServerError'
    post:
      summary: Associate violations with an evaluation report
      description: >-
        Associate violations with an evaluation report. This will overwrite any
        existing report-violations associations for the report and replace them
        with the newly provided ones.  An empty array will remove all violation
        associations for a given report.
      operationId: associateReportViolations
      tags:
        - reportViolations
      produces:
        - application/json
      consumes:
        - application/json
      parameters:
        - in: body
          name: body
          schema:
            $ref: '#/definitions/AssociateReportViolations'
      responses:
        '204':
          description: Successfully saved the report violations
        '400':
          $ref: '#/responses/InvalidRequest'
        '403':
          $ref: '#/responses/PermissionDenied'
        '404':
          $ref: '#/responses/NotFound'
        '409':
          $ref: '#/responses/Conflict'
        '422':
          $ref: '#/responses/UnprocessableEntity'
        '500':
          $ref: '#/responses/ServerError'
      x-permissions:
        - create.reportViolation
  /moves/{locator}/payment-requests:
    parameters:
      - description: move code to identify a move for payment requests
        format: string
        in: path
        name: locator
        required: true
        type: string
    get:
      produces:
        - application/json
      parameters: []
      responses:
        '200':
          description: Successfully retrieved all line items for a move task order
          schema:
            $ref: '#/definitions/PaymentRequests'
        '403':
          $ref: '#/responses/PermissionDenied'
        '404':
          $ref: '#/responses/NotFound'
        '422':
          $ref: '#/responses/UnprocessableEntity'
        '500':
          $ref: '#/responses/ServerError'
      tags:
        - paymentRequests
      description: Fetches payment requests for a move
      operationId: getPaymentRequestsForMove
      summary: Fetches payment requests using the move code (locator).
      x-permissions:
        - read.paymentRequest
  /moves/{moveID}/financial-review-flag:
    parameters:
      - description: ID of move to flag
        in: path
        name: moveID
        required: true
        type: string
        format: uuid
    post:
      summary: Flags a move for financial office review
      description: >-
        This sets a flag which indicates that the move should be reviewed by a
        fincancial office. For example, if the origin or delivery address of a
        shipment is far from the duty location and may incur excess costs to the
        customer.
      operationId: setFinancialReviewFlag
      tags:
        - move
      consumes:
        - application/json
      produces:
        - application/json
      parameters:
        - in: header
          name: If-Match
          type: string
        - in: body
          name: body
          schema:
            required:
              - flagForReview
            properties:
              remarks:
                description: >-
                  explanation of why the move is being flagged for financial
                  review
                example: this address is way too far away
                type: string
                x-nullable: true
              flagForReview:
                description: >-
                  boolean value representing whether we should flag a move for
                  financial review
                example: false
                type: boolean
      responses:
        '200':
          description: updated Move
          schema:
            $ref: '#/definitions/Move'
        '403':
          $ref: '#/responses/PermissionDenied'
        '404':
          $ref: '#/responses/NotFound'
        '412':
          $ref: '#/responses/PreconditionFailed'
        '422':
          $ref: '#/responses/UnprocessableEntity'
        '500':
          $ref: '#/responses/ServerError'
      x-permissions:
        - update.financialReviewFlag
  /moves/{moveID}/uploadAdditionalDocuments:
    patch:
      summary: Patch the additional documents for a given move
      description: >-
        Customers will on occaision need the ability to upload additional
        supporting documents, for a variety of reasons. This does not include
        amended order.
      operationId: uploadAdditionalDocuments
      tags:
        - move
      consumes:
        - multipart/form-data
      parameters:
        - in: path
          name: moveID
          type: string
          format: uuid
          required: true
          description: UUID of the order
        - in: formData
          name: file
          type: file
          description: The file to upload.
          required: true
      responses:
        '201':
          description: created upload
          schema:
            $ref: '#/definitions/Upload'
        '400':
          description: invalid request
          schema:
            $ref: '#/definitions/InvalidRequestResponsePayload'
        '403':
          description: not authorized
        '404':
          description: not found
        '413':
          description: payload is too large
        '500':
          description: server error
      x-permissions:
        - create.supportingDocuments
  /payment-requests/{paymentRequestID}/shipments-payment-sit-balance:
    parameters:
      - description: >-
          payment request ID of the payment request with SIT service items being
          reviewed
        name: paymentRequestID
        type: string
        format: uuid
        in: path
        required: true
    get:
      produces:
        - application/json
      parameters: []
      responses:
        '200':
          description: >-
            Successfully retrieved shipments and their SIT days balance from all
            payment requests on the move
          schema:
            $ref: '#/definitions/ShipmentsPaymentSITBalance'
        '403':
          $ref: '#/responses/PermissionDenied'
        '404':
          $ref: '#/responses/NotFound'
        '422':
          $ref: '#/responses/UnprocessableEntity'
        '500':
          $ref: '#/responses/ServerError'
      tags:
        - paymentRequests
      description: >-
        Returns all shipment payment request SIT usage to support partial SIT
        invoicing
      operationId: getShipmentsPaymentSITBalance
      summary: >-
        Returns all shipment payment request SIT usage to support partial SIT
        invoicing
      x-permissions:
        - read.shipmentsPaymentSITBalance
  /payment-requests/{paymentRequestID}/status:
    patch:
      consumes:
        - application/json
      produces:
        - application/json
      parameters:
        - description: UUID of payment request
          format: uuid
          in: path
          name: paymentRequestID
          required: true
          type: string
        - in: body
          name: body
          required: true
          schema:
            $ref: '#/definitions/UpdatePaymentRequestStatusPayload'
        - in: header
          name: If-Match
          type: string
          required: true
      responses:
        '200':
          description: updated payment request
          schema:
            $ref: '#/definitions/PaymentRequest'
        '400':
          $ref: '#/responses/InvalidRequest'
        '401':
          $ref: '#/responses/PermissionDenied'
        '403':
          $ref: '#/responses/PermissionDenied'
        '404':
          $ref: '#/responses/NotFound'
        '412':
          $ref: '#/responses/PreconditionFailed'
        '422':
          $ref: '#/responses/UnprocessableEntity'
        '500':
          $ref: '#/responses/ServerError'
      tags:
        - paymentRequests
      description: Updates status of a payment request by id
      operationId: updatePaymentRequestStatus
      summary: Updates status of a payment request by id
      x-permissions:
        - update.paymentRequest
  /payment-requests/{paymentRequestID}/bulkDownload:
    parameters:
      - description: the id for the payment-request with files to be downloaded
        in: path
        name: paymentRequestID
        required: true
        type: string
    get:
      summary: Downloads all Payment Request documents as a PDF
      description: >
        This endpoint downloads all uploaded payment request documentation
        combined into a single PDF.
      operationId: bulkDownload
      tags:
        - paymentRequests
      produces:
        - application/pdf
      responses:
        '200':
          headers:
            Content-Disposition:
              type: string
              description: File name to download
          description: Payment Request Files PDF
          schema:
            format: binary
            type: file
        '400':
          $ref: '#/responses/InvalidRequest'
        '500':
          $ref: '#/responses/ServerError'
  /documents/{documentId}:
    get:
      summary: Returns a document
      description: Returns a document and its uploads
      operationId: getDocument
      tags:
        - ghcDocuments
      parameters:
        - in: path
          name: documentId
          type: string
          format: uuid
          required: true
          description: UUID of the document to return
      responses:
        '200':
          description: the requested document
          schema:
            $ref: '#/definitions/Document'
        '400':
          $ref: '#/responses/InvalidRequest'
        '401':
          $ref: '#/responses/PermissionDenied'
        '403':
          $ref: '#/responses/PermissionDenied'
        '404':
          $ref: '#/responses/NotFound'
        '412':
          $ref: '#/responses/PreconditionFailed'
        '422':
          $ref: '#/responses/UnprocessableEntity'
        '500':
          $ref: '#/responses/ServerError'
  /documents:
    post:
      summary: Create a new document
      description: >-
        Documents represent a physical artifact such as a scanned document or a
        PDF file
      operationId: createDocument
      tags:
        - ghcDocuments
      parameters:
        - in: body
          name: documentPayload
          required: true
          schema:
            $ref: '#/definitions/PostDocumentPayload'
      responses:
        '201':
          description: created document
          schema:
            $ref: '#/definitions/Document'
        '400':
          description: invalid request
        '403':
          $ref: '#/responses/PermissionDenied'
        '500':
          description: server error
  /queues/counseling:
    get:
      produces:
        - application/json
      summary: >-
        Gets queued list of all customer moves needing services counseling by
        GBLOC origin
      description: >
        An office services counselor user will be assigned a transportation
        office that will determine which moves are displayed in their queue
        based on the origin duty location.  GHC moves will show up here onced
        they have reached the NEEDS SERVICE COUNSELING status after submission
        from a customer or created on a customer's behalf.
      operationId: getServicesCounselingQueue
      tags:
        - queues
      parameters:
        - in: query
          name: page
          type: integer
          description: requested page number of paginated move results
        - in: query
          name: perPage
          type: integer
          description: maximum number of moves to show on each page of paginated results
        - in: query
          name: sort
          type: string
          enum:
            - customerName
            - edipi
            - emplid
            - branch
            - locator
            - status
            - requestedMoveDate
            - submittedAt
            - originGBLOC
            - originDutyLocation
            - destinationDutyLocation
            - ppmType
            - closeoutInitiated
            - closeoutLocation
            - ppmStatus
            - counselingOffice
            - assignedTo
          description: field that results should be sorted by
        - in: query
          name: order
          type: string
          enum:
            - asc
            - desc
          description: direction of sort order if applied
        - in: query
          name: branch
          type: string
          description: filters by the branch of the move's service member
        - in: query
          name: locator
          type: string
          description: filters to match the unique move code locator
        - in: query
          name: customerName
          type: string
          description: filters using a prefix match on the service member's last name
        - in: query
          name: counselingOffice
          type: string
          description: filters using a counselingOffice name of the move
        - in: query
          name: edipi
          type: string
          description: filters to match the unique service member's DoD ID
        - in: query
          name: emplid
          type: string
          description: filters to match the unique service member's EMPLID
        - in: query
          name: requestedMoveDate
          type: string
          description: filters the requested pickup date of a shipment on the move
        - in: query
          name: submittedAt
          type: string
          format: date-time
          description: >-
            Start of the submitted at date in the user's local time zone
            converted to UTC
        - in: query
          name: originGBLOC
          type: string
          description: filters the GBLOC of the service member's origin duty location
        - in: query
          name: originDutyLocation
          type: array
          uniqueItems: true
          collectionFormat: multi
          items:
            type: string
          description: filters the name of the origin duty location on the orders
        - in: query
          name: destinationDutyLocation
          type: string
          description: filters the name of the destination duty location on the orders
        - in: query
          name: status
          type: array
          description: filters the status of the move
          uniqueItems: true
          items:
            type: string
            enum:
              - NEEDS SERVICE COUNSELING
              - SERVICE COUNSELING COMPLETED
        - in: query
          name: needsPPMCloseout
          type: boolean
          description: >-
            Only used for Services Counseling queue. If true, show PPM moves
            that are ready for closeout. Otherwise, show all other moves.
        - in: query
          name: ppmType
          type: string
          enum:
            - FULL
            - PARTIAL
          description: filters PPM type
        - in: query
          name: closeoutInitiated
          type: string
          format: date-time
          description: Latest date that closeout was initiated on a PPM on the move
        - in: query
          name: closeoutLocation
          type: string
          description: closeout location
        - in: query
          name: orderType
          type: string
          description: order type
        - in: query
          name: ppmStatus
          type: string
          enum:
            - WAITING_ON_CUSTOMER
            - NEEDS_CLOSEOUT
          description: filters the status of the PPM shipment
        - in: query
          name: viewAsGBLOC
          type: string
          description: >
            Used to return a queue for a GBLOC other than the default of the
            current user. Requires the HQ role or a secondary transportation
            office assignment. The parameter is ignored if the requesting user
            does not have the necessary role or assignment.
        - in: query
          name: assignedTo
          type: string
          description: |
            Used to illustrate which user is assigned to this payment request.
      responses:
        '200':
          description: Successfully returned all moves matching the criteria
          schema:
            $ref: '#/definitions/QueueMovesResult'
        '403':
          $ref: '#/responses/PermissionDenied'
        '500':
          $ref: '#/responses/ServerError'
  /queues/bulk-assignment:
    get:
      produces:
        - application/json
      summary: Gets data for bulk assignment modal
      description: >
        Supervisor office users are able to bulk assign moves. This endpoint
        returns the relevant data to them; the current workload of the office
        users that work under them, and the moves that are available to be
        assigned
      operationId: getBulkAssignmentData
      tags:
        - queues
      parameters:
        - in: query
          name: queueType
          type: string
          description: A string corresponding to the queue type
          enum:
            - COUNSELING
            - CLOSEOUT
            - TASK_ORDER
            - PAYMENT_REQUEST
      responses:
        '200':
          description: Successfully returned bulk assignment data
          schema:
            $ref: '#/definitions/BulkAssignmentData'
        '401':
          $ref: '#/responses/PermissionDenied'
        '404':
          $ref: '#/responses/NotFound'
        '500':
          $ref: '#/responses/ServerError'
  /queues/counseling/origin-list:
    get:
      produces:
        - application/json
      summary: Gets queued list of all moves origin locations in the counselors queue
      description: >
        An office services counselor user will be assigned a transportation
        office that will determine which moves are displayed in their queue
        based on the origin duty location. This pulls the availalble origin duty
        locations.
      operationId: getServicesCounselingOriginList
      tags:
        - queues
      parameters:
        - in: query
          name: needsPPMCloseout
          type: boolean
          description: >-
            Only used for Services Counseling queue. If true, show PPM moves
            origin locations that are ready for closeout. Otherwise, show all
            other moves origin locations.
        - in: query
          name: viewAsGBLOC
          type: string
          description: >-
            Used to return an origins list for a GBLOC other than the default of
            the current user. Requires the HQ role or a secondary transportation
            office assignment. The parameter is ignored if the requesting user
            does not have the necessary role or assignment.
      responses:
        '200':
          description: Successfully returned all moves matching the criteria
          schema:
            $ref: '#/definitions/Locations'
        '403':
          $ref: '#/responses/PermissionDenied'
        '500':
          $ref: '#/responses/ServerError'
  /queues/prime-moves:
    get:
      summary: getPrimeMovesQueue
      description: >
        Gets all moves that have been reviewed and approved by the TOO. The
        `since` parameter can be used to filter this

        list down to only the moves that have been updated since the provided
        timestamp. A move will be considered

        updated if the `updatedAt` timestamp on the move or on its orders,
        shipments, service items, or payment

        requests, is later than the provided date and time.


        **WIP**: Include what causes moves to leave this list. Currently, once
        the `availableToPrimeAt` timestamp has

        been set, that move will always appear in this list.
      operationId: listPrimeMoves
      tags:
        - queues
      produces:
        - application/json
      parameters:
        - in: query
          name: since
          type: string
          format: date-time
          description: >-
            Only return moves updated since this time. Formatted like
            "2021-07-23T18:30:47.116Z"
        - in: query
          name: page
          type: integer
          description: requested page of results
        - in: query
          name: perPage
          type: integer
          description: results per page
        - in: query
          name: id
          type: string
        - in: query
          name: moveCode
          type: string
        - in: query
          name: orderType
          type: string
          description: order type
      responses:
        '200':
          description: >-
            Successfully retrieved moves. A successful fetch might still return
            zero moves.
          schema:
            $ref: '#/definitions/ListPrimeMovesResult'
        '403':
          $ref: '#/responses/PermissionDenied'
        '500':
          $ref: '#/responses/ServerError'
  /queues/moves:
    get:
      produces:
        - application/json
      summary: Gets queued list of all customer moves by GBLOC origin
      description: >
        An office TOO user will be assigned a transportation office that will
        determine which moves are displayed in their queue based on the origin
        duty location.  GHC moves will show up here onced they have reached the
        submitted status sent by the customer and have move task orders,
        shipments, and service items to approve.
      operationId: getMovesQueue
      tags:
        - queues
      parameters:
        - in: query
          name: page
          type: integer
          description: requested page of results
        - in: query
          name: perPage
          type: integer
          description: results per page
        - in: query
          name: sort
          type: string
          enum:
            - customerName
            - edipi
            - emplid
            - branch
            - locator
            - status
            - originDutyLocation
            - destinationDutyLocation
            - requestedMoveDate
            - appearedInTooAt
            - assignedTo
            - counselingOffice
          description: field that results should be sorted by
        - in: query
          name: order
          type: string
          enum:
            - asc
            - desc
          description: direction of sort order if applied
        - in: query
          name: branch
          type: string
        - in: query
          name: locator
          type: string
        - in: query
          name: customerName
          type: string
        - in: query
          name: edipi
          type: string
        - in: query
          name: emplid
          type: string
        - in: query
          name: originDutyLocation
          type: array
          uniqueItems: true
          collectionFormat: multi
          items:
            type: string
        - in: query
          name: destinationDutyLocation
          type: string
        - in: query
          name: appearedInTooAt
          type: string
          format: date-time
        - in: query
          name: requestedMoveDate
          type: string
          description: filters the requested pickup date of a shipment on the move
        - in: query
          name: status
          type: array
          description: Filtering for the status.
          uniqueItems: true
          items:
            type: string
            enum:
              - SUBMITTED
              - SERVICE COUNSELING COMPLETED
              - APPROVALS REQUESTED
        - in: query
          name: orderType
          type: string
          description: order type
        - in: query
          name: viewAsGBLOC
          type: string
          description: >
            Used to return a queue for a GBLOC other than the default of the
            current user. Requires the HQ role or a secondary transportation
            office assignment. The parameter is ignored if the requesting user
            does not have the necessary role or assignment.
        - in: query
          name: assignedTo
          type: string
          description: |
            Used to illustrate which user is assigned to this move.
        - in: query
          name: counselingOffice
          type: string
          description: filters using a counselingOffice name of the move
      responses:
        '200':
          description: Successfully returned all moves matching the criteria
          schema:
            $ref: '#/definitions/QueueMovesResult'
        '403':
          $ref: '#/responses/PermissionDenied'
        '500':
          $ref: '#/responses/ServerError'
  /queues/destination-requests:
    get:
      produces:
        - application/json
      summary: >-
        Gets queued list of all customer moves by a shipment's destination
        address GBLOC that have destination requests (destination SIT, shuttle,
        destination address requests)
      description: >
        A TOO will view this queue when they have destination requests tied to
        the destination address in their GBLOC within a shipment. This includes
        unapproved destination SIT service items (including shuttle) and
        destination address requests that are not approved.
      operationId: getDestinationRequestsQueue
      tags:
        - queues
      parameters:
        - in: query
          name: page
          type: integer
          description: requested page of results
        - in: query
          name: perPage
          type: integer
          description: results per page
        - in: query
          name: sort
          type: string
          enum:
            - customerName
            - edipi
            - emplid
            - branch
            - locator
            - status
            - originDutyLocation
            - destinationDutyLocation
            - requestedMoveDate
            - appearedInTooAt
            - assignedTo
            - counselingOffice
          description: field that results should be sorted by
        - in: query
          name: order
          type: string
          enum:
            - asc
            - desc
          description: direction of sort order if applied
        - in: query
          name: branch
          type: string
        - in: query
          name: locator
          type: string
        - in: query
          name: customerName
          type: string
        - in: query
          name: edipi
          type: string
        - in: query
          name: emplid
          type: string
        - in: query
          name: originDutyLocation
          type: array
          uniqueItems: true
          collectionFormat: multi
          items:
            type: string
        - in: query
          name: destinationDutyLocation
          type: string
        - in: query
          name: appearedInTooAt
          type: string
          format: date-time
        - in: query
          name: requestedMoveDate
          type: string
          description: filters the requested pickup date of a shipment on the move
        - in: query
          name: status
          type: array
          description: Filtering for the status.
          uniqueItems: true
          items:
            type: string
            enum:
              - APPROVALS REQUESTED
        - in: query
          name: orderType
          type: string
          description: order type
        - in: query
          name: viewAsGBLOC
          type: string
          description: >
            Used to return a queue for a GBLOC other than the default of the
            current user. Requires the HQ role. The parameter is ignored if the
            requesting user does not have the necessary role.
        - in: query
          name: assignedTo
          type: string
          description: |
            Used to illustrate which user is assigned to this move.
        - in: query
          name: counselingOffice
          type: string
          description: filters using a counselingOffice name of the move
      responses:
        '200':
          description: Successfully returned all moves matching the criteria
          schema:
            $ref: '#/definitions/QueueMovesResult'
        '403':
          $ref: '#/responses/PermissionDenied'
        '500':
          $ref: '#/responses/ServerError'
  /queues/payment-requests:
    get:
      produces:
        - application/json
      summary: Gets queued list of all payment requests by GBLOC origin
      description: >
        An office TIO user will be assigned a transportation office that will
        determine which payment requests are displayed in their queue based on
        the origin duty location.
      operationId: getPaymentRequestsQueue
      tags:
        - queues
      parameters:
        - in: query
          name: sort
          type: string
          enum:
            - customerName
            - locator
            - submittedAt
            - branch
            - status
            - edipi
            - emplid
            - age
            - originDutyLocation
            - assignedTo
            - counselingOffice
          description: field that results should be sorted by
        - in: query
          name: order
          type: string
          enum:
            - asc
            - desc
          description: direction of sort order if applied
        - in: query
          name: page
          type: integer
          description: requested page of results
        - in: query
          name: perPage
          type: integer
          description: number of records to include per page
        - in: query
          name: submittedAt
          type: string
          format: date-time
          description: >-
            Start of the submitted at date in the user's local time zone
            converted to UTC
        - in: query
          name: branch
          type: string
        - in: query
          name: locator
          type: string
        - in: query
          name: customerName
          type: string
        - in: query
          name: edipi
          type: string
        - in: query
          name: emplid
          type: string
        - in: query
          name: destinationDutyLocation
          type: string
        - in: query
          name: originDutyLocation
          type: string
        - in: query
          name: assignedTo
          type: string
          description: |
            Used to illustrate which user is assigned to this payment request.
        - in: query
          name: counselingOffice
          type: string
          description: filters using a counselingOffice name of the move
        - in: query
          name: status
          type: array
          description: Filtering for the status.
          uniqueItems: true
          items:
            type: string
            enum:
              - PENDING
              - REVIEWED
              - REVIEWED_AND_ALL_SERVICE_ITEMS_REJECTED
              - PAID
              - DEPRECATED
              - EDI_ERROR
        - in: query
          name: orderType
          type: string
          description: order type
        - in: query
          name: viewAsGBLOC
          type: string
          description: >
            Used to return a queue for a GBLOC other than the default of the
            current user. Requires the HQ role or a secondary transportation
            office assignment. The parameter is ignored if the requesting user
            does not have the necessary role or assignment.
      responses:
        '200':
          description: Successfully returned all moves matching the criteria
          schema:
            $ref: '#/definitions/QueuePaymentRequestsResult'
        '403':
          $ref: '#/responses/PermissionDenied'
        '500':
          $ref: '#/responses/ServerError'
  /moves/search:
    post:
      produces:
        - application/json
      consumes:
        - application/json
      summary: Search moves by locator, DOD ID, or customer name
      description: >
        Search moves by locator, DOD ID, or customer name. Used by QAE and CSR
        users.
      operationId: searchMoves
      tags:
        - move
      parameters:
        - in: body
          name: body
          schema:
            properties:
              page:
                type: integer
                description: requested page of results
              perPage:
                type: integer
              locator:
                description: Move locator
                type: string
                minLength: 6
                maxLength: 6
                x-nullable: true
              edipi:
                description: DOD ID
                type: string
                minLength: 10
                maxLength: 10
                x-nullable: true
              emplid:
                description: EMPLID
                type: string
                minLength: 7
                maxLength: 7
                x-nullable: true
              customerName:
                description: Customer Name
                type: string
                minLength: 1
                x-nullable: true
              paymentRequestCode:
                type: string
                example: 9551-6199-2
                x-nullable: true
              status:
                type: array
                description: Filtering for the status.
                uniqueItems: true
                items:
                  type: string
                  enum:
                    - DRAFT
                    - SUBMITTED
                    - APPROVALS REQUESTED
                    - APPROVED
                    - NEEDS SERVICE COUNSELING
                    - SERVICE COUNSELING COMPLETED
                    - CANCELED
              originPostalCode:
                type: string
                x-nullable: true
              destinationPostalCode:
                type: string
                x-nullable: true
              branch:
                type: string
                x-nullable: true
              shipmentsCount:
                type: integer
                x-nullable: true
              pickupDate:
                type: string
                format: date-time
                x-nullable: true
              deliveryDate:
                type: string
                format: date-time
                x-nullable: true
              sort:
                type: string
                x-nullable: true
                enum:
                  - customerName
                  - edipi
                  - emplid
                  - branch
                  - locator
                  - status
                  - originPostalCode
                  - destinationPostalCode
                  - shipmentsCount
              order:
                type: string
                x-nullable: true
                enum:
                  - asc
                  - desc
          description: field that results should be sorted by
      responses:
        '200':
          description: Successfully returned all moves matching the criteria
          schema:
            $ref: '#/definitions/SearchMovesResult'
        '403':
          $ref: '#/responses/PermissionDenied'
        '500':
          $ref: '#/responses/ServerError'
  /tac/valid:
    get:
      summary: Validation of a TAC value
      description: Returns a boolean based on whether a tac value is valid or not
      operationId: tacValidation
      tags:
        - tac
        - order
      parameters:
        - in: query
          name: tac
          type: string
          required: true
          description: The tac value to validate
      responses:
        '200':
          description: Successfully retrieved validation status
          schema:
            $ref: '#/definitions/TacValid'
        '400':
          $ref: '#/responses/InvalidRequest'
        '401':
          $ref: '#/responses/PermissionDenied'
        '403':
          $ref: '#/responses/PermissionDenied'
        '404':
          $ref: '#/responses/NotFound'
        '500':
          $ref: '#/responses/ServerError'
  /lines-of-accounting:
    post:
      summary: Fetch line of accounting
      description: >
        Fetches a line of accounting based on provided service member
        affiliation, effective date, and Transportation Accounting Code (TAC).
        It uses these parameters to filter the correct Line of Accounting for
        the provided TAC. It does this by filtering through both TAC and LOAs
        based on the provided code and effective date. The 'Effective Date' is
        the date that can be either the orders issued date (For HHG shipments),
        MTO approval date (For NTS shipments), or even the current date for NTS
        shipments with no approval yet (Just providing a preview to the office
        users per customer request). Effective date is used to find "Active"
        TGET data by searching for the TACs and LOAs with begin and end dates
        containing this date.
      operationId: requestLineOfAccounting
      tags:
        - linesOfAccounting
      consumes:
        - application/json
      produces:
        - application/json
      parameters:
        - in: body
          name: body
          description: Service member affiliation, effective date, and TAC code.
          required: true
          schema:
            $ref: '#/definitions/FetchLineOfAccountingPayload'
      responses:
        '200':
          description: Successfully retrieved line of accounting
          schema:
            $ref: '#/definitions/LineOfAccounting'
        '400':
          $ref: '#/responses/InvalidRequest'
        '401':
          $ref: '#/responses/PermissionDenied'
        '403':
          $ref: '#/responses/PermissionDenied'
        '404':
          $ref: '#/responses/NotFound'
        '422':
          $ref: '#/responses/UnprocessableEntity'
        '500':
          $ref: '#/responses/ServerError'
  /transportation-offices:
    get:
      produces:
        - application/json
      summary: >-
        Returns the transportation offices matching the search query that is
        enabled for PPM closeout
      description: >-
        Returns the transportation offices matching the search query that is
        enabled for PPM closeout
      operationId: getTransportationOffices
      tags:
        - transportationOffice
      parameters:
        - in: query
          name: search
          type: string
          required: true
          minLength: 2
          description: Search string for transportation offices
      responses:
        '200':
          description: Successfully retrieved transportation offices
          schema:
            $ref: '#/definitions/TransportationOffices'
        '400':
          $ref: '#/responses/InvalidRequest'
        '401':
          $ref: '#/responses/PermissionDenied'
        '403':
          $ref: '#/responses/PermissionDenied'
        '404':
          $ref: '#/responses/NotFound'
        '500':
          $ref: '#/responses/ServerError'
  /open/transportation-offices:
    get:
      produces:
        - application/json
      summary: Returns the transportation offices matching the search query
      description: >-
        This endpoint is publicly accessible as it is utilized to access
        transportation office information without having an office
        account.Returns the transportation offices matching the search query.
      operationId: getTransportationOfficesOpen
      tags:
        - transportationOffice
      parameters:
        - in: query
          name: search
          type: string
          required: true
          minLength: 2
          description: Search string for transportation offices
      responses:
        '200':
          description: Successfully retrieved transportation offices
          schema:
            $ref: '#/definitions/TransportationOffices'
        '400':
          $ref: '#/responses/InvalidRequest'
        '401':
          $ref: '#/responses/PermissionDenied'
        '403':
          $ref: '#/responses/PermissionDenied'
        '404':
          $ref: '#/responses/NotFound'
        '500':
          $ref: '#/responses/ServerError'
  /transportation-offices/gblocs:
    get:
      produces:
        - application/json
      summary: >-
        Returns a list of distinct GBLOCs that exist in the transportation
        offices table
      description: >-
        Returns a list of distinct GBLOCs that exist in the transportation
        offices table
      operationId: getTransportationOfficesGBLOCs
      tags:
        - transportationOffice
      responses:
        '200':
          description: Successfully retrieved transportation offices
          schema:
            $ref: '#/definitions/GBLOCs'
        '400':
          $ref: '#/responses/InvalidRequest'
        '401':
          $ref: '#/responses/PermissionDenied'
        '403':
          $ref: '#/responses/PermissionDenied'
        '404':
          $ref: '#/responses/NotFound'
        '500':
          $ref: '#/responses/ServerError'
  /addresses/zip-city-lookup/{search}:
    get:
      summary: >-
        Returns city, state, postal code, and county associated with the
        specified full/partial postal code or city and state string
      description: >-
        Find by API using full/partial postal code or city name that returns an
        us_post_region_cities json object containing city, state, county and
        postal code.
      operationId: getLocationByZipCityState
      tags:
        - addresses
      parameters:
        - in: path
          name: search
          type: string
          required: true
      responses:
        '200':
          description: the requested list of city, state, county, and postal code matches
          schema:
            $ref: '#/definitions/VLocations'
        '400':
          $ref: '#/responses/InvalidRequest'
        '403':
          $ref: '#/responses/PermissionDenied'
        '404':
          $ref: '#/responses/NotFound'
        '500':
          $ref: '#/responses/ServerError'
  /uploads:
    post:
      summary: Create a new upload
      description: >-
        Uploads represent a single digital file, such as a JPEG or PDF.
        Currently, office application uploads are only for Services Counselors
        to upload files for orders, but this may be expanded in the future.
      operationId: createUpload
      tags:
        - uploads
      consumes:
        - multipart/form-data
      produces:
        - application/json
      parameters:
        - in: query
          name: documentId
          type: string
          format: uuid
          required: false
          description: UUID of the document to add an upload to
        - in: formData
          name: file
          type: file
          description: The file to upload.
          required: true
      responses:
        '201':
          description: created upload
          schema:
            $ref: '#/definitions/Upload'
        '400':
          description: invalid request
        '403':
          description: not authorized
        '404':
          description: not found
        '413':
          description: payload is too large
        '500':
          description: server error
  /re-service-items:
    get:
      summary: >-
        Returns all ReServiceItems (Service Code, Service Name, Market, Shipment
        Type, Auto Approved)
      description: Get ReServiceItems
      produces:
        - application/json
      operationId: getAllReServiceItems
      tags:
        - reServiceItems
      responses:
        '200':
          description: Successfully retrieved all ReServiceItems.
          schema:
            $ref: '#/definitions/ReServiceItems'
        '400':
          $ref: '#/responses/InvalidRequest'
        '401':
          $ref: '#/responses/PermissionDenied'
        '404':
          $ref: '#/responses/NotFound'
        '500':
          $ref: '#/responses/ServerError'
  /uploads/{uploadID}:
    delete:
      summary: Deletes an upload
      description: Uploads represent a single digital file, such as a JPEG or PDF.
      operationId: deleteUpload
      tags:
        - uploads
      parameters:
        - in: path
          name: uploadID
          type: string
          format: uuid
          required: true
          description: UUID of the upload to be deleted
        - in: query
          name: orderID
          type: string
          format: uuid
          description: ID of the order that the upload belongs to
      responses:
        '204':
          description: deleted
        '400':
          description: invalid request
          schema:
            $ref: '#/definitions/InvalidRequestResponsePayload'
        '403':
          description: not authorized
        '404':
          description: not found
        '500':
          description: server error
  /uploads/get/:
    get:
      produces:
        - application/json
      parameters: []
      responses:
        '200':
          description: Successfully retrieved upload
          schema:
            $ref: '#/definitions/Upload'
        '400':
          $ref: '#/responses/InvalidRequest'
        '401':
          $ref: '#/responses/PermissionDenied'
        '403':
          $ref: '#/responses/PermissionDenied'
        '404':
          $ref: '#/responses/NotFound'
        '500':
          $ref: '#/responses/ServerError'
      tags:
        - uploads
      description: Gets an upload
      operationId: getUpload
      summary: Gets an upload by ID
  /uploads/{uploadID}/update:
    patch:
      summary: >-
        Update an existing upload. This is only needed currently for updating
        the image rotation.
      description: >-
        Uploads represent a single digital file, such as a JPEG or PDF. The
        rotation is relevant to how it is displayed on the page.
      operationId: updateUpload
      tags:
        - uploads
      consumes:
        - application/json
      produces:
        - application/json
      parameters:
        - in: path
          name: uploadID
          type: string
          format: uuid
          required: true
          description: UUID of the upload to be updated
        - in: body
          name: body
          required: true
          schema:
            properties:
              rotation:
                type: integer
                description: The rotation of the image
                minimum: 0
                maximum: 3
      responses:
        '201':
          description: updated upload
          schema:
            $ref: '#/definitions/Upload'
        '400':
          description: invalid request
        '403':
          description: not authorized
        '404':
          description: not found
        '413':
          description: payload is too large
        '500':
          description: server error
  /application_parameters/{parameterName}:
    get:
      summary: Searches for an application parameter by name, returns nil if not found
      description: Searches for an application parameter by name, returns nil if not found
      operationId: getParam
      tags:
        - application_parameters
      parameters:
        - in: path
          name: parameterName
          type: string
          format: string
          required: true
          description: Parameter Name
      responses:
        '200':
          description: Application Parameters
          schema:
            $ref: '#/definitions/ApplicationParameters'
        '400':
          description: invalid request
        '401':
          description: request requires user authentication
        '500':
          description: server error
  /calendar/{countryCode}/is-weekend-holiday/{date}:
    get:
      summary: Validate  move date selection
      description: |
        Utility API to determine if input date falls on weekend and/or holiday.
      produces:
        - application/json
      operationId: isDateWeekendHoliday
      tags:
        - calendar
      parameters:
        - description: country code for context of date
          in: path
          name: countryCode
          required: true
          type: string
          enum:
            - US
        - description: input date to determine if weekend/holiday for given country.
          in: path
          name: date
          required: true
          type: string
          format: date
      responses:
        '200':
          description: >-
            Successfully determine if given date is weekend and/or holiday for
            given country.
          schema:
            $ref: '#/definitions/IsDateWeekendHolidayInfo'
        '400':
          $ref: '#/responses/InvalidRequest'
        '401':
          $ref: '#/responses/PermissionDenied'
        '404':
          $ref: '#/responses/NotFound'
        '500':
          $ref: '#/responses/ServerError'
  /moves/{moveID}/assignOfficeUser:
    parameters:
      - description: ID of the move
        in: path
        name: moveID
        required: true
        format: uuid
        type: string
    patch:
      consumes:
        - application/json
      produces:
        - application/json
      parameters:
        - in: body
          name: body
          required: true
          schema:
            $ref: '#/definitions/AssignOfficeUserBody'
      responses:
        '200':
          description: Successfully assigned office user to the move
          schema:
            $ref: '#/definitions/Move'
        '404':
          $ref: '#/responses/NotFound'
        '500':
          $ref: '#/responses/ServerError'
      tags:
        - move
      description: >-
        assigns either a services counselor, task ordering officer, or task
        invoicing officer to the move
      operationId: updateAssignedOfficeUser
  /moves/{moveID}/unassignOfficeUser:
    parameters:
      - description: ID of the move
        in: path
        name: moveID
        required: true
        format: uuid
        type: string
      - in: body
        name: body
        schema:
          properties:
            roleType:
              type: string
          required:
            - roleType
    patch:
      consumes:
        - application/json
      produces:
        - application/json
      responses:
        '200':
          description: Successfully unassigned office user from the move
          schema:
            $ref: '#/definitions/Move'
        '500':
          $ref: '#/responses/ServerError'
      tags:
        - move
      description: >-
        unassigns either a services counselor, task ordering officer, or task
        invoicing officer from the move
      operationId: deleteAssignedOfficeUser
  /moves/{officeUserID}/CheckForLockedMovesAndUnlock:
    parameters:
      - description: ID of the move's officer
        in: path
        name: officeUserID
        required: true
        format: uuid
        type: string
    patch:
      consumes:
        - application/json
      produces:
        - application/json
      responses:
        '200':
          description: Successfully unlocked officer's move(s).
          schema:
            type: object
            properties:
              successMessage:
                type: string
                example: OK
        '500':
          $ref: '#/responses/ServerError'
      tags:
        - move
      description: Finds and unlocks any locked moves by an office user
      operationId: checkForLockedMovesAndUnlock
definitions:
  ApplicationParameters:
    type: object
    properties:
      validationCode:
        type: string
        format: string
        x-nullable: true
      parameterName:
        type: string
        format: string
        x-nullable: true
      parameterValue:
        type: string
        format: string
        x-nullable: true
  PostDocumentPayload:
    type: object
    properties:
      service_member_id:
        type: string
        format: uuid
        title: The service member this document belongs to
  InvalidRequestResponsePayload:
    type: object
    properties:
      errors:
        type: object
        additionalProperties:
          type: string
  ClientError:
    type: object
    properties:
      title:
        type: string
      detail:
        type: string
      instance:
        type: string
        format: uuid
    required:
      - title
      - detail
      - instance
  ValidationError:
    allOf:
      - $ref: '#/definitions/ClientError'
      - type: object
    properties:
      invalid_fields:
        type: object
        additionalProperties:
          type: string
    required:
      - invalid_fields
  BackupContact:
    type: object
    properties:
      name:
        type: string
      email:
        type: string
        format: x-email
        example: backupContact@mail.com
      phone:
        type: string
        format: telephone
        pattern: ^[2-9]\d{2}-\d{3}-\d{4}$
    required:
      - name
      - email
      - phone
  Contractor:
    properties:
      contractNumber:
        type: string
      id:
        format: uuid
        type: string
      name:
        type: string
      type:
        type: string
  Role:
    type: object
    properties:
      id:
        type: string
        format: uuid
        example: c56a4180-65aa-42ec-a945-5fd21dec0538
      roleType:
        type: string
        example: customer
      roleName:
        type: string
        example: Task Ordering Officer
      createdAt:
        type: string
        format: date-time
        readOnly: true
      updatedAt:
        type: string
        format: date-time
        readOnly: true
    required:
      - id
      - roleType
      - roleName
      - createdAt
      - updatedAt
  OfficeUser:
    type: object
    properties:
      id:
        type: string
        format: uuid
        example: c56a4180-65aa-42ec-a945-5fd21dec0538
      userId:
        type: string
        format: uuid
      firstName:
        type: string
      middleInitials:
        type: string
      lastName:
        type: string
      email:
        type: string
        format: x-email
        pattern: ^[a-zA-Z0-9._%+-]+@[a-zA-Z0-9.-]+\.[a-zA-Z]{2,}$
      telephone:
        type: string
        format: telephone
        pattern: ^[2-9]\d{2}-\d{3}-\d{4}$
      transportationOfficeId:
        type: string
        format: uuid
      transportationOffice:
        $ref: '#/definitions/TransportationOffice'
      transportationOfficeAssignments:
        type: array
        items:
          $ref: '#/definitions/TransportationOfficeAssignment'
      active:
        type: boolean
      roles:
        type: array
        items:
          $ref: '#/definitions/Role'
      edipi:
        type: string
      otherUniqueId:
        type: string
      rejectionReason:
        type: string
      status:
        type: string
        enum:
          - APPROVED
          - REQUESTED
          - REJECTED
      createdAt:
        type: string
        format: date-time
        readOnly: true
      updatedAt:
        type: string
        format: date-time
        readOnly: true
    required:
      - id
      - firstName
      - middleInitials
      - lastName
      - email
      - telephone
      - transportationOfficeId
      - active
      - roles
      - edipi
      - otherUniqueId
      - rejectionReason
      - status
      - createdAt
      - updatedAt
  LockedOfficeUser:
    type: object
    properties:
      firstName:
        type: string
      lastName:
        type: string
      transportationOfficeId:
        type: string
        format: uuid
      transportationOffice:
        $ref: '#/definitions/TransportationOffice'
  OfficeUserCreate:
    type: object
    properties:
      email:
        type: string
        example: user@userdomain.com
        title: Email
        x-nullable: false
      edipi:
        type: string
        example: '1234567890'
        maxLength: 10
        title: EDIPI
        x-nullable: true
      otherUniqueId:
        type: string
        title: Office user identifier when EDIPI is not available
        x-nullable: true
      firstName:
        type: string
        title: First Name
        x-nullable: false
      middleInitials:
        type: string
        example: L.
        x-nullable: true
        title: Middle Initials
      lastName:
        type: string
        title: Last Name
        x-nullable: false
      telephone:
        type: string
        format: telephone
        pattern: ^[2-9]\d{2}-\d{3}-\d{4}$
        example: 212-555-5555
        x-nullable: false
      transportationOfficeId:
        type: string
        format: uuid
        example: c56a4180-65aa-42ec-a945-5fd21dec0538
        x-nullable: false
      roles:
        type: array
        items:
          $ref: '#/definitions/OfficeUserRole'
        x-nullable: false
    required:
      - firstName
      - lastName
      - email
      - telephone
      - transportationOfficeId
      - roles
  OfficeUserRole:
    type: object
    properties:
      name:
        type: string
        example: Task Ordering Officer
        x-nullable: true
        title: name
      roleType:
        type: string
        example: task_ordering_officer
        x-nullable: true
        title: roleType
  Customer:
    type: object
    properties:
      agency:
        type: string
        title: Agency customer is affilated with
      first_name:
        type: string
        example: John
      last_name:
        type: string
        example: Doe
      phone:
        type: string
        format: telephone
        pattern: ^[2-9]\d{2}-\d{3}-\d{4}$
        x-nullable: true
      email:
        type: string
        format: x-email
        pattern: ^[a-zA-Z0-9._%+-]+@[a-zA-Z0-9.-]+\.[a-zA-Z]{2,}$
        x-nullable: true
      suffix:
        type: string
        example: Jr.
        x-nullable: true
      middle_name:
        type: string
        example: David
        x-nullable: true
      current_address:
        $ref: '#/definitions/Address'
      backup_contact:
        $ref: '#/definitions/BackupContact'
      id:
        type: string
        format: uuid
        example: c56a4180-65aa-42ec-a945-5fd21dec0538
      edipi:
        type: string
      userID:
        type: string
        format: uuid
        example: c56a4180-65aa-42ec-a945-5fd21dec0538
      eTag:
        type: string
      phoneIsPreferred:
        type: boolean
      emailIsPreferred:
        type: boolean
      secondaryTelephone:
        type: string
        format: telephone
        pattern: ^[2-9]\d{2}-\d{3}-\d{4}$|^$
        x-nullable: true
      backupAddress:
        $ref: '#/definitions/Address'
      cacValidated:
        type: boolean
        x-nullable: true
      emplid:
        type: string
        x-nullable: true
  CreatedCustomer:
    type: object
    properties:
      affiliation:
        type: string
        title: Branch of service customer is affilated with
      firstName:
        type: string
        example: John
      lastName:
        type: string
        example: Doe
      telephone:
        type: string
        format: telephone
        pattern: ^[2-9]\d{2}-\d{3}-\d{4}$
        x-nullable: true
      personalEmail:
        type: string
        format: x-email
        pattern: ^[a-zA-Z0-9._%+-]+@[a-zA-Z0-9.-]+\.[a-zA-Z]{2,}$
      suffix:
        type: string
        example: Jr.
        x-nullable: true
      middleName:
        type: string
        example: David
        x-nullable: true
      residentialAddress:
        $ref: '#/definitions/Address'
      backupContact:
        $ref: '#/definitions/BackupContact'
      id:
        type: string
        format: uuid
        example: c56a4180-65aa-42ec-a945-5fd21dec0538
      edipi:
        type: string
        x-nullable: true
      userID:
        type: string
        format: uuid
        example: c56a4180-65aa-42ec-a945-5fd21dec0538
      oktaID:
        type: string
      oktaEmail:
        type: string
      phoneIsPreferred:
        type: boolean
      emailIsPreferred:
        type: boolean
      secondaryTelephone:
        type: string
        format: telephone
        pattern: ^[2-9]\d{2}-\d{3}-\d{4}$
        x-nullable: true
      backupAddress:
        $ref: '#/definitions/Address'
      cacValidated:
        type: boolean
  UpdateCustomerPayload:
    type: object
    properties:
      first_name:
        type: string
        example: John
      last_name:
        type: string
        example: Doe
      phone:
        type: string
        format: telephone
        pattern: ^[2-9]\d{2}-\d{3}-\d{4}$
        x-nullable: true
      email:
        type: string
        format: x-email
        pattern: ^[a-zA-Z0-9._%+-]+@[a-zA-Z0-9.-]+\.[a-zA-Z]{2,}$
        x-nullable: true
      suffix:
        type: string
        example: Jr.
        x-nullable: true
      middle_name:
        type: string
        example: David
        x-nullable: true
      current_address:
        allOf:
          - $ref: '#/definitions/Address'
      backup_contact:
        $ref: '#/definitions/BackupContact'
      phoneIsPreferred:
        type: boolean
      emailIsPreferred:
        type: boolean
      secondaryTelephone:
        type: string
        format: telephone
        pattern: ^[2-9]\d{2}-\d{3}-\d{4}$|^$
        x-nullable: true
      backupAddress:
        allOf:
          - $ref: '#/definitions/Address'
      cac_validated:
        type: boolean
  CreateCustomerPayload:
    type: object
    properties:
      affiliation:
        $ref: '#/definitions/Affiliation'
      edipi:
        type: string
        example: '1234567890'
        maxLength: 10
        x-nullable: false
      emplid:
        type: string
        example: '9485155'
        maxLength: 7
        x-nullable: true
      firstName:
        type: string
        example: John
      middleName:
        type: string
        example: David
        x-nullable: true
      lastName:
        type: string
        example: Doe
      suffix:
        type: string
        example: Jr.
        x-nullable: true
      telephone:
        type: string
        format: telephone
        pattern: ^[2-9]\d{2}-\d{3}-\d{4}$
        x-nullable: true
      secondaryTelephone:
        type: string
        format: telephone
        pattern: ^[2-9]\d{2}-\d{3}-\d{4}$
        x-nullable: true
      personalEmail:
        type: string
        format: x-email
        example: personalEmail@email.com
        pattern: ^[a-zA-Z0-9._%+-]+@[a-zA-Z0-9.-]+\.[a-zA-Z]{2,}$
      phoneIsPreferred:
        type: boolean
      emailIsPreferred:
        type: boolean
      residentialAddress:
        allOf:
          - $ref: '#/definitions/Address'
      backupContact:
        $ref: '#/definitions/BackupContact'
      backupMailingAddress:
        allOf:
          - $ref: '#/definitions/Address'
      createOktaAccount:
        type: boolean
      cacUser:
        type: boolean
  FetchLineOfAccountingPayload:
    type: object
    properties:
      departmentIndicator:
        $ref: '#/definitions/DepartmentIndicator'
      effectiveDate:
        description: >
          The effective date for the Line Of Accounting (LOA) being fetched. Eg,
          the orders issue date or the Non-Temporary Storage (NTS) Move Task
          Order (MTO) approval date. Effective date is used to find "Active"
          TGET data by searching for the TACs and LOAs with begin and end dates
          containing this date. The 'Effective Date' is the date that can be
          either the orders issued date (For HHG shipments), MTO approval date
          (For NTS shipments), or even the current date for NTS shipments with
          no approval yet (Just providing a preview to the office users per
          customer request).
        type: string
        format: date
        example: '2023-01-01'
      tacCode:
        type: string
        minLength: 4
        maxLength: 4
        example: F8J1
  SearchCustomersResult:
    type: object
    properties:
      page:
        type: integer
      perPage:
        type: integer
      totalCount:
        type: integer
      searchCustomers:
        $ref: '#/definitions/SearchCustomers'
  SearchCustomers:
    type: array
    items:
      $ref: '#/definitions/SearchCustomer'
  SearchCustomer:
    type: object
    properties:
      id:
        type: string
        format: uuid
      firstName:
        type: string
        example: John
        x-nullable: true
      lastName:
        type: string
        example: Doe
        x-nullable: true
      edipi:
        type: string
        x-nullable: true
      emplid:
        type: string
        x-nullable: true
      branch:
        type: string
      telephone:
        type: string
        format: telephone
        pattern: ^[2-9]\d{2}-\d{3}-\d{4}$
        x-nullable: true
      personalEmail:
        type: string
        format: x-email
        example: personalEmail@email.com
        pattern: ^[a-zA-Z0-9._%+-]+@[a-zA-Z0-9.-]+\.[a-zA-Z]{2,}$
        x-nullable: true
  Entitlements:
    properties:
      id:
        example: 571008b1-b0de-454d-b843-d71be9f02c04
        format: uuid
        type: string
      authorizedWeight:
        example: 2000
        type: integer
        x-formatting: weight
        x-nullable: true
      dependentsAuthorized:
        example: true
        type: boolean
        x-nullable: true
      gunSafe:
        type: boolean
        example: false
      nonTemporaryStorage:
        example: false
        type: boolean
        x-nullable: true
      privatelyOwnedVehicle:
        example: false
        type: boolean
        x-nullable: true
      proGearWeight:
        example: 2000
        type: integer
        x-formatting: weight
      proGearWeightSpouse:
        example: 500
        type: integer
        x-formatting: weight
      storageInTransit:
        example: 90
        type: integer
        x-nullable: true
      totalWeight:
        example: 500
        type: integer
        x-formatting: weight
      totalDependents:
        example: 2
        type: integer
      requiredMedicalEquipmentWeight:
        example: 500
        type: integer
        x-formatting: weight
      organizationalClothingAndIndividualEquipment:
        example: true
        type: boolean
      accompaniedTour:
        type: boolean
        example: true
        x-nullable: true
        description: >-
          Indicates if the move entitlement allows dependents to travel to the
          new Permanent Duty Station (PDS). This is only present on OCONUS
          moves.
      unaccompaniedBaggageAllowance:
        type: integer
        example: 3
        x-nullable: true
        description: >-
          The amount of weight in pounds that the move is entitled for shipment
          types of Unaccompanied Baggage.
      dependentsUnderTwelve:
        type: integer
        example: 5
        x-nullable: true
        description: >-
          Indicates the number of dependents under the age of twelve for a move.
          This is only present on OCONUS moves.
      dependentsTwelveAndOver:
        type: integer
        example: 3
        x-nullable: true
        description: >-
          Indicates the number of dependents of the age twelve or older for a
          move. This is only present on OCONUS moves.
      eTag:
        type: string
    type: object
  Error:
    properties:
      message:
        type: string
    required:
      - message
    type: object
  Grade:
    type: string
    x-nullable: true
    title: grade
    enum:
      - E_1
      - E_2
      - E_3
      - E_4
      - E_5
      - E_6
      - E_7
      - E_8
      - E_9
      - E_9_SPECIAL_SENIOR_ENLISTED
      - O_1_ACADEMY_GRADUATE
      - O_2
      - O_3
      - O_4
      - O_5
      - O_6
      - O_7
      - O_8
      - O_9
      - O_10
      - W_1
      - W_2
      - W_3
      - W_4
      - W_5
      - AVIATION_CADET
      - CIVILIAN_EMPLOYEE
      - ACADEMY_CADET
      - MIDSHIPMAN
    x-display-value:
      E_1: E-1
      E_2: E-2
      E_3: E-3
      E_4: E-4
      E_5: E-5
      E_6: E-6
      E_7: E-7
      E_8: E-8
      E_9: E-9
      E_9_SPECIAL_SENIOR_ENLISTED: E-9 (Special Senior Enlisted)
      O_1_ACADEMY_GRADUATE: O-1 or Service Academy Graduate
      O_2: O-2
      O_3: O-3
      O_4: O-4
      O_5: O-5
      O_6: O-6
      O_7: O-7
      O_8: O-8
      O_9: O-9
      O_10: O-10
      W_1: W-1
      W_2: W-2
      W_3: W-3
      W_4: W-4
      W_5: W-5
      AVIATION_CADET: Aviation Cadet
      CIVILIAN_EMPLOYEE: Civilian Employee
      ACADEMY_CADET: Service Academy Cadet
      MIDSHIPMAN: Midshipman
  Move:
    properties:
      id:
        example: 1f2270c7-7166-40ae-981e-b200ebdf3054
        format: uuid
        type: string
      serviceCounselingCompletedAt:
        format: date-time
        type: string
        x-nullable: true
      availableToPrimeAt:
        format: date-time
        type: string
        x-nullable: true
      approvedAt:
        format: date-time
        type: string
        x-nullable: true
      billableWeightsReviewedAt:
        format: date-time
        type: string
        x-nullable: true
      contractorId:
        type: string
        format: uuid
        x-nullable: true
      contractor:
        $ref: '#/definitions/Contractor'
      locator:
        type: string
        example: 1K43AR
      ordersId:
        type: string
        format: uuid
        example: c56a4180-65aa-42ec-a945-5fd21dec0538
      orders:
        $ref: '#/definitions/Order'
      referenceId:
        example: 1001-3456
        type: string
        x-nullable: true
      status:
        $ref: '#/definitions/MoveStatus'
      excessUnaccompaniedBaggageWeightQualifiedAt:
        type: string
        format: date-time
        description: >-
          Timestamp of when the sum of estimated or actual unaccompanied baggage
          shipment weights of the move reached 90% of the weight allowance
        x-nullable: true
      excessUnaccompaniedBaggageWeightAcknowledgedAt:
        type: string
        format: date-time
        description: >-
          Timestamp of when the TOO acknowledged the excess unaccompanied
          baggage weight risk by either dismissing the alert or updating the max
          billable weight
        x-nullable: true
      excess_weight_qualified_at:
        type: string
        format: date-time
        description: >-
          Timestamp of when the estimated shipment weights of the move reached
          90% of the weight allowance
        x-nullable: true
      excess_weight_acknowledged_at:
        type: string
        format: date-time
        description: >-
          Timestamp of when the TOO acknowledged the excess weight risk by
          either dismissing the alert or updating the max billable weight
        x-nullable: true
      tioRemarks:
        type: string
        example: approved additional weight
        x-nullable: true
      financialReviewFlag:
        type: boolean
        example: false
        description: >-
          This flag is set by office users if a move should be reviewed by a
          Financial Office
        x-nullable: false
        readOnly: true
      financialReviewRemarks:
        type: string
        example: Delivery Address is too far from duty location
        x-nullable: true
        readOnly: true
      closeoutOffice:
        $ref: '#/definitions/TransportationOffice'
      closeoutOfficeId:
        type: string
        format: uuid
        description: >-
          The transportation office that will handle reviewing PPM Closeout
          documentation for Army and Air Force service members
        x-nullable: true
      approvalsRequestedAt:
        type: string
        format: date-time
        description: >-
          The time at which a move is sent back to the TOO becuase the prime
          added a new service item for approval
        x-nullable: true
      createdAt:
        type: string
        format: date-time
      submittedAt:
        type: string
        format: date-time
        x-nullable: true
      updatedAt:
        type: string
        format: date-time
      eTag:
        type: string
      shipmentGBLOC:
        $ref: '#/definitions/GBLOC'
      lockedByOfficeUserID:
        type: string
        format: uuid
        x-nullable: true
      lockedByOfficeUser:
        $ref: '#/definitions/LockedOfficeUser'
        x-nullable: true
      lockExpiresAt:
        type: string
        format: date-time
        x-nullable: true
      additionalDocuments:
        $ref: '#/definitions/Document'
      SCAssignedUser:
        $ref: '#/definitions/AssignedOfficeUser'
      TOOAssignedUser:
        $ref: '#/definitions/AssignedOfficeUser'
      TIOAssignedUser:
        $ref: '#/definitions/AssignedOfficeUser'
  MoveHistory:
    properties:
      id:
        description: move ID
        example: 1f2270c7-7166-40ae-981e-b200ebdf3054
        format: uuid
        type: string
      historyRecords:
        description: A list of MoveAuditHistory's connected to the move.
        $ref: '#/definitions/MoveAuditHistories'
      locator:
        description: move locator
        type: string
        example: 1K43AR
      referenceId:
        description: move referenceID
        example: 1001-3456
        type: string
        x-nullable: true
  MoveHistoryResult:
    type: object
    properties:
      page:
        type: integer
      perPage:
        type: integer
      totalCount:
        type: integer
      id:
        description: move ID
        example: 1f2270c7-7166-40ae-981e-b200ebdf3054
        format: uuid
        type: string
      historyRecords:
        description: A list of MoveAuditHistory's connected to the move.
        $ref: '#/definitions/MoveAuditHistories'
      locator:
        description: move locator
        type: string
        example: 1K43AR
      referenceId:
        description: move referenceID
        example: 1001-3456
        type: string
        x-nullable: true
  MoveAuditHistories:
    type: array
    items:
      $ref: '#/definitions/MoveAuditHistory'
  MoveAuditHistory:
    properties:
      id:
        description: id from audity_history table
        example: 1f2270c7-7166-40ae-981e-b200ebdf3054
        format: uuid
        type: string
      schemaName:
        description: Database schema audited table for this event is in
        type: string
      tableName:
        description: name of database table that was changed
        type: string
      relId:
        description: relation OID. Table OID (object identifier). Changes with drop/create.
        type: integer
      objectId:
        description: id column for the tableName where the data was changed
        example: 1f2270c7-7166-40ae-981e-b200ebdf3054
        format: uuid
        type: string
        x-nullable: true
      sessionUserId:
        example: 1f2270c7-7166-40ae-981e-b200ebdf3054
        format: uuid
        type: string
        x-nullable: true
      sessionUserFirstName:
        example: foo
        type: string
        x-nullable: true
      sessionUserLastName:
        example: bar
        type: string
        x-nullable: true
      sessionUserEmail:
        example: foobar@example.com
        type: string
        x-nullable: true
      sessionUserTelephone:
        format: telephone
        type: string
        pattern: ^[2-9]\d{2}-\d{3}-\d{4}$
        x-nullable: true
      context:
        type: array
        items:
          type: object
          additionalProperties:
            type: string
        x-nullable: true
      contextId:
        description: id column for the context table the record belongs to
        example: 1f2270c7-7166-40ae-981e-b200ebdf3054
        type: string
        x-nullable: true
      eventName:
        description: API endpoint name that was called to make the change
        type: string
        x-nullable: true
      actionTstampTx:
        description: Transaction start timestamp for tx in which audited event occurred
        type: string
        format: date-time
      actionTstampStm:
        description: Statement start timestamp for tx in which audited event occurred
        type: string
        format: date-time
      actionTstampClk:
        description: Wall clock time at which audited event's trigger call occurred
        type: string
        format: date-time
      transactionId:
        description: >-
          Identifier of transaction that made the change. May wrap, but unique
          paired with action_tstamp_tx.
        type: integer
        x-nullable: true
      action:
        description: Action type; I = insert, D = delete, U = update, T = truncate
        type: string
      oldValues:
        description: >-
          A list of (old/previous) MoveAuditHistoryItem's for a record before
          the change.
        type: object
        additionalProperties: true
        x-nullable: true
      changedValues:
        description: >-
          A list of (changed/updated) MoveAuditHistoryItem's for a record after
          the change.
        type: object
        additionalProperties: true
        x-nullable: true
      statementOnly:
        description: >-
          true if audit event is from an FOR EACH STATEMENT trigger, false for
          FOR EACH ROW'
        type: boolean
        example: false
  MoveAuditHistoryItems:
    type: array
    items:
      $ref: '#/definitions/MoveAuditHistoryItem'
  MoveAuditHistoryItem:
    properties:
      columnName:
        type: string
      columnValue:
        type: string
  MoveStatus:
    type: string
    enum:
      - DRAFT
      - NEEDS SERVICE COUNSELING
      - SERVICE COUNSELING COMPLETED
      - SUBMITTED
      - APPROVALS REQUESTED
      - APPROVED
      - CANCELED
  PPMStatus:
    type: string
    enum:
      - CANCELED
      - DRAFT
      - SUBMITTED
      - WAITING_ON_CUSTOMER
      - NEEDS_ADVANCE_APPROVAL
      - NEEDS_CLOSEOUT
      - CLOSEOUT_COMPLETE
      - COMPLETED
  DeptIndicator:
    type: string
    title: Dept. indicator
    x-nullable: true
    enum:
      - NAVY_AND_MARINES
      - ARMY
      - ARMY_CORPS_OF_ENGINEERS
      - AIR_AND_SPACE_FORCE
      - COAST_GUARD
      - OFFICE_OF_SECRETARY_OF_DEFENSE
    x-display-value:
      NAVY_AND_MARINES: 17 Navy and Marine Corps
      ARMY: 21 Army
      ARMY_CORPS_OF_ENGINEERS: 96 Army Corps of Engineers
      AIR_AND_SPACE_FORCE: 57 Air Force and Space Force
      COAST_GUARD: 70 Coast Guard
      OFFICE_OF_SECRETARY_OF_DEFENSE: 97 Office of the Secretary of Defense
  OrdersTypeDetail:
    type: string
    title: Orders type detail
    x-nullable: true
    enum:
      - HHG_PERMITTED
      - PCS_TDY
      - HHG_RESTRICTED_PROHIBITED
      - HHG_RESTRICTED_AREA
      - INSTRUCTION_20_WEEKS
      - HHG_PROHIBITED_20_WEEKS
      - DELAYED_APPROVAL
    x-display-value:
      HHG_PERMITTED: Shipment of HHG Permitted
      PCS_TDY: PCS with TDY Enroute
      HHG_RESTRICTED_PROHIBITED: Shipment of HHG Restricted or Prohibited
      HHG_RESTRICTED_AREA: HHG Restricted Area-HHG Prohibited
      INSTRUCTION_20_WEEKS: Course of Instruction 20 Weeks or More
      HHG_PROHIBITED_20_WEEKS: Shipment of HHG Prohibited but Authorized within 20 weeks
      DELAYED_APPROVAL: Delayed Approval 20 Weeks or More
  Order:
    properties:
      id:
        example: 1f2270c7-7166-40ae-981e-b200ebdf3054
        format: uuid
        type: string
      customerID:
        example: c56a4180-65aa-42ec-a945-5fd21dec0538
        format: uuid
        type: string
      customer:
        $ref: '#/definitions/Customer'
      moveCode:
        type: string
        example: H2XFJF
      first_name:
        type: string
        example: John
        readOnly: true
      last_name:
        type: string
        example: Doe
        readOnly: true
      grade:
        $ref: '#/definitions/Grade'
      agency:
        $ref: '#/definitions/Affiliation'
      entitlement:
        $ref: '#/definitions/Entitlements'
      destinationDutyLocation:
        $ref: '#/definitions/DutyLocation'
      destinationDutyLocationGBLOC:
        $ref: '#/definitions/GBLOC'
      originDutyLocation:
        $ref: '#/definitions/DutyLocation'
      originDutyLocationGBLOC:
        $ref: '#/definitions/GBLOC'
      moveTaskOrderID:
        example: c56a4180-65aa-42ec-a945-5fd21dec0538
        format: uuid
        type: string
      uploaded_order_id:
        example: c56a4180-65aa-42ec-a945-5fd21dec0538
        format: uuid
        type: string
      uploadedAmendedOrderID:
        example: c56a4180-65aa-42ec-a945-5fd21dec0538
        format: uuid
        type: string
        x-nullable: true
      amendedOrdersAcknowledgedAt:
        type: string
        format: date-time
        x-nullable: true
      order_number:
        type: string
        x-nullable: true
        example: 030-00362
      order_type:
        $ref: '#/definitions/OrdersType'
      order_type_detail:
        $ref: '#/definitions/OrdersTypeDetail'
        x-nullable: true
      date_issued:
        type: string
        format: date
        example: '2020-01-01'
      report_by_date:
        type: string
        format: date
        example: '2020-01-01'
      department_indicator:
        $ref: '#/definitions/DeptIndicator'
        x-nullable: true
      tac:
        type: string
        title: TAC
        example: F8J1
        x-nullable: true
      sac:
        type: string
        title: SAC
        example: N002214CSW32Y9
        x-nullable: true
      ntsTac:
        type: string
        title: NTS TAC
        example: F8J1
        x-nullable: true
      ntsSac:
        type: string
        title: NTS SAC
        example: N002214CSW32Y9
        x-nullable: true
      has_dependents:
        type: boolean
        example: false
        title: Are dependents included in your orders?
      spouse_has_pro_gear:
        type: boolean
        example: false
        title: >-
          Do you have a spouse who will need to move items related to their
          occupation (also known as spouse pro-gear)?
      supplyAndServicesCostEstimate:
        type: string
      packingAndShippingInstructions:
        type: string
      methodOfPayment:
        type: string
      naics:
        type: string
      orders_type:
        $ref: '#/definitions/OrdersType'
      eTag:
        type: string
    type: object
  Location:
    type: object
    properties:
      label:
        type: string
        example: Label for display
      value:
        type: string
        example: Value for location
    required:
      - label
      - value
  Locations:
    type: array
    items:
      $ref: '#/definitions/Location'
  OrderBody:
    type: object
    properties:
      id:
        type: string
        format: uuid
  CreateOrders:
    type: object
    properties:
      serviceMemberId:
        type: string
        format: uuid
        example: c56a4180-65aa-42ec-a945-5fd21dec0538
      issueDate:
        type: string
        description: The date and time that these orders were cut.
        format: date
        title: Orders date
      reportByDate:
        type: string
        description: Report By Date
        format: date
        title: Report-by date
      ordersType:
        $ref: '#/definitions/OrdersType'
      ordersTypeDetail:
        $ref: '#/definitions/OrdersTypeDetail'
      hasDependents:
        type: boolean
        title: Are dependents included in your orders?
      spouseHasProGear:
        type: boolean
        title: >-
          Do you have a spouse who will need to move items related to their
          occupation (also known as spouse pro-gear)?
      newDutyLocationId:
        type: string
        format: uuid
        example: c56a4180-65aa-42ec-a945-5fd21dec0538
      ordersNumber:
        type: string
        title: Orders Number
        x-nullable: true
        example: 030-00362
      tac:
        type: string
        title: TAC
        example: F8J1
        x-nullable: true
      sac:
        type: string
        title: SAC
        example: N002214CSW32Y9
        x-nullable: true
      departmentIndicator:
        $ref: '#/definitions/DeptIndicator'
      grade:
        $ref: '#/definitions/Grade'
      originDutyLocationId:
        type: string
        format: uuid
        example: c56a4180-65aa-42ec-a945-5fd21dec0538
      accompaniedTour:
        type: boolean
        example: true
        x-nullable: true
        description: >-
          Indicates if the move entitlement allows dependents to travel to the
          new Permanent Duty Station (PDS). This is only present on OCONUS
          moves.
      dependentsUnderTwelve:
        type: integer
        example: 5
        x-nullable: true
        description: >-
          Indicates the number of dependents under the age of twelve for a move.
          This is only present on OCONUS moves.
      dependentsTwelveAndOver:
        type: integer
        example: 3
        x-nullable: true
        description: >-
          Indicates the number of dependents of the age twelve or older for a
          move. This is only present on OCONUS moves.
    required:
      - serviceMemberId
      - issueDate
      - reportByDate
      - ordersType
      - hasDependents
      - spouseHasProGear
      - newDutyLocationId
  CounselingUpdateOrderPayload:
    type: object
    properties:
      issueDate:
        type: string
        description: The date and time that these orders were cut.
        format: date
        example: '2018-04-26'
        title: Orders date
      reportByDate:
        type: string
        description: Report By Date
        format: date
        example: '2018-04-26'
        title: Report-by date
      ordersType:
        $ref: '#/definitions/OrdersType'
      ordersTypeDetail:
        $ref: '#/definitions/OrdersTypeDetail'
      ordersNumber:
        type: string
        title: Orders Number
        x-nullable: true
        example: 030-00362
      departmentIndicator:
        $ref: '#/definitions/DeptIndicator'
        x-nullable: true
      originDutyLocationId:
        type: string
        format: uuid
        example: c56a4180-65aa-42ec-a945-5fd21dec0538
      newDutyLocationId:
        type: string
        format: uuid
        example: c56a4180-65aa-42ec-a945-5fd21dec0538
      tac:
        type: string
        title: HHG TAC
        minLength: 4
        maxLength: 4
        example: F8J1
        x-nullable: true
      sac:
        title: HHG SAC
        example: N002214CSW32Y9
        $ref: '#/definitions/NullableString'
      ntsTac:
        title: NTS TAC
        minLength: 4
        maxLength: 4
        example: F8J1
        $ref: '#/definitions/NullableString'
      ntsSac:
        title: NTS SAC
        example: N002214CSW32Y9
        $ref: '#/definitions/NullableString'
      grade:
        $ref: '#/definitions/Grade'
    required:
      - issueDate
      - reportByDate
      - ordersType
      - originDutyLocationId
      - newDutyLocationId
  UpdateOrderPayload:
    type: object
    properties:
      issueDate:
        type: string
        description: The date and time that these orders were cut.
        format: date
        example: '2018-04-26'
        title: Orders date
      reportByDate:
        type: string
        description: Report By Date
        format: date
        example: '2018-04-26'
        title: Report-by date
      ordersType:
        $ref: '#/definitions/OrdersType'
      ordersTypeDetail:
        $ref: '#/definitions/OrdersTypeDetail'
      originDutyLocationId:
        type: string
        format: uuid
        example: c56a4180-65aa-42ec-a945-5fd21dec0538
      newDutyLocationId:
        type: string
        format: uuid
        example: c56a4180-65aa-42ec-a945-5fd21dec0538
      ordersNumber:
        type: string
        title: Orders Number
        x-nullable: true
        example: 030-00362
      tac:
        type: string
        title: HHG TAC
        minLength: 4
        maxLength: 4
        example: F8J1
        x-nullable: true
      sac:
        title: HHG SAC
        example: N002214CSW32Y9
        $ref: '#/definitions/NullableString'
      ntsTac:
        title: NTS TAC
        minLength: 4
        maxLength: 4
        example: F8J1
        $ref: '#/definitions/NullableString'
      ntsSac:
        title: NTS SAC
        example: N002214CSW32Y9
        $ref: '#/definitions/NullableString'
      departmentIndicator:
        $ref: '#/definitions/DeptIndicator'
        x-nullable: true
      ordersAcknowledgement:
        description: >-
          Confirmation that the new amended orders were reviewed after
          previously approving the original orders
        type: boolean
        x-nullable: true
      grade:
        $ref: '#/definitions/Grade'
    required:
      - issueDate
      - reportByDate
      - ordersType
      - newDutyLocationId
      - originDutyLocationId
  UpdateAllowancePayload:
    type: object
    properties:
      grade:
        $ref: '#/definitions/Grade'
      dependentsAuthorized:
        type: boolean
        x-nullable: true
      agency:
        $ref: '#/definitions/Affiliation'
      proGearWeight:
        description: unit is in lbs
        example: 2000
        type: integer
        minimum: 0
        maximum: 2000
        x-formatting: weight
        x-nullable: true
      proGearWeightSpouse:
        description: unit is in lbs
        example: 500
        type: integer
        minimum: 0
        maximum: 500
        x-formatting: weight
        x-nullable: true
      requiredMedicalEquipmentWeight:
        description: unit is in lbs
        example: 2000
        type: integer
        minimum: 0
        x-formatting: weight
      organizationalClothingAndIndividualEquipment:
        description: only for Army
        type: boolean
        x-nullable: true
      storageInTransit:
        description: >-
          the number of storage in transit days that the customer is entitled to
          for a given shipment on their move
        type: integer
        minimum: 0
      gunSafe:
        description: >-
          True if user is entitled to move a gun safe (up to 500 lbs) as part of
          their move without it being charged against their weight allowance.
        type: boolean
        x-nullable: true
      accompaniedTour:
        type: boolean
        example: true
        x-nullable: true
        description: >-
          Indicates if the move entitlement allows dependents to travel to the
          new Permanent Duty Station (PDS). This is only present on OCONUS
          moves.
      dependentsUnderTwelve:
        type: integer
        example: 5
        x-nullable: true
        description: >-
          Indicates the number of dependents under the age of twelve for a move.
          This is only present on OCONUS moves.
      dependentsTwelveAndOver:
        type: integer
        example: 3
        x-nullable: true
        description: >-
          Indicates the number of dependents of the age twelve or older for a
          move. This is only present on OCONUS moves.
      ubAllowance:
        example: 500
        type: integer
        x-nullable: true
  UpdateBillableWeightPayload:
    type: object
    properties:
      authorizedWeight:
        description: unit is in lbs
        example: 2000
        minimum: 1
        type: integer
        x-formatting: weight
        x-nullable: true
  UpdateMaxBillableWeightAsTIOPayload:
    type: object
    properties:
      authorizedWeight:
        description: unit is in lbs
        example: 2000
        minimum: 1
        type: integer
        x-formatting: weight
        x-nullable: true
      tioRemarks:
        description: TIO remarks for updating the max billable weight
        example: Increasing max billable weight
        type: string
        minLength: 1
        x-nullable: true
    required:
      - authorizedWeight
      - tioRemarks
  CounselingUpdateAllowancePayload:
    type: object
    properties:
      grade:
        $ref: '#/definitions/Grade'
      dependentsAuthorized:
        type: boolean
        x-nullable: true
      agency:
        $ref: '#/definitions/Affiliation'
      proGearWeight:
        minimum: 0
        maximum: 2000
        description: unit is in lbs
        example: 2000
        type: integer
        x-formatting: weight
        x-nullable: true
      proGearWeightSpouse:
        minimum: 0
        maximum: 500
        description: unit is in lbs
        example: 2000
        type: integer
        x-formatting: weight
        x-nullable: true
      requiredMedicalEquipmentWeight:
        minimum: 0
        description: unit is in lbs
        example: 2000
        type: integer
        x-formatting: weight
      organizationalClothingAndIndividualEquipment:
        description: only for Army
        type: boolean
        x-nullable: true
      storageInTransit:
        description: >-
          the number of storage in transit days that the customer is entitled to
          for a given shipment on their move
        type: integer
        minimum: 0
      gunSafe:
        description: >-
          True if user is entitled to move a gun safe (up to 500 lbs) as part of
          their move without it being charged against their weight allowance.
        type: boolean
        x-nullable: true
      accompaniedTour:
        type: boolean
        example: true
        x-nullable: true
        description: >-
          Indicates if the move entitlement allows dependents to travel to the
          new Permanent Duty Station (PDS). This is only present on OCONUS
          moves.
      dependentsUnderTwelve:
        type: integer
        example: 5
        x-nullable: true
        description: >-
          Indicates the number of dependents under the age of twelve for a move.
          This is only present on OCONUS moves.
      dependentsTwelveAndOver:
        type: integer
        example: 3
        x-nullable: true
        description: >-
          Indicates the number of dependents of the age twelve or older for a
          move. This is only present on OCONUS moves.
      ubAllowance:
        example: 500
        type: integer
        x-nullable: true
  MoveTaskOrder:
    description: The Move (MoveTaskOrder)
    properties:
      id:
        example: 1f2270c7-7166-40ae-981e-b200ebdf3054
        format: uuid
        type: string
      createdAt:
        format: date-time
        type: string
      orderID:
        example: c56a4180-65aa-42ec-a945-5fd21dec0538
        format: uuid
        type: string
      locator:
        type: string
        example: 1K43AR
      referenceId:
        example: 1001-3456
        type: string
      serviceCounselingCompletedAt:
        format: date-time
        type: string
        x-nullable: true
      availableToPrimeAt:
        format: date-time
        type: string
        x-nullable: true
      approvedAt:
        format: date-time
        type: string
        x-nullable: true
      updatedAt:
        format: date-time
        type: string
      destinationAddress:
        $ref: '#/definitions/Address'
      pickupAddress:
        $ref: '#/definitions/Address'
      destinationDutyLocation:
        example: 1f2270c7-7166-40ae-981e-b200ebdf3054
        format: uuid
        type: string
      originDutyLocation:
        example: 1f2270c7-7166-40ae-981e-b200ebdf3054
        format: uuid
        type: string
      entitlements:
        $ref: '#/definitions/Entitlements'
      requestedPickupDate:
        format: date
        type: string
      tioRemarks:
        type: string
        example: approved additional weight
        x-nullable: true
      eTag:
        type: string
    type: object
  MoveTaskOrders:
    items:
      $ref: '#/definitions/MoveTaskOrder'
    type: array
  PaymentRequest:
    properties:
      proofOfServiceDocs:
        $ref: '#/definitions/ProofOfServiceDocs'
      id:
        example: c56a4180-65aa-42ec-a945-5fd21dec0538
        format: uuid
        readOnly: true
        type: string
      isFinal:
        default: false
        type: boolean
      moveTaskOrder:
        $ref: '#/definitions/Move'
      moveTaskOrderID:
        example: c56a4180-65aa-42ec-a945-5fd21dec0538
        format: uuid
        type: string
      rejectionReason:
        example: documentation was incomplete
        type: string
        x-nullable: true
      serviceItems:
        $ref: '#/definitions/PaymentServiceItems'
      status:
        $ref: '#/definitions/PaymentRequestStatus'
      paymentRequestNumber:
        example: 1234-5678-1
        readOnly: true
        type: string
      recalculationOfPaymentRequestID:
        example: c56a4180-65aa-42ec-a945-5fd21dec0538
        format: uuid
        type: string
        readOnly: true
        x-nullable: true
      eTag:
        type: string
      reviewedAt:
        format: date-time
        type: string
        x-nullable: true
      createdAt:
        format: date-time
        type: string
      sentToGexAt:
        format: date-time
        type: string
        x-nullable: true
      receivedByGexAt:
        format: date-time
        type: string
        x-nullable: true
      ediErrorType:
        description: >-
          Type of EDI reporting or causing the issue. Can be EDI 997, 824, and
          858.
        type: string
        x-nullable: true
      ediErrorCode:
        description: Reported code from syncada for the EDI error encountered
        type: string
        x-nullable: true
      ediErrorDescription:
        description: The reason the services counselor has excluded or rejected the item.
        type: string
        x-nullable: true
      tppsInvoiceAmountPaidTotalMillicents:
        type: integer
        format: millients
        title: >-
          Total amount that TPPS paid for all service items on the payment
          request in millicents
        x-nullable: true
      tppsInvoiceSellerPaidDate:
        type: string
        format: date-time
        title: Date that TPPS paid HS for the payment request
        x-nullable: true
    type: object
  PaymentRequests:
    items:
      $ref: '#/definitions/PaymentRequest'
    type: array
  PaymentServiceItems:
    items:
      $ref: '#/definitions/PaymentServiceItem'
    type: array
  PaymentServiceItem:
    properties:
      id:
        example: c56a4180-65aa-42ec-a945-5fd21dec0538
        format: uuid
        readOnly: true
        type: string
      createdAt:
        format: date-time
        type: string
      paymentRequestID:
        example: c56a4180-65aa-42ec-a945-5fd21dec0538
        format: uuid
        type: string
      mtoServiceItemID:
        example: c56a4180-65aa-42ec-a945-5fd21dec0538
        format: uuid
        type: string
      mtoServiceItemCode:
        example: DLH
        type: string
      mtoServiceItemName:
        example: Move management
        type: string
      mtoShipmentType:
        $ref: '#/definitions/MTOShipmentType'
      mtoShipmentID:
        type: string
        format: uuid
        example: c56a4180-65aa-42ec-a945-5fd21dec0538
        x-nullable: true
      status:
        $ref: '#/definitions/PaymentServiceItemStatus'
      priceCents:
        type: integer
        format: cents
        title: Price of the service item in cents
        x-nullable: true
      rejectionReason:
        example: documentation was incomplete
        type: string
        x-nullable: true
      referenceID:
        example: 1234-5678-c56a4180
        readOnly: true
        format: string
      paymentServiceItemParams:
        $ref: '#/definitions/PaymentServiceItemParams'
      eTag:
        type: string
      tppsInvoiceAmountPaidPerServiceItemMillicents:
        type: integer
        format: millicents
        title: Amount that TPPS paid for the individual service item in millicents
        x-nullable: true
    type: object
  PaymentRequestStatus:
    type: string
    enum:
      - PENDING
      - REVIEWED
      - REVIEWED_AND_ALL_SERVICE_ITEMS_REJECTED
      - SENT_TO_GEX
      - TPPS_RECEIVED
      - PAID
      - EDI_ERROR
      - DEPRECATED
    title: Payment Request Status
  ProofOfServiceDocs:
    items:
      $ref: '#/definitions/ProofOfServiceDoc'
    type: array
  ProofOfServiceDoc:
    properties:
      isWeightTicket:
        type: boolean
      uploads:
        items:
          $ref: '#/definitions/Upload'
        type: array
  ShipmentsPaymentSITBalance:
    items:
      $ref: '#/definitions/ShipmentPaymentSITBalance'
    type: array
  ShipmentPaymentSITBalance:
    properties:
      shipmentID:
        type: string
        format: uuid
      totalSITDaysAuthorized:
        type: integer
      totalSITDaysRemaining:
        type: integer
      totalSITEndDate:
        type: string
        format: date
        x-nullable: true
      pendingSITDaysInvoiced:
        type: integer
      pendingBilledStartDate:
        type: string
        format: date
        x-nullable: true
      pendingBilledEndDate:
        type: string
        format: date
        x-nullable: true
      previouslyBilledDays:
        type: integer
        x-nullable: true
      previouslyBilledStartDate:
        type: string
        format: date
        x-nullable: true
      previouslyBilledEndDate:
        type: string
        format: date
        x-nullable: true
  UpdateShipment:
    type: object
    properties:
      shipmentType:
        $ref: '#/definitions/MTOShipmentType'
      requestedPickupDate:
        format: date
        type: string
        x-nullable: true
      requestedDeliveryDate:
        format: date
        type: string
        x-nullable: true
      customerRemarks:
        type: string
        example: handle with care
        x-nullable: true
      counselorRemarks:
        type: string
        example: counselor approved
        x-nullable: true
      billableWeightCap:
        type: integer
        description: estimated weight of the shuttle service item provided by the prime
        example: 2500
        x-formatting: weight
        x-nullable: true
      billableWeightJustification:
        type: string
        example: more weight than expected
        x-nullable: true
      pickupAddress:
        allOf:
          - $ref: '#/definitions/Address'
      destinationAddress:
        allOf:
          - $ref: '#/definitions/Address'
      secondaryDeliveryAddress:
        allOf:
          - $ref: '#/definitions/Address'
      secondaryPickupAddress:
        allOf:
          - $ref: '#/definitions/Address'
      hasSecondaryPickupAddress:
        type: boolean
        x-nullable: true
        x-omitempty: false
      hasSecondaryDeliveryAddress:
        type: boolean
        x-nullable: true
        x-omitempty: false
      tertiaryDeliveryAddress:
        allOf:
          - $ref: '#/definitions/Address'
      tertiaryPickupAddress:
        allOf:
          - $ref: '#/definitions/Address'
      hasTertiaryPickupAddress:
        type: boolean
        x-nullable: true
        x-omitempty: false
      hasTertiaryDeliveryAddress:
        type: boolean
        x-nullable: true
        x-omitempty: false
      actualProGearWeight:
        type: integer
        x-nullable: true
        x-omitempty: false
      actualSpouseProGearWeight:
        type: integer
        x-nullable: true
        x-omitempty: false
      destinationType:
        $ref: '#/definitions/DestinationType'
      agents:
        $ref: '#/definitions/MTOAgents'
        x-nullable: true
      tacType:
        $ref: '#/definitions/LOATypeNullable'
      sacType:
        $ref: '#/definitions/LOATypeNullable'
      usesExternalVendor:
        type: boolean
        example: false
        x-nullable: true
      serviceOrderNumber:
        type: string
        x-nullable: true
      ntsRecordedWeight:
        description: >-
          The previously recorded weight for the NTS Shipment. Used for NTS
          Release to know what the previous primeActualWeight or billable weight
          was.
        example: 2000
        type: integer
        x-formatting: weight
        x-nullable: true
      storageFacility:
        x-nullable: true
        $ref: '#/definitions/StorageFacility'
      ppmShipment:
        $ref: '#/definitions/UpdatePPMShipment'
      boatShipment:
        $ref: '#/definitions/UpdateBoatShipment'
      mobileHomeShipment:
        $ref: '#/definitions/UpdateMobileHomeShipment'
  UpdatePPMShipment:
    type: object
    properties:
      expectedDepartureDate:
        description: |
          Date the customer expects to move.
        format: date
        type: string
        x-nullable: true
      actualMoveDate:
        format: date
        type: string
        x-nullable: true
      pickupAddress:
        allOf:
          - $ref: '#/definitions/Address'
      actualPickupPostalCode:
        description: >
          The actual postal code where the PPM shipment started. To be filled
          once the customer has moved the shipment.
        format: zip
        type: string
        title: ZIP
        example: '90210'
        pattern: ^(\d{5})$
        x-nullable: true
      secondaryPickupAddress:
        allOf:
          - $ref: '#/definitions/Address'
      destinationAddress:
        allOf:
          - $ref: '#/definitions/PPMDestinationAddress'
      actualDestinationPostalCode:
        description: >
          The actual postal code where the PPM shipment ended. To be filled once
          the customer has moved the shipment.
        format: zip
        type: string
        title: ZIP
        example: '90210'
        pattern: ^(\d{5})$
        x-nullable: true
      secondaryDestinationAddress:
        allOf:
          - $ref: '#/definitions/Address'
      hasSecondaryPickupAddress:
        type: boolean
        x-nullable: true
        x-omitempty: false
      hasSecondaryDestinationAddress:
        type: boolean
        x-nullable: true
        x-omitempty: false
      tertiaryPickupAddress:
        allOf:
          - $ref: '#/definitions/Address'
      tertiaryDestinationAddress:
        allOf:
          - $ref: '#/definitions/Address'
      hasTertiaryPickupAddress:
        type: boolean
        x-nullable: true
        x-omitempty: false
      hasTertiaryDestinationAddress:
        type: boolean
        x-nullable: true
        x-omitempty: false
      w2Address:
        x-nullable: true
        $ref: '#/definitions/Address'
      sitExpected:
        type: boolean
        x-nullable: true
      sitLocation:
        allOf:
          - $ref: '#/definitions/SITLocationType'
          - x-nullable: true
      sitEstimatedWeight:
        type: integer
        example: 2000
        x-nullable: true
      sitEstimatedEntryDate:
        format: date
        type: string
        x-nullable: true
      sitEstimatedDepartureDate:
        format: date
        type: string
        x-nullable: true
      estimatedWeight:
        type: integer
        example: 4200
        x-nullable: true
      allowableWeight:
        description: The allowable weight of the PPM shipment goods being moved.
        type: integer
        minimum: 0
        example: 4300
        x-nullable: true
      hasProGear:
        description: |
          Indicates whether PPM shipment has pro gear.
        type: boolean
        x-nullable: true
      proGearWeight:
        type: integer
        x-nullable: true
      spouseProGearWeight:
        type: integer
        x-nullable: true
      hasRequestedAdvance:
        description: |
          Indicates whether an advance has been requested for the PPM shipment.
        type: boolean
        x-nullable: true
      hasReceivedAdvance:
        description: |
          Indicates whether an advance was received for the PPM shipment.
        type: boolean
        x-nullable: true
      advanceAmountRequested:
        description: |
          The amount request for an advance, or null if no advance is requested
        type: integer
        format: cents
        x-nullable: true
      advanceAmountReceived:
        description: |
          The amount received for an advance, or null if no advance is received
        type: integer
        format: cents
        x-nullable: true
      advanceStatus:
        $ref: '#/definitions/PPMAdvanceStatus'
        x-nullable: true
      isActualExpenseReimbursement:
        description: >-
          Used for PPM shipments only. Denotes if this shipment uses the Actual
          Expense Reimbursement method.
        type: boolean
        example: false
        x-omitempty: false
        x-nullable: true
  UpdateBoatShipment:
    type: object
    properties:
      type:
        type: string
        enum:
          - HAUL_AWAY
          - TOW_AWAY
        x-nullable: true
      year:
        type: integer
        description: Year of the Boat
        x-nullable: true
      make:
        type: string
        description: Make of the Boat
        x-nullable: true
      model:
        type: string
        description: Model of the Boat
        x-nullable: true
      lengthInInches:
        type: integer
        description: Length of the Boat in inches
        x-nullable: true
      widthInInches:
        type: integer
        description: Width of the Boat in inches
        x-nullable: true
      heightInInches:
        type: integer
        description: Height of the Boat in inches
        x-nullable: true
      hasTrailer:
        type: boolean
        description: Does the boat have a trailer
        x-nullable: true
      isRoadworthy:
        type: boolean
        description: Is the trailer roadworthy
        x-nullable: true
  UpdateMobileHomeShipment:
    type: object
    properties:
      year:
        type: integer
        description: Year of the Boat
        x-nullable: true
      make:
        type: string
        description: Make of the Boat
        x-nullable: true
      model:
        type: string
        description: Model of the Boat
        x-nullable: true
      lengthInInches:
        type: integer
        description: Length of the Boat in inches
        x-nullable: true
      widthInInches:
        type: integer
        description: Width of the Boat in inches
        x-nullable: true
      heightInInches:
        type: integer
        description: Height of the Boat in inches
        x-nullable: true
  UpdateWeightTicket:
    type: object
    properties:
      emptyWeight:
        description: Weight of the vehicle when empty.
        type: integer
        minimum: 0
      fullWeight:
        description: The weight of the vehicle when full.
        type: integer
        minimum: 0
      ownsTrailer:
        description: Indicates if the customer used a trailer they own for the move.
        type: boolean
      trailerMeetsCriteria:
        description: >-
          Indicates if the trailer that the customer used meets all the criteria
          to be claimable.
        type: boolean
      status:
        $ref: '#/definitions/PPMDocumentStatus'
      reason:
        description: The reason the services counselor has excluded or rejected the item.
        type: string
      adjustedNetWeight:
        description: Indicates the adjusted net weight of the vehicle
        type: integer
        minimum: 0
      netWeightRemarks:
        description: Remarks explaining any edits made to the net weight
        type: string
  UpdateMovingExpense:
    type: object
    properties:
      movingExpenseType:
        $ref: '#/definitions/OmittableMovingExpenseType'
      description:
        description: A brief description of the expense.
        type: string
        x-nullable: true
        x-omitempty: false
      amount:
        description: The total amount of the expense as indicated on the receipt
        type: integer
      sitStartDate:
        description: >-
          The date the shipment entered storage, applicable for the `STORAGE`
          movingExpenseType only
        type: string
        format: date
      sitEndDate:
        description: >-
          The date the shipment exited storage, applicable for the `STORAGE`
          movingExpenseType only
        type: string
        format: date
      status:
        $ref: '#/definitions/PPMDocumentStatus'
      reason:
        description: The reason the services counselor has excluded or rejected the item.
        type: string
      weightStored:
        description: The total weight stored in PPM SIT
        type: integer
      sitLocation:
        allOf:
          - $ref: '#/definitions/SITLocationType'
          - x-nullable: true
      sitEstimatedCost:
        description: >-
          The estimated amount that the government will pay the service member
          to put their goods into storage. This estimated storage cost is
          separate from the estimated incentive.
        type: integer
        format: cents
        x-nullable: true
        x-omitempty: false
      sitReimburseableAmount:
        description: The amount of SIT that will be reimbursed
        type: integer
        format: cents
        x-nullable: true
        x-omitempty: false
  UpdateProGearWeightTicket:
    type: object
    properties:
      belongsToSelf:
        description: >-
          Indicates if this information is for the customer's own pro-gear,
          otherwise, it's the spouse's.
        type: boolean
      hasWeightTickets:
        description: >-
          Indicates if the user has a weight ticket for their pro-gear,
          otherwise they have a constructed weight.
        type: boolean
      weight:
        description: Weight of the pro-gear contained in the shipment.
        type: integer
        minimum: 0
      status:
        $ref: '#/definitions/PPMDocumentStatus'
      reason:
        description: The reason the services counselor has excluded or rejected the item.
        type: string
  MTOShipments:
    items:
      $ref: '#/definitions/MTOShipment'
    type: array
  CreateMTOShipment:
    type: object
    properties:
      moveTaskOrderID:
        description: The ID of the move this new shipment is for.
        example: 1f2270c7-7166-40ae-981e-b200ebdf3054
        format: uuid
        type: string
      requestedPickupDate:
        description: >
          The customer's preferred pickup date. Other dates, such as required
          delivery date and (outside MilMove) the pack date, are derived from
          this date.
        format: date
        type: string
        x-nullable: true
      requestedDeliveryDate:
        description: |
          The customer's preferred delivery date.
        format: date
        type: string
        x-nullable: true
      customerRemarks:
        description: >
          The customer can use the customer remarks field to inform the services
          counselor and the movers about any

          special circumstances for this shipment. Typical examples:
            * bulky or fragile items,
            * weapons,
            * access info for their address.
          Customer enters this information during onboarding. Optional field.
        type: string
        example: handle with care
        x-nullable: true
      counselorRemarks:
        description: >
          The counselor can use the counselor remarks field to inform the movers
          about any

          special circumstances for this shipment. Typical examples:
            * bulky or fragile items,
            * weapons,
            * access info for their address.
          Counselors enters this information when creating or editing an MTO
          Shipment. Optional field.
        type: string
        example: handle with care
        x-nullable: true
      agents:
        $ref: '#/definitions/MTOAgents'
      mtoServiceItems:
        $ref: '#/definitions/MTOServiceItems'
      pickupAddress:
        description: The address where the movers should pick up this shipment.
        allOf:
          - $ref: '#/definitions/Address'
      destinationAddress:
        description: Where the movers should deliver this shipment.
        allOf:
          - $ref: '#/definitions/Address'
      hasSecondaryPickupAddress:
        type: boolean
        x-nullable: true
        x-omitempty: false
      secondaryPickupAddress:
        description: The address where the movers should pick up this shipment.
        allOf:
          - $ref: '#/definitions/Address'
      hasSecondaryDeliveryAddress:
        type: boolean
        x-nullable: true
        x-omitempty: false
      secondaryDeliveryAddress:
        description: Where the movers should deliver this shipment.
        allOf:
          - $ref: '#/definitions/Address'
      hasTertiaryPickupAddress:
        type: boolean
        x-nullable: true
        x-omitempty: false
      tertiaryPickupAddress:
        description: The address where the movers should pick up this shipment.
        allOf:
          - $ref: '#/definitions/Address'
      hasTertiaryDeliveryAddress:
        type: boolean
        x-nullable: true
        x-omitempty: false
      tertiaryDeliveryAddress:
        description: Where the movers should deliver this shipment.
        allOf:
          - $ref: '#/definitions/Address'
      destinationType:
        $ref: '#/definitions/DestinationType'
      shipmentType:
        $ref: '#/definitions/MTOShipmentType'
      tacType:
        allOf:
          - $ref: '#/definitions/LOAType'
          - x-nullable: true
      sacType:
        allOf:
          - $ref: '#/definitions/LOAType'
          - x-nullable: true
      usesExternalVendor:
        type: boolean
        example: false
        x-nullable: true
      serviceOrderNumber:
        type: string
        x-nullable: true
      ntsRecordedWeight:
        description: >-
          The previously recorded weight for the NTS Shipment. Used for NTS
          Release to know what the previous primeActualWeight or billable weight
          was.
        example: 2000
        type: integer
        x-nullable: true
        x-formatting: weight
      storageFacility:
        x-nullable: true
        $ref: '#/definitions/StorageFacility'
      mobileHomeShipment:
        $ref: '#/definitions/CreateMobileHomeShipment'
      ppmShipment:
        $ref: '#/definitions/CreatePPMShipment'
      boatShipment:
        $ref: '#/definitions/CreateBoatShipment'
    required:
      - moveTaskOrderID
      - shipmentType
  CreatePPMShipment:
    description: >-
      A personally procured move is a type of shipment that a service members
      moves themselves.
    properties:
      expectedDepartureDate:
        description: |
          Date the customer expects to move.
        format: date
        type: string
      pickupAddress:
        allOf:
          - $ref: '#/definitions/Address'
      secondaryPickupAddress:
        allOf:
          - $ref: '#/definitions/Address'
      tertiaryPickupAddress:
        allOf:
          - $ref: '#/definitions/Address'
      destinationAddress:
        allOf:
          - $ref: '#/definitions/PPMDestinationAddress'
      secondaryDestinationAddress:
        allOf:
          - $ref: '#/definitions/Address'
      tertiaryDestinationAddress:
        allOf:
          - $ref: '#/definitions/Address'
      hasSecondaryPickupAddress:
        type: boolean
        x-nullable: true
        x-omitempty: false
      hasTertiaryPickupAddress:
        type: boolean
        x-nullable: true
        x-omitempty: false
      hasSecondaryDestinationAddress:
        type: boolean
        x-nullable: true
        x-omitempty: false
      hasTertiaryDestinationAddress:
        type: boolean
        x-nullable: true
        x-omitempty: false
      sitExpected:
        type: boolean
      sitLocation:
        allOf:
          - $ref: '#/definitions/SITLocationType'
          - x-nullable: true
      sitEstimatedWeight:
        type: integer
        example: 2000
        x-nullable: true
      sitEstimatedEntryDate:
        format: date
        type: string
        x-nullable: true
      sitEstimatedDepartureDate:
        format: date
        type: string
        x-nullable: true
      estimatedWeight:
        type: integer
        example: 4200
      hasProGear:
        description: |
          Indicates whether PPM shipment has pro gear.
        type: boolean
      proGearWeight:
        type: integer
        x-nullable: true
      spouseProGearWeight:
        type: integer
        x-nullable: true
      isActualExpenseReimbursement:
        description: >-
          Used for PPM shipments only. Denotes if this shipment uses the Actual
          Expense Reimbursement method.
        type: boolean
        example: false
        x-omitempty: false
        x-nullable: true
    required:
      - expectedDepartureDate
      - pickupAddress
      - destinationAddress
      - sitExpected
      - estimatedWeight
      - hasProGear
  CreateBoatShipment:
    description: Boat shipment information for the move.
    properties:
      type:
        type: string
        enum:
          - HAUL_AWAY
          - TOW_AWAY
      year:
        type: integer
        description: Year of the Boat
      make:
        type: string
        description: Make of the Boat
      model:
        type: string
        description: Model of the Boat
      lengthInInches:
        type: integer
        description: Length of the Boat in inches
      widthInInches:
        type: integer
        description: Width of the Boat in inches
      heightInInches:
        type: integer
        description: Height of the Boat in inches
      hasTrailer:
        type: boolean
        description: Does the boat have a trailer
      isRoadworthy:
        type: boolean
        description: Is the trailer roadworthy
        x-nullable: true
    required:
      - type
      - year
      - make
      - model
      - lengthInInches
      - widthInInches
      - heightInInches
      - hasTrailer
  CreateMobileHomeShipment:
    description: A mobile home shipment that the prime moves for a service member.
    properties:
      make:
        type: string
        description: Make of the Mobile Home
      model:
        type: string
        description: Model of the Mobile Home
      year:
        type: integer
        description: Year of the Mobile Home
      lengthInInches:
        type: integer
        description: Length of the Mobile Home in inches
      heightInInches:
        type: integer
        description: Height of the Mobile Home in inches
      widthInInches:
        type: integer
        description: Width of the Mobile Home in inches
    required:
      - make
      - model
      - year
      - lengthInInches
      - heightInInches
      - widthInInches
  RejectShipment:
    properties:
      rejectionReason:
        type: string
        example: MTO Shipment not good enough
    required:
      - rejectionReason
  RequestDiversion:
    properties:
      diversionReason:
        type: string
        example: Shipment route needs to change
    required:
      - diversionReason
  ApproveSITExtension:
    properties:
      approvedDays:
        description: Number of days approved for SIT extension
        type: integer
        example: 21
        minimum: 1
      requestReason:
        description: >-
          Reason from service counselor-provided picklist for SIT Duration
          Update
        example: AWAITING_COMPLETION_OF_RESIDENCE
        type: string
        enum:
          - SERIOUS_ILLNESS_MEMBER
          - SERIOUS_ILLNESS_DEPENDENT
          - IMPENDING_ASSIGNEMENT
          - DIRECTED_TEMPORARY_DUTY
          - NONAVAILABILITY_OF_CIVILIAN_HOUSING
          - AWAITING_COMPLETION_OF_RESIDENCE
          - OTHER
      officeRemarks:
        description: Remarks from TOO about SIT approval
        type: string
        example: Approved for three weeks rather than requested 45 days
        x-nullable: true
    required:
      - approvedDays
  DenySITExtension:
    properties:
      officeRemarks:
        description: Remarks from TOO about SIT denial
        type: string
        example: Denied this extension as it does not match the criteria
        x-nullable: true
      convertToCustomerExpense:
        description: >-
          Whether or not to convert to members expense once SIT extension is
          denied.
        type: boolean
        example: false
    required:
      - officeRemarks
      - convertToCustomerExpense
  UpdateSITServiceItemCustomerExpense:
    properties:
      convertToCustomerExpense:
        example: true
        type: boolean
      customerExpenseReason:
        description: Reason the service item was rejected
        type: string
        example: Insufficent details provided
    required:
      - convertToCustomerExpense
      - customerExpenseReason
  CreateApprovedSITDurationUpdate:
    properties:
      requestReason:
        description: >-
          Reason from service counselor-provided picklist for SIT Duration
          Update
        example: AWAITING_COMPLETION_OF_RESIDENCE
        type: string
        enum:
          - SERIOUS_ILLNESS_MEMBER
          - SERIOUS_ILLNESS_DEPENDENT
          - IMPENDING_ASSIGNEMENT
          - DIRECTED_TEMPORARY_DUTY
          - NONAVAILABILITY_OF_CIVILIAN_HOUSING
          - AWAITING_COMPLETION_OF_RESIDENCE
          - OTHER
      approvedDays:
        description: >-
          Number of days approved for SIT extension. This will match requested
          days saved to the SIT extension model.
        type: integer
        example: 21
      officeRemarks:
        description: Remarks from TOO about SIT Duration Update creation
        type: string
        example: >-
          Customer needs additional storage time as their new place of residence
          is not yet ready
        x-nullable: true
    required:
      - requestReason
      - approvedDays
  PatchMTOServiceItemStatusPayload:
    properties:
      status:
        description: Describes all statuses for a MTOServiceItem
        type: string
        enum:
          - SUBMITTED
          - APPROVED
          - REJECTED
      rejectionReason:
        description: Reason the service item was rejected
        type: string
        example: Insufficent details provided
        x-nullable: true
  MTOApprovalServiceItemCodes:
    description: MTO level service items to create when updating MTO status.
    properties:
      serviceCodeCS:
        example: true
        type: boolean
      serviceCodeMS:
        example: true
        type: boolean
    type: object
  TacValid:
    properties:
      isValid:
        example: true
        type: boolean
    required:
      - isValid
    type: object
  UpdatePaymentRequestStatusPayload:
    properties:
      rejectionReason:
        example: documentation was incomplete
        type: string
        x-nullable: true
      status:
        $ref: '#/definitions/PaymentRequestStatus'
      eTag:
        type: string
    type: object
  BulkAssignmentMoveIDs:
    type: array
    items:
      $ref: '#/definitions/BulkAssignmentMoveID'
  BulkAssignmentMoveID:
    type: string
    format: uuid
    example: c56a4180-65aa-42ec-a945-5fd21dec0538
  AvailableOfficeUsers:
    type: array
    items:
      $ref: '#/definitions/AvailableOfficeUser'
  AvailableOfficeUser:
    type: object
    properties:
      officeUserId:
        type: string
        format: uuid
        example: c56a4180-65aa-42ec-a945-5fd21dec0538
      lastName:
        type: string
      firstName:
        type: string
      hasSafetyPrivilege:
        type: boolean
      workload:
        type: integer
<<<<<<< HEAD
=======
        x-omitempty: false
>>>>>>> 7907d67e
  BulkAssignmentData:
    type: object
    properties:
      availableOfficeUsers:
        $ref: '#/definitions/AvailableOfficeUsers'
      bulkAssignmentMoveIDs:
        $ref: '#/definitions/BulkAssignmentMoveIDs'
  QueueMoves:
    type: array
    items:
      $ref: '#/definitions/QueueMove'
  QueueMove:
    type: object
    properties:
      id:
        type: string
        format: uuid
      customer:
        $ref: '#/definitions/Customer'
      status:
        $ref: '#/definitions/MoveStatus'
      locator:
        type: string
      submittedAt:
        format: date-time
        type: string
        x-nullable: true
      appearedInTooAt:
        format: date-time
        type: string
        x-nullable: true
      requestedMoveDate:
        format: date
        type: string
        x-nullable: true
      departmentIndicator:
        $ref: '#/definitions/DeptIndicator'
      shipmentsCount:
        type: integer
      originDutyLocation:
        $ref: '#/definitions/DutyLocation'
      destinationDutyLocation:
        $ref: '#/definitions/DutyLocation'
      originGBLOC:
        $ref: '#/definitions/GBLOC'
      ppmType:
        type: string
        enum:
          - FULL
          - PARTIAL
        x-nullable: true
      closeoutInitiated:
        format: date-time
        type: string
        x-nullable: true
      closeoutLocation:
        type: string
        x-nullable: true
      orderType:
        type: string
        x-nullable: true
      lockedByOfficeUserID:
        type: string
        format: uuid
        x-nullable: true
      lockedByOfficeUser:
        $ref: '#/definitions/LockedOfficeUser'
        x-nullable: true
      lockExpiresAt:
        type: string
        format: date-time
        x-nullable: true
      ppmStatus:
        $ref: '#/definitions/PPMStatus'
        x-nullable: true
      counselingOffice:
        type: string
        x-nullable: true
      counselingOfficeID:
        type: string
        format: uuid
        x-nullable: true
      assignedTo:
        $ref: '#/definitions/AssignedOfficeUser'
        x-nullable: true
      availableOfficeUsers:
        $ref: '#/definitions/AvailableOfficeUsers'
      assignable:
        type: boolean
  QueueMovesResult:
    type: object
    properties:
      page:
        type: integer
      perPage:
        type: integer
      totalCount:
        type: integer
      queueMoves:
        $ref: '#/definitions/QueueMoves'
  ListPrimeMove:
    description: >
      An abbreviated definition for a move, without all the nested information
      (shipments, service items, etc). Used to fetch a list of moves more
      efficiently.
    type: object
    properties:
      id:
        example: 1f2270c7-7166-40ae-981e-b200ebdf3054
        format: uuid
        type: string
      moveCode:
        type: string
        example: HYXFJF
        readOnly: true
      createdAt:
        format: date-time
        type: string
        readOnly: true
      orderID:
        example: c56a4180-65aa-42ec-a945-5fd21dec0538
        format: uuid
        type: string
      destinationGBLOC:
        example: AGFM
        type: string
      destinationPostalCode:
        example: '90210'
        type: string
      referenceId:
        example: 1001-3456
        type: string
      availableToPrimeAt:
        format: date-time
        type: string
        x-nullable: true
        readOnly: true
      approvedAt:
        format: date-time
        type: string
        x-nullable: true
        readOnly: true
      updatedAt:
        format: date-time
        type: string
        readOnly: true
      ppmType:
        type: string
        enum:
          - FULL
          - PARTIAL
      eTag:
        type: string
        readOnly: true
      orderType:
        type: string
  ListPrimeMoves:
    type: array
    items:
      $ref: '#/definitions/ListPrimeMove'
  ListPrimeMovesResult:
    type: object
    properties:
      page:
        type: integer
      perPage:
        type: integer
      totalCount:
        type: integer
      queueMoves:
        $ref: '#/definitions/ListPrimeMoves'
  QueuePaymentRequest:
    type: object
    properties:
      id:
        type: string
        format: uuid
      moveID:
        type: string
        format: uuid
      customer:
        $ref: '#/definitions/Customer'
      status:
        $ref: '#/definitions/QueuePaymentRequestStatus'
      age:
        type: number
        format: double
        description: >-
          Days since the payment request has been requested.  Decimal
          representation will allow more accurate sorting.
      submittedAt:
        type: string
        format: date-time
      locator:
        type: string
      departmentIndicator:
        $ref: '#/definitions/DeptIndicator'
      originGBLOC:
        $ref: '#/definitions/GBLOC'
      originDutyLocation:
        $ref: '#/definitions/DutyLocation'
      orderType:
        type: string
        x-nullable: true
      lockedByOfficeUserID:
        type: string
        format: uuid
        x-nullable: true
      lockExpiresAt:
        type: string
        format: date-time
        x-nullable: true
      assignedTo:
        $ref: '#/definitions/AssignedOfficeUser'
        x-nullable: true
      availableOfficeUsers:
        $ref: '#/definitions/AvailableOfficeUsers'
      assignable:
        type: boolean
      counselingOffice:
        type: string
        x-nullable: true
  QueuePaymentRequests:
    type: array
    items:
      $ref: '#/definitions/QueuePaymentRequest'
  QueuePaymentRequestsResult:
    type: object
    properties:
      page:
        type: integer
      perPage:
        type: integer
      totalCount:
        type: integer
      queuePaymentRequests:
        $ref: '#/definitions/QueuePaymentRequests'
  QueuePaymentRequestStatus:
    enum:
      - Payment requested
      - Reviewed
      - Rejected
      - Paid
    title: Queue Payment Request Status
    type: string
  SearchMoves:
    type: array
    items:
      $ref: '#/definitions/SearchMove'
  SearchMove:
    type: object
    properties:
      id:
        type: string
        format: uuid
      firstName:
        type: string
        example: John
        x-nullable: true
      lastName:
        type: string
        example: Doe
        x-nullable: true
      edipi:
        type: string
        example: 1234567890
        x-nullable: true
      paymentRequestCode:
        type: string
        example: 9551-6199-2
        x-nullable: true
      status:
        $ref: '#/definitions/MoveStatus'
      locator:
        type: string
      branch:
        type: string
      shipmentsCount:
        type: integer
      originDutyLocationPostalCode:
        format: zip
        type: string
        title: ZIP
        example: '90210'
        pattern: ^(\d{5})$
      destinationPostalCode:
        format: zip
        type: string
        title: ZIP
        example: '90210'
        pattern: ^(\d{5})$
      requestedPickupDate:
        type: string
        format: date
        x-nullable: true
      orderType:
        type: string
      requestedDeliveryDate:
        type: string
        format: date
        x-nullable: true
      originGBLOC:
        $ref: '#/definitions/GBLOC'
      destinationGBLOC:
        $ref: '#/definitions/GBLOC'
      lockedByOfficeUserID:
        type: string
        format: uuid
        x-nullable: true
      lockExpiresAt:
        type: string
        format: date-time
        x-nullable: true
      emplid:
        type: string
        x-nullable: true
  SearchMovesResult:
    type: object
    properties:
      page:
        type: integer
      perPage:
        type: integer
      totalCount:
        type: integer
      searchMoves:
        $ref: '#/definitions/SearchMoves'
  GBLOC:
    type: string
    enum:
      - AGFM
      - APAT
      - BGAC
      - BGNC
      - BKAS
      - CFMQ
      - CLPK
      - CNNQ
      - DMAT
      - GSAT
      - HAFC
      - HBAT
      - JEAT
      - JENQ
      - KKFA
      - LHNQ
      - LKNQ
      - MAPK
      - MAPS
      - MBFL
      - MLNQ
      - XXXX
  CreateCustomerSupportRemark:
    type: object
    description: >-
      A text remark written by an customer support user that is associated with
      a specific move.
    required:
      - content
      - officeUserID
    properties:
      content:
        example: This is a remark about a move.
        type: string
      officeUserID:
        example: 1f2270c7-7166-40ae-981e-b200ebdf3054
        format: uuid
        type: string
  UpdateCustomerSupportRemarkPayload:
    type: object
    description: >-
      A text remark update to an existing remark created by the current active
      user (the CSR).
    required:
      - content
    properties:
      content:
        example: This is a remark about a move.
        type: string
  EvaluationReportType:
    type: string
    enum:
      - SHIPMENT
      - COUNSELING
  EvaluationReportInspectionType:
    type: string
    enum:
      - DATA_REVIEW
      - PHYSICAL
      - VIRTUAL
    x-nullable: true
  EvaluationReportLocation:
    type: string
    enum:
      - ORIGIN
      - DESTINATION
      - OTHER
    x-nullable: true
  EvaluationReportOfficeUser:
    type: object
    readOnly: true
    description: The authoring office user for an evaluation report
    properties:
      id:
        example: 1f2270c7-7166-40ae-981e-b200ebdf3054
        format: uuid
        type: string
      firstName:
        type: string
      lastName:
        type: string
      email:
        type: string
        format: x-email
        pattern: ^[a-zA-Z0-9._%+-]+@[a-zA-Z0-9.-]+\.[a-zA-Z]{2,}$
      phone:
        type: string
        format: telephone
        pattern: ^[2-9]\d{2}-\d{3}-\d{4}$
  EvaluationReportList:
    type: array
    items:
      $ref: '#/definitions/EvaluationReport'
  EvaluationReport:
    type: object
    description: An evaluation report
    properties:
      id:
        example: 1f2270c7-7166-40ae-981e-b200ebdf3054
        format: uuid
        type: string
        readOnly: true
      moveID:
        example: 1f2270c7-7166-40ae-981e-b200ebdf3054
        format: uuid
        type: string
        readOnly: true
      shipmentID:
        example: 1f2270c7-7166-40ae-981e-b200ebdf3054
        format: uuid
        type: string
        x-nullable: true
        readOnly: true
      type:
        $ref: '#/definitions/EvaluationReportType'
      inspectionType:
        $ref: '#/definitions/EvaluationReportInspectionType'
        x-nullable: true
      inspectionDate:
        type: string
        format: date
        x-nullable: true
      officeUser:
        $ref: '#/definitions/EvaluationReportOfficeUser'
      location:
        $ref: '#/definitions/EvaluationReportLocation'
        x-nullable: true
      reportViolations:
        $ref: '#/definitions/ReportViolations'
        x-nullable: true
      gsrAppeals:
        $ref: '#/definitions/GSRAppeals'
        x-nullable: true
      locationDescription:
        type: string
        example: Route 66 at crash inspection site 3
        x-nullable: true
      observedShipmentDeliveryDate:
        type: string
        format: date
        x-nullable: true
      observedShipmentPhysicalPickupDate:
        type: string
        format: date
        x-nullable: true
      timeDepart:
        type: string
        x-nullable: true
        pattern: ^(0[0-9]|1[0-9]|2[0-3]):[0-5][0-9]$
        example: '14:30'
      evalStart:
        type: string
        x-nullable: true
        pattern: ^(0[0-9]|1[0-9]|2[0-3]):[0-5][0-9]$
        example: '15:00'
      evalEnd:
        type: string
        x-nullable: true
        pattern: ^(0[0-9]|1[0-9]|2[0-3]):[0-5][0-9]$
        example: '18:00'
      violationsObserved:
        type: boolean
        x-nullable: true
      remarks:
        type: string
        x-nullable: true
      seriousIncident:
        type: boolean
        x-nullable: true
      seriousIncidentDesc:
        type: string
        x-nullable: true
      observedClaimsResponseDate:
        type: string
        format: date
        x-nullable: true
      observedPickupDate:
        type: string
        format: date
        x-nullable: true
      observedPickupSpreadStartDate:
        type: string
        format: date
        x-nullable: true
      observedPickupSpreadEndDate:
        type: string
        format: date
        x-nullable: true
      observedDeliveryDate:
        type: string
        format: date
        x-nullable: true
      moveReferenceID:
        type: string
        x-nullable: true
        readOnly: true
      eTag:
        type: string
      submittedAt:
        type: string
        format: date-time
        x-nullable: true
      createdAt:
        type: string
        format: date-time
        readOnly: true
      updatedAt:
        type: string
        format: date-time
        readOnly: true
  CreateEvaluationReport:
    type: object
    description: >-
      Minimal set of info needed to create a shipment evaluation report, which
      is just a shipment ID.
    properties:
      shipmentID:
        description: The shipment ID of the shipment to be evaluated in the report
        example: 01b9671e-b268-4906-967b-ba661a1d3933
        format: uuid
        type: string
  CreateAppeal:
    type: object
    description: Appeal status and remarks left for a violation, created by a GSR user.
    properties:
      remarks:
        description: Remarks left by the GSR user
        example: These are my violation appeal remarks
        type: string
      appealStatus:
        description: The status of the appeal set by the GSR user
        example: These are my violation appeal remarks
        type: string
        enum:
          - sustained
          - rejected
  PWSViolation:
    type: object
    description: A PWS violation for an evaluation report
    readOnly: true
    properties:
      id:
        example: 1f2270c7-7166-40ae-981e-b200ebdf3054
        format: uuid
        type: string
      displayOrder:
        example: 3
        type: integer
      paragraphNumber:
        example: 1.2.3.4.5
        type: string
      title:
        example: Customer Support
        type: string
      category:
        example: Pre-Move Services
        type: string
      subCategory:
        example: Weight Estimate
        type: string
      requirementSummary:
        example: Provide a single point of contact (POC)
        type: string
      requirementStatement:
        example: >-
          The contractor shall prepare and load property going into NTS in
          containers at residence for shipment to NTS.
        type: string
      isKpi:
        example: false
        type: boolean
      additionalDataElem:
        example: QAE Observed Delivery Date
        type: string
  PWSViolations:
    type: array
    items:
      $ref: '#/definitions/PWSViolation'
  AssociateReportViolations:
    type: object
    description: A list of PWS violation string ids to associate with an evaluation report
    properties:
      violations:
        type: array
        items:
          type: string
          format: uuid
  ReportViolation:
    type: object
    description: An object associating violations to evaluation reports
    properties:
      id:
        example: 1f2270c7-7166-40ae-981e-b200ebdf3054
        format: uuid
        type: string
      reportID:
        example: 1f2270c7-7166-40ae-981e-b200ebdf3054
        format: uuid
        type: string
      violationID:
        example: 1f2270c7-7166-40ae-981e-b200ebdf3054
        format: uuid
        type: string
      violation:
        $ref: '#/definitions/PWSViolation'
      gsrAppeals:
        $ref: '#/definitions/GSRAppeals'
        x-nullable: true
  ReportViolations:
    type: array
    items:
      $ref: '#/definitions/ReportViolation'
  GSRAppealStatusType:
    type: string
    enum:
      - SUSTAINED
      - REJECTED
  GSRAppeals:
    type: array
    items:
      $ref: '#/definitions/GSRAppeal'
  GSRAppeal:
    type: object
    description: An object associating appeals on violations and serious incidents
    properties:
      id:
        example: 1f2270c7-7166-40ae-981e-b200ebdf3054
        format: uuid
        type: string
      reportID:
        example: 1f2270c7-7166-40ae-981e-b200ebdf3054
        format: uuid
        type: string
      violationID:
        example: 1f2270c7-7166-40ae-981e-b200ebdf3054
        format: uuid
        type: string
      officeUserID:
        example: 1f2270c7-7166-40ae-981e-b200ebdf3054
        format: uuid
        type: string
      officeUser:
        $ref: '#/definitions/EvaluationReportOfficeUser'
      isSeriousIncident:
        type: boolean
        example: false
      appealStatus:
        $ref: '#/definitions/GSRAppealStatusType'
      remarks:
        type: string
        example: Office user remarks
      createdAt:
        type: string
        format: date-time
        readOnly: true
  TransportationOffices:
    type: array
    items:
      $ref: '#/definitions/TransportationOffice'
  ReServiceItems:
    type: array
    items:
      $ref: '#/definitions/ReServiceItem'
  VLocations:
    type: array
    items:
      $ref: '#/definitions/VLocation'
  GBLOCs:
    type: array
    items:
      type: string
  MovePayload:
    type: object
    properties:
      id:
        type: string
        format: uuid
        example: c56a4180-65aa-42ec-a945-5fd21dec0538
      orders_id:
        type: string
        format: uuid
        example: c56a4180-65aa-42ec-a945-5fd21dec0538
      service_member_id:
        type: string
        format: uuid
        example: c56a4180-65aa-42ec-a945-5fd21dec0538
        readOnly: true
      locator:
        type: string
        example: '12432'
      status:
        $ref: '#/definitions/MoveStatus'
      created_at:
        type: string
        format: date-time
      updated_at:
        type: string
        format: date-time
      submitted_at:
        type: string
        format: date-time
        x-nullable: true
      mto_shipments:
        $ref: '#/definitions/MTOShipments'
      closeout_office:
        $ref: '#/definitions/TransportationOffice'
      cancel_reason:
        type: string
        example: Change of orders
        x-nullable: true
      eTag:
        type: string
      primeCounselingCompletedAt:
        format: date-time
        type: string
        readOnly: true
      additionalDocuments:
        $ref: '#/definitions/Document'
    required:
      - id
      - orders_id
      - locator
      - created_at
      - updated_at
      - eTag
  IsDateWeekendHolidayInfo:
    type: object
    properties:
      country_code:
        type: string
      country_name:
        type: string
      date:
        type: string
        format: date
        example: '2018-09-25'
      is_weekend:
        type: boolean
      is_holiday:
        type: boolean
      details:
        type: string
    required:
      - country_code
      - country_name
      - date
      - is_weekend
      - is_holiday
  AssignOfficeUserBody:
    type: object
    properties:
      officeUserId:
        type: string
        format: uuid
      roleType:
        type: string
    required:
      - officeUserId
      - roleType
  AssignedOfficeUser:
    type: object
    properties:
      officeUserId:
        type: string
        format: uuid
        example: c56a4180-65aa-42ec-a945-5fd21dec0538
      firstName:
        type: string
      lastName:
        type: string
  Affiliation:
    type: string
    x-nullable: true
    title: Branch of service
    description: Military branch of service
    enum:
      - ARMY
      - NAVY
      - MARINES
      - AIR_FORCE
      - COAST_GUARD
      - SPACE_FORCE
      - OTHER
    x-display-value:
      ARMY: Army
      NAVY: Navy
      MARINES: Marine Corps
      AIR_FORCE: Air Force
      COAST_GUARD: Coast Guard
      SPACE_FORCE: Space Force
      OTHER: OTHER
  Address:
    description: A postal address
    type: object
    properties:
      id:
        type: string
        format: uuid
        example: c56a4180-65aa-42ec-a945-5fd21dec0538
      streetAddress1:
        type: string
        example: 123 Main Ave
        title: Street address 1
      streetAddress2:
        type: string
        example: Apartment 9000
        x-nullable: true
        title: Street address 2
      streetAddress3:
        type: string
        example: Montmârtre
        x-nullable: true
        title: Address Line 3
      city:
        type: string
        example: Anytown
        title: City
      eTag:
        type: string
        readOnly: true
      state:
        title: State
        type: string
        x-display-value:
          AL: AL
          AK: AK
          AR: AR
          AZ: AZ
          CA: CA
          CO: CO
          CT: CT
          DC: DC
          DE: DE
          FL: FL
          GA: GA
          HI: HI
          IA: IA
          ID: ID
          IL: IL
          IN: IN
          KS: KS
          KY: KY
          LA: LA
          MA: MA
          MD: MD
          ME: ME
          MI: MI
          MN: MN
          MO: MO
          MS: MS
          MT: MT
          NC: NC
          ND: ND
          NE: NE
          NH: NH
          NJ: NJ
          NM: NM
          NV: NV
          NY: NY
          OH: OH
          OK: OK
          OR: OR
          PA: PA
          RI: RI
          SC: SC
          SD: SD
          TN: TN
          TX: TX
          UT: UT
          VA: VA
          VT: VT
          WA: WA
          WI: WI
          WV: WV
          WY: WY
        enum:
          - AL
          - AK
          - AR
          - AZ
          - CA
          - CO
          - CT
          - DC
          - DE
          - FL
          - GA
          - HI
          - IA
          - ID
          - IL
          - IN
          - KS
          - KY
          - LA
          - MA
          - MD
          - ME
          - MI
          - MN
          - MO
          - MS
          - MT
          - NC
          - ND
          - NE
          - NH
          - NJ
          - NM
          - NV
          - NY
          - OH
          - OK
          - OR
          - PA
          - RI
          - SC
          - SD
          - TN
          - TX
          - UT
          - VA
          - VT
          - WA
          - WI
          - WV
          - WY
      postalCode:
        type: string
        format: zip
        title: ZIP
        example: '90210'
        pattern: ^(\d{5}([\-]\d{4})?)$
      country:
        type: string
        title: Country
        x-nullable: true
        example: US
        default: US
        pattern: ^[A-Z]{2}$
        description: Two-letter country code
      county:
        type: string
        title: County
        x-nullable: true
        example: LOS ANGELES
      isOconus:
        type: boolean
        title: isOconus
        x-nullable: true
        example: false
      usPostRegionCitiesID:
        type: string
        format: uuid
        example: c56a4180-65aa-42ec-a945-5fd21dec0538
      destinationGbloc:
        type: string
        pattern: ^[A-Z]{4}$
        x-nullable: true
    required:
      - streetAddress1
      - city
      - state
      - postalCode
  TransportationOffice:
    type: object
    properties:
      id:
        type: string
        format: uuid
        example: c56a4180-65aa-42ec-a945-5fd21dec0538
      name:
        type: string
        example: Fort Bragg North Station
      address:
        $ref: '#/definitions/Address'
      phone_lines:
        type: array
        items:
          type: string
          format: telephone
          pattern: ^[2-9]\d{2}-\d{3}-\d{4}$
          example: 212-555-5555
      gbloc:
        type: string
        pattern: ^[A-Z]{4}$
        example: JENQ
      latitude:
        type: number
        format: float
        example: 29.382973
      longitude:
        type: number
        format: float
        example: -98.62759
      created_at:
        type: string
        format: date-time
      updated_at:
        type: string
        format: date-time
    required:
      - id
      - name
      - address
      - created_at
      - updated_at
  TransportationOfficeAssignment:
    type: object
    properties:
      officeUserId:
        type: string
        format: uuid
        example: c56a4780-65aa-42ec-a945-5fd87dec0538
      transportationOfficeId:
        type: string
        format: uuid
        example: d67a4780-65aa-42ec-a945-5fd87dec0549
      transportationOffice:
        $ref: '#/definitions/TransportationOffice'
      primaryOffice:
        type: boolean
        x-omitempty: false
      createdAt:
        type: string
        format: date-time
        readOnly: true
      updatedAt:
        type: string
        format: date-time
        readOnly: true
    required:
      - officeUserId
      - transportationOfficeId
      - primaryOffice
  DutyLocation:
    type: object
    properties:
      id:
        type: string
        format: uuid
        example: c56a4180-65aa-42ec-a945-5fd21dec0538
      name:
        type: string
        example: Fort Bragg North Station
      address_id:
        type: string
        format: uuid
        example: c56a4180-65aa-42ec-a945-5fd21dec0538
      address:
        $ref: '#/definitions/Address'
      eTag:
        type: string
  OrdersType:
    type: string
    title: Orders type
    enum:
      - PERMANENT_CHANGE_OF_STATION
      - LOCAL_MOVE
      - RETIREMENT
      - SEPARATION
      - WOUNDED_WARRIOR
      - BLUEBARK
      - SAFETY
      - TEMPORARY_DUTY
      - EARLY_RETURN_OF_DEPENDENTS
      - STUDENT_TRAVEL
    x-display-value:
      PERMANENT_CHANGE_OF_STATION: Permanent Change Of Station
      LOCAL_MOVE: Local Move
      RETIREMENT: Retirement
      SEPARATION: Separation
      WOUNDED_WARRIOR: Wounded Warrior
      BLUEBARK: BLUEBARK
      SAFETY: Safety
      TEMPORARY_DUTY: Temporary Duty (TDY)
      EARLY_RETURN_OF_DEPENDENTS: Early Return of Dependents
      STUDENT_TRAVEL: Student Travel
  Upload:
    description: An uploaded file.
    type: object
    properties:
      id:
        type: string
        format: uuid
        example: c56a4180-65aa-42ec-a945-5fd21dec0538
        readOnly: true
      url:
        type: string
        format: uri
        example: https://uploads.domain.test/dir/c56a4180-65aa-42ec-a945-5fd21dec0538
        readOnly: true
      filename:
        type: string
        example: filename.pdf
        readOnly: true
      contentType:
        type: string
        format: mime-type
        example: application/pdf
        readOnly: true
      bytes:
        type: integer
        readOnly: true
      rotation:
        type: integer
        readOnly: false
        example: 2
      status:
        type: string
        enum:
          - INFECTED
          - CLEAN
          - PROCESSING
        readOnly: true
      createdAt:
        type: string
        format: date-time
        readOnly: true
      updatedAt:
        type: string
        format: date-time
        readOnly: true
      deletedAt:
        type: string
        format: date-time
        x-nullable: true
        readOnly: true
      isWeightTicket:
        type: boolean
      uploadType:
        type: string
        example: OFFICE
        enum:
          - USER
          - PRIME
          - OFFICE
        readOnly: true
    required:
      - id
      - url
      - filename
      - contentType
      - bytes
      - createdAt
      - updatedAt
  Document:
    type: object
    properties:
      id:
        type: string
        format: uuid
        example: c56a4180-65aa-42ec-a945-5fd21dec0538
      service_member_id:
        type: string
        format: uuid
        title: The service member this document belongs to
      uploads:
        type: array
        items:
          $ref: '#/definitions/Upload'
    required:
      - id
      - service_member_id
      - uploads
  NullableString:
    type: string
    x-go-type:
      import:
        package: github.com/transcom/mymove/pkg/swagger/nullable
      type: String
  CustomerContactType:
    description: >-
      Describes a customer contact type for a MTOServiceItem of type domestic
      destination SIT.
    type: string
    enum:
      - FIRST
      - SECOND
  MTOServiceItemCustomerContact:
    description: Customer contact information for a destination SIT service item
    type: object
    properties:
      id:
        example: 1f2270c7-7166-40ae-981e-b200ebdf3054
        format: uuid
        type: string
      type:
        $ref: '#/definitions/CustomerContactType'
      dateOfContact:
        format: date
        type: string
        description: Date of attempted contact by the prime.
      timeMilitary:
        type: string
        example: 0400Z
        description: Time of attempted contact by the prime.
      firstAvailableDeliveryDate:
        format: date
        type: string
        example: '2020-12-31'
        description: First available date that the Prime can deliver SIT service item.
  MTOServiceItemCustomerContacts:
    type: array
    items:
      $ref: '#/definitions/MTOServiceItemCustomerContact'
  DimensionType:
    description: Describes a dimension type for a MTOServiceItemDimension.
    type: string
    enum:
      - ITEM
      - CRATE
  MTOServiceItemDimension:
    description: Describes a dimension object for the MTOServiceItem.
    type: object
    properties:
      id:
        example: 1f2270c7-7166-40ae-981e-b200ebdf3054
        format: uuid
        type: string
      type:
        $ref: '#/definitions/DimensionType'
      length:
        description: Length in thousandth inches. 1000 thou = 1 inch.
        example: 1000
        type: integer
        format: int32
      width:
        description: Width in thousandth inches. 1000 thou = 1 inch.
        example: 1000
        type: integer
        format: int32
      height:
        description: Height in thousandth inches. 1000 thou = 1 inch.
        example: 1000
        type: integer
        format: int32
  MTOServiceItemDimensions:
    type: array
    items:
      $ref: '#/definitions/MTOServiceItemDimension'
  MTOServiceItemStatus:
    description: Describes all statuses for a MTOServiceItem
    type: string
    enum:
      - SUBMITTED
      - APPROVED
      - REJECTED
  ServiceRequestDocument:
    type: object
    properties:
      mtoServiceItemID:
        type: string
        format: uuid
      uploads:
        items:
          $ref: '#/definitions/Upload'
        type: array
  ServiceRequestDocuments:
    description: documents uploaded by the Prime as proof of request for service items
    type: array
    items:
      $ref: '#/definitions/ServiceRequestDocument'
  MTOServiceItem:
    type: object
    required:
      - id
      - moveTaskOrderID
      - reServiceID
      - reServiceCode
      - reServiceName
    properties:
      moveTaskOrderID:
        example: 1f2270c7-7166-40ae-981e-b200ebdf3054
        format: uuid
        type: string
      mtoShipmentID:
        example: 1f2270c7-7166-40ae-981e-b200ebdf3054
        format: uuid
        type: string
        x-nullable: true
      reServiceID:
        example: 1f2270c7-7166-40ae-981e-b200ebdf3054
        format: uuid
        type: string
      reServiceCode:
        type: string
      reServiceName:
        type: string
      createdAt:
        format: date-time
        type: string
      convertToCustomerExpense:
        type: boolean
        example: false
        x-omitempty: false
      customerExpenseReason:
        type: string
        x-nullable: true
      customerContacts:
        $ref: '#/definitions/MTOServiceItemCustomerContacts'
      deletedAt:
        format: date
        type: string
      description:
        type: string
        x-nullable: true
      dimensions:
        $ref: '#/definitions/MTOServiceItemDimensions'
      reason:
        type: string
        x-nullable: true
      rejectionReason:
        type: string
        x-nullable: true
      pickupPostalCode:
        type: string
        x-nullable: true
      SITPostalCode:
        type: string
        readOnly: true
        x-nullable: true
      sitEntryDate:
        type: string
        format: date-time
        x-nullable: true
      sitDepartureDate:
        type: string
        format: date-time
        x-nullable: true
      sitCustomerContacted:
        type: string
        format: date
        x-nullable: true
      sitRequestedDelivery:
        type: string
        format: date
        x-nullable: true
      sitDestinationOriginalAddress:
        $ref: '#/definitions/Address'
      sitOriginHHGOriginalAddress:
        $ref: '#/definitions/Address'
      sitOriginHHGActualAddress:
        $ref: '#/definitions/Address'
      sitDestinationFinalAddress:
        $ref: '#/definitions/Address'
      sitDeliveryMiles:
        type: integer
        x-nullable: true
      feeType:
        enum:
          - COUNSELING
          - CRATING
          - TRUCKING
          - SHUTTLE
        type: string
      id:
        example: 1f2270c7-7166-40ae-981e-b200ebdf3054
        format: uuid
        type: string
      quantity:
        type: integer
      rate:
        type: integer
      status:
        $ref: '#/definitions/MTOServiceItemStatus'
      submittedAt:
        format: date
        type: string
      total:
        format: cents
        type: integer
      estimatedWeight:
        type: integer
        description: estimated weight of the shuttle service item provided by the prime
        example: 2500
        x-formatting: weight
        x-nullable: true
      updatedAt:
        format: date-time
        type: string
      approvedAt:
        format: date-time
        type: string
        x-nullable: true
      rejectedAt:
        format: date-time
        type: string
        x-nullable: true
      eTag:
        type: string
      updateReason:
        type: string
        description: Reason for updating service item.
        x-nullable: true
      standaloneCrate:
        type: boolean
        x-nullable: true
      externalCrate:
        type: boolean
        x-nullable: true
      serviceRequestDocuments:
        $ref: '#/definitions/ServiceRequestDocuments'
      estimatedPrice:
        type: integer
        format: cents
        x-nullable: true
      lockedPriceCents:
        type: integer
        format: cents
        x-nullable: true
      market:
        type: string
        enum:
          - CONUS
          - OCONUS
        example: CONUS
        description: >-
          To identify whether the service was provided within (CONUS) or
          (OCONUS)
        x-nullable: true
  MTOServiceItems:
    description: A list of service items connected to this shipment.
    type: array
    items:
      $ref: '#/definitions/MTOServiceItem'
  MTOAgent:
    type: object
    properties:
      id:
        example: 1f2270c7-7166-40ae-981e-b200ebdf3054
        format: uuid
        type: string
      mtoShipmentID:
        example: 1f2270c7-7166-40ae-981e-b200ebdf3054
        format: uuid
        type: string
      createdAt:
        format: date-time
        type: string
      updatedAt:
        format: date-time
        type: string
      firstName:
        type: string
        x-nullable: true
      lastName:
        type: string
        x-nullable: true
      email:
        type: string
        format: x-email
        pattern: (^[a-zA-Z0-9._%+-]+@[a-zA-Z0-9.-]+\.[a-zA-Z]{2,}$)|(^$)
        x-nullable: true
      phone:
        type: string
        format: telephone
        pattern: (^[2-9]\d{2}-\d{3}-\d{4}$)|(^$)
        x-nullable: true
      agentType:
        type: string
        enum:
          - RELEASING_AGENT
          - RECEIVING_AGENT
      eTag:
        type: string
  MTOAgents:
    items:
      $ref: '#/definitions/MTOAgent'
    type: array
  DestinationType:
    type: string
    title: Destination Type
    example: OTHER_THAN_AUTHORIZED
    x-nullable: true
    enum:
      - HOME_OF_RECORD
      - HOME_OF_SELECTION
      - PLACE_ENTERED_ACTIVE_DUTY
      - OTHER_THAN_AUTHORIZED
  MTOShipmentType:
    type: string
    title: Shipment Type
    example: HHG
    enum:
      - HHG
      - HHG_INTO_NTS
      - HHG_OUTOF_NTS_DOMESTIC
      - PPM
      - BOAT_HAUL_AWAY
      - BOAT_TOW_AWAY
      - MOBILE_HOME
      - UNACCOMPANIED_BAGGAGE
    x-display-value:
      HHG: HHG
      HHG_INTO_NTS: NTS
      HHG_OUTOF_NTS_DOMESTIC: NTS Release
      PPM: PPM
      BOAT_HAUL_AWAY: Boat Haul-Away
      BOAT_TOW_AWAY: Boat Tow-Away
      MOBILE_HOME: Mobile Home
      UNACCOMPANIED_BAGGAGE: Unaccompanied Baggage
  LOAType:
    description: The Line of accounting (TAC/SAC) type that will be used for the shipment
    type: string
    example: HHG
    enum:
      - HHG
      - NTS
  StorageFacility:
    description: The Storage Facility information for the shipment
    type: object
    properties:
      id:
        type: string
        format: uuid
        example: c56a4180-65aa-42ec-a945-5fd21dec0538
      facilityName:
        type: string
      address:
        $ref: '#/definitions/Address'
      lotNumber:
        type: string
        x-nullable: true
      phone:
        type: string
        format: telephone
        pattern: ^[2-9]\d{2}-\d{3}-\d{4}$
        x-nullable: true
      email:
        type: string
        format: x-email
        pattern: ^[a-zA-Z0-9._%+-]+@[a-zA-Z0-9.-]+\.[a-zA-Z]{2,}$
        x-nullable: true
      eTag:
        type: string
        readOnly: true
  PPMDestinationAddress:
    description: A postal address
    type: object
    properties:
      id:
        type: string
        format: uuid
        example: c56a4180-65aa-42ec-a945-5fd21dec0538
      streetAddress1:
        type: string
        example: 123 Main Ave
        x-nullable: true
        title: Street address 1
      streetAddress2:
        type: string
        example: Apartment 9000
        x-nullable: true
        title: Street address 2
      streetAddress3:
        type: string
        example: Montmârtre
        x-nullable: true
        title: Address Line 3
      city:
        type: string
        example: Anytown
        title: City
      eTag:
        type: string
        readOnly: true
      state:
        title: State
        type: string
        x-display-value:
          AL: AL
          AK: AK
          AR: AR
          AZ: AZ
          CA: CA
          CO: CO
          CT: CT
          DC: DC
          DE: DE
          FL: FL
          GA: GA
          HI: HI
          IA: IA
          ID: ID
          IL: IL
          IN: IN
          KS: KS
          KY: KY
          LA: LA
          MA: MA
          MD: MD
          ME: ME
          MI: MI
          MN: MN
          MO: MO
          MS: MS
          MT: MT
          NC: NC
          ND: ND
          NE: NE
          NH: NH
          NJ: NJ
          NM: NM
          NV: NV
          NY: NY
          OH: OH
          OK: OK
          OR: OR
          PA: PA
          RI: RI
          SC: SC
          SD: SD
          TN: TN
          TX: TX
          UT: UT
          VA: VA
          VT: VT
          WA: WA
          WI: WI
          WV: WV
          WY: WY
        enum:
          - AL
          - AK
          - AR
          - AZ
          - CA
          - CO
          - CT
          - DC
          - DE
          - FL
          - GA
          - HI
          - IA
          - ID
          - IL
          - IN
          - KS
          - KY
          - LA
          - MA
          - MD
          - ME
          - MI
          - MN
          - MO
          - MS
          - MT
          - NC
          - ND
          - NE
          - NH
          - NJ
          - NM
          - NV
          - NY
          - OH
          - OK
          - OR
          - PA
          - RI
          - SC
          - SD
          - TN
          - TX
          - UT
          - VA
          - VT
          - WA
          - WI
          - WV
          - WY
      postalCode:
        type: string
        format: zip
        title: ZIP
        example: '90210'
        pattern: ^(\d{5}([\-]\d{4})?)$
      country:
        type: string
        title: Country
        x-nullable: true
        example: USA
        default: USA
      county:
        type: string
        title: County
        x-nullable: true
        example: LOS ANGELES
      usPostRegionCitiesID:
        type: string
        format: uuid
        example: c56a4180-65aa-42ec-a945-5fd21dec0538
    required:
      - city
      - state
      - postalCode
  SITLocationType:
    description: The list of SIT location types.
    type: string
    enum:
      - ORIGIN
      - DESTINATION
  MTOShipmentStatus:
    type: string
    title: Shipment Status
    example: SUBMITTED
    enum:
      - SUBMITTED
      - REJECTED
      - APPROVED
      - CANCELLATION_REQUESTED
      - CANCELED
      - DIVERSION_REQUESTED
  ReweighRequester:
    type: string
    enum:
      - CUSTOMER
      - PRIME
      - SYSTEM
      - TOO
  Reweigh:
    description: >-
      A reweigh  is when a shipment is weighed for a second time due to the
      request of a customer, the contractor, system or TOO.
    type: object
    properties:
      id:
        example: 1f2270c7-7166-40ae-981e-b200ebdf3054
        format: uuid
        type: string
      requestedAt:
        format: date-time
        type: string
      requestedBy:
        $ref: '#/definitions/ReweighRequester'
      shipmentID:
        example: 1f2270c7-7166-40ae-981e-b200ebdf3054
        format: uuid
        type: string
      verificationProvidedAt:
        x-nullable: true
        x-omitempty: false
        format: date-time
        type: string
      verificationReason:
        example: >-
          The reweigh was not performed due to some justification provided by
          the counselor
        type: string
        x-nullable: true
        x-omitempty: false
      weight:
        example: 2000
        type: integer
        x-formatting: weight
        x-nullable: true
        x-omitempty: false
  SITExtension:
    type: object
    description: >-
      A storage in transit (SIT) Extension is a request for an increase in the
      billable number of days a shipment is allowed to be in SIT.
    properties:
      id:
        example: 1f2270c7-7166-40ae-981e-b200ebdf3054
        format: uuid
        type: string
      mtoShipmentID:
        example: 1f2270c7-7166-40ae-981e-b200ebdf3054
        format: uuid
        type: string
      requestReason:
        type: string
        enum:
          - SERIOUS_ILLNESS_MEMBER
          - SERIOUS_ILLNESS_DEPENDENT
          - IMPENDING_ASSIGNEMENT
          - DIRECTED_TEMPORARY_DUTY
          - NONAVAILABILITY_OF_CIVILIAN_HOUSING
          - AWAITING_COMPLETION_OF_RESIDENCE
          - OTHER
      contractorRemarks:
        example: We need SIT additional days. The customer has not found a house yet.
        type: string
        x-nullable: true
        x-omitempty: false
      requestedDays:
        type: integer
        example: 30
      status:
        enum:
          - PENDING
          - APPROVED
          - DENIED
      approvedDays:
        type: integer
        example: 30
        x-nullable: true
        x-omitempty: false
      decisionDate:
        format: date-time
        type: string
        x-nullable: true
        x-omitempty: false
      officeRemarks:
        type: string
        x-nullable: true
        x-omitempty: false
      createdAt:
        format: date-time
        type: string
        readOnly: true
      updatedAt:
        format: date-time
        type: string
        readOnly: true
      eTag:
        type: string
        readOnly: true
  SITExtensions:
    type: array
    items:
      $ref: '#/definitions/SITExtension'
  SITSummary:
    properties:
      firstDaySITServiceItemID:
        type: string
        format: uuid
        example: c56a4180-65aa-42ec-a945-5fd21dec0538
      location:
        enum:
          - ORIGIN
          - DESTINATION
      daysInSIT:
        type: integer
        minimum: 0
      sitEntryDate:
        type: string
        format: date-time
      sitDepartureDate:
        type: string
        format: date-time
        x-nullable: true
      sitAuthorizedEndDate:
        type: string
        format: date-time
      sitCustomerContacted:
        type: string
        format: date-time
        x-nullable: true
      sitRequestedDelivery:
        type: string
        format: date-time
        x-nullable: true
  SITServiceItemGrouping:
    properties:
      summary:
        $ref: '#/definitions/SITSummary'
        description: >
          Holds the top level summary of a Service Item Grouping, detailing the
          ServiceItemID of the first day SIT service item (Eg, DOFSIT, DOASIT),
          the location (ORIGIN/DESTINATION), how many days the provided instance
          of SIT has been in storage, SIT entry date, departure date, authorized
          end date, customer contacted date, requested delivery date.

          This is provided at a top level because due to our service item
          architecture, SIT information is sometimes split across multiple
          service items, and this summary is a compilation of said information.
          This prevents the need to loop over many service items.
      serviceItems:
        $ref: '#/definitions/MTOServiceItems'
  SITServiceItemGroupings:
    description: >
      Holds groupings of SIT service items and their summaries, detailing the
      summary ServiceItemID of the first day SIT service item (Eg, DOFSIT,
      DOASIT), the location (ORIGIN/DESTINATION), how many days the provided
      instance of SIT has been in storage, SIT entry date, departure date,
      authorized end date, customer contacted date, requested delivery date.
    type: array
    items:
      $ref: '#/definitions/SITServiceItemGrouping'
  SITStatus:
    properties:
      totalSITDaysUsed:
        type: integer
        minimum: 0
      totalDaysRemaining:
        type: integer
        minimum: 0
      calculatedTotalDaysInSIT:
        type: integer
        minimum: 0
      currentSIT:
        type: object
        properties:
          serviceItemID:
            type: string
            format: uuid
            example: c56a4180-65aa-42ec-a945-5fd21dec0538
          location:
            enum:
              - ORIGIN
              - DESTINATION
          daysInSIT:
            type: integer
            minimum: 0
          sitEntryDate:
            type: string
            format: date
            x-nullable: true
          sitDepartureDate:
            type: string
            format: date
            x-nullable: true
          sitAuthorizedEndDate:
            type: string
            format: date
            x-nullable: true
          sitCustomerContacted:
            type: string
            format: date
            x-nullable: true
          sitRequestedDelivery:
            type: string
            format: date
            x-nullable: true
      pastSITServiceItemGroupings:
        $ref: '#/definitions/SITServiceItemGroupings'
        description: >
          A list of past SIT service item groupings. These will contain the
          given SIT service items for an instance of SIT (Either Origin or
          Destination), grouped by the date they went into SIT and service items
          limited explicitly to SIT related Re Service Codes.
  PPMShipmentStatus:
    description: |
      Status of the PPM Shipment:
        * **DRAFT**: The customer has created the PPM shipment but has not yet submitted their move for counseling.
        * **SUBMITTED**: The shipment belongs to a move that has been submitted by the customer or has been created by a Service Counselor or Prime Contractor for a submitted move.
        * **WAITING_ON_CUSTOMER**: The PPM shipment has been approved and the customer may now provide their actual move closeout information and documentation required to get paid.
        * **NEEDS_ADVANCE_APPROVAL**: The shipment was counseled by the Prime Contractor and approved but an advance was requested so will need further financial approval from the government.
        * **NEEDS_CLOSEOUT**: The customer has provided their closeout weight tickets, receipts, and expenses and certified it for the Service Counselor to approve, exclude or reject.
        * **CLOSEOUT_COMPLETE**: The Service Counselor has reviewed all of the customer's PPM closeout documentation and authorizes the customer can download and submit their finalized SSW packet.
    type: string
    readOnly: true
    enum:
      - DRAFT
      - SUBMITTED
      - WAITING_ON_CUSTOMER
      - NEEDS_ADVANCE_APPROVAL
      - NEEDS_CLOSEOUT
      - CLOSEOUT_COMPLETE
      - CANCELED
  PPMAdvanceStatus:
    type: string
    title: PPM Advance Status
    description: >-
      Indicates whether an advance status has been accepted, rejected, or
      edited, or a prime counseled PPM has been received or not received
    x-nullable: true
    enum:
      - APPROVED
      - REJECTED
      - EDITED
      - RECEIVED
      - NOT_RECEIVED
  OmittablePPMDocumentStatus:
    description: Status of the PPM document.
    type: string
    enum:
      - APPROVED
      - EXCLUDED
      - REJECTED
    x-display-value:
      APPROVED: Approved
      EXCLUDED: Excluded
      REJECTED: Rejected
    x-nullable: true
    x-omitempty: false
  PPMDocumentStatusReason:
    description: The reason the services counselor has excluded or rejected the item.
    type: string
    x-nullable: true
    x-omitempty: false
  WeightTicket:
    description: >-
      Vehicle and optional trailer information and weight documents used to move
      this PPM shipment.
    type: object
    properties:
      id:
        description: ID of this set of weight tickets.
        type: string
        format: uuid
        example: c56a4180-65aa-42ec-a945-5fd21dec0538
        readOnly: true
      ppmShipmentId:
        description: The ID of the PPM shipment that this set of weight tickets is for.
        type: string
        format: uuid
        example: c56a4180-65aa-42ec-a945-5fd21dec0538
        readOnly: true
      createdAt:
        type: string
        format: date-time
        readOnly: true
      updatedAt:
        type: string
        format: date-time
        readOnly: true
      vehicleDescription:
        description: >-
          Description of the vehicle used for the trip. E.g. make/model, type of
          truck/van, etc.
        type: string
        x-nullable: true
        x-omitempty: false
      emptyWeight:
        description: Weight of the vehicle when empty.
        type: integer
        minimum: 0
        x-nullable: true
        x-omitempty: false
      submittedEmptyWeight:
        description: Customer submitted weight of the vehicle when empty.
        type: integer
        minimum: 0
        x-nullable: true
        x-omitempty: false
      missingEmptyWeightTicket:
        description: >-
          Indicates if the customer is missing a weight ticket for the vehicle
          weight when empty.
        type: boolean
        x-nullable: true
        x-omitempty: false
      emptyDocumentId:
        description: >-
          ID of the document that is associated with the user uploads containing
          the vehicle weight when empty.
        type: string
        format: uuid
        readOnly: true
      emptyDocument:
        allOf:
          - description: >-
              Document that is associated with the user uploads containing the
              vehicle weight when empty.
          - $ref: '#/definitions/Document'
      fullWeight:
        description: The weight of the vehicle when full.
        type: integer
        minimum: 0
        x-nullable: true
        x-omitempty: false
      submittedFullWeight:
        description: Customer submitted weight of the vehicle when full.
        type: integer
        minimum: 0
        x-nullable: true
        x-omitempty: false
      missingFullWeightTicket:
        description: >-
          Indicates if the customer is missing a weight ticket for the vehicle
          weight when full.
        type: boolean
        x-nullable: true
        x-omitempty: false
      fullDocumentId:
        description: >-
          ID of the document that is associated with the user uploads containing
          the vehicle weight when full.
        type: string
        format: uuid
        example: c56a4180-65aa-42ec-a945-5fd21dec0538
        readOnly: true
      fullDocument:
        allOf:
          - description: >-
              Document that is associated with the user uploads containing the
              vehicle weight when full.
          - $ref: '#/definitions/Document'
      ownsTrailer:
        description: Indicates if the customer used a trailer they own for the move.
        type: boolean
        x-nullable: true
        x-omitempty: false
      submittedOwnsTrailer:
        description: Indicates if the customer used a trailer they own for the move.
        type: boolean
        x-nullable: true
        x-omitempty: false
      trailerMeetsCriteria:
        description: >-
          Indicates if the trailer that the customer used meets all the criteria
          to be claimable.
        type: boolean
        x-nullable: true
        x-omitempty: false
      submittedTrailerMeetsCriteria:
        description: >-
          Indicates if the trailer that the customer used meets all the criteria
          to be claimable.
        type: boolean
        x-nullable: true
        x-omitempty: false
      proofOfTrailerOwnershipDocumentId:
        description: >-
          ID of the document that is associated with the user uploads containing
          the proof of trailer ownership.
        type: string
        format: uuid
        example: c56a4180-65aa-42ec-a945-5fd21dec0538
        readOnly: true
      proofOfTrailerOwnershipDocument:
        allOf:
          - description: >-
              Document that is associated with the user uploads containing the
              proof of trailer ownership.
          - $ref: '#/definitions/Document'
      status:
        $ref: '#/definitions/OmittablePPMDocumentStatus'
      reason:
        $ref: '#/definitions/PPMDocumentStatusReason'
      adjustedNetWeight:
        description: Indicates the adjusted net weight of the vehicle
        type: integer
        minimum: 0
        x-nullable: true
        x-omitempty: false
      netWeightRemarks:
        description: Remarks explaining any edits made to the net weight
        type: string
        x-nullable: true
        x-omitempty: false
      eTag:
        description: A hash that should be used as the "If-Match" header for any updates.
        type: string
        readOnly: true
    required:
      - ppmShipmentId
      - createdAt
      - updatedAt
      - emptyDocumentId
      - emptyDocument
      - fullDocument
      - fullDocumentId
      - proofOfTrailerOwnershipDocument
      - proofOfTrailerOwnershipDocumentId
  WeightTickets:
    description: All weight tickets associated with a PPM shipment.
    type: array
    items:
      $ref: '#/definitions/WeightTicket'
    x-omitempty: false
  OmittableMovingExpenseType:
    type: string
    description: Moving Expense Type
    enum:
      - CONTRACTED_EXPENSE
      - GAS
      - OIL
      - OTHER
      - PACKING_MATERIALS
      - RENTAL_EQUIPMENT
      - STORAGE
      - TOLLS
      - WEIGHING_FEE
    x-display-value:
      CONTRACTED_EXPENSE: Contracted expense
      GAS: Gas
      OIL: Oil
      OTHER: Other
      PACKING_MATERIALS: Packing materials
      STORAGE: Storage
      RENTAL_EQUIPMENT: Rental equipment
      TOLLS: Tolls
      WEIGHING_FEE: Weighing fee
    x-nullable: true
    x-omitempty: false
  SubmittedMovingExpenseType:
    type: string
    description: Customer Submitted Moving Expense Type
    enum:
      - CONTRACTED_EXPENSE
      - GAS
      - OIL
      - OTHER
      - PACKING_MATERIALS
      - RENTAL_EQUIPMENT
      - STORAGE
      - TOLLS
      - WEIGHING_FEE
    x-display-value:
      CONTRACTED_EXPENSE: Contracted expense
      GAS: Gas
      OIL: Oil
      OTHER: Other
      PACKING_MATERIALS: Packing materials
      STORAGE: Storage
      RENTAL_EQUIPMENT: Rental equipment
      TOLLS: Tolls
      WEIGHING_FEE: Weighing fee
    x-nullable: true
    x-omitempty: false
  MovingExpense:
    description: >-
      Expense information and receipts of costs incurred that can be reimbursed
      while moving a PPM shipment.
    type: object
    properties:
      id:
        description: Unique primary identifier of the Moving Expense object
        type: string
        format: uuid
        example: c56a4180-65aa-42ec-a945-5fd21dec0538
        readOnly: true
      ppmShipmentId:
        description: The PPM Shipment id that this moving expense belongs to
        type: string
        format: uuid
        example: c56a4180-65aa-42ec-a945-5fd21dec0538
        readOnly: true
      documentId:
        description: The id of the Document that contains all file uploads for this expense
        type: string
        format: uuid
        example: c56a4180-65aa-42ec-a945-5fd21dec0538
        readOnly: true
      document:
        allOf:
          - description: >-
              The Document object that contains all file uploads for this
              expense
          - $ref: '#/definitions/Document'
      movingExpenseType:
        $ref: '#/definitions/OmittableMovingExpenseType'
      submittedMovingExpenseType:
        $ref: '#/definitions/SubmittedMovingExpenseType'
      description:
        description: A brief description of the expense
        type: string
        x-nullable: true
        x-omitempty: false
      submittedDescription:
        description: Customer submitted description of the expense
        type: string
        x-nullable: true
        x-omitempty: false
      paidWithGtcc:
        description: >-
          Indicates if the service member used their government issued card to
          pay for the expense
        type: boolean
        x-nullable: true
        x-omitempty: false
      amount:
        description: The total amount of the expense as indicated on the receipt
        type: integer
        x-nullable: true
        x-omitempty: false
      submittedAmount:
        description: >-
          Customer submitted total amount of the expense as indicated on the
          receipt
        type: integer
        x-nullable: true
        x-omitempty: false
      missingReceipt:
        description: >-
          Indicates if the service member is missing the receipt with the proof
          of expense amount
        type: boolean
        x-nullable: true
        x-omitempty: false
      status:
        $ref: '#/definitions/OmittablePPMDocumentStatus'
      reason:
        $ref: '#/definitions/PPMDocumentStatusReason'
      sitStartDate:
        description: >-
          The date the shipment entered storage, applicable for the `STORAGE`
          movingExpenseType only
        type: string
        example: '2022-04-26'
        format: date
        x-nullable: true
        x-omitempty: false
      submittedSitStartDate:
        description: >-
          Customer submitted date the shipment entered storage, applicable for
          the `STORAGE` movingExpenseType only
        type: string
        example: '2022-04-26'
        format: date
        x-nullable: true
        x-omitempty: false
      sitEndDate:
        description: >-
          The date the shipment exited storage, applicable for the `STORAGE`
          movingExpenseType only
        type: string
        example: '2018-05-26'
        format: date
        x-nullable: true
        x-omitempty: false
      submittedSitEndDate:
        description: >-
          Customer submitted date the shipment exited storage, applicable for
          the `STORAGE` movingExpenseType only
        type: string
        example: '2018-05-26'
        format: date
        x-nullable: true
        x-omitempty: false
      createdAt:
        description: >-
          Timestamp the moving expense object was initially created in the
          system (UTC)
        type: string
        format: date-time
        readOnly: true
      updatedAt:
        description: >-
          Timestamp when a property of this moving expense object was last
          modified (UTC)
        type: string
        format: date-time
        readOnly: true
      eTag:
        description: A hash that should be used as the "If-Match" header for any updates.
        type: string
        readOnly: true
      weightStored:
        description: The total weight stored in PPM SIT
        type: integer
        x-nullable: true
        x-omitempty: false
      sitLocation:
        allOf:
          - $ref: '#/definitions/SITLocationType'
          - x-nullable: true
          - x-omitempty: false
      sitEstimatedCost:
        description: >-
          The estimated amount that the government will pay the service member
          to put their goods into storage. This estimated storage cost is
          separate from the estimated incentive.
        type: integer
        format: cents
        x-nullable: true
        x-omitempty: false
      sitReimburseableAmount:
        description: The amount of SIT that will be reimbursed
        type: integer
        x-nullable: true
        x-omitempty: false
    required:
      - id
      - createdAt
      - updatedAt
      - ppmShipmentId
      - documentId
      - document
  ProGearWeightTicket:
    description: Pro-gear associated information and weight docs for a PPM shipment
    type: object
    properties:
      id:
        description: The ID of the pro-gear weight ticket.
        type: string
        format: uuid
        example: c56a4180-65aa-42ec-a945-5fd21dec0538
        readOnly: true
      ppmShipmentId:
        description: >-
          The ID of the PPM shipment that this pro-gear weight ticket is
          associated with.
        type: string
        format: uuid
        example: c56a4180-65aa-42ec-a945-5fd21dec0538
        readOnly: true
      updatedAt:
        type: string
        format: date-time
        readOnly: true
      createdAt:
        type: string
        format: date-time
        readOnly: true
      belongsToSelf:
        description: >-
          Indicates if this information is for the customer's own pro-gear,
          otherwise, it's the spouse's.
        type: boolean
        x-nullable: true
        x-omitempty: false
      submittedBelongsToSelf:
        description: >-
          Indicates if this information is for the customer's own pro-gear,
          otherwise, it's the spouse's.
        type: boolean
        x-nullable: true
        x-omitempty: false
      description:
        description: Describes the pro-gear that was moved.
        type: string
        x-nullable: true
        x-omitempty: false
      hasWeightTickets:
        description: >-
          Indicates if the user has a weight ticket for their pro-gear,
          otherwise they have a constructed weight.
        type: boolean
        x-nullable: true
        x-omitempty: false
      submittedHasWeightTickets:
        description: >-
          Indicates if the user has a weight ticket for their pro-gear,
          otherwise they have a constructed weight.
        type: boolean
        x-nullable: true
        x-omitempty: false
      weight:
        description: Weight of the pro-gear.
        type: integer
        minimum: 0
        x-nullable: true
        x-omitempty: false
      submittedWeight:
        description: Customer submitted weight of the pro-gear.
        type: integer
        minimum: 0
        x-nullable: true
        x-omitempty: false
      documentId:
        description: >-
          The ID of the document that is associated with the user uploads
          containing the pro-gear weight.
        type: string
        format: uuid
        example: c56a4180-65aa-42ec-a945-5fd21dec0538
        readOnly: true
      document:
        allOf:
          - description: >-
              Document that is associated with the user uploads containing the
              pro-gear weight.
          - $ref: '#/definitions/Document'
      status:
        $ref: '#/definitions/OmittablePPMDocumentStatus'
      reason:
        $ref: '#/definitions/PPMDocumentStatusReason'
      eTag:
        description: A hash that should be used as the "If-Match" header for any updates.
        type: string
        readOnly: true
    required:
      - ppmShipmentId
      - createdAt
      - updatedAt
      - documentId
      - document
  SignedCertificationType:
    description: |
      The type of signed certification:
        - PPM_PAYMENT: This is used when the customer has a PPM shipment that they have uploaded their documents for and are
            ready to submit their documentation for review. When they submit, they will be asked to sign certifying the
            information is correct.
        - SHIPMENT: This is used when a customer submits their move with their shipments to be reviewed by office users.
        - PRE_CLOSEOUT_REVIEWED_PPM_PAYMENT: This is used when a move has a PPM shipment and is set to
             service-counseling-completed "Submit move details" by service counselor.
        - CLOSEOUT_REVIEWED_PPM_PAYMENT: This is used when a PPM shipment is reviewed by counselor in close out queue.
    type: string
    enum:
      - PPM_PAYMENT
      - SHIPMENT
      - PRE_CLOSEOUT_REVIEWED_PPM_PAYMENT
      - CLOSEOUT_REVIEWED_PPM_PAYMENT
    readOnly: true
  SignedCertification:
    description: Signed certification
    type: object
    properties:
      id:
        description: The ID of the signed certification.
        type: string
        format: uuid
        example: c56a4180-65aa-42ec-a945-5fd21dec0538
        readOnly: true
      submittingUserId:
        description: The ID of the user that signed.
        type: string
        format: uuid
        example: c56a4180-65aa-42ec-a945-5fd21dec0538
        readOnly: true
      moveId:
        description: The ID of the move associated with this signed certification.
        type: string
        format: uuid
        example: c56a4180-65aa-42ec-a945-5fd21dec0538
        readOnly: true
      ppmId:
        description: >-
          The ID of the PPM shipment associated with this signed certification,
          if any.
        type: string
        format: uuid
        example: c56a4180-65aa-42ec-a945-5fd21dec0538
        readOnly: true
        x-nullable: true
        x-omitempty: false
      certificationType:
        $ref: '#/definitions/SignedCertificationType'
      certificationText:
        description: Full text that the customer agreed to and signed.
        type: string
      signature:
        description: The signature that the customer provided.
        type: string
      date:
        description: Date that the customer signed the certification.
        type: string
        format: date
      createdAt:
        type: string
        format: date-time
        readOnly: true
      updatedAt:
        type: string
        format: date-time
        readOnly: true
      eTag:
        description: A hash that should be used as the "If-Match" header for any updates.
        type: string
        readOnly: true
    required:
      - id
      - submittingUserId
      - moveId
      - certificationType
      - certificationText
      - signature
      - date
      - createdAt
      - updatedAt
      - eTag
  PPMShipment:
    description: >-
      A personally procured move is a type of shipment that a service member
      moves themselves.
    x-nullable: true
    properties:
      id:
        description: Primary auto-generated unique identifier of the PPM shipment object
        example: 1f2270c7-7166-40ae-981e-b200ebdf3054
        format: uuid
        type: string
        readOnly: true
      shipmentId:
        description: The id of the parent MTOShipment object
        example: 1f2270c7-7166-40ae-981e-b200ebdf3054
        format: uuid
        type: string
        readOnly: true
      createdAt:
        description: Timestamp of when the PPM Shipment was initially created (UTC)
        format: date-time
        type: string
        readOnly: true
      updatedAt:
        description: Timestamp of when a property of this object was last updated (UTC)
        format: date-time
        type: string
        readOnly: true
      status:
        $ref: '#/definitions/PPMShipmentStatus'
      w2Address:
        x-nullable: true
        $ref: '#/definitions/Address'
      advanceStatus:
        $ref: '#/definitions/PPMAdvanceStatus'
      expectedDepartureDate:
        description: |
          Date the customer expects to begin their move.
        format: date
        type: string
      actualMoveDate:
        description: The actual start date of when the PPM shipment left the origin.
        format: date
        type: string
        x-nullable: true
        x-omitempty: false
      submittedAt:
        description: >-
          The timestamp of when the customer submitted their PPM documentation
          to the counselor for review.
        format: date-time
        type: string
        x-nullable: true
        x-omitempty: false
      reviewedAt:
        description: >-
          The timestamp of when the Service Counselor has reviewed all of the
          closeout documents.
        format: date-time
        type: string
        x-nullable: true
        x-omitempty: false
      approvedAt:
        description: >-
          The timestamp of when the shipment was approved and the service member
          can begin their move.
        format: date-time
        type: string
        x-nullable: true
        x-omitempty: false
      pickupAddress:
        $ref: '#/definitions/Address'
      secondaryPickupAddress:
        allOf:
          - $ref: '#/definitions/Address'
          - x-nullable: true
          - x-omitempty: false
      hasSecondaryPickupAddress:
        type: boolean
        x-omitempty: false
        x-nullable: true
      tertiaryPickupAddress:
        allOf:
          - $ref: '#/definitions/Address'
          - x-nullable: true
          - x-omitempty: false
      hasTertiaryPickupAddress:
        type: boolean
        x-omitempty: false
        x-nullable: true
      actualPickupPostalCode:
        description: >
          The actual postal code where the PPM shipment started. To be filled
          once the customer has moved the shipment.
        format: zip
        type: string
        title: ZIP
        example: '90210'
        pattern: ^(\d{5})$
        x-nullable: true
        x-omitempty: false
      destinationAddress:
        $ref: '#/definitions/Address'
      secondaryDestinationAddress:
        allOf:
          - $ref: '#/definitions/Address'
          - x-nullable: true
          - x-omitempty: false
      hasSecondaryDestinationAddress:
        type: boolean
        x-omitempty: false
        x-nullable: true
      tertiaryDestinationAddress:
        allOf:
          - $ref: '#/definitions/Address'
          - x-nullable: true
          - x-omitempty: false
      hasTertiaryDestinationAddress:
        type: boolean
        x-omitempty: false
        x-nullable: true
      actualDestinationPostalCode:
        description: >
          The actual postal code where the PPM shipment ended. To be filled once
          the customer has moved the shipment.
        format: zip
        type: string
        title: ZIP
        example: '90210'
        pattern: ^(\d{5})$
        x-nullable: true
        x-omitempty: false
      sitExpected:
        description: >
          Captures whether some or all of the PPM shipment will require
          temporary storage at the origin or destination.


          Must be set to `true` when providing `sitLocation`,
          `sitEstimatedWeight`, `sitEstimatedEntryDate`, and
          `sitEstimatedDepartureDate` values to calculate the
          `sitEstimatedCost`.
        type: boolean
      estimatedWeight:
        description: The estimated weight of the PPM shipment goods being moved.
        type: integer
        example: 4200
        x-nullable: true
        x-omitempty: false
      allowableWeight:
        description: The allowable weight of the PPM shipment goods being moved.
        type: integer
        example: 4300
        minimum: 0
        x-nullable: true
        x-omitempty: false
      hasProGear:
        description: >
          Indicates whether PPM shipment has pro gear for themselves or their
          spouse.
        type: boolean
        x-nullable: true
        x-omitempty: false
      proGearWeight:
        description: >-
          The estimated weight of the pro-gear being moved belonging to the
          service member.
        type: integer
        x-nullable: true
        x-omitempty: false
      spouseProGearWeight:
        description: >-
          The estimated weight of the pro-gear being moved belonging to a
          spouse.
        type: integer
        x-nullable: true
        x-omitempty: false
      estimatedIncentive:
        description: >-
          The estimated amount the government will pay the service member to
          move their belongings based on the moving date, locations, and
          shipment weight.
        type: integer
        format: cents
        x-nullable: true
        x-omitempty: false
      maxIncentive:
        description: >-
          The max amount the government will pay the service member to move
          their belongings based on the moving date, locations, and shipment
          weight.
        type: integer
        format: cents
        x-nullable: true
        x-omitempty: false
      finalIncentive:
        description: >
          The final calculated incentive for the PPM shipment. This does not
          include **SIT** as it is a reimbursement.
        type: integer
        format: cents
        x-nullable: true
        x-omitempty: false
        readOnly: true
      hasRequestedAdvance:
        description: |
          Indicates whether an advance has been requested for the PPM shipment.
        type: boolean
        x-nullable: true
        x-omitempty: false
      advanceAmountRequested:
        description: >
          The amount requested as an advance by the service member up to a
          maximum percentage of the estimated incentive.
        type: integer
        format: cents
        x-nullable: true
        x-omitempty: false
      hasReceivedAdvance:
        description: |
          Indicates whether an advance was received for the PPM shipment.
        type: boolean
        x-nullable: true
        x-omitempty: false
      advanceAmountReceived:
        description: |
          The amount received for an advance, or null if no advance is received.
        type: integer
        format: cents
        x-nullable: true
        x-omitempty: false
      sitLocation:
        allOf:
          - $ref: '#/definitions/SITLocationType'
          - x-nullable: true
          - x-omitempty: false
      sitEstimatedWeight:
        description: The estimated weight of the goods being put into storage.
        type: integer
        example: 2000
        x-nullable: true
        x-omitempty: false
      sitEstimatedEntryDate:
        description: The date that goods will first enter the storage location.
        format: date
        type: string
        x-nullable: true
        x-omitempty: false
      sitEstimatedDepartureDate:
        description: The date that goods will exit the storage location.
        format: date
        type: string
        x-nullable: true
        x-omitempty: false
      sitEstimatedCost:
        description: >-
          The estimated amount that the government will pay the service member
          to put their goods into storage. This estimated storage cost is
          separate from the estimated incentive.
        type: integer
        format: cents
        x-nullable: true
        x-omitempty: false
      weightTickets:
        $ref: '#/definitions/WeightTickets'
      movingExpenses:
        description: All expense documentation receipt records of this PPM shipment.
        items:
          $ref: '#/definitions/MovingExpense'
        type: array
      proGearWeightTickets:
        description: >-
          All pro-gear weight ticket documentation records for this PPM
          shipment.
        type: array
        items:
          $ref: '#/definitions/ProGearWeightTicket'
      isActualExpenseReimbursement:
        description: >-
          Used for PPM shipments only. Denotes if this shipment uses the Actual
          Expense Reimbursement method.
        type: boolean
        example: false
        x-omitempty: false
        x-nullable: true
      signedCertification:
        $ref: '#/definitions/SignedCertification'
      eTag:
        description: >-
          A hash unique to this shipment that should be used as the "If-Match"
          header for any updates.
        type: string
        readOnly: true
    required:
      - id
      - shipmentId
      - createdAt
      - status
      - expectedDepartureDate
      - sitExpected
      - eTag
  BoatShipment:
    x-nullable: true
    properties:
      id:
        description: Primary auto-generated unique identifier of the Boat shipment object
        example: 1f2270c7-7166-40ae-981e-b200ebdf3054
        format: uuid
        type: string
        readOnly: true
      shipmentId:
        description: The id of the parent MTOShipment object
        example: 1f2270c7-7166-40ae-981e-b200ebdf3054
        format: uuid
        type: string
        readOnly: true
      createdAt:
        description: Timestamp of when the Boat Shipment was initially created (UTC)
        format: date-time
        type: string
        readOnly: true
      updatedAt:
        description: Timestamp of when a property of this object was last updated (UTC)
        format: date-time
        type: string
        readOnly: true
      type:
        type: string
        enum:
          - HAUL_AWAY
          - TOW_AWAY
      year:
        type: integer
        description: Year of the Boat
      make:
        type: string
        description: Make of the Boat
      model:
        type: string
        description: Model of the Boat
      lengthInInches:
        type: integer
        description: Length of the Boat in inches
      widthInInches:
        type: integer
        description: Width of the Boat in inches
      heightInInches:
        type: integer
        description: Height of the Boat in inches
      hasTrailer:
        type: boolean
        description: Does the boat have a trailer
      isRoadworthy:
        type: boolean
        description: Is the trailer roadworthy
        x-nullable: true
      eTag:
        description: >-
          A hash unique to this shipment that should be used as the "If-Match"
          header for any updates.
        type: string
        readOnly: true
    required:
      - id
      - shipmentId
      - createdAt
      - type
      - year
      - make
      - model
      - lengthInInches
      - widthInInches
      - heightInInches
      - hasTrailer
      - eTag
  MobileHome:
    description: >-
      A mobile home is a type of shipment that a service member moves a mobile
      home.
    x-nullable: true
    properties:
      id:
        description: Primary auto-generated unique identifier of the Mobile Home object
        example: 1f2270c7-7166-40ae-981e-b200ebdf3054
        format: uuid
        type: string
        readOnly: true
      shipmentId:
        description: The id of the parent MTOShipment object
        example: 1f2270c7-7166-40ae-981e-b200ebdf3054
        format: uuid
        type: string
        readOnly: true
      make:
        description: The make of the mobile home
        type: string
      model:
        description: The model of the mobile home.
        type: string
      year:
        description: The year the mobile home was made.
        type: integer
      lengthInInches:
        type: integer
      widthInInches:
        type: integer
      heightInInches:
        type: integer
      updatedAt:
        description: Timestamp of when a property of this object was last updated (UTC)
        format: date-time
        type: string
        readOnly: true
      createdAt:
        description: Timestamp of when a property of this object was created (UTC)
        format: date-time
        type: string
        readOnly: true
      eTag:
        description: >-
          A hash unique to this shipment that should be used as the "If-Match"
          header for any updates.
        type: string
        readOnly: true
  ShipmentAddressUpdateStatus:
    type: string
    title: Status
    readOnly: true
    x-display-value:
      REQUESTED: REQUESTED
      REJECTED: REJECTED
      APPROVED: APPROVED
    enum:
      - REQUESTED
      - REJECTED
      - APPROVED
  ShipmentAddressUpdate:
    description: >
      This represents a delivery address change request made by the Prime that
      is either auto-approved or requires review if the pricing criteria has
      changed. If criteria has changed, then it must be approved or rejected by
      a TOO.
    type: object
    properties:
      id:
        type: string
        format: uuid
        example: c56a4180-65aa-42ec-a945-5fd21dec0538
        readOnly: true
      contractorRemarks:
        type: string
        example: This is a contractor remark
        title: Contractor Remarks
        description: The reason there is an address change.
        readOnly: true
      officeRemarks:
        type: string
        example: This is an office remark
        title: Office Remarks
        x-nullable: true
        description: The TOO comment on approval or rejection.
      status:
        $ref: '#/definitions/ShipmentAddressUpdateStatus'
      shipmentID:
        type: string
        format: uuid
        example: c56a4180-65aa-42ec-a945-5fd21dec0538
        readOnly: true
      originalAddress:
        $ref: '#/definitions/Address'
      newAddress:
        $ref: '#/definitions/Address'
      sitOriginalAddress:
        $ref: '#/definitions/Address'
      oldSitDistanceBetween:
        description: >-
          The distance between the original SIT address and the previous/old
          delivery address of shipment
        example: 50
        minimum: 0
        type: integer
      newSitDistanceBetween:
        description: >-
          The distance between the original SIT address and requested new
          delivery address of shipment
        example: 88
        minimum: 0
        type: integer
    required:
      - id
      - status
      - shipmentID
      - originalAddress
      - newAddress
      - contractorRemarks
  MTOShipment:
    properties:
      moveTaskOrderID:
        example: 1f2270c7-7166-40ae-981e-b200ebdf3054
        format: uuid
        type: string
      id:
        example: 1f2270c7-7166-40ae-981e-b200ebdf3054
        format: uuid
        type: string
      createdAt:
        format: date-time
        type: string
      updatedAt:
        format: date-time
        type: string
      deletedAt:
        x-nullable: true
        format: date-time
        type: string
      primeEstimatedWeight:
        x-nullable: true
        example: 2000
        type: integer
      primeActualWeight:
        x-nullable: true
        example: 2000
        type: integer
      calculatedBillableWeight:
        x-nullable: true
        example: 2000
        type: integer
        readOnly: true
      ntsRecordedWeight:
        description: >-
          The previously recorded weight for the NTS Shipment. Used for NTS
          Release to know what the previous primeActualWeight or billable weight
          was.
        example: 2000
        type: integer
        x-nullable: true
        x-formatting: weight
      scheduledPickupDate:
        format: date
        type: string
        x-nullable: true
      scheduledDeliveryDate:
        format: date
        type: string
        x-nullable: true
      requestedPickupDate:
        format: date
        type: string
        x-nullable: true
      actualPickupDate:
        x-nullable: true
        format: date
        type: string
      actualDeliveryDate:
        x-nullable: true
        description: >-
          The actual date that the shipment was delivered to the delivery
          address by the Prime
        format: date
        type: string
      requestedDeliveryDate:
        format: date
        type: string
        x-nullable: true
      requiredDeliveryDate:
        x-nullable: true
        format: date
        type: string
      approvedDate:
        format: date-time
        type: string
        x-nullable: true
      diversion:
        type: boolean
        example: true
      diversionReason:
        type: string
        example: MTO Shipment needs rerouted
        x-nullable: true
      distance:
        type: integer
        x-nullable: true
        example: 500
      pickupAddress:
        x-nullable: true
        $ref: '#/definitions/Address'
      destinationAddress:
        x-nullable: true
        $ref: '#/definitions/Address'
      destinationType:
        $ref: '#/definitions/DestinationType'
      secondaryPickupAddress:
        x-nullable: true
        $ref: '#/definitions/Address'
      secondaryDeliveryAddress:
        x-nullable: true
        $ref: '#/definitions/Address'
      hasSecondaryPickupAddress:
        type: boolean
        x-omitempty: false
        x-nullable: true
      hasSecondaryDeliveryAddress:
        type: boolean
        x-omitempty: false
        x-nullable: true
      tertiaryPickupAddress:
        x-nullable: true
        $ref: '#/definitions/Address'
      tertiaryDeliveryAddress:
        x-nullable: true
        $ref: '#/definitions/Address'
      hasTertiaryPickupAddress:
        type: boolean
        x-omitempty: false
        x-nullable: true
      hasTertiaryDeliveryAddress:
        type: boolean
        x-omitempty: false
        x-nullable: true
      actualProGearWeight:
        type: integer
        x-nullable: true
        x-omitempty: false
      actualSpouseProGearWeight:
        type: integer
        x-nullable: true
        x-omitempty: false
      customerRemarks:
        type: string
        example: handle with care
        x-nullable: true
      counselorRemarks:
        description: >
          The counselor can use the counselor remarks field to inform the movers
          about any

          special circumstances for this shipment. Typical examples:
            * bulky or fragile items,
            * weapons,
            * access info for their address.
          Counselors enters this information when creating or editing an MTO
          Shipment. Optional field.
        type: string
        example: handle with care
        x-nullable: true
      shipmentType:
        $ref: '#/definitions/MTOShipmentType'
      status:
        $ref: '#/definitions/MTOShipmentStatus'
      rejectionReason:
        type: string
        example: MTO Shipment not good enough
        x-nullable: true
      reweigh:
        x-nullable: true
        x-omitempty: true
        $ref: '#/definitions/Reweigh'
      mtoAgents:
        $ref: '#/definitions/MTOAgents'
      mtoServiceItems:
        $ref: '#/definitions/MTOServiceItems'
      sitDaysAllowance:
        type: integer
        x-nullable: true
      sitExtensions:
        $ref: '#/definitions/SITExtensions'
      sitStatus:
        $ref: '#/definitions/SITStatus'
      eTag:
        type: string
      billableWeightCap:
        type: integer
        description: TIO override billable weight to be used for calculations
        example: 2500
        x-formatting: weight
        x-nullable: true
      billableWeightJustification:
        type: string
        example: more weight than expected
        x-nullable: true
      tacType:
        allOf:
          - $ref: '#/definitions/LOAType'
          - x-nullable: true
      sacType:
        allOf:
          - $ref: '#/definitions/LOAType'
          - x-nullable: true
      usesExternalVendor:
        type: boolean
        example: false
      serviceOrderNumber:
        type: string
        x-nullable: true
      storageFacility:
        x-nullable: true
        $ref: '#/definitions/StorageFacility'
      ppmShipment:
        $ref: '#/definitions/PPMShipment'
      boatShipment:
        $ref: '#/definitions/BoatShipment'
      mobileHomeShipment:
        $ref: '#/definitions/MobileHome'
      deliveryAddressUpdate:
        $ref: '#/definitions/ShipmentAddressUpdate'
      shipmentLocator:
        type: string
        x-nullable: true
        readOnly: true
        example: 1K43AR-01
      originSitAuthEndDate:
        format: date-time
        type: string
      destinationSitAuthEndDate:
        format: date-time
        type: string
      marketCode:
        type: string
        enum:
          - d
          - i
        example: d
        description: >-
          Single-letter designator for domestic (d) or international (i)
          shipments
  LOATypeNullable:
    description: The Line of accounting (TAC/SAC) type that will be used for the shipment
    type: string
    x-go-type:
      import:
        package: github.com/transcom/mymove/pkg/swagger/nullable
      type: String
    example: HHG
    enum:
      - HHG
      - NTS
  ProGearWeightTickets:
    description: All progear weight tickets associated with a PPM shipment.
    type: array
    items:
      $ref: '#/definitions/ProGearWeightTicket'
    x-omitempty: false
  MovingExpenses:
    description: All moving expenses associated with a PPM shipment.
    type: array
    items:
      $ref: '#/definitions/MovingExpense'
    x-omitempty: false
  PPMDocuments:
    description: >-
      All documents associated with a PPM shipment, including weight tickets,
      progear weight tickets, and moving expenses.
    x-nullable: true
    x-omitempty: false
    type: object
    properties:
      WeightTickets:
        $ref: '#/definitions/WeightTickets'
      ProGearWeightTickets:
        $ref: '#/definitions/ProGearWeightTickets'
      MovingExpenses:
        $ref: '#/definitions/MovingExpenses'
  PPMDocumentStatus:
    description: Status of the PPM document.
    type: string
    enum:
      - APPROVED
      - EXCLUDED
      - REJECTED
    x-display-value:
      APPROVED: Approved
      EXCLUDED: Excluded
      REJECTED: Rejected
  PPMShipmentSIT:
    description: SIT related items for a PPM shipment
    x-nullable: true
    properties:
      updatedAt:
        description: Timestamp of when a property of this object was last updated (UTC)
        format: date-time
        type: string
        readOnly: true
      sitLocation:
        allOf:
          - $ref: '#/definitions/SITLocationType'
          - x-nullable: true
          - x-omitempty: false
    required:
      - sitLocation
  PPMCloseout:
    description: >-
      The calculations needed in the "Review Documents" section of a PPM
      closeout. LIst of all expenses/reimbursements related toa PPM shipment.
    properties:
      id:
        description: Primary auto-generated unique identifier of the PPM shipment object
        example: 1f2270c7-7166-40ae-981e-b200ebdf3054
        format: uuid
        type: string
        readOnly: true
      plannedMoveDate:
        description: |
          Date the customer expects to begin their move.
        format: date
        type: string
        x-nullable: true
        x-omitempty: false
      actualMoveDate:
        description: The actual start date of when the PPM shipment left the origin.
        format: date
        type: string
        x-nullable: true
        x-omitempty: false
      miles:
        description: The distance between the old address and the new address in miles.
        example: 54
        minimum: 0
        type: integer
        x-nullable: true
        x-omitempty: false
      estimatedWeight:
        description: The estimated weight of the PPM shipment goods being moved.
        type: integer
        example: 4200
        x-nullable: true
        x-omitempty: false
      actualWeight:
        example: 2000
        type: integer
        x-nullable: true
        x-omitempty: false
      proGearWeightCustomer:
        description: >-
          The estimated weight of the pro-gear being moved belonging to the
          service member.
        type: integer
        x-nullable: true
        x-omitempty: false
      proGearWeightSpouse:
        description: >-
          The estimated weight of the pro-gear being moved belonging to a
          spouse.
        type: integer
        x-nullable: true
        x-omitempty: false
      grossIncentive:
        description: >
          The final calculated incentive for the PPM shipment. This does not
          include **SIT** as it is a reimbursement.
        type: integer
        format: cents
        x-nullable: true
        x-omitempty: false
        readOnly: true
      gcc:
        description: Government Constructive Cost (GCC)
        type: integer
        title: GCC
        format: cents
        x-nullable: true
        x-omitempty: false
      aoa:
        description: Advance Operating Allowance (AOA).
        type: integer
        format: cents
        x-nullable: true
        x-omitempty: false
      remainingIncentive:
        description: The remaining reimbursement amount that is still owed to the customer.
        type: integer
        format: cents
        x-nullable: true
        x-omitempty: false
      haulType:
        description: >-
          The type of haul calculation used for this shipment (shorthaul or
          linehaul).
        type: string
        x-nullable: true
        x-omitempty: false
      haulPrice:
        description: The price of the linehaul or shorthaul.
        type: integer
        format: cents
        x-nullable: true
        x-omitempty: false
      haulFSC:
        description: The linehaul/shorthaul Fuel Surcharge (FSC).
        type: integer
        format: cents
        x-nullable: true
        x-omitempty: false
      dop:
        description: The Domestic Origin Price (DOP).
        type: integer
        format: cents
        x-nullable: true
        x-omitempty: false
      ddp:
        description: The Domestic Destination Price (DDP).
        type: integer
        format: cents
        x-nullable: true
        x-omitempty: false
      packPrice:
        description: The full price of all packing/unpacking services.
        type: integer
        format: cents
        x-nullable: true
        x-omitempty: false
      unpackPrice:
        description: The full price of all packing/unpacking services.
        type: integer
        format: cents
        x-nullable: true
        x-omitempty: false
      SITReimbursement:
        description: >-
          The estimated amount that the government will pay the service member
          to put their goods into storage. This estimated storage cost is
          separate from the estimated incentive.
        type: integer
        format: cents
        x-nullable: true
        x-omitempty: false
    required:
      - id
  PPMActualWeight:
    description: >-
      The actual net weight of a single PPM shipment. Used during document
      review for PPM closeout.
    properties:
      actualWeight:
        example: 2000
        type: integer
        x-nullable: true
        x-omitempty: false
    required:
      - actualWeight
  PPMSITEstimatedCost:
    description: >-
      The estimated cost of SIT for a single PPM shipment. Used during document
      review for PPM.
    properties:
      sitCost:
        example: 2000
        type: integer
      priceFirstDaySIT:
        example: 2000
        type: integer
        format: cents
        title: Price of the first day in SIT
      priceAdditionalDaySIT:
        example: 2000
        type: integer
        format: cents
        title: Price of an additional day in SIT
      paramsFirstDaySIT:
        type: object
        properties:
          contractYearName:
            type: string
            example: Award Term 1
          priceRateOrFactor:
            type: string
            example: '20.53'
          isPeak:
            type: string
            example: 'true'
          escalationCompounded:
            type: string
            example: '1.01'
          serviceAreaOrigin:
            type: string
            example: '252'
            x-nullable: true
            x-omitempty: true
          serviceAreaDestination:
            type: string
            example: '252'
            x-nullable: true
            x-omitempty: true
      paramsAdditionalDaySIT:
        type: object
        properties:
          contractYearName:
            type: string
            example: Award Term 1
          priceRateOrFactor:
            type: string
            example: '0.53'
          isPeak:
            type: string
            example: 'true'
          escalationCompounded:
            type: string
            example: '1.01'
          serviceAreaOrigin:
            type: string
            example: '252'
            x-nullable: true
            x-omitempty: true
          serviceAreaDestination:
            type: string
            example: '252'
            x-nullable: true
            x-omitempty: true
          numberDaysSIT:
            type: string
            example: '30'
            x-nullable: true
            x-omitempty: true
    required:
      - sitCost
      - priceFirstDaySIT
      - priceAdditionalDaySIT
  MTOServiceItemSingle:
    type: object
    properties:
      moveTaskOrderID:
        example: 1f2270c7-7166-40ae-981e-b200ebdf3054
        format: uuid
        type: string
      mtoShipmentID:
        example: 1f2270c7-7166-40ae-981e-b200ebdf3054
        format: uuid
        type: string
        x-nullable: true
      reServiceID:
        example: 1f2270c7-7166-40ae-981e-b200ebdf3054
        format: uuid
        type: string
      reServiceCode:
        type: string
      reServiceName:
        type: string
      createdAt:
        format: date-time
        type: string
        readOnly: true
      convertToCustomerExpense:
        type: boolean
        example: false
        x-omitempty: false
      customerExpenseReason:
        type: string
        x-nullable: true
      deletedAt:
        format: date
        type: string
      rejectionReason:
        type: string
        x-nullable: true
      pickupPostalCode:
        type: string
        x-nullable: true
      sitPostalCode:
        type: string
        readOnly: true
        x-nullable: true
      sitEntryDate:
        type: string
        format: date-time
        x-nullable: true
      sitDepartureDate:
        type: string
        format: date-time
        x-nullable: true
      sitCustomerContacted:
        type: string
        format: date
        x-nullable: true
      sitRequestedDelivery:
        type: string
        format: date
        x-nullable: true
      id:
        example: 1f2270c7-7166-40ae-981e-b200ebdf3054
        format: uuid
        type: string
      status:
        type: string
        x-nullable: true
      updatedAt:
        format: date-time
        type: string
        readOnly: true
      approvedAt:
        format: date-time
        type: string
        x-nullable: true
      rejectedAt:
        format: date-time
        type: string
        x-nullable: true
  ServiceItemSitEntryDate:
    type: object
    properties:
      id:
        example: 1f2270c7-7166-40ae-981e-b200ebdf3054
        format: uuid
        type: string
      sitEntryDate:
        type: string
        format: date-time
        x-nullable: true
  PaymentServiceItemStatus:
    type: string
    enum:
      - REQUESTED
      - APPROVED
      - DENIED
      - SENT_TO_GEX
      - PAID
      - EDI_ERROR
    title: Payment Service Item Status
  ServiceItemParamName:
    type: string
    enum:
      - ActualPickupDate
      - ContractCode
      - ContractYearName
      - CubicFeetBilled
      - CubicFeetCrating
      - DimensionHeight
      - DimensionLength
      - DimensionWidth
      - DistanceZip
      - DistanceZipSITDest
      - DistanceZipSITOrigin
      - EIAFuelPrice
      - EscalationCompounded
      - FSCMultiplier
      - FSCPriceDifferenceInCents
      - FSCWeightBasedDistanceMultiplier
      - IsPeak
      - MarketDest
      - MarketOrigin
      - MTOAvailableToPrimeAt
      - NTSPackingFactor
      - NumberDaysSIT
      - PriceAreaDest
      - PriceAreaIntlDest
      - PriceAreaIntlOrigin
      - PriceAreaOrigin
      - PriceRateOrFactor
      - PSI_LinehaulDom
      - PSI_LinehaulDomPrice
      - PSI_LinehaulShort
      - PSI_LinehaulShortPrice
      - PSI_PriceDomDest
      - PSI_PriceDomDestPrice
      - PSI_PriceDomOrigin
      - PSI_PriceDomOriginPrice
      - PSI_ShippingLinehaulIntlCO
      - PSI_ShippingLinehaulIntlCOPrice
      - PSI_ShippingLinehaulIntlOC
      - PSI_ShippingLinehaulIntlOCPrice
      - PSI_ShippingLinehaulIntlOO
      - PSI_ShippingLinehaulIntlOOPrice
      - RateAreaNonStdDest
      - RateAreaNonStdOrigin
      - ReferenceDate
      - RequestedPickupDate
      - ServiceAreaDest
      - ServiceAreaOrigin
      - ServicesScheduleDest
      - ServicesScheduleOrigin
      - SITPaymentRequestEnd
      - SITPaymentRequestStart
      - SITScheduleDest
      - SITScheduleOrigin
      - SITServiceAreaDest
      - SITServiceAreaOrigin
      - WeightAdjusted
      - WeightBilled
      - WeightEstimated
      - WeightOriginal
      - WeightReweigh
      - ZipDestAddress
      - ZipPickupAddress
      - ZipSITDestHHGFinalAddress
      - ZipSITDestHHGOriginalAddress
      - ZipSITOriginHHGActualAddress
      - ZipSITOriginHHGOriginalAddress
      - StandaloneCrate
      - StandaloneCrateCap
      - UncappedRequestTotal
      - LockedPriceCents
  ServiceItemParamType:
    type: string
    enum:
      - STRING
      - DATE
      - INTEGER
      - DECIMAL
      - TIMESTAMP
      - PaymentServiceItemUUID
      - BOOLEAN
  ServiceItemParamOrigin:
    type: string
    enum:
      - PRIME
      - SYSTEM
      - PRICER
      - PAYMENT_REQUEST
  PaymentServiceItemParam:
    type: object
    properties:
      id:
        example: c56a4180-65aa-42ec-a945-5fd21dec0538
        format: uuid
        readOnly: true
        type: string
      paymentServiceItemID:
        example: c56a4180-65aa-42ec-a945-5fd21dec0538
        format: uuid
        type: string
      key:
        $ref: '#/definitions/ServiceItemParamName'
      value:
        example: '3025'
        type: string
      type:
        $ref: '#/definitions/ServiceItemParamType'
      origin:
        $ref: '#/definitions/ServiceItemParamOrigin'
      eTag:
        type: string
        readOnly: true
  PaymentServiceItemParams:
    type: array
    items:
      $ref: '#/definitions/PaymentServiceItemParam'
  CustomerSupportRemark:
    type: object
    description: >-
      A text remark written by an office user that is associated with a specific
      move.
    required:
      - id
      - moveID
      - officeUserID
      - content
    properties:
      id:
        example: 1f2270c7-7166-40ae-981e-b200ebdf3054
        format: uuid
        type: string
      createdAt:
        type: string
        format: date-time
        readOnly: true
      updatedAt:
        type: string
        format: date-time
        readOnly: true
      officeUserID:
        example: 1f2270c7-7166-40ae-981e-b200ebdf3054
        format: uuid
        type: string
      moveID:
        example: 1f2270c7-7166-40ae-981e-b200ebdf3054
        format: uuid
        type: string
      content:
        example: This is a remark about a move.
        type: string
      officeUserFirstName:
        example: Grace
        type: string
        readOnly: true
      officeUserLastName:
        example: Griffin
        type: string
        readOnly: true
      officeUserEmail:
        type: string
        format: x-email
        pattern: ^[a-zA-Z0-9._%+-]+@[a-zA-Z0-9.-]+\.[a-zA-Z]{2,}$
        readOnly: true
  CustomerSupportRemarks:
    type: array
    items:
      $ref: '#/definitions/CustomerSupportRemark'
  DepartmentIndicator:
    type: string
    x-nullable: true
    title: Department indicator
    description: Military branch of service indicator for orders
    enum:
      - ARMY
      - ARMY_CORPS_OF_ENGINEERS
      - COAST_GUARD
      - NAVY_AND_MARINES
      - AIR_AND_SPACE_FORCE
      - OFFICE_OF_SECRETARY_OF_DEFENSE
    x-display-value:
      ARMY: 21 Army
      ARMY_CORPS_OF_ENGINEERS: 96 Army Corps of Engineers
      COAST_GUARD: 70 Coast Guard
      NAVY_AND_MARINES: 17 Navy and Marine Corps
      AIR_AND_SPACE_FORCE: 57 Air Force and Space Force
      OFFICE_OF_SECRETARY_OF_DEFENSE: 97 Office of Secretary of Defense
  LineOfAccounting:
    type: object
    properties:
      id:
        type: string
        format: uuid
        example: 06254fc3-b763-484c-b555-42855d1ad5cd
      loaSysId:
        type: string
        maxLength: 20
        example: '10003'
        x-nullable: true
      loaDptID:
        type: string
        maxLength: 2
        example: '1 '
        x-nullable: true
      loaTnsfrDptNm:
        type: string
        maxLength: 4
        x-nullable: true
      loaBafID:
        type: string
        maxLength: 4
        example: '1234'
        x-nullable: true
      loaTrsySfxTx:
        type: string
        maxLength: 4
        example: '0000'
        x-nullable: true
      loaMajClmNm:
        type: string
        maxLength: 4
        x-nullable: true
      loaOpAgncyID:
        type: string
        maxLength: 4
        example: 1A
        x-nullable: true
      loaAlltSnID:
        type: string
        maxLength: 5
        example: 123A
        x-nullable: true
      loaPgmElmntID:
        type: string
        maxLength: 12
        example: '00000000'
        x-nullable: true
      loaTskBdgtSblnTx:
        type: string
        maxLength: 8
        x-nullable: true
      loaDfAgncyAlctnRcpntID:
        type: string
        maxLength: 4
        x-nullable: true
      loaJbOrdNm:
        type: string
        maxLength: 10
        x-nullable: true
      loaSbaltmtRcpntID:
        type: string
        maxLength: 1
        x-nullable: true
      loaWkCntrRcpntNm:
        type: string
        maxLength: 6
        x-nullable: true
      loaMajRmbsmtSrcID:
        type: string
        maxLength: 1
        x-nullable: true
      loaDtlRmbsmtSrcID:
        type: string
        maxLength: 3
        x-nullable: true
      loaCustNm:
        type: string
        maxLength: 6
        x-nullable: true
      loaObjClsID:
        type: string
        maxLength: 6
        example: 22NL
        x-nullable: true
      loaSrvSrcID:
        type: string
        maxLength: 1
        x-nullable: true
      loaSpclIntrID:
        type: string
        maxLength: 2
        x-nullable: true
      loaBdgtAcntClsNm:
        type: string
        maxLength: 8
        example: '000000'
        x-nullable: true
      loaDocID:
        type: string
        maxLength: 15
        example: HHG12345678900
        x-nullable: true
      loaClsRefID:
        type: string
        maxLength: 2
        x-nullable: true
      loaInstlAcntgActID:
        type: string
        maxLength: 6
        example: '12345'
        x-nullable: true
      loaLclInstlID:
        type: string
        maxLength: 18
        x-nullable: true
      loaFmsTrnsactnID:
        type: string
        maxLength: 12
        x-nullable: true
      loaDscTx:
        type: string
        example: PERSONAL PROPERTY - PARANORMAL ACTIVITY DIVISION (OTHER)
        x-nullable: true
      loaBgnDt:
        type: string
        format: date
        example: '2005-10-01'
        x-nullable: true
      loaEndDt:
        type: string
        format: date
        example: '2015-10-01'
        x-nullable: true
      loaFnctPrsNm:
        type: string
        maxLength: 255
        x-nullable: true
      loaStatCd:
        type: string
        maxLength: 1
        example: U
        x-nullable: true
      loaHistStatCd:
        type: string
        maxLength: 1
        x-nullable: true
      loaHsGdsCd:
        type: string
        maxLength: 2
        example: HT
        x-nullable: true
      orgGrpDfasCd:
        type: string
        maxLength: 2
        example: ZZ
        x-nullable: true
      loaUic:
        type: string
        maxLength: 6
        x-nullable: true
      loaTrnsnID:
        type: string
        maxLength: 3
        example: B1
        x-nullable: true
      loaSubAcntID:
        type: string
        maxLength: 3
        x-nullable: true
      loaBetCd:
        type: string
        maxLength: 4
        x-nullable: true
      loaFndTyFgCd:
        type: string
        maxLength: 1
        x-nullable: true
      loaBgtLnItmID:
        type: string
        maxLength: 8
        x-nullable: true
      loaScrtyCoopImplAgncCd:
        type: string
        maxLength: 1
        x-nullable: true
      loaScrtyCoopDsgntrCd:
        type: string
        maxLength: 4
        x-nullable: true
      loaScrtyCoopLnItmID:
        type: string
        maxLength: 3
        x-nullable: true
      loaAgncDsbrCd:
        type: string
        maxLength: 6
        x-nullable: true
      loaAgncAcntngCd:
        type: string
        maxLength: 6
        x-nullable: true
      loaFndCntrID:
        type: string
        maxLength: 12
        x-nullable: true
      loaCstCntrID:
        type: string
        maxLength: 16
        x-nullable: true
      loaPrjID:
        type: string
        maxLength: 12
        x-nullable: true
      loaActvtyID:
        type: string
        maxLength: 11
        x-nullable: true
      loaCstCd:
        type: string
        maxLength: 16
        x-nullable: true
      loaWrkOrdID:
        type: string
        maxLength: 16
        x-nullable: true
      loaFnclArID:
        type: string
        maxLength: 6
        x-nullable: true
      loaScrtyCoopCustCd:
        type: string
        maxLength: 2
        x-nullable: true
      loaEndFyTx:
        type: integer
        example: 2016
        x-nullable: true
      loaBgFyTx:
        type: integer
        example: 2006
        x-nullable: true
      loaBgtRstrCd:
        type: string
        maxLength: 1
        x-nullable: true
      loaBgtSubActCd:
        type: string
        maxLength: 4
        x-nullable: true
      createdAt:
        type: string
        format: date-time
        example: '2023-08-03T19:17:10.050Z'
      updatedAt:
        type: string
        format: date-time
        example: '2023-08-03T19:17:38.776Z'
      validLoaForTac:
        type: boolean
        x-nullable: true
      validHhgProgramCodeForLoa:
        type: boolean
        x-nullable: true
  VLocation:
    description: A postal code, city, and state lookup
    type: object
    properties:
      city:
        type: string
        example: Anytown
        title: City
      state:
        title: State
        type: string
        x-display-value:
          AL: AL
          AK: AK
          AR: AR
          AZ: AZ
          CA: CA
          CO: CO
          CT: CT
          DC: DC
          DE: DE
          FL: FL
          GA: GA
          HI: HI
          IA: IA
          ID: ID
          IL: IL
          IN: IN
          KS: KS
          KY: KY
          LA: LA
          MA: MA
          MD: MD
          ME: ME
          MI: MI
          MN: MN
          MO: MO
          MS: MS
          MT: MT
          NC: NC
          ND: ND
          NE: NE
          NH: NH
          NJ: NJ
          NM: NM
          NV: NV
          NY: NY
          OH: OH
          OK: OK
          OR: OR
          PA: PA
          RI: RI
          SC: SC
          SD: SD
          TN: TN
          TX: TX
          UT: UT
          VA: VA
          VT: VT
          WA: WA
          WI: WI
          WV: WV
          WY: WY
        enum:
          - AL
          - AK
          - AR
          - AZ
          - CA
          - CO
          - CT
          - DC
          - DE
          - FL
          - GA
          - HI
          - IA
          - ID
          - IL
          - IN
          - KS
          - KY
          - LA
          - MA
          - MD
          - ME
          - MI
          - MN
          - MO
          - MS
          - MT
          - NC
          - ND
          - NE
          - NH
          - NJ
          - NM
          - NV
          - NY
          - OH
          - OK
          - OR
          - PA
          - RI
          - SC
          - SD
          - TN
          - TX
          - UT
          - VA
          - VT
          - WA
          - WI
          - WV
          - WY
      postalCode:
        type: string
        format: zip
        title: ZIP
        example: '90210'
        pattern: ^(\d{5}?)$
      county:
        type: string
        title: County
        x-nullable: true
        example: LOS ANGELES
      usPostRegionCitiesID:
        type: string
        format: uuid
        example: c56a4180-65aa-42ec-a945-5fd21dec0538
  ReServiceItem:
    description: A Service Item which ties an ReService, Market, and Shipment Type together
    type: object
    properties:
      serviceCode:
        type: string
        example: UBP
        enum:
          - CS
          - DBHF
          - DBTF
          - DCRT
          - DCRTSA
          - DDASIT
          - DDDSIT
          - DDFSIT
          - DDP
          - DDSFSC
          - DDSHUT
          - DLH
          - DMHF
          - DNPK
          - DOASIT
          - DOFSIT
          - DOP
          - DOPSIT
          - DOSFSC
          - DOSHUT
          - DPK
          - DSH
          - DUCRT
          - DUPK
          - FSC
          - IBHF
          - IBTF
          - ICRT
          - ICRTSA
          - IDASIT
          - IDDSIT
          - IDFSIT
          - IDSFSC
          - IDSHUT
          - IHPK
          - IHUPK
          - INPK
          - IOASIT
          - IOFSIT
          - IOPSIT
          - IOSFSC
          - IOSHUT
          - ISLH
          - IUBPK
          - IUBUPK
          - IUCRT
          - MS
          - PODFSC
          - POEFSC
          - UBP
      serviceName:
        type: string
        example: International UB, International Shipping & Linehaul
      marketCode:
        type: string
        example: i (International), d (Domestic)
        enum:
          - i
          - d
      shipmentType:
        type: string
        example: HHG, UNACCOMPANIED_BAGGAGE
        enum:
          - BOAT_HAUL_AWAY
          - BOAT_TOW_AWAY
          - HHG
          - HHG_INTO_NTS
          - HHG_OUTOF_NTS_DOMESTIC
          - MOBILE_HOME
          - PPM
          - UNACCOMPANIED_BAGGAGE
      isAutoApproved:
        type: boolean
        example: true
responses:
  InvalidRequest:
    description: The request payload is invalid
    schema:
      $ref: '#/definitions/Error'
  NotFound:
    description: The requested resource wasn't found
    schema:
      $ref: '#/definitions/Error'
  Conflict:
    description: Conflict error
    schema:
      $ref: '#/definitions/Error'
  PermissionDenied:
    description: The request was denied
    schema:
      $ref: '#/definitions/Error'
  ServerError:
    description: A server error occurred
    schema:
      $ref: '#/definitions/Error'
  PreconditionFailed:
    description: Precondition failed
    schema:
      $ref: '#/definitions/Error'
  UnprocessableEntity:
    description: The payload was unprocessable.
    schema:
      $ref: '#/definitions/ValidationError'
parameters:
  ifMatch:
    in: header
    name: If-Match
    type: string
    required: true
    description: >
      Optimistic locking is implemented via the `If-Match` header. If the ETag
      header does not match the value of the resource on the server, the server
      rejects the change with a `412 Precondition Failed` error.
  ppmShipmentId:
    name: ppmShipmentId
    in: path
    type: string
    format: uuid
    required: true
    description: UUID of the PPM shipment
  weightTicketId:
    name: weightTicketId
    in: path
    type: string
    format: uuid
    required: true
    description: UUID of the weight ticket
  movingExpenseId:
    name: movingExpenseId
    in: path
    type: string
    format: uuid
    required: true
    description: UUID of the moving expense
  proGearWeightTicketId:
    name: proGearWeightTicketId
    in: path
    type: string
    format: uuid
    required: true
    description: UUID of the pro-gear weight ticket<|MERGE_RESOLUTION|>--- conflicted
+++ resolved
@@ -7554,10 +7554,7 @@
         type: boolean
       workload:
         type: integer
-<<<<<<< HEAD
-=======
-        x-omitempty: false
->>>>>>> 7907d67e
+        x-omitempty: false
   BulkAssignmentData:
     type: object
     properties:
