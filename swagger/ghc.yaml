swagger: '2.0'
info:
  contact:
    email: milmove-developers@caci.com
  description: >
    The GHC API is a RESTful API that enables the Office application for
    MilMove.


    All endpoints are located under `/ghc/v1`.
  license:
    name: MIT
    url: https://opensource.org/licenses/MIT
  title: MilMove GHC API
  version: 0.0.1
basePath: /ghc/v1
schemes:
  - http
tags:
  - name: queues
  - name: move
  - name: order
    description: >
      Move Orders - Commonly called “Orders,” especially in customer-facing
      language. Orders are plural because they're a bundle of related orders
      issued bya Service (e.g. Army, Air Force, Navy) to a customer that
      authorize (and order) that customer to move from one location to another.

      Orders are backed by $$ in the bank to support that move, which is
      identified by a Line of Account (LOA) code on the orders document.
  - name: moveTaskOrder
  - name: customer
  - name: mtoServiceItem
  - name: mtoShipment
  - name: shipment
  - name: mtoAgent
  - name: paymentServiceItem
  - name: ppm
  - name: tac
  - name: transportationOffice
  - name: addresses
  - name: uploads
  - name: paymentRequests
  - name: reServiceItems
paths:
  /customer:
    post:
      summary: Creates a customer with Okta option
      description: >-
        Creates a customer with option to also create an Okta profile account
        based on the office user's input when completing the UI form and
        submitting.
      operationId: createCustomerWithOktaOption
      tags:
        - customer
      consumes:
        - application/json
      produces:
        - application/json
      parameters:
        - in: body
          name: body
          required: true
          schema:
            $ref: '#/definitions/CreateCustomerPayload'
      responses:
        '200':
          description: successfully created the customer
          schema:
            $ref: '#/definitions/CreatedCustomer'
        '400':
          $ref: '#/responses/InvalidRequest'
        '401':
          $ref: '#/responses/PermissionDenied'
        '403':
          $ref: '#/responses/PermissionDenied'
        '404':
          $ref: '#/responses/NotFound'
        '409':
          $ref: '#/responses/Conflict'
        '412':
          $ref: '#/responses/PreconditionFailed'
        '422':
          $ref: '#/responses/UnprocessableEntity'
        '500':
          $ref: '#/responses/ServerError'
  /open/requested-office-users:
    post:
      consumes:
        - application/json
      produces:
        - application/json
      summary: Create an Office User
      description: >
        This endpoint is publicly accessible as it is utilized for individuals
        who do not have an office account to request the creation of an office
        account.

        Request the creation of an office user. An administrator will need to
        approve them after creation. Note on requirements: An identification
        method must be present. The following 2 fields have an "OR" requirement.
        - edipi - other_unique_id One of these two fields MUST be present to
        serve as identification for the office user being created. This logic is
        handled at the application level.
      operationId: createRequestedOfficeUser
      tags:
        - officeUsers
      parameters:
        - in: body
          name: officeUser
          description: Office User information
          schema:
            $ref: '#/definitions/OfficeUserCreate'
      responses:
        '201':
          description: successfully requested the creation of provided office user
          schema:
            $ref: '#/definitions/OfficeUser'
        '422':
          description: validation error
          schema:
            $ref: '#/definitions/ValidationError'
        '500':
          description: internal server error
  /office-users/{officeUserId}:
    patch:
      consumes:
        - application/json
      produces:
        - application/json
      summary: Updates an Office User
      description: >-
        This endpoint updates a single Office User by ID. This is to be used by
        office users to update their profile.
      operationId: updateOfficeUser
      tags:
        - officeUsers
      parameters:
        - in: path
          name: officeUserId
          type: string
          format: uuid
          required: true
        - in: body
          name: officeUser
          description: Office User information
          required: true
          schema:
            $ref: '#/definitions/OfficeUserUpdate'
      responses:
        '200':
          description: Successfully updated Office User
          schema:
            $ref: '#/definitions/OfficeUser'
        '400':
          $ref: '#/responses/InvalidRequest'
        '401':
          $ref: '#/responses/PermissionDenied'
        '403':
          $ref: '#/responses/PermissionDenied'
        '404':
          $ref: '#/responses/NotFound'
        '500':
          $ref: '#/responses/ServerError'
  /customer/{customerID}:
    parameters:
      - description: ID of customer to use
        in: path
        name: customerID
        required: true
        type: string
        format: uuid
    get:
      produces:
        - application/json
      parameters: []
      responses:
        '200':
          description: Successfully retrieved information on an individual customer
          schema:
            $ref: '#/definitions/Customer'
        '400':
          $ref: '#/responses/InvalidRequest'
        '401':
          $ref: '#/responses/PermissionDenied'
        '403':
          $ref: '#/responses/PermissionDenied'
        '404':
          $ref: '#/responses/NotFound'
        '500':
          $ref: '#/responses/ServerError'
      tags:
        - customer
      description: Returns a given customer
      operationId: getCustomer
      summary: Returns a given customer
    patch:
      summary: Updates customer info
      description: Updates customer info by ID
      operationId: updateCustomer
      tags:
        - customer
      consumes:
        - application/json
      produces:
        - application/json
      parameters:
        - in: body
          name: body
          required: true
          schema:
            $ref: '#/definitions/UpdateCustomerPayload'
        - in: header
          name: If-Match
          type: string
          required: true
      responses:
        '200':
          description: updated instance of orders
          schema:
            $ref: '#/definitions/Customer'
        '400':
          $ref: '#/responses/InvalidRequest'
        '401':
          $ref: '#/responses/PermissionDenied'
        '403':
          $ref: '#/responses/PermissionDenied'
        '404':
          $ref: '#/responses/NotFound'
        '412':
          $ref: '#/responses/PreconditionFailed'
        '422':
          $ref: '#/responses/UnprocessableEntity'
        '500':
          $ref: '#/responses/ServerError'
      x-permissions:
        - update.customer
  /customer/search:
    post:
      produces:
        - application/json
      consumes:
        - application/json
      summary: Search customers by DOD ID or customer name
      description: >
        Search customers by DOD ID or customer name. Used by services counselors
        to locate profiles to update, find attached moves, and to create new
        moves.
      operationId: searchCustomers
      tags:
        - customer
      parameters:
        - in: body
          name: body
          schema:
            properties:
              page:
                type: integer
                description: requested page of results
              perPage:
                type: integer
              edipi:
                description: DOD ID
                type: string
                minLength: 10
                maxLength: 10
                x-nullable: true
              emplid:
                description: EMPLID
                type: string
                minLength: 7
                maxLength: 7
                x-nullable: true
              branch:
                description: Branch
                type: string
                minLength: 1
              customerName:
                description: Customer Name
                type: string
                minLength: 1
                x-nullable: true
              sort:
                type: string
                x-nullable: true
                enum:
                  - customerName
                  - edipi
                  - emplid
                  - branch
                  - personalEmail
                  - telephone
              order:
                type: string
                x-nullable: true
                enum:
                  - asc
                  - desc
          description: field that results should be sorted by
      responses:
        '200':
          description: Successfully returned all customers matching the criteria
          schema:
            $ref: '#/definitions/SearchCustomersResult'
        '403':
          $ref: '#/responses/PermissionDenied'
        '500':
          $ref: '#/responses/ServerError'
  /move/{locator}:
    parameters:
      - description: Code used to identify a move in the system
        in: path
        name: locator
        required: true
        type: string
    get:
      produces:
        - application/json
      parameters: []
      responses:
        '200':
          description: Successfully retrieved the individual move
          schema:
            $ref: '#/definitions/Move'
        '400':
          $ref: '#/responses/InvalidRequest'
        '401':
          $ref: '#/responses/PermissionDenied'
        '403':
          $ref: '#/responses/PermissionDenied'
        '404':
          $ref: '#/responses/NotFound'
        '500':
          $ref: '#/responses/ServerError'
      tags:
        - move
      description: Returns a given move for a unique alphanumeric locator string
      summary: Returns a given move
      operationId: getMove
  /move/{locator}/history:
    parameters:
      - description: Code used to identify a move in the system
        in: path
        name: locator
        required: true
        type: string
    get:
      produces:
        - application/json
      parameters:
        - in: query
          name: page
          type: integer
          description: requested page of results
        - in: query
          name: perPage
          type: integer
          description: results per page
      responses:
        '200':
          description: Successfully retrieved the individual move history
          schema:
            $ref: '#/definitions/MoveHistoryResult'
        '400':
          $ref: '#/responses/InvalidRequest'
        '401':
          $ref: '#/responses/PermissionDenied'
        '403':
          $ref: '#/responses/PermissionDenied'
        '404':
          $ref: '#/responses/NotFound'
        '500':
          $ref: '#/responses/ServerError'
      tags:
        - move
      description: >-
        Returns the history for a given move for a unique alphanumeric locator
        string
      summary: Returns the history of an identified move
      operationId: getMoveHistory
  /moves/{moveID}/shipment-evaluation-reports-list:
    parameters:
      - description: Code used to identify a move in the system
        in: path
        name: moveID
        required: true
        type: string
        format: uuid
    get:
      produces:
        - application/json
      responses:
        '200':
          description: Successfully retrieved the move's evaluation reports
          schema:
            $ref: '#/definitions/EvaluationReportList'
        '400':
          $ref: '#/responses/InvalidRequest'
        '401':
          $ref: '#/responses/PermissionDenied'
        '403':
          $ref: '#/responses/PermissionDenied'
        '404':
          $ref: '#/responses/NotFound'
        '500':
          $ref: '#/responses/ServerError'
      tags:
        - move
      description: >-
        Returns shipment evaluation reports for the specified move that are
        visible to the current office user
      summary: >-
        Returns shipment evaluation reports for the specified move that are
        visible to the current office user
      operationId: getMoveShipmentEvaluationReportsList
  /moves/{moveID}/counseling-evaluation-reports-list:
    parameters:
      - description: Code used to identify a move in the system
        in: path
        name: moveID
        required: true
        type: string
        format: uuid
    get:
      produces:
        - application/json
      responses:
        '200':
          description: Successfully retrieved the move's evaluation reports
          schema:
            $ref: '#/definitions/EvaluationReportList'
        '400':
          $ref: '#/responses/InvalidRequest'
        '401':
          $ref: '#/responses/PermissionDenied'
        '403':
          $ref: '#/responses/PermissionDenied'
        '404':
          $ref: '#/responses/NotFound'
        '500':
          $ref: '#/responses/ServerError'
      tags:
        - move
      description: >-
        Returns counseling evaluation reports for the specified move that are
        visible to the current office user
      summary: >-
        Returns counseling evaluation reports for the specified move that are
        visible to the current office user
      operationId: getMoveCounselingEvaluationReportsList
  /moves/{moveID}/cancel:
    parameters:
      - description: ID of the move
        in: path
        name: moveID
        required: true
        format: uuid
        type: string
    post:
      consumes:
        - application/json
      produces:
        - application/json
      parameters: []
      responses:
        '200':
          description: Successfully canceled move
          schema:
            $ref: '#/definitions/Move'
        '403':
          $ref: '#/responses/PermissionDenied'
        '404':
          $ref: '#/responses/NotFound'
        '409':
          $ref: '#/responses/Conflict'
        '412':
          $ref: '#/responses/PreconditionFailed'
        '422':
          $ref: '#/responses/UnprocessableEntity'
        '500':
          $ref: '#/responses/ServerError'
      tags:
        - move
      description: cancels a move
      operationId: moveCanceler
      summary: Cancels a move
      x-permissions:
        - update.cancelMoveFlag
  /counseling/orders/{orderID}:
    parameters:
      - description: ID of order to update
        in: path
        name: orderID
        required: true
        type: string
        format: uuid
    patch:
      summary: Updates an order (performed by a services counselor)
      description: All fields sent in this request will be set on the order referenced
      operationId: counselingUpdateOrder
      tags:
        - order
      consumes:
        - application/json
      produces:
        - application/json
      parameters:
        - in: body
          name: body
          required: true
          schema:
            $ref: '#/definitions/CounselingUpdateOrderPayload'
        - in: header
          name: If-Match
          type: string
          required: true
      responses:
        '200':
          description: updated instance of orders
          schema:
            $ref: '#/definitions/Order'
        '403':
          $ref: '#/responses/PermissionDenied'
        '404':
          $ref: '#/responses/NotFound'
        '412':
          $ref: '#/responses/PreconditionFailed'
        '422':
          $ref: '#/responses/UnprocessableEntity'
        '500':
          $ref: '#/responses/ServerError'
  /orders:
    post:
      summary: Creates an orders model for a logged-in user
      description: >-
        Creates an instance of orders tied to a service member, which allow for
        creation of a move and an entitlement. Orders are required before the
        creation of a move
      operationId: createOrder
      tags:
        - order
      consumes:
        - application/json
      produces:
        - application/json
      parameters:
        - in: body
          name: createOrders
          schema:
            $ref: '#/definitions/CreateOrders'
      responses:
        '200':
          description: created instance of orders
          schema:
            $ref: '#/definitions/Order'
        '400':
          description: invalid request
        '401':
          description: request requires user authentication
        '403':
          description: user is not authorized
        '422':
          $ref: '#/responses/UnprocessableEntity'
        '500':
          description: internal server error
  /orders/{orderID}:
    parameters:
      - description: ID of order to use
        in: path
        name: orderID
        required: true
        type: string
        format: uuid
    patch:
      summary: Updates an order
      description: All fields sent in this request will be set on the order referenced
      operationId: updateOrder
      tags:
        - order
      consumes:
        - application/json
      produces:
        - application/json
      parameters:
        - in: body
          name: body
          required: true
          schema:
            $ref: '#/definitions/UpdateOrderPayload'
        - in: header
          name: If-Match
          type: string
          required: true
      responses:
        '200':
          description: updated instance of orders
          schema:
            $ref: '#/definitions/Order'
        '400':
          $ref: '#/responses/InvalidRequest'
        '403':
          $ref: '#/responses/PermissionDenied'
        '404':
          $ref: '#/responses/NotFound'
        '409':
          $ref: '#/responses/Conflict'
        '412':
          $ref: '#/responses/PreconditionFailed'
        '422':
          $ref: '#/responses/UnprocessableEntity'
        '500':
          $ref: '#/responses/ServerError'
      x-permissions:
        - update.orders
    get:
      produces:
        - application/json
      parameters: []
      responses:
        '200':
          description: Successfully retrieved order
          schema:
            $ref: '#/definitions/Order'
        '400':
          $ref: '#/responses/InvalidRequest'
        '401':
          $ref: '#/responses/PermissionDenied'
        '403':
          $ref: '#/responses/PermissionDenied'
        '404':
          $ref: '#/responses/NotFound'
        '500':
          $ref: '#/responses/ServerError'
      tags:
        - order
      description: Gets an order
      operationId: getOrder
      summary: Gets an order by ID
  /orders/{orderID}/allowances:
    parameters:
      - description: ID of order to use
        in: path
        name: orderID
        required: true
        type: string
        format: uuid
    patch:
      summary: Updates an allowance (Orders with Entitlements)
      description: All fields sent in this request will be set on the order referenced
      operationId: updateAllowance
      tags:
        - order
      consumes:
        - application/json
      produces:
        - application/json
      parameters:
        - in: body
          name: body
          required: true
          schema:
            $ref: '#/definitions/UpdateAllowancePayload'
        - in: header
          name: If-Match
          type: string
          required: true
      responses:
        '200':
          description: updated instance of allowance
          schema:
            $ref: '#/definitions/Order'
        '403':
          $ref: '#/responses/PermissionDenied'
        '404':
          $ref: '#/responses/NotFound'
        '412':
          $ref: '#/responses/PreconditionFailed'
        '422':
          $ref: '#/responses/UnprocessableEntity'
        '500':
          $ref: '#/responses/ServerError'
      x-permissions:
        - update.allowances
  /orders/{orderID}/acknowledge-excess-weight-risk:
    parameters:
      - description: ID of order to use
        in: path
        name: orderID
        required: true
        type: string
        format: uuid
    post:
      summary: >-
        Saves the date and time a TOO acknowledged the excess weight risk by
        dismissing the alert
      description: >-
        Saves the date and time a TOO acknowledged the excess weight risk by
        dismissing the alert
      operationId: acknowledgeExcessWeightRisk
      tags:
        - order
      consumes:
        - application/json
      produces:
        - application/json
      parameters:
        - in: header
          name: If-Match
          type: string
          required: true
      responses:
        '200':
          description: updated Move
          schema:
            $ref: '#/definitions/Move'
        '403':
          $ref: '#/responses/PermissionDenied'
        '404':
          $ref: '#/responses/NotFound'
        '412':
          $ref: '#/responses/PreconditionFailed'
        '422':
          $ref: '#/responses/UnprocessableEntity'
        '500':
          $ref: '#/responses/ServerError'
      x-permissions:
        - update.excessWeightRisk
  /orders/{orderID}/acknowledge-excess-unaccompanied-baggage-weight-risk:
    parameters:
      - description: ID of order to use
        in: path
        name: orderID
        required: true
        type: string
        format: uuid
    post:
      summary: >-
        Saves the date and time a TOO acknowledged the excess unaccompanied
        baggage weight risk by dismissing the alert
      description: >-
        Saves the date and time a TOO acknowledged the excess unaccompanied
        baggage weight risk by dismissing the alert
      operationId: acknowledgeExcessUnaccompaniedBaggageWeightRisk
      tags:
        - order
      consumes:
        - application/json
      produces:
        - application/json
      parameters:
        - in: header
          name: If-Match
          type: string
          required: true
      responses:
        '200':
          description: updated Move
          schema:
            $ref: '#/definitions/Move'
        '403':
          $ref: '#/responses/PermissionDenied'
        '404':
          $ref: '#/responses/NotFound'
        '412':
          $ref: '#/responses/PreconditionFailed'
        '422':
          $ref: '#/responses/UnprocessableEntity'
        '500':
          $ref: '#/responses/ServerError'
      x-permissions:
        - update.excessWeightRisk
  /orders/{orderID}/update-billable-weight:
    parameters:
      - description: ID of order to use
        in: path
        name: orderID
        required: true
        type: string
        format: uuid
    patch:
      summary: Updates the max billable weight
      description: Updates the DBAuthorizedWeight attribute for the Order Entitlements=
      operationId: updateBillableWeight
      tags:
        - order
      consumes:
        - application/json
      produces:
        - application/json
      parameters:
        - in: body
          name: body
          required: true
          schema:
            $ref: '#/definitions/UpdateBillableWeightPayload'
        - in: header
          name: If-Match
          type: string
          required: true
      responses:
        '200':
          description: updated Order
          schema:
            $ref: '#/definitions/Order'
        '403':
          $ref: '#/responses/PermissionDenied'
        '404':
          $ref: '#/responses/NotFound'
        '412':
          $ref: '#/responses/PreconditionFailed'
        '422':
          $ref: '#/responses/UnprocessableEntity'
        '500':
          $ref: '#/responses/ServerError'
      x-permissions:
        - update.billableWeight
  /orders/{orderID}/update-max-billable-weight/tio:
    parameters:
      - description: ID of order to use
        in: path
        name: orderID
        required: true
        type: string
        format: uuid
    patch:
      summary: Updates the max billable weight with TIO remarks
      description: >-
        Updates the DBAuthorizedWeight attribute for the Order Entitlements and
        move TIO remarks
      operationId: updateMaxBillableWeightAsTIO
      tags:
        - order
      consumes:
        - application/json
      produces:
        - application/json
      parameters:
        - in: body
          name: body
          required: true
          schema:
            $ref: '#/definitions/UpdateMaxBillableWeightAsTIOPayload'
        - $ref: '#/parameters/ifMatch'
      responses:
        '200':
          description: updated Order
          schema:
            $ref: '#/definitions/Order'
        '403':
          $ref: '#/responses/PermissionDenied'
        '404':
          $ref: '#/responses/NotFound'
        '412':
          $ref: '#/responses/PreconditionFailed'
        '422':
          $ref: '#/responses/UnprocessableEntity'
        '500':
          $ref: '#/responses/ServerError'
      x-permissions:
        - update.maxBillableWeight
  /orders/{orderID}/upload_amended_orders:
    post:
      summary: Create an amended order for a given order
      description: Create an amended order for a given order
      operationId: uploadAmendedOrders
      tags:
        - order
      consumes:
        - multipart/form-data
      parameters:
        - in: path
          name: orderID
          type: string
          format: uuid
          required: true
          description: UUID of the order
        - in: formData
          name: file
          type: file
          description: The file to upload.
          required: true
      responses:
        '201':
          description: created upload
          schema:
            $ref: '#/definitions/Upload'
        '400':
          description: invalid request
          schema:
            $ref: '#/definitions/InvalidRequestResponsePayload'
        '403':
          description: not authorized
        '404':
          description: not found
        '413':
          description: payload is too large
        '500':
          description: server error
  /counseling/orders/{orderID}/allowances:
    parameters:
      - description: ID of order to use
        in: path
        name: orderID
        required: true
        type: string
        format: uuid
    patch:
      summary: Updates an allowance (Orders with Entitlements)
      description: All fields sent in this request will be set on the order referenced
      operationId: counselingUpdateAllowance
      tags:
        - order
      consumes:
        - application/json
      produces:
        - application/json
      parameters:
        - in: body
          name: body
          required: true
          schema:
            $ref: '#/definitions/CounselingUpdateAllowancePayload'
        - in: header
          name: If-Match
          type: string
          required: true
      responses:
        '200':
          description: updated instance of allowance
          schema:
            $ref: '#/definitions/Order'
        '403':
          $ref: '#/responses/PermissionDenied'
        '404':
          $ref: '#/responses/NotFound'
        '412':
          $ref: '#/responses/PreconditionFailed'
        '422':
          $ref: '#/responses/UnprocessableEntity'
        '500':
          $ref: '#/responses/ServerError'
  /move-task-orders/{moveTaskOrderID}:
    parameters:
      - description: ID of move to use
        in: path
        name: moveTaskOrderID
        required: true
        type: string
    get:
      produces:
        - application/json
      parameters: []
      responses:
        '200':
          description: Successfully retrieved move task order
          schema:
            $ref: '#/definitions/MoveTaskOrder'
        '400':
          $ref: '#/responses/InvalidRequest'
        '401':
          $ref: '#/responses/PermissionDenied'
        '403':
          $ref: '#/responses/PermissionDenied'
        '404':
          $ref: '#/responses/NotFound'
        '500':
          $ref: '#/responses/ServerError'
      tags:
        - moveTaskOrder
      description: Gets a move
      operationId: getMoveTaskOrder
      summary: Gets a move by ID
  /move_task_orders/{moveTaskOrderID}/mto_service_items:
    parameters:
      - description: ID of move for mto service item to use
        in: path
        name: moveTaskOrderID
        required: true
        format: uuid
        type: string
    get:
      produces:
        - application/json
      parameters: []
      responses:
        '200':
          description: Successfully retrieved all line items for a move task order
          schema:
            $ref: '#/definitions/MTOServiceItems'
        '404':
          $ref: '#/responses/NotFound'
        '422':
          $ref: '#/responses/UnprocessableEntity'
        '500':
          $ref: '#/responses/ServerError'
      tags:
        - mtoServiceItem
      description: Gets all line items for a move
      operationId: listMTOServiceItems
      summary: Gets all line items for a move
  /mto-shipments:
    post:
      summary: createMTOShipment
      description: |
        Creates a MTO shipment for the specified Move Task Order.
        Required fields include:
        * Shipment Type
        * Customer requested pick-up date
        * Pick-up Address
        * Delivery Address
        * Releasing / Receiving agents
        Optional fields include:
        * Delivery Address Type
        * Customer Remarks
        * Releasing / Receiving agents
        * An array of optional accessorial service item codes
      consumes:
        - application/json
      produces:
        - application/json
      operationId: createMTOShipment
      tags:
        - mtoShipment
      parameters:
        - in: body
          name: body
          schema:
            $ref: '#/definitions/CreateMTOShipment'
      responses:
        '200':
          description: Successfully created a MTO shipment.
          schema:
            $ref: '#/definitions/MTOShipment'
        '400':
          $ref: '#/responses/InvalidRequest'
        '404':
          $ref: '#/responses/NotFound'
        '422':
          $ref: '#/responses/UnprocessableEntity'
        '500':
          $ref: '#/responses/ServerError'
  /move_task_orders/{moveTaskOrderID}/mto_shipments:
    parameters:
      - description: ID of move task order for mto shipment to use
        in: path
        name: moveTaskOrderID
        required: true
        format: uuid
        type: string
    get:
      produces:
        - application/json
      parameters: []
      responses:
        '200':
          description: Successfully retrieved all mto shipments for a move task order
          schema:
            $ref: '#/definitions/MTOShipments'
        '403':
          $ref: '#/responses/PermissionDenied'
        '404':
          $ref: '#/responses/NotFound'
        '422':
          $ref: '#/responses/UnprocessableEntity'
        '500':
          $ref: '#/responses/ServerError'
      tags:
        - mtoShipment
      description: Gets all shipments for a move task order
      operationId: listMTOShipments
      summary: Gets all shipments for a move task order
  /shipments/{shipmentID}:
    get:
      summary: fetches a shipment by ID
      description: fetches a shipment by ID
      operationId: getShipment
      tags:
        - mtoShipment
      produces:
        - application/json
      parameters:
        - description: ID of the shipment to be fetched
          in: path
          name: shipmentID
          required: true
          format: uuid
          type: string
      responses:
        '200':
          description: Successfully fetched the shipment
          schema:
            $ref: '#/definitions/MTOShipment'
        '400':
          $ref: '#/responses/InvalidRequest'
        '403':
          $ref: '#/responses/PermissionDenied'
        '404':
          $ref: '#/responses/NotFound'
        '422':
          $ref: '#/responses/UnprocessableEntity'
        '500':
          $ref: '#/responses/ServerError'
    delete:
      summary: Soft deletes a shipment by ID
      description: Soft deletes a shipment by ID
      operationId: deleteShipment
      tags:
        - shipment
      produces:
        - application/json
      parameters:
        - description: ID of the shipment to be deleted
          in: path
          name: shipmentID
          required: true
          format: uuid
          type: string
      responses:
        '204':
          description: Successfully soft deleted the shipment
        '400':
          $ref: '#/responses/InvalidRequest'
        '403':
          $ref: '#/responses/PermissionDenied'
        '404':
          $ref: '#/responses/NotFound'
        '409':
          $ref: '#/responses/Conflict'
        '422':
          $ref: '#/responses/UnprocessableEntity'
        '500':
          $ref: '#/responses/ServerError'
  /move_task_orders/{moveTaskOrderID}/mto_shipments/{shipmentID}:
    patch:
      summary: updateMTOShipment
      description: |
        Updates a specified MTO shipment.
        Required fields include:
        * MTO Shipment ID required in path
        * If-Match required in headers
        * No fields required in body
        Optional fields include:
        * New shipment status type
        * Shipment Type
        * Customer requested pick-up date
        * Pick-up Address
        * Delivery Address
        * Secondary Pick-up Address
        * SecondaryDelivery Address
        * Delivery Address Type
        * Customer Remarks
        * Counselor Remarks
        * Releasing / Receiving agents
        * Actual Pro Gear Weight
        * Actual Spouse Pro Gear Weight
        * Location of the POE/POD
      consumes:
        - application/json
      produces:
        - application/json
      operationId: updateMTOShipment
      tags:
        - mtoShipment
      parameters:
        - in: path
          name: moveTaskOrderID
          required: true
          format: uuid
          type: string
          description: ID of move task order for mto shipment to use
        - in: path
          name: shipmentID
          type: string
          format: uuid
          required: true
          description: UUID of the MTO Shipment to update
        - in: header
          name: If-Match
          type: string
          required: true
          description: >
            Optimistic locking is implemented via the `If-Match` header. If the
            ETag header does not match the value of the resource on the server,
            the server rejects the change with a `412 Precondition Failed`
            error.
        - in: body
          name: body
          schema:
            $ref: '#/definitions/UpdateShipment'
      responses:
        '200':
          description: Successfully updated the specified MTO shipment.
          schema:
            $ref: '#/definitions/MTOShipment'
        '400':
          $ref: '#/responses/InvalidRequest'
        '401':
          $ref: '#/responses/PermissionDenied'
        '403':
          $ref: '#/responses/PermissionDenied'
        '404':
          $ref: '#/responses/NotFound'
        '412':
          $ref: '#/responses/PreconditionFailed'
        '422':
          $ref: '#/responses/UnprocessableEntity'
        '500':
          $ref: '#/responses/ServerError'
  /shipments/approve:
    post:
      consumes:
        - application/json
      produces:
        - application/json
      parameters:
        - in: body
          name: body
          required: true
          schema:
            $ref: '#/definitions/ApproveShipments'
      responses:
        '200':
          description: Successfully approved the shipments
          schema:
            type: array
            items:
              $ref: '#/definitions/MTOShipment'
        '403':
          $ref: '#/responses/PermissionDenied'
        '404':
          $ref: '#/responses/NotFound'
        '409':
          $ref: '#/responses/Conflict'
        '412':
          $ref: '#/responses/PreconditionFailed'
        '422':
          $ref: '#/responses/UnprocessableEntity'
        '500':
          $ref: '#/responses/ServerError'
      tags:
        - shipment
      description: Approves multiple shipments in one request
      operationId: approveShipments
      summary: Approves multiple shipments at once
      x-permissions:
        - update.shipment
  /shipments/{shipmentID}/approve:
    parameters:
      - description: ID of the shipment
        in: path
        name: shipmentID
        required: true
        format: uuid
        type: string
    post:
      consumes:
        - application/json
      produces:
        - application/json
      parameters:
        - in: header
          name: If-Match
          type: string
          required: true
      responses:
        '200':
          description: Successfully approved the shipment
          schema:
            $ref: '#/definitions/MTOShipment'
        '403':
          $ref: '#/responses/PermissionDenied'
        '404':
          $ref: '#/responses/NotFound'
        '409':
          $ref: '#/responses/Conflict'
        '412':
          $ref: '#/responses/PreconditionFailed'
        '422':
          $ref: '#/responses/UnprocessableEntity'
        '500':
          $ref: '#/responses/ServerError'
      tags:
        - shipment
      description: Approves a shipment
      operationId: approveShipment
      summary: Approves a shipment
      x-permissions:
        - update.shipment
  /shipments/{shipmentID}/request-diversion:
    parameters:
      - description: ID of the shipment
        in: path
        name: shipmentID
        required: true
        format: uuid
        type: string
    post:
      consumes:
        - application/json
      produces:
        - application/json
      parameters:
        - in: header
          name: If-Match
          type: string
          required: true
        - in: body
          name: body
          required: true
          schema:
            $ref: '#/definitions/RequestDiversion'
      responses:
        '200':
          description: Successfully requested the shipment diversion
          schema:
            $ref: '#/definitions/MTOShipment'
        '403':
          $ref: '#/responses/PermissionDenied'
        '404':
          $ref: '#/responses/NotFound'
        '409':
          $ref: '#/responses/Conflict'
        '412':
          $ref: '#/responses/PreconditionFailed'
        '422':
          $ref: '#/responses/UnprocessableEntity'
        '500':
          $ref: '#/responses/ServerError'
      tags:
        - shipment
      description: Requests a shipment diversion
      operationId: requestShipmentDiversion
      summary: Requests a shipment diversion
      x-permissions:
        - create.shipmentDiversionRequest
  /shipments/{shipmentID}/approve-diversion:
    parameters:
      - description: ID of the shipment
        in: path
        name: shipmentID
        required: true
        format: uuid
        type: string
    post:
      consumes:
        - application/json
      produces:
        - application/json
      parameters:
        - in: header
          name: If-Match
          type: string
          required: true
      responses:
        '200':
          description: Successfully approved the shipment diversion
          schema:
            $ref: '#/definitions/MTOShipment'
        '403':
          $ref: '#/responses/PermissionDenied'
        '404':
          $ref: '#/responses/NotFound'
        '409':
          $ref: '#/responses/Conflict'
        '412':
          $ref: '#/responses/PreconditionFailed'
        '422':
          $ref: '#/responses/UnprocessableEntity'
        '500':
          $ref: '#/responses/ServerError'
      x-permissions:
        - update.shipment
      tags:
        - shipment
      description: Approves a shipment diversion
      operationId: approveShipmentDiversion
      summary: Approves a shipment diversion
  /shipments/{shipmentID}/reject:
    parameters:
      - description: ID of the shipment
        in: path
        name: shipmentID
        required: true
        format: uuid
        type: string
    post:
      consumes:
        - application/json
      produces:
        - application/json
      parameters:
        - in: header
          name: If-Match
          type: string
          required: true
        - in: body
          name: body
          required: true
          schema:
            $ref: '#/definitions/RejectShipment'
      responses:
        '200':
          description: Successfully rejected the shipment
          schema:
            $ref: '#/definitions/MTOShipment'
        '403':
          $ref: '#/responses/PermissionDenied'
        '404':
          $ref: '#/responses/NotFound'
        '409':
          $ref: '#/responses/Conflict'
        '412':
          $ref: '#/responses/PreconditionFailed'
        '422':
          $ref: '#/responses/UnprocessableEntity'
        '500':
          $ref: '#/responses/ServerError'
      tags:
        - shipment
      description: rejects a shipment
      operationId: rejectShipment
      summary: rejects a shipment
  /shipments/{shipmentID}/request-cancellation:
    parameters:
      - description: ID of the shipment
        in: path
        name: shipmentID
        required: true
        format: uuid
        type: string
    post:
      consumes:
        - application/json
      produces:
        - application/json
      parameters:
        - in: header
          name: If-Match
          type: string
          required: true
      responses:
        '200':
          description: Successfully requested the shipment cancellation
          schema:
            $ref: '#/definitions/MTOShipment'
        '403':
          $ref: '#/responses/PermissionDenied'
        '404':
          $ref: '#/responses/NotFound'
        '409':
          $ref: '#/responses/Conflict'
        '412':
          $ref: '#/responses/PreconditionFailed'
        '422':
          $ref: '#/responses/UnprocessableEntity'
        '500':
          $ref: '#/responses/ServerError'
      tags:
        - shipment
      description: Requests a shipment cancellation
      operationId: requestShipmentCancellation
      summary: Requests a shipment cancellation
      x-permissions:
        - create.shipmentCancellation
  /shipments/{shipmentID}/terminate:
    parameters:
      - description: ID of the shipment
        in: path
        name: shipmentID
        required: true
        format: uuid
        type: string
    post:
      consumes:
        - application/json
      produces:
        - application/json
      parameters:
        - in: body
          name: body
          required: true
          schema:
            properties:
              terminationReason:
                type: string
            required:
              - terminationReason
      responses:
        '200':
          description: Successfully terminated the shipment
          schema:
            $ref: '#/definitions/MTOShipment'
        '403':
          $ref: '#/responses/PermissionDenied'
        '404':
          $ref: '#/responses/NotFound'
        '422':
          $ref: '#/responses/UnprocessableEntity'
        '500':
          $ref: '#/responses/ServerError'
      tags:
        - shipment
      description: Terminates a shipment
      operationId: createTermination
      summary: Terminates a shipment
      x-permissions:
        - create.shipmentTermination
  /shipments/{shipmentID}/request-reweigh:
    parameters:
      - description: ID of the shipment
        in: path
        name: shipmentID
        required: true
        format: uuid
        type: string
    post:
      consumes:
        - application/json
      produces:
        - application/json
      responses:
        '200':
          description: Successfully requested a reweigh of the shipment
          schema:
            $ref: '#/definitions/Reweigh'
        '403':
          $ref: '#/responses/PermissionDenied'
        '404':
          $ref: '#/responses/NotFound'
        '409':
          $ref: '#/responses/Conflict'
        '412':
          $ref: '#/responses/PreconditionFailed'
        '422':
          $ref: '#/responses/UnprocessableEntity'
        '500':
          $ref: '#/responses/ServerError'
      tags:
        - shipment
        - reweigh
      description: Requests a shipment reweigh
      operationId: requestShipmentReweigh
      summary: Requests a shipment reweigh
      x-permissions:
        - create.reweighRequest
  /shipments/{shipmentID}/review-shipment-address-update:
    parameters:
      - description: ID of the shipment
        in: path
        name: shipmentID
        required: true
        format: uuid
        type: string
    patch:
      consumes:
        - application/json
      produces:
        - application/json
      parameters:
        - in: header
          name: If-Match
          type: string
          required: true
        - in: body
          name: body
          required: true
          schema:
            properties:
              status:
                type: string
                enum:
                  - REJECTED
                  - APPROVED
              officeRemarks:
                type: string
            required:
              - officeRemarks
              - status
      responses:
        '200':
          description: Successfully requested a shipment address update
          schema:
            $ref: '#/definitions/ShipmentAddressUpdate'
        '403':
          $ref: '#/responses/PermissionDenied'
        '404':
          $ref: '#/responses/NotFound'
        '409':
          $ref: '#/responses/Conflict'
        '412':
          $ref: '#/responses/PreconditionFailed'
        '422':
          $ref: '#/responses/UnprocessableEntity'
        '500':
          $ref: '#/responses/ServerError'
      tags:
        - shipment
        - shipment_address_updates
      description: >-
        This endpoint is used to approve a address update request. Office
        remarks are required. Approving the address update will update the
        Destination Final Address of the associated service item
      operationId: reviewShipmentAddressUpdate
      summary: Allows TOO to review a shipment address update
  /shipments/{shipmentID}/sit-extensions:
    post:
      summary: Create an approved SIT Duration Update
      description: >-
        TOO can creates an already-approved SIT Duration Update on behalf of a
        customer
      consumes:
        - application/json
      produces:
        - application/json
      operationId: createApprovedSITDurationUpdate
      tags:
        - shipment
        - sitExtension
      parameters:
        - description: ID of the shipment
          in: path
          name: shipmentID
          required: true
          format: uuid
          type: string
        - in: body
          name: body
          schema:
            $ref: '#/definitions/CreateApprovedSITDurationUpdate'
          required: true
        - in: header
          description: >-
            We want the shipment's eTag rather than the SIT Duration Update eTag
            as the SIT Duration Update is always associated with a shipment
          name: If-Match
          type: string
          required: true
      responses:
        '200':
          description: Successfully created a SIT Extension.
          schema:
            $ref: '#/definitions/MTOShipment'
        '400':
          $ref: '#/responses/InvalidRequest'
        '403':
          $ref: '#/responses/PermissionDenied'
        '404':
          $ref: '#/responses/NotFound'
        '422':
          $ref: '#/responses/UnprocessableEntity'
        '500':
          $ref: '#/responses/ServerError'
      x-permissions:
        - create.SITExtension
  /shipments/{shipmentID}/sit-extensions/{sitExtensionID}/approve:
    parameters:
      - description: ID of the shipment
        in: path
        name: shipmentID
        required: true
        format: uuid
        type: string
      - description: ID of the SIT extension
        in: path
        name: sitExtensionID
        required: true
        format: uuid
        type: string
    patch:
      consumes:
        - application/json
      produces:
        - application/json
      parameters:
        - in: body
          name: body
          required: true
          schema:
            $ref: '#/definitions/ApproveSITExtension'
        - in: header
          description: >-
            We want the shipment's eTag rather than the SIT extension eTag as
            the SIT extension is always associated with a shipment
          name: If-Match
          type: string
          required: true
      responses:
        '200':
          description: Successfully approved a SIT extension
          schema:
            $ref: '#/definitions/MTOShipment'
        '403':
          $ref: '#/responses/PermissionDenied'
        '404':
          $ref: '#/responses/NotFound'
        '409':
          $ref: '#/responses/Conflict'
        '412':
          $ref: '#/responses/PreconditionFailed'
        '422':
          $ref: '#/responses/UnprocessableEntity'
        '500':
          $ref: '#/responses/ServerError'
      tags:
        - shipment
        - sitExtension
      description: Approves a SIT extension
      operationId: approveSITExtension
      summary: Approves a SIT extension
      x-permissions:
        - update.SITExtension
  /shipments/{shipmentID}/sit-extensions/{sitExtensionID}/deny:
    parameters:
      - description: ID of the shipment
        in: path
        name: shipmentID
        required: true
        format: uuid
        type: string
      - description: ID of the SIT extension
        in: path
        name: sitExtensionID
        required: true
        format: uuid
        type: string
    patch:
      consumes:
        - application/json
      produces:
        - application/json
      parameters:
        - in: body
          name: body
          required: true
          schema:
            $ref: '#/definitions/DenySITExtension'
        - in: header
          name: If-Match
          type: string
          required: true
      responses:
        '200':
          description: Successfully denied a SIT extension
          schema:
            $ref: '#/definitions/MTOShipment'
        '403':
          $ref: '#/responses/PermissionDenied'
        '404':
          $ref: '#/responses/NotFound'
        '409':
          $ref: '#/responses/Conflict'
        '412':
          $ref: '#/responses/PreconditionFailed'
        '422':
          $ref: '#/responses/UnprocessableEntity'
        '500':
          $ref: '#/responses/ServerError'
      tags:
        - shipment
        - sitExtension
      description: Denies a SIT extension
      operationId: denySITExtension
      summary: Denies a SIT extension
      x-permissions:
        - update.SITExtension
  /shipments/{shipmentID}/sit-service-item/convert-to-customer-expense:
    parameters:
      - description: ID of the shipment
        in: path
        name: shipmentID
        required: true
        format: uuid
        type: string
    patch:
      consumes:
        - application/json
      produces:
        - application/json
      parameters:
        - in: body
          name: body
          required: true
          schema:
            $ref: '#/definitions/UpdateSITServiceItemCustomerExpense'
        - in: header
          name: If-Match
          type: string
          required: true
      responses:
        '200':
          description: Successfully converted to customer expense
          schema:
            $ref: '#/definitions/MTOShipment'
        '403':
          $ref: '#/responses/PermissionDenied'
        '404':
          $ref: '#/responses/NotFound'
        '409':
          $ref: '#/responses/Conflict'
        '412':
          $ref: '#/responses/PreconditionFailed'
        '422':
          $ref: '#/responses/UnprocessableEntity'
        '500':
          $ref: '#/responses/ServerError'
      tags:
        - shipment
        - mtoServiceItem
      description: Converts a SIT to customer expense
      operationId: updateSITServiceItemCustomerExpense
      summary: Converts a SIT to customer expense
      x-permissions:
        - update.MTOServiceItem
  /shipments/{shipmentID}/ppm-documents:
    parameters:
      - description: ID of the shipment
        in: path
        name: shipmentID
        required: true
        format: uuid
        type: string
    get:
      summary: Gets all the PPM documents for a PPM shipment
      description: >
        Retrieves all of the documents and associated uploads for each ppm
        document type connected to a PPM shipment. This

        excludes any deleted PPM documents.
      operationId: getPPMDocuments
      tags:
        - ppm
      consumes:
        - application/json
      produces:
        - application/json
      responses:
        '200':
          description: >-
            All PPM documents and associated uploads for the specified PPM
            shipment.
          schema:
            $ref: '#/definitions/PPMDocuments'
        '401':
          $ref: '#/responses/PermissionDenied'
        '403':
          $ref: '#/responses/PermissionDenied'
        '422':
          $ref: '#/responses/UnprocessableEntity'
        '500':
          $ref: '#/responses/ServerError'
  /ppm-shipments/{ppmShipmentId}/uploads:
    post:
      summary: >-
        Create a new upload for a PPM weight ticket, pro-gear, or moving expense
        document
      description: >-
        Uploads represent a single digital file, such as a PNG, JPEG, PDF, or
        spreadsheet.
      operationId: createPPMUpload
      tags:
        - ppm
      consumes:
        - multipart/form-data
      parameters:
        - in: path
          name: ppmShipmentId
          type: string
          format: uuid
          required: true
          description: UUID of the ppm shipment
        - in: query
          name: documentId
          type: string
          format: uuid
          required: true
          description: UUID of the document to add an upload to
        - in: formData
          name: file
          type: file
          description: The file to upload.
          required: true
        - in: query
          name: weightReceipt
          type: boolean
          description: If the upload is a Weight Receipt
          required: true
      responses:
        '201':
          description: created upload
          schema:
            $ref: '#/definitions/Upload'
        '400':
          description: invalid request
          schema:
            $ref: '#/definitions/InvalidRequestResponsePayload'
        '403':
          $ref: '#/responses/PermissionDenied'
        '404':
          $ref: '#/responses/NotFound'
        '413':
          description: payload is too large
        '422':
          $ref: '#/responses/UnprocessableEntity'
        '500':
          $ref: '#/responses/ServerError'
  /ppm-shipments/{ppmShipmentId}/weight-ticket:
    post:
      summary: Creates a weight ticket document
      description: Created a weight ticket document with the given information
      operationId: createWeightTicket
      tags:
        - ppm
      parameters:
        - $ref: '#/parameters/ppmShipmentId'
      responses:
        '200':
          description: returns new weight ticket object
          schema:
            $ref: '#/definitions/WeightTicket'
        '400':
          $ref: '#/responses/InvalidRequest'
        '401':
          $ref: '#/responses/PermissionDenied'
        '403':
          $ref: '#/responses/PermissionDenied'
        '404':
          $ref: '#/responses/NotFound'
        '422':
          $ref: '#/responses/UnprocessableEntity'
        '500':
          $ref: '#/responses/ServerError'
  /ppm-shipments/{ppmShipmentId}/weight-ticket/{weightTicketId}:
    parameters:
      - $ref: '#/parameters/ppmShipmentId'
      - $ref: '#/parameters/weightTicketId'
    patch:
      summary: Updates a weight ticket document
      description: >
        Updates a PPM shipment's weight ticket document with new information.
        Only some of the weight ticket document's

        fields are editable because some have to be set by the customer, e.g.
        vehicle description.
      operationId: updateWeightTicket
      tags:
        - ppm
      consumes:
        - application/json
      produces:
        - application/json
      parameters:
        - $ref: '#/parameters/ifMatch'
        - in: body
          name: updateWeightTicketPayload
          required: true
          schema:
            $ref: '#/definitions/UpdateWeightTicket'
      responses:
        '200':
          description: returns an updated weight ticket object
          schema:
            $ref: '#/definitions/WeightTicket'
        '400':
          $ref: '#/responses/InvalidRequest'
        '401':
          $ref: '#/responses/PermissionDenied'
        '403':
          $ref: '#/responses/PermissionDenied'
        '404':
          $ref: '#/responses/NotFound'
        '412':
          $ref: '#/responses/PreconditionFailed'
        '422':
          $ref: '#/responses/UnprocessableEntity'
        '500':
          $ref: '#/responses/ServerError'
    delete:
      summary: Soft deletes a weight ticket by ID
      description: >
        Removes a single weight ticket from the closeout line items for a PPM
        shipment. Soft deleted

        records are not visible in milmove, but are kept in the database. This
        may change the PPM shipment's final

        incentive.
      operationId: deleteWeightTicket
      tags:
        - ppm
      produces:
        - application/json
      parameters:
        - $ref: '#/parameters/ppmShipmentId'
        - description: ID of the weight ticket to be deleted
          in: path
          name: weightTicketId
          required: true
          format: uuid
          type: string
      responses:
        '204':
          description: Successfully soft deleted the weight ticket
        '400':
          $ref: '#/responses/InvalidRequest'
        '401':
          $ref: '#/responses/PermissionDenied'
        '403':
          $ref: '#/responses/PermissionDenied'
        '404':
          $ref: '#/responses/NotFound'
        '409':
          $ref: '#/responses/Conflict'
        '422':
          $ref: '#/responses/UnprocessableEntity'
        '500':
          $ref: '#/responses/ServerError'
  /ppm-shipments/{ppmShipmentId}/moving-expenses:
    post:
      summary: Creates moving expense document
      description: Creates a moving expense document for the PPM shipment
      operationId: createMovingExpense
      tags:
        - ppm
      parameters:
        - $ref: '#/parameters/ppmShipmentId'
      responses:
        '201':
          description: returns new moving expense object
          schema:
            $ref: '#/definitions/MovingExpense'
        '400':
          $ref: '#/responses/InvalidRequest'
        '401':
          $ref: '#/responses/PermissionDenied'
        '403':
          $ref: '#/responses/PermissionDenied'
        '404':
          $ref: '#/responses/NotFound'
        '412':
          $ref: '#/responses/PreconditionFailed'
        '422':
          $ref: '#/responses/UnprocessableEntity'
        '500':
          $ref: '#/responses/ServerError'
  /ppm-shipments/{ppmShipmentId}/moving-expenses/{movingExpenseId}:
    parameters:
      - $ref: '#/parameters/ppmShipmentId'
      - $ref: '#/parameters/movingExpenseId'
    patch:
      summary: Updates the moving expense
      description: >
        Updates a PPM shipment's moving expense with new information. Only some
        of the moving expense's fields are

        editable because some have to be set by the customer, e.g. the
        description and the moving expense type.
      operationId: updateMovingExpense
      tags:
        - ppm
      consumes:
        - application/json
      produces:
        - application/json
      parameters:
        - $ref: '#/parameters/ifMatch'
        - in: body
          name: updateMovingExpense
          required: true
          schema:
            $ref: '#/definitions/UpdateMovingExpense'
      responses:
        '200':
          description: returns an updated moving expense object
          schema:
            $ref: '#/definitions/MovingExpense'
        '400':
          $ref: '#/responses/InvalidRequest'
        '401':
          $ref: '#/responses/PermissionDenied'
        '403':
          $ref: '#/responses/PermissionDenied'
        '404':
          $ref: '#/responses/NotFound'
        '412':
          $ref: '#/responses/PreconditionFailed'
        '422':
          $ref: '#/responses/UnprocessableEntity'
        '500':
          $ref: '#/responses/ServerError'
    delete:
      summary: Soft deletes a moving expense by ID
      description: >
        Removes a single moving expense receipt from the closeout line items for
        a PPM shipment. Soft deleted

        records are not visible in milmove, but are kept in the database.
      operationId: deleteMovingExpense
      tags:
        - ppm
      produces:
        - application/json
      parameters:
        - $ref: '#/parameters/ppmShipmentId'
      responses:
        '204':
          description: Successfully soft deleted the moving expense
        '400':
          $ref: '#/responses/InvalidRequest'
        '401':
          $ref: '#/responses/PermissionDenied'
        '403':
          $ref: '#/responses/PermissionDenied'
        '404':
          $ref: '#/responses/NotFound'
        '409':
          $ref: '#/responses/Conflict'
        '422':
          $ref: '#/responses/UnprocessableEntity'
        '500':
          $ref: '#/responses/ServerError'
  /ppm-shipments/{ppmShipmentId}/pro-gear-weight-tickets:
    parameters:
      - $ref: '#/parameters/ppmShipmentId'
    post:
      summary: Creates a pro-gear weight ticket
      description: >
        Creates a PPM shipment's pro-gear weight ticket. This will only contain
        the minimum necessary fields for a

        pro-gear weight ticket. Data should be filled in using the patch
        endpoint.
      operationId: createProGearWeightTicket
      tags:
        - ppm
      consumes:
        - application/json
      produces:
        - application/json
      responses:
        '201':
          description: returns a new pro-gear weight ticket object
          schema:
            $ref: '#/definitions/ProGearWeightTicket'
        '400':
          $ref: '#/responses/InvalidRequest'
        '401':
          $ref: '#/responses/PermissionDenied'
        '403':
          $ref: '#/responses/PermissionDenied'
        '404':
          $ref: '#/responses/NotFound'
        '422':
          $ref: '#/responses/UnprocessableEntity'
        '500':
          $ref: '#/responses/ServerError'
  /ppm-shipments/{ppmShipmentId}/pro-gear-weight-tickets/{proGearWeightTicketId}:
    parameters:
      - $ref: '#/parameters/ppmShipmentId'
      - $ref: '#/parameters/proGearWeightTicketId'
    patch:
      summary: Updates a pro-gear weight ticket
      description: >
        Updates a PPM shipment's pro-gear weight ticket with new information.
        Only some of the fields are editable

        because some have to be set by the customer, e.g. the description.
      operationId: updateProGearWeightTicket
      tags:
        - ppm
      consumes:
        - application/json
      produces:
        - application/json
      parameters:
        - $ref: '#/parameters/ifMatch'
        - in: body
          name: updateProGearWeightTicket
          required: true
          schema:
            $ref: '#/definitions/UpdateProGearWeightTicket'
      responses:
        '200':
          description: returns an updated pro-gear weight ticket object
          schema:
            $ref: '#/definitions/ProGearWeightTicket'
        '400':
          $ref: '#/responses/InvalidRequest'
        '401':
          $ref: '#/responses/PermissionDenied'
        '403':
          $ref: '#/responses/PermissionDenied'
        '404':
          $ref: '#/responses/NotFound'
        '412':
          $ref: '#/responses/PreconditionFailed'
        '422':
          $ref: '#/responses/UnprocessableEntity'
        '500':
          $ref: '#/responses/ServerError'
    delete:
      summary: Soft deletes a pro-gear weight line item by ID
      description: >
        Removes a single pro-gear weight ticket set from the closeout line items
        for a PPM shipment. Soft deleted

        records are not visible in milmove, but are kept in the database.
      operationId: deleteProGearWeightTicket
      tags:
        - ppm
      produces:
        - application/json
      parameters:
        - $ref: '#/parameters/ppmShipmentId'
        - description: ID of the pro-gear weight ticket to be deleted
          in: path
          name: proGearWeightTicketId
          required: true
          format: uuid
          type: string
      responses:
        '204':
          description: Successfully soft deleted the pro-gear weight ticket
        '401':
          $ref: '#/responses/PermissionDenied'
        '403':
          $ref: '#/responses/PermissionDenied'
        '404':
          $ref: '#/responses/NotFound'
        '409':
          $ref: '#/responses/Conflict'
        '422':
          $ref: '#/responses/UnprocessableEntity'
        '500':
          $ref: '#/responses/ServerError'
  /ppm-shipments/{ppmShipmentId}/aoa-packet:
    parameters:
      - description: the id for the ppmshipment with aoa to be downloaded
        in: path
        name: ppmShipmentId
        required: true
        type: string
    get:
      summary: Downloads AOA Packet form PPMShipment as a PDF
      description: >
        ### Functionality

        This endpoint downloads all uploaded move order documentation combined
        with the Shipment Summary Worksheet into a single PDF.

        ### Errors

        * The PPMShipment must have requested an AOA.

        * The PPMShipment AOA Request must have been approved.
      operationId: showAOAPacket
      tags:
        - ppm
      produces:
        - application/pdf
      responses:
        '200':
          headers:
            Content-Disposition:
              type: string
              description: File name to download
          description: AOA PDF
          schema:
            format: binary
            type: file
        '400':
          $ref: '#/responses/InvalidRequest'
        '403':
          $ref: '#/responses/PermissionDenied'
        '404':
          $ref: '#/responses/NotFound'
        '422':
          $ref: '#/responses/UnprocessableEntity'
        '500':
          $ref: '#/responses/ServerError'
  /ppm-shipments/{ppmShipmentId}/send-to-customer:
    patch:
      summary: >-
        Updates a PPM shipment's status after a Service Counselor sends it to
        customer for moving
      description: >
        Updates a PPM shipment's status once a Service Counselor has reviewed
        the submitted PPM. Status is updated to waiting on customer so the
        customer may move the shipment.
      operationId: sendPPMToCustomer
      tags:
        - ppm
      consumes:
        - application/json
      produces:
        - application/json
      parameters:
        - $ref: '#/parameters/ppmShipmentId'
        - in: header
          name: If-Match
          type: string
          required: true
      responses:
        '200':
          description: Successfully sent PPM to customer
          schema:
            $ref: '#/definitions/PPMShipment'
        '400':
          $ref: '#/responses/InvalidRequest'
        '401':
          $ref: '#/responses/PermissionDenied'
        '403':
          $ref: '#/responses/PermissionDenied'
        '404':
          $ref: '#/responses/NotFound'
        '412':
          $ref: '#/responses/PreconditionFailed'
        '422':
          $ref: '#/responses/UnprocessableEntity'
        '500':
          $ref: '#/responses/ServerError'
      x-permissions:
        - update.shipment
  /ppm-shipments/{ppmShipmentId}/finish-document-review:
    parameters:
      - $ref: '#/parameters/ppmShipmentId'
    patch:
      summary: Updates a PPM shipment's status after document review
      description: >
        Updates a PPM shipment's status once documents have been reviewed.
        Status is updated depending on whether any documents have been rejected.
      operationId: finishDocumentReview
      tags:
        - ppm
      consumes:
        - application/json
      produces:
        - application/json
      parameters:
        - in: header
          name: If-Match
          type: string
          required: true
      responses:
        '200':
          description: Successfully finished document review
          schema:
            $ref: '#/definitions/PPMShipment'
        '400':
          $ref: '#/responses/InvalidRequest'
        '401':
          $ref: '#/responses/PermissionDenied'
        '403':
          $ref: '#/responses/PermissionDenied'
        '404':
          $ref: '#/responses/NotFound'
        '409':
          $ref: '#/responses/Conflict'
        '412':
          $ref: '#/responses/PreconditionFailed'
        '422':
          $ref: '#/responses/UnprocessableEntity'
        '500':
          $ref: '#/responses/ServerError'
      x-permissions:
        - update.shipment
  /ppm-shipments/{ppmShipmentId}/ppm-sit:
    patch:
      summary: Updates a PPM shipment's SIT values
      description: |
        Updates a PPM shipment's SIT values
      operationId: updatePPMSIT
      tags:
        - ppm
      consumes:
        - application/json
      produces:
        - application/json
      parameters:
        - $ref: '#/parameters/ppmShipmentId'
        - in: header
          name: If-Match
          type: string
          required: true
        - in: body
          name: body
          schema:
            $ref: '#/definitions/PPMShipmentSIT'
      responses:
        '200':
          description: Successfully finished PPM SIT update
          schema:
            $ref: '#/definitions/PPMShipment'
        '400':
          $ref: '#/responses/InvalidRequest'
        '403':
          $ref: '#/responses/PermissionDenied'
        '404':
          $ref: '#/responses/NotFound'
        '412':
          $ref: '#/responses/PreconditionFailed'
        '422':
          $ref: '#/responses/UnprocessableEntity'
        '500':
          $ref: '#/responses/ServerError'
  /ppm-shipments/{ppmShipmentId}/closeout:
    parameters:
      - $ref: '#/parameters/ppmShipmentId'
    get:
      summary: Get the closeout calcuations for the specified PPM shipment
      description: |
        Retrieves the closeout calculations for the specified PPM shipment.
      operationId: getPPMCloseout
      tags:
        - ppm
      produces:
        - application/json
      responses:
        '200':
          description: Returns closeout for the specified PPM shipment.
          schema:
            $ref: '#/definitions/PPMCloseout'
        '400':
          $ref: '#/responses/InvalidRequest'
        '403':
          $ref: '#/responses/PermissionDenied'
        '404':
          $ref: '#/responses/NotFound'
        '422':
          $ref: '#/responses/UnprocessableEntity'
        '500':
          $ref: '#/responses/ServerError'
  /ppm-shipments/{ppmShipmentId}/actual-weight:
    parameters:
      - $ref: '#/parameters/ppmShipmentId'
    get:
      summary: Get the actual weight for a PPM shipment
      description: |
        Retrieves the actual weight for the specified PPM shipment.
      operationId: getPPMActualWeight
      tags:
        - ppm
      produces:
        - application/json
      responses:
        '200':
          description: Returns actual weight for the specified PPM shipment.
          schema:
            $ref: '#/definitions/PPMActualWeight'
        '400':
          $ref: '#/responses/InvalidRequest'
        '403':
          $ref: '#/responses/PermissionDenied'
        '404':
          $ref: '#/responses/NotFound'
        '422':
          $ref: '#/responses/UnprocessableEntity'
        '500':
          $ref: '#/responses/ServerError'
  /ppm-shipments/{ppmShipmentId}/sit_location/{sitLocation}/sit-estimated-cost:
    parameters:
      - $ref: '#/parameters/ppmShipmentId'
      - in: path
        format: string
        description: location of sit
        name: sitLocation
        required: true
        type: string
        enum:
          - ORIGIN
          - DESTINATION
      - in: query
        format: date-time
        description: Date entered into SIT
        name: sitEntryDate
        required: true
        type: string
      - in: query
        format: date-time
        description: Date departed SIT
        name: sitDepartureDate
        required: true
        type: string
      - in: query
        description: Weight stored in SIT
        name: weightStored
        required: true
        type: integer
        minimum: 0
    get:
      summary: Get the SIT estimated cost for a PPM shipment
      description: >
        Calculates and returns the SIT estimated cost for the specified PPM
        shipment.
      operationId: getPPMSITEstimatedCost
      tags:
        - ppm
      produces:
        - application/json
      responses:
        '200':
          description: >-
            Calculates and returns the SIT estimated cost for the specified PPM
            shipment.
          schema:
            $ref: '#/definitions/PPMSITEstimatedCost'
        '400':
          $ref: '#/responses/InvalidRequest'
        '403':
          $ref: '#/responses/PermissionDenied'
        '404':
          $ref: '#/responses/NotFound'
        '422':
          $ref: '#/responses/UnprocessableEntity'
        '500':
          $ref: '#/responses/ServerError'
  /ppm-shipments/{ppmShipmentId}/payment-packet:
    get:
      summary: Returns PPM payment packet
      description: >-
        Generates a PDF containing all user uploaded documentations for PPM.
        Contains SSW form, orders, weight and expense documentations.
      operationId: showPaymentPacket
      tags:
        - ppm
      parameters:
        - in: path
          name: ppmShipmentId
          type: string
          format: uuid
          required: true
          description: UUID of the ppmShipment
      produces:
        - application/pdf
      responses:
        '200':
          headers:
            Content-Disposition:
              type: string
              description: File name to download
          description: PPM Payment Packet PDF
          schema:
            format: binary
            type: file
        '400':
          description: invalid request
        '401':
          description: request requires user authentication
        '403':
          description: user is not authorized
        '404':
          description: ppm not found
        '500':
          description: internal server error
  /ppm-shipments/{ppmShipmentId}/submit-ppm-shipment-documentation:
    parameters:
      - $ref: '#/parameters/ppmShipmentId'
    post:
      summary: Saves signature and routes PPM shipment to service counselor
      description: |
        Routes the PPM shipment to the service
        counselor PPM Closeout queue for review.
      operationId: submitPPMShipmentDocumentation
      tags:
        - ppm
      consumes:
        - application/json
      produces:
        - application/json
      responses:
        '200':
          description: Returns the updated PPM shipment
          schema:
            $ref: '#/definitions/PPMShipment'
        '400':
          $ref: '#/responses/InvalidRequest'
        '401':
          $ref: '#/responses/PermissionDenied'
        '403':
          $ref: '#/responses/PermissionDenied'
        '404':
          $ref: '#/responses/NotFound'
        '409':
          $ref: '#/responses/Conflict'
        '422':
          $ref: '#/responses/UnprocessableEntity'
        '500':
          $ref: '#/responses/ServerError'
  /move_task_orders/{moveTaskOrderID}/mto_shipments/{shipmentID}/mto-agents:
    parameters:
      - description: ID of move task order
        in: path
        name: moveTaskOrderID
        required: true
        format: uuid
        type: string
      - description: ID of the shipment
        in: path
        name: shipmentID
        required: true
        format: uuid
        type: string
    get:
      produces:
        - application/json
      parameters: []
      responses:
        '200':
          description: Successfully retrieved all agents for a move task order
          schema:
            $ref: '#/definitions/MTOAgents'
        '404':
          $ref: '#/responses/NotFound'
        '422':
          $ref: '#/responses/UnprocessableEntity'
        '500':
          $ref: '#/responses/ServerError'
      tags:
        - mtoAgent
      description: Fetches a list of agents associated with a move task order.
      operationId: fetchMTOAgentList
      summary: Fetch move task order agents.
  /move-task-orders/{moveTaskOrderID}/service-items/{mtoServiceItemID}:
    parameters:
      - description: ID of move to use
        in: path
        name: moveTaskOrderID
        required: true
        type: string
      - description: ID of line item to use
        in: path
        name: mtoServiceItemID
        required: true
        type: string
    get:
      produces:
        - application/json
      parameters: []
      responses:
        '200':
          description: Successfully retrieved a line item for a move task order by ID
          schema:
            $ref: '#/definitions/MTOServiceItemSingle'
        '400':
          $ref: '#/responses/InvalidRequest'
        '401':
          $ref: '#/responses/PermissionDenied'
        '403':
          $ref: '#/responses/PermissionDenied'
        '404':
          $ref: '#/responses/NotFound'
        '500':
          $ref: '#/responses/ServerError'
      tags:
        - mtoServiceItem
      description: Gets a line item by ID for a move by ID
      operationId: getMTOServiceItem
      summary: Gets a line item by ID for a move by ID
  /move-task-orders/{moveTaskOrderID}/service-items/{mtoServiceItemID}/status:
    parameters:
      - description: ID of move to use
        in: path
        name: moveTaskOrderID
        required: true
        type: string
      - description: ID of line item to use
        in: path
        name: mtoServiceItemID
        required: true
        type: string
    patch:
      consumes:
        - application/json
      produces:
        - application/json
      parameters:
        - in: body
          name: body
          required: true
          schema:
            $ref: '#/definitions/PatchMTOServiceItemStatusPayload'
        - in: header
          name: If-Match
          type: string
          required: true
      responses:
        '200':
          description: >-
            Successfully updated status for a line item for a move task order by
            ID
          schema:
            $ref: '#/definitions/MTOServiceItem'
        '400':
          $ref: '#/responses/InvalidRequest'
        '401':
          $ref: '#/responses/PermissionDenied'
        '403':
          $ref: '#/responses/PermissionDenied'
        '404':
          $ref: '#/responses/NotFound'
        '412':
          $ref: '#/responses/PreconditionFailed'
        '422':
          $ref: '#/responses/UnprocessableEntity'
        '500':
          $ref: '#/responses/ServerError'
      tags:
        - mtoServiceItem
      description: Changes the status of a line item for a move by ID
      operationId: updateMTOServiceItemStatus
      summary: Change the status of a line item for a move by ID
      x-permissions:
        - update.MTOServiceItem
  /service-item/{mtoServiceItemID}/entry-date-update:
    parameters:
      - description: ID of the service item
        in: path
        name: mtoServiceItemID
        required: true
        type: string
    patch:
      consumes:
        - application/json
      produces:
        - application/json
      parameters:
        - in: body
          name: body
          required: true
          schema:
            $ref: '#/definitions/ServiceItemSitEntryDate'
      responses:
        '200':
          description: Successfully updated SIT entry date
          schema:
            $ref: '#/definitions/MTOServiceItemSingle'
        '400':
          $ref: '#/responses/InvalidRequest'
        '401':
          $ref: '#/responses/PermissionDenied'
        '403':
          $ref: '#/responses/PermissionDenied'
        '404':
          $ref: '#/responses/NotFound'
        '412':
          $ref: '#/responses/PreconditionFailed'
        '422':
          $ref: '#/responses/UnprocessableEntity'
        '500':
          $ref: '#/responses/ServerError'
      tags:
        - mtoServiceItem
      description: >-
        Locates the service item in the database and updates the SIT entry date
        for the selected service item and returns the service item
      operationId: updateServiceItemSitEntryDate
      summary: Updates a service item's SIT entry date by ID
  /move-task-orders/{moveTaskOrderID}/status:
    patch:
      consumes:
        - application/json
      produces:
        - application/json
      parameters:
        - description: ID of move to use
          in: path
          name: moveTaskOrderID
          required: true
          type: string
        - in: header
          name: If-Match
          type: string
          required: true
        - in: body
          name: serviceItemCodes
          schema:
            $ref: '#/definitions/MTOApprovalServiceItemCodes'
          required: true
      responses:
        '200':
          description: Successfully updated move task order status
          schema:
            $ref: '#/definitions/Move'
        '400':
          $ref: '#/responses/InvalidRequest'
        '401':
          $ref: '#/responses/PermissionDenied'
        '403':
          $ref: '#/responses/PermissionDenied'
        '404':
          $ref: '#/responses/NotFound'
        '409':
          $ref: '#/responses/Conflict'
        '412':
          $ref: '#/responses/PreconditionFailed'
        '422':
          $ref: '#/responses/UnprocessableEntity'
        '500':
          $ref: '#/responses/ServerError'
      tags:
        - moveTaskOrder
      description: Changes move task order status
      operationId: updateMoveTaskOrderStatus
      summary: Change the status of a move task order
      x-permissions:
        - update.move
        - create.serviceItem
  /move-task-orders/{moveTaskOrderID}/status/service-counseling-completed:
    patch:
      consumes:
        - application/json
      produces:
        - application/json
      parameters:
        - description: ID of move to use
          in: path
          name: moveTaskOrderID
          required: true
          type: string
        - in: header
          name: If-Match
          type: string
          required: true
      responses:
        '200':
          description: Successfully updated move task order status
          schema:
            $ref: '#/definitions/Move'
        '400':
          $ref: '#/responses/InvalidRequest'
        '401':
          $ref: '#/responses/PermissionDenied'
        '403':
          $ref: '#/responses/PermissionDenied'
        '404':
          $ref: '#/responses/NotFound'
        '409':
          $ref: '#/responses/Conflict'
        '412':
          $ref: '#/responses/PreconditionFailed'
        '422':
          $ref: '#/responses/UnprocessableEntity'
        '500':
          $ref: '#/responses/ServerError'
      tags:
        - moveTaskOrder
      description: Changes move (move task order) status to service counseling completed
      operationId: updateMTOStatusServiceCounselingCompleted
      summary: Changes move (move task order) status to service counseling completed
  /move-task-orders/{moveTaskOrderID}/payment-service-items/{paymentServiceItemID}/status:
    parameters:
      - description: ID of move to use
        in: path
        name: moveTaskOrderID
        required: true
        type: string
      - description: ID of payment service item to use
        in: path
        name: paymentServiceItemID
        required: true
        type: string
    patch:
      consumes:
        - application/json
      produces:
        - application/json
      parameters:
        - in: body
          name: body
          required: true
          schema:
            $ref: '#/definitions/PaymentServiceItem'
        - in: header
          name: If-Match
          type: string
          required: true
      responses:
        '200':
          description: >-
            Successfully updated status for a line item for a move task order by
            ID
          schema:
            $ref: '#/definitions/PaymentServiceItem'
        '400':
          $ref: '#/responses/InvalidRequest'
        '401':
          $ref: '#/responses/PermissionDenied'
        '403':
          $ref: '#/responses/PermissionDenied'
        '404':
          $ref: '#/responses/NotFound'
        '412':
          $ref: '#/responses/PreconditionFailed'
        '422':
          $ref: '#/responses/UnprocessableEntity'
        '500':
          $ref: '#/responses/ServerError'
      tags:
        - paymentServiceItem
      description: Changes the status of a line item for a move by ID
      operationId: updatePaymentServiceItemStatus
      summary: Change the status of a payment service item for a move by ID
      x-permissions:
        - update.paymentServiceItemStatus
  /move-task-orders/{moveTaskOrderID}/billable-weights-reviewed-at:
    patch:
      consumes:
        - application/json
      produces:
        - application/json
      parameters:
        - description: ID of move to use
          in: path
          name: moveTaskOrderID
          required: true
          type: string
        - in: header
          name: If-Match
          type: string
          required: true
      responses:
        '200':
          description: Successfully updated move task order billableWeightsReviewedAt field
          schema:
            $ref: '#/definitions/Move'
        '400':
          $ref: '#/responses/InvalidRequest'
        '401':
          $ref: '#/responses/PermissionDenied'
        '403':
          $ref: '#/responses/PermissionDenied'
        '404':
          $ref: '#/responses/NotFound'
        '409':
          $ref: '#/responses/Conflict'
        '412':
          $ref: '#/responses/PreconditionFailed'
        '422':
          $ref: '#/responses/UnprocessableEntity'
        '500':
          $ref: '#/responses/ServerError'
      tags:
        - moveTaskOrder
      description: >-
        Changes move (move task order) billableWeightsReviewedAt field to a
        timestamp
      operationId: updateMTOReviewedBillableWeightsAt
  /move-task-orders/{moveTaskOrderID}/tio-remarks:
    patch:
      consumes:
        - application/json
      produces:
        - application/json
      parameters:
        - description: ID of move to use
          in: path
          name: moveTaskOrderID
          required: true
          type: string
        - in: header
          name: If-Match
          type: string
          required: true
        - in: body
          name: body
          required: true
          schema:
            $ref: '#/definitions/Move'
      responses:
        '200':
          description: Successfully updated move task order tioRemarks field
          schema:
            $ref: '#/definitions/Move'
        '400':
          $ref: '#/responses/InvalidRequest'
        '401':
          $ref: '#/responses/PermissionDenied'
        '403':
          $ref: '#/responses/PermissionDenied'
        '404':
          $ref: '#/responses/NotFound'
        '409':
          $ref: '#/responses/Conflict'
        '412':
          $ref: '#/responses/PreconditionFailed'
        '422':
          $ref: '#/responses/UnprocessableEntity'
        '500':
          $ref: '#/responses/ServerError'
      tags:
        - moveTaskOrder
      description: >-
        Changes move (move task order) billableWeightsReviewedAt field to a
        timestamp
      operationId: updateMoveTIORemarks
  /move-task-orders/{moveTaskOrderID}/entitlements:
    parameters:
      - description: ID of move to use
        in: path
        name: moveTaskOrderID
        required: true
        type: string
    get:
      produces:
        - application/json
      parameters: []
      tags:
        - moveTaskOrder
      responses:
        '200':
          description: Successfully retrieved entitlements
          schema:
            $ref: '#/definitions/Entitlements'
        '400':
          $ref: '#/responses/InvalidRequest'
        '401':
          $ref: '#/responses/PermissionDenied'
        '403':
          $ref: '#/responses/PermissionDenied'
        '404':
          $ref: '#/responses/NotFound'
        '500':
          $ref: '#/responses/ServerError'
      description: Gets entitlements
      operationId: getEntitlements
      summary: Gets entitlements for a move by ID
  /payment-requests/{paymentRequestID}:
    parameters:
      - description: UUID of payment request
        format: uuid
        in: path
        name: paymentRequestID
        required: true
        type: string
    get:
      produces:
        - application/json
      parameters: []
      responses:
        '200':
          description: fetched instance of payment request
          schema:
            $ref: '#/definitions/PaymentRequest'
        '400':
          $ref: '#/responses/InvalidRequest'
        '401':
          $ref: '#/responses/PermissionDenied'
        '403':
          $ref: '#/responses/PermissionDenied'
        '404':
          $ref: '#/responses/NotFound'
        '500':
          $ref: '#/responses/ServerError'
      tags:
        - paymentRequests
      description: Fetches an instance of a payment request by id
      operationId: getPaymentRequest
      summary: Fetches a payment request by id
      x-permissions:
        - read.paymentRequest
  /moves/{locator}/closeout-office:
    parameters:
      - description: >-
          move code to identify a move to update the PPM shipment's closeout
          office for Army and Air Force service members
        format: string
        in: path
        name: locator
        required: true
        type: string
    patch:
      description: >-
        Sets the transportation office closeout location for where the Move's
        PPM Shipment documentation will be reviewed by
      tags:
        - move
      operationId: updateCloseoutOffice
      x-permissions:
        - update.closeoutOffice
      summary: Updates a Move's PPM closeout office for Army and Air Force customers
      produces:
        - application/json
      consumes:
        - application/json
      parameters:
        - in: body
          name: body
          schema:
            properties:
              closeoutOfficeId:
                type: string
                format: uuid
            required:
              - closeoutOfficeId
        - in: header
          name: If-Match
          type: string
          required: true
      responses:
        '200':
          description: Successfully set the closeout office for the move
          schema:
            $ref: '#/definitions/Move'
        '400':
          $ref: '#/responses/InvalidRequest'
        '401':
          $ref: '#/responses/PermissionDenied'
        '403':
          $ref: '#/responses/PermissionDenied'
        '404':
          $ref: '#/responses/NotFound'
        '412':
          $ref: '#/responses/PreconditionFailed'
        '422':
          $ref: '#/responses/UnprocessableEntity'
        '500':
          $ref: '#/responses/ServerError'
  /moves/{locator}/customer-support-remarks:
    parameters:
      - description: move code to identify a move for customer support remarks
        format: string
        in: path
        name: locator
        required: true
        type: string
    post:
      produces:
        - application/json
      consumes:
        - application/json
      parameters:
        - in: body
          name: body
          schema:
            $ref: '#/definitions/CreateCustomerSupportRemark'
      responses:
        '200':
          description: Successfully created customer support remark
          schema:
            $ref: '#/definitions/CustomerSupportRemark'
        '400':
          $ref: '#/responses/InvalidRequest'
        '404':
          $ref: '#/responses/NotFound'
        '422':
          $ref: '#/responses/UnprocessableEntity'
        '500':
          $ref: '#/responses/ServerError'
      tags:
        - customerSupportRemarks
      description: Creates a customer support remark for a move
      operationId: createCustomerSupportRemarkForMove
      summary: Creates a customer support remark for a move
    get:
      produces:
        - application/json
      parameters: []
      responses:
        '200':
          description: Successfully retrieved all line items for a move task order
          schema:
            $ref: '#/definitions/CustomerSupportRemarks'
        '403':
          $ref: '#/responses/PermissionDenied'
        '404':
          $ref: '#/responses/NotFound'
        '422':
          $ref: '#/responses/UnprocessableEntity'
        '500':
          $ref: '#/responses/ServerError'
      tags:
        - customerSupportRemarks
      description: Fetches customer support remarks for a move
      operationId: getCustomerSupportRemarksForMove
      summary: Fetches customer support remarks using the move code (locator).
  /customer-support-remarks/{customerSupportRemarkID}:
    parameters:
      - in: path
        description: the customer support remark ID to be modified
        name: customerSupportRemarkID
        required: true
        type: string
        format: uuid
    patch:
      tags:
        - customerSupportRemarks
      description: Updates a customer support remark for a move
      operationId: updateCustomerSupportRemarkForMove
      summary: Updates a customer support remark for a move
      consumes:
        - application/json
      produces:
        - application/json
      parameters:
        - in: body
          name: body
          required: true
          schema:
            $ref: '#/definitions/UpdateCustomerSupportRemarkPayload'
      responses:
        '200':
          description: Successfully updated customer support remark
          schema:
            $ref: '#/definitions/CustomerSupportRemark'
        '400':
          $ref: '#/responses/InvalidRequest'
        '403':
          $ref: '#/responses/PermissionDenied'
        '404':
          $ref: '#/responses/NotFound'
        '422':
          $ref: '#/responses/UnprocessableEntity'
        '500':
          $ref: '#/responses/ServerError'
    delete:
      summary: Soft deletes a customer support remark by ID
      description: Soft deletes a customer support remark by ID
      operationId: deleteCustomerSupportRemark
      tags:
        - customerSupportRemarks
      produces:
        - application/json
      responses:
        '204':
          description: Successfully soft deleted the shipment
        '400':
          $ref: '#/responses/InvalidRequest'
        '403':
          $ref: '#/responses/PermissionDenied'
        '404':
          $ref: '#/responses/NotFound'
        '409':
          $ref: '#/responses/Conflict'
        '422':
          $ref: '#/responses/UnprocessableEntity'
        '500':
          $ref: '#/responses/ServerError'
  /moves/{locator}/evaluation-reports:
    parameters:
      - in: path
        name: locator
        required: true
        type: string
    post:
      produces:
        - application/json
      consumes:
        - application/json
      parameters:
        - in: body
          name: body
          schema:
            $ref: '#/definitions/CreateEvaluationReport'
      responses:
        '200':
          description: Successfully created evaluation report
          schema:
            $ref: '#/definitions/EvaluationReport'
        '400':
          $ref: '#/responses/InvalidRequest'
        '404':
          $ref: '#/responses/NotFound'
        '422':
          $ref: '#/responses/UnprocessableEntity'
        '500':
          $ref: '#/responses/ServerError'
      x-permissions:
        - create.evaluationReport
      tags:
        - evaluationReports
      description: Creates an evaluation report
      operationId: createEvaluationReport
      summary: Creates an evaluation report
  /evaluation-reports/{reportID}/download:
    parameters:
      - in: path
        description: the evaluation report ID to be downloaded
        name: reportID
        required: true
        type: string
        format: uuid
    get:
      summary: Downloads an evaluation report as a PDF
      description: Downloads an evaluation report as a PDF
      operationId: downloadEvaluationReport
      tags:
        - evaluationReports
      produces:
        - application/pdf
      responses:
        '200':
          headers:
            Content-Disposition:
              type: string
              description: File name to download
          description: Evaluation report PDF
          schema:
            format: binary
            type: file
        '403':
          $ref: '#/responses/PermissionDenied'
        '404':
          $ref: '#/responses/NotFound'
        '500':
          $ref: '#/responses/ServerError'
  /evaluation-reports/{reportID}:
    parameters:
      - in: path
        description: the evaluation report ID to be modified
        name: reportID
        required: true
        type: string
        format: uuid
    get:
      summary: Gets an evaluation report by ID
      description: Gets an evaluation report by ID
      operationId: getEvaluationReport
      tags:
        - evaluationReports
      produces:
        - application/json
      responses:
        '200':
          description: Successfully got the report
          schema:
            $ref: '#/definitions/EvaluationReport'
        '400':
          $ref: '#/responses/InvalidRequest'
        '403':
          $ref: '#/responses/PermissionDenied'
        '404':
          $ref: '#/responses/NotFound'
        '500':
          $ref: '#/responses/ServerError'
    delete:
      summary: Deletes an evaluation report by ID
      description: Deletes an evaluation report by ID
      operationId: deleteEvaluationReport
      x-permissions:
        - delete.evaluationReport
      tags:
        - evaluationReports
      produces:
        - application/json
      responses:
        '204':
          description: Successfully deleted the report
        '400':
          $ref: '#/responses/InvalidRequest'
        '403':
          $ref: '#/responses/PermissionDenied'
        '404':
          $ref: '#/responses/NotFound'
        '409':
          $ref: '#/responses/Conflict'
        '422':
          $ref: '#/responses/UnprocessableEntity'
        '500':
          $ref: '#/responses/ServerError'
    put:
      summary: Saves an evaluation report as a draft
      description: Saves an evaluation report as a draft
      operationId: saveEvaluationReport
      x-permissions:
        - update.evaluationReport
      tags:
        - evaluationReports
      produces:
        - application/json
      consumes:
        - application/json
      parameters:
        - in: body
          name: body
          schema:
            $ref: '#/definitions/EvaluationReport'
        - in: header
          name: If-Match
          type: string
          required: true
          description: >
            Optimistic locking is implemented via the `If-Match` header. If the
            ETag header does not match the value of the resource on the server,
            the server rejects the change with a `412 Precondition Failed`
            error.
      responses:
        '204':
          description: Successfully saved the report
        '400':
          $ref: '#/responses/InvalidRequest'
        '403':
          $ref: '#/responses/PermissionDenied'
        '404':
          $ref: '#/responses/NotFound'
        '409':
          $ref: '#/responses/Conflict'
        '412':
          $ref: '#/responses/PreconditionFailed'
        '422':
          $ref: '#/responses/UnprocessableEntity'
        '500':
          $ref: '#/responses/ServerError'
  /evaluation-reports/{reportID}/submit:
    parameters:
      - in: path
        description: the evaluation report ID to be modified
        name: reportID
        required: true
        type: string
        format: uuid
    post:
      summary: Submits an evaluation report
      description: Submits an evaluation report
      operationId: submitEvaluationReport
      tags:
        - evaluationReports
      produces:
        - application/json
      parameters:
        - in: header
          name: If-Match
          type: string
          required: true
          description: >
            Optimistic locking is implemented via the `If-Match` header. If the
            ETag header does not match the value of the resource on the server,
            the server rejects the change with a `412 Precondition Failed`
            error.
      responses:
        '204':
          description: Successfully submitted an evaluation report with the provided ID
        '403':
          $ref: '#/responses/PermissionDenied'
        '404':
          $ref: '#/responses/NotFound'
        '412':
          $ref: '#/responses/PreconditionFailed'
        '422':
          $ref: '#/responses/UnprocessableEntity'
        '500':
          $ref: '#/responses/ServerError'
      x-permissions:
        - update.evaluationReport
  /evaluation-reports/{reportID}/appeal/add:
    parameters:
      - in: path
        description: the evaluation report ID
        name: reportID
        required: true
        type: string
        format: uuid
    post:
      summary: Adds an appeal to a serious incident on an evaluation report
      description: Adds an appeal to a serious incident on an evaluation report
      operationId: addAppealToSeriousIncident
      tags:
        - evaluationReports
      produces:
        - application/json
      consumes:
        - application/json
      parameters:
        - in: body
          name: body
          schema:
            $ref: '#/definitions/CreateAppeal'
      responses:
        '204':
          description: Successfully added an appeal to a serious incident
        '403':
          $ref: '#/responses/PermissionDenied'
        '404':
          $ref: '#/responses/NotFound'
        '412':
          $ref: '#/responses/PreconditionFailed'
        '422':
          $ref: '#/responses/UnprocessableEntity'
        '500':
          $ref: '#/responses/ServerError'
      x-permissions:
        - update.evaluationReport
  /evaluation-reports/{reportID}/{reportViolationID}/appeal/add:
    parameters:
      - in: path
        description: the evaluation report ID
        name: reportID
        required: true
        type: string
        format: uuid
      - in: path
        description: the report violation ID
        name: reportViolationID
        required: true
        type: string
        format: uuid
    post:
      summary: Adds an appeal to a violation
      description: Adds an appeal to a violation
      operationId: addAppealToViolation
      tags:
        - evaluationReports
      produces:
        - application/json
      consumes:
        - application/json
      parameters:
        - in: body
          name: body
          schema:
            $ref: '#/definitions/CreateAppeal'
      responses:
        '204':
          description: Successfully added an appeal to a violation
        '403':
          $ref: '#/responses/PermissionDenied'
        '404':
          $ref: '#/responses/NotFound'
        '412':
          $ref: '#/responses/PreconditionFailed'
        '422':
          $ref: '#/responses/UnprocessableEntity'
        '500':
          $ref: '#/responses/ServerError'
      x-permissions:
        - update.evaluationReport
  /pws-violations:
    get:
      summary: Fetch the possible PWS violations for an evaluation report
      description: Fetch the possible PWS violations for an evaluation report
      operationId: getPWSViolations
      tags:
        - pwsViolations
      produces:
        - application/json
      responses:
        '200':
          description: Successfully retrieved the PWS violations
          schema:
            $ref: '#/definitions/PWSViolations'
        '400':
          $ref: '#/responses/InvalidRequest'
        '403':
          $ref: '#/responses/PermissionDenied'
        '404':
          $ref: '#/responses/NotFound'
        '500':
          $ref: '#/responses/ServerError'
  /report-violations/{reportID}:
    parameters:
      - in: path
        description: the evaluation report ID that has associated violations
        name: reportID
        required: true
        type: string
        format: uuid
    get:
      summary: Fetch the report violations for an evaluation report
      description: Fetch the report violations for an evaluation report
      operationId: getReportViolationsByReportID
      tags:
        - reportViolations
      produces:
        - application/json
      responses:
        '200':
          description: Successfully retrieved the report violations
          schema:
            $ref: '#/definitions/ReportViolations'
        '400':
          $ref: '#/responses/InvalidRequest'
        '403':
          $ref: '#/responses/PermissionDenied'
        '404':
          $ref: '#/responses/NotFound'
        '500':
          $ref: '#/responses/ServerError'
    post:
      summary: Associate violations with an evaluation report
      description: >-
        Associate violations with an evaluation report. This will overwrite any
        existing report-violations associations for the report and replace them
        with the newly provided ones.  An empty array will remove all violation
        associations for a given report.
      operationId: associateReportViolations
      tags:
        - reportViolations
      produces:
        - application/json
      consumes:
        - application/json
      parameters:
        - in: body
          name: body
          schema:
            $ref: '#/definitions/AssociateReportViolations'
      responses:
        '204':
          description: Successfully saved the report violations
        '400':
          $ref: '#/responses/InvalidRequest'
        '403':
          $ref: '#/responses/PermissionDenied'
        '404':
          $ref: '#/responses/NotFound'
        '409':
          $ref: '#/responses/Conflict'
        '422':
          $ref: '#/responses/UnprocessableEntity'
        '500':
          $ref: '#/responses/ServerError'
      x-permissions:
        - create.reportViolation
  /moves/{locator}/payment-requests:
    parameters:
      - description: move code to identify a move for payment requests
        format: string
        in: path
        name: locator
        required: true
        type: string
    get:
      produces:
        - application/json
      parameters: []
      responses:
        '200':
          description: Successfully retrieved all line items for a move task order
          schema:
            $ref: '#/definitions/PaymentRequests'
        '403':
          $ref: '#/responses/PermissionDenied'
        '404':
          $ref: '#/responses/NotFound'
        '422':
          $ref: '#/responses/UnprocessableEntity'
        '500':
          $ref: '#/responses/ServerError'
      tags:
        - paymentRequests
      description: Fetches payment requests for a move
      operationId: getPaymentRequestsForMove
      summary: Fetches payment requests using the move code (locator).
      x-permissions:
        - read.paymentRequest
  /moves/{moveID}/financial-review-flag:
    parameters:
      - description: ID of move to flag
        in: path
        name: moveID
        required: true
        type: string
        format: uuid
    post:
      summary: Flags a move for financial office review
      description: >-
        This sets a flag which indicates that the move should be reviewed by a
        fincancial office. For example, if the origin or delivery address of a
        shipment is far from the duty location and may incur excess costs to the
        customer.
      operationId: setFinancialReviewFlag
      tags:
        - move
      consumes:
        - application/json
      produces:
        - application/json
      parameters:
        - in: header
          name: If-Match
          type: string
        - in: body
          name: body
          schema:
            required:
              - flagForReview
            properties:
              remarks:
                description: >-
                  explanation of why the move is being flagged for financial
                  review
                example: this address is way too far away
                type: string
                x-nullable: true
              flagForReview:
                description: >-
                  boolean value representing whether we should flag a move for
                  financial review
                example: false
                type: boolean
      responses:
        '200':
          description: updated Move
          schema:
            $ref: '#/definitions/Move'
        '403':
          $ref: '#/responses/PermissionDenied'
        '404':
          $ref: '#/responses/NotFound'
        '412':
          $ref: '#/responses/PreconditionFailed'
        '422':
          $ref: '#/responses/UnprocessableEntity'
        '500':
          $ref: '#/responses/ServerError'
      x-permissions:
        - update.financialReviewFlag
  /moves/{moveID}/uploadAdditionalDocuments:
    patch:
      summary: Patch the additional documents for a given move
      description: >-
        Customers will on occaision need the ability to upload additional
        supporting documents, for a variety of reasons. This does not include
        amended order.
      operationId: uploadAdditionalDocuments
      tags:
        - move
      consumes:
        - multipart/form-data
      parameters:
        - in: path
          name: moveID
          type: string
          format: uuid
          required: true
          description: UUID of the order
        - in: formData
          name: file
          type: file
          description: The file to upload.
          required: true
      responses:
        '201':
          description: created upload
          schema:
            $ref: '#/definitions/Upload'
        '400':
          description: invalid request
          schema:
            $ref: '#/definitions/InvalidRequestResponsePayload'
        '403':
          description: not authorized
        '404':
          description: not found
        '413':
          description: payload is too large
        '500':
          description: server error
      x-permissions:
        - create.supportingDocuments
  /payment-requests/{paymentRequestID}/shipments-payment-sit-balance:
    parameters:
      - description: >-
          payment request ID of the payment request with SIT service items being
          reviewed
        name: paymentRequestID
        type: string
        format: uuid
        in: path
        required: true
    get:
      produces:
        - application/json
      parameters: []
      responses:
        '200':
          description: >-
            Successfully retrieved shipments and their SIT days balance from all
            payment requests on the move
          schema:
            $ref: '#/definitions/ShipmentsPaymentSITBalance'
        '403':
          $ref: '#/responses/PermissionDenied'
        '404':
          $ref: '#/responses/NotFound'
        '422':
          $ref: '#/responses/UnprocessableEntity'
        '500':
          $ref: '#/responses/ServerError'
      tags:
        - paymentRequests
      description: >-
        Returns all shipment payment request SIT usage to support partial SIT
        invoicing
      operationId: getShipmentsPaymentSITBalance
      summary: >-
        Returns all shipment payment request SIT usage to support partial SIT
        invoicing
      x-permissions:
        - read.shipmentsPaymentSITBalance
  /payment-requests/{paymentRequestID}/status:
    patch:
      consumes:
        - application/json
      produces:
        - application/json
      parameters:
        - description: UUID of payment request
          format: uuid
          in: path
          name: paymentRequestID
          required: true
          type: string
        - in: body
          name: body
          required: true
          schema:
            $ref: '#/definitions/UpdatePaymentRequestStatusPayload'
        - in: header
          name: If-Match
          type: string
          required: true
      responses:
        '200':
          description: updated payment request
          schema:
            $ref: '#/definitions/PaymentRequest'
        '400':
          $ref: '#/responses/InvalidRequest'
        '401':
          $ref: '#/responses/PermissionDenied'
        '403':
          $ref: '#/responses/PermissionDenied'
        '404':
          $ref: '#/responses/NotFound'
        '412':
          $ref: '#/responses/PreconditionFailed'
        '422':
          $ref: '#/responses/UnprocessableEntity'
        '500':
          $ref: '#/responses/ServerError'
      tags:
        - paymentRequests
      description: Updates status of a payment request by id
      operationId: updatePaymentRequestStatus
      summary: Updates status of a payment request by id
      x-permissions:
        - update.paymentRequest
  /payment-requests/{paymentRequestID}/bulkDownload:
    parameters:
      - description: the id for the payment-request with files to be downloaded
        in: path
        name: paymentRequestID
        required: true
        type: string
    get:
      summary: Downloads all Payment Request documents as a PDF
      description: >
        This endpoint downloads all uploaded payment request documentation
        combined into a single PDF.
      operationId: bulkDownload
      tags:
        - paymentRequests
      produces:
        - application/pdf
      responses:
        '200':
          headers:
            Content-Disposition:
              type: string
              description: File name to download
          description: Payment Request Files PDF
          schema:
            format: binary
            type: file
        '400':
          $ref: '#/responses/InvalidRequest'
        '500':
          $ref: '#/responses/ServerError'
  /documents/{documentId}:
    get:
      summary: Returns a document
      description: Returns a document and its uploads
      operationId: getDocument
      tags:
        - ghcDocuments
      parameters:
        - in: path
          name: documentId
          type: string
          format: uuid
          required: true
          description: UUID of the document to return
      responses:
        '200':
          description: the requested document
          schema:
            $ref: '#/definitions/Document'
        '400':
          $ref: '#/responses/InvalidRequest'
        '401':
          $ref: '#/responses/PermissionDenied'
        '403':
          $ref: '#/responses/PermissionDenied'
        '404':
          $ref: '#/responses/NotFound'
        '412':
          $ref: '#/responses/PreconditionFailed'
        '422':
          $ref: '#/responses/UnprocessableEntity'
        '500':
          $ref: '#/responses/ServerError'
  /documents:
    post:
      summary: Create a new document
      description: >-
        Documents represent a physical artifact such as a scanned document or a
        PDF file
      operationId: createDocument
      tags:
        - ghcDocuments
      parameters:
        - in: body
          name: documentPayload
          required: true
          schema:
            $ref: '#/definitions/PostDocumentPayload'
      responses:
        '201':
          description: created document
          schema:
            $ref: '#/definitions/Document'
        '400':
          description: invalid request
        '403':
          $ref: '#/responses/PermissionDenied'
        '500':
          description: server error
  /queues/counseling:
    get:
      produces:
        - application/json
      summary: >-
        Gets queued list of all customer moves needing services counseling by
        GBLOC origin
      description: >
        An office services counselor user will be assigned a transportation
        office that will determine which moves are displayed in their queue
        based on the origin duty location.  GHC moves will show up here onced
        they have reached the NEEDS SERVICE COUNSELING status after submission
        from a customer or created on a customer's behalf.
      operationId: getServicesCounselingQueue
      tags:
        - queues
      parameters:
        - in: query
          name: page
          type: integer
          description: requested page number of paginated move results
        - in: query
          name: perPage
          type: integer
          description: maximum number of moves to show on each page of paginated results
        - in: query
          name: sort
          type: string
          enum:
            - customerName
            - edipi
            - emplid
            - branch
            - locator
            - status
            - requestedMoveDate
            - submittedAt
            - originGBLOC
            - originDutyLocation
            - destinationDutyLocation
            - ppmType
            - closeoutInitiated
            - closeoutLocation
            - ppmStatus
            - counselingOffice
            - assignedTo
          description: field that results should be sorted by
        - in: query
          name: order
          type: string
          enum:
            - asc
            - desc
          description: direction of sort order if applied
        - in: query
          name: branch
          type: string
          description: filters by the branch of the move's service member
        - in: query
          name: locator
          type: string
          description: filters to match the unique move code locator
        - in: query
          name: customerName
          type: string
          description: filters using a prefix match on the service member's last name
        - in: query
          name: counselingOffice
          type: string
          description: filters using a counselingOffice name of the move
        - in: query
          name: edipi
          type: string
          description: filters to match the unique service member's DoD ID
        - in: query
          name: emplid
          type: string
          description: filters to match the unique service member's EMPLID
        - in: query
          name: requestedMoveDate
          type: string
          description: filters the requested pickup date of a shipment on the move
        - in: query
          name: submittedAt
          type: string
          format: date-time
          description: >-
            Start of the submitted at date in the user's local time zone
            converted to UTC
        - in: query
          name: originGBLOC
          type: string
          description: filters the GBLOC of the service member's origin duty location
        - in: query
          name: originDutyLocation
          type: array
          uniqueItems: true
          collectionFormat: multi
          items:
            type: string
          description: filters the name of the origin duty location on the orders
        - in: query
          name: destinationDutyLocation
          type: string
          description: filters the name of the destination duty location on the orders
        - in: query
          name: status
          type: array
          description: filters the status of the move
          uniqueItems: true
          items:
            type: string
            enum:
              - NEEDS SERVICE COUNSELING
              - SERVICE COUNSELING COMPLETED
        - in: query
          name: needsPPMCloseout
          type: boolean
          description: >-
            Only used for Services Counseling queue. If true, show PPM moves
            that are ready for closeout. Otherwise, show all other moves.
        - in: query
          name: ppmType
          type: string
          enum:
            - FULL
            - PARTIAL
          description: filters PPM type
        - in: query
          name: closeoutInitiated
          type: string
          format: date-time
          description: Latest date that closeout was initiated on a PPM on the move
        - in: query
          name: closeoutLocation
          type: string
          description: closeout location
        - in: query
          name: orderType
          type: string
          description: order type
        - in: query
          name: ppmStatus
          type: string
          enum:
            - WAITING_ON_CUSTOMER
            - NEEDS_CLOSEOUT
          description: filters the status of the PPM shipment
        - in: query
          name: viewAsGBLOC
          type: string
          description: >
            Used to return a queue for a GBLOC other than the default of the
            current user. Requires the HQ role or a secondary transportation
            office assignment. The parameter is ignored if the requesting user
            does not have the necessary role or assignment.
        - in: query
          name: assignedTo
          type: string
          description: |
            Used to illustrate which user is assigned to this payment request.
        - in: query
          name: activeRole
          type: string
          description: user's actively logged in role
      responses:
        '200':
          description: Successfully returned all moves matching the criteria
          schema:
            $ref: '#/definitions/QueueMovesResult'
        '403':
          $ref: '#/responses/PermissionDenied'
        '500':
          $ref: '#/responses/ServerError'
  /queues/ppmCloseout:
    get:
      produces:
        - application/json
      summary: >-
        Gets queued list of all customer moves needing PPM closeout by GBLOC
        origin
      description: >
        An office services counselor user will be assigned a transportation
        office that will determine which moves are displayed in their queue
        based on the origin duty location. Personally procured moves will show
        up here once they are pending closeout by the services counselor. The
        services counselor is the designated role to action the items in this
        queue.
      operationId: getPPMCloseoutQueue
      tags:
        - queues
      parameters:
        - in: query
          name: page
          type: integer
          description: requested page number of paginated move results
        - in: query
          name: perPage
          type: integer
          description: maximum number of moves to show on each page of paginated results
        - in: query
          name: sort
          type: string
          enum:
            - customerName
            - edipi
            - emplid
            - branch
            - locator
            - status
            - requestedMoveDate
            - submittedAt
            - originGBLOC
            - originDutyLocation
            - destinationDutyLocation
            - ppmType
            - closeoutInitiated
            - closeoutLocation
            - ppmStatus
            - counselingOffice
            - assignedTo
          description: field that results should be sorted by
        - in: query
          name: order
          type: string
          enum:
            - asc
            - desc
          description: direction of sort order if applied
        - in: query
          name: branch
          type: string
          description: filters by the branch of the move's service member
        - in: query
          name: locator
          type: string
          description: filters to match the unique move code locator
        - in: query
          name: customerName
          type: string
          description: filters using a prefix match on the service member's last name
        - in: query
          name: counselingOffice
          type: string
          description: filters using a counselingOffice name of the move
        - in: query
          name: edipi
          type: string
          description: filters to match the unique service member's DoD ID
        - in: query
          name: emplid
          type: string
          description: filters to match the unique service member's EMPLID
        - in: query
          name: requestedMoveDate
          type: string
          description: filters the requested pickup date of a shipment on the move
        - in: query
          name: submittedAt
          type: string
          format: date-time
          description: >-
            Start of the submitted at date in the user's local time zone
            converted to UTC
        - in: query
          name: originGBLOC
          type: string
          description: filters the GBLOC of the service member's origin duty location
        - in: query
          name: originDutyLocation
          type: array
          uniqueItems: true
          collectionFormat: multi
          items:
            type: string
          description: filters the name of the origin duty location on the orders
        - in: query
          name: destinationDutyLocation
          type: string
          description: filters the name of the destination duty location on the orders
        - in: query
          name: status
          type: array
          description: filters the status of the move
          uniqueItems: true
          items:
            type: string
            enum:
              - NEEDS SERVICE COUNSELING
              - SERVICE COUNSELING COMPLETED
        - in: query
          name: needsPPMCloseout
          type: boolean
          description: >
            As of right now the only ppm_shipments status is "NEEDS_CLOSEOUT".
            But we allow the frontend to "filter" this, it may be useful in the
            future. For now it'll always just be in need of closeout. If null we
            still show PPM moves needing closeout. Don't confuse this with the
            move's status. Move status and ppm shipment status are different.
        - in: query
          name: ppmType
          type: string
          enum:
            - FULL
            - PARTIAL
          description: filters PPM type
        - in: query
          name: closeoutInitiated
          type: string
          format: date-time
          description: Latest date that closeout was initiated on a PPM on the move
        - in: query
          name: closeoutLocation
          type: string
          description: closeout location
        - in: query
          name: orderType
          type: string
          description: order type
        - in: query
          name: ppmStatus
          type: string
          enum:
            - WAITING_ON_CUSTOMER
            - NEEDS_CLOSEOUT
          description: filters the status of the PPM shipment
        - in: query
          name: viewAsGBLOC
          type: string
          description: >
            Used to return a queue for a GBLOC other than the default of the
            current user. Requires the HQ role or a secondary transportation
            office assignment. The parameter is ignored if the requesting user
            does not have the necessary role or assignment.
        - in: query
          name: assignedTo
          type: string
          description: |
            Used to illustrate which user is assigned to this payment request.
        - in: query
          name: activeRole
          type: string
          description: user's actively logged in role
      responses:
        '200':
          description: Successfully returned all moves matching the criteria
          schema:
            $ref: '#/definitions/QueueMovesResult'
        '403':
          $ref: '#/responses/PermissionDenied'
        '500':
          $ref: '#/responses/ServerError'
  /queues/bulk-assignment:
    get:
      produces:
        - application/json
      summary: Gets data for bulk assignment modal
      description: >
        Supervisor office users are able to bulk assign moves. This endpoint
        returns the relevant data to them; the current workload of the office
        users that work under them, and the moves that are available to be
        assigned
      operationId: getBulkAssignmentData
      tags:
        - queues
      parameters:
        - in: query
          name: queueType
          type: string
          description: A string corresponding to the queue type
          enum:
            - COUNSELING
            - CLOSEOUT
            - TASK_ORDER
            - PAYMENT_REQUEST
            - DESTINATION_REQUESTS
      responses:
        '200':
          description: Successfully returned bulk assignment data
          schema:
            $ref: '#/definitions/BulkAssignmentData'
        '401':
          $ref: '#/responses/PermissionDenied'
        '404':
          $ref: '#/responses/NotFound'
        '500':
          $ref: '#/responses/ServerError'
  /queues/bulk-assignment/assign:
    post:
      produces:
        - application/json
      consumes:
        - application/json
      summary: Assigns one or more moves to one or more office users
      description: >
        Supervisor office users are able to assign moves. This endpoint saves
        office user assignments to multiple moves.
      operationId: saveBulkAssignmentData
      tags:
        - queues
      parameters:
        - in: body
          name: bulkAssignmentSavePayload
          required: true
          schema:
            $ref: '#/definitions/BulkAssignmentSavePayload'
      responses:
        '204':
          description: assigned
        '401':
          $ref: '#/responses/PermissionDenied'
        '404':
          $ref: '#/responses/NotFound'
        '500':
          $ref: '#/responses/ServerError'
  /queues/counseling/origin-list:
    get:
      produces:
        - application/json
      summary: Gets queued list of all moves origin locations in the counselors queue
      description: >
        An office services counselor user will be assigned a transportation
        office that will determine which moves are displayed in their queue
        based on the origin duty location. This pulls the availalble origin duty
        locations.
      operationId: getServicesCounselingOriginList
      tags:
        - queues
      parameters:
        - in: query
          name: needsPPMCloseout
          type: boolean
          description: >-
            Only used for Services Counseling queue. If true, show PPM moves
            origin locations that are ready for closeout. Otherwise, show all
            other moves origin locations.
        - in: query
          name: viewAsGBLOC
          type: string
          description: >-
            Used to return an origins list for a GBLOC other than the default of
            the current user. Requires the HQ role or a secondary transportation
            office assignment. The parameter is ignored if the requesting user
            does not have the necessary role or assignment.
      responses:
        '200':
          description: Successfully returned all moves matching the criteria
          schema:
            $ref: '#/definitions/Locations'
        '403':
          $ref: '#/responses/PermissionDenied'
        '500':
          $ref: '#/responses/ServerError'
  /queues/prime-moves:
    get:
      summary: getPrimeMovesQueue
      description: >
        Gets all moves that have been reviewed and approved by the TOO. The
        `since` parameter can be used to filter this

        list down to only the moves that have been updated since the provided
        timestamp. A move will be considered

        updated if the `updatedAt` timestamp on the move or on its orders,
        shipments, service items, or payment

        requests, is later than the provided date and time.


        **WIP**: Include what causes moves to leave this list. Currently, once
        the `availableToPrimeAt` timestamp has

        been set, that move will always appear in this list.
      operationId: listPrimeMoves
      tags:
        - queues
      produces:
        - application/json
      parameters:
        - in: query
          name: since
          type: string
          format: date-time
          description: >-
            Only return moves updated since this time. Formatted like
            "2021-07-23T18:30:47.116Z"
        - in: query
          name: page
          type: integer
          description: requested page of results
        - in: query
          name: perPage
          type: integer
          description: results per page
        - in: query
          name: id
          type: string
        - in: query
          name: moveCode
          type: string
        - in: query
          name: orderType
          type: string
          description: order type
      responses:
        '200':
          description: >-
            Successfully retrieved moves. A successful fetch might still return
            zero moves.
          schema:
            $ref: '#/definitions/ListPrimeMovesResult'
        '403':
          $ref: '#/responses/PermissionDenied'
        '500':
          $ref: '#/responses/ServerError'
  /queues/moves:
    get:
      produces:
        - application/json
      summary: Gets queued list of all customer moves by GBLOC origin
      description: >
        An office TOO user will be assigned a transportation office that will
        determine which moves are displayed in their queue based on the origin
        duty location.  GHC moves will show up here onced they have reached the
        submitted status sent by the customer and have move task orders,
        shipments, and service items to approve.
      operationId: getMovesQueue
      tags:
        - queues
      parameters:
        - in: query
          name: page
          type: integer
          description: requested page of results
        - in: query
          name: perPage
          type: integer
          description: results per page
        - in: query
          name: sort
          type: string
          enum:
            - customerName
            - edipi
            - emplid
            - branch
            - locator
            - status
            - originDutyLocation
            - destinationDutyLocation
            - requestedMoveDate
            - appearedInTooAt
            - assignedTo
            - counselingOffice
          description: field that results should be sorted by
        - in: query
          name: order
          type: string
          enum:
            - asc
            - desc
          description: direction of sort order if applied
        - in: query
          name: branch
          type: string
        - in: query
          name: locator
          type: string
        - in: query
          name: customerName
          type: string
        - in: query
          name: edipi
          type: string
        - in: query
          name: emplid
          type: string
        - in: query
          name: originDutyLocation
          type: array
          uniqueItems: true
          collectionFormat: multi
          items:
            type: string
        - in: query
          name: destinationDutyLocation
          type: string
        - in: query
          name: appearedInTooAt
          type: string
          format: date-time
        - in: query
          name: requestedMoveDate
          type: string
          description: filters the requested pickup date of a shipment on the move
        - in: query
          name: status
          type: array
          description: Filtering for the status.
          uniqueItems: true
          items:
            type: string
            enum:
              - SUBMITTED
              - SERVICE COUNSELING COMPLETED
              - APPROVALS REQUESTED
        - in: query
          name: orderType
          type: string
          description: order type
        - in: query
          name: viewAsGBLOC
          type: string
          description: >
            Used to return a queue for a GBLOC other than the default of the
            current user. Requires the HQ role or a secondary transportation
            office assignment. The parameter is ignored if the requesting user
            does not have the necessary role or assignment.
        - in: query
          name: assignedTo
          type: string
          description: |
            Used to illustrate which user is assigned to this move.
        - in: query
          name: counselingOffice
          type: string
          description: filters using a counselingOffice name of the move
        - in: query
          name: activeRole
          type: string
          description: user's actively logged in role
      responses:
        '200':
          description: Successfully returned all moves matching the criteria
          schema:
            $ref: '#/definitions/QueueMovesResult'
        '403':
          $ref: '#/responses/PermissionDenied'
        '500':
          $ref: '#/responses/ServerError'
  /queues/destination-requests:
    get:
      produces:
        - application/json
      summary: >-
        Gets queued list of all customer moves by GBLOC that have both CONUS &
        OCONUS destination requests (destination SIT, destination shuttle,
        address requests)
      description: >
        A TOO will view this queue when they have destination requests tied to
        their GBLOC. This includes unapproved destination SIT service items,
        destination shuttle service items and destination address requests that
        are not yet approved by the TOO.
      operationId: getDestinationRequestsQueue
      tags:
        - queues
      parameters:
        - in: query
          name: page
          type: integer
          description: requested page of results
        - in: query
          name: perPage
          type: integer
          description: results per page
        - in: query
          name: sort
          type: string
          enum:
            - customerName
            - edipi
            - emplid
            - branch
            - locator
            - status
            - originDutyLocation
            - destinationDutyLocation
            - requestedMoveDate
            - appearedInTooAt
            - assignedTo
            - counselingOffice
          description: field that results should be sorted by
        - in: query
          name: order
          type: string
          enum:
            - asc
            - desc
          description: direction of sort order if applied
        - in: query
          name: branch
          type: string
        - in: query
          name: locator
          type: string
        - in: query
          name: customerName
          type: string
        - in: query
          name: edipi
          type: string
        - in: query
          name: emplid
          type: string
        - in: query
          name: originDutyLocation
          type: array
          uniqueItems: true
          collectionFormat: multi
          items:
            type: string
        - in: query
          name: destinationDutyLocation
          type: string
        - in: query
          name: appearedInTooAt
          type: string
          format: date-time
        - in: query
          name: requestedMoveDate
          type: string
          description: filters the requested pickup date of a shipment on the move
        - in: query
          name: status
          type: array
          description: Filtering for the status.
          uniqueItems: true
          items:
            type: string
            enum:
              - SUBMITTED
              - SERVICE COUNSELING COMPLETED
              - APPROVALS REQUESTED
        - in: query
          name: viewAsGBLOC
          type: string
          description: >
            Used to return a queue for a GBLOC other than the default of the
            current user. Requires the HQ role or a secondary transportation
            office assignment. The parameter is ignored if the requesting user
            does not have the necessary role or assignment.
        - in: query
          name: assignedTo
          type: string
          description: |
            Used to illustrate which user is assigned to this move.
        - in: query
          name: counselingOffice
          type: string
          description: filters using a counselingOffice name of the move
        - in: query
          name: activeRole
          type: string
          description: |
            user's actively logged in role.
        - in: query
          name: orderType
          type: string
          description: order type
      responses:
        '200':
          description: Successfully returned all moves matching the criteria
          schema:
            $ref: '#/definitions/QueueMovesResult'
        '403':
          $ref: '#/responses/PermissionDenied'
        '500':
          $ref: '#/responses/ServerError'
  /queues/payment-requests:
    get:
      produces:
        - application/json
      summary: Gets queued list of all payment requests by GBLOC origin
      description: >
        An office TIO user will be assigned a transportation office that will
        determine which payment requests are displayed in their queue based on
        the origin duty location.
      operationId: getPaymentRequestsQueue
      tags:
        - queues
      parameters:
        - in: query
          name: sort
          type: string
          enum:
            - customerName
            - locator
            - submittedAt
            - branch
            - status
            - edipi
            - emplid
            - age
            - originDutyLocation
            - assignedTo
            - counselingOffice
          description: field that results should be sorted by
        - in: query
          name: order
          type: string
          enum:
            - asc
            - desc
          description: direction of sort order if applied
        - in: query
          name: page
          type: integer
          description: requested page of results
        - in: query
          name: perPage
          type: integer
          description: number of records to include per page
        - in: query
          name: submittedAt
          type: string
          format: date-time
          description: >-
            Start of the submitted at date in the user's local time zone
            converted to UTC
        - in: query
          name: branch
          type: string
        - in: query
          name: locator
          type: string
        - in: query
          name: customerName
          type: string
        - in: query
          name: edipi
          type: string
        - in: query
          name: emplid
          type: string
        - in: query
          name: destinationDutyLocation
          type: string
        - in: query
          name: originDutyLocation
          type: string
        - in: query
          name: assignedTo
          type: string
          description: |
            Used to illustrate which user is assigned to this payment request.
        - in: query
          name: counselingOffice
          type: string
          description: filters using a counselingOffice name of the move
        - in: query
          name: status
          type: array
          description: Filtering for the status.
          uniqueItems: true
          items:
            type: string
            enum:
              - PENDING
              - REVIEWED
              - REVIEWED_AND_ALL_SERVICE_ITEMS_REJECTED
              - PAID
              - DEPRECATED
              - EDI_ERROR
        - in: query
          name: orderType
          type: string
          description: order type
        - in: query
          name: viewAsGBLOC
          type: string
          description: >
            Used to return a queue for a GBLOC other than the default of the
            current user. Requires the HQ role or a secondary transportation
            office assignment. The parameter is ignored if the requesting user
            does not have the necessary role or assignment.
        - in: query
          name: activeRole
          type: string
          description: user's actively logged in role
      responses:
        '200':
          description: Successfully returned all moves matching the criteria
          schema:
            $ref: '#/definitions/QueuePaymentRequestsResult'
        '403':
          $ref: '#/responses/PermissionDenied'
        '500':
          $ref: '#/responses/ServerError'
  /moves/search:
    post:
      produces:
        - application/json
      consumes:
        - application/json
      summary: Search moves by locator, DOD ID, or customer name
      description: >
        Search moves by locator, DOD ID, or customer name. Used by QAE and CSR
        users.
      operationId: searchMoves
      tags:
        - move
      parameters:
        - in: body
          name: body
          schema:
            properties:
              page:
                type: integer
                description: requested page of results
              perPage:
                type: integer
              locator:
                description: Move locator
                type: string
                minLength: 6
                maxLength: 6
                x-nullable: true
              edipi:
                description: DOD ID
                type: string
                minLength: 10
                maxLength: 10
                x-nullable: true
              emplid:
                description: EMPLID
                type: string
                minLength: 7
                maxLength: 7
                x-nullable: true
              customerName:
                description: Customer Name
                type: string
                minLength: 1
                x-nullable: true
              paymentRequestCode:
                type: string
                example: 9551-6199-2
                x-nullable: true
              status:
                type: array
                description: Filtering for the status.
                uniqueItems: true
                items:
                  type: string
                  enum:
                    - DRAFT
                    - SUBMITTED
                    - APPROVALS REQUESTED
                    - APPROVED
                    - NEEDS SERVICE COUNSELING
                    - SERVICE COUNSELING COMPLETED
                    - CANCELED
              originPostalCode:
                type: string
                x-nullable: true
              destinationPostalCode:
                type: string
                x-nullable: true
              branch:
                type: string
                x-nullable: true
              shipmentsCount:
                type: integer
                x-nullable: true
              pickupDate:
                type: string
                format: date-time
                x-nullable: true
              deliveryDate:
                type: string
                format: date-time
                x-nullable: true
              sort:
                type: string
                x-nullable: true
                enum:
                  - customerName
                  - edipi
                  - emplid
                  - branch
                  - locator
                  - status
                  - originPostalCode
                  - destinationPostalCode
                  - shipmentsCount
              order:
                type: string
                x-nullable: true
                enum:
                  - asc
                  - desc
          description: field that results should be sorted by
      responses:
        '200':
          description: Successfully returned all moves matching the criteria
          schema:
            $ref: '#/definitions/SearchMovesResult'
        '403':
          $ref: '#/responses/PermissionDenied'
        '500':
          $ref: '#/responses/ServerError'
  /tac/valid:
    get:
      summary: Validation of a TAC value
      description: Returns a boolean based on whether a tac value is valid or not
      operationId: tacValidation
      tags:
        - tac
        - order
      parameters:
        - in: query
          name: tac
          type: string
          required: true
          description: The tac value to validate
      responses:
        '200':
          description: Successfully retrieved validation status
          schema:
            $ref: '#/definitions/TacValid'
        '400':
          $ref: '#/responses/InvalidRequest'
        '401':
          $ref: '#/responses/PermissionDenied'
        '403':
          $ref: '#/responses/PermissionDenied'
        '404':
          $ref: '#/responses/NotFound'
        '500':
          $ref: '#/responses/ServerError'
  /lines-of-accounting:
    post:
      summary: Fetch line of accounting
      description: >
        Fetches a line of accounting based on provided service member
        affiliation, effective date, and Transportation Accounting Code (TAC).
        It uses these parameters to filter the correct Line of Accounting for
        the provided TAC. It does this by filtering through both TAC and LOAs
        based on the provided code and effective date. The 'Effective Date' is
        the date that can be either the orders issued date (For HHG shipments),
        MTO approval date (For NTS shipments), or even the current date for NTS
        shipments with no approval yet (Just providing a preview to the office
        users per customer request). Effective date is used to find "Active"
        TGET data by searching for the TACs and LOAs with begin and end dates
        containing this date.
      operationId: requestLineOfAccounting
      tags:
        - linesOfAccounting
      consumes:
        - application/json
      produces:
        - application/json
      parameters:
        - in: body
          name: body
          description: Service member affiliation, effective date, and TAC code.
          required: true
          schema:
            $ref: '#/definitions/FetchLineOfAccountingPayload'
      responses:
        '200':
          description: Successfully retrieved line of accounting
          schema:
            $ref: '#/definitions/LineOfAccounting'
        '400':
          $ref: '#/responses/InvalidRequest'
        '401':
          $ref: '#/responses/PermissionDenied'
        '403':
          $ref: '#/responses/PermissionDenied'
        '404':
          $ref: '#/responses/NotFound'
        '422':
          $ref: '#/responses/UnprocessableEntity'
        '500':
          $ref: '#/responses/ServerError'
  /transportation-offices:
    get:
      produces:
        - application/json
      summary: >-
        Returns the transportation offices matching the search query that is
        enabled for PPM closeout
      description: >-
        Returns the transportation offices matching the search query that is
        enabled for PPM closeout
      operationId: getTransportationOffices
      tags:
        - transportationOffice
      parameters:
        - in: query
          name: search
          type: string
          required: true
          minLength: 2
          description: Search string for transportation offices
      responses:
        '200':
          description: Successfully retrieved transportation offices
          schema:
            $ref: '#/definitions/TransportationOffices'
        '400':
          $ref: '#/responses/InvalidRequest'
        '401':
          $ref: '#/responses/PermissionDenied'
        '403':
          $ref: '#/responses/PermissionDenied'
        '404':
          $ref: '#/responses/NotFound'
        '500':
          $ref: '#/responses/ServerError'
  /open/transportation-offices:
    get:
      produces:
        - application/json
      summary: Returns the transportation offices matching the search query
      description: >-
        This endpoint is publicly accessible as it is utilized to access
        transportation office information without having an office
        account.Returns the transportation offices matching the search query.
      operationId: getTransportationOfficesOpen
      tags:
        - transportationOffice
      parameters:
        - in: query
          name: search
          type: string
          required: true
          minLength: 2
          description: Search string for transportation offices
      responses:
        '200':
          description: Successfully retrieved transportation offices
          schema:
            $ref: '#/definitions/TransportationOffices'
        '400':
          $ref: '#/responses/InvalidRequest'
        '401':
          $ref: '#/responses/PermissionDenied'
        '403':
          $ref: '#/responses/PermissionDenied'
        '404':
          $ref: '#/responses/NotFound'
        '500':
          $ref: '#/responses/ServerError'
  /transportation-offices/gblocs:
    get:
      produces:
        - application/json
      summary: >-
        Returns a list of distinct GBLOCs that exist in the transportation
        offices table
      description: >-
        Returns a list of distinct GBLOCs that exist in the transportation
        offices table
      operationId: getTransportationOfficesGBLOCs
      tags:
        - transportationOffice
      responses:
        '200':
          description: Successfully retrieved GBLOCs
          schema:
            $ref: '#/definitions/GBLOCs'
        '400':
          $ref: '#/responses/InvalidRequest'
        '401':
          $ref: '#/responses/PermissionDenied'
        '403':
          $ref: '#/responses/PermissionDenied'
        '404':
          $ref: '#/responses/NotFound'
        '500':
          $ref: '#/responses/ServerError'
  /addresses/zip-city-lookup/{search}:
    get:
      summary: >-
        Returns city, state, postal code, and county associated with the
        specified full/partial postal code or city and state string
      description: >-
        Find by API using full/partial postal code or city name that returns an
        us_post_region_cities json object containing city, state, county and
        postal code.
      operationId: getLocationByZipCityState
      tags:
        - addresses
      parameters:
        - in: path
          name: search
          type: string
          required: true
      responses:
        '200':
          description: the requested list of city, state, county, and postal code matches
          schema:
            $ref: '#/definitions/VLocations'
        '400':
          $ref: '#/responses/InvalidRequest'
        '403':
          $ref: '#/responses/PermissionDenied'
        '404':
          $ref: '#/responses/NotFound'
        '500':
          $ref: '#/responses/ServerError'
  /addresses/countries:
    get:
      summary: Returns the countries matching the search query
      description: >
        Search API using search string that returns list of countries containing
        its code and name. Will return all if 'search' query string parameter is
        not available/empty. If 2 chars are provided search will do an exact
        match on country code and also do a starts with match on country name.
        If not 2 characters search will do a starts with match on country name.
      operationId: searchCountries
      tags:
        - addresses
      parameters:
        - in: query
          name: search
          type: string
          required: false
          description: Search string for countries
      responses:
        '200':
          description: countries matching the search query
          schema:
            $ref: '#/definitions/Countries'
        '400':
          $ref: '#/responses/InvalidRequest'
        '403':
          $ref: '#/responses/PermissionDenied'
        '404':
          $ref: '#/responses/NotFound'
        '500':
          $ref: '#/responses/ServerError'
  /transportation_offices/{dutyLocationId}/counseling_offices/{serviceMemberId}:
    get:
      summary: Returns the counseling locations in the GBLOC matching the duty location
      description: >-
        Returns the counseling locations matching the GBLOC from the selected
        duty location
      operationId: showCounselingOffices
      tags:
        - transportationOffice
      parameters:
        - in: path
          name: dutyLocationId
          format: uuid
          type: string
          required: true
          description: UUID of the duty location
        - in: path
          name: serviceMemberId
          format: uuid
          type: string
          required: true
          description: >-
            UUID of the service member, some counseling offices are branch
            specific
      produces:
        - application/json
      responses:
        '200':
          description: Successfully retrieved counseling offices
          schema:
            $ref: '#/definitions/CounselingOffices'
        '400':
          $ref: '#/responses/InvalidRequest'
        '403':
          $ref: '#/responses/PermissionDenied'
        '404':
          $ref: '#/responses/NotFound'
        '500':
          description: internal server error
  /uploads:
    post:
      summary: Create a new upload
      description: >-
        Uploads represent a single digital file, such as a JPEG or PDF.
        Currently, office application uploads are only for Services Counselors
        to upload files for orders, but this may be expanded in the future.
      operationId: createUpload
      tags:
        - uploads
      consumes:
        - multipart/form-data
      produces:
        - application/json
      parameters:
        - in: query
          name: documentId
          type: string
          format: uuid
          required: false
          description: UUID of the document to add an upload to
        - in: formData
          name: file
          type: file
          description: The file to upload.
          required: true
      responses:
        '201':
          description: created upload
          schema:
            $ref: '#/definitions/Upload'
        '400':
          description: invalid request
        '403':
          description: not authorized
        '404':
          description: not found
        '413':
          description: payload is too large
        '500':
          description: server error
  /re-service-items:
    get:
      summary: >-
        Returns all ReServiceItems (Service Code, Service Name, Market, Shipment
        Type, Auto Approved)
      description: Get ReServiceItems
      produces:
        - application/json
      operationId: getAllReServiceItems
      tags:
        - reServiceItems
      responses:
        '200':
          description: Successfully retrieved all ReServiceItems.
          schema:
            $ref: '#/definitions/ReServiceItems'
        '400':
          $ref: '#/responses/InvalidRequest'
        '401':
          $ref: '#/responses/PermissionDenied'
        '404':
          $ref: '#/responses/NotFound'
        '500':
          $ref: '#/responses/ServerError'
  /uploads/{uploadID}:
    delete:
      summary: Deletes an upload
      description: Uploads represent a single digital file, such as a JPEG or PDF.
      operationId: deleteUpload
      tags:
        - uploads
      parameters:
        - in: path
          name: uploadID
          type: string
          format: uuid
          required: true
          description: UUID of the upload to be deleted
        - in: query
          name: orderID
          type: string
          format: uuid
          description: ID of the order that the upload belongs to
      responses:
        '204':
          description: deleted
        '400':
          description: invalid request
          schema:
            $ref: '#/definitions/InvalidRequestResponsePayload'
        '403':
          description: not authorized
        '404':
          description: not found
        '500':
          description: server error
  /uploads/get/:
    get:
      produces:
        - application/json
      parameters: []
      responses:
        '200':
          description: Successfully retrieved upload
          schema:
            $ref: '#/definitions/Upload'
        '400':
          $ref: '#/responses/InvalidRequest'
        '401':
          $ref: '#/responses/PermissionDenied'
        '403':
          $ref: '#/responses/PermissionDenied'
        '404':
          $ref: '#/responses/NotFound'
        '500':
          $ref: '#/responses/ServerError'
      tags:
        - uploads
      description: Gets an upload
      operationId: getUpload
      summary: Gets an upload by ID
  /uploads/{uploadID}/update:
    patch:
      summary: >-
        Update an existing upload. This is only needed currently for updating
        the image rotation.
      description: >-
        Uploads represent a single digital file, such as a JPEG or PDF. The
        rotation is relevant to how it is displayed on the page.
      operationId: updateUpload
      tags:
        - uploads
      consumes:
        - application/json
      produces:
        - application/json
      parameters:
        - in: path
          name: uploadID
          type: string
          format: uuid
          required: true
          description: UUID of the upload to be updated
        - in: body
          name: body
          required: true
          schema:
            properties:
              rotation:
                type: integer
                description: The rotation of the image
                minimum: 0
                maximum: 3
      responses:
        '201':
          description: updated upload
          schema:
            $ref: '#/definitions/Upload'
        '400':
          description: invalid request
        '403':
          description: not authorized
        '404':
          description: not found
        '413':
          description: payload is too large
        '500':
          description: server error
  /uploads/{uploadID}/status:
    get:
      summary: Returns status of an upload
      description: Returns status of an upload based on antivirus run
      operationId: getUploadStatus
      produces:
        - text/event-stream
      tags:
        - uploads
      parameters:
        - in: path
          name: uploadID
          type: string
          format: uuid
          required: true
          description: UUID of the upload to return status of
      responses:
        '200':
          description: the requested upload status
          schema:
            type: string
            enum:
              - INFECTED
              - CLEAN
              - PROCESSING
            readOnly: true
        '400':
          description: invalid request
          schema:
            $ref: '#/definitions/InvalidRequestResponsePayload'
        '403':
          description: not authorized
        '404':
          description: not found
        '500':
          description: server error
  /application_parameters/{parameterName}:
    get:
      summary: Searches for an application parameter by name, returns nil if not found
      description: Searches for an application parameter by name, returns nil if not found
      operationId: getParam
      tags:
        - application_parameters
      parameters:
        - in: path
          name: parameterName
          type: string
          format: string
          required: true
          description: Parameter Name
      responses:
        '200':
          description: Application Parameters
          schema:
            $ref: '#/definitions/ApplicationParameters'
        '400':
          description: invalid request
        '401':
          description: request requires user authentication
        '500':
          description: server error
  /calendar/{countryCode}/is-weekend-holiday/{date}:
    get:
      summary: Validate  move date selection
      description: |
        Utility API to determine if input date falls on weekend and/or holiday.
      produces:
        - application/json
      operationId: isDateWeekendHoliday
      tags:
        - calendar
      parameters:
        - description: country code for context of date
          in: path
          name: countryCode
          required: true
          type: string
          enum:
            - US
        - description: input date to determine if weekend/holiday for given country.
          in: path
          name: date
          required: true
          type: string
          format: date
      responses:
        '200':
          description: >-
            Successfully determine if given date is weekend and/or holiday for
            given country.
          schema:
            $ref: '#/definitions/IsDateWeekendHolidayInfo'
        '400':
          $ref: '#/responses/InvalidRequest'
        '401':
          $ref: '#/responses/PermissionDenied'
        '404':
          $ref: '#/responses/NotFound'
        '500':
          $ref: '#/responses/ServerError'
  /moves/{moveID}/assignOfficeUser:
    parameters:
      - description: ID of the move
        in: path
        name: moveID
        required: true
        format: uuid
        type: string
    patch:
      consumes:
        - application/json
      produces:
        - application/json
      parameters:
        - in: body
          name: body
          required: true
          schema:
            $ref: '#/definitions/AssignOfficeUserBody'
      responses:
        '200':
          description: Successfully assigned office user to the move
          schema:
            $ref: '#/definitions/Move'
        '404':
          $ref: '#/responses/NotFound'
        '500':
          $ref: '#/responses/ServerError'
      tags:
        - move
      description: >-
        assigns either a services counselor, task ordering officer, or task
        invoicing officer to the move
      operationId: updateAssignedOfficeUser
  /moves/{moveID}/unassignOfficeUser:
    parameters:
      - description: ID of the move
        in: path
        name: moveID
        required: true
        format: uuid
        type: string
      - in: body
        name: body
        schema:
          properties:
            queueType:
              type: string
          required:
            - queueType
    patch:
      consumes:
        - application/json
      produces:
        - application/json
      responses:
        '200':
          description: Successfully unassigned office user from the move
          schema:
            $ref: '#/definitions/Move'
        '500':
          $ref: '#/responses/ServerError'
      tags:
        - move
      description: >-
        unassigns either a services counselor, task ordering officer, or task
        invoicing officer from the move
      operationId: deleteAssignedOfficeUser
  /moves/{officeUserID}/CheckForLockedMovesAndUnlock:
    parameters:
      - description: ID of the move's officer
        in: path
        name: officeUserID
        required: true
        format: uuid
        type: string
    patch:
      consumes:
        - application/json
      produces:
        - application/json
      responses:
        '200':
          description: Successfully unlocked officer's move(s).
          schema:
            type: object
            properties:
              successMessage:
                type: string
                example: OK
        '500':
          $ref: '#/responses/ServerError'
      tags:
        - move
      description: Finds and unlocks any locked moves by an office user
      operationId: checkForLockedMovesAndUnlock
definitions:
  ApplicationParameters:
    type: object
    properties:
      validationCode:
        type: string
        format: string
        x-nullable: true
      parameterName:
        type: string
        format: string
        x-nullable: true
      parameterValue:
        type: string
        format: string
        x-nullable: true
  PostDocumentPayload:
    type: object
    properties:
      service_member_id:
        type: string
        format: uuid
        title: The service member this document belongs to
  InvalidRequestResponsePayload:
    type: object
    properties:
      errors:
        type: object
        additionalProperties:
          type: string
  ClientError:
    type: object
    properties:
      title:
        type: string
      detail:
        type: string
      instance:
        type: string
        format: uuid
    required:
      - title
      - detail
      - instance
  ValidationError:
    allOf:
      - $ref: '#/definitions/ClientError'
      - type: object
    properties:
      invalid_fields:
        type: object
        additionalProperties:
          type: string
    required:
      - invalid_fields
  BackupContact:
    type: object
    properties:
      name:
        type: string
      email:
        type: string
        format: x-email
        example: backupContact@mail.com
      phone:
        type: string
        format: telephone
        pattern: ^[2-9]\d{2}-\d{3}-\d{4}$
    required:
      - name
      - email
      - phone
  Contractor:
    properties:
      contractNumber:
        type: string
      id:
        format: uuid
        type: string
      name:
        type: string
      type:
        type: string
  Role:
    type: object
    properties:
      id:
        type: string
        format: uuid
        example: c56a4180-65aa-42ec-a945-5fd21dec0538
      roleType:
        type: string
        example: customer
      roleName:
        type: string
        example: Task Ordering Officer
      createdAt:
        type: string
        format: date-time
        readOnly: true
      updatedAt:
        type: string
        format: date-time
        readOnly: true
    required:
      - id
      - roleType
      - roleName
      - createdAt
      - updatedAt
  OfficeUser:
    type: object
    properties:
      id:
        type: string
        format: uuid
        example: c56a4180-65aa-42ec-a945-5fd21dec0538
      userId:
        type: string
        format: uuid
      firstName:
        type: string
      middleInitials:
        type: string
      lastName:
        type: string
      email:
        type: string
        format: x-email
        pattern: ^[a-zA-Z0-9._%+-]+@[a-zA-Z0-9.-]+\.[a-zA-Z]{2,}$
      telephone:
        type: string
        format: telephone
        pattern: ^[2-9]\d{2}-\d{3}-\d{4}$
      transportationOfficeId:
        type: string
        format: uuid
      transportationOffice:
        $ref: '#/definitions/TransportationOffice'
      transportationOfficeAssignments:
        type: array
        items:
          $ref: '#/definitions/TransportationOfficeAssignment'
      active:
        type: boolean
      roles:
        type: array
        items:
          $ref: '#/definitions/Role'
      edipi:
        type: string
      otherUniqueId:
        type: string
      rejectionReason:
        type: string
      status:
        type: string
        enum:
          - APPROVED
          - REQUESTED
          - REJECTED
      createdAt:
        type: string
        format: date-time
        readOnly: true
      updatedAt:
        type: string
        format: date-time
        readOnly: true
    required:
      - id
      - firstName
      - middleInitials
      - lastName
      - email
      - telephone
      - transportationOfficeId
      - active
      - roles
      - edipi
      - otherUniqueId
      - rejectionReason
      - status
      - createdAt
      - updatedAt
  LockedOfficeUser:
    type: object
    properties:
      firstName:
        type: string
      lastName:
        type: string
      transportationOfficeId:
        type: string
        format: uuid
      transportationOffice:
        $ref: '#/definitions/TransportationOffice'
  OfficeUserCreate:
    type: object
    properties:
      email:
        type: string
        example: user@userdomain.com
        title: Email
        x-nullable: false
      edipi:
        type: string
        example: '1234567890'
        maxLength: 10
        title: EDIPI
        x-nullable: true
      otherUniqueId:
        type: string
        title: Office user identifier when EDIPI is not available
        x-nullable: true
      firstName:
        type: string
        title: First Name
        x-nullable: false
      middleInitials:
        type: string
        example: L.
        x-nullable: true
        title: Middle Initials
      lastName:
        type: string
        title: Last Name
        x-nullable: false
      telephone:
        type: string
        format: telephone
        pattern: ^[2-9]\d{2}-\d{3}-\d{4}$
        example: 212-555-5555
        x-nullable: false
      transportationOfficeId:
        type: string
        format: uuid
        example: c56a4180-65aa-42ec-a945-5fd21dec0538
        x-nullable: false
      roles:
        type: array
        items:
          $ref: '#/definitions/OfficeUserRole'
        x-nullable: false
    required:
      - firstName
      - lastName
      - email
      - telephone
      - transportationOfficeId
      - roles
  OfficeUserUpdate:
    type: object
    properties:
      telephone:
        type: string
        format: telephone
        pattern: ^[2-9]\d{2}-\d{3}-\d{4}$
        example: 212-555-5555
    required:
      - telephone
  OfficeUserRole:
    type: object
    properties:
      name:
        type: string
        example: Task Ordering Officer
        x-nullable: true
        title: name
      roleType:
        type: string
        example: task_ordering_officer
        x-nullable: true
        title: roleType
  Customer:
    type: object
    properties:
      agency:
        type: string
        title: Agency customer is affilated with
      first_name:
        type: string
        example: John
      last_name:
        type: string
        example: Doe
      phone:
        type: string
        format: telephone
        pattern: ^[2-9]\d{2}-\d{3}-\d{4}$
        x-nullable: true
      email:
        type: string
        format: x-email
        pattern: ^[a-zA-Z0-9._%+-]+@[a-zA-Z0-9.-]+\.[a-zA-Z]{2,}$
        x-nullable: true
      suffix:
        type: string
        example: Jr.
        x-nullable: true
      middle_name:
        type: string
        example: David
        x-nullable: true
      current_address:
        $ref: '#/definitions/Address'
      backup_contact:
        $ref: '#/definitions/BackupContact'
      id:
        type: string
        format: uuid
        example: c56a4180-65aa-42ec-a945-5fd21dec0538
      edipi:
        type: string
      userID:
        type: string
        format: uuid
        example: c56a4180-65aa-42ec-a945-5fd21dec0538
      eTag:
        type: string
      phoneIsPreferred:
        type: boolean
      emailIsPreferred:
        type: boolean
      secondaryTelephone:
        type: string
        format: telephone
        pattern: ^[2-9]\d{2}-\d{3}-\d{4}$|^$
        x-nullable: true
      backupAddress:
        $ref: '#/definitions/Address'
      cacValidated:
        type: boolean
        x-nullable: true
      emplid:
        type: string
        x-nullable: true
  CreatedCustomer:
    type: object
    properties:
      affiliation:
        type: string
        title: Branch of service customer is affilated with
      firstName:
        type: string
        example: John
      lastName:
        type: string
        example: Doe
      telephone:
        type: string
        format: telephone
        pattern: ^[2-9]\d{2}-\d{3}-\d{4}$
        x-nullable: true
      personalEmail:
        type: string
        format: x-email
        pattern: ^[a-zA-Z0-9._%+-]+@[a-zA-Z0-9.-]+\.[a-zA-Z]{2,}$
      suffix:
        type: string
        example: Jr.
        x-nullable: true
      middleName:
        type: string
        example: David
        x-nullable: true
      residentialAddress:
        $ref: '#/definitions/Address'
      backupContact:
        $ref: '#/definitions/BackupContact'
      id:
        type: string
        format: uuid
        example: c56a4180-65aa-42ec-a945-5fd21dec0538
      edipi:
        type: string
        x-nullable: true
      userID:
        type: string
        format: uuid
        example: c56a4180-65aa-42ec-a945-5fd21dec0538
      oktaID:
        type: string
      oktaEmail:
        type: string
      phoneIsPreferred:
        type: boolean
      emailIsPreferred:
        type: boolean
      secondaryTelephone:
        type: string
        format: telephone
        pattern: ^[2-9]\d{2}-\d{3}-\d{4}$
        x-nullable: true
      backupAddress:
        $ref: '#/definitions/Address'
      cacValidated:
        type: boolean
  UpdateCustomerPayload:
    type: object
    properties:
      first_name:
        type: string
        example: John
      last_name:
        type: string
        example: Doe
      phone:
        type: string
        format: telephone
        pattern: ^[2-9]\d{2}-\d{3}-\d{4}$
        x-nullable: true
      email:
        type: string
        format: x-email
        pattern: ^[a-zA-Z0-9._%+-]+@[a-zA-Z0-9.-]+\.[a-zA-Z]{2,}$
        x-nullable: true
      suffix:
        type: string
        example: Jr.
        x-nullable: true
      middle_name:
        type: string
        example: David
        x-nullable: true
      current_address:
        allOf:
          - $ref: '#/definitions/Address'
      backup_contact:
        $ref: '#/definitions/BackupContact'
      phoneIsPreferred:
        type: boolean
      emailIsPreferred:
        type: boolean
      secondaryTelephone:
        type: string
        format: telephone
        pattern: ^[2-9]\d{2}-\d{3}-\d{4}$|^$
        x-nullable: true
      backupAddress:
        allOf:
          - $ref: '#/definitions/Address'
      cac_validated:
        type: boolean
  CreateCustomerPayload:
    type: object
    properties:
      affiliation:
        $ref: '#/definitions/Affiliation'
      edipi:
        type: string
        example: '1234567890'
        maxLength: 10
        x-nullable: false
      emplid:
        type: string
        example: '9485155'
        maxLength: 7
        x-nullable: true
      firstName:
        type: string
        example: John
      middleName:
        type: string
        example: David
        x-nullable: true
      lastName:
        type: string
        example: Doe
      suffix:
        type: string
        example: Jr.
        x-nullable: true
      telephone:
        type: string
        format: telephone
        pattern: ^[2-9]\d{2}-\d{3}-\d{4}$
        x-nullable: true
      secondaryTelephone:
        type: string
        format: telephone
        pattern: ^[2-9]\d{2}-\d{3}-\d{4}$
        x-nullable: true
      personalEmail:
        type: string
        format: x-email
        example: personalEmail@email.com
        pattern: ^[a-zA-Z0-9._%+-]+@[a-zA-Z0-9.-]+\.[a-zA-Z]{2,}$
      phoneIsPreferred:
        type: boolean
      emailIsPreferred:
        type: boolean
      residentialAddress:
        allOf:
          - $ref: '#/definitions/Address'
      backupContact:
        $ref: '#/definitions/BackupContact'
      backupMailingAddress:
        allOf:
          - $ref: '#/definitions/Address'
      createOktaAccount:
        type: boolean
      cacUser:
        type: boolean
  FetchLineOfAccountingPayload:
    type: object
    required:
      - effectiveDate
      - departmentIndicator
      - tacCode
    properties:
      departmentIndicator:
        $ref: '#/definitions/DepartmentIndicator'
      effectiveDate:
        description: >
          The effective date for the Line Of Accounting (LOA) being fetched. Eg,
          the orders issue date or the Non-Temporary Storage (NTS) Move Task
          Order (MTO) approval date. Effective date is used to find "Active"
          TGET data by searching for the TACs and LOAs with begin and end dates
          containing this date. The 'Effective Date' is the date that can be
          either the orders issued date (For HHG shipments), MTO approval date
          (For NTS shipments), or even the current date for NTS shipments with
          no approval yet (Just providing a preview to the office users per
          customer request).
        type: string
        format: date
        example: '2023-01-01'
      tacCode:
        type: string
        minLength: 4
        maxLength: 4
        example: F8J1
  SearchCustomersResult:
    type: object
    properties:
      page:
        type: integer
      perPage:
        type: integer
      totalCount:
        type: integer
      searchCustomers:
        $ref: '#/definitions/SearchCustomers'
  SearchCustomers:
    type: array
    items:
      $ref: '#/definitions/SearchCustomer'
  SearchCustomer:
    type: object
    properties:
      id:
        type: string
        format: uuid
      firstName:
        type: string
        example: John
        x-nullable: true
      lastName:
        type: string
        example: Doe
        x-nullable: true
      edipi:
        type: string
        x-nullable: true
      emplid:
        type: string
        x-nullable: true
      branch:
        type: string
      telephone:
        type: string
        format: telephone
        pattern: ^[2-9]\d{2}-\d{3}-\d{4}$
        x-nullable: true
      personalEmail:
        type: string
        format: x-email
        example: personalEmail@email.com
        pattern: ^[a-zA-Z0-9._%+-]+@[a-zA-Z0-9.-]+\.[a-zA-Z]{2,}$
        x-nullable: true
  Entitlements:
    properties:
      id:
        example: 571008b1-b0de-454d-b843-d71be9f02c04
        format: uuid
        type: string
      authorizedWeight:
        example: 2000
        type: integer
        x-formatting: weight
        x-nullable: true
      dependentsAuthorized:
        example: true
        type: boolean
        x-nullable: true
      gunSafe:
        type: boolean
        example: false
      weightRestriction:
        type: integer
        example: 1500
        x-formatting: weight
        x-nullable: true
      ubWeightRestriction:
        example: 1500
        type: integer
        x-nullable: true
        description: >-
          Indicates the UB weight restriction for the move to a particular
          location.
      nonTemporaryStorage:
        example: false
        type: boolean
        x-nullable: true
      privatelyOwnedVehicle:
        example: false
        type: boolean
        x-nullable: true
      proGearWeight:
        example: 2000
        type: integer
        x-formatting: weight
      proGearWeightSpouse:
        example: 500
        type: integer
        x-formatting: weight
      storageInTransit:
        example: 90
        type: integer
        x-nullable: true
      totalWeight:
        example: 500
        type: integer
        x-formatting: weight
      totalDependents:
        example: 2
        type: integer
      requiredMedicalEquipmentWeight:
        example: 500
        type: integer
        x-formatting: weight
      organizationalClothingAndIndividualEquipment:
        example: true
        type: boolean
      accompaniedTour:
        type: boolean
        example: true
        x-nullable: true
        description: >-
          Indicates if the move entitlement allows dependents to travel to the
          new Permanent Duty Station (PDS). This is only present on OCONUS
          moves.
      unaccompaniedBaggageAllowance:
        type: integer
        example: 3
        x-nullable: true
        description: >-
          The amount of weight in pounds that the move is entitled for shipment
          types of Unaccompanied Baggage.
      dependentsUnderTwelve:
        type: integer
        example: 5
        x-nullable: true
        description: >-
          Indicates the number of dependents under the age of twelve for a move.
          This is only present on OCONUS moves.
      dependentsTwelveAndOver:
        type: integer
        example: 3
        x-nullable: true
        description: >-
          Indicates the number of dependents of the age twelve or older for a
          move. This is only present on OCONUS moves.
      eTag:
        type: string
    type: object
  Error:
    properties:
      message:
        type: string
    required:
      - message
    type: object
  Grade:
    type: string
    x-nullable: true
    title: grade
    enum:
      - E_1
      - E_2
      - E_3
      - E_4
      - E_5
      - E_6
      - E_7
      - E_8
      - E_9
      - E_9_SPECIAL_SENIOR_ENLISTED
      - O_1_ACADEMY_GRADUATE
      - O_2
      - O_3
      - O_4
      - O_5
      - O_6
      - O_7
      - O_8
      - O_9
      - O_10
      - W_1
      - W_2
      - W_3
      - W_4
      - W_5
      - AVIATION_CADET
      - CIVILIAN_EMPLOYEE
      - ACADEMY_CADET
      - MIDSHIPMAN
    x-display-value:
      E_1: E-1
      E_2: E-2
      E_3: E-3
      E_4: E-4
      E_5: E-5
      E_6: E-6
      E_7: E-7
      E_8: E-8
      E_9: E-9
      E_9_SPECIAL_SENIOR_ENLISTED: E-9 (Special Senior Enlisted)
      O_1_ACADEMY_GRADUATE: O-1 or Service Academy Graduate
      O_2: O-2
      O_3: O-3
      O_4: O-4
      O_5: O-5
      O_6: O-6
      O_7: O-7
      O_8: O-8
      O_9: O-9
      O_10: O-10
      W_1: W-1
      W_2: W-2
      W_3: W-3
      W_4: W-4
      W_5: W-5
      AVIATION_CADET: Aviation Cadet
      CIVILIAN_EMPLOYEE: Civilian Employee
      ACADEMY_CADET: Service Academy Cadet
      MIDSHIPMAN: Midshipman
  Move:
    properties:
      id:
        example: 1f2270c7-7166-40ae-981e-b200ebdf3054
        format: uuid
        type: string
      serviceCounselingCompletedAt:
        format: date-time
        type: string
        x-nullable: true
      availableToPrimeAt:
        format: date-time
        type: string
        x-nullable: true
      approvedAt:
        format: date-time
        type: string
        x-nullable: true
      billableWeightsReviewedAt:
        format: date-time
        type: string
        x-nullable: true
      contractorId:
        type: string
        format: uuid
        x-nullable: true
      contractor:
        $ref: '#/definitions/Contractor'
      locator:
        type: string
        example: 1K43AR
      ordersId:
        type: string
        format: uuid
        example: c56a4180-65aa-42ec-a945-5fd21dec0538
      orders:
        $ref: '#/definitions/Order'
      referenceId:
        example: 1001-3456
        type: string
        x-nullable: true
      status:
        $ref: '#/definitions/MoveStatus'
      excessUnaccompaniedBaggageWeightQualifiedAt:
        type: string
        format: date-time
        description: >-
          Timestamp of when the sum of estimated or actual unaccompanied baggage
          shipment weights of the move reached 90% of the weight allowance
        x-nullable: true
      excessUnaccompaniedBaggageWeightAcknowledgedAt:
        type: string
        format: date-time
        description: >-
          Timestamp of when the TOO acknowledged the excess unaccompanied
          baggage weight risk by either dismissing the alert or updating the max
          billable weight
        x-nullable: true
      excess_weight_qualified_at:
        type: string
        format: date-time
        description: >-
          Timestamp of when the estimated shipment weights of the move reached
          90% of the weight allowance
        x-nullable: true
      excess_weight_acknowledged_at:
        type: string
        format: date-time
        description: >-
          Timestamp of when the TOO acknowledged the excess weight risk by
          either dismissing the alert or updating the max billable weight
        x-nullable: true
      tioRemarks:
        type: string
        example: approved additional weight
        x-nullable: true
      financialReviewFlag:
        type: boolean
        example: false
        description: >-
          This flag is set by office users if a move should be reviewed by a
          Financial Office
        x-nullable: false
        readOnly: true
      financialReviewRemarks:
        type: string
        example: Delivery Address is too far from duty location
        x-nullable: true
        readOnly: true
      closeoutOffice:
        $ref: '#/definitions/TransportationOffice'
      closeoutOfficeId:
        type: string
        format: uuid
        description: >-
          The transportation office that will handle reviewing PPM Closeout
          documentation for Army and Air Force service members
        x-nullable: true
      counselingOffice:
        $ref: '#/definitions/TransportationOffice'
      counselingOfficeId:
        type: string
        format: uuid
        description: >-
          The transportation office that will handle services counseling for
          this move
        x-nullable: true
      approvalsRequestedAt:
        type: string
        format: date-time
        description: >-
          The time at which a move is sent back to the TOO becuase the prime
          added a new service item for approval
        x-nullable: true
      createdAt:
        type: string
        format: date-time
      submittedAt:
        type: string
        format: date-time
        x-nullable: true
      updatedAt:
        type: string
        format: date-time
      eTag:
        type: string
      shipmentGBLOC:
        $ref: '#/definitions/GBLOC'
      lockedByOfficeUserID:
        type: string
        format: uuid
        x-nullable: true
      lockedByOfficeUser:
        $ref: '#/definitions/LockedOfficeUser'
        x-nullable: true
      lockExpiresAt:
        type: string
        format: date-time
        x-nullable: true
      additionalDocuments:
        $ref: '#/definitions/Document'
      SCAssignedUser:
        $ref: '#/definitions/AssignedOfficeUser'
      TOOAssignedUser:
        $ref: '#/definitions/AssignedOfficeUser'
      TIOAssignedUser:
        $ref: '#/definitions/AssignedOfficeUser'
      TOODestinationAssignedUser:
        $ref: '#/definitions/AssignedOfficeUser'
  MoveHistory:
    properties:
      id:
        description: move ID
        example: 1f2270c7-7166-40ae-981e-b200ebdf3054
        format: uuid
        type: string
      historyRecords:
        description: A list of MoveAuditHistory's connected to the move.
        $ref: '#/definitions/MoveAuditHistories'
      locator:
        description: move locator
        type: string
        example: 1K43AR
      referenceId:
        description: move referenceID
        example: 1001-3456
        type: string
        x-nullable: true
  MoveHistoryResult:
    type: object
    properties:
      page:
        type: integer
      perPage:
        type: integer
      totalCount:
        type: integer
      id:
        description: move ID
        example: 1f2270c7-7166-40ae-981e-b200ebdf3054
        format: uuid
        type: string
      historyRecords:
        description: A list of MoveAuditHistory's connected to the move.
        $ref: '#/definitions/MoveAuditHistories'
      locator:
        description: move locator
        type: string
        example: 1K43AR
      referenceId:
        description: move referenceID
        example: 1001-3456
        type: string
        x-nullable: true
  MoveAuditHistories:
    type: array
    items:
      $ref: '#/definitions/MoveAuditHistory'
  MoveAuditHistory:
    properties:
      id:
        description: id from audity_history table
        example: 1f2270c7-7166-40ae-981e-b200ebdf3054
        format: uuid
        type: string
      schemaName:
        description: Database schema audited table for this event is in
        type: string
      tableName:
        description: name of database table that was changed
        type: string
      relId:
        description: relation OID. Table OID (object identifier). Changes with drop/create.
        type: integer
      objectId:
        description: id column for the tableName where the data was changed
        example: 1f2270c7-7166-40ae-981e-b200ebdf3054
        format: uuid
        type: string
        x-nullable: true
      sessionUserId:
        example: 1f2270c7-7166-40ae-981e-b200ebdf3054
        format: uuid
        type: string
        x-nullable: true
      sessionUserFirstName:
        example: foo
        type: string
        x-nullable: true
      sessionUserLastName:
        example: bar
        type: string
        x-nullable: true
      sessionUserEmail:
        example: foobar@example.com
        type: string
        x-nullable: true
      sessionUserTelephone:
        format: telephone
        type: string
        pattern: ^[2-9]\d{2}-\d{3}-\d{4}$
        x-nullable: true
      context:
        type: array
        items:
          type: object
          additionalProperties:
            type: string
        x-nullable: true
      contextId:
        description: id column for the context table the record belongs to
        example: 1f2270c7-7166-40ae-981e-b200ebdf3054
        type: string
        x-nullable: true
      eventName:
        description: API endpoint name that was called to make the change
        type: string
        x-nullable: true
      actionTstampTx:
        description: Transaction start timestamp for tx in which audited event occurred
        type: string
        format: date-time
      actionTstampStm:
        description: Statement start timestamp for tx in which audited event occurred
        type: string
        format: date-time
      actionTstampClk:
        description: Wall clock time at which audited event's trigger call occurred
        type: string
        format: date-time
      transactionId:
        description: >-
          Identifier of transaction that made the change. May wrap, but unique
          paired with action_tstamp_tx.
        type: integer
        x-nullable: true
      action:
        description: Action type; I = insert, D = delete, U = update, T = truncate
        type: string
      oldValues:
        description: >-
          A list of (old/previous) MoveAuditHistoryItem's for a record before
          the change.
        type: object
        additionalProperties: true
        x-nullable: true
      changedValues:
        description: >-
          A list of (changed/updated) MoveAuditHistoryItem's for a record after
          the change.
        type: object
        additionalProperties: true
        x-nullable: true
      statementOnly:
        description: >-
          true if audit event is from an FOR EACH STATEMENT trigger, false for
          FOR EACH ROW'
        type: boolean
        example: false
  MoveAuditHistoryItems:
    type: array
    items:
      $ref: '#/definitions/MoveAuditHistoryItem'
  MoveAuditHistoryItem:
    properties:
      columnName:
        type: string
      columnValue:
        type: string
  MoveStatus:
    type: string
    enum:
      - DRAFT
      - NEEDS SERVICE COUNSELING
      - SERVICE COUNSELING COMPLETED
      - SUBMITTED
      - APPROVALS REQUESTED
      - APPROVED
      - CANCELED
  PPMStatus:
    type: string
    enum:
      - CANCELED
      - DRAFT
      - SUBMITTED
      - WAITING_ON_CUSTOMER
      - NEEDS_ADVANCE_APPROVAL
      - NEEDS_CLOSEOUT
      - CLOSEOUT_COMPLETE
      - COMPLETED
  DeptIndicator:
    type: string
    title: Dept. indicator
    x-nullable: true
    enum:
      - NAVY_AND_MARINES
      - ARMY
      - ARMY_CORPS_OF_ENGINEERS
      - AIR_AND_SPACE_FORCE
      - COAST_GUARD
      - OFFICE_OF_SECRETARY_OF_DEFENSE
    x-display-value:
      NAVY_AND_MARINES: 17 Navy and Marine Corps
      ARMY: 21 Army
      ARMY_CORPS_OF_ENGINEERS: 96 Army Corps of Engineers
      AIR_AND_SPACE_FORCE: 57 Air Force and Space Force
      COAST_GUARD: 70 Coast Guard
      OFFICE_OF_SECRETARY_OF_DEFENSE: 97 Office of the Secretary of Defense
  OrdersTypeDetail:
    type: string
    title: Orders type detail
    x-nullable: true
    enum:
      - HHG_PERMITTED
      - PCS_TDY
      - HHG_RESTRICTED_PROHIBITED
      - HHG_RESTRICTED_AREA
      - INSTRUCTION_20_WEEKS
      - HHG_PROHIBITED_20_WEEKS
      - DELAYED_APPROVAL
    x-display-value:
      HHG_PERMITTED: Shipment of HHG Permitted
      PCS_TDY: PCS with TDY Enroute
      HHG_RESTRICTED_PROHIBITED: Shipment of HHG Restricted or Prohibited
      HHG_RESTRICTED_AREA: HHG Restricted Area-HHG Prohibited
      INSTRUCTION_20_WEEKS: Course of Instruction 20 Weeks or More
      HHG_PROHIBITED_20_WEEKS: Shipment of HHG Prohibited but Authorized within 20 weeks
      DELAYED_APPROVAL: Delayed Approval 20 Weeks or More
  Order:
    properties:
      id:
        example: 1f2270c7-7166-40ae-981e-b200ebdf3054
        format: uuid
        type: string
      customerID:
        example: c56a4180-65aa-42ec-a945-5fd21dec0538
        format: uuid
        type: string
      customer:
        $ref: '#/definitions/Customer'
      moveCode:
        type: string
        example: H2XFJF
      first_name:
        type: string
        example: John
        readOnly: true
      last_name:
        type: string
        example: Doe
        readOnly: true
      grade:
        $ref: '#/definitions/Grade'
      agency:
        $ref: '#/definitions/Affiliation'
      entitlement:
        $ref: '#/definitions/Entitlements'
      destinationDutyLocation:
        $ref: '#/definitions/DutyLocation'
      destinationDutyLocationGBLOC:
        $ref: '#/definitions/GBLOC'
      originDutyLocation:
        $ref: '#/definitions/DutyLocation'
      originDutyLocationGBLOC:
        $ref: '#/definitions/GBLOC'
      moveTaskOrderID:
        example: c56a4180-65aa-42ec-a945-5fd21dec0538
        format: uuid
        type: string
      uploaded_order_id:
        example: c56a4180-65aa-42ec-a945-5fd21dec0538
        format: uuid
        type: string
      uploadedAmendedOrderID:
        example: c56a4180-65aa-42ec-a945-5fd21dec0538
        format: uuid
        type: string
        x-nullable: true
      amendedOrdersAcknowledgedAt:
        type: string
        format: date-time
        x-nullable: true
      order_number:
        type: string
        x-nullable: true
        example: 030-00362
      order_type:
        $ref: '#/definitions/OrdersType'
      order_type_detail:
        $ref: '#/definitions/OrdersTypeDetail'
        x-nullable: true
      date_issued:
        type: string
        format: date
        example: '2020-01-01'
      report_by_date:
        type: string
        format: date
        example: '2020-01-01'
      department_indicator:
        $ref: '#/definitions/DeptIndicator'
        x-nullable: true
      tac:
        type: string
        title: TAC
        example: F8J1
        x-nullable: true
      sac:
        type: string
        title: SAC
        example: N002214CSW32Y9
        x-nullable: true
      ntsTac:
        type: string
        title: NTS TAC
        example: F8J1
        x-nullable: true
      ntsSac:
        type: string
        title: NTS SAC
        example: N002214CSW32Y9
        x-nullable: true
      has_dependents:
        type: boolean
        example: false
        title: Are dependents included in your orders?
      spouse_has_pro_gear:
        type: boolean
        example: false
        title: >-
          Do you have a spouse who will need to move items related to their
          occupation (also known as spouse pro-gear)?
      supplyAndServicesCostEstimate:
        type: string
      packingAndShippingInstructions:
        type: string
      methodOfPayment:
        type: string
      naics:
        type: string
      orders_type:
        $ref: '#/definitions/OrdersType'
      eTag:
        type: string
    type: object
  Location:
    type: object
    properties:
      label:
        type: string
        example: Label for display
      value:
        type: string
        example: Value for location
    required:
      - label
      - value
  Locations:
    type: array
    items:
      $ref: '#/definitions/Location'
  OrderBody:
    type: object
    properties:
      id:
        type: string
        format: uuid
  CreateOrders:
    type: object
    properties:
      serviceMemberId:
        type: string
        format: uuid
        example: c56a4180-65aa-42ec-a945-5fd21dec0538
      issueDate:
        type: string
        description: The date and time that these orders were cut.
        format: date
        title: Orders date
      reportByDate:
        type: string
        description: Report By Date
        format: date
        title: Report-by date
      ordersType:
        $ref: '#/definitions/OrdersType'
      ordersTypeDetail:
        $ref: '#/definitions/OrdersTypeDetail'
      hasDependents:
        type: boolean
        title: Are dependents included in your orders?
      spouseHasProGear:
        type: boolean
        title: >-
          Do you have a spouse who will need to move items related to their
          occupation (also known as spouse pro-gear)?
      newDutyLocationId:
        type: string
        format: uuid
        example: c56a4180-65aa-42ec-a945-5fd21dec0538
      counselingOfficeId:
        type: string
        format: uuid
        example: cf1addea-a4f9-4173-8506-2bb82a064cb7
        x-nullable: true
      ordersNumber:
        type: string
        title: Orders Number
        x-nullable: true
        example: 030-00362
      tac:
        type: string
        title: TAC
        example: F8J1
        x-nullable: true
      sac:
        type: string
        title: SAC
        example: N002214CSW32Y9
        x-nullable: true
      departmentIndicator:
        $ref: '#/definitions/DeptIndicator'
      grade:
        $ref: '#/definitions/Grade'
      originDutyLocationId:
        type: string
        format: uuid
        example: c56a4180-65aa-42ec-a945-5fd21dec0538
      accompaniedTour:
        type: boolean
        example: true
        x-nullable: true
        description: >-
          Indicates if the move entitlement allows dependents to travel to the
          new Permanent Duty Station (PDS). This is only present on OCONUS
          moves.
      dependentsUnderTwelve:
        type: integer
        example: 5
        x-nullable: true
        description: >-
          Indicates the number of dependents under the age of twelve for a move.
          This is only present on OCONUS moves.
      dependentsTwelveAndOver:
        type: integer
        example: 3
        x-nullable: true
        description: >-
          Indicates the number of dependents of the age twelve or older for a
          move. This is only present on OCONUS moves.
      civilianTdyUbAllowance:
        type: integer
        example: 3
        x-nullable: true
        description: >-
          The weight in pounds set by the customer or office user that a
          civilian TDY move is entitled to for Unaccompanied Baggage shipment
          types.
    required:
      - serviceMemberId
      - issueDate
      - reportByDate
      - ordersType
      - hasDependents
      - spouseHasProGear
      - newDutyLocationId
  CounselingUpdateOrderPayload:
    type: object
    properties:
      issueDate:
        type: string
        description: The date and time that these orders were cut.
        format: date
        example: '2018-04-26'
        title: Orders date
      reportByDate:
        type: string
        description: Report By Date
        format: date
        example: '2018-04-26'
        title: Report-by date
      ordersType:
        $ref: '#/definitions/OrdersType'
      ordersTypeDetail:
        $ref: '#/definitions/OrdersTypeDetail'
      ordersNumber:
        type: string
        title: Orders Number
        x-nullable: true
        example: 030-00362
      departmentIndicator:
        $ref: '#/definitions/DeptIndicator'
        x-nullable: true
      originDutyLocationId:
        type: string
        format: uuid
        example: c56a4180-65aa-42ec-a945-5fd21dec0538
      newDutyLocationId:
        type: string
        format: uuid
        example: c56a4180-65aa-42ec-a945-5fd21dec0538
      tac:
        type: string
        title: HHG TAC
        minLength: 4
        maxLength: 4
        example: F8J1
        x-nullable: true
      sac:
        title: HHG SAC
        example: N002214CSW32Y9
        $ref: '#/definitions/NullableString'
      ntsTac:
        title: NTS TAC
        minLength: 4
        maxLength: 4
        example: F8J1
        $ref: '#/definitions/NullableString'
      ntsSac:
        title: NTS SAC
        example: N002214CSW32Y9
        $ref: '#/definitions/NullableString'
      grade:
        $ref: '#/definitions/Grade'
      hasDependents:
        type: boolean
        title: Are dependents included in your orders?
        x-nullable: true
      dependentsAuthorized:
        type: boolean
        x-nullable: true
      civilianTdyUbAllowance:
        type: integer
        example: 3
        x-nullable: true
        description: >-
          The weight in pounds set by the customer or office user that a
          civilian TDY move is entitled to for Unaccompanied Baggage shipment
          types.
    required:
      - issueDate
      - reportByDate
      - ordersType
      - originDutyLocationId
      - newDutyLocationId
  UpdateOrderPayload:
    type: object
    properties:
      issueDate:
        type: string
        description: The date and time that these orders were cut.
        format: date
        example: '2018-04-26'
        title: Orders date
      reportByDate:
        type: string
        description: Report By Date
        format: date
        example: '2018-04-26'
        title: Report-by date
      ordersType:
        $ref: '#/definitions/OrdersType'
      ordersTypeDetail:
        $ref: '#/definitions/OrdersTypeDetail'
      originDutyLocationId:
        type: string
        format: uuid
        example: c56a4180-65aa-42ec-a945-5fd21dec0538
      newDutyLocationId:
        type: string
        format: uuid
        example: c56a4180-65aa-42ec-a945-5fd21dec0538
      ordersNumber:
        type: string
        title: Orders Number
        x-nullable: true
        example: 030-00362
      tac:
        type: string
        title: HHG TAC
        minLength: 4
        maxLength: 4
        example: F8J1
        x-nullable: true
      sac:
        title: HHG SAC
        example: N002214CSW32Y9
        $ref: '#/definitions/NullableString'
      ntsTac:
        title: NTS TAC
        minLength: 4
        maxLength: 4
        example: F8J1
        $ref: '#/definitions/NullableString'
      ntsSac:
        title: NTS SAC
        example: N002214CSW32Y9
        $ref: '#/definitions/NullableString'
      departmentIndicator:
        $ref: '#/definitions/DeptIndicator'
        x-nullable: true
      ordersAcknowledgement:
        description: >-
          Confirmation that the new amended orders were reviewed after
          previously approving the original orders
        type: boolean
        x-nullable: true
      grade:
        $ref: '#/definitions/Grade'
      dependentsAuthorized:
        type: boolean
        x-nullable: true
      civilianTdyUbAllowance:
        type: integer
        example: 3
        x-nullable: true
        description: >-
          The weight in pounds set by the customer or office user that a
          civilian TDY move is entitled to for Unaccompanied Baggage shipment
          types.
    required:
      - issueDate
      - reportByDate
      - ordersType
      - newDutyLocationId
      - originDutyLocationId
  UpdateAllowancePayload:
    type: object
    properties:
      grade:
        $ref: '#/definitions/Grade'
      agency:
        $ref: '#/definitions/Affiliation'
      proGearWeight:
        description: unit is in lbs
        example: 2000
        type: integer
        minimum: 0
        maximum: 2000
        x-formatting: weight
        x-nullable: true
      proGearWeightSpouse:
        description: unit is in lbs
        example: 500
        type: integer
        minimum: 0
        maximum: 500
        x-formatting: weight
        x-nullable: true
      requiredMedicalEquipmentWeight:
        description: unit is in lbs
        example: 2000
        type: integer
        minimum: 0
        x-formatting: weight
      organizationalClothingAndIndividualEquipment:
        description: only for Army
        type: boolean
        x-nullable: true
      storageInTransit:
        description: >-
          the number of storage in transit days that the customer is entitled to
          for a given shipment on their move
        type: integer
        minimum: 0
      gunSafe:
        description: >-
          True if user is entitled to move a gun safe (up to 500 lbs) as part of
          their move without it being charged against their weight allowance.
        type: boolean
        x-nullable: true
      accompaniedTour:
        type: boolean
        example: true
        x-nullable: true
        description: >-
          Indicates if the move entitlement allows dependents to travel to the
          new Permanent Duty Station (PDS). This is only present on OCONUS
          moves.
      dependentsUnderTwelve:
        type: integer
        example: 5
        x-nullable: true
        description: >-
          Indicates the number of dependents under the age of twelve for a move.
          This is only present on OCONUS moves.
      dependentsTwelveAndOver:
        type: integer
        example: 3
        x-nullable: true
        description: >-
          Indicates the number of dependents of the age twelve or older for a
          move. This is only present on OCONUS moves.
      ubAllowance:
        example: 500
        type: integer
        x-nullable: true
      weightRestriction:
        example: 1500
        type: integer
        x-nullable: true
        description: >-
          Indicates the weight restriction for the move to a particular
          location.
      ubWeightRestriction:
        example: 1500
        type: integer
        x-nullable: true
        description: >-
          Indicates the UB weight restriction for the move to a particular
          location.
  UpdateBillableWeightPayload:
    type: object
    properties:
      authorizedWeight:
        description: unit is in lbs
        example: 2000
        minimum: 1
        type: integer
        x-formatting: weight
        x-nullable: true
  UpdateMaxBillableWeightAsTIOPayload:
    type: object
    properties:
      authorizedWeight:
        description: unit is in lbs
        example: 2000
        minimum: 1
        type: integer
        x-formatting: weight
        x-nullable: true
      tioRemarks:
        description: TIO remarks for updating the max billable weight
        example: Increasing max billable weight
        type: string
        minLength: 1
        x-nullable: true
    required:
      - authorizedWeight
      - tioRemarks
  CounselingUpdateAllowancePayload:
    type: object
    properties:
      grade:
        $ref: '#/definitions/Grade'
      agency:
        $ref: '#/definitions/Affiliation'
      proGearWeight:
        minimum: 0
        maximum: 2000
        description: unit is in lbs
        example: 2000
        type: integer
        x-formatting: weight
        x-nullable: true
      proGearWeightSpouse:
        minimum: 0
        maximum: 500
        description: unit is in lbs
        example: 2000
        type: integer
        x-formatting: weight
        x-nullable: true
      requiredMedicalEquipmentWeight:
        minimum: 0
        description: unit is in lbs
        example: 2000
        type: integer
        x-formatting: weight
      organizationalClothingAndIndividualEquipment:
        description: only for Army
        type: boolean
        x-nullable: true
      storageInTransit:
        description: >-
          the number of storage in transit days that the customer is entitled to
          for a given shipment on their move
        type: integer
        minimum: 0
      gunSafe:
        description: >-
          True if user is entitled to move a gun safe (up to 500 lbs) as part of
          their move without it being charged against their weight allowance.
        type: boolean
        x-nullable: true
      accompaniedTour:
        type: boolean
        example: true
        x-nullable: true
        description: >-
          Indicates if the move entitlement allows dependents to travel to the
          new Permanent Duty Station (PDS). This is only present on OCONUS
          moves.
      dependentsUnderTwelve:
        type: integer
        example: 5
        x-nullable: true
        description: >-
          Indicates the number of dependents under the age of twelve for a move.
          This is only present on OCONUS moves.
      dependentsTwelveAndOver:
        type: integer
        example: 3
        x-nullable: true
        description: >-
          Indicates the number of dependents of the age twelve or older for a
          move. This is only present on OCONUS moves.
      ubAllowance:
        example: 500
        type: integer
        x-nullable: true
      weightRestriction:
        example: 1500
        type: integer
        x-nullable: true
        description: Indicates the weight restriction for a move to a particular location.
      ubWeightRestriction:
        example: 1500
        type: integer
        x-nullable: true
        description: >-
          Indicates the UB weight restriction for the move to a particular
          location.
  MoveTaskOrder:
    description: The Move (MoveTaskOrder)
    properties:
      id:
        example: 1f2270c7-7166-40ae-981e-b200ebdf3054
        format: uuid
        type: string
      createdAt:
        format: date-time
        type: string
      orderID:
        example: c56a4180-65aa-42ec-a945-5fd21dec0538
        format: uuid
        type: string
      locator:
        type: string
        example: 1K43AR
      referenceId:
        example: 1001-3456
        type: string
      serviceCounselingCompletedAt:
        format: date-time
        type: string
        x-nullable: true
      availableToPrimeAt:
        format: date-time
        type: string
        x-nullable: true
      approvedAt:
        format: date-time
        type: string
        x-nullable: true
      updatedAt:
        format: date-time
        type: string
      destinationAddress:
        $ref: '#/definitions/Address'
      pickupAddress:
        $ref: '#/definitions/Address'
      destinationDutyLocation:
        example: 1f2270c7-7166-40ae-981e-b200ebdf3054
        format: uuid
        type: string
      originDutyLocation:
        example: 1f2270c7-7166-40ae-981e-b200ebdf3054
        format: uuid
        type: string
      entitlements:
        $ref: '#/definitions/Entitlements'
      requestedPickupDate:
        format: date
        type: string
      tioRemarks:
        type: string
        example: approved additional weight
        x-nullable: true
      eTag:
        type: string
    type: object
  MoveTaskOrders:
    items:
      $ref: '#/definitions/MoveTaskOrder'
    type: array
  PaymentRequest:
    properties:
      proofOfServiceDocs:
        $ref: '#/definitions/ProofOfServiceDocs'
      id:
        example: c56a4180-65aa-42ec-a945-5fd21dec0538
        format: uuid
        readOnly: true
        type: string
      isFinal:
        default: false
        type: boolean
      moveTaskOrder:
        $ref: '#/definitions/Move'
      moveTaskOrderID:
        example: c56a4180-65aa-42ec-a945-5fd21dec0538
        format: uuid
        type: string
      rejectionReason:
        example: documentation was incomplete
        type: string
        x-nullable: true
      serviceItems:
        $ref: '#/definitions/PaymentServiceItems'
      status:
        $ref: '#/definitions/PaymentRequestStatus'
      paymentRequestNumber:
        example: 1234-5678-1
        readOnly: true
        type: string
      recalculationOfPaymentRequestID:
        example: c56a4180-65aa-42ec-a945-5fd21dec0538
        format: uuid
        type: string
        readOnly: true
        x-nullable: true
      eTag:
        type: string
      reviewedAt:
        format: date-time
        type: string
        x-nullable: true
      createdAt:
        format: date-time
        type: string
      sentToGexAt:
        format: date-time
        type: string
        x-nullable: true
      receivedByGexAt:
        format: date-time
        type: string
        x-nullable: true
      ediErrorType:
        description: >-
          Type of EDI reporting or causing the issue. Can be EDI 997, 824, and
          858.
        type: string
        x-nullable: true
      ediErrorCode:
        description: Reported code from syncada for the EDI error encountered
        type: string
        x-nullable: true
      ediErrorDescription:
        description: The reason the services counselor has excluded or rejected the item.
        type: string
        x-nullable: true
      tppsInvoiceAmountPaidTotalMillicents:
        type: integer
        format: millients
        title: >-
          Total amount that TPPS paid for all service items on the payment
          request in millicents
        x-nullable: true
      tppsInvoiceSellerPaidDate:
        type: string
        format: date-time
        title: Date that TPPS paid HS for the payment request
        x-nullable: true
    type: object
  PaymentRequests:
    items:
      $ref: '#/definitions/PaymentRequest'
    type: array
  PaymentServiceItems:
    items:
      $ref: '#/definitions/PaymentServiceItem'
    type: array
  PaymentServiceItem:
    properties:
      id:
        example: c56a4180-65aa-42ec-a945-5fd21dec0538
        format: uuid
        readOnly: true
        type: string
      createdAt:
        format: date-time
        type: string
      paymentRequestID:
        example: c56a4180-65aa-42ec-a945-5fd21dec0538
        format: uuid
        type: string
      mtoServiceItemID:
        example: c56a4180-65aa-42ec-a945-5fd21dec0538
        format: uuid
        type: string
      mtoServiceItemCode:
        example: DLH
        type: string
      mtoServiceItemName:
        example: Move management
        type: string
      mtoShipmentType:
        $ref: '#/definitions/MTOShipmentType'
      mtoShipmentID:
        type: string
        format: uuid
        example: c56a4180-65aa-42ec-a945-5fd21dec0538
        x-nullable: true
      status:
        $ref: '#/definitions/PaymentServiceItemStatus'
      priceCents:
        type: integer
        format: cents
        title: Price of the service item in cents
        x-nullable: true
      rejectionReason:
        example: documentation was incomplete
        type: string
        x-nullable: true
      referenceID:
        example: 1234-5678-c56a4180
        readOnly: true
        format: string
      paymentServiceItemParams:
        $ref: '#/definitions/PaymentServiceItemParams'
      eTag:
        type: string
      tppsInvoiceAmountPaidPerServiceItemMillicents:
        type: integer
        format: millicents
        title: Amount that TPPS paid for the individual service item in millicents
        x-nullable: true
    type: object
  PaymentRequestStatus:
    type: string
    enum:
      - PENDING
      - REVIEWED
      - REVIEWED_AND_ALL_SERVICE_ITEMS_REJECTED
      - SENT_TO_GEX
      - TPPS_RECEIVED
      - PAID
      - EDI_ERROR
      - DEPRECATED
    title: Payment Request Status
  ProofOfServiceDocs:
    items:
      $ref: '#/definitions/ProofOfServiceDoc'
    type: array
  ProofOfServiceDoc:
    properties:
      isWeightTicket:
        type: boolean
      uploads:
        items:
          $ref: '#/definitions/Upload'
        type: array
  ShipmentsPaymentSITBalance:
    items:
      $ref: '#/definitions/ShipmentPaymentSITBalance'
    type: array
  ShipmentPaymentSITBalance:
    properties:
      shipmentID:
        type: string
        format: uuid
      totalSITDaysAuthorized:
        type: integer
      totalSITDaysRemaining:
        type: integer
      totalSITEndDate:
        type: string
        format: date
        x-nullable: true
      pendingSITDaysInvoiced:
        type: integer
      pendingBilledStartDate:
        type: string
        format: date
        x-nullable: true
      pendingBilledEndDate:
        type: string
        format: date
        x-nullable: true
      previouslyBilledDays:
        type: integer
        x-nullable: true
      previouslyBilledStartDate:
        type: string
        format: date
        x-nullable: true
      previouslyBilledEndDate:
        type: string
        format: date
        x-nullable: true
  UpdateShipment:
    type: object
    properties:
      shipmentType:
        $ref: '#/definitions/MTOShipmentType'
      requestedPickupDate:
        format: date
        type: string
        x-nullable: true
      requestedDeliveryDate:
        format: date
        type: string
        x-nullable: true
      customerRemarks:
        type: string
        example: handle with care
        x-nullable: true
      counselorRemarks:
        type: string
        example: counselor approved
        x-nullable: true
      billableWeightCap:
        type: integer
        description: estimated weight of the shuttle service item provided by the prime
        example: 2500
        x-formatting: weight
        x-nullable: true
      billableWeightJustification:
        type: string
        example: more weight than expected
        x-nullable: true
      pickupAddress:
        allOf:
          - $ref: '#/definitions/Address'
      destinationAddress:
        allOf:
          - $ref: '#/definitions/Address'
      secondaryDeliveryAddress:
        allOf:
          - $ref: '#/definitions/Address'
      secondaryPickupAddress:
        allOf:
          - $ref: '#/definitions/Address'
      hasSecondaryPickupAddress:
        type: boolean
        x-nullable: true
        x-omitempty: false
      hasSecondaryDeliveryAddress:
        type: boolean
        x-nullable: true
        x-omitempty: false
      tertiaryDeliveryAddress:
        allOf:
          - $ref: '#/definitions/Address'
      tertiaryPickupAddress:
        allOf:
          - $ref: '#/definitions/Address'
      hasTertiaryPickupAddress:
        type: boolean
        x-nullable: true
        x-omitempty: false
      hasTertiaryDeliveryAddress:
        type: boolean
        x-nullable: true
        x-omitempty: false
      actualProGearWeight:
        type: integer
        x-nullable: true
        x-omitempty: false
      actualSpouseProGearWeight:
        type: integer
        x-nullable: true
        x-omitempty: false
      destinationType:
        $ref: '#/definitions/DestinationType'
      agents:
        $ref: '#/definitions/MTOAgents'
        x-nullable: true
      tacType:
        $ref: '#/definitions/LOATypeNullable'
      sacType:
        $ref: '#/definitions/LOATypeNullable'
      usesExternalVendor:
        type: boolean
        example: false
        x-nullable: true
      serviceOrderNumber:
        type: string
        x-nullable: true
      ntsRecordedWeight:
        description: >-
          The previously recorded weight for the NTS Shipment. Used for NTS
          Release to know what the previous primeActualWeight or billable weight
          was.
        example: 2000
        type: integer
        x-formatting: weight
        x-nullable: true
      storageFacility:
        x-nullable: true
        $ref: '#/definitions/StorageFacility'
      ppmShipment:
        $ref: '#/definitions/UpdatePPMShipment'
      boatShipment:
        $ref: '#/definitions/UpdateBoatShipment'
      mobileHomeShipment:
        $ref: '#/definitions/UpdateMobileHomeShipment'
  UpdatePPMShipment:
    type: object
    properties:
      ppmType:
        $ref: '#/definitions/PPMType'
      expectedDepartureDate:
        description: |
          Date the customer expects to move.
        format: date
        type: string
        x-nullable: true
      actualMoveDate:
        format: date
        type: string
        x-nullable: true
      pickupAddress:
        allOf:
          - $ref: '#/definitions/Address'
      secondaryPickupAddress:
        allOf:
          - $ref: '#/definitions/Address'
      destinationAddress:
        allOf:
          - $ref: '#/definitions/PPMDestinationAddress'
      secondaryDestinationAddress:
        allOf:
          - $ref: '#/definitions/Address'
      hasSecondaryPickupAddress:
        type: boolean
        x-nullable: true
        x-omitempty: false
      hasSecondaryDestinationAddress:
        type: boolean
        x-nullable: true
        x-omitempty: false
      tertiaryPickupAddress:
        allOf:
          - $ref: '#/definitions/Address'
      tertiaryDestinationAddress:
        allOf:
          - $ref: '#/definitions/Address'
      hasTertiaryPickupAddress:
        type: boolean
        x-nullable: true
        x-omitempty: false
      hasTertiaryDestinationAddress:
        type: boolean
        x-nullable: true
        x-omitempty: false
      w2Address:
        x-nullable: true
        $ref: '#/definitions/Address'
      sitExpected:
        type: boolean
        x-nullable: true
      sitLocation:
        allOf:
          - $ref: '#/definitions/SITLocationType'
          - x-nullable: true
      sitEstimatedWeight:
        type: integer
        example: 2000
        x-nullable: true
      sitEstimatedEntryDate:
        format: date
        type: string
        x-nullable: true
      sitEstimatedDepartureDate:
        format: date
        type: string
        x-nullable: true
      estimatedWeight:
        type: integer
        example: 4200
        x-nullable: true
      allowableWeight:
        description: The allowable weight of the PPM shipment goods being moved.
        type: integer
        minimum: 0
        example: 4300
        x-nullable: true
      hasProGear:
        description: |
          Indicates whether PPM shipment has pro-gear.
        type: boolean
        x-nullable: true
      proGearWeight:
        type: integer
        x-nullable: true
      spouseProGearWeight:
        type: integer
        x-nullable: true
      hasRequestedAdvance:
        description: |
          Indicates whether an advance has been requested for the PPM shipment.
        type: boolean
        x-nullable: true
      hasReceivedAdvance:
        description: |
          Indicates whether an advance was received for the PPM shipment.
        type: boolean
        x-nullable: true
      advanceAmountRequested:
        description: |
          The amount request for an advance, or null if no advance is requested
        type: integer
        format: cents
        x-nullable: true
      advanceAmountReceived:
        description: |
          The amount received for an advance, or null if no advance is received
        type: integer
        format: cents
        x-nullable: true
      advanceStatus:
        $ref: '#/definitions/PPMAdvanceStatus'
        x-nullable: true
      isActualExpenseReimbursement:
        description: >-
          Used for PPM shipments only. Denotes if this shipment uses the Actual
          Expense Reimbursement method.
        type: boolean
        example: false
        x-omitempty: false
        x-nullable: true
  UpdateBoatShipment:
    type: object
    properties:
      type:
        type: string
        enum:
          - HAUL_AWAY
          - TOW_AWAY
        x-nullable: true
      year:
        type: integer
        description: Year of the Boat
        x-nullable: true
      make:
        type: string
        description: Make of the Boat
        x-nullable: true
      model:
        type: string
        description: Model of the Boat
        x-nullable: true
      lengthInInches:
        type: integer
        description: Length of the Boat in inches
        x-nullable: true
      widthInInches:
        type: integer
        description: Width of the Boat in inches
        x-nullable: true
      heightInInches:
        type: integer
        description: Height of the Boat in inches
        x-nullable: true
      hasTrailer:
        type: boolean
        description: Does the boat have a trailer
        x-nullable: true
      isRoadworthy:
        type: boolean
        description: Is the trailer roadworthy
        x-nullable: true
  UpdateMobileHomeShipment:
    type: object
    properties:
      year:
        type: integer
        description: Year of the Boat
        x-nullable: true
      make:
        type: string
        description: Make of the Boat
        x-nullable: true
      model:
        type: string
        description: Model of the Boat
        x-nullable: true
      lengthInInches:
        type: integer
        description: Length of the Boat in inches
        x-nullable: true
      widthInInches:
        type: integer
        description: Width of the Boat in inches
        x-nullable: true
      heightInInches:
        type: integer
        description: Height of the Boat in inches
        x-nullable: true
  UpdateWeightTicket:
    type: object
    properties:
      vehicleDescription:
        description: >-
          Description of the vehicle used for the trip. E.g. make/model, type of
          truck/van, etc.
        type: string
        x-nullable: true
        x-omitempty: false
      emptyWeight:
        description: Weight of the vehicle when empty.
        type: integer
        minimum: 0
      missingEmptyWeightTicket:
        description: >-
          Indicates if the customer is missing a weight ticket for the vehicle
          weight when empty.
        type: boolean
        x-nullable: true
        x-omitempty: false
      fullWeight:
        description: The weight of the vehicle when full.
        type: integer
        minimum: 0
      missingFullWeightTicket:
        description: >-
          Indicates if the customer is missing a weight ticket for the vehicle
          weight when full.
        type: boolean
        x-nullable: true
        x-omitempty: false
      ownsTrailer:
        description: Indicates if the customer used a trailer they own for the move.
        type: boolean
      trailerMeetsCriteria:
        description: >-
          Indicates if the trailer that the customer used meets all the criteria
          to be claimable.
        type: boolean
      status:
        $ref: '#/definitions/PPMDocumentStatus'
      reason:
        description: The reason the services counselor has excluded or rejected the item.
        type: string
      adjustedNetWeight:
        description: Indicates the adjusted net weight of the vehicle
        type: integer
        minimum: 0
      netWeightRemarks:
        description: Remarks explaining any edits made to the net weight
        type: string
  UpdateMovingExpense:
    type: object
    properties:
      movingExpenseType:
        $ref: '#/definitions/OmittableMovingExpenseType'
      description:
        description: A brief description of the expense.
        type: string
        x-nullable: true
        x-omitempty: false
      amount:
        description: The total amount of the expense as indicated on the receipt
        type: integer
      sitStartDate:
        description: >-
          The date the shipment entered storage, applicable for the `STORAGE`
          movingExpenseType only
        type: string
        format: date
      sitEndDate:
        description: >-
          The date the shipment exited storage, applicable for the `STORAGE`
          movingExpenseType only
        type: string
        format: date
      status:
        $ref: '#/definitions/PPMDocumentStatus'
      reason:
        description: The reason the services counselor has excluded or rejected the item.
        type: string
      weightStored:
        description: The total weight stored in PPM SIT
        type: integer
      sitLocation:
        allOf:
          - $ref: '#/definitions/SITLocationType'
          - x-nullable: true
      sitEstimatedCost:
        description: >-
          The estimated amount that the government will pay the service member
          to put their goods into storage. This estimated storage cost is
          separate from the estimated incentive.
        type: integer
        format: cents
        x-nullable: true
        x-omitempty: false
      sitReimburseableAmount:
        description: The amount of SIT that will be reimbursed
        type: integer
        format: cents
        x-nullable: true
        x-omitempty: false
      paidWithGTCC:
        description: >-
          Indicates if the service member used their government issued card to
          pay for the expense
        type: boolean
        x-nullable: true
        x-omitempty: false
      missingReceipt:
        description: Indicates if the customer is missing the receipt for their expense.
        type: boolean
        x-nullable: true
        x-omitempty: false
      weightShipped:
        description: The total weight shipped for a small package
        type: integer
        x-nullable: true
        x-omitempty: false
      trackingNumber:
        description: Tracking number for a small package expense
        type: string
        x-nullable: true
        x-omitempty: false
      isProGear:
        description: Indicates if the customer is claiming an expense as pro-gear or not
        type: boolean
        x-nullable: true
      proGearBelongsToSelf:
        description: Indicates if the pro-gear belongs to the customer or their spouse
        type: boolean
        x-nullable: true
      proGearDescription:
        description: A brief description of the pro-gear
        type: string
        x-nullable: true
  UpdateProGearWeightTicket:
    type: object
    properties:
      belongsToSelf:
        description: >-
          Indicates if this information is for the customer's own pro-gear,
          otherwise, it's the spouse's.
        type: boolean
      hasWeightTickets:
        description: >-
          Indicates if the user has a weight ticket for their pro-gear,
          otherwise they have a constructed weight.
        type: boolean
      weight:
        description: Weight of the pro-gear contained in the shipment.
        type: integer
        minimum: 0
      status:
        $ref: '#/definitions/PPMDocumentStatus'
      reason:
        description: The reason the services counselor has excluded or rejected the item.
        type: string
      description:
        description: Description of pro gear included in trips set.
        type: string
  ApproveShipments:
    type: object
    properties:
      approveShipments:
        type: array
        items:
          type: object
          properties:
            shipmentID:
              type: string
              format: uuid
            eTag:
              type: string
          required:
            - shipmentID
            - eTag
    required:
      - approveShipments
  MTOShipments:
    items:
      $ref: '#/definitions/MTOShipment'
    type: array
  CreateMTOShipment:
    type: object
    properties:
      moveTaskOrderID:
        description: The ID of the move this new shipment is for.
        example: 1f2270c7-7166-40ae-981e-b200ebdf3054
        format: uuid
        type: string
      requestedPickupDate:
        description: >
          The customer's preferred pickup date. Other dates, such as required
          delivery date and (outside MilMove) the pack date, are derived from
          this date.
        format: date
        type: string
        x-nullable: true
      requestedDeliveryDate:
        description: |
          The customer's preferred delivery date.
        format: date
        type: string
        x-nullable: true
      customerRemarks:
        description: >
          The customer can use the customer remarks field to inform the services
          counselor and the movers about any

          special circumstances for this shipment. Typical examples:
            * bulky or fragile items,
            * weapons,
            * access info for their address.
          Customer enters this information during onboarding. Optional field.
        type: string
        example: handle with care
        x-nullable: true
      counselorRemarks:
        description: >
          The counselor can use the counselor remarks field to inform the movers
          about any

          special circumstances for this shipment. Typical examples:
            * bulky or fragile items,
            * weapons,
            * access info for their address.
          Counselors enters this information when creating or editing an MTO
          Shipment. Optional field.
        type: string
        example: handle with care
        x-nullable: true
      agents:
        $ref: '#/definitions/MTOAgents'
      mtoServiceItems:
        $ref: '#/definitions/MTOServiceItems'
      pickupAddress:
        description: The address where the movers should pick up this shipment.
        allOf:
          - $ref: '#/definitions/Address'
      destinationAddress:
        description: Where the movers should deliver this shipment.
        allOf:
          - $ref: '#/definitions/Address'
      hasSecondaryPickupAddress:
        type: boolean
        x-nullable: true
        x-omitempty: false
      secondaryPickupAddress:
        description: The address where the movers should pick up this shipment.
        allOf:
          - $ref: '#/definitions/Address'
      hasSecondaryDeliveryAddress:
        type: boolean
        x-nullable: true
        x-omitempty: false
      secondaryDeliveryAddress:
        description: Where the movers should deliver this shipment.
        allOf:
          - $ref: '#/definitions/Address'
      hasTertiaryPickupAddress:
        type: boolean
        x-nullable: true
        x-omitempty: false
      tertiaryPickupAddress:
        description: The address where the movers should pick up this shipment.
        allOf:
          - $ref: '#/definitions/Address'
      hasTertiaryDeliveryAddress:
        type: boolean
        x-nullable: true
        x-omitempty: false
      tertiaryDeliveryAddress:
        description: Where the movers should deliver this shipment.
        allOf:
          - $ref: '#/definitions/Address'
      destinationType:
        $ref: '#/definitions/DestinationType'
      shipmentType:
        $ref: '#/definitions/MTOShipmentType'
      tacType:
        allOf:
          - $ref: '#/definitions/LOAType'
          - x-nullable: true
      sacType:
        allOf:
          - $ref: '#/definitions/LOAType'
          - x-nullable: true
      usesExternalVendor:
        type: boolean
        example: false
        x-nullable: true
      serviceOrderNumber:
        type: string
        x-nullable: true
      ntsRecordedWeight:
        description: >-
          The previously recorded weight for the NTS Shipment. Used for NTS
          Release to know what the previous primeActualWeight or billable weight
          was.
        example: 2000
        type: integer
        x-nullable: true
        x-formatting: weight
      storageFacility:
        x-nullable: true
        $ref: '#/definitions/StorageFacility'
      mobileHomeShipment:
        $ref: '#/definitions/CreateMobileHomeShipment'
      ppmShipment:
        $ref: '#/definitions/CreatePPMShipment'
      boatShipment:
        $ref: '#/definitions/CreateBoatShipment'
    required:
      - moveTaskOrderID
      - shipmentType
  CreatePPMShipment:
    description: >-
      A personally procured move is a type of shipment that a service members
      moves themselves.
    properties:
      ppmType:
        $ref: '#/definitions/PPMType'
      expectedDepartureDate:
        description: |
          Date the customer expects to move.
        format: date
        type: string
      pickupAddress:
        allOf:
          - $ref: '#/definitions/Address'
      secondaryPickupAddress:
        allOf:
          - $ref: '#/definitions/Address'
      tertiaryPickupAddress:
        allOf:
          - $ref: '#/definitions/Address'
      destinationAddress:
        allOf:
          - $ref: '#/definitions/PPMDestinationAddress'
      secondaryDestinationAddress:
        allOf:
          - $ref: '#/definitions/Address'
      tertiaryDestinationAddress:
        allOf:
          - $ref: '#/definitions/Address'
      hasSecondaryPickupAddress:
        type: boolean
        x-nullable: true
        x-omitempty: false
      hasTertiaryPickupAddress:
        type: boolean
        x-nullable: true
        x-omitempty: false
      hasSecondaryDestinationAddress:
        type: boolean
        x-nullable: true
        x-omitempty: false
      hasTertiaryDestinationAddress:
        type: boolean
        x-nullable: true
        x-omitempty: false
      sitExpected:
        type: boolean
      sitLocation:
        allOf:
          - $ref: '#/definitions/SITLocationType'
          - x-nullable: true
      sitEstimatedWeight:
        type: integer
        example: 2000
        x-nullable: true
      sitEstimatedEntryDate:
        format: date
        type: string
        x-nullable: true
      sitEstimatedDepartureDate:
        format: date
        type: string
        x-nullable: true
      estimatedWeight:
        type: integer
        example: 4200
      hasProGear:
        description: |
          Indicates whether PPM shipment has pro-gear.
        type: boolean
      proGearWeight:
        type: integer
        x-nullable: true
      spouseProGearWeight:
        type: integer
        x-nullable: true
      isActualExpenseReimbursement:
        description: >-
          Used for PPM shipments only. Denotes if this shipment uses the Actual
          Expense Reimbursement method.
        type: boolean
        example: false
        x-omitempty: false
        x-nullable: true
      closeoutOfficeID:
        example: 1f2270c7-7166-40ae-981e-b200ebdf3054
        format: uuid
        type: string
    required:
      - expectedDepartureDate
      - pickupAddress
      - destinationAddress
      - sitExpected
      - estimatedWeight
      - hasProGear
  CreateBoatShipment:
    description: Boat shipment information for the move.
    properties:
      type:
        type: string
        enum:
          - HAUL_AWAY
          - TOW_AWAY
      year:
        type: integer
        description: Year of the Boat
      make:
        type: string
        description: Make of the Boat
      model:
        type: string
        description: Model of the Boat
      lengthInInches:
        type: integer
        description: Length of the Boat in inches
      widthInInches:
        type: integer
        description: Width of the Boat in inches
      heightInInches:
        type: integer
        description: Height of the Boat in inches
      hasTrailer:
        type: boolean
        description: Does the boat have a trailer
      isRoadworthy:
        type: boolean
        description: Is the trailer roadworthy
        x-nullable: true
    required:
      - type
      - year
      - make
      - model
      - lengthInInches
      - widthInInches
      - heightInInches
      - hasTrailer
  CreateMobileHomeShipment:
    description: A mobile home shipment that the prime moves for a service member.
    properties:
      make:
        type: string
        description: Make of the Mobile Home
      model:
        type: string
        description: Model of the Mobile Home
      year:
        type: integer
        description: Year of the Mobile Home
      lengthInInches:
        type: integer
        description: Length of the Mobile Home in inches
      heightInInches:
        type: integer
        description: Height of the Mobile Home in inches
      widthInInches:
        type: integer
        description: Width of the Mobile Home in inches
    required:
      - make
      - model
      - year
      - lengthInInches
      - heightInInches
      - widthInInches
  RejectShipment:
    properties:
      rejectionReason:
        type: string
        example: MTO Shipment not good enough
    required:
      - rejectionReason
  RequestDiversion:
    properties:
      diversionReason:
        type: string
        example: Shipment route needs to change
    required:
      - diversionReason
  ApproveSITExtension:
    properties:
      approvedDays:
        description: Number of days approved for SIT extension
        type: integer
        example: 21
        minimum: 1
      requestReason:
        description: >-
          Reason from service counselor-provided picklist for SIT Duration
          Update
        example: AWAITING_COMPLETION_OF_RESIDENCE
        type: string
        enum:
          - SERIOUS_ILLNESS_MEMBER
          - SERIOUS_ILLNESS_DEPENDENT
          - IMPENDING_ASSIGNEMENT
          - DIRECTED_TEMPORARY_DUTY
          - NONAVAILABILITY_OF_CIVILIAN_HOUSING
          - AWAITING_COMPLETION_OF_RESIDENCE
          - OTHER
      officeRemarks:
        description: Remarks from TOO about SIT approval
        type: string
        example: Approved for three weeks rather than requested 45 days
        x-nullable: true
    required:
      - approvedDays
  DenySITExtension:
    properties:
      officeRemarks:
        description: Remarks from TOO about SIT denial
        type: string
        example: Denied this extension as it does not match the criteria
        x-nullable: true
      convertToCustomerExpense:
        description: >-
          Whether or not to convert to members expense once SIT extension is
          denied.
        type: boolean
        example: false
    required:
      - officeRemarks
      - convertToCustomerExpense
  UpdateSITServiceItemCustomerExpense:
    properties:
      convertToCustomerExpense:
        example: true
        type: boolean
      customerExpenseReason:
        description: Reason the service item was rejected
        type: string
        example: Insufficent details provided
    required:
      - convertToCustomerExpense
      - customerExpenseReason
  CreateApprovedSITDurationUpdate:
    properties:
      requestReason:
        description: >-
          Reason from service counselor-provided picklist for SIT Duration
          Update
        example: AWAITING_COMPLETION_OF_RESIDENCE
        type: string
        enum:
          - SERIOUS_ILLNESS_MEMBER
          - SERIOUS_ILLNESS_DEPENDENT
          - IMPENDING_ASSIGNEMENT
          - DIRECTED_TEMPORARY_DUTY
          - NONAVAILABILITY_OF_CIVILIAN_HOUSING
          - AWAITING_COMPLETION_OF_RESIDENCE
          - OTHER
      approvedDays:
        description: >-
          Number of days approved for SIT extension. This will match requested
          days saved to the SIT extension model.
        type: integer
        example: 21
      officeRemarks:
        description: Remarks from TOO about SIT Duration Update creation
        type: string
        example: >-
          Customer needs additional storage time as their new place of residence
          is not yet ready
        x-nullable: true
    required:
      - requestReason
      - approvedDays
  PatchMTOServiceItemStatusPayload:
    properties:
      status:
        description: Describes all statuses for a MTOServiceItem
        type: string
        enum:
          - SUBMITTED
          - APPROVED
          - REJECTED
      rejectionReason:
        description: Reason the service item was rejected
        type: string
        example: Insufficent details provided
        x-nullable: true
  MTOApprovalServiceItemCodes:
    description: MTO level service items to create when updating MTO status.
    properties:
      serviceCodeCS:
        example: true
        type: boolean
      serviceCodeMS:
        example: true
        type: boolean
    type: object
  TacValid:
    properties:
      isValid:
        example: true
        type: boolean
    required:
      - isValid
    type: object
  UpdatePaymentRequestStatusPayload:
    properties:
      rejectionReason:
        example: documentation was incomplete
        type: string
        x-nullable: true
      status:
        $ref: '#/definitions/PaymentRequestStatus'
      eTag:
        type: string
    type: object
  BulkAssignmentMoveIDs:
    type: array
    items:
      $ref: '#/definitions/BulkAssignmentMoveID'
  BulkAssignmentMoveID:
    type: string
    format: uuid
    example: c56a4180-65aa-42ec-a945-5fd21dec0538
  AvailableOfficeUsers:
    type: array
    items:
      $ref: '#/definitions/AvailableOfficeUser'
  AvailableOfficeUser:
    type: object
    properties:
      officeUserId:
        type: string
        format: uuid
        example: c56a4180-65aa-42ec-a945-5fd21dec0538
      lastName:
        type: string
      firstName:
        type: string
      hasSafetyPrivilege:
        type: boolean
      workload:
        type: integer
        x-omitempty: false
  BulkAssignmentData:
    type: object
    properties:
      availableOfficeUsers:
        $ref: '#/definitions/AvailableOfficeUsers'
      bulkAssignmentMoveIDs:
        $ref: '#/definitions/BulkAssignmentMoveIDs'
  BulkAssignmentSavePayload:
    type: object
    properties:
      userData:
        type: array
        items:
          $ref: '#/definitions/BulkAssignmentForUser'
      moveData:
        type: array
        items:
          $ref: '#/definitions/BulkAssignmentMoveData'
      queueType:
        type: string
        description: A string corresponding to the queue type
        enum:
          - COUNSELING
          - CLOSEOUT
          - TASK_ORDER
          - PAYMENT_REQUEST
          - DESTINATION_REQUESTS
  BulkAssignmentForUser:
    type: object
    properties:
      id:
        type: string
        format: uuid
      moveAssignments:
        type: integer
        x-omitempty: false
  BulkAssignmentMoveData:
    format: uuid
    type: string
  QueueMoves:
    type: array
    items:
      $ref: '#/definitions/QueueMove'
  QueueMove:
    type: object
    properties:
      id:
        type: string
        format: uuid
      customer:
        $ref: '#/definitions/Customer'
      status:
        $ref: '#/definitions/MoveStatus'
      locator:
        type: string
      submittedAt:
        format: date-time
        type: string
        x-nullable: true
      appearedInTooAt:
        format: date-time
        type: string
        x-nullable: true
      requestedMoveDate:
        format: date
        type: string
        x-nullable: true
      requestedMoveDates:
        type: string
        description: comma‑separated list of shipment dates (YYYY‑MM‑DD)
        x-nullable: true
<<<<<<< HEAD
=======
      closeoutInitiatedDates:
        type: string
        description: >-
          comma‑separated list of PPM shipment closeout initiated dates
          (YYYY‑MM‑DD)
        x-nullable: true
>>>>>>> eb5af437
      departmentIndicator:
        $ref: '#/definitions/DeptIndicator'
      shipmentsCount:
        type: integer
      originDutyLocation:
        $ref: '#/definitions/DutyLocation'
      destinationDutyLocation:
        $ref: '#/definitions/DutyLocation'
        x-nullable: true
      originGBLOC:
        $ref: '#/definitions/GBLOC'
      destinationGBLOC:
        $ref: '#/definitions/GBLOC'
      ppmType:
        type: string
        enum:
          - FULL
          - PARTIAL
        x-nullable: true
      closeoutInitiated:
        format: date-time
        type: string
        x-nullable: true
      closeoutLocation:
        type: string
        x-nullable: true
      orderType:
        type: string
        x-nullable: true
      lockedByOfficeUserID:
        type: string
        format: uuid
        x-nullable: true
      lockedByOfficeUser:
        $ref: '#/definitions/LockedOfficeUser'
        x-nullable: true
      lockExpiresAt:
        type: string
        format: date-time
        x-nullable: true
      ppmStatus:
        $ref: '#/definitions/PPMStatus'
        x-nullable: true
      counselingOffice:
        type: string
        x-nullable: true
      counselingOfficeID:
        type: string
        format: uuid
        x-nullable: true
      assignedTo:
        $ref: '#/definitions/AssignedOfficeUser'
        x-nullable: true
      availableOfficeUsers:
        $ref: '#/definitions/AvailableOfficeUsers'
      assignable:
        type: boolean
      approvalRequestTypes:
        type: array
        items:
          type: string
  QueueMovesResult:
    type: object
    properties:
      page:
        type: integer
      perPage:
        type: integer
      totalCount:
        type: integer
      queueMoves:
        $ref: '#/definitions/QueueMoves'
  ListPrimeMove:
    description: >
      An abbreviated definition for a move, without all the nested information
      (shipments, service items, etc). Used to fetch a list of moves more
      efficiently.
    type: object
    properties:
      id:
        example: 1f2270c7-7166-40ae-981e-b200ebdf3054
        format: uuid
        type: string
      moveCode:
        type: string
        example: HYXFJF
        readOnly: true
      createdAt:
        format: date-time
        type: string
        readOnly: true
      orderID:
        example: c56a4180-65aa-42ec-a945-5fd21dec0538
        format: uuid
        type: string
      destinationGBLOC:
        example: AGFM
        type: string
      destinationPostalCode:
        example: '90210'
        type: string
      referenceId:
        example: 1001-3456
        type: string
      availableToPrimeAt:
        format: date-time
        type: string
        x-nullable: true
        readOnly: true
      approvedAt:
        format: date-time
        type: string
        x-nullable: true
        readOnly: true
      updatedAt:
        format: date-time
        type: string
        readOnly: true
      ppmType:
        type: string
        enum:
          - FULL
          - PARTIAL
      eTag:
        type: string
        readOnly: true
      orderType:
        type: string
  ListPrimeMoves:
    type: array
    items:
      $ref: '#/definitions/ListPrimeMove'
  ListPrimeMovesResult:
    type: object
    properties:
      page:
        type: integer
      perPage:
        type: integer
      totalCount:
        type: integer
      queueMoves:
        $ref: '#/definitions/ListPrimeMoves'
  QueuePaymentRequest:
    type: object
    properties:
      id:
        type: string
        format: uuid
      moveID:
        type: string
        format: uuid
      customer:
        $ref: '#/definitions/Customer'
      status:
        $ref: '#/definitions/QueuePaymentRequestStatus'
      age:
        type: number
        format: double
        description: >-
          Days since the payment request has been requested.  Decimal
          representation will allow more accurate sorting.
      submittedAt:
        type: string
        format: date-time
      locator:
        type: string
      departmentIndicator:
        $ref: '#/definitions/DeptIndicator'
      originGBLOC:
        $ref: '#/definitions/GBLOC'
      originDutyLocation:
        $ref: '#/definitions/DutyLocation'
      orderType:
        type: string
        x-nullable: true
      lockedByOfficeUserID:
        type: string
        format: uuid
        x-nullable: true
      lockExpiresAt:
        type: string
        format: date-time
        x-nullable: true
      assignedTo:
        $ref: '#/definitions/AssignedOfficeUser'
        x-nullable: true
      availableOfficeUsers:
        $ref: '#/definitions/AvailableOfficeUsers'
      assignable:
        type: boolean
      counselingOffice:
        type: string
        x-nullable: true
  QueuePaymentRequests:
    type: array
    items:
      $ref: '#/definitions/QueuePaymentRequest'
  QueuePaymentRequestsResult:
    type: object
    properties:
      page:
        type: integer
      perPage:
        type: integer
      totalCount:
        type: integer
      queuePaymentRequests:
        $ref: '#/definitions/QueuePaymentRequests'
  QueuePaymentRequestStatus:
    enum:
      - Payment requested
      - Reviewed
      - Rejected
      - Paid
    title: Queue Payment Request Status
    type: string
  SearchMoves:
    type: array
    items:
      $ref: '#/definitions/SearchMove'
  SearchMove:
    type: object
    properties:
      id:
        type: string
        format: uuid
      firstName:
        type: string
        example: John
        x-nullable: true
      lastName:
        type: string
        example: Doe
        x-nullable: true
      edipi:
        type: string
        example: 1234567890
        x-nullable: true
      paymentRequestCode:
        type: string
        example: 9551-6199-2
        x-nullable: true
      status:
        $ref: '#/definitions/MoveStatus'
      locator:
        type: string
      branch:
        type: string
      shipmentsCount:
        type: integer
      originDutyLocationPostalCode:
        format: zip
        type: string
        title: ZIP
        example: '90210'
        pattern: ^(\d{5})$
      destinationPostalCode:
        format: zip
        type: string
        title: ZIP
        example: '90210'
        pattern: ^(\d{5})$
      requestedPickupDate:
        type: string
        format: date
        x-nullable: true
      orderType:
        type: string
      requestedDeliveryDate:
        type: string
        format: date
        x-nullable: true
      originGBLOC:
        $ref: '#/definitions/GBLOC'
      destinationGBLOC:
        $ref: '#/definitions/GBLOC'
      lockedByOfficeUserID:
        type: string
        format: uuid
        x-nullable: true
      lockExpiresAt:
        type: string
        format: date-time
        x-nullable: true
      emplid:
        type: string
        x-nullable: true
  SearchMovesResult:
    type: object
    properties:
      page:
        type: integer
      perPage:
        type: integer
      totalCount:
        type: integer
      searchMoves:
        $ref: '#/definitions/SearchMoves'
  GBLOC:
    type: string
    enum:
      - AGFM
      - APAT
      - BGAC
      - BGNC
      - BKAS
      - CFMQ
      - CLPK
      - CNNQ
      - DMAT
      - GSAT
      - HAFC
      - HBAT
      - JEAT
      - JENQ
      - KKFA
      - LHNQ
      - LKNQ
      - MAPK
      - MAPS
      - MBFL
      - MLNQ
      - XXXX
  CreateCustomerSupportRemark:
    type: object
    description: >-
      A text remark written by an customer support user that is associated with
      a specific move.
    required:
      - content
      - officeUserID
    properties:
      content:
        example: This is a remark about a move.
        type: string
      officeUserID:
        example: 1f2270c7-7166-40ae-981e-b200ebdf3054
        format: uuid
        type: string
  UpdateCustomerSupportRemarkPayload:
    type: object
    description: >-
      A text remark update to an existing remark created by the current active
      user (the CSR).
    required:
      - content
    properties:
      content:
        example: This is a remark about a move.
        type: string
  EvaluationReportType:
    type: string
    enum:
      - SHIPMENT
      - COUNSELING
  EvaluationReportInspectionType:
    type: string
    enum:
      - DATA_REVIEW
      - PHYSICAL
      - VIRTUAL
    x-nullable: true
  EvaluationReportLocation:
    type: string
    enum:
      - ORIGIN
      - DESTINATION
      - OTHER
    x-nullable: true
  EvaluationReportOfficeUser:
    type: object
    readOnly: true
    description: The authoring office user for an evaluation report
    properties:
      id:
        example: 1f2270c7-7166-40ae-981e-b200ebdf3054
        format: uuid
        type: string
      firstName:
        type: string
      lastName:
        type: string
      email:
        type: string
        format: x-email
        pattern: ^[a-zA-Z0-9._%+-]+@[a-zA-Z0-9.-]+\.[a-zA-Z]{2,}$
      phone:
        type: string
        format: telephone
        pattern: ^[2-9]\d{2}-\d{3}-\d{4}$
  EvaluationReportList:
    type: array
    items:
      $ref: '#/definitions/EvaluationReport'
  EvaluationReport:
    type: object
    description: An evaluation report
    properties:
      id:
        example: 1f2270c7-7166-40ae-981e-b200ebdf3054
        format: uuid
        type: string
        readOnly: true
      moveID:
        example: 1f2270c7-7166-40ae-981e-b200ebdf3054
        format: uuid
        type: string
        readOnly: true
      shipmentID:
        example: 1f2270c7-7166-40ae-981e-b200ebdf3054
        format: uuid
        type: string
        x-nullable: true
        readOnly: true
      type:
        $ref: '#/definitions/EvaluationReportType'
      inspectionType:
        $ref: '#/definitions/EvaluationReportInspectionType'
        x-nullable: true
      inspectionDate:
        type: string
        format: date
        x-nullable: true
      officeUser:
        $ref: '#/definitions/EvaluationReportOfficeUser'
      location:
        $ref: '#/definitions/EvaluationReportLocation'
        x-nullable: true
      reportViolations:
        $ref: '#/definitions/ReportViolations'
        x-nullable: true
      gsrAppeals:
        $ref: '#/definitions/GSRAppeals'
        x-nullable: true
      locationDescription:
        type: string
        example: Route 66 at crash inspection site 3
        x-nullable: true
      observedShipmentDeliveryDate:
        type: string
        format: date
        x-nullable: true
      observedShipmentPhysicalPickupDate:
        type: string
        format: date
        x-nullable: true
      timeDepart:
        type: string
        x-nullable: true
        pattern: ^(0[0-9]|1[0-9]|2[0-3]):[0-5][0-9]$
        example: '14:30'
      evalStart:
        type: string
        x-nullable: true
        pattern: ^(0[0-9]|1[0-9]|2[0-3]):[0-5][0-9]$
        example: '15:00'
      evalEnd:
        type: string
        x-nullable: true
        pattern: ^(0[0-9]|1[0-9]|2[0-3]):[0-5][0-9]$
        example: '18:00'
      violationsObserved:
        type: boolean
        x-nullable: true
      remarks:
        type: string
        x-nullable: true
      seriousIncident:
        type: boolean
        x-nullable: true
      seriousIncidentDesc:
        type: string
        x-nullable: true
      observedClaimsResponseDate:
        type: string
        format: date
        x-nullable: true
      observedPickupDate:
        type: string
        format: date
        x-nullable: true
      observedPickupSpreadStartDate:
        type: string
        format: date
        x-nullable: true
      observedPickupSpreadEndDate:
        type: string
        format: date
        x-nullable: true
      observedDeliveryDate:
        type: string
        format: date
        x-nullable: true
      moveReferenceID:
        type: string
        x-nullable: true
        readOnly: true
      eTag:
        type: string
      submittedAt:
        type: string
        format: date-time
        x-nullable: true
      createdAt:
        type: string
        format: date-time
        readOnly: true
      updatedAt:
        type: string
        format: date-time
        readOnly: true
  CreateEvaluationReport:
    type: object
    description: >-
      Minimal set of info needed to create a shipment evaluation report, which
      is just a shipment ID.
    properties:
      shipmentID:
        description: The shipment ID of the shipment to be evaluated in the report
        example: 01b9671e-b268-4906-967b-ba661a1d3933
        format: uuid
        type: string
  CreateAppeal:
    type: object
    description: Appeal status and remarks left for a violation, created by a GSR user.
    properties:
      remarks:
        description: Remarks left by the GSR user
        example: These are my violation appeal remarks
        type: string
      appealStatus:
        description: The status of the appeal set by the GSR user
        example: These are my violation appeal remarks
        type: string
        enum:
          - sustained
          - rejected
  PWSViolation:
    type: object
    description: A PWS violation for an evaluation report
    readOnly: true
    properties:
      id:
        example: 1f2270c7-7166-40ae-981e-b200ebdf3054
        format: uuid
        type: string
      displayOrder:
        example: 3
        type: integer
      paragraphNumber:
        example: 1.2.3.4.5
        type: string
      title:
        example: Customer Support
        type: string
      category:
        example: Pre-Move Services
        type: string
      subCategory:
        example: Weight Estimate
        type: string
      requirementSummary:
        example: Provide a single point of contact (POC)
        type: string
      requirementStatement:
        example: >-
          The contractor shall prepare and load property going into NTS in
          containers at residence for shipment to NTS.
        type: string
      isKpi:
        example: false
        type: boolean
      additionalDataElem:
        example: QAE Observed Delivery Date
        type: string
  PWSViolations:
    type: array
    items:
      $ref: '#/definitions/PWSViolation'
  AssociateReportViolations:
    type: object
    description: A list of PWS violation string ids to associate with an evaluation report
    properties:
      violations:
        type: array
        items:
          type: string
          format: uuid
  ReportViolation:
    type: object
    description: An object associating violations to evaluation reports
    properties:
      id:
        example: 1f2270c7-7166-40ae-981e-b200ebdf3054
        format: uuid
        type: string
      reportID:
        example: 1f2270c7-7166-40ae-981e-b200ebdf3054
        format: uuid
        type: string
      violationID:
        example: 1f2270c7-7166-40ae-981e-b200ebdf3054
        format: uuid
        type: string
      violation:
        $ref: '#/definitions/PWSViolation'
      gsrAppeals:
        $ref: '#/definitions/GSRAppeals'
        x-nullable: true
  ReportViolations:
    type: array
    items:
      $ref: '#/definitions/ReportViolation'
  GSRAppealStatusType:
    type: string
    enum:
      - SUSTAINED
      - REJECTED
  GSRAppeals:
    type: array
    items:
      $ref: '#/definitions/GSRAppeal'
  GSRAppeal:
    type: object
    description: An object associating appeals on violations and serious incidents
    properties:
      id:
        example: 1f2270c7-7166-40ae-981e-b200ebdf3054
        format: uuid
        type: string
      reportID:
        example: 1f2270c7-7166-40ae-981e-b200ebdf3054
        format: uuid
        type: string
      violationID:
        example: 1f2270c7-7166-40ae-981e-b200ebdf3054
        format: uuid
        type: string
      officeUserID:
        example: 1f2270c7-7166-40ae-981e-b200ebdf3054
        format: uuid
        type: string
      officeUser:
        $ref: '#/definitions/EvaluationReportOfficeUser'
      isSeriousIncident:
        type: boolean
        example: false
      appealStatus:
        $ref: '#/definitions/GSRAppealStatusType'
      remarks:
        type: string
        example: Office user remarks
      createdAt:
        type: string
        format: date-time
        readOnly: true
  ReServiceItems:
    type: array
    items:
      $ref: '#/definitions/ReServiceItem'
  TransportationOffices:
    type: array
    items:
      $ref: '#/definitions/TransportationOffice'
  VLocations:
    type: array
    items:
      $ref: '#/definitions/VLocation'
  Countries:
    type: array
    items:
      $ref: '#/definitions/Country'
  GBLOCs:
    type: array
    items:
      type: string
  CounselingOffices:
    type: array
    items:
      $ref: '#/definitions/CounselingOffice'
  CounselingOffice:
    type: object
    properties:
      id:
        type: string
        format: uuid
        example: c56a4180-65aa-42ec-a945-5fd21dec0538
      name:
        type: string
        example: Fort Bragg North Station
    required:
      - id
      - name
  MovePayload:
    type: object
    properties:
      id:
        type: string
        format: uuid
        example: c56a4180-65aa-42ec-a945-5fd21dec0538
      orders_id:
        type: string
        format: uuid
        example: c56a4180-65aa-42ec-a945-5fd21dec0538
      service_member_id:
        type: string
        format: uuid
        example: c56a4180-65aa-42ec-a945-5fd21dec0538
        readOnly: true
      locator:
        type: string
        example: '12432'
      status:
        $ref: '#/definitions/MoveStatus'
      created_at:
        type: string
        format: date-time
      updated_at:
        type: string
        format: date-time
      submitted_at:
        type: string
        format: date-time
        x-nullable: true
      mto_shipments:
        $ref: '#/definitions/MTOShipments'
      closeout_office:
        $ref: '#/definitions/TransportationOffice'
      cancel_reason:
        type: string
        example: Change of orders
        x-nullable: true
      eTag:
        type: string
      primeCounselingCompletedAt:
        format: date-time
        type: string
        readOnly: true
      additionalDocuments:
        $ref: '#/definitions/Document'
    required:
      - id
      - orders_id
      - locator
      - created_at
      - updated_at
      - eTag
  IsDateWeekendHolidayInfo:
    type: object
    properties:
      country_code:
        type: string
      country_name:
        type: string
      date:
        type: string
        format: date
        example: '2018-09-25'
      is_weekend:
        type: boolean
      is_holiday:
        type: boolean
      details:
        type: string
    required:
      - country_code
      - country_name
      - date
      - is_weekend
      - is_holiday
  AssignOfficeUserBody:
    type: object
    properties:
      officeUserId:
        type: string
        format: uuid
      queueType:
        type: string
    required:
      - officeUserId
      - queueType
  AssignedOfficeUser:
    type: object
    properties:
      officeUserId:
        type: string
        format: uuid
        example: c56a4180-65aa-42ec-a945-5fd21dec0538
      firstName:
        type: string
      lastName:
        type: string
  Affiliation:
    type: string
    x-nullable: true
    title: Branch of service
    description: Military branch of service
    enum:
      - ARMY
      - NAVY
      - MARINES
      - AIR_FORCE
      - COAST_GUARD
      - SPACE_FORCE
      - OTHER
    x-display-value:
      ARMY: Army
      NAVY: Navy
      MARINES: Marine Corps
      AIR_FORCE: Air Force
      COAST_GUARD: Coast Guard
      SPACE_FORCE: Space Force
      OTHER: OTHER
  Address:
    description: A postal address
    type: object
    properties:
      id:
        type: string
        format: uuid
        example: c56a4180-65aa-42ec-a945-5fd21dec0538
      streetAddress1:
        type: string
        example: 123 Main Ave
        title: Street address 1
      streetAddress2:
        type: string
        example: Apartment 9000
        x-nullable: true
        title: Street address 2
      streetAddress3:
        type: string
        example: Montmârtre
        x-nullable: true
        title: Address Line 3
      city:
        type: string
        example: Anytown
        title: City
      eTag:
        type: string
        readOnly: true
      state:
        title: State
        type: string
        x-display-value:
          AL: AL
          AK: AK
          AR: AR
          AZ: AZ
          CA: CA
          CO: CO
          CT: CT
          DC: DC
          DE: DE
          FL: FL
          GA: GA
          HI: HI
          IA: IA
          ID: ID
          IL: IL
          IN: IN
          KS: KS
          KY: KY
          LA: LA
          MA: MA
          MD: MD
          ME: ME
          MI: MI
          MN: MN
          MO: MO
          MS: MS
          MT: MT
          NC: NC
          ND: ND
          NE: NE
          NH: NH
          NJ: NJ
          NM: NM
          NV: NV
          NY: NY
          OH: OH
          OK: OK
          OR: OR
          PA: PA
          RI: RI
          SC: SC
          SD: SD
          TN: TN
          TX: TX
          UT: UT
          VA: VA
          VT: VT
          WA: WA
          WI: WI
          WV: WV
          WY: WY
        enum:
          - AL
          - AK
          - AR
          - AZ
          - CA
          - CO
          - CT
          - DC
          - DE
          - FL
          - GA
          - HI
          - IA
          - ID
          - IL
          - IN
          - KS
          - KY
          - LA
          - MA
          - MD
          - ME
          - MI
          - MN
          - MO
          - MS
          - MT
          - NC
          - ND
          - NE
          - NH
          - NJ
          - NM
          - NV
          - NY
          - OH
          - OK
          - OR
          - PA
          - RI
          - SC
          - SD
          - TN
          - TX
          - UT
          - VA
          - VT
          - WA
          - WI
          - WV
          - WY
      postalCode:
        type: string
        format: zip
        title: ZIP
        example: '90210'
        pattern: ^(\d{5}([\-]\d{4})?)$
      country:
        type: string
        title: Country
        x-nullable: true
        example: US
        default: US
        pattern: ^[A-Z]{2}$
        description: Two-letter country code
      county:
        type: string
        title: County
        x-nullable: true
        example: LOS ANGELES
      isOconus:
        type: boolean
        title: isOconus
        x-nullable: true
        example: false
      usPostRegionCitiesID:
        type: string
        format: uuid
        example: c56a4180-65aa-42ec-a945-5fd21dec0538
      destinationGbloc:
        type: string
        pattern: ^[A-Z]{4}$
        x-nullable: true
    required:
      - streetAddress1
      - city
      - state
      - postalCode
  TransportationOffice:
    type: object
    properties:
      id:
        type: string
        format: uuid
        example: c56a4180-65aa-42ec-a945-5fd21dec0538
      name:
        type: string
        example: Fort Bragg North Station
      address:
        $ref: '#/definitions/Address'
      phone_lines:
        type: array
        items:
          type: string
          format: telephone
          pattern: ^[2-9]\d{2}-\d{3}-\d{4}$
          example: 212-555-5555
      gbloc:
        type: string
        pattern: ^[A-Z]{4}$
        example: JENQ
      latitude:
        type: number
        format: float
        example: 29.382973
      longitude:
        type: number
        format: float
        example: -98.62759
      created_at:
        type: string
        format: date-time
      updated_at:
        type: string
        format: date-time
    required:
      - id
      - name
      - address
      - created_at
      - updated_at
  TransportationOfficeAssignment:
    type: object
    properties:
      officeUserId:
        type: string
        format: uuid
        example: c56a4780-65aa-42ec-a945-5fd87dec0538
      transportationOfficeId:
        type: string
        format: uuid
        example: d67a4780-65aa-42ec-a945-5fd87dec0549
      transportationOffice:
        $ref: '#/definitions/TransportationOffice'
      primaryOffice:
        type: boolean
        x-omitempty: false
      createdAt:
        type: string
        format: date-time
        readOnly: true
      updatedAt:
        type: string
        format: date-time
        readOnly: true
    required:
      - officeUserId
      - transportationOfficeId
      - primaryOffice
  DutyLocation:
    type: object
    properties:
      id:
        type: string
        format: uuid
        example: c56a4180-65aa-42ec-a945-5fd21dec0538
      name:
        type: string
        example: Fort Bragg North Station
      address_id:
        type: string
        format: uuid
        example: c56a4180-65aa-42ec-a945-5fd21dec0538
      address:
        $ref: '#/definitions/Address'
      eTag:
        type: string
  OrdersType:
    type: string
    title: Orders type
    enum:
      - PERMANENT_CHANGE_OF_STATION
      - LOCAL_MOVE
      - RETIREMENT
      - SEPARATION
      - WOUNDED_WARRIOR
      - BLUEBARK
      - SAFETY
      - TEMPORARY_DUTY
      - EARLY_RETURN_OF_DEPENDENTS
      - STUDENT_TRAVEL
    x-display-value:
      PERMANENT_CHANGE_OF_STATION: Permanent Change Of Station
      LOCAL_MOVE: Local Move
      RETIREMENT: Retirement
      SEPARATION: Separation
      WOUNDED_WARRIOR: Wounded Warrior
      BLUEBARK: BLUEBARK
      SAFETY: Safety
      TEMPORARY_DUTY: Temporary Duty (TDY)
      EARLY_RETURN_OF_DEPENDENTS: Early Return of Dependents
      STUDENT_TRAVEL: Student Travel
  Upload:
    description: An uploaded file.
    type: object
    properties:
      id:
        type: string
        format: uuid
        example: c56a4180-65aa-42ec-a945-5fd21dec0538
        readOnly: true
      url:
        type: string
        format: uri
        example: https://uploads.domain.test/dir/c56a4180-65aa-42ec-a945-5fd21dec0538
        readOnly: true
      filename:
        type: string
        example: filename.pdf
        readOnly: true
      contentType:
        type: string
        format: mime-type
        example: application/pdf
        readOnly: true
      bytes:
        type: integer
        readOnly: true
      rotation:
        type: integer
        readOnly: false
        example: 2
      status:
        type: string
        enum:
          - INFECTED
          - CLEAN
          - PROCESSING
        readOnly: true
      createdAt:
        type: string
        format: date-time
        readOnly: true
      updatedAt:
        type: string
        format: date-time
        readOnly: true
      deletedAt:
        type: string
        format: date-time
        x-nullable: true
        readOnly: true
      isWeightTicket:
        type: boolean
      uploadType:
        type: string
        example: OFFICE
        enum:
          - USER
          - PRIME
          - OFFICE
        readOnly: true
    required:
      - id
      - url
      - filename
      - contentType
      - bytes
      - createdAt
      - updatedAt
  Document:
    type: object
    properties:
      id:
        type: string
        format: uuid
        example: c56a4180-65aa-42ec-a945-5fd21dec0538
      service_member_id:
        type: string
        format: uuid
        title: The service member this document belongs to
      uploads:
        type: array
        items:
          $ref: '#/definitions/Upload'
    required:
      - id
      - service_member_id
      - uploads
  NullableString:
    type: string
    x-go-type:
      import:
        package: github.com/transcom/mymove/pkg/swagger/nullable
      type: String
  CustomerContactType:
    description: >-
      Describes a customer contact type for a MTOServiceItem of type domestic
      destination SIT.
    type: string
    enum:
      - FIRST
      - SECOND
  MTOServiceItemCustomerContact:
    description: Customer contact information for a destination SIT service item
    type: object
    properties:
      id:
        example: 1f2270c7-7166-40ae-981e-b200ebdf3054
        format: uuid
        type: string
      type:
        $ref: '#/definitions/CustomerContactType'
      dateOfContact:
        format: date
        type: string
        description: Date of attempted contact by the prime.
      timeMilitary:
        type: string
        example: 0400Z
        description: Time of attempted contact by the prime.
      firstAvailableDeliveryDate:
        format: date
        type: string
        example: '2020-12-31'
        description: First available date that the Prime can deliver SIT service item.
  MTOServiceItemCustomerContacts:
    type: array
    items:
      $ref: '#/definitions/MTOServiceItemCustomerContact'
  DimensionType:
    description: Describes a dimension type for a MTOServiceItemDimension.
    type: string
    enum:
      - ITEM
      - CRATE
  MTOServiceItemDimension:
    description: Describes a dimension object for the MTOServiceItem.
    type: object
    properties:
      id:
        example: 1f2270c7-7166-40ae-981e-b200ebdf3054
        format: uuid
        type: string
      type:
        $ref: '#/definitions/DimensionType'
      length:
        description: Length in thousandth inches. 1000 thou = 1 inch.
        example: 1000
        type: integer
        format: int32
      width:
        description: Width in thousandth inches. 1000 thou = 1 inch.
        example: 1000
        type: integer
        format: int32
      height:
        description: Height in thousandth inches. 1000 thou = 1 inch.
        example: 1000
        type: integer
        format: int32
  MTOServiceItemDimensions:
    type: array
    items:
      $ref: '#/definitions/MTOServiceItemDimension'
  MTOServiceItemStatus:
    description: Describes all statuses for a MTOServiceItem
    type: string
    enum:
      - SUBMITTED
      - APPROVED
      - REJECTED
  ServiceRequestDocument:
    type: object
    properties:
      mtoServiceItemID:
        type: string
        format: uuid
      uploads:
        items:
          $ref: '#/definitions/Upload'
        type: array
  ServiceRequestDocuments:
    description: documents uploaded by the Prime as proof of request for service items
    type: array
    items:
      $ref: '#/definitions/ServiceRequestDocument'
  MTOServiceItem:
    type: object
    required:
      - id
      - moveTaskOrderID
      - reServiceID
      - reServiceCode
      - reServiceName
    properties:
      moveTaskOrderID:
        example: 1f2270c7-7166-40ae-981e-b200ebdf3054
        format: uuid
        type: string
      mtoShipmentID:
        example: 1f2270c7-7166-40ae-981e-b200ebdf3054
        format: uuid
        type: string
        x-nullable: true
      reServiceID:
        example: 1f2270c7-7166-40ae-981e-b200ebdf3054
        format: uuid
        type: string
      reServiceCode:
        type: string
      reServiceName:
        type: string
      createdAt:
        format: date-time
        type: string
      convertToCustomerExpense:
        type: boolean
        example: false
        x-omitempty: false
      customerExpenseReason:
        type: string
        x-nullable: true
      customerContacts:
        $ref: '#/definitions/MTOServiceItemCustomerContacts'
      deletedAt:
        format: date
        type: string
      description:
        type: string
        x-nullable: true
      dimensions:
        $ref: '#/definitions/MTOServiceItemDimensions'
      reason:
        type: string
        x-nullable: true
      rejectionReason:
        type: string
        x-nullable: true
      pickupPostalCode:
        type: string
        x-nullable: true
      SITPostalCode:
        type: string
        readOnly: true
        x-nullable: true
      sitEntryDate:
        type: string
        format: date-time
        x-nullable: true
      sitDepartureDate:
        type: string
        format: date-time
        x-nullable: true
      sitCustomerContacted:
        type: string
        format: date
        x-nullable: true
      sitRequestedDelivery:
        type: string
        format: date
        x-nullable: true
      sitDestinationOriginalAddress:
        $ref: '#/definitions/Address'
      sitOriginHHGOriginalAddress:
        $ref: '#/definitions/Address'
      sitOriginHHGActualAddress:
        $ref: '#/definitions/Address'
      sitDestinationFinalAddress:
        $ref: '#/definitions/Address'
      sitDeliveryMiles:
        type: integer
        x-nullable: true
      feeType:
        enum:
          - COUNSELING
          - CRATING
          - TRUCKING
          - SHUTTLE
        type: string
      id:
        example: 1f2270c7-7166-40ae-981e-b200ebdf3054
        format: uuid
        type: string
      quantity:
        type: integer
      rate:
        type: integer
      status:
        $ref: '#/definitions/MTOServiceItemStatus'
      submittedAt:
        format: date
        type: string
      total:
        format: cents
        type: integer
      estimatedWeight:
        type: integer
        description: estimated weight of the shuttle service item provided by the prime
        example: 2500
        x-formatting: weight
        x-nullable: true
      updatedAt:
        format: date-time
        type: string
      approvedAt:
        format: date-time
        type: string
        x-nullable: true
      rejectedAt:
        format: date-time
        type: string
        x-nullable: true
      eTag:
        type: string
      updateReason:
        type: string
        description: Reason for updating service item.
        x-nullable: true
      standaloneCrate:
        type: boolean
        x-nullable: true
      externalCrate:
        type: boolean
        x-nullable: true
      serviceRequestDocuments:
        $ref: '#/definitions/ServiceRequestDocuments'
      estimatedPrice:
        type: integer
        format: cents
        x-nullable: true
      lockedPriceCents:
        type: integer
        format: cents
        x-nullable: true
      market:
        type: string
        enum:
          - CONUS
          - OCONUS
        example: CONUS
        description: >-
          To identify whether the service was provided within (CONUS) or
          (OCONUS)
        x-nullable: true
      sort:
        type: string
        description: >-
          Sort order for service items to be displayed for a given shipment
          type.
        x-nullable: true
  MTOServiceItems:
    description: A list of service items connected to this shipment.
    type: array
    items:
      $ref: '#/definitions/MTOServiceItem'
  MTOAgent:
    type: object
    properties:
      id:
        example: 1f2270c7-7166-40ae-981e-b200ebdf3054
        format: uuid
        type: string
      mtoShipmentID:
        example: 1f2270c7-7166-40ae-981e-b200ebdf3054
        format: uuid
        type: string
      createdAt:
        format: date-time
        type: string
      updatedAt:
        format: date-time
        type: string
      firstName:
        type: string
        x-nullable: true
      lastName:
        type: string
        x-nullable: true
      email:
        type: string
        format: x-email
        pattern: (^[a-zA-Z0-9._%+-]+@[a-zA-Z0-9.-]+\.[a-zA-Z]{2,}$)|(^$)
        x-nullable: true
      phone:
        type: string
        format: telephone
        pattern: (^[2-9]\d{2}-\d{3}-\d{4}$)|(^$)
        x-nullable: true
      agentType:
        type: string
        enum:
          - RELEASING_AGENT
          - RECEIVING_AGENT
      eTag:
        type: string
  MTOAgents:
    items:
      $ref: '#/definitions/MTOAgent'
    type: array
  DestinationType:
    type: string
    title: Destination Type
    example: OTHER_THAN_AUTHORIZED
    x-nullable: true
    enum:
      - HOME_OF_RECORD
      - HOME_OF_SELECTION
      - PLACE_ENTERED_ACTIVE_DUTY
      - OTHER_THAN_AUTHORIZED
  MTOShipmentType:
    type: string
    title: Shipment Type
    example: HHG
    enum:
      - HHG
      - HHG_INTO_NTS
      - HHG_OUTOF_NTS
      - PPM
      - BOAT_HAUL_AWAY
      - BOAT_TOW_AWAY
      - MOBILE_HOME
      - UNACCOMPANIED_BAGGAGE
    x-display-value:
      HHG: HHG
      HHG_INTO_NTS: NTS
      HHG_OUTOF_NTS: NTS Release
      PPM: PPM
      BOAT_HAUL_AWAY: Boat Haul-Away
      BOAT_TOW_AWAY: Boat Tow-Away
      MOBILE_HOME: Mobile Home
      UNACCOMPANIED_BAGGAGE: Unaccompanied Baggage
  LOAType:
    description: The Line of accounting (TAC/SAC) type that will be used for the shipment
    type: string
    example: HHG
    enum:
      - HHG
      - NTS
  StorageFacility:
    description: The Storage Facility information for the shipment
    type: object
    properties:
      id:
        type: string
        format: uuid
        example: c56a4180-65aa-42ec-a945-5fd21dec0538
      facilityName:
        type: string
      address:
        $ref: '#/definitions/Address'
      lotNumber:
        type: string
        x-nullable: true
      phone:
        type: string
        format: telephone
        pattern: ^[2-9]\d{2}-\d{3}-\d{4}$
        x-nullable: true
      email:
        type: string
        format: x-email
        pattern: ^[a-zA-Z0-9._%+-]+@[a-zA-Z0-9.-]+\.[a-zA-Z]{2,}$
        x-nullable: true
      eTag:
        type: string
        readOnly: true
  PPMType:
    type: string
    title: PPM Type
    description: Defines a PPM type
    enum:
      - INCENTIVE_BASED
      - ACTUAL_EXPENSE
      - SMALL_PACKAGE
  PPMDestinationAddress:
    description: A postal address
    type: object
    properties:
      id:
        type: string
        format: uuid
        example: c56a4180-65aa-42ec-a945-5fd21dec0538
      streetAddress1:
        type: string
        example: 123 Main Ave
        x-nullable: true
        title: Street address 1
      streetAddress2:
        type: string
        example: Apartment 9000
        x-nullable: true
        title: Street address 2
      streetAddress3:
        type: string
        example: Montmârtre
        x-nullable: true
        title: Address Line 3
      city:
        type: string
        example: Anytown
        title: City
      eTag:
        type: string
        readOnly: true
      state:
        title: State
        type: string
        x-display-value:
          AL: AL
          AK: AK
          AR: AR
          AZ: AZ
          CA: CA
          CO: CO
          CT: CT
          DC: DC
          DE: DE
          FL: FL
          GA: GA
          HI: HI
          IA: IA
          ID: ID
          IL: IL
          IN: IN
          KS: KS
          KY: KY
          LA: LA
          MA: MA
          MD: MD
          ME: ME
          MI: MI
          MN: MN
          MO: MO
          MS: MS
          MT: MT
          NC: NC
          ND: ND
          NE: NE
          NH: NH
          NJ: NJ
          NM: NM
          NV: NV
          NY: NY
          OH: OH
          OK: OK
          OR: OR
          PA: PA
          RI: RI
          SC: SC
          SD: SD
          TN: TN
          TX: TX
          UT: UT
          VA: VA
          VT: VT
          WA: WA
          WI: WI
          WV: WV
          WY: WY
        enum:
          - AL
          - AK
          - AR
          - AZ
          - CA
          - CO
          - CT
          - DC
          - DE
          - FL
          - GA
          - HI
          - IA
          - ID
          - IL
          - IN
          - KS
          - KY
          - LA
          - MA
          - MD
          - ME
          - MI
          - MN
          - MO
          - MS
          - MT
          - NC
          - ND
          - NE
          - NH
          - NJ
          - NM
          - NV
          - NY
          - OH
          - OK
          - OR
          - PA
          - RI
          - SC
          - SD
          - TN
          - TX
          - UT
          - VA
          - VT
          - WA
          - WI
          - WV
          - WY
      postalCode:
        type: string
        format: zip
        title: ZIP
        example: '90210'
        pattern: ^(\d{5}([\-]\d{4})?)$
      country:
        type: string
        title: Country
        x-nullable: true
        example: USA
        default: USA
      county:
        type: string
        title: County
        x-nullable: true
        example: LOS ANGELES
      usPostRegionCitiesID:
        type: string
        format: uuid
        example: c56a4180-65aa-42ec-a945-5fd21dec0538
    required:
      - city
      - state
      - postalCode
  SITLocationType:
    description: The list of SIT location types.
    type: string
    enum:
      - ORIGIN
      - DESTINATION
  MTOShipmentStatus:
    type: string
    title: Shipment Status
    example: SUBMITTED
    enum:
      - SUBMITTED
      - REJECTED
      - APPROVED
      - CANCELLATION_REQUESTED
      - CANCELED
      - DIVERSION_REQUESTED
      - TERMINATED_FOR_CAUSE
  ReweighRequester:
    type: string
    enum:
      - CUSTOMER
      - PRIME
      - SYSTEM
      - TOO
  Reweigh:
    description: >-
      A reweigh  is when a shipment is weighed for a second time due to the
      request of a customer, the contractor, system or TOO.
    type: object
    properties:
      id:
        example: 1f2270c7-7166-40ae-981e-b200ebdf3054
        format: uuid
        type: string
      requestedAt:
        format: date-time
        type: string
      requestedBy:
        $ref: '#/definitions/ReweighRequester'
      shipmentID:
        example: 1f2270c7-7166-40ae-981e-b200ebdf3054
        format: uuid
        type: string
      verificationProvidedAt:
        x-nullable: true
        x-omitempty: false
        format: date-time
        type: string
      verificationReason:
        example: >-
          The reweigh was not performed due to some justification provided by
          the counselor
        type: string
        x-nullable: true
        x-omitempty: false
      weight:
        example: 2000
        type: integer
        x-formatting: weight
        x-nullable: true
        x-omitempty: false
  SITExtension:
    type: object
    description: >-
      A storage in transit (SIT) Extension is a request for an increase in the
      billable number of days a shipment is allowed to be in SIT.
    properties:
      id:
        example: 1f2270c7-7166-40ae-981e-b200ebdf3054
        format: uuid
        type: string
      mtoShipmentID:
        example: 1f2270c7-7166-40ae-981e-b200ebdf3054
        format: uuid
        type: string
      requestReason:
        type: string
        enum:
          - SERIOUS_ILLNESS_MEMBER
          - SERIOUS_ILLNESS_DEPENDENT
          - IMPENDING_ASSIGNEMENT
          - DIRECTED_TEMPORARY_DUTY
          - NONAVAILABILITY_OF_CIVILIAN_HOUSING
          - AWAITING_COMPLETION_OF_RESIDENCE
          - OTHER
      contractorRemarks:
        example: We need SIT additional days. The customer has not found a house yet.
        type: string
        x-nullable: true
        x-omitempty: false
      requestedDays:
        type: integer
        example: 30
      status:
        enum:
          - PENDING
          - APPROVED
          - DENIED
      approvedDays:
        type: integer
        example: 30
        x-nullable: true
        x-omitempty: false
      decisionDate:
        format: date-time
        type: string
        x-nullable: true
        x-omitempty: false
      officeRemarks:
        type: string
        x-nullable: true
        x-omitempty: false
      createdAt:
        format: date-time
        type: string
        readOnly: true
      updatedAt:
        format: date-time
        type: string
        readOnly: true
      eTag:
        type: string
        readOnly: true
  SITExtensions:
    type: array
    items:
      $ref: '#/definitions/SITExtension'
  SITSummary:
    properties:
      firstDaySITServiceItemID:
        type: string
        format: uuid
        example: c56a4180-65aa-42ec-a945-5fd21dec0538
      location:
        enum:
          - ORIGIN
          - DESTINATION
      daysInSIT:
        type: integer
        minimum: 0
      sitEntryDate:
        type: string
        format: date-time
      sitDepartureDate:
        type: string
        format: date-time
        x-nullable: true
      sitAuthorizedEndDate:
        type: string
        format: date-time
      sitCustomerContacted:
        type: string
        format: date-time
        x-nullable: true
      sitRequestedDelivery:
        type: string
        format: date-time
        x-nullable: true
  SITServiceItemGrouping:
    properties:
      summary:
        $ref: '#/definitions/SITSummary'
        description: >
          Holds the top level summary of a Service Item Grouping, detailing the
          ServiceItemID of the first day SIT service item (Eg, DOFSIT, DOASIT),
          the location (ORIGIN/DESTINATION), how many days the provided instance
          of SIT has been in storage, SIT entry date, departure date, authorized
          end date, customer contacted date, requested delivery date.

          This is provided at a top level because due to our service item
          architecture, SIT information is sometimes split across multiple
          service items, and this summary is a compilation of said information.
          This prevents the need to loop over many service items.
      serviceItems:
        $ref: '#/definitions/MTOServiceItems'
  SITServiceItemGroupings:
    description: >
      Holds groupings of SIT service items and their summaries, detailing the
      summary ServiceItemID of the first day SIT service item (Eg, DOFSIT,
      DOASIT), the location (ORIGIN/DESTINATION), how many days the provided
      instance of SIT has been in storage, SIT entry date, departure date,
      authorized end date, customer contacted date, requested delivery date.
    type: array
    items:
      $ref: '#/definitions/SITServiceItemGrouping'
  SITStatus:
    properties:
      totalSITDaysUsed:
        type: integer
        minimum: 0
      totalDaysRemaining:
        type: integer
        minimum: 0
      calculatedTotalDaysInSIT:
        type: integer
        minimum: 0
      currentSIT:
        type: object
        properties:
          serviceItemID:
            type: string
            format: uuid
            example: c56a4180-65aa-42ec-a945-5fd21dec0538
          location:
            enum:
              - ORIGIN
              - DESTINATION
          daysInSIT:
            type: integer
            minimum: 0
          sitEntryDate:
            type: string
            format: date
            x-nullable: true
          sitDepartureDate:
            type: string
            format: date
            x-nullable: true
          sitAuthorizedEndDate:
            type: string
            format: date
            x-nullable: true
          sitCustomerContacted:
            type: string
            format: date
            x-nullable: true
          sitRequestedDelivery:
            type: string
            format: date
            x-nullable: true
      pastSITServiceItemGroupings:
        $ref: '#/definitions/SITServiceItemGroupings'
        description: >
          A list of past SIT service item groupings. These will contain the
          given SIT service items for an instance of SIT (Either Origin or
          Destination), grouped by the date they went into SIT and service items
          limited explicitly to SIT related Re Service Codes.
  PPMShipmentStatus:
    description: |
      Status of the PPM Shipment:
        * **DRAFT**: The customer has created the PPM shipment but has not yet submitted their move for counseling.
        * **SUBMITTED**: The shipment belongs to a move that has been submitted by the customer or has been created by a Service Counselor or Prime Contractor for a submitted move.
        * **WAITING_ON_CUSTOMER**: The PPM shipment has been approved and the customer may now provide their actual move closeout information and documentation required to get paid.
        * **NEEDS_ADVANCE_APPROVAL**: The shipment was counseled by the Prime Contractor and approved but an advance was requested so will need further financial approval from the government.
        * **NEEDS_CLOSEOUT**: The customer has provided their closeout weight tickets, receipts, and expenses and certified it for the Service Counselor to approve, exclude or reject.
        * **CLOSEOUT_COMPLETE**: The Service Counselor has reviewed all of the customer's PPM closeout documentation and authorizes the customer can download and submit their finalized SSW packet.
    type: string
    readOnly: true
    enum:
      - DRAFT
      - SUBMITTED
      - WAITING_ON_CUSTOMER
      - NEEDS_ADVANCE_APPROVAL
      - NEEDS_CLOSEOUT
      - CLOSEOUT_COMPLETE
      - CANCELED
  PPMAdvanceStatus:
    type: string
    title: PPM Advance Status
    description: >-
      Indicates whether an advance status has been accepted, rejected, or
      edited, or a prime counseled PPM has been received or not received
    x-nullable: true
    enum:
      - APPROVED
      - REJECTED
      - RECEIVED
      - NOT_RECEIVED
  OmittablePPMDocumentStatus:
    description: Status of the PPM document.
    type: string
    enum:
      - APPROVED
      - EXCLUDED
      - REJECTED
    x-display-value:
      APPROVED: Approved
      EXCLUDED: Excluded
      REJECTED: Rejected
    x-nullable: true
    x-omitempty: false
  PPMDocumentStatusReason:
    description: The reason the services counselor has excluded or rejected the item.
    type: string
    x-nullable: true
    x-omitempty: false
  WeightTicket:
    description: >-
      Vehicle and optional trailer information and weight documents used to move
      this PPM shipment.
    type: object
    properties:
      id:
        description: ID of this set of weight tickets.
        type: string
        format: uuid
        example: c56a4180-65aa-42ec-a945-5fd21dec0538
        readOnly: true
      ppmShipmentId:
        description: The ID of the PPM shipment that this set of weight tickets is for.
        type: string
        format: uuid
        example: c56a4180-65aa-42ec-a945-5fd21dec0538
        readOnly: true
      createdAt:
        type: string
        format: date-time
        readOnly: true
      updatedAt:
        type: string
        format: date-time
        readOnly: true
      vehicleDescription:
        description: >-
          Description of the vehicle used for the trip. E.g. make/model, type of
          truck/van, etc.
        type: string
        x-nullable: true
        x-omitempty: false
      emptyWeight:
        description: Weight of the vehicle when empty.
        type: integer
        minimum: 0
        x-nullable: true
        x-omitempty: false
      submittedEmptyWeight:
        description: Customer submitted weight of the vehicle when empty.
        type: integer
        minimum: 0
        x-nullable: true
        x-omitempty: false
      missingEmptyWeightTicket:
        description: >-
          Indicates if the customer is missing a weight ticket for the vehicle
          weight when empty.
        type: boolean
        x-nullable: true
        x-omitempty: false
      emptyDocumentId:
        description: >-
          ID of the document that is associated with the user uploads containing
          the vehicle weight when empty.
        type: string
        format: uuid
        readOnly: true
      emptyDocument:
        allOf:
          - description: >-
              Document that is associated with the user uploads containing the
              vehicle weight when empty.
          - $ref: '#/definitions/Document'
      fullWeight:
        description: The weight of the vehicle when full.
        type: integer
        minimum: 0
        x-nullable: true
        x-omitempty: false
      submittedFullWeight:
        description: Customer submitted weight of the vehicle when full.
        type: integer
        minimum: 0
        x-nullable: true
        x-omitempty: false
      missingFullWeightTicket:
        description: >-
          Indicates if the customer is missing a weight ticket for the vehicle
          weight when full.
        type: boolean
        x-nullable: true
        x-omitempty: false
      fullDocumentId:
        description: >-
          ID of the document that is associated with the user uploads containing
          the vehicle weight when full.
        type: string
        format: uuid
        example: c56a4180-65aa-42ec-a945-5fd21dec0538
        readOnly: true
      fullDocument:
        allOf:
          - description: >-
              Document that is associated with the user uploads containing the
              vehicle weight when full.
          - $ref: '#/definitions/Document'
      ownsTrailer:
        description: Indicates if the customer used a trailer they own for the move.
        type: boolean
        x-nullable: true
        x-omitempty: false
      submittedOwnsTrailer:
        description: Indicates if the customer used a trailer they own for the move.
        type: boolean
        x-nullable: true
        x-omitempty: false
      trailerMeetsCriteria:
        description: >-
          Indicates if the trailer that the customer used meets all the criteria
          to be claimable.
        type: boolean
        x-nullable: true
        x-omitempty: false
      submittedTrailerMeetsCriteria:
        description: >-
          Indicates if the trailer that the customer used meets all the criteria
          to be claimable.
        type: boolean
        x-nullable: true
        x-omitempty: false
      proofOfTrailerOwnershipDocumentId:
        description: >-
          ID of the document that is associated with the user uploads containing
          the proof of trailer ownership.
        type: string
        format: uuid
        example: c56a4180-65aa-42ec-a945-5fd21dec0538
        readOnly: true
      proofOfTrailerOwnershipDocument:
        allOf:
          - description: >-
              Document that is associated with the user uploads containing the
              proof of trailer ownership.
          - $ref: '#/definitions/Document'
      status:
        $ref: '#/definitions/OmittablePPMDocumentStatus'
      reason:
        $ref: '#/definitions/PPMDocumentStatusReason'
      adjustedNetWeight:
        description: Indicates the adjusted net weight of the vehicle
        type: integer
        minimum: 0
        x-nullable: true
        x-omitempty: false
      netWeightRemarks:
        description: Remarks explaining any edits made to the net weight
        type: string
        x-nullable: true
        x-omitempty: false
      eTag:
        description: A hash that should be used as the "If-Match" header for any updates.
        type: string
        readOnly: true
    required:
      - ppmShipmentId
      - createdAt
      - updatedAt
      - emptyDocumentId
      - emptyDocument
      - fullDocument
      - fullDocumentId
      - proofOfTrailerOwnershipDocument
      - proofOfTrailerOwnershipDocumentId
  WeightTickets:
    description: All weight tickets associated with a PPM shipment.
    type: array
    items:
      $ref: '#/definitions/WeightTicket'
    x-omitempty: false
  OmittableMovingExpenseType:
    type: string
    description: Moving Expense Type
    enum:
      - CONTRACTED_EXPENSE
      - GAS
      - OIL
      - OTHER
      - PACKING_MATERIALS
      - RENTAL_EQUIPMENT
      - STORAGE
      - TOLLS
      - WEIGHING_FEE
      - SMALL_PACKAGE
    x-display-value:
      CONTRACTED_EXPENSE: Contracted expense
      GAS: Gas
      OIL: Oil
      OTHER: Other
      PACKING_MATERIALS: Packing materials
      STORAGE: Storage
      RENTAL_EQUIPMENT: Rental equipment
      TOLLS: Tolls
      WEIGHING_FEE: Weighing fee
      SMALL_PACKAGE: Small package reimbursement
    x-nullable: true
    x-omitempty: false
  SubmittedMovingExpenseType:
    type: string
    description: Customer Submitted Moving Expense Type
    enum:
      - CONTRACTED_EXPENSE
      - GAS
      - OIL
      - OTHER
      - PACKING_MATERIALS
      - RENTAL_EQUIPMENT
      - STORAGE
      - TOLLS
      - WEIGHING_FEE
    x-display-value:
      CONTRACTED_EXPENSE: Contracted expense
      GAS: Gas
      OIL: Oil
      OTHER: Other
      PACKING_MATERIALS: Packing materials
      STORAGE: Storage
      RENTAL_EQUIPMENT: Rental equipment
      TOLLS: Tolls
      WEIGHING_FEE: Weighing fee
    x-nullable: true
    x-omitempty: false
  MovingExpense:
    description: >-
      Expense information and receipts of costs incurred that can be reimbursed
      while moving a PPM shipment.
    type: object
    properties:
      id:
        description: Unique primary identifier of the Moving Expense object
        type: string
        format: uuid
        example: c56a4180-65aa-42ec-a945-5fd21dec0538
        readOnly: true
      ppmShipmentId:
        description: The PPM Shipment id that this moving expense belongs to
        type: string
        format: uuid
        example: c56a4180-65aa-42ec-a945-5fd21dec0538
        readOnly: true
      documentId:
        description: The id of the Document that contains all file uploads for this expense
        type: string
        format: uuid
        example: c56a4180-65aa-42ec-a945-5fd21dec0538
        readOnly: true
      document:
        allOf:
          - description: >-
              The Document object that contains all file uploads for this
              expense
          - $ref: '#/definitions/Document'
      movingExpenseType:
        $ref: '#/definitions/OmittableMovingExpenseType'
      submittedMovingExpenseType:
        $ref: '#/definitions/SubmittedMovingExpenseType'
      description:
        description: A brief description of the expense
        type: string
        x-nullable: true
        x-omitempty: false
      submittedDescription:
        description: Customer submitted description of the expense
        type: string
        x-nullable: true
        x-omitempty: false
      paidWithGtcc:
        description: >-
          Indicates if the service member used their government issued card to
          pay for the expense
        type: boolean
        x-nullable: true
        x-omitempty: false
      amount:
        description: The total amount of the expense as indicated on the receipt
        type: integer
        x-nullable: true
        x-omitempty: false
      submittedAmount:
        description: >-
          Customer submitted total amount of the expense as indicated on the
          receipt
        type: integer
        x-nullable: true
        x-omitempty: false
      missingReceipt:
        description: >-
          Indicates if the service member is missing the receipt with the proof
          of expense amount
        type: boolean
        x-nullable: true
        x-omitempty: false
      status:
        $ref: '#/definitions/OmittablePPMDocumentStatus'
      reason:
        $ref: '#/definitions/PPMDocumentStatusReason'
      sitStartDate:
        description: >-
          The date the shipment entered storage, applicable for the `STORAGE`
          movingExpenseType only
        type: string
        example: '2022-04-26'
        format: date
        x-nullable: true
        x-omitempty: false
      submittedSitStartDate:
        description: >-
          Customer submitted date the shipment entered storage, applicable for
          the `STORAGE` movingExpenseType only
        type: string
        example: '2022-04-26'
        format: date
        x-nullable: true
        x-omitempty: false
      sitEndDate:
        description: >-
          The date the shipment exited storage, applicable for the `STORAGE`
          movingExpenseType only
        type: string
        example: '2018-05-26'
        format: date
        x-nullable: true
        x-omitempty: false
      submittedSitEndDate:
        description: >-
          Customer submitted date the shipment exited storage, applicable for
          the `STORAGE` movingExpenseType only
        type: string
        example: '2018-05-26'
        format: date
        x-nullable: true
        x-omitempty: false
      createdAt:
        description: >-
          Timestamp the moving expense object was initially created in the
          system (UTC)
        type: string
        format: date-time
        readOnly: true
      updatedAt:
        description: >-
          Timestamp when a property of this moving expense object was last
          modified (UTC)
        type: string
        format: date-time
        readOnly: true
      eTag:
        description: A hash that should be used as the "If-Match" header for any updates.
        type: string
        readOnly: true
      weightStored:
        description: The total weight stored in PPM SIT
        type: integer
        x-nullable: true
        x-omitempty: false
      sitLocation:
        allOf:
          - $ref: '#/definitions/SITLocationType'
          - x-nullable: true
          - x-omitempty: false
      sitEstimatedCost:
        description: >-
          The estimated amount that the government will pay the service member
          to put their goods into storage. This estimated storage cost is
          separate from the estimated incentive.
        type: integer
        format: cents
        x-nullable: true
        x-omitempty: false
      sitReimburseableAmount:
        description: The amount of SIT that will be reimbursed
        type: integer
        x-nullable: true
        x-omitempty: false
      weightShipped:
        description: The total weight shipped for a small package
        type: integer
        x-nullable: true
        x-omitempty: false
      trackingNumber:
        description: Tracking number for a small package expense
        type: string
        x-nullable: true
        x-omitempty: false
      isProGear:
        description: Indicates if the customer is claiming an expense as pro-gear or not
        type: boolean
        x-nullable: true
      proGearBelongsToSelf:
        description: Indicates if the pro-gear belongs to the customer or their spouse
        type: boolean
        x-nullable: true
      proGearDescription:
        description: A brief description of the pro-gear
        type: string
    required:
      - id
      - createdAt
      - updatedAt
      - ppmShipmentId
      - documentId
      - document
  ProGearWeightTicket:
    description: Pro-gear associated information and weight docs for a PPM shipment
    type: object
    properties:
      id:
        description: The ID of the pro-gear weight ticket.
        type: string
        format: uuid
        example: c56a4180-65aa-42ec-a945-5fd21dec0538
        readOnly: true
      ppmShipmentId:
        description: >-
          The ID of the PPM shipment that this pro-gear weight ticket is
          associated with.
        type: string
        format: uuid
        example: c56a4180-65aa-42ec-a945-5fd21dec0538
        readOnly: true
      updatedAt:
        type: string
        format: date-time
        readOnly: true
      createdAt:
        type: string
        format: date-time
        readOnly: true
      belongsToSelf:
        description: >-
          Indicates if this information is for the customer's own pro-gear,
          otherwise, it's the spouse's.
        type: boolean
        x-nullable: true
        x-omitempty: false
      submittedBelongsToSelf:
        description: >-
          Indicates if this information is for the customer's own pro-gear,
          otherwise, it's the spouse's.
        type: boolean
        x-nullable: true
        x-omitempty: false
      description:
        description: Describes the pro-gear that was moved.
        type: string
        x-nullable: true
        x-omitempty: false
      hasWeightTickets:
        description: >-
          Indicates if the user has a weight ticket for their pro-gear,
          otherwise they have a constructed weight.
        type: boolean
        x-nullable: true
        x-omitempty: false
      submittedHasWeightTickets:
        description: >-
          Indicates if the user has a weight ticket for their pro-gear,
          otherwise they have a constructed weight.
        type: boolean
        x-nullable: true
        x-omitempty: false
      weight:
        description: Weight of the pro-gear.
        type: integer
        minimum: 0
        x-nullable: true
        x-omitempty: false
      submittedWeight:
        description: Customer submitted weight of the pro-gear.
        type: integer
        minimum: 0
        x-nullable: true
        x-omitempty: false
      documentId:
        description: >-
          The ID of the document that is associated with the user uploads
          containing the pro-gear weight.
        type: string
        format: uuid
        example: c56a4180-65aa-42ec-a945-5fd21dec0538
        readOnly: true
      document:
        allOf:
          - description: >-
              Document that is associated with the user uploads containing the
              pro-gear weight.
          - $ref: '#/definitions/Document'
      status:
        $ref: '#/definitions/OmittablePPMDocumentStatus'
      reason:
        $ref: '#/definitions/PPMDocumentStatusReason'
      eTag:
        description: A hash that should be used as the "If-Match" header for any updates.
        type: string
        readOnly: true
      amount:
        description: The total amount of the expense as indicated on the receipt
        type: integer
        x-nullable: true
        x-omitempty: false
      trackingNumber:
        description: Tracking number for a small package expense
        type: string
        x-nullable: true
        x-omitempty: false
    required:
      - ppmShipmentId
      - createdAt
      - updatedAt
      - documentId
      - document
  SignedCertificationType:
    description: |
      The type of signed certification:
        - PPM_PAYMENT: This is used when the customer has a PPM shipment that they have uploaded their documents for and are
            ready to submit their documentation for review. When they submit, they will be asked to sign certifying the
            information is correct.
        - SHIPMENT: This is used when a customer submits their move with their shipments to be reviewed by office users.
        - PRE_CLOSEOUT_REVIEWED_PPM_PAYMENT: This is used when a move has a PPM shipment and is set to
             service-counseling-completed "Submit move details" by service counselor.
        - CLOSEOUT_REVIEWED_PPM_PAYMENT: This is used when a PPM shipment is reviewed by counselor in close out queue.
    type: string
    enum:
      - PPM_PAYMENT
      - SHIPMENT
      - PRE_CLOSEOUT_REVIEWED_PPM_PAYMENT
      - CLOSEOUT_REVIEWED_PPM_PAYMENT
    readOnly: true
  SignedCertification:
    description: Signed certification
    type: object
    properties:
      id:
        description: The ID of the signed certification.
        type: string
        format: uuid
        example: c56a4180-65aa-42ec-a945-5fd21dec0538
        readOnly: true
      submittingUserId:
        description: The ID of the user that signed.
        type: string
        format: uuid
        example: c56a4180-65aa-42ec-a945-5fd21dec0538
        readOnly: true
      moveId:
        description: The ID of the move associated with this signed certification.
        type: string
        format: uuid
        example: c56a4180-65aa-42ec-a945-5fd21dec0538
        readOnly: true
      ppmId:
        description: >-
          The ID of the PPM shipment associated with this signed certification,
          if any.
        type: string
        format: uuid
        example: c56a4180-65aa-42ec-a945-5fd21dec0538
        readOnly: true
        x-nullable: true
        x-omitempty: false
      certificationType:
        $ref: '#/definitions/SignedCertificationType'
      certificationText:
        description: Full text that the customer agreed to and signed.
        type: string
      signature:
        description: The signature that the customer provided.
        type: string
      date:
        description: Date that the customer signed the certification.
        type: string
        format: date
      createdAt:
        type: string
        format: date-time
        readOnly: true
      updatedAt:
        type: string
        format: date-time
        readOnly: true
      eTag:
        description: A hash that should be used as the "If-Match" header for any updates.
        type: string
        readOnly: true
    required:
      - id
      - submittingUserId
      - moveId
      - certificationType
      - certificationText
      - signature
      - date
      - createdAt
      - updatedAt
      - eTag
  PPMShipment:
    description: >-
      A personally procured move is a type of shipment that a service member
      moves themselves.
    x-nullable: true
    properties:
      id:
        description: Primary auto-generated unique identifier of the PPM shipment object
        example: 1f2270c7-7166-40ae-981e-b200ebdf3054
        format: uuid
        type: string
        readOnly: true
      ppmType:
        $ref: '#/definitions/PPMType'
      shipmentId:
        description: The id of the parent MTOShipment object
        example: 1f2270c7-7166-40ae-981e-b200ebdf3054
        format: uuid
        type: string
        readOnly: true
      createdAt:
        description: Timestamp of when the PPM Shipment was initially created (UTC)
        format: date-time
        type: string
        readOnly: true
      updatedAt:
        description: Timestamp of when a property of this object was last updated (UTC)
        format: date-time
        type: string
        readOnly: true
      status:
        $ref: '#/definitions/PPMShipmentStatus'
      w2Address:
        x-nullable: true
        $ref: '#/definitions/Address'
      advanceStatus:
        $ref: '#/definitions/PPMAdvanceStatus'
      expectedDepartureDate:
        description: |
          Date the customer expects to begin their move.
        format: date
        type: string
      actualMoveDate:
        description: The actual start date of when the PPM shipment left the origin.
        format: date
        type: string
        x-nullable: true
        x-omitempty: false
      submittedAt:
        description: >-
          The timestamp of when the customer submitted their PPM documentation
          to the counselor for review.
        format: date-time
        type: string
        x-nullable: true
        x-omitempty: false
      reviewedAt:
        description: >-
          The timestamp of when the Service Counselor has reviewed all of the
          closeout documents.
        format: date-time
        type: string
        x-nullable: true
        x-omitempty: false
      approvedAt:
        description: >-
          The timestamp of when the shipment was approved and the service member
          can begin their move.
        format: date-time
        type: string
        x-nullable: true
        x-omitempty: false
      pickupAddress:
        $ref: '#/definitions/Address'
      secondaryPickupAddress:
        allOf:
          - $ref: '#/definitions/Address'
          - x-nullable: true
          - x-omitempty: false
      hasSecondaryPickupAddress:
        type: boolean
        x-omitempty: false
        x-nullable: true
      tertiaryPickupAddress:
        allOf:
          - $ref: '#/definitions/Address'
          - x-nullable: true
          - x-omitempty: false
      hasTertiaryPickupAddress:
        type: boolean
        x-omitempty: false
        x-nullable: true
      destinationAddress:
        $ref: '#/definitions/Address'
      secondaryDestinationAddress:
        allOf:
          - $ref: '#/definitions/Address'
          - x-nullable: true
          - x-omitempty: false
      hasSecondaryDestinationAddress:
        type: boolean
        x-omitempty: false
        x-nullable: true
      tertiaryDestinationAddress:
        allOf:
          - $ref: '#/definitions/Address'
          - x-nullable: true
          - x-omitempty: false
      hasTertiaryDestinationAddress:
        type: boolean
        x-omitempty: false
        x-nullable: true
      sitExpected:
        description: >
          Captures whether some or all of the PPM shipment will require
          temporary storage at the origin or destination.


          Must be set to `true` when providing `sitLocation`,
          `sitEstimatedWeight`, `sitEstimatedEntryDate`, and
          `sitEstimatedDepartureDate` values to calculate the
          `sitEstimatedCost`.
        type: boolean
      estimatedWeight:
        description: The estimated weight of the PPM shipment goods being moved.
        type: integer
        example: 4200
        x-nullable: true
        x-omitempty: false
      allowableWeight:
        description: The allowable weight of the PPM shipment goods being moved.
        type: integer
        example: 4300
        minimum: 0
        x-nullable: true
        x-omitempty: false
      hasProGear:
        description: >
          Indicates whether PPM shipment has pro gear for themselves or their
          spouse.
        type: boolean
        x-nullable: true
        x-omitempty: false
      proGearWeight:
        description: >-
          The estimated weight of the pro-gear being moved belonging to the
          service member.
        type: integer
        x-nullable: true
        x-omitempty: false
      spouseProGearWeight:
        description: >-
          The estimated weight of the pro-gear being moved belonging to a
          spouse.
        type: integer
        x-nullable: true
        x-omitempty: false
      estimatedIncentive:
        description: >-
          The estimated amount the government will pay the service member to
          move their belongings based on the moving date, locations, and
          shipment weight.
        type: integer
        format: cents
        x-nullable: true
        x-omitempty: false
      maxIncentive:
        description: >-
          The max amount the government will pay the service member to move
          their belongings based on the moving date, locations, and shipment
          weight.
        type: integer
        format: cents
        x-nullable: true
        x-omitempty: false
      finalIncentive:
        description: >
          The final calculated incentive for the PPM shipment. This does not
          include **SIT** as it is a reimbursement.
        type: integer
        format: cents
        x-nullable: true
        x-omitempty: false
        readOnly: true
      hasRequestedAdvance:
        description: |
          Indicates whether an advance has been requested for the PPM shipment.
        type: boolean
        x-nullable: true
        x-omitempty: false
      advanceAmountRequested:
        description: >
          The amount requested as an advance by the service member up to a
          maximum percentage of the estimated incentive.
        type: integer
        format: cents
        x-nullable: true
        x-omitempty: false
      hasReceivedAdvance:
        description: |
          Indicates whether an advance was received for the PPM shipment.
        type: boolean
        x-nullable: true
        x-omitempty: false
      advanceAmountReceived:
        description: |
          The amount received for an advance, or null if no advance is received.
        type: integer
        format: cents
        x-nullable: true
        x-omitempty: false
      sitLocation:
        allOf:
          - $ref: '#/definitions/SITLocationType'
          - x-nullable: true
          - x-omitempty: false
      sitEstimatedWeight:
        description: The estimated weight of the goods being put into storage.
        type: integer
        example: 2000
        x-nullable: true
        x-omitempty: false
      sitEstimatedEntryDate:
        description: The date that goods will first enter the storage location.
        format: date
        type: string
        x-nullable: true
        x-omitempty: false
      sitEstimatedDepartureDate:
        description: The date that goods will exit the storage location.
        format: date
        type: string
        x-nullable: true
        x-omitempty: false
      sitEstimatedCost:
        description: >-
          The estimated amount that the government will pay the service member
          to put their goods into storage. This estimated storage cost is
          separate from the estimated incentive.
        type: integer
        format: cents
        x-nullable: true
        x-omitempty: false
      weightTickets:
        $ref: '#/definitions/WeightTickets'
      movingExpenses:
        description: All expense documentation receipt records of this PPM shipment.
        items:
          $ref: '#/definitions/MovingExpense'
        type: array
      proGearWeightTickets:
        description: >-
          All pro-gear weight ticket documentation records for this PPM
          shipment.
        type: array
        items:
          $ref: '#/definitions/ProGearWeightTicket'
      isActualExpenseReimbursement:
        description: >-
          Used for PPM shipments only. Denotes if this shipment uses the Actual
          Expense Reimbursement method.
        type: boolean
        example: false
        x-omitempty: false
        x-nullable: true
      signedCertification:
        $ref: '#/definitions/SignedCertification'
      eTag:
        description: >-
          A hash unique to this shipment that should be used as the "If-Match"
          header for any updates.
        type: string
        readOnly: true
    required:
      - id
      - shipmentId
      - createdAt
      - status
      - expectedDepartureDate
      - sitExpected
      - eTag
  BoatShipment:
    x-nullable: true
    properties:
      id:
        description: Primary auto-generated unique identifier of the Boat shipment object
        example: 1f2270c7-7166-40ae-981e-b200ebdf3054
        format: uuid
        type: string
        readOnly: true
      shipmentId:
        description: The id of the parent MTOShipment object
        example: 1f2270c7-7166-40ae-981e-b200ebdf3054
        format: uuid
        type: string
        readOnly: true
      createdAt:
        description: Timestamp of when the Boat Shipment was initially created (UTC)
        format: date-time
        type: string
        readOnly: true
      updatedAt:
        description: Timestamp of when a property of this object was last updated (UTC)
        format: date-time
        type: string
        readOnly: true
      type:
        type: string
        enum:
          - HAUL_AWAY
          - TOW_AWAY
      year:
        type: integer
        description: Year of the Boat
      make:
        type: string
        description: Make of the Boat
      model:
        type: string
        description: Model of the Boat
      lengthInInches:
        type: integer
        description: Length of the Boat in inches
      widthInInches:
        type: integer
        description: Width of the Boat in inches
      heightInInches:
        type: integer
        description: Height of the Boat in inches
      hasTrailer:
        type: boolean
        description: Does the boat have a trailer
      isRoadworthy:
        type: boolean
        description: Is the trailer roadworthy
        x-nullable: true
      eTag:
        description: >-
          A hash unique to this shipment that should be used as the "If-Match"
          header for any updates.
        type: string
        readOnly: true
    required:
      - id
      - shipmentId
      - createdAt
      - type
      - year
      - make
      - model
      - lengthInInches
      - widthInInches
      - heightInInches
      - hasTrailer
      - eTag
  MobileHome:
    description: >-
      A mobile home is a type of shipment that a service member moves a mobile
      home.
    x-nullable: true
    properties:
      id:
        description: Primary auto-generated unique identifier of the Mobile Home object
        example: 1f2270c7-7166-40ae-981e-b200ebdf3054
        format: uuid
        type: string
        readOnly: true
      shipmentId:
        description: The id of the parent MTOShipment object
        example: 1f2270c7-7166-40ae-981e-b200ebdf3054
        format: uuid
        type: string
        readOnly: true
      make:
        description: The make of the mobile home
        type: string
      model:
        description: The model of the mobile home.
        type: string
      year:
        description: The year the mobile home was made.
        type: integer
      lengthInInches:
        type: integer
      widthInInches:
        type: integer
      heightInInches:
        type: integer
      updatedAt:
        description: Timestamp of when a property of this object was last updated (UTC)
        format: date-time
        type: string
        readOnly: true
      createdAt:
        description: Timestamp of when a property of this object was created (UTC)
        format: date-time
        type: string
        readOnly: true
      eTag:
        description: >-
          A hash unique to this shipment that should be used as the "If-Match"
          header for any updates.
        type: string
        readOnly: true
  ShipmentAddressUpdateStatus:
    type: string
    title: Status
    readOnly: true
    x-display-value:
      REQUESTED: REQUESTED
      REJECTED: REJECTED
      APPROVED: APPROVED
    enum:
      - REQUESTED
      - REJECTED
      - APPROVED
  ShipmentAddressUpdate:
    description: >
      This represents a delivery address change request made by the Prime that
      is either auto-approved or requires review if the pricing criteria has
      changed. If criteria has changed, then it must be approved or rejected by
      a TOO.
    type: object
    properties:
      id:
        type: string
        format: uuid
        example: c56a4180-65aa-42ec-a945-5fd21dec0538
        readOnly: true
      contractorRemarks:
        type: string
        example: This is a contractor remark
        title: Contractor Remarks
        description: The reason there is an address change.
        readOnly: true
      officeRemarks:
        type: string
        example: This is an office remark
        title: Office Remarks
        x-nullable: true
        description: The TOO comment on approval or rejection.
      status:
        $ref: '#/definitions/ShipmentAddressUpdateStatus'
      shipmentID:
        type: string
        format: uuid
        example: c56a4180-65aa-42ec-a945-5fd21dec0538
        readOnly: true
      originalAddress:
        $ref: '#/definitions/Address'
      newAddress:
        $ref: '#/definitions/Address'
      sitOriginalAddress:
        $ref: '#/definitions/Address'
      oldSitDistanceBetween:
        description: >-
          The distance between the original SIT address and the previous/old
          delivery address of shipment
        example: 50
        minimum: 0
        type: integer
      newSitDistanceBetween:
        description: >-
          The distance between the original SIT address and requested new
          delivery address of shipment
        example: 88
        minimum: 0
        type: integer
    required:
      - id
      - status
      - shipmentID
      - originalAddress
      - newAddress
      - contractorRemarks
  Port:
    description: A port that is used to move an international shipment.
    type: object
    properties:
      id:
        type: string
        format: uuid
        example: c56a4180-65aa-42ec-a945-5fd21dec0538
      portType:
        type: string
        description: Port type A (Air), B (Border Crossing), S (Sea)
        enum:
          - A
          - B
          - S
      portCode:
        type: string
        description: 3 or 4 digit port code
        example: '0431'
      portName:
        type: string
        description: Name of the port
        example: PORTLAND INTL
      city:
        type: string
        example: PORTLAND
      county:
        type: string
        example: MULTNOMAH
      state:
        type: string
        description: US state
        example: OR
        enum:
          - AL
          - AK
          - AR
          - AZ
          - CA
          - CO
          - CT
          - DC
          - DE
          - FL
          - GA
          - HI
          - IA
          - ID
          - IL
          - IN
          - KS
          - KY
          - LA
          - MA
          - MD
          - ME
          - MI
          - MN
          - MO
          - MS
          - MT
          - NC
          - ND
          - NE
          - NH
          - NJ
          - NM
          - NV
          - NY
          - OH
          - OK
          - OR
          - PA
          - RI
          - SC
          - SD
          - TN
          - TX
          - UT
          - VA
          - VT
          - WA
          - WI
          - WV
          - WY
      zip:
        type: string
        format: zip
        title: ZIP
        example: '99501'
        pattern: ^(\d{5}([\-]\d{4})?)$
      country:
        type: string
        example: US
        pattern: ^[A-Z]{2}$
        description: Two-letter country code
  MTOShipment:
    properties:
      moveTaskOrderID:
        example: 1f2270c7-7166-40ae-981e-b200ebdf3054
        format: uuid
        type: string
      id:
        example: 1f2270c7-7166-40ae-981e-b200ebdf3054
        format: uuid
        type: string
      createdAt:
        format: date-time
        type: string
      updatedAt:
        format: date-time
        type: string
      deletedAt:
        x-nullable: true
        format: date-time
        type: string
      primeEstimatedWeight:
        x-nullable: true
        example: 2000
        type: integer
      primeActualWeight:
        x-nullable: true
        example: 2000
        type: integer
      calculatedBillableWeight:
        x-nullable: true
        example: 2000
        type: integer
        readOnly: true
      ntsRecordedWeight:
        description: >-
          The previously recorded weight for the NTS Shipment. Used for NTS
          Release to know what the previous primeActualWeight or billable weight
          was.
        example: 2000
        type: integer
        x-nullable: true
        x-formatting: weight
      scheduledPickupDate:
        format: date
        type: string
        x-nullable: true
      scheduledDeliveryDate:
        format: date
        type: string
        x-nullable: true
      requestedPickupDate:
        format: date
        type: string
        x-nullable: true
      actualPickupDate:
        x-nullable: true
        format: date
        type: string
      actualDeliveryDate:
        x-nullable: true
        description: >-
          The actual date that the shipment was delivered to the delivery
          address by the Prime
        format: date
        type: string
      requestedDeliveryDate:
        format: date
        type: string
        x-nullable: true
      requiredDeliveryDate:
        x-nullable: true
        format: date
        type: string
      approvedDate:
        format: date-time
        type: string
        x-nullable: true
      diversion:
        type: boolean
        example: true
      diversionReason:
        type: string
        example: MTO Shipment needs rerouted
        x-nullable: true
      distance:
        type: integer
        x-nullable: true
        example: 500
      pickupAddress:
        x-nullable: true
        $ref: '#/definitions/Address'
      destinationAddress:
        x-nullable: true
        $ref: '#/definitions/Address'
      destinationType:
        $ref: '#/definitions/DestinationType'
      secondaryPickupAddress:
        x-nullable: true
        $ref: '#/definitions/Address'
      secondaryDeliveryAddress:
        x-nullable: true
        $ref: '#/definitions/Address'
      hasSecondaryPickupAddress:
        type: boolean
        x-omitempty: false
        x-nullable: true
      hasSecondaryDeliveryAddress:
        type: boolean
        x-omitempty: false
        x-nullable: true
      tertiaryPickupAddress:
        x-nullable: true
        $ref: '#/definitions/Address'
      tertiaryDeliveryAddress:
        x-nullable: true
        $ref: '#/definitions/Address'
      hasTertiaryPickupAddress:
        type: boolean
        x-omitempty: false
        x-nullable: true
      hasTertiaryDeliveryAddress:
        type: boolean
        x-omitempty: false
        x-nullable: true
      actualProGearWeight:
        type: integer
        x-nullable: true
        x-omitempty: false
      actualSpouseProGearWeight:
        type: integer
        x-nullable: true
        x-omitempty: false
      customerRemarks:
        type: string
        example: handle with care
        x-nullable: true
      counselorRemarks:
        description: >
          The counselor can use the counselor remarks field to inform the movers
          about any

          special circumstances for this shipment. Typical examples:
            * bulky or fragile items,
            * weapons,
            * access info for their address.
          Counselors enters this information when creating or editing an MTO
          Shipment. Optional field.
        type: string
        example: handle with care
        x-nullable: true
      shipmentType:
        $ref: '#/definitions/MTOShipmentType'
      status:
        $ref: '#/definitions/MTOShipmentStatus'
      rejectionReason:
        type: string
        example: MTO Shipment not good enough
        x-nullable: true
      reweigh:
        x-nullable: true
        x-omitempty: true
        $ref: '#/definitions/Reweigh'
      mtoAgents:
        $ref: '#/definitions/MTOAgents'
      mtoServiceItems:
        $ref: '#/definitions/MTOServiceItems'
      sitDaysAllowance:
        type: integer
        x-nullable: true
      sitExtensions:
        $ref: '#/definitions/SITExtensions'
      sitStatus:
        $ref: '#/definitions/SITStatus'
      eTag:
        type: string
      billableWeightCap:
        type: integer
        description: TIO override billable weight to be used for calculations
        example: 2500
        x-formatting: weight
        x-nullable: true
      billableWeightJustification:
        type: string
        example: more weight than expected
        x-nullable: true
      tacType:
        allOf:
          - $ref: '#/definitions/LOAType'
          - x-nullable: true
      sacType:
        allOf:
          - $ref: '#/definitions/LOAType'
          - x-nullable: true
      usesExternalVendor:
        type: boolean
        example: false
      serviceOrderNumber:
        type: string
        x-nullable: true
      storageFacility:
        x-nullable: true
        $ref: '#/definitions/StorageFacility'
      ppmShipment:
        $ref: '#/definitions/PPMShipment'
      boatShipment:
        $ref: '#/definitions/BoatShipment'
      mobileHomeShipment:
        $ref: '#/definitions/MobileHome'
      deliveryAddressUpdate:
        $ref: '#/definitions/ShipmentAddressUpdate'
      shipmentLocator:
        type: string
        x-nullable: true
        readOnly: true
        example: 1K43AR-01
      originSitAuthEndDate:
        format: date-time
        type: string
      destinationSitAuthEndDate:
        format: date-time
        type: string
      marketCode:
        type: string
        enum:
          - d
          - i
        example: d
        description: >-
          Single-letter designator for domestic (d) or international (i)
          shipments
      podLocation:
        $ref: '#/definitions/Port'
      poeLocation:
        $ref: '#/definitions/Port'
      terminationComments:
        type: string
        x-nullable: true
        readOnly: true
      terminatedAt:
        format: date-time
        type: string
        x-nullable: true
  LOATypeNullable:
    description: The Line of accounting (TAC/SAC) type that will be used for the shipment
    type: string
    x-go-type:
      import:
        package: github.com/transcom/mymove/pkg/swagger/nullable
      type: String
    example: HHG
    enum:
      - HHG
      - NTS
  ProGearWeightTickets:
    description: All progear weight tickets associated with a PPM shipment.
    type: array
    items:
      $ref: '#/definitions/ProGearWeightTicket'
    x-omitempty: false
  MovingExpenses:
    description: All moving expenses associated with a PPM shipment.
    type: array
    items:
      $ref: '#/definitions/MovingExpense'
    x-omitempty: false
  PPMDocuments:
    description: >-
      All documents associated with a PPM shipment, including weight tickets,
      progear weight tickets, and moving expenses.
    x-nullable: true
    x-omitempty: false
    type: object
    properties:
      WeightTickets:
        $ref: '#/definitions/WeightTickets'
      ProGearWeightTickets:
        $ref: '#/definitions/ProGearWeightTickets'
      MovingExpenses:
        $ref: '#/definitions/MovingExpenses'
  PPMDocumentStatus:
    description: Status of the PPM document.
    type: string
    enum:
      - APPROVED
      - EXCLUDED
      - REJECTED
    x-display-value:
      APPROVED: Approved
      EXCLUDED: Excluded
      REJECTED: Rejected
  PPMShipmentSIT:
    description: SIT related items for a PPM shipment
    x-nullable: true
    properties:
      updatedAt:
        description: Timestamp of when a property of this object was last updated (UTC)
        format: date-time
        type: string
        readOnly: true
      sitLocation:
        allOf:
          - $ref: '#/definitions/SITLocationType'
          - x-nullable: true
          - x-omitempty: false
    required:
      - sitLocation
  PPMCloseout:
    description: >-
      The calculations needed in the "Review Documents" section of a PPM
      closeout. LIst of all expenses/reimbursements related toa PPM shipment.
    properties:
      id:
        description: Primary auto-generated unique identifier of the PPM shipment object
        example: 1f2270c7-7166-40ae-981e-b200ebdf3054
        format: uuid
        type: string
        readOnly: true
      plannedMoveDate:
        description: |
          Date the customer expects to begin their move.
        format: date
        type: string
        x-nullable: true
        x-omitempty: false
      actualMoveDate:
        description: The actual start date of when the PPM shipment left the origin.
        format: date
        type: string
        x-nullable: true
        x-omitempty: false
      miles:
        description: The distance between the old address and the new address in miles.
        example: 54
        minimum: 0
        type: integer
        x-nullable: true
        x-omitempty: false
      estimatedWeight:
        description: The estimated weight of the PPM shipment goods being moved.
        type: integer
        example: 4200
        x-nullable: true
        x-omitempty: false
      actualWeight:
        example: 2000
        type: integer
        x-nullable: true
        x-omitempty: false
      proGearWeightCustomer:
        description: >-
          The estimated weight of the pro-gear being moved belonging to the
          service member.
        type: integer
        x-nullable: true
        x-omitempty: false
      proGearWeightSpouse:
        description: >-
          The estimated weight of the pro-gear being moved belonging to a
          spouse.
        type: integer
        x-nullable: true
        x-omitempty: false
      grossIncentive:
        description: >
          The final calculated incentive for the PPM shipment. This does not
          include **SIT** as it is a reimbursement.
        type: integer
        format: cents
        x-nullable: true
        x-omitempty: false
        readOnly: true
      gcc:
        description: Government Constructive Cost (GCC)
        type: integer
        title: GCC
        format: cents
        x-nullable: true
        x-omitempty: false
      aoa:
        description: Advance Operating Allowance (AOA).
        type: integer
        format: cents
        x-nullable: true
        x-omitempty: false
      remainingIncentive:
        description: The remaining reimbursement amount that is still owed to the customer.
        type: integer
        format: cents
        x-nullable: true
        x-omitempty: false
      haulType:
        description: >-
          The type of haul calculation used for this shipment (shorthaul or
          linehaul).
        type: string
        x-nullable: true
        x-omitempty: false
      haulPrice:
        description: The price of the linehaul or shorthaul.
        type: integer
        format: cents
        x-nullable: true
        x-omitempty: false
      haulFSC:
        description: The linehaul/shorthaul Fuel Surcharge (FSC).
        type: integer
        format: cents
        x-nullable: true
        x-omitempty: false
      dop:
        description: The Domestic Origin Price (DOP).
        type: integer
        format: cents
        x-nullable: true
        x-omitempty: false
      ddp:
        description: The Domestic Destination Price (DDP).
        type: integer
        format: cents
        x-nullable: true
        x-omitempty: false
      packPrice:
        description: The full price of all packing/unpacking services.
        type: integer
        format: cents
        x-nullable: true
        x-omitempty: false
      unpackPrice:
        description: The full price of all packing/unpacking services.
        type: integer
        format: cents
        x-nullable: true
        x-omitempty: false
      intlPackPrice:
        description: The full price of international packing (IHPK)
        type: integer
        format: cents
        x-nullable: true
        x-omitempty: false
      intlUnpackPrice:
        description: The full price of international unpacking (IHUPK)
        type: integer
        format: cents
        x-nullable: true
        x-omitempty: false
      intlLinehaulPrice:
        description: The full price of international shipping and linehaul (ISLH)
        type: integer
        format: cents
        x-nullable: true
        x-omitempty: false
      SITReimbursement:
        description: >-
          The estimated amount that the government will pay the service member
          to put their goods into storage. This estimated storage cost is
          separate from the estimated incentive.
        type: integer
        format: cents
        x-nullable: true
        x-omitempty: false
    required:
      - id
  PPMActualWeight:
    description: >-
      The actual net weight of a single PPM shipment. Used during document
      review for PPM closeout.
    properties:
      actualWeight:
        example: 2000
        type: integer
        x-nullable: true
        x-omitempty: false
    required:
      - actualWeight
  PPMSITEstimatedCost:
    description: >-
      The estimated cost of SIT for a single PPM shipment. Used during document
      review for PPM.
    properties:
      sitCost:
        example: 2000
        type: integer
      priceFirstDaySIT:
        example: 2000
        type: integer
        format: cents
        title: Price of the first day in SIT
      priceAdditionalDaySIT:
        example: 2000
        type: integer
        format: cents
        title: Price of an additional day in SIT
      paramsFirstDaySIT:
        type: object
        properties:
          contractYearName:
            type: string
            example: Award Term 1
          priceRateOrFactor:
            type: string
            example: '20.53'
          isPeak:
            type: string
            example: 'true'
          escalationCompounded:
            type: string
            example: '1.01'
          serviceAreaOrigin:
            type: string
            example: '252'
            x-nullable: true
            x-omitempty: true
          serviceAreaDestination:
            type: string
            example: '252'
            x-nullable: true
            x-omitempty: true
      paramsAdditionalDaySIT:
        type: object
        properties:
          contractYearName:
            type: string
            example: Award Term 1
          priceRateOrFactor:
            type: string
            example: '0.53'
          isPeak:
            type: string
            example: 'true'
          escalationCompounded:
            type: string
            example: '1.01'
          serviceAreaOrigin:
            type: string
            example: '252'
            x-nullable: true
            x-omitempty: true
          serviceAreaDestination:
            type: string
            example: '252'
            x-nullable: true
            x-omitempty: true
          numberDaysSIT:
            type: string
            example: '30'
            x-nullable: true
            x-omitempty: true
    required:
      - sitCost
      - priceFirstDaySIT
      - priceAdditionalDaySIT
  MTOServiceItemSingle:
    type: object
    properties:
      moveTaskOrderID:
        example: 1f2270c7-7166-40ae-981e-b200ebdf3054
        format: uuid
        type: string
      mtoShipmentID:
        example: 1f2270c7-7166-40ae-981e-b200ebdf3054
        format: uuid
        type: string
        x-nullable: true
      reServiceID:
        example: 1f2270c7-7166-40ae-981e-b200ebdf3054
        format: uuid
        type: string
      reServiceCode:
        type: string
      reServiceName:
        type: string
      createdAt:
        format: date-time
        type: string
        readOnly: true
      convertToCustomerExpense:
        type: boolean
        example: false
        x-omitempty: false
      customerExpenseReason:
        type: string
        x-nullable: true
      deletedAt:
        format: date
        type: string
      rejectionReason:
        type: string
        x-nullable: true
      pickupPostalCode:
        type: string
        x-nullable: true
      sitPostalCode:
        type: string
        readOnly: true
        x-nullable: true
      sitEntryDate:
        type: string
        format: date-time
        x-nullable: true
      sitDepartureDate:
        type: string
        format: date-time
        x-nullable: true
      sitCustomerContacted:
        type: string
        format: date
        x-nullable: true
      sitRequestedDelivery:
        type: string
        format: date
        x-nullable: true
      id:
        example: 1f2270c7-7166-40ae-981e-b200ebdf3054
        format: uuid
        type: string
      status:
        type: string
        x-nullable: true
      updatedAt:
        format: date-time
        type: string
        readOnly: true
      approvedAt:
        format: date-time
        type: string
        x-nullable: true
      rejectedAt:
        format: date-time
        type: string
        x-nullable: true
  ServiceItemSitEntryDate:
    type: object
    properties:
      id:
        example: 1f2270c7-7166-40ae-981e-b200ebdf3054
        format: uuid
        type: string
      sitEntryDate:
        type: string
        format: date-time
        x-nullable: true
  PaymentServiceItemStatus:
    type: string
    enum:
      - REQUESTED
      - APPROVED
      - DENIED
      - SENT_TO_GEX
      - PAID
      - EDI_ERROR
    title: Payment Service Item Status
  ServiceItemParamName:
    type: string
    enum:
      - ActualPickupDate
      - ContractCode
      - ContractYearName
      - CubicFeetBilled
      - CubicFeetCrating
      - DimensionHeight
      - DimensionLength
      - DimensionWidth
      - DistanceZip
      - DistanceZipSITDest
      - DistanceZipSITOrigin
      - EIAFuelPrice
      - EscalationCompounded
      - FSCMultiplier
      - FSCPriceDifferenceInCents
      - FSCWeightBasedDistanceMultiplier
      - IsPeak
      - MarketDest
      - MarketOrigin
      - MTOEarliestRequestedPickup
      - NTSPackingFactor
      - NumberDaysSIT
      - PriceAreaDest
      - PriceAreaIntlDest
      - PriceAreaIntlOrigin
      - PriceAreaOrigin
      - PriceRateOrFactor
      - PSI_LinehaulDom
      - PSI_LinehaulDomPrice
      - PSI_LinehaulShort
      - PSI_LinehaulShortPrice
      - PSI_PriceDomDest
      - PSI_PriceDomDestPrice
      - PSI_PriceDomOrigin
      - PSI_PriceDomOriginPrice
      - PSI_ShippingLinehaulIntlCO
      - PSI_ShippingLinehaulIntlCOPrice
      - PSI_ShippingLinehaulIntlOC
      - PSI_ShippingLinehaulIntlOCPrice
      - PSI_ShippingLinehaulIntlOO
      - PSI_ShippingLinehaulIntlOOPrice
      - RateAreaNonStdDest
      - RateAreaNonStdOrigin
      - ReferenceDate
      - RequestedPickupDate
      - ServiceAreaDest
      - ServiceAreaOrigin
      - ServicesScheduleDest
      - ServicesScheduleOrigin
      - SITPaymentRequestEnd
      - SITPaymentRequestStart
      - SITScheduleDest
      - SITScheduleOrigin
      - SITServiceAreaDest
      - SITServiceAreaOrigin
      - SITRateAreaDest
      - SITRateAreaOrigin
      - WeightAdjusted
      - WeightBilled
      - WeightEstimated
      - WeightOriginal
      - WeightReweigh
      - ZipDestAddress
      - ZipPickupAddress
      - ZipSITDestHHGFinalAddress
      - ZipSITDestHHGOriginalAddress
      - ZipSITOriginHHGActualAddress
      - ZipSITOriginHHGOriginalAddress
      - StandaloneCrate
      - StandaloneCrateCap
      - UncappedRequestTotal
      - LockedPriceCents
  ServiceItemParamType:
    type: string
    enum:
      - STRING
      - DATE
      - INTEGER
      - DECIMAL
      - TIMESTAMP
      - PaymentServiceItemUUID
      - BOOLEAN
  ServiceItemParamOrigin:
    type: string
    enum:
      - PRIME
      - SYSTEM
      - PRICER
      - PAYMENT_REQUEST
  PaymentServiceItemParam:
    type: object
    properties:
      id:
        example: c56a4180-65aa-42ec-a945-5fd21dec0538
        format: uuid
        readOnly: true
        type: string
      paymentServiceItemID:
        example: c56a4180-65aa-42ec-a945-5fd21dec0538
        format: uuid
        type: string
      key:
        $ref: '#/definitions/ServiceItemParamName'
      value:
        example: '3025'
        type: string
      type:
        $ref: '#/definitions/ServiceItemParamType'
      origin:
        $ref: '#/definitions/ServiceItemParamOrigin'
      eTag:
        type: string
        readOnly: true
  PaymentServiceItemParams:
    type: array
    items:
      $ref: '#/definitions/PaymentServiceItemParam'
  CustomerSupportRemark:
    type: object
    description: >-
      A text remark written by an office user that is associated with a specific
      move.
    required:
      - id
      - moveID
      - officeUserID
      - content
    properties:
      id:
        example: 1f2270c7-7166-40ae-981e-b200ebdf3054
        format: uuid
        type: string
      createdAt:
        type: string
        format: date-time
        readOnly: true
      updatedAt:
        type: string
        format: date-time
        readOnly: true
      officeUserID:
        example: 1f2270c7-7166-40ae-981e-b200ebdf3054
        format: uuid
        type: string
      moveID:
        example: 1f2270c7-7166-40ae-981e-b200ebdf3054
        format: uuid
        type: string
      content:
        example: This is a remark about a move.
        type: string
      officeUserFirstName:
        example: Grace
        type: string
        readOnly: true
      officeUserLastName:
        example: Griffin
        type: string
        readOnly: true
      officeUserEmail:
        type: string
        format: x-email
        pattern: ^[a-zA-Z0-9._%+-]+@[a-zA-Z0-9.-]+\.[a-zA-Z]{2,}$
        readOnly: true
  CustomerSupportRemarks:
    type: array
    items:
      $ref: '#/definitions/CustomerSupportRemark'
  DepartmentIndicator:
    type: string
    x-nullable: true
    title: Department indicator
    description: Military branch of service indicator for orders
    enum:
      - ARMY
      - ARMY_CORPS_OF_ENGINEERS
      - COAST_GUARD
      - NAVY_AND_MARINES
      - AIR_AND_SPACE_FORCE
      - OFFICE_OF_SECRETARY_OF_DEFENSE
    x-display-value:
      ARMY: 21 Army
      ARMY_CORPS_OF_ENGINEERS: 96 Army Corps of Engineers
      COAST_GUARD: 70 Coast Guard
      NAVY_AND_MARINES: 17 Navy and Marine Corps
      AIR_AND_SPACE_FORCE: 57 Air Force and Space Force
      OFFICE_OF_SECRETARY_OF_DEFENSE: 97 Office of Secretary of Defense
  LineOfAccounting:
    type: object
    properties:
      id:
        type: string
        format: uuid
        example: 06254fc3-b763-484c-b555-42855d1ad5cd
      loaSysId:
        type: string
        maxLength: 20
        example: '10003'
        x-nullable: true
      loaDptID:
        type: string
        maxLength: 2
        example: '1 '
        x-nullable: true
      loaTnsfrDptNm:
        type: string
        maxLength: 4
        x-nullable: true
      loaBafID:
        type: string
        maxLength: 4
        example: '1234'
        x-nullable: true
      loaTrsySfxTx:
        type: string
        maxLength: 4
        example: '0000'
        x-nullable: true
      loaMajClmNm:
        type: string
        maxLength: 4
        x-nullable: true
      loaOpAgncyID:
        type: string
        maxLength: 4
        example: 1A
        x-nullable: true
      loaAlltSnID:
        type: string
        maxLength: 5
        example: 123A
        x-nullable: true
      loaPgmElmntID:
        type: string
        maxLength: 12
        example: '00000000'
        x-nullable: true
      loaTskBdgtSblnTx:
        type: string
        maxLength: 8
        x-nullable: true
      loaDfAgncyAlctnRcpntID:
        type: string
        maxLength: 4
        x-nullable: true
      loaJbOrdNm:
        type: string
        maxLength: 10
        x-nullable: true
      loaSbaltmtRcpntID:
        type: string
        maxLength: 1
        x-nullable: true
      loaWkCntrRcpntNm:
        type: string
        maxLength: 6
        x-nullable: true
      loaMajRmbsmtSrcID:
        type: string
        maxLength: 1
        x-nullable: true
      loaDtlRmbsmtSrcID:
        type: string
        maxLength: 3
        x-nullable: true
      loaCustNm:
        type: string
        maxLength: 6
        x-nullable: true
      loaObjClsID:
        type: string
        maxLength: 6
        example: 22NL
        x-nullable: true
      loaSrvSrcID:
        type: string
        maxLength: 1
        x-nullable: true
      loaSpclIntrID:
        type: string
        maxLength: 2
        x-nullable: true
      loaBdgtAcntClsNm:
        type: string
        maxLength: 8
        example: '000000'
        x-nullable: true
      loaDocID:
        type: string
        maxLength: 15
        example: HHG12345678900
        x-nullable: true
      loaClsRefID:
        type: string
        maxLength: 2
        x-nullable: true
      loaInstlAcntgActID:
        type: string
        maxLength: 6
        example: '12345'
        x-nullable: true
      loaLclInstlID:
        type: string
        maxLength: 18
        x-nullable: true
      loaFmsTrnsactnID:
        type: string
        maxLength: 12
        x-nullable: true
      loaDscTx:
        type: string
        example: PERSONAL PROPERTY - PARANORMAL ACTIVITY DIVISION (OTHER)
        x-nullable: true
      loaBgnDt:
        type: string
        format: date
        example: '2005-10-01'
        x-nullable: true
      loaEndDt:
        type: string
        format: date
        example: '2015-10-01'
        x-nullable: true
      loaFnctPrsNm:
        type: string
        maxLength: 255
        x-nullable: true
      loaStatCd:
        type: string
        maxLength: 1
        example: U
        x-nullable: true
      loaHistStatCd:
        type: string
        maxLength: 1
        x-nullable: true
      loaHsGdsCd:
        type: string
        maxLength: 2
        example: HT
        x-nullable: true
      orgGrpDfasCd:
        type: string
        maxLength: 2
        example: ZZ
        x-nullable: true
      loaUic:
        type: string
        maxLength: 6
        x-nullable: true
      loaTrnsnID:
        type: string
        maxLength: 3
        example: B1
        x-nullable: true
      loaSubAcntID:
        type: string
        maxLength: 3
        x-nullable: true
      loaBetCd:
        type: string
        maxLength: 4
        x-nullable: true
      loaFndTyFgCd:
        type: string
        maxLength: 1
        x-nullable: true
      loaBgtLnItmID:
        type: string
        maxLength: 8
        x-nullable: true
      loaScrtyCoopImplAgncCd:
        type: string
        maxLength: 1
        x-nullable: true
      loaScrtyCoopDsgntrCd:
        type: string
        maxLength: 4
        x-nullable: true
      loaScrtyCoopLnItmID:
        type: string
        maxLength: 3
        x-nullable: true
      loaAgncDsbrCd:
        type: string
        maxLength: 6
        x-nullable: true
      loaAgncAcntngCd:
        type: string
        maxLength: 6
        x-nullable: true
      loaFndCntrID:
        type: string
        maxLength: 12
        x-nullable: true
      loaCstCntrID:
        type: string
        maxLength: 16
        x-nullable: true
      loaPrjID:
        type: string
        maxLength: 12
        x-nullable: true
      loaActvtyID:
        type: string
        maxLength: 11
        x-nullable: true
      loaCstCd:
        type: string
        maxLength: 16
        x-nullable: true
      loaWrkOrdID:
        type: string
        maxLength: 16
        x-nullable: true
      loaFnclArID:
        type: string
        maxLength: 6
        x-nullable: true
      loaScrtyCoopCustCd:
        type: string
        maxLength: 2
        x-nullable: true
      loaEndFyTx:
        type: integer
        example: 2016
        x-nullable: true
      loaBgFyTx:
        type: integer
        example: 2006
        x-nullable: true
      loaBgtRstrCd:
        type: string
        maxLength: 1
        x-nullable: true
      loaBgtSubActCd:
        type: string
        maxLength: 4
        x-nullable: true
      createdAt:
        type: string
        format: date-time
        example: '2023-08-03T19:17:10.050Z'
      updatedAt:
        type: string
        format: date-time
        example: '2023-08-03T19:17:38.776Z'
      validLoaForTac:
        type: boolean
        x-nullable: true
      validHhgProgramCodeForLoa:
        type: boolean
        x-nullable: true
  VLocation:
    description: A postal code, city, and state lookup
    type: object
    properties:
      city:
        type: string
        example: Anytown
        title: City
      state:
        title: State
        type: string
        x-display-value:
          AL: AL
          AK: AK
          AR: AR
          AZ: AZ
          CA: CA
          CO: CO
          CT: CT
          DC: DC
          DE: DE
          FL: FL
          GA: GA
          HI: HI
          IA: IA
          ID: ID
          IL: IL
          IN: IN
          KS: KS
          KY: KY
          LA: LA
          MA: MA
          MD: MD
          ME: ME
          MI: MI
          MN: MN
          MO: MO
          MS: MS
          MT: MT
          NC: NC
          ND: ND
          NE: NE
          NH: NH
          NJ: NJ
          NM: NM
          NV: NV
          NY: NY
          OH: OH
          OK: OK
          OR: OR
          PA: PA
          RI: RI
          SC: SC
          SD: SD
          TN: TN
          TX: TX
          UT: UT
          VA: VA
          VT: VT
          WA: WA
          WI: WI
          WV: WV
          WY: WY
        enum:
          - AL
          - AK
          - AR
          - AZ
          - CA
          - CO
          - CT
          - DC
          - DE
          - FL
          - GA
          - HI
          - IA
          - ID
          - IL
          - IN
          - KS
          - KY
          - LA
          - MA
          - MD
          - ME
          - MI
          - MN
          - MO
          - MS
          - MT
          - NC
          - ND
          - NE
          - NH
          - NJ
          - NM
          - NV
          - NY
          - OH
          - OK
          - OR
          - PA
          - RI
          - SC
          - SD
          - TN
          - TX
          - UT
          - VA
          - VT
          - WA
          - WI
          - WV
          - WY
      postalCode:
        type: string
        format: zip
        title: ZIP
        example: '90210'
        pattern: ^(\d{5}?)$
      county:
        type: string
        title: County
        x-nullable: true
        example: LOS ANGELES
      usPostRegionCitiesID:
        type: string
        format: uuid
        example: c56a4180-65aa-42ec-a945-5fd21dec0538
  Country:
    description: Country code and name
    type: object
    properties:
      code:
        title: Country Code
        type: string
        x-display-value:
          A2: A2
          AD: AD
          AE: AE
          AF: AF
          AG: AG
          AI: AI
          AL: AL
          AM: AM
          AN: AN
          AO: AO
          AQ: AQ
          AR: AR
          AS: AS
          AT: AT
          AU: AU
          AW: AW
          AZ: AZ
          BA: BA
          BB: BB
          BD: BD
          BE: BE
          BF: BF
          BG: BG
          BH: BH
          BI: BI
          BJ: BJ
          BL: BL
          BM: BM
          BN: BN
          BO: BO
          BQ: BQ
          BR: BR
          BS: BS
          BT: BT
          BV: BV
          BW: BW
          BY: BY
          BZ: BZ
          CA: CA
          CC: CC
          CD: CD
          CF: CF
          CG: CG
          CH: CH
          CI: CI
          CK: CK
          CL: CL
          CM: CM
          CN: CN
          CO: CO
          CP: CP
          CR: CR
          CU: CU
          CV: CV
          CW: CW
          CX: CX
          CY: CY
          CZ: CZ
          DE: DE
          DG: DG
          DJ: DJ
          DK: DK
          DM: DM
          DO: DO
          DZ: DZ
          EC: EC
          EE: EE
          EG: EG
          ER: ER
          ES: ES
          ET: ET
          FI: FI
          FJ: FJ
          FK: FK
          FM: FM
          FO: FO
          FR: FR
          GA: GA
          GB: GB
          GD: GD
          GE: GE
          GF: GF
          GG: GG
          GH: GH
          GI: GI
          GL: GL
          GM: GM
          GN: GN
          GP: GP
          GQ: GQ
          GR: GR
          GS: GS
          GT: GT
          GU: GU
          GW: GW
          GY: GY
          HK: HK
          HM: HM
          HN: HN
          HR: HR
          HT: HT
          HU: HU
          ID: ID
          IE: IE
          IL: IL
          IM: IM
          IN: IN
          IO: IO
          IQ: IQ
          IR: IR
          IS: IS
          IT: IT
          JE: JE
          JM: JM
          JO: JO
          JP: JP
          KE: KE
          KG: KG
          KH: KH
          KI: KI
          KM: KM
          KN: KN
          KP: KP
          KR: KR
          KW: KW
          KY: KY
          KZ: KZ
          LA: LA
          LB: LB
          LC: LC
          LI: LI
          LK: LK
          LR: LR
          LS: LS
          LT: LT
          LV: LV
          LY: LY
          MA: MA
          MD: MD
          ME: ME
          MF: MF
          MG: MG
          MH: MH
          MK: MK
          ML: ML
          MM: MM
          MN: MN
          MO: MO
          MP: MP
          MQ: MQ
          MS: MS
          MT: MT
          MU: MU
          MV: MV
          MW: MW
          MY: MY
          MZ: MZ
          NA: NA
          NC: NC
          NE: NE
          NG: NG
          NL: NL
          'NO': 'NO'
          NP: NP
          NU: NU
          NZ: NZ
          OM: OM
          PA: PA
          PF: PF
          PG: PG
          PH: PH
          PL: PL
          PM: PM
          PN: PN
          PR: PR
          PW: PW
          PY: PY
          QA: QA
          QM: QM
          QS: QS
          QU: QU
          QW: QW
          QX: QX
          QZ: QZ
          RO: RO
          RS: RS
          RW: RW
          SA: SA
          SB: SB
          SC: SC
          SD: SD
          SE: SE
          SG: SG
          SH: SH
          SI: SI
          SK: SK
          SM: SM
          SN: SN
          SO: SO
          SR: SR
          SS: SS
          ST: ST
          SV: SV
          SX: SX
          SZ: SZ
          TC: TC
          TD: TD
          TF: TF
          TH: TH
          TJ: TJ
          TK: TK
          TN: TN
          TO: TO
          TR: TR
          TT: TT
          TV: TV
          TW: TW
          UA: UA
          UG: UG
          US: US
          UY: UY
          VA: VA
          VC: VC
          VG: VG
          VI: VI
          VN: VN
          VU: VU
          WS: WS
          XA: XA
          XB: XB
          XC: XC
          XD: XD
          XE: XE
          XG: XG
          XH: XH
          XJ: XJ
          XK: XK
          XL: XL
          XM: XM
          XP: XP
          XQ: XQ
          XR: XR
          XS: XS
          XU: XU
          XV: XV
          XW: XW
          YE: YE
          YT: YT
          ZA: ZA
          ZM: ZM
          LU: LU
          EH: EH
          MC: MC
          ZW: ZW
          VE: VE
          WF: WF
          XT: XT
          MR: MR
          MX: MX
          NF: NF
          NI: NI
          NR: NR
          PE: PE
          PK: PK
          PT: PT
          RE: RE
          RU: RU
          SL: SL
          SY: SY
          TG: TG
          TL: TL
          TM: TM
          TZ: TZ
          UZ: UZ
        enum:
          - A2
          - AD
          - AE
          - AF
          - AG
          - AI
          - AL
          - AM
          - AN
          - AO
          - AQ
          - AR
          - AS
          - AT
          - AU
          - AW
          - AZ
          - BA
          - BB
          - BD
          - BE
          - BF
          - BG
          - BH
          - BI
          - BJ
          - BL
          - BM
          - BN
          - BO
          - BQ
          - BR
          - BS
          - BT
          - BV
          - BW
          - BY
          - BZ
          - CA
          - CC
          - CD
          - CF
          - CG
          - CH
          - CI
          - CK
          - CL
          - CM
          - CN
          - CO
          - CP
          - CR
          - CU
          - CV
          - CW
          - CX
          - CY
          - CZ
          - DE
          - DG
          - DJ
          - DK
          - DM
          - DO
          - DZ
          - EC
          - EE
          - EG
          - ER
          - ES
          - ET
          - FI
          - FJ
          - FK
          - FM
          - FO
          - FR
          - GA
          - GB
          - GD
          - GE
          - GF
          - GG
          - GH
          - GI
          - GL
          - GM
          - GN
          - GP
          - GQ
          - GR
          - GS
          - GT
          - GU
          - GW
          - GY
          - HK
          - HM
          - HN
          - HR
          - HT
          - HU
          - ID
          - IE
          - IL
          - IM
          - IN
          - IO
          - IQ
          - IR
          - IS
          - IT
          - JE
          - JM
          - JO
          - JP
          - KE
          - KG
          - KH
          - KI
          - KM
          - KN
          - KP
          - KR
          - KW
          - KY
          - KZ
          - LA
          - LB
          - LC
          - LI
          - LK
          - LR
          - LS
          - LT
          - LV
          - LY
          - MA
          - MD
          - ME
          - MF
          - MG
          - MH
          - MK
          - ML
          - MM
          - MN
          - MO
          - MP
          - MQ
          - MS
          - MT
          - MU
          - MV
          - MW
          - MY
          - MZ
          - NA
          - NC
          - NE
          - NG
          - NL
          - 'NO'
          - NP
          - NU
          - NZ
          - OM
          - PA
          - PF
          - PG
          - PH
          - PL
          - PM
          - PN
          - PR
          - PW
          - PY
          - QA
          - QM
          - QS
          - QU
          - QW
          - QX
          - QZ
          - RO
          - RS
          - RW
          - SA
          - SB
          - SC
          - SD
          - SE
          - SG
          - SH
          - SI
          - SK
          - SM
          - SN
          - SO
          - SR
          - SS
          - ST
          - SV
          - SX
          - SZ
          - TC
          - TD
          - TF
          - TH
          - TJ
          - TK
          - TN
          - TO
          - TR
          - TT
          - TV
          - TW
          - UA
          - UG
          - US
          - UY
          - VA
          - VC
          - VG
          - VI
          - VN
          - VU
          - WS
          - XA
          - XB
          - XC
          - XD
          - XE
          - XG
          - XH
          - XJ
          - XK
          - XL
          - XM
          - XP
          - XQ
          - XR
          - XS
          - XU
          - XV
          - XW
          - YE
          - YT
          - ZA
          - ZM
          - LU
          - EH
          - MC
          - ZW
          - VE
          - WF
          - XT
          - MR
          - MX
          - NF
          - NI
          - NR
          - PE
          - PK
          - PT
          - RE
          - RU
          - SL
          - SY
          - TG
          - TL
          - TM
          - TZ
          - UZ
      name:
        type: string
        example: UNITED STATES
        title: Country Name
  ReServiceItem:
    description: A Service Item which ties an ReService, Market, and Shipment Type together
    type: object
    properties:
      serviceCode:
        type: string
        example: UBP
        enum:
          - CS
          - DBHF
          - DBTF
          - DCRT
          - DCRTSA
          - DDASIT
          - DDDSIT
          - DDFSIT
          - DDP
          - DDSFSC
          - DDSHUT
          - DLH
          - DMHF
          - DNPK
          - DOASIT
          - DOFSIT
          - DOP
          - DOPSIT
          - DOSFSC
          - DOSHUT
          - DPK
          - DSH
          - DUCRT
          - DUPK
          - FSC
          - IBHF
          - IBTF
          - ICRT
          - ICRTSA
          - IDASIT
          - IDDSIT
          - IDFSIT
          - IDSFSC
          - IDSHUT
          - IHPK
          - IHUPK
          - INPK
          - IOASIT
          - IOFSIT
          - IOPSIT
          - IOSFSC
          - IOSHUT
          - ISLH
          - IUBPK
          - IUBUPK
          - IUCRT
          - MS
          - PODFSC
          - POEFSC
          - UBP
      serviceName:
        type: string
        example: International UB, International Shipping & Linehaul
      marketCode:
        type: string
        example: i (International), d (Domestic)
        enum:
          - i
          - d
      shipmentType:
        type: string
        example: HHG, UNACCOMPANIED_BAGGAGE
        enum:
          - BOAT_HAUL_AWAY
          - BOAT_TOW_AWAY
          - HHG
          - HHG_INTO_NTS
          - HHG_OUTOF_NTS
          - MOBILE_HOME
          - PPM
          - UNACCOMPANIED_BAGGAGE
      isAutoApproved:
        type: boolean
        example: true
responses:
  InvalidRequest:
    description: The request payload is invalid
    schema:
      $ref: '#/definitions/Error'
  NotFound:
    description: The requested resource wasn't found
    schema:
      $ref: '#/definitions/Error'
  Conflict:
    description: Conflict error
    schema:
      $ref: '#/definitions/Error'
  PermissionDenied:
    description: The request was denied
    schema:
      $ref: '#/definitions/Error'
  ServerError:
    description: A server error occurred
    schema:
      $ref: '#/definitions/Error'
  PreconditionFailed:
    description: Precondition failed
    schema:
      $ref: '#/definitions/Error'
  UnprocessableEntity:
    description: The payload was unprocessable.
    schema:
      $ref: '#/definitions/ValidationError'
parameters:
  ifMatch:
    in: header
    name: If-Match
    type: string
    required: true
    description: >
      Optimistic locking is implemented via the `If-Match` header. If the ETag
      header does not match the value of the resource on the server, the server
      rejects the change with a `412 Precondition Failed` error.
  ppmShipmentId:
    name: ppmShipmentId
    in: path
    type: string
    format: uuid
    required: true
    description: UUID of the PPM shipment
  weightTicketId:
    name: weightTicketId
    in: path
    type: string
    format: uuid
    required: true
    description: UUID of the weight ticket
  movingExpenseId:
    name: movingExpenseId
    in: path
    type: string
    format: uuid
    required: true
    description: UUID of the moving expense
  proGearWeightTicketId:
    name: proGearWeightTicketId
    in: path
    type: string
    format: uuid
    required: true
    description: UUID of the pro-gear weight ticket<|MERGE_RESOLUTION|>--- conflicted
+++ resolved
@@ -8569,15 +8569,12 @@
         type: string
         description: comma‑separated list of shipment dates (YYYY‑MM‑DD)
         x-nullable: true
-<<<<<<< HEAD
-=======
       closeoutInitiatedDates:
         type: string
         description: >-
           comma‑separated list of PPM shipment closeout initiated dates
           (YYYY‑MM‑DD)
         x-nullable: true
->>>>>>> eb5af437
       departmentIndicator:
         $ref: '#/definitions/DeptIndicator'
       shipmentsCount:
