swagger: '2.0'
info:
  contact:
    email: milmove-developers@caci.com
  description: >
    The GHC API is a RESTful API that enables the Office application for
    MilMove.


    All endpoints are located under `/ghc/v1`.
  license:
    name: MIT
    url: https://opensource.org/licenses/MIT
  title: MilMove GHC API
  version: 0.0.1
basePath: /ghc/v1
schemes:
  - http
tags:
  - name: queues
  - name: move
  - name: order
    description: >
      Move Orders - Commonly called “Orders,” especially in customer-facing
      language. Orders are plural because they're a bundle of related orders
      issued bya Service (e.g. Army, Air Force, Navy) to a customer that
      authorize (and order) that customer to move from one location to another.

      Orders are backed by $$ in the bank to support that move, which is
      identified by a Line of Account (LOA) code on the orders document.
  - name: moveTaskOrder
  - name: customer
  - name: mtoServiceItem
  - name: mtoShipment
  - name: shipment
  - name: mtoAgent
  - name: paymentServiceItem
  - name: ppm
  - name: tac
  - name: transportationOffice
  - name: addresses
  - name: uploads
  - name: paymentRequests
paths:
  /customer:
    post:
      summary: Creates a customer with Okta option
      description: >-
        Creates a customer with option to also create an Okta profile account
        based on the office user's input when completing the UI form and
        submitting.
      operationId: createCustomerWithOktaOption
      tags:
        - customer
      consumes:
        - application/json
      produces:
        - application/json
      parameters:
        - in: body
          name: body
          required: true
          schema:
            $ref: '#/definitions/CreateCustomerPayload'
      responses:
        '200':
          description: successfully created the customer
          schema:
            $ref: '#/definitions/CreatedCustomer'
        '400':
          $ref: '#/responses/InvalidRequest'
        '401':
          $ref: '#/responses/PermissionDenied'
        '403':
          $ref: '#/responses/PermissionDenied'
        '404':
          $ref: '#/responses/NotFound'
        '409':
          $ref: '#/responses/Conflict'
        '412':
          $ref: '#/responses/PreconditionFailed'
        '422':
          $ref: '#/responses/UnprocessableEntity'
        '500':
          $ref: '#/responses/ServerError'
  /open/requested-office-users:
    post:
      consumes:
        - application/json
      produces:
        - application/json
      summary: Create an Office User
      description: >
        This endpoint is publicly accessible as it is utilized for individuals
        who do not have an office account to request the creation of an office
        account.

        Request the creation of an office user. An administrator will need to
        approve them after creation. Note on requirements: An identification
        method must be present. The following 2 fields have an "OR" requirement.
        - edipi - other_unique_id One of these two fields MUST be present to
        serve as identification for the office user being created. This logic is
        handled at the application level.
      operationId: createRequestedOfficeUser
      tags:
        - officeUsers
      parameters:
        - in: body
          name: officeUser
          description: Office User information
          schema:
            $ref: '#/definitions/OfficeUserCreate'
      responses:
        '201':
          description: successfully requested the creation of provided office user
          schema:
            $ref: '#/definitions/OfficeUser'
        '422':
          description: validation error
          schema:
            $ref: '#/definitions/ValidationError'
        '500':
          description: internal server error
  /customer/{customerID}:
    parameters:
      - description: ID of customer to use
        in: path
        name: customerID
        required: true
        type: string
        format: uuid
    get:
      produces:
        - application/json
      parameters: []
      responses:
        '200':
          description: Successfully retrieved information on an individual customer
          schema:
            $ref: '#/definitions/Customer'
        '400':
          $ref: '#/responses/InvalidRequest'
        '401':
          $ref: '#/responses/PermissionDenied'
        '403':
          $ref: '#/responses/PermissionDenied'
        '404':
          $ref: '#/responses/NotFound'
        '500':
          $ref: '#/responses/ServerError'
      tags:
        - customer
      description: Returns a given customer
      operationId: getCustomer
      summary: Returns a given customer
    patch:
      summary: Updates customer info
      description: Updates customer info by ID
      operationId: updateCustomer
      tags:
        - customer
      consumes:
        - application/json
      produces:
        - application/json
      parameters:
        - in: body
          name: body
          required: true
          schema:
            $ref: '#/definitions/UpdateCustomerPayload'
        - in: header
          name: If-Match
          type: string
          required: true
      responses:
        '200':
          description: updated instance of orders
          schema:
            $ref: '#/definitions/Customer'
        '400':
          $ref: '#/responses/InvalidRequest'
        '401':
          $ref: '#/responses/PermissionDenied'
        '403':
          $ref: '#/responses/PermissionDenied'
        '404':
          $ref: '#/responses/NotFound'
        '412':
          $ref: '#/responses/PreconditionFailed'
        '422':
          $ref: '#/responses/UnprocessableEntity'
        '500':
          $ref: '#/responses/ServerError'
      x-permissions:
        - update.customer
  /customer/search:
    post:
      produces:
        - application/json
      consumes:
        - application/json
      summary: Search customers by DOD ID or customer name
      description: >
        Search customers by DOD ID or customer name. Used by services counselors
        to locate profiles to update, find attached moves, and to create new
        moves.
      operationId: searchCustomers
      tags:
        - customer
      parameters:
        - in: body
          name: body
          schema:
            properties:
              page:
                type: integer
                description: requested page of results
              perPage:
                type: integer
              edipi:
                description: DOD ID
                type: string
                minLength: 10
                maxLength: 10
                x-nullable: true
              emplid:
                description: EMPLID
                type: string
                minLength: 7
                maxLength: 7
                x-nullable: true
              branch:
                description: Branch
                type: string
                minLength: 1
              customerName:
                description: Customer Name
                type: string
                minLength: 1
                x-nullable: true
              sort:
                type: string
                x-nullable: true
                enum:
                  - customerName
                  - edipi
                  - emplid
                  - branch
                  - personalEmail
                  - telephone
              order:
                type: string
                x-nullable: true
                enum:
                  - asc
                  - desc
          description: field that results should be sorted by
      responses:
        '200':
          description: Successfully returned all customers matching the criteria
          schema:
            $ref: '#/definitions/SearchCustomersResult'
        '403':
          $ref: '#/responses/PermissionDenied'
        '500':
          $ref: '#/responses/ServerError'
  /move/{locator}:
    parameters:
      - description: Code used to identify a move in the system
        in: path
        name: locator
        required: true
        type: string
    get:
      produces:
        - application/json
      parameters: []
      responses:
        '200':
          description: Successfully retrieved the individual move
          schema:
            $ref: '#/definitions/Move'
        '400':
          $ref: '#/responses/InvalidRequest'
        '401':
          $ref: '#/responses/PermissionDenied'
        '403':
          $ref: '#/responses/PermissionDenied'
        '404':
          $ref: '#/responses/NotFound'
        '500':
          $ref: '#/responses/ServerError'
      tags:
        - move
      description: Returns a given move for a unique alphanumeric locator string
      summary: Returns a given move
      operationId: getMove
  /move/{locator}/history:
    parameters:
      - description: Code used to identify a move in the system
        in: path
        name: locator
        required: true
        type: string
    get:
      produces:
        - application/json
      parameters:
        - in: query
          name: page
          type: integer
          description: requested page of results
        - in: query
          name: perPage
          type: integer
          description: results per page
      responses:
        '200':
          description: Successfully retrieved the individual move history
          schema:
            $ref: '#/definitions/MoveHistoryResult'
        '400':
          $ref: '#/responses/InvalidRequest'
        '401':
          $ref: '#/responses/PermissionDenied'
        '403':
          $ref: '#/responses/PermissionDenied'
        '404':
          $ref: '#/responses/NotFound'
        '500':
          $ref: '#/responses/ServerError'
      tags:
        - move
      description: >-
        Returns the history for a given move for a unique alphanumeric locator
        string
      summary: Returns the history of an identified move
      operationId: getMoveHistory
  /moves/{moveID}/shipment-evaluation-reports-list:
    parameters:
      - description: Code used to identify a move in the system
        in: path
        name: moveID
        required: true
        type: string
        format: uuid
    get:
      produces:
        - application/json
      responses:
        '200':
          description: Successfully retrieved the move's evaluation reports
          schema:
            $ref: '#/definitions/EvaluationReportList'
        '400':
          $ref: '#/responses/InvalidRequest'
        '401':
          $ref: '#/responses/PermissionDenied'
        '403':
          $ref: '#/responses/PermissionDenied'
        '404':
          $ref: '#/responses/NotFound'
        '500':
          $ref: '#/responses/ServerError'
      tags:
        - move
      description: >-
        Returns shipment evaluation reports for the specified move that are
        visible to the current office user
      summary: >-
        Returns shipment evaluation reports for the specified move that are
        visible to the current office user
      operationId: getMoveShipmentEvaluationReportsList
  /moves/{moveID}/counseling-evaluation-reports-list:
    parameters:
      - description: Code used to identify a move in the system
        in: path
        name: moveID
        required: true
        type: string
        format: uuid
    get:
      produces:
        - application/json
      responses:
        '200':
          description: Successfully retrieved the move's evaluation reports
          schema:
            $ref: '#/definitions/EvaluationReportList'
        '400':
          $ref: '#/responses/InvalidRequest'
        '401':
          $ref: '#/responses/PermissionDenied'
        '403':
          $ref: '#/responses/PermissionDenied'
        '404':
          $ref: '#/responses/NotFound'
        '500':
          $ref: '#/responses/ServerError'
      tags:
        - move
      description: >-
        Returns counseling evaluation reports for the specified move that are
        visible to the current office user
      summary: >-
        Returns counseling evaluation reports for the specified move that are
        visible to the current office user
      operationId: getMoveCounselingEvaluationReportsList
  /moves/{moveID}/cancel:
    parameters:
      - description: ID of the move
        in: path
        name: moveID
        required: true
        format: uuid
        type: string
    post:
      consumes:
        - application/json
      produces:
        - application/json
      parameters: []
      responses:
        '200':
          description: Successfully canceled move
          schema:
            $ref: '#/definitions/Move'
        '403':
          $ref: '#/responses/PermissionDenied'
        '404':
          $ref: '#/responses/NotFound'
        '409':
          $ref: '#/responses/Conflict'
        '412':
          $ref: '#/responses/PreconditionFailed'
        '422':
          $ref: '#/responses/UnprocessableEntity'
        '500':
          $ref: '#/responses/ServerError'
      tags:
        - move
      description: cancels a move
      operationId: moveCanceler
      summary: Cancels a move
      x-permissions:
        - update.cancelMoveFlag
  /counseling/orders/{orderID}:
    parameters:
      - description: ID of order to update
        in: path
        name: orderID
        required: true
        type: string
        format: uuid
    patch:
      summary: Updates an order (performed by a services counselor)
      description: All fields sent in this request will be set on the order referenced
      operationId: counselingUpdateOrder
      tags:
        - order
      consumes:
        - application/json
      produces:
        - application/json
      parameters:
        - in: body
          name: body
          required: true
          schema:
            $ref: '#/definitions/CounselingUpdateOrderPayload'
        - in: header
          name: If-Match
          type: string
          required: true
      responses:
        '200':
          description: updated instance of orders
          schema:
            $ref: '#/definitions/Order'
        '403':
          $ref: '#/responses/PermissionDenied'
        '404':
          $ref: '#/responses/NotFound'
        '412':
          $ref: '#/responses/PreconditionFailed'
        '422':
          $ref: '#/responses/UnprocessableEntity'
        '500':
          $ref: '#/responses/ServerError'
  /orders:
    post:
      summary: Creates an orders model for a logged-in user
      description: >-
        Creates an instance of orders tied to a service member, which allow for
        creation of a move and an entitlement. Orders are required before the
        creation of a move
      operationId: createOrder
      tags:
        - order
      consumes:
        - application/json
      produces:
        - application/json
      parameters:
        - in: body
          name: createOrders
          schema:
            $ref: '#/definitions/CreateOrders'
      responses:
        '200':
          description: created instance of orders
          schema:
            $ref: '#/definitions/Order'
        '400':
          description: invalid request
        '401':
          description: request requires user authentication
        '403':
          description: user is not authorized
        '422':
          $ref: '#/responses/UnprocessableEntity'
        '500':
          description: internal server error
  /orders/{orderID}:
    parameters:
      - description: ID of order to use
        in: path
        name: orderID
        required: true
        type: string
        format: uuid
    patch:
      summary: Updates an order
      description: All fields sent in this request will be set on the order referenced
      operationId: updateOrder
      tags:
        - order
      consumes:
        - application/json
      produces:
        - application/json
      parameters:
        - in: body
          name: body
          required: true
          schema:
            $ref: '#/definitions/UpdateOrderPayload'
        - in: header
          name: If-Match
          type: string
          required: true
      responses:
        '200':
          description: updated instance of orders
          schema:
            $ref: '#/definitions/Order'
        '400':
          $ref: '#/responses/InvalidRequest'
        '403':
          $ref: '#/responses/PermissionDenied'
        '404':
          $ref: '#/responses/NotFound'
        '409':
          $ref: '#/responses/Conflict'
        '412':
          $ref: '#/responses/PreconditionFailed'
        '422':
          $ref: '#/responses/UnprocessableEntity'
        '500':
          $ref: '#/responses/ServerError'
      x-permissions:
        - update.orders
    get:
      produces:
        - application/json
      parameters: []
      responses:
        '200':
          description: Successfully retrieved order
          schema:
            $ref: '#/definitions/Order'
        '400':
          $ref: '#/responses/InvalidRequest'
        '401':
          $ref: '#/responses/PermissionDenied'
        '403':
          $ref: '#/responses/PermissionDenied'
        '404':
          $ref: '#/responses/NotFound'
        '500':
          $ref: '#/responses/ServerError'
      tags:
        - order
      description: Gets an order
      operationId: getOrder
      summary: Gets an order by ID
  /orders/{orderID}/allowances:
    parameters:
      - description: ID of order to use
        in: path
        name: orderID
        required: true
        type: string
        format: uuid
    patch:
      summary: Updates an allowance (Orders with Entitlements)
      description: All fields sent in this request will be set on the order referenced
      operationId: updateAllowance
      tags:
        - order
      consumes:
        - application/json
      produces:
        - application/json
      parameters:
        - in: body
          name: body
          required: true
          schema:
            $ref: '#/definitions/UpdateAllowancePayload'
        - in: header
          name: If-Match
          type: string
          required: true
      responses:
        '200':
          description: updated instance of allowance
          schema:
            $ref: '#/definitions/Order'
        '403':
          $ref: '#/responses/PermissionDenied'
        '404':
          $ref: '#/responses/NotFound'
        '412':
          $ref: '#/responses/PreconditionFailed'
        '422':
          $ref: '#/responses/UnprocessableEntity'
        '500':
          $ref: '#/responses/ServerError'
      x-permissions:
        - update.allowances
  /orders/{orderID}/acknowledge-excess-weight-risk:
    parameters:
      - description: ID of order to use
        in: path
        name: orderID
        required: true
        type: string
        format: uuid
    post:
      summary: >-
        Saves the date and time a TOO acknowledged the excess weight risk by
        dismissing the alert
      description: >-
        Saves the date and time a TOO acknowledged the excess weight risk by
        dismissing the alert
      operationId: acknowledgeExcessWeightRisk
      tags:
        - order
      consumes:
        - application/json
      produces:
        - application/json
      parameters:
        - in: header
          name: If-Match
          type: string
          required: true
      responses:
        '200':
          description: updated Move
          schema:
            $ref: '#/definitions/Move'
        '403':
          $ref: '#/responses/PermissionDenied'
        '404':
          $ref: '#/responses/NotFound'
        '412':
          $ref: '#/responses/PreconditionFailed'
        '422':
          $ref: '#/responses/UnprocessableEntity'
        '500':
          $ref: '#/responses/ServerError'
      x-permissions:
        - update.excessWeightRisk
  /orders/{orderID}/update-billable-weight:
    parameters:
      - description: ID of order to use
        in: path
        name: orderID
        required: true
        type: string
        format: uuid
    patch:
      summary: Updates the max billable weight
      description: Updates the DBAuthorizedWeight attribute for the Order Entitlements=
      operationId: updateBillableWeight
      tags:
        - order
      consumes:
        - application/json
      produces:
        - application/json
      parameters:
        - in: body
          name: body
          required: true
          schema:
            $ref: '#/definitions/UpdateBillableWeightPayload'
        - in: header
          name: If-Match
          type: string
          required: true
      responses:
        '200':
          description: updated Order
          schema:
            $ref: '#/definitions/Order'
        '403':
          $ref: '#/responses/PermissionDenied'
        '404':
          $ref: '#/responses/NotFound'
        '412':
          $ref: '#/responses/PreconditionFailed'
        '422':
          $ref: '#/responses/UnprocessableEntity'
        '500':
          $ref: '#/responses/ServerError'
      x-permissions:
        - update.billableWeight
  /orders/{orderID}/update-max-billable-weight/tio:
    parameters:
      - description: ID of order to use
        in: path
        name: orderID
        required: true
        type: string
        format: uuid
    patch:
      summary: Updates the max billable weight with TIO remarks
      description: >-
        Updates the DBAuthorizedWeight attribute for the Order Entitlements and
        move TIO remarks
      operationId: updateMaxBillableWeightAsTIO
      tags:
        - order
      consumes:
        - application/json
      produces:
        - application/json
      parameters:
        - in: body
          name: body
          required: true
          schema:
            $ref: '#/definitions/UpdateMaxBillableWeightAsTIOPayload'
        - $ref: '#/parameters/ifMatch'
      responses:
        '200':
          description: updated Order
          schema:
            $ref: '#/definitions/Order'
        '403':
          $ref: '#/responses/PermissionDenied'
        '404':
          $ref: '#/responses/NotFound'
        '412':
          $ref: '#/responses/PreconditionFailed'
        '422':
          $ref: '#/responses/UnprocessableEntity'
        '500':
          $ref: '#/responses/ServerError'
      x-permissions:
        - update.maxBillableWeight
  /orders/{orderID}/upload_amended_orders:
    post:
      summary: Create an amended order for a given order
      description: Create an amended order for a given order
      operationId: uploadAmendedOrders
      tags:
        - order
      consumes:
        - multipart/form-data
      parameters:
        - in: path
          name: orderID
          type: string
          format: uuid
          required: true
          description: UUID of the order
        - in: formData
          name: file
          type: file
          description: The file to upload.
          required: true
      responses:
        '201':
          description: created upload
          schema:
            $ref: '#/definitions/Upload'
        '400':
          description: invalid request
          schema:
            $ref: '#/definitions/InvalidRequestResponsePayload'
        '403':
          description: not authorized
        '404':
          description: not found
        '413':
          description: payload is too large
        '500':
          description: server error
  /counseling/orders/{orderID}/allowances:
    parameters:
      - description: ID of order to use
        in: path
        name: orderID
        required: true
        type: string
        format: uuid
    patch:
      summary: Updates an allowance (Orders with Entitlements)
      description: All fields sent in this request will be set on the order referenced
      operationId: counselingUpdateAllowance
      tags:
        - order
      consumes:
        - application/json
      produces:
        - application/json
      parameters:
        - in: body
          name: body
          required: true
          schema:
            $ref: '#/definitions/CounselingUpdateAllowancePayload'
        - in: header
          name: If-Match
          type: string
          required: true
      responses:
        '200':
          description: updated instance of allowance
          schema:
            $ref: '#/definitions/Order'
        '403':
          $ref: '#/responses/PermissionDenied'
        '404':
          $ref: '#/responses/NotFound'
        '412':
          $ref: '#/responses/PreconditionFailed'
        '422':
          $ref: '#/responses/UnprocessableEntity'
        '500':
          $ref: '#/responses/ServerError'
  /move-task-orders/{moveTaskOrderID}:
    parameters:
      - description: ID of move to use
        in: path
        name: moveTaskOrderID
        required: true
        type: string
    get:
      produces:
        - application/json
      parameters: []
      responses:
        '200':
          description: Successfully retrieved move task order
          schema:
            $ref: '#/definitions/MoveTaskOrder'
        '400':
          $ref: '#/responses/InvalidRequest'
        '401':
          $ref: '#/responses/PermissionDenied'
        '403':
          $ref: '#/responses/PermissionDenied'
        '404':
          $ref: '#/responses/NotFound'
        '500':
          $ref: '#/responses/ServerError'
      tags:
        - moveTaskOrder
      description: Gets a move
      operationId: getMoveTaskOrder
      summary: Gets a move by ID
  /move_task_orders/{moveTaskOrderID}/mto_service_items:
    parameters:
      - description: ID of move for mto service item to use
        in: path
        name: moveTaskOrderID
        required: true
        format: uuid
        type: string
    get:
      produces:
        - application/json
      parameters: []
      responses:
        '200':
          description: Successfully retrieved all line items for a move task order
          schema:
            $ref: '#/definitions/MTOServiceItems'
        '404':
          $ref: '#/responses/NotFound'
        '422':
          $ref: '#/responses/UnprocessableEntity'
        '500':
          $ref: '#/responses/ServerError'
      tags:
        - mtoServiceItem
      description: Gets all line items for a move
      operationId: listMTOServiceItems
      summary: Gets all line items for a move
  /mto-shipments:
    post:
      summary: createMTOShipment
      description: |
        Creates a MTO shipment for the specified Move Task Order.
        Required fields include:
        * Shipment Type
        * Customer requested pick-up date
        * Pick-up Address
        * Delivery Address
        * Releasing / Receiving agents
        Optional fields include:
        * Delivery Address Type
        * Customer Remarks
        * Releasing / Receiving agents
        * An array of optional accessorial service item codes
      consumes:
        - application/json
      produces:
        - application/json
      operationId: createMTOShipment
      tags:
        - mtoShipment
      parameters:
        - in: body
          name: body
          schema:
            $ref: '#/definitions/CreateMTOShipment'
      responses:
        '200':
          description: Successfully created a MTO shipment.
          schema:
            $ref: '#/definitions/MTOShipment'
        '400':
          $ref: '#/responses/InvalidRequest'
        '404':
          $ref: '#/responses/NotFound'
        '422':
          $ref: '#/responses/UnprocessableEntity'
        '500':
          $ref: '#/responses/ServerError'
  /move_task_orders/{moveTaskOrderID}/mto_shipments:
    parameters:
      - description: ID of move task order for mto shipment to use
        in: path
        name: moveTaskOrderID
        required: true
        format: uuid
        type: string
    get:
      produces:
        - application/json
      parameters: []
      responses:
        '200':
          description: Successfully retrieved all mto shipments for a move task order
          schema:
            $ref: '#/definitions/MTOShipments'
        '403':
          $ref: '#/responses/PermissionDenied'
        '404':
          $ref: '#/responses/NotFound'
        '422':
          $ref: '#/responses/UnprocessableEntity'
        '500':
          $ref: '#/responses/ServerError'
      tags:
        - mtoShipment
      description: Gets all shipments for a move task order
      operationId: listMTOShipments
      summary: Gets all shipments for a move task order
  /shipments/{shipmentID}:
    get:
      summary: fetches a shipment by ID
      description: fetches a shipment by ID
      operationId: getShipment
      tags:
        - mtoShipment
      produces:
        - application/json
      parameters:
        - description: ID of the shipment to be fetched
          in: path
          name: shipmentID
          required: true
          format: uuid
          type: string
      responses:
        '200':
          description: Successfully fetched the shipment
          schema:
            $ref: '#/definitions/MTOShipment'
        '400':
          $ref: '#/responses/InvalidRequest'
        '403':
          $ref: '#/responses/PermissionDenied'
        '404':
          $ref: '#/responses/NotFound'
        '422':
          $ref: '#/responses/UnprocessableEntity'
        '500':
          $ref: '#/responses/ServerError'
    delete:
      summary: Soft deletes a shipment by ID
      description: Soft deletes a shipment by ID
      operationId: deleteShipment
      tags:
        - shipment
      produces:
        - application/json
      parameters:
        - description: ID of the shipment to be deleted
          in: path
          name: shipmentID
          required: true
          format: uuid
          type: string
      responses:
        '204':
          description: Successfully soft deleted the shipment
        '400':
          $ref: '#/responses/InvalidRequest'
        '403':
          $ref: '#/responses/PermissionDenied'
        '404':
          $ref: '#/responses/NotFound'
        '409':
          $ref: '#/responses/Conflict'
        '422':
          $ref: '#/responses/UnprocessableEntity'
        '500':
          $ref: '#/responses/ServerError'
  /move_task_orders/{moveTaskOrderID}/mto_shipments/{shipmentID}:
    patch:
      summary: updateMTOShipment
      description: |
        Updates a specified MTO shipment.
        Required fields include:
        * MTO Shipment ID required in path
        * If-Match required in headers
        * No fields required in body
        Optional fields include:
        * New shipment status type
        * Shipment Type
        * Customer requested pick-up date
        * Pick-up Address
        * Delivery Address
        * Secondary Pick-up Address
        * SecondaryDelivery Address
        * Delivery Address Type
        * Customer Remarks
        * Counselor Remarks
        * Releasing / Receiving agents
        * Actual Pro Gear Weight
        * Actual Spouse Pro Gear Weight
      consumes:
        - application/json
      produces:
        - application/json
      operationId: updateMTOShipment
      tags:
        - mtoShipment
      parameters:
        - in: path
          name: moveTaskOrderID
          required: true
          format: uuid
          type: string
          description: ID of move task order for mto shipment to use
        - in: path
          name: shipmentID
          type: string
          format: uuid
          required: true
          description: UUID of the MTO Shipment to update
        - in: header
          name: If-Match
          type: string
          required: true
          description: >
            Optimistic locking is implemented via the `If-Match` header. If the
            ETag header does not match the value of the resource on the server,
            the server rejects the change with a `412 Precondition Failed`
            error.
        - in: body
          name: body
          schema:
            $ref: '#/definitions/UpdateShipment'
      responses:
        '200':
          description: Successfully updated the specified MTO shipment.
          schema:
            $ref: '#/definitions/MTOShipment'
        '400':
          $ref: '#/responses/InvalidRequest'
        '401':
          $ref: '#/responses/PermissionDenied'
        '403':
          $ref: '#/responses/PermissionDenied'
        '404':
          $ref: '#/responses/NotFound'
        '412':
          $ref: '#/responses/PreconditionFailed'
        '422':
          $ref: '#/responses/UnprocessableEntity'
        '500':
          $ref: '#/responses/ServerError'
  /shipments/{shipmentID}/approve:
    parameters:
      - description: ID of the shipment
        in: path
        name: shipmentID
        required: true
        format: uuid
        type: string
    post:
      consumes:
        - application/json
      produces:
        - application/json
      parameters:
        - in: header
          name: If-Match
          type: string
          required: true
      responses:
        '200':
          description: Successfully approved the shipment
          schema:
            $ref: '#/definitions/MTOShipment'
        '403':
          $ref: '#/responses/PermissionDenied'
        '404':
          $ref: '#/responses/NotFound'
        '409':
          $ref: '#/responses/Conflict'
        '412':
          $ref: '#/responses/PreconditionFailed'
        '422':
          $ref: '#/responses/UnprocessableEntity'
        '500':
          $ref: '#/responses/ServerError'
      tags:
        - shipment
      description: Approves a shipment
      operationId: approveShipment
      summary: Approves a shipment
      x-permissions:
        - update.shipment
  /shipments/{shipmentID}/request-diversion:
    parameters:
      - description: ID of the shipment
        in: path
        name: shipmentID
        required: true
        format: uuid
        type: string
    post:
      consumes:
        - application/json
      produces:
        - application/json
      parameters:
        - in: header
          name: If-Match
          type: string
          required: true
        - in: body
          name: body
          required: true
          schema:
            $ref: '#/definitions/RequestDiversion'
      responses:
        '200':
          description: Successfully requested the shipment diversion
          schema:
            $ref: '#/definitions/MTOShipment'
        '403':
          $ref: '#/responses/PermissionDenied'
        '404':
          $ref: '#/responses/NotFound'
        '409':
          $ref: '#/responses/Conflict'
        '412':
          $ref: '#/responses/PreconditionFailed'
        '422':
          $ref: '#/responses/UnprocessableEntity'
        '500':
          $ref: '#/responses/ServerError'
      tags:
        - shipment
      description: Requests a shipment diversion
      operationId: requestShipmentDiversion
      summary: Requests a shipment diversion
      x-permissions:
        - create.shipmentDiversionRequest
  /shipments/{shipmentID}/approve-diversion:
    parameters:
      - description: ID of the shipment
        in: path
        name: shipmentID
        required: true
        format: uuid
        type: string
    post:
      consumes:
        - application/json
      produces:
        - application/json
      parameters:
        - in: header
          name: If-Match
          type: string
          required: true
      responses:
        '200':
          description: Successfully approved the shipment diversion
          schema:
            $ref: '#/definitions/MTOShipment'
        '403':
          $ref: '#/responses/PermissionDenied'
        '404':
          $ref: '#/responses/NotFound'
        '409':
          $ref: '#/responses/Conflict'
        '412':
          $ref: '#/responses/PreconditionFailed'
        '422':
          $ref: '#/responses/UnprocessableEntity'
        '500':
          $ref: '#/responses/ServerError'
      x-permissions:
        - update.shipment
      tags:
        - shipment
      description: Approves a shipment diversion
      operationId: approveShipmentDiversion
      summary: Approves a shipment diversion
  /shipments/{shipmentID}/reject:
    parameters:
      - description: ID of the shipment
        in: path
        name: shipmentID
        required: true
        format: uuid
        type: string
    post:
      consumes:
        - application/json
      produces:
        - application/json
      parameters:
        - in: header
          name: If-Match
          type: string
          required: true
        - in: body
          name: body
          required: true
          schema:
            $ref: '#/definitions/RejectShipment'
      responses:
        '200':
          description: Successfully rejected the shipment
          schema:
            $ref: '#/definitions/MTOShipment'
        '403':
          $ref: '#/responses/PermissionDenied'
        '404':
          $ref: '#/responses/NotFound'
        '409':
          $ref: '#/responses/Conflict'
        '412':
          $ref: '#/responses/PreconditionFailed'
        '422':
          $ref: '#/responses/UnprocessableEntity'
        '500':
          $ref: '#/responses/ServerError'
      tags:
        - shipment
      description: rejects a shipment
      operationId: rejectShipment
      summary: rejects a shipment
  /shipments/{shipmentID}/request-cancellation:
    parameters:
      - description: ID of the shipment
        in: path
        name: shipmentID
        required: true
        format: uuid
        type: string
    post:
      consumes:
        - application/json
      produces:
        - application/json
      parameters:
        - in: header
          name: If-Match
          type: string
          required: true
      responses:
        '200':
          description: Successfully requested the shipment cancellation
          schema:
            $ref: '#/definitions/MTOShipment'
        '403':
          $ref: '#/responses/PermissionDenied'
        '404':
          $ref: '#/responses/NotFound'
        '409':
          $ref: '#/responses/Conflict'
        '412':
          $ref: '#/responses/PreconditionFailed'
        '422':
          $ref: '#/responses/UnprocessableEntity'
        '500':
          $ref: '#/responses/ServerError'
      tags:
        - shipment
      description: Requests a shipment cancellation
      operationId: requestShipmentCancellation
      summary: Requests a shipment cancellation
      x-permissions:
        - create.shipmentCancellation
  /shipments/{shipmentID}/request-reweigh:
    parameters:
      - description: ID of the shipment
        in: path
        name: shipmentID
        required: true
        format: uuid
        type: string
    post:
      consumes:
        - application/json
      produces:
        - application/json
      responses:
        '200':
          description: Successfully requested a reweigh of the shipment
          schema:
            $ref: '#/definitions/Reweigh'
        '403':
          $ref: '#/responses/PermissionDenied'
        '404':
          $ref: '#/responses/NotFound'
        '409':
          $ref: '#/responses/Conflict'
        '412':
          $ref: '#/responses/PreconditionFailed'
        '422':
          $ref: '#/responses/UnprocessableEntity'
        '500':
          $ref: '#/responses/ServerError'
      tags:
        - shipment
        - reweigh
      description: Requests a shipment reweigh
      operationId: requestShipmentReweigh
      summary: Requests a shipment reweigh
      x-permissions:
        - create.reweighRequest
  /shipments/{shipmentID}/review-shipment-address-update:
    parameters:
      - description: ID of the shipment
        in: path
        name: shipmentID
        required: true
        format: uuid
        type: string
    patch:
      consumes:
        - application/json
      produces:
        - application/json
      parameters:
        - in: header
          name: If-Match
          type: string
          required: true
        - in: body
          name: body
          required: true
          schema:
            properties:
              status:
                type: string
                enum:
                  - REJECTED
                  - APPROVED
              officeRemarks:
                type: string
            required:
              - officeRemarks
              - status
      responses:
        '200':
          description: Successfully requested a shipment address update
          schema:
            $ref: '#/definitions/ShipmentAddressUpdate'
        '403':
          $ref: '#/responses/PermissionDenied'
        '404':
          $ref: '#/responses/NotFound'
        '409':
          $ref: '#/responses/Conflict'
        '412':
          $ref: '#/responses/PreconditionFailed'
        '422':
          $ref: '#/responses/UnprocessableEntity'
        '500':
          $ref: '#/responses/ServerError'
      tags:
        - shipment
      description: >-
        This endpoint is used to approve a address update request. Office
        remarks are required. Approving the address update will update the
        Destination Final Address of the associated service item
      operationId: reviewShipmentAddressUpdate
      summary: Allows TOO to review a shipment address update
  /shipments/{shipmentID}/sit-extensions:
    post:
      summary: Create an approved SIT Duration Update
      description: >-
        TOO can creates an already-approved SIT Duration Update on behalf of a
        customer
      consumes:
        - application/json
      produces:
        - application/json
      operationId: createApprovedSITDurationUpdate
      tags:
        - shipment
        - sitExtension
      parameters:
        - description: ID of the shipment
          in: path
          name: shipmentID
          required: true
          format: uuid
          type: string
        - in: body
          name: body
          schema:
            $ref: '#/definitions/CreateApprovedSITDurationUpdate'
          required: true
        - in: header
          description: >-
            We want the shipment's eTag rather than the SIT Duration Update eTag
            as the SIT Duration Update is always associated with a shipment
          name: If-Match
          type: string
          required: true
      responses:
        '200':
          description: Successfully created a SIT Extension.
          schema:
            $ref: '#/definitions/MTOShipment'
        '400':
          $ref: '#/responses/InvalidRequest'
        '403':
          $ref: '#/responses/PermissionDenied'
        '404':
          $ref: '#/responses/NotFound'
        '422':
          $ref: '#/responses/UnprocessableEntity'
        '500':
          $ref: '#/responses/ServerError'
      x-permissions:
        - create.SITExtension
  /shipments/{shipmentID}/sit-extensions/{sitExtensionID}/approve:
    parameters:
      - description: ID of the shipment
        in: path
        name: shipmentID
        required: true
        format: uuid
        type: string
      - description: ID of the SIT extension
        in: path
        name: sitExtensionID
        required: true
        format: uuid
        type: string
    patch:
      consumes:
        - application/json
      produces:
        - application/json
      parameters:
        - in: body
          name: body
          required: true
          schema:
            $ref: '#/definitions/ApproveSITExtension'
        - in: header
          description: >-
            We want the shipment's eTag rather than the SIT extension eTag as
            the SIT extension is always associated with a shipment
          name: If-Match
          type: string
          required: true
      responses:
        '200':
          description: Successfully approved a SIT extension
          schema:
            $ref: '#/definitions/MTOShipment'
        '403':
          $ref: '#/responses/PermissionDenied'
        '404':
          $ref: '#/responses/NotFound'
        '409':
          $ref: '#/responses/Conflict'
        '412':
          $ref: '#/responses/PreconditionFailed'
        '422':
          $ref: '#/responses/UnprocessableEntity'
        '500':
          $ref: '#/responses/ServerError'
      tags:
        - shipment
        - sitExtension
      description: Approves a SIT extension
      operationId: approveSITExtension
      summary: Approves a SIT extension
      x-permissions:
        - update.SITExtension
  /shipments/{shipmentID}/sit-extensions/{sitExtensionID}/deny:
    parameters:
      - description: ID of the shipment
        in: path
        name: shipmentID
        required: true
        format: uuid
        type: string
      - description: ID of the SIT extension
        in: path
        name: sitExtensionID
        required: true
        format: uuid
        type: string
    patch:
      consumes:
        - application/json
      produces:
        - application/json
      parameters:
        - in: body
          name: body
          required: true
          schema:
            $ref: '#/definitions/DenySITExtension'
        - in: header
          name: If-Match
          type: string
          required: true
      responses:
        '200':
          description: Successfully denied a SIT extension
          schema:
            $ref: '#/definitions/MTOShipment'
        '403':
          $ref: '#/responses/PermissionDenied'
        '404':
          $ref: '#/responses/NotFound'
        '409':
          $ref: '#/responses/Conflict'
        '412':
          $ref: '#/responses/PreconditionFailed'
        '422':
          $ref: '#/responses/UnprocessableEntity'
        '500':
          $ref: '#/responses/ServerError'
      tags:
        - shipment
        - sitExtension
      description: Denies a SIT extension
      operationId: denySITExtension
      summary: Denies a SIT extension
      x-permissions:
        - update.SITExtension
  /shipments/{shipmentID}/sit-service-item/convert-to-customer-expense:
    parameters:
      - description: ID of the shipment
        in: path
        name: shipmentID
        required: true
        format: uuid
        type: string
    patch:
      consumes:
        - application/json
      produces:
        - application/json
      parameters:
        - in: body
          name: body
          required: true
          schema:
            $ref: '#/definitions/UpdateSITServiceItemCustomerExpense'
        - in: header
          name: If-Match
          type: string
          required: true
      responses:
        '200':
          description: Successfully converted to customer expense
          schema:
            $ref: '#/definitions/MTOShipment'
        '403':
          $ref: '#/responses/PermissionDenied'
        '404':
          $ref: '#/responses/NotFound'
        '409':
          $ref: '#/responses/Conflict'
        '412':
          $ref: '#/responses/PreconditionFailed'
        '422':
          $ref: '#/responses/UnprocessableEntity'
        '500':
          $ref: '#/responses/ServerError'
      tags:
        - shipment
        - mtoServiceItem
      description: Converts a SIT to customer expense
      operationId: updateSITServiceItemCustomerExpense
      summary: Converts a SIT to customer expense
      x-permissions:
        - update.MTOServiceItem
  /shipments/{shipmentID}/ppm-documents:
    parameters:
      - description: ID of the shipment
        in: path
        name: shipmentID
        required: true
        format: uuid
        type: string
    get:
      summary: Gets all the PPM documents for a PPM shipment
      description: >
        Retrieves all of the documents and associated uploads for each ppm
        document type connected to a PPM shipment. This

        excludes any deleted PPM documents.
      operationId: getPPMDocuments
      tags:
        - ppm
      consumes:
        - application/json
      produces:
        - application/json
      responses:
        '200':
          description: >-
            All PPM documents and associated uploads for the specified PPM
            shipment.
          schema:
            $ref: '#/definitions/PPMDocuments'
        '401':
          $ref: '#/responses/PermissionDenied'
        '403':
          $ref: '#/responses/PermissionDenied'
        '422':
          $ref: '#/responses/UnprocessableEntity'
        '500':
          $ref: '#/responses/ServerError'
  /ppm-shipments/{ppmShipmentId}/weight-ticket/{weightTicketId}:
    parameters:
      - $ref: '#/parameters/ppmShipmentId'
      - $ref: '#/parameters/weightTicketId'
    patch:
      summary: Updates a weight ticket document
      description: >
        Updates a PPM shipment's weight ticket document with new information.
        Only some of the weight ticket document's

        fields are editable because some have to be set by the customer, e.g.
        vehicle description.
      operationId: updateWeightTicket
      tags:
        - ppm
      consumes:
        - application/json
      produces:
        - application/json
      parameters:
        - $ref: '#/parameters/ifMatch'
        - in: body
          name: updateWeightTicketPayload
          required: true
          schema:
            $ref: '#/definitions/UpdateWeightTicket'
      responses:
        '200':
          description: returns an updated weight ticket object
          schema:
            $ref: '#/definitions/WeightTicket'
        '400':
          $ref: '#/responses/InvalidRequest'
        '401':
          $ref: '#/responses/PermissionDenied'
        '403':
          $ref: '#/responses/PermissionDenied'
        '404':
          $ref: '#/responses/NotFound'
        '412':
          $ref: '#/responses/PreconditionFailed'
        '422':
          $ref: '#/responses/UnprocessableEntity'
        '500':
          $ref: '#/responses/ServerError'
  /ppm-shipments/{ppmShipmentId}/moving-expenses/{movingExpenseId}:
    parameters:
      - $ref: '#/parameters/ppmShipmentId'
      - $ref: '#/parameters/movingExpenseId'
    patch:
      summary: Updates the moving expense
      description: >
        Updates a PPM shipment's moving expense with new information. Only some
        of the moving expense's fields are

        editable because some have to be set by the customer, e.g. the
        description and the moving expense type.
      operationId: updateMovingExpense
      tags:
        - ppm
      consumes:
        - application/json
      produces:
        - application/json
      parameters:
        - $ref: '#/parameters/ifMatch'
        - in: body
          name: updateMovingExpense
          required: true
          schema:
            $ref: '#/definitions/UpdateMovingExpense'
      responses:
        '200':
          description: returns an updated moving expense object
          schema:
            $ref: '#/definitions/MovingExpense'
        '400':
          $ref: '#/responses/InvalidRequest'
        '401':
          $ref: '#/responses/PermissionDenied'
        '403':
          $ref: '#/responses/PermissionDenied'
        '404':
          $ref: '#/responses/NotFound'
        '412':
          $ref: '#/responses/PreconditionFailed'
        '422':
          $ref: '#/responses/UnprocessableEntity'
        '500':
          $ref: '#/responses/ServerError'
  /ppm-shipments/{ppmShipmentId}/pro-gear-weight-tickets/{proGearWeightTicketId}:
    parameters:
      - $ref: '#/parameters/ppmShipmentId'
      - $ref: '#/parameters/proGearWeightTicketId'
    patch:
      summary: Updates a pro-gear weight ticket
      description: >
        Updates a PPM shipment's pro-gear weight ticket with new information.
        Only some of the fields are editable

        because some have to be set by the customer, e.g. the description.
      operationId: updateProGearWeightTicket
      tags:
        - ppm
      consumes:
        - application/json
      produces:
        - application/json
      parameters:
        - $ref: '#/parameters/ifMatch'
        - in: body
          name: updateProGearWeightTicket
          required: true
          schema:
            $ref: '#/definitions/UpdateProGearWeightTicket'
      responses:
        '200':
          description: returns an updated pro-gear weight ticket object
          schema:
            $ref: '#/definitions/ProGearWeightTicket'
        '400':
          $ref: '#/responses/InvalidRequest'
        '401':
          $ref: '#/responses/PermissionDenied'
        '403':
          $ref: '#/responses/PermissionDenied'
        '404':
          $ref: '#/responses/NotFound'
        '412':
          $ref: '#/responses/PreconditionFailed'
        '422':
          $ref: '#/responses/UnprocessableEntity'
        '500':
          $ref: '#/responses/ServerError'
  /ppm-shipments/{ppmShipmentId}/aoa-packet:
    parameters:
      - description: the id for the ppmshipment with aoa to be downloaded
        in: path
        name: ppmShipmentId
        required: true
        type: string
    get:
      summary: Downloads AOA Packet form PPMShipment as a PDF
      description: >
        ### Functionality

        This endpoint downloads all uploaded move order documentation combined
        with the Shipment Summary Worksheet into a single PDF.

        ### Errors

        * The PPMShipment must have requested an AOA.

        * The PPMShipment AOA Request must have been approved.
      operationId: showAOAPacket
      tags:
        - ppm
      produces:
        - application/pdf
      responses:
        '200':
          headers:
            Content-Disposition:
              type: string
              description: File name to download
          description: AOA PDF
          schema:
            format: binary
            type: file
        '400':
          $ref: '#/responses/InvalidRequest'
        '403':
          $ref: '#/responses/PermissionDenied'
        '404':
          $ref: '#/responses/NotFound'
        '422':
          $ref: '#/responses/UnprocessableEntity'
        '500':
          $ref: '#/responses/ServerError'
  /ppm-shipments/{ppmShipmentId}/finish-document-review:
    parameters:
      - $ref: '#/parameters/ppmShipmentId'
    patch:
      summary: Updates a PPM shipment's status after document review
      description: >
        Updates a PPM shipment's status once documents have been reviewed.
        Status is updated depending on whether any documents have been rejected.
      operationId: finishDocumentReview
      tags:
        - ppm
      consumes:
        - application/json
      produces:
        - application/json
      parameters:
        - in: header
          name: If-Match
          type: string
          required: true
      responses:
        '200':
          description: Successfully finished document review
          schema:
            $ref: '#/definitions/PPMShipment'
        '400':
          $ref: '#/responses/InvalidRequest'
        '401':
          $ref: '#/responses/PermissionDenied'
        '403':
          $ref: '#/responses/PermissionDenied'
        '404':
          $ref: '#/responses/NotFound'
        '409':
          $ref: '#/responses/Conflict'
        '412':
          $ref: '#/responses/PreconditionFailed'
        '422':
          $ref: '#/responses/UnprocessableEntity'
        '500':
          $ref: '#/responses/ServerError'
      x-permissions:
        - update.shipment
  /ppm-shipments/{ppmShipmentId}/ppm-sit:
    patch:
      summary: Updates a PPM shipment's SIT values
      description: |
        Updates a PPM shipment's SIT values
      operationId: updatePPMSIT
      tags:
        - ppm
      consumes:
        - application/json
      produces:
        - application/json
      parameters:
        - $ref: '#/parameters/ppmShipmentId'
        - in: header
          name: If-Match
          type: string
          required: true
        - in: body
          name: body
          schema:
            $ref: '#/definitions/PPMShipmentSIT'
      responses:
        '200':
          description: Successfully finished PPM SIT update
          schema:
            $ref: '#/definitions/PPMShipment'
        '400':
          $ref: '#/responses/InvalidRequest'
        '403':
          $ref: '#/responses/PermissionDenied'
        '404':
          $ref: '#/responses/NotFound'
        '412':
          $ref: '#/responses/PreconditionFailed'
        '422':
          $ref: '#/responses/UnprocessableEntity'
        '500':
          $ref: '#/responses/ServerError'
  /ppm-shipments/{ppmShipmentId}/closeout:
    parameters:
      - $ref: '#/parameters/ppmShipmentId'
    get:
      summary: Get the closeout calcuations for the specified PPM shipment
      description: |
        Retrieves the closeout calculations for the specified PPM shipment.
      operationId: getPPMCloseout
      tags:
        - ppm
      produces:
        - application/json
      responses:
        '200':
          description: Returns closeout for the specified PPM shipment.
          schema:
            $ref: '#/definitions/PPMCloseout'
        '400':
          $ref: '#/responses/InvalidRequest'
        '403':
          $ref: '#/responses/PermissionDenied'
        '404':
          $ref: '#/responses/NotFound'
        '422':
          $ref: '#/responses/UnprocessableEntity'
        '500':
          $ref: '#/responses/ServerError'
  /ppm-shipments/{ppmShipmentId}/actual-weight:
    parameters:
      - $ref: '#/parameters/ppmShipmentId'
    get:
      summary: Get the actual weight for a PPM shipment
      description: |
        Retrieves the actual weight for the specified PPM shipment.
      operationId: getPPMActualWeight
      tags:
        - ppm
      produces:
        - application/json
      responses:
        '200':
          description: Returns actual weight for the specified PPM shipment.
          schema:
            $ref: '#/definitions/PPMActualWeight'
        '400':
          $ref: '#/responses/InvalidRequest'
        '403':
          $ref: '#/responses/PermissionDenied'
        '404':
          $ref: '#/responses/NotFound'
        '422':
          $ref: '#/responses/UnprocessableEntity'
        '500':
          $ref: '#/responses/ServerError'
  /ppm-shipments/{ppmShipmentId}/sit_location/{sitLocation}/sit-estimated-cost:
    parameters:
      - $ref: '#/parameters/ppmShipmentId'
      - in: path
        format: string
        description: location of sit
        name: sitLocation
        required: true
        type: string
        enum:
          - ORIGIN
          - DESTINATION
      - in: query
        format: date-time
        description: Date entered into SIT
        name: sitEntryDate
        required: true
        type: string
      - in: query
        format: date-time
        description: Date departed SIT
        name: sitDepartureDate
        required: true
        type: string
      - in: query
        description: Weight stored in SIT
        name: weightStored
        required: true
        type: integer
        minimum: 0
    get:
      summary: Get the SIT estimated cost for a PPM shipment
      description: >
        Calculates and returns the SIT estimated cost for the specified PPM
        shipment.
      operationId: getPPMSITEstimatedCost
      tags:
        - ppm
      produces:
        - application/json
      responses:
        '200':
          description: >-
            Calculates and returns the SIT estimated cost for the specified PPM
            shipment.
          schema:
            $ref: '#/definitions/PPMSITEstimatedCost'
        '400':
          $ref: '#/responses/InvalidRequest'
        '403':
          $ref: '#/responses/PermissionDenied'
        '404':
          $ref: '#/responses/NotFound'
        '422':
          $ref: '#/responses/UnprocessableEntity'
        '500':
          $ref: '#/responses/ServerError'
  /ppm-shipments/{ppmShipmentId}/payment-packet:
    get:
      summary: Returns PPM payment packet
      description: >-
        Generates a PDF containing all user uploaded documentations for PPM.
        Contains SSW form, orders, weight and expense documentations.
      operationId: showPaymentPacket
      tags:
        - ppm
      parameters:
        - in: path
          name: ppmShipmentId
          type: string
          format: uuid
          required: true
          description: UUID of the ppmShipment
      produces:
        - application/pdf
      responses:
        '200':
          headers:
            Content-Disposition:
              type: string
              description: File name to download
          description: PPM Payment Packet PDF
          schema:
            format: binary
            type: file
        '400':
          description: invalid request
        '401':
          description: request requires user authentication
        '403':
          description: user is not authorized
        '404':
          description: ppm not found
        '500':
          description: internal server error
  /move_task_orders/{moveTaskOrderID}/mto_shipments/{shipmentID}/mto-agents:
    parameters:
      - description: ID of move task order
        in: path
        name: moveTaskOrderID
        required: true
        format: uuid
        type: string
      - description: ID of the shipment
        in: path
        name: shipmentID
        required: true
        format: uuid
        type: string
    get:
      produces:
        - application/json
      parameters: []
      responses:
        '200':
          description: Successfully retrieved all agents for a move task order
          schema:
            $ref: '#/definitions/MTOAgents'
        '404':
          $ref: '#/responses/NotFound'
        '422':
          $ref: '#/responses/UnprocessableEntity'
        '500':
          $ref: '#/responses/ServerError'
      tags:
        - mtoAgent
      description: Fetches a list of agents associated with a move task order.
      operationId: fetchMTOAgentList
      summary: Fetch move task order agents.
  /move-task-orders/{moveTaskOrderID}/service-items/{mtoServiceItemID}:
    parameters:
      - description: ID of move to use
        in: path
        name: moveTaskOrderID
        required: true
        type: string
      - description: ID of line item to use
        in: path
        name: mtoServiceItemID
        required: true
        type: string
    get:
      produces:
        - application/json
      parameters: []
      responses:
        '200':
          description: Successfully retrieved a line item for a move task order by ID
          schema:
            $ref: '#/definitions/MTOServiceItemSingle'
        '400':
          $ref: '#/responses/InvalidRequest'
        '401':
          $ref: '#/responses/PermissionDenied'
        '403':
          $ref: '#/responses/PermissionDenied'
        '404':
          $ref: '#/responses/NotFound'
        '500':
          $ref: '#/responses/ServerError'
      tags:
        - mtoServiceItem
      description: Gets a line item by ID for a move by ID
      operationId: getMTOServiceItem
      summary: Gets a line item by ID for a move by ID
  /move-task-orders/{moveTaskOrderID}/service-items/{mtoServiceItemID}/status:
    parameters:
      - description: ID of move to use
        in: path
        name: moveTaskOrderID
        required: true
        type: string
      - description: ID of line item to use
        in: path
        name: mtoServiceItemID
        required: true
        type: string
    patch:
      consumes:
        - application/json
      produces:
        - application/json
      parameters:
        - in: body
          name: body
          required: true
          schema:
            $ref: '#/definitions/PatchMTOServiceItemStatusPayload'
        - in: header
          name: If-Match
          type: string
          required: true
      responses:
        '200':
          description: >-
            Successfully updated status for a line item for a move task order by
            ID
          schema:
            $ref: '#/definitions/MTOServiceItem'
        '400':
          $ref: '#/responses/InvalidRequest'
        '401':
          $ref: '#/responses/PermissionDenied'
        '403':
          $ref: '#/responses/PermissionDenied'
        '404':
          $ref: '#/responses/NotFound'
        '412':
          $ref: '#/responses/PreconditionFailed'
        '422':
          $ref: '#/responses/UnprocessableEntity'
        '500':
          $ref: '#/responses/ServerError'
      tags:
        - mtoServiceItem
      description: Changes the status of a line item for a move by ID
      operationId: updateMTOServiceItemStatus
      summary: Change the status of a line item for a move by ID
      x-permissions:
        - update.MTOServiceItem
  /service-item/{mtoServiceItemID}/entry-date-update:
    parameters:
      - description: ID of the service item
        in: path
        name: mtoServiceItemID
        required: true
        type: string
    patch:
      consumes:
        - application/json
      produces:
        - application/json
      parameters:
        - in: body
          name: body
          required: true
          schema:
            $ref: '#/definitions/ServiceItemSitEntryDate'
      responses:
        '200':
          description: Successfully updated SIT entry date
          schema:
            $ref: '#/definitions/MTOServiceItemSingle'
        '400':
          $ref: '#/responses/InvalidRequest'
        '401':
          $ref: '#/responses/PermissionDenied'
        '403':
          $ref: '#/responses/PermissionDenied'
        '404':
          $ref: '#/responses/NotFound'
        '412':
          $ref: '#/responses/PreconditionFailed'
        '422':
          $ref: '#/responses/UnprocessableEntity'
        '500':
          $ref: '#/responses/ServerError'
      tags:
        - mtoServiceItem
      description: >-
        Locates the service item in the database and updates the SIT entry date
        for the selected service item and returns the service item
      operationId: updateServiceItemSitEntryDate
      summary: Updates a service item's SIT entry date by ID
  /move-task-orders/{moveTaskOrderID}/status:
    patch:
      consumes:
        - application/json
      produces:
        - application/json
      parameters:
        - description: ID of move to use
          in: path
          name: moveTaskOrderID
          required: true
          type: string
        - in: header
          name: If-Match
          type: string
          required: true
        - in: body
          name: serviceItemCodes
          schema:
            $ref: '#/definitions/MTOApprovalServiceItemCodes'
          required: true
      responses:
        '200':
          description: Successfully updated move task order status
          schema:
            $ref: '#/definitions/Move'
        '400':
          $ref: '#/responses/InvalidRequest'
        '401':
          $ref: '#/responses/PermissionDenied'
        '403':
          $ref: '#/responses/PermissionDenied'
        '404':
          $ref: '#/responses/NotFound'
        '409':
          $ref: '#/responses/Conflict'
        '412':
          $ref: '#/responses/PreconditionFailed'
        '422':
          $ref: '#/responses/UnprocessableEntity'
        '500':
          $ref: '#/responses/ServerError'
      tags:
        - moveTaskOrder
      description: Changes move task order status to make it available to prime
      operationId: updateMoveTaskOrderStatus
      summary: Change the status of a move task order to make it available to prime
      x-permissions:
        - update.move
        - create.serviceItem
  /move-task-orders/{moveTaskOrderID}/status/service-counseling-completed:
    patch:
      consumes:
        - application/json
      produces:
        - application/json
      parameters:
        - description: ID of move to use
          in: path
          name: moveTaskOrderID
          required: true
          type: string
        - in: header
          name: If-Match
          type: string
          required: true
      responses:
        '200':
          description: Successfully updated move task order status
          schema:
            $ref: '#/definitions/Move'
        '400':
          $ref: '#/responses/InvalidRequest'
        '401':
          $ref: '#/responses/PermissionDenied'
        '403':
          $ref: '#/responses/PermissionDenied'
        '404':
          $ref: '#/responses/NotFound'
        '409':
          $ref: '#/responses/Conflict'
        '412':
          $ref: '#/responses/PreconditionFailed'
        '422':
          $ref: '#/responses/UnprocessableEntity'
        '500':
          $ref: '#/responses/ServerError'
      tags:
        - moveTaskOrder
      description: Changes move (move task order) status to service counseling completed
      operationId: updateMTOStatusServiceCounselingCompleted
      summary: Changes move (move task order) status to service counseling completed
  /move-task-orders/{moveTaskOrderID}/payment-service-items/{paymentServiceItemID}/status:
    parameters:
      - description: ID of move to use
        in: path
        name: moveTaskOrderID
        required: true
        type: string
      - description: ID of payment service item to use
        in: path
        name: paymentServiceItemID
        required: true
        type: string
    patch:
      consumes:
        - application/json
      produces:
        - application/json
      parameters:
        - in: body
          name: body
          required: true
          schema:
            $ref: '#/definitions/PaymentServiceItem'
        - in: header
          name: If-Match
          type: string
          required: true
      responses:
        '200':
          description: >-
            Successfully updated status for a line item for a move task order by
            ID
          schema:
            $ref: '#/definitions/PaymentServiceItem'
        '400':
          $ref: '#/responses/InvalidRequest'
        '401':
          $ref: '#/responses/PermissionDenied'
        '403':
          $ref: '#/responses/PermissionDenied'
        '404':
          $ref: '#/responses/NotFound'
        '412':
          $ref: '#/responses/PreconditionFailed'
        '422':
          $ref: '#/responses/UnprocessableEntity'
        '500':
          $ref: '#/responses/ServerError'
      tags:
        - paymentServiceItem
      description: Changes the status of a line item for a move by ID
      operationId: updatePaymentServiceItemStatus
      summary: Change the status of a payment service item for a move by ID
      x-permissions:
        - update.paymentServiceItemStatus
  /move-task-orders/{moveTaskOrderID}/billable-weights-reviewed-at:
    patch:
      consumes:
        - application/json
      produces:
        - application/json
      parameters:
        - description: ID of move to use
          in: path
          name: moveTaskOrderID
          required: true
          type: string
        - in: header
          name: If-Match
          type: string
          required: true
      responses:
        '200':
          description: Successfully updated move task order billableWeightsReviewedAt field
          schema:
            $ref: '#/definitions/Move'
        '400':
          $ref: '#/responses/InvalidRequest'
        '401':
          $ref: '#/responses/PermissionDenied'
        '403':
          $ref: '#/responses/PermissionDenied'
        '404':
          $ref: '#/responses/NotFound'
        '409':
          $ref: '#/responses/Conflict'
        '412':
          $ref: '#/responses/PreconditionFailed'
        '422':
          $ref: '#/responses/UnprocessableEntity'
        '500':
          $ref: '#/responses/ServerError'
      tags:
        - moveTaskOrder
      description: >-
        Changes move (move task order) billableWeightsReviewedAt field to a
        timestamp
      operationId: updateMTOReviewedBillableWeightsAt
  /move-task-orders/{moveTaskOrderID}/tio-remarks:
    patch:
      consumes:
        - application/json
      produces:
        - application/json
      parameters:
        - description: ID of move to use
          in: path
          name: moveTaskOrderID
          required: true
          type: string
        - in: header
          name: If-Match
          type: string
          required: true
        - in: body
          name: body
          required: true
          schema:
            $ref: '#/definitions/Move'
      responses:
        '200':
          description: Successfully updated move task order tioRemarks field
          schema:
            $ref: '#/definitions/Move'
        '400':
          $ref: '#/responses/InvalidRequest'
        '401':
          $ref: '#/responses/PermissionDenied'
        '403':
          $ref: '#/responses/PermissionDenied'
        '404':
          $ref: '#/responses/NotFound'
        '409':
          $ref: '#/responses/Conflict'
        '412':
          $ref: '#/responses/PreconditionFailed'
        '422':
          $ref: '#/responses/UnprocessableEntity'
        '500':
          $ref: '#/responses/ServerError'
      tags:
        - moveTaskOrder
      description: >-
        Changes move (move task order) billableWeightsReviewedAt field to a
        timestamp
      operationId: updateMoveTIORemarks
  /move-task-orders/{moveTaskOrderID}/entitlements:
    parameters:
      - description: ID of move to use
        in: path
        name: moveTaskOrderID
        required: true
        type: string
    get:
      produces:
        - application/json
      parameters: []
      tags:
        - moveTaskOrder
      responses:
        '200':
          description: Successfully retrieved entitlements
          schema:
            $ref: '#/definitions/Entitlements'
        '400':
          $ref: '#/responses/InvalidRequest'
        '401':
          $ref: '#/responses/PermissionDenied'
        '403':
          $ref: '#/responses/PermissionDenied'
        '404':
          $ref: '#/responses/NotFound'
        '500':
          $ref: '#/responses/ServerError'
      description: Gets entitlements
      operationId: getEntitlements
      summary: Gets entitlements for a move by ID
  /payment-requests/{paymentRequestID}:
    parameters:
      - description: UUID of payment request
        format: uuid
        in: path
        name: paymentRequestID
        required: true
        type: string
    get:
      produces:
        - application/json
      parameters: []
      responses:
        '200':
          description: fetched instance of payment request
          schema:
            $ref: '#/definitions/PaymentRequest'
        '400':
          $ref: '#/responses/InvalidRequest'
        '401':
          $ref: '#/responses/PermissionDenied'
        '403':
          $ref: '#/responses/PermissionDenied'
        '404':
          $ref: '#/responses/NotFound'
        '500':
          $ref: '#/responses/ServerError'
      tags:
        - paymentRequests
      description: Fetches an instance of a payment request by id
      operationId: getPaymentRequest
      summary: Fetches a payment request by id
      x-permissions:
        - read.paymentRequest
  /moves/{locator}/closeout-office:
    parameters:
      - description: >-
          move code to identify a move to update the PPM shipment's closeout
          office for Army and Air Force service members
        format: string
        in: path
        name: locator
        required: true
        type: string
    patch:
      description: >-
        Sets the transportation office closeout location for where the Move's
        PPM Shipment documentation will be reviewed by
      tags:
        - move
      operationId: updateCloseoutOffice
      x-permissions:
        - update.closeoutOffice
      summary: Updates a Move's PPM closeout office for Army and Air Force customers
      produces:
        - application/json
      consumes:
        - application/json
      parameters:
        - in: body
          name: body
          schema:
            properties:
              closeoutOfficeId:
                type: string
                format: uuid
            required:
              - closeoutOfficeId
        - in: header
          name: If-Match
          type: string
          required: true
      responses:
        '200':
          description: Successfully set the closeout office for the move
          schema:
            $ref: '#/definitions/Move'
        '400':
          $ref: '#/responses/InvalidRequest'
        '401':
          $ref: '#/responses/PermissionDenied'
        '403':
          $ref: '#/responses/PermissionDenied'
        '404':
          $ref: '#/responses/NotFound'
        '412':
          $ref: '#/responses/PreconditionFailed'
        '422':
          $ref: '#/responses/UnprocessableEntity'
        '500':
          $ref: '#/responses/ServerError'
  /moves/{locator}/customer-support-remarks:
    parameters:
      - description: move code to identify a move for customer support remarks
        format: string
        in: path
        name: locator
        required: true
        type: string
    post:
      produces:
        - application/json
      consumes:
        - application/json
      parameters:
        - in: body
          name: body
          schema:
            $ref: '#/definitions/CreateCustomerSupportRemark'
      responses:
        '200':
          description: Successfully created customer support remark
          schema:
            $ref: '#/definitions/CustomerSupportRemark'
        '400':
          $ref: '#/responses/InvalidRequest'
        '404':
          $ref: '#/responses/NotFound'
        '422':
          $ref: '#/responses/UnprocessableEntity'
        '500':
          $ref: '#/responses/ServerError'
      tags:
        - customerSupportRemarks
      description: Creates a customer support remark for a move
      operationId: createCustomerSupportRemarkForMove
      summary: Creates a customer support remark for a move
    get:
      produces:
        - application/json
      parameters: []
      responses:
        '200':
          description: Successfully retrieved all line items for a move task order
          schema:
            $ref: '#/definitions/CustomerSupportRemarks'
        '403':
          $ref: '#/responses/PermissionDenied'
        '404':
          $ref: '#/responses/NotFound'
        '422':
          $ref: '#/responses/UnprocessableEntity'
        '500':
          $ref: '#/responses/ServerError'
      tags:
        - customerSupportRemarks
      description: Fetches customer support remarks for a move
      operationId: getCustomerSupportRemarksForMove
      summary: Fetches customer support remarks using the move code (locator).
  /customer-support-remarks/{customerSupportRemarkID}:
    parameters:
      - in: path
        description: the customer support remark ID to be modified
        name: customerSupportRemarkID
        required: true
        type: string
        format: uuid
    patch:
      tags:
        - customerSupportRemarks
      description: Updates a customer support remark for a move
      operationId: updateCustomerSupportRemarkForMove
      summary: Updates a customer support remark for a move
      consumes:
        - application/json
      produces:
        - application/json
      parameters:
        - in: body
          name: body
          required: true
          schema:
            $ref: '#/definitions/UpdateCustomerSupportRemarkPayload'
      responses:
        '200':
          description: Successfully updated customer support remark
          schema:
            $ref: '#/definitions/CustomerSupportRemark'
        '400':
          $ref: '#/responses/InvalidRequest'
        '403':
          $ref: '#/responses/PermissionDenied'
        '404':
          $ref: '#/responses/NotFound'
        '422':
          $ref: '#/responses/UnprocessableEntity'
        '500':
          $ref: '#/responses/ServerError'
    delete:
      summary: Soft deletes a customer support remark by ID
      description: Soft deletes a customer support remark by ID
      operationId: deleteCustomerSupportRemark
      tags:
        - customerSupportRemarks
      produces:
        - application/json
      responses:
        '204':
          description: Successfully soft deleted the shipment
        '400':
          $ref: '#/responses/InvalidRequest'
        '403':
          $ref: '#/responses/PermissionDenied'
        '404':
          $ref: '#/responses/NotFound'
        '409':
          $ref: '#/responses/Conflict'
        '422':
          $ref: '#/responses/UnprocessableEntity'
        '500':
          $ref: '#/responses/ServerError'
  /moves/{locator}/evaluation-reports:
    parameters:
      - in: path
        name: locator
        required: true
        type: string
    post:
      produces:
        - application/json
      consumes:
        - application/json
      parameters:
        - in: body
          name: body
          schema:
            $ref: '#/definitions/CreateEvaluationReport'
      responses:
        '200':
          description: Successfully created evaluation report
          schema:
            $ref: '#/definitions/EvaluationReport'
        '400':
          $ref: '#/responses/InvalidRequest'
        '404':
          $ref: '#/responses/NotFound'
        '422':
          $ref: '#/responses/UnprocessableEntity'
        '500':
          $ref: '#/responses/ServerError'
      x-permissions:
        - create.evaluationReport
      tags:
        - evaluationReports
      description: Creates an evaluation report
      operationId: createEvaluationReport
      summary: Creates an evaluation report
  /evaluation-reports/{reportID}/download:
    parameters:
      - in: path
        description: the evaluation report ID to be downloaded
        name: reportID
        required: true
        type: string
        format: uuid
    get:
      summary: Downloads an evaluation report as a PDF
      description: Downloads an evaluation report as a PDF
      operationId: downloadEvaluationReport
      tags:
        - evaluationReports
      produces:
        - application/pdf
      responses:
        '200':
          headers:
            Content-Disposition:
              type: string
              description: File name to download
          description: Evaluation report PDF
          schema:
            format: binary
            type: file
        '403':
          $ref: '#/responses/PermissionDenied'
        '404':
          $ref: '#/responses/NotFound'
        '500':
          $ref: '#/responses/ServerError'
  /evaluation-reports/{reportID}:
    parameters:
      - in: path
        description: the evaluation report ID to be modified
        name: reportID
        required: true
        type: string
        format: uuid
    get:
      summary: Gets an evaluation report by ID
      description: Gets an evaluation report by ID
      operationId: getEvaluationReport
      tags:
        - evaluationReports
      produces:
        - application/json
      responses:
        '200':
          description: Successfully got the report
          schema:
            $ref: '#/definitions/EvaluationReport'
        '400':
          $ref: '#/responses/InvalidRequest'
        '403':
          $ref: '#/responses/PermissionDenied'
        '404':
          $ref: '#/responses/NotFound'
        '500':
          $ref: '#/responses/ServerError'
    delete:
      summary: Deletes an evaluation report by ID
      description: Deletes an evaluation report by ID
      operationId: deleteEvaluationReport
      x-permissions:
        - delete.evaluationReport
      tags:
        - evaluationReports
      produces:
        - application/json
      responses:
        '204':
          description: Successfully deleted the report
        '400':
          $ref: '#/responses/InvalidRequest'
        '403':
          $ref: '#/responses/PermissionDenied'
        '404':
          $ref: '#/responses/NotFound'
        '409':
          $ref: '#/responses/Conflict'
        '422':
          $ref: '#/responses/UnprocessableEntity'
        '500':
          $ref: '#/responses/ServerError'
    put:
      summary: Saves an evaluation report as a draft
      description: Saves an evaluation report as a draft
      operationId: saveEvaluationReport
      x-permissions:
        - update.evaluationReport
      tags:
        - evaluationReports
      produces:
        - application/json
      consumes:
        - application/json
      parameters:
        - in: body
          name: body
          schema:
            $ref: '#/definitions/EvaluationReport'
        - in: header
          name: If-Match
          type: string
          required: true
          description: >
            Optimistic locking is implemented via the `If-Match` header. If the
            ETag header does not match the value of the resource on the server,
            the server rejects the change with a `412 Precondition Failed`
            error.
      responses:
        '204':
          description: Successfully saved the report
        '400':
          $ref: '#/responses/InvalidRequest'
        '403':
          $ref: '#/responses/PermissionDenied'
        '404':
          $ref: '#/responses/NotFound'
        '409':
          $ref: '#/responses/Conflict'
        '412':
          $ref: '#/responses/PreconditionFailed'
        '422':
          $ref: '#/responses/UnprocessableEntity'
        '500':
          $ref: '#/responses/ServerError'
  /evaluation-reports/{reportID}/submit:
    parameters:
      - in: path
        description: the evaluation report ID to be modified
        name: reportID
        required: true
        type: string
        format: uuid
    post:
      summary: Submits an evaluation report
      description: Submits an evaluation report
      operationId: submitEvaluationReport
      tags:
        - evaluationReports
      produces:
        - application/json
      parameters:
        - in: header
          name: If-Match
          type: string
          required: true
          description: >
            Optimistic locking is implemented via the `If-Match` header. If the
            ETag header does not match the value of the resource on the server,
            the server rejects the change with a `412 Precondition Failed`
            error.
      responses:
        '204':
          description: Successfully submitted an evaluation report with the provided ID
        '403':
          $ref: '#/responses/PermissionDenied'
        '404':
          $ref: '#/responses/NotFound'
        '412':
          $ref: '#/responses/PreconditionFailed'
        '422':
          $ref: '#/responses/UnprocessableEntity'
        '500':
          $ref: '#/responses/ServerError'
      x-permissions:
        - update.evaluationReport
  /evaluation-reports/{reportID}/appeal/add:
    parameters:
      - in: path
        description: the evaluation report ID
        name: reportID
        required: true
        type: string
        format: uuid
    post:
      summary: Adds an appeal to a serious incident on an evaluation report
      description: Adds an appeal to a serious incident on an evaluation report
      operationId: addAppealToSeriousIncident
      tags:
        - evaluationReports
      produces:
        - application/json
      consumes:
        - application/json
      parameters:
        - in: body
          name: body
          schema:
            $ref: '#/definitions/CreateAppeal'
      responses:
        '204':
          description: Successfully added an appeal to a serious incident
        '403':
          $ref: '#/responses/PermissionDenied'
        '404':
          $ref: '#/responses/NotFound'
        '412':
          $ref: '#/responses/PreconditionFailed'
        '422':
          $ref: '#/responses/UnprocessableEntity'
        '500':
          $ref: '#/responses/ServerError'
      x-permissions:
        - update.evaluationReport
  /evaluation-reports/{reportID}/{reportViolationID}/appeal/add:
    parameters:
      - in: path
        description: the evaluation report ID
        name: reportID
        required: true
        type: string
        format: uuid
      - in: path
        description: the report violation ID
        name: reportViolationID
        required: true
        type: string
        format: uuid
    post:
      summary: Adds an appeal to a violation
      description: Adds an appeal to a violation
      operationId: addAppealToViolation
      tags:
        - evaluationReports
      produces:
        - application/json
      consumes:
        - application/json
      parameters:
        - in: body
          name: body
          schema:
            $ref: '#/definitions/CreateAppeal'
      responses:
        '204':
          description: Successfully added an appeal to a violation
        '403':
          $ref: '#/responses/PermissionDenied'
        '404':
          $ref: '#/responses/NotFound'
        '412':
          $ref: '#/responses/PreconditionFailed'
        '422':
          $ref: '#/responses/UnprocessableEntity'
        '500':
          $ref: '#/responses/ServerError'
      x-permissions:
        - update.evaluationReport
  /pws-violations:
    get:
      summary: Fetch the possible PWS violations for an evaluation report
      description: Fetch the possible PWS violations for an evaluation report
      operationId: getPWSViolations
      tags:
        - pwsViolations
      produces:
        - application/json
      responses:
        '200':
          description: Successfully retrieved the PWS violations
          schema:
            $ref: '#/definitions/PWSViolations'
        '400':
          $ref: '#/responses/InvalidRequest'
        '403':
          $ref: '#/responses/PermissionDenied'
        '404':
          $ref: '#/responses/NotFound'
        '500':
          $ref: '#/responses/ServerError'
  /report-violations/{reportID}:
    parameters:
      - in: path
        description: the evaluation report ID that has associated violations
        name: reportID
        required: true
        type: string
        format: uuid
    get:
      summary: Fetch the report violations for an evaluation report
      description: Fetch the report violations for an evaluation report
      operationId: getReportViolationsByReportID
      tags:
        - reportViolations
      produces:
        - application/json
      responses:
        '200':
          description: Successfully retrieved the report violations
          schema:
            $ref: '#/definitions/ReportViolations'
        '400':
          $ref: '#/responses/InvalidRequest'
        '403':
          $ref: '#/responses/PermissionDenied'
        '404':
          $ref: '#/responses/NotFound'
        '500':
          $ref: '#/responses/ServerError'
    post:
      summary: Associate violations with an evaluation report
      description: >-
        Associate violations with an evaluation report. This will overwrite any
        existing report-violations associations for the report and replace them
        with the newly provided ones.  An empty array will remove all violation
        associations for a given report.
      operationId: associateReportViolations
      tags:
        - reportViolations
      produces:
        - application/json
      consumes:
        - application/json
      parameters:
        - in: body
          name: body
          schema:
            $ref: '#/definitions/AssociateReportViolations'
      responses:
        '204':
          description: Successfully saved the report violations
        '400':
          $ref: '#/responses/InvalidRequest'
        '403':
          $ref: '#/responses/PermissionDenied'
        '404':
          $ref: '#/responses/NotFound'
        '409':
          $ref: '#/responses/Conflict'
        '422':
          $ref: '#/responses/UnprocessableEntity'
        '500':
          $ref: '#/responses/ServerError'
      x-permissions:
        - create.reportViolation
  /moves/{locator}/payment-requests:
    parameters:
      - description: move code to identify a move for payment requests
        format: string
        in: path
        name: locator
        required: true
        type: string
    get:
      produces:
        - application/json
      parameters: []
      responses:
        '200':
          description: Successfully retrieved all line items for a move task order
          schema:
            $ref: '#/definitions/PaymentRequests'
        '403':
          $ref: '#/responses/PermissionDenied'
        '404':
          $ref: '#/responses/NotFound'
        '422':
          $ref: '#/responses/UnprocessableEntity'
        '500':
          $ref: '#/responses/ServerError'
      tags:
        - paymentRequests
      description: Fetches payment requests for a move
      operationId: getPaymentRequestsForMove
      summary: Fetches payment requests using the move code (locator).
      x-permissions:
        - read.paymentRequest
  /moves/{moveID}/financial-review-flag:
    parameters:
      - description: ID of move to flag
        in: path
        name: moveID
        required: true
        type: string
        format: uuid
    post:
      summary: Flags a move for financial office review
      description: >-
        This sets a flag which indicates that the move should be reviewed by a
        fincancial office. For example, if the origin or destination address of
        a shipment is far from the duty location and may incur excess costs to
        the customer.
      operationId: setFinancialReviewFlag
      tags:
        - move
      consumes:
        - application/json
      produces:
        - application/json
      parameters:
        - in: header
          name: If-Match
          type: string
        - in: body
          name: body
          schema:
            required:
              - flagForReview
            properties:
              remarks:
                description: >-
                  explanation of why the move is being flagged for financial
                  review
                example: this address is way too far away
                type: string
                x-nullable: true
              flagForReview:
                description: >-
                  boolean value representing whether we should flag a move for
                  financial review
                example: false
                type: boolean
      responses:
        '200':
          description: updated Move
          schema:
            $ref: '#/definitions/Move'
        '403':
          $ref: '#/responses/PermissionDenied'
        '404':
          $ref: '#/responses/NotFound'
        '412':
          $ref: '#/responses/PreconditionFailed'
        '422':
          $ref: '#/responses/UnprocessableEntity'
        '500':
          $ref: '#/responses/ServerError'
      x-permissions:
        - update.financialReviewFlag
  /moves/{moveID}/uploadAdditionalDocuments:
    patch:
      summary: Patch the additional documents for a given move
      description: >-
        Customers will on occaision need the ability to upload additional
        supporting documents, for a variety of reasons. This does not include
        amended order.
      operationId: uploadAdditionalDocuments
      tags:
        - move
      consumes:
        - multipart/form-data
      parameters:
        - in: path
          name: moveID
          type: string
          format: uuid
          required: true
          description: UUID of the order
        - in: formData
          name: file
          type: file
          description: The file to upload.
          required: true
      responses:
        '201':
          description: created upload
          schema:
            $ref: '#/definitions/Upload'
        '400':
          description: invalid request
          schema:
            $ref: '#/definitions/InvalidRequestResponsePayload'
        '403':
          description: not authorized
        '404':
          description: not found
        '413':
          description: payload is too large
        '500':
          description: server error
      x-permissions:
        - create.supportingDocuments
  /payment-requests/{paymentRequestID}/shipments-payment-sit-balance:
    parameters:
      - description: >-
          payment request ID of the payment request with SIT service items being
          reviewed
        name: paymentRequestID
        type: string
        format: uuid
        in: path
        required: true
    get:
      produces:
        - application/json
      parameters: []
      responses:
        '200':
          description: >-
            Successfully retrieved shipments and their SIT days balance from all
            payment requests on the move
          schema:
            $ref: '#/definitions/ShipmentsPaymentSITBalance'
        '403':
          $ref: '#/responses/PermissionDenied'
        '404':
          $ref: '#/responses/NotFound'
        '422':
          $ref: '#/responses/UnprocessableEntity'
        '500':
          $ref: '#/responses/ServerError'
      tags:
        - paymentRequests
      description: >-
        Returns all shipment payment request SIT usage to support partial SIT
        invoicing
      operationId: getShipmentsPaymentSITBalance
      summary: >-
        Returns all shipment payment request SIT usage to support partial SIT
        invoicing
      x-permissions:
        - read.shipmentsPaymentSITBalance
  /payment-requests/{paymentRequestID}/status:
    patch:
      consumes:
        - application/json
      produces:
        - application/json
      parameters:
        - description: UUID of payment request
          format: uuid
          in: path
          name: paymentRequestID
          required: true
          type: string
        - in: body
          name: body
          required: true
          schema:
            $ref: '#/definitions/UpdatePaymentRequestStatusPayload'
        - in: header
          name: If-Match
          type: string
          required: true
      responses:
        '200':
          description: updated payment request
          schema:
            $ref: '#/definitions/PaymentRequest'
        '400':
          $ref: '#/responses/InvalidRequest'
        '401':
          $ref: '#/responses/PermissionDenied'
        '403':
          $ref: '#/responses/PermissionDenied'
        '404':
          $ref: '#/responses/NotFound'
        '412':
          $ref: '#/responses/PreconditionFailed'
        '422':
          $ref: '#/responses/UnprocessableEntity'
        '500':
          $ref: '#/responses/ServerError'
      tags:
        - paymentRequests
      description: Updates status of a payment request by id
      operationId: updatePaymentRequestStatus
      summary: Updates status of a payment request by id
      x-permissions:
        - update.paymentRequest
  /payment-requests/{paymentRequestID}/bulkDownload:
    parameters:
      - description: the id for the payment-request with files to be downloaded
        in: path
        name: paymentRequestID
        required: true
        type: string
    get:
      summary: Downloads all Payment Request documents as a PDF
      description: >
        This endpoint downloads all uploaded payment request documentation
        combined into a single PDF.
      operationId: bulkDownload
      tags:
        - paymentRequests
      produces:
        - application/pdf
      responses:
        '200':
          headers:
            Content-Disposition:
              type: string
              description: File name to download
          description: Payment Request Files PDF
          schema:
            format: binary
            type: file
        '400':
          $ref: '#/responses/InvalidRequest'
        '500':
          $ref: '#/responses/ServerError'
  /documents/{documentId}:
    get:
      summary: Returns a document
      description: Returns a document and its uploads
      operationId: getDocument
      tags:
        - ghcDocuments
      parameters:
        - in: path
          name: documentId
          type: string
          format: uuid
          required: true
          description: UUID of the document to return
      responses:
        '200':
          description: the requested document
          schema:
            $ref: '#/definitions/Document'
        '400':
          $ref: '#/responses/InvalidRequest'
        '401':
          $ref: '#/responses/PermissionDenied'
        '403':
          $ref: '#/responses/PermissionDenied'
        '404':
          $ref: '#/responses/NotFound'
        '412':
          $ref: '#/responses/PreconditionFailed'
        '422':
          $ref: '#/responses/UnprocessableEntity'
        '500':
          $ref: '#/responses/ServerError'
  /documents:
    post:
      summary: Create a new document
      description: >-
        Documents represent a physical artifact such as a scanned document or a
        PDF file
      operationId: createDocument
      tags:
        - ghcDocuments
      parameters:
        - in: body
          name: documentPayload
          required: true
          schema:
            $ref: '#/definitions/PostDocumentPayload'
      responses:
        '201':
          description: created document
          schema:
            $ref: '#/definitions/Document'
        '400':
          description: invalid request
        '403':
          $ref: '#/responses/PermissionDenied'
        '500':
          description: server error
  /queues/counseling:
    get:
      produces:
        - application/json
      summary: >-
        Gets queued list of all customer moves needing services counseling by
        GBLOC origin
      description: >
        An office services counselor user will be assigned a transportation
        office that will determine which moves are displayed in their queue
        based on the origin duty location.  GHC moves will show up here onced
        they have reached the NEEDS SERVICE COUNSELING status after submission
        from a customer or created on a customer's behalf.
      operationId: getServicesCounselingQueue
      tags:
        - queues
      parameters:
        - in: query
          name: page
          type: integer
          description: requested page number of paginated move results
        - in: query
          name: perPage
          type: integer
          description: maximum number of moves to show on each page of paginated results
        - in: query
          name: sort
          type: string
          enum:
            - customerName
            - edipi
            - emplid
            - branch
            - locator
            - status
            - requestedMoveDate
            - submittedAt
            - originGBLOC
            - originDutyLocation
            - destinationDutyLocation
            - ppmType
            - closeoutInitiated
            - closeoutLocation
            - ppmStatus
            - counselingOffice
            - assignedTo
          description: field that results should be sorted by
        - in: query
          name: order
          type: string
          enum:
            - asc
            - desc
          description: direction of sort order if applied
        - in: query
          name: branch
          type: string
          description: filters by the branch of the move's service member
        - in: query
          name: locator
          type: string
          description: filters to match the unique move code locator
        - in: query
          name: customerName
          type: string
          description: filters using a prefix match on the service member's last name
        - in: query
          name: counselingOffice
          type: string
          description: filters using a counselingOffice name of the move
        - in: query
          name: edipi
          type: string
          description: filters to match the unique service member's DoD ID
        - in: query
          name: emplid
          type: string
          description: filters to match the unique service member's EMPLID
        - in: query
          name: requestedMoveDate
          type: string
          description: filters the requested pickup date of a shipment on the move
        - in: query
          name: submittedAt
          type: string
          format: date-time
          description: >-
            Start of the submitted at date in the user's local time zone
            converted to UTC
        - in: query
          name: originGBLOC
          type: string
          description: filters the GBLOC of the service member's origin duty location
        - in: query
          name: originDutyLocation
          type: array
          uniqueItems: true
          collectionFormat: multi
          items:
            type: string
          description: filters the name of the origin duty location on the orders
        - in: query
          name: destinationDutyLocation
          type: string
          description: filters the name of the destination duty location on the orders
        - in: query
          name: status
          type: array
          description: filters the status of the move
          uniqueItems: true
          items:
            type: string
            enum:
              - NEEDS SERVICE COUNSELING
              - SERVICE COUNSELING COMPLETED
        - in: query
          name: needsPPMCloseout
          type: boolean
          description: >-
            Only used for Services Counseling queue. If true, show PPM moves
            that are ready for closeout. Otherwise, show all other moves.
        - in: query
          name: ppmType
          type: string
          enum:
            - FULL
            - PARTIAL
          description: filters PPM type
        - in: query
          name: closeoutInitiated
          type: string
          format: date-time
          description: Latest date that closeout was initiated on a PPM on the move
        - in: query
          name: closeoutLocation
          type: string
          description: closeout location
        - in: query
          name: orderType
          type: string
          description: order type
        - in: query
          name: ppmStatus
          type: string
          enum:
            - WAITING_ON_CUSTOMER
            - NEEDS_CLOSEOUT
          description: filters the status of the PPM shipment
        - in: query
          name: viewAsGBLOC
          type: string
          description: >
            Used to return a queue for a GBLOC other than the default of the
            current user. Requires the HQ role. The parameter is ignored if the
            requesting user does not have the necessary role.
        - in: query
          name: assignedTo
          type: string
          description: |
            Used to illustrate which user is assigned to this payment request.
      responses:
        '200':
          description: Successfully returned all moves matching the criteria
          schema:
            $ref: '#/definitions/QueueMovesResult'
        '403':
          $ref: '#/responses/PermissionDenied'
        '500':
          $ref: '#/responses/ServerError'
  /queues/counseling/origin-list:
    get:
      produces:
        - application/json
      summary: Gets queued list of all moves origin locations in the counselors queue
      description: >
        An office services counselor user will be assigned a transportation
        office that will determine which moves are displayed in their queue
        based on the origin duty location. This pulls the availalble origin duty
        locations.
      operationId: getServicesCounselingOriginList
      tags:
        - queues
      parameters:
        - in: query
          name: needsPPMCloseout
          type: boolean
          description: >-
            Only used for Services Counseling queue. If true, show PPM moves
            origin locations that are ready for closeout. Otherwise, show all
            other moves origin locations.
      responses:
        '200':
          description: Successfully returned all moves matching the criteria
          schema:
            $ref: '#/definitions/Locations'
        '403':
          $ref: '#/responses/PermissionDenied'
        '500':
          $ref: '#/responses/ServerError'
  /queues/prime-moves:
    get:
      summary: getPrimeMovesQueue
      description: >
        Gets all moves that have been reviewed and approved by the TOO. The
        `since` parameter can be used to filter this

        list down to only the moves that have been updated since the provided
        timestamp. A move will be considered

        updated if the `updatedAt` timestamp on the move or on its orders,
        shipments, service items, or payment

        requests, is later than the provided date and time.


        **WIP**: Include what causes moves to leave this list. Currently, once
        the `availableToPrimeAt` timestamp has

        been set, that move will always appear in this list.
      operationId: listPrimeMoves
      tags:
        - queues
      produces:
        - application/json
      parameters:
        - in: query
          name: since
          type: string
          format: date-time
          description: >-
            Only return moves updated since this time. Formatted like
            "2021-07-23T18:30:47.116Z"
        - in: query
          name: page
          type: integer
          description: requested page of results
        - in: query
          name: perPage
          type: integer
          description: results per page
        - in: query
          name: id
          type: string
        - in: query
          name: moveCode
          type: string
        - in: query
          name: orderType
          type: string
          description: order type
      responses:
        '200':
          description: >-
            Successfully retrieved moves. A successful fetch might still return
            zero moves.
          schema:
            $ref: '#/definitions/ListPrimeMovesResult'
        '403':
          $ref: '#/responses/PermissionDenied'
        '500':
          $ref: '#/responses/ServerError'
  /queues/moves:
    get:
      produces:
        - application/json
      summary: Gets queued list of all customer moves by GBLOC origin
      description: >
        An office TOO user will be assigned a transportation office that will
        determine which moves are displayed in their queue based on the origin
        duty location.  GHC moves will show up here onced they have reached the
        submitted status sent by the customer and have move task orders,
        shipments, and service items to approve.
      operationId: getMovesQueue
      tags:
        - queues
      parameters:
        - in: query
          name: page
          type: integer
          description: requested page of results
        - in: query
          name: perPage
          type: integer
          description: results per page
        - in: query
          name: sort
          type: string
          enum:
            - customerName
            - edipi
            - emplid
            - branch
            - locator
            - status
            - originDutyLocation
            - destinationDutyLocation
            - requestedMoveDate
            - appearedInTooAt
            - assignedTo
            - counselingOffice
          description: field that results should be sorted by
        - in: query
          name: order
          type: string
          enum:
            - asc
            - desc
          description: direction of sort order if applied
        - in: query
          name: branch
          type: string
        - in: query
          name: locator
          type: string
        - in: query
          name: customerName
          type: string
        - in: query
          name: edipi
          type: string
        - in: query
          name: emplid
          type: string
        - in: query
          name: originDutyLocation
          type: array
          uniqueItems: true
          collectionFormat: multi
          items:
            type: string
        - in: query
          name: destinationDutyLocation
          type: string
        - in: query
          name: appearedInTooAt
          type: string
          format: date-time
        - in: query
          name: requestedMoveDate
          type: string
          description: filters the requested pickup date of a shipment on the move
        - in: query
          name: status
          type: array
          description: Filtering for the status.
          uniqueItems: true
          items:
            type: string
            enum:
              - SUBMITTED
              - SERVICE COUNSELING COMPLETED
              - APPROVALS REQUESTED
        - in: query
          name: orderType
          type: string
          description: order type
        - in: query
          name: viewAsGBLOC
          type: string
          description: >
            Used to return a queue for a GBLOC other than the default of the
            current user. Requires the HQ role. The parameter is ignored if the
            requesting user does not have the necessary role.
        - in: query
          name: assignedTo
          type: string
          description: |
            Used to illustrate which user is assigned to this move.
        - in: query
          name: counselingOffice
          type: string
          description: filters using a counselingOffice name of the move
      responses:
        '200':
          description: Successfully returned all moves matching the criteria
          schema:
            $ref: '#/definitions/QueueMovesResult'
        '403':
          $ref: '#/responses/PermissionDenied'
        '500':
          $ref: '#/responses/ServerError'
  /queues/payment-requests:
    get:
      produces:
        - application/json
      summary: Gets queued list of all payment requests by GBLOC origin
      description: >
        An office TIO user will be assigned a transportation office that will
        determine which payment requests are displayed in their queue based on
        the origin duty location.
      operationId: getPaymentRequestsQueue
      tags:
        - queues
      parameters:
        - in: query
          name: sort
          type: string
          enum:
            - customerName
            - locator
            - submittedAt
            - branch
            - status
            - edipi
            - emplid
            - age
            - originDutyLocation
            - assignedTo
          description: field that results should be sorted by
        - in: query
          name: order
          type: string
          enum:
            - asc
            - desc
          description: direction of sort order if applied
        - in: query
          name: page
          type: integer
          description: requested page of results
        - in: query
          name: perPage
          type: integer
          description: number of records to include per page
        - in: query
          name: submittedAt
          type: string
          format: date-time
          description: >-
            Start of the submitted at date in the user's local time zone
            converted to UTC
        - in: query
          name: branch
          type: string
        - in: query
          name: locator
          type: string
        - in: query
          name: customerName
          type: string
        - in: query
          name: edipi
          type: string
        - in: query
          name: emplid
          type: string
        - in: query
          name: destinationDutyLocation
          type: string
        - in: query
          name: originDutyLocation
          type: string
        - in: query
          name: assignedTo
          type: string
          description: |
            Used to illustrate which user is assigned to this payment request.
        - in: query
          name: status
          type: array
          description: Filtering for the status.
          uniqueItems: true
          items:
            type: string
            enum:
              - PENDING
              - REVIEWED
              - REVIEWED_AND_ALL_SERVICE_ITEMS_REJECTED
              - PAID
              - DEPRECATED
              - EDI_ERROR
        - in: query
          name: orderType
          type: string
          description: order type
        - in: query
          name: viewAsGBLOC
          type: string
          description: >
            Used to return a queue for a GBLOC other than the default of the
            current user. Requires the HQ role. The parameter is ignored if the
            requesting user does not have the necessary role.
      responses:
        '200':
          description: Successfully returned all moves matching the criteria
          schema:
            $ref: '#/definitions/QueuePaymentRequestsResult'
        '403':
          $ref: '#/responses/PermissionDenied'
        '500':
          $ref: '#/responses/ServerError'
  /moves/search:
    post:
      produces:
        - application/json
      consumes:
        - application/json
      summary: Search moves by locator, DOD ID, or customer name
      description: >
        Search moves by locator, DOD ID, or customer name. Used by QAE and CSR
        users.
      operationId: searchMoves
      tags:
        - move
      parameters:
        - in: body
          name: body
          schema:
            properties:
              page:
                type: integer
                description: requested page of results
              perPage:
                type: integer
              locator:
                description: Move locator
                type: string
                minLength: 6
                maxLength: 6
                x-nullable: true
              edipi:
                description: DOD ID
                type: string
                minLength: 10
                maxLength: 10
                x-nullable: true
              emplid:
                description: EMPLID
                type: string
                minLength: 7
                maxLength: 7
                x-nullable: true
              customerName:
                description: Customer Name
                type: string
                minLength: 1
                x-nullable: true
              paymentRequestCode:
                type: string
                example: 9551-6199-2
                x-nullable: true
              status:
                type: array
                description: Filtering for the status.
                uniqueItems: true
                items:
                  type: string
                  enum:
                    - DRAFT
                    - SUBMITTED
                    - APPROVALS REQUESTED
                    - APPROVED
                    - NEEDS SERVICE COUNSELING
                    - SERVICE COUNSELING COMPLETED
                    - CANCELED
              originPostalCode:
                type: string
                x-nullable: true
              destinationPostalCode:
                type: string
                x-nullable: true
              branch:
                type: string
                x-nullable: true
              shipmentsCount:
                type: integer
                x-nullable: true
              pickupDate:
                type: string
                format: date-time
                x-nullable: true
              deliveryDate:
                type: string
                format: date-time
                x-nullable: true
              sort:
                type: string
                x-nullable: true
                enum:
                  - customerName
                  - edipi
                  - emplid
                  - branch
                  - locator
                  - status
                  - originPostalCode
                  - destinationPostalCode
                  - shipmentsCount
              order:
                type: string
                x-nullable: true
                enum:
                  - asc
                  - desc
          description: field that results should be sorted by
      responses:
        '200':
          description: Successfully returned all moves matching the criteria
          schema:
            $ref: '#/definitions/SearchMovesResult'
        '403':
          $ref: '#/responses/PermissionDenied'
        '500':
          $ref: '#/responses/ServerError'
  /tac/valid:
    get:
      summary: Validation of a TAC value
      description: Returns a boolean based on whether a tac value is valid or not
      operationId: tacValidation
      tags:
        - tac
        - order
      parameters:
        - in: query
          name: tac
          type: string
          required: true
          description: The tac value to validate
      responses:
        '200':
          description: Successfully retrieved validation status
          schema:
            $ref: '#/definitions/TacValid'
        '400':
          $ref: '#/responses/InvalidRequest'
        '401':
          $ref: '#/responses/PermissionDenied'
        '403':
          $ref: '#/responses/PermissionDenied'
        '404':
          $ref: '#/responses/NotFound'
        '500':
          $ref: '#/responses/ServerError'
  /lines-of-accounting:
    post:
      summary: Fetch line of accounting
      description: >
        Fetches a line of accounting based on provided service member
        affiliation, effective date, and Transportation Accounting Code (TAC).
        It uses these parameters to filter the correct Line of Accounting for
        the provided TAC. It does this by filtering through both TAC and LOAs
        based on the provided code and effective date. The 'Effective Date' is
        the date that can be either the orders issued date (For HHG shipments),
        MTO approval date (For NTS shipments), or even the current date for NTS
        shipments with no approval yet (Just providing a preview to the office
        users per customer request). Effective date is used to find "Active"
        TGET data by searching for the TACs and LOAs with begin and end dates
        containing this date.
      operationId: requestLineOfAccounting
      tags:
        - linesOfAccounting
      consumes:
        - application/json
      produces:
        - application/json
      parameters:
        - in: body
          name: body
          description: Service member affiliation, effective date, and TAC code.
          required: true
          schema:
            $ref: '#/definitions/FetchLineOfAccountingPayload'
      responses:
        '200':
          description: Successfully retrieved line of accounting
          schema:
            $ref: '#/definitions/LineOfAccounting'
        '400':
          $ref: '#/responses/InvalidRequest'
        '401':
          $ref: '#/responses/PermissionDenied'
        '403':
          $ref: '#/responses/PermissionDenied'
        '404':
          $ref: '#/responses/NotFound'
        '422':
          $ref: '#/responses/UnprocessableEntity'
        '500':
          $ref: '#/responses/ServerError'
  /transportation-offices:
    get:
      produces:
        - application/json
      summary: >-
        Returns the transportation offices matching the search query that is
        enabled for PPM closeout
      description: >-
        Returns the transportation offices matching the search query that is
        enabled for PPM closeout
      operationId: getTransportationOffices
      tags:
        - transportationOffice
      parameters:
        - in: query
          name: search
          type: string
          required: true
          minLength: 2
          description: Search string for transportation offices
      responses:
        '200':
          description: Successfully retrieved transportation offices
          schema:
            $ref: '#/definitions/TransportationOffices'
        '400':
          $ref: '#/responses/InvalidRequest'
        '401':
          $ref: '#/responses/PermissionDenied'
        '403':
          $ref: '#/responses/PermissionDenied'
        '404':
          $ref: '#/responses/NotFound'
        '500':
          $ref: '#/responses/ServerError'
  /open/transportation-offices:
    get:
      produces:
        - application/json
      summary: Returns the transportation offices matching the search query
      description: >-
        This endpoint is publicly accessible as it is utilized to access
        transportation office information without having an office
        account.Returns the transportation offices matching the search query.
      operationId: getTransportationOfficesOpen
      tags:
        - transportationOffice
      parameters:
        - in: query
          name: search
          type: string
          required: true
          minLength: 2
          description: Search string for transportation offices
      responses:
        '200':
          description: Successfully retrieved transportation offices
          schema:
            $ref: '#/definitions/TransportationOffices'
        '400':
          $ref: '#/responses/InvalidRequest'
        '401':
          $ref: '#/responses/PermissionDenied'
        '403':
          $ref: '#/responses/PermissionDenied'
        '404':
          $ref: '#/responses/NotFound'
        '500':
          $ref: '#/responses/ServerError'
  /transportation-offices/gblocs:
    get:
      produces:
        - application/json
      summary: >-
        Returns a list of distinct GBLOCs that exist in the transportation
        offices table
      description: >-
        Returns a list of distinct GBLOCs that exist in the transportation
        offices table
      operationId: getTransportationOfficesGBLOCs
      tags:
        - transportationOffice
      responses:
        '200':
          description: Successfully retrieved transportation offices
          schema:
            $ref: '#/definitions/GBLOCs'
        '400':
          $ref: '#/responses/InvalidRequest'
        '401':
          $ref: '#/responses/PermissionDenied'
        '403':
          $ref: '#/responses/PermissionDenied'
        '404':
          $ref: '#/responses/NotFound'
        '500':
          $ref: '#/responses/ServerError'
  /addresses/zip_city_lookup/{search}:
    get:
      summary: >-
        Returns City, State, Postal Code, and County associated with the
        specified full/partial Postal Code or City and State string
      description: >-
        Find by API using full/partial Postal Code or City name that returns an
        us_post_region_cities json object containing city, state, county and
        postal code.
      operationId: getLocationByZipCityState
      tags:
        - addresses
      parameters:
        - in: path
          name: search
          type: string
          required: true
      responses:
        '200':
          description: the requested list of city, state, county, and postal code matches
          schema:
            $ref: '#/definitions/VLocations'
        '400':
          description: invalid request
        '403':
          description: not authorized
        '404':
          description: not found
        '500':
          description: server error
  /uploads:
    post:
      summary: Create a new upload
      description: >-
        Uploads represent a single digital file, such as a JPEG or PDF.
        Currently, office application uploads are only for Services Counselors
        to upload files for orders, but this may be expanded in the future.
      operationId: createUpload
      tags:
        - uploads
      consumes:
        - multipart/form-data
      produces:
        - application/json
      parameters:
        - in: query
          name: documentId
          type: string
          format: uuid
          required: false
          description: UUID of the document to add an upload to
        - in: formData
          name: file
          type: file
          description: The file to upload.
          required: true
      responses:
        '201':
          description: created upload
          schema:
            $ref: '#/definitions/Upload'
        '400':
          description: invalid request
        '403':
          description: not authorized
        '404':
          description: not found
        '413':
          description: payload is too large
        '500':
          description: server error
  /uploads/{uploadID}:
    delete:
      summary: Deletes an upload
      description: Uploads represent a single digital file, such as a JPEG or PDF.
      operationId: deleteUpload
      tags:
        - uploads
      parameters:
        - in: path
          name: uploadID
          type: string
          format: uuid
          required: true
          description: UUID of the upload to be deleted
        - in: query
          name: orderID
          type: string
          format: uuid
          description: ID of the order that the upload belongs to
      responses:
        '204':
          description: deleted
        '400':
          description: invalid request
          schema:
            $ref: '#/definitions/InvalidRequestResponsePayload'
        '403':
          description: not authorized
        '404':
          description: not found
        '500':
          description: server error
  /uploads/get/:
    get:
      produces:
        - application/json
      parameters: []
      responses:
        '200':
          description: Successfully retrieved upload
          schema:
            $ref: '#/definitions/Upload'
        '400':
          $ref: '#/responses/InvalidRequest'
        '401':
          $ref: '#/responses/PermissionDenied'
        '403':
          $ref: '#/responses/PermissionDenied'
        '404':
          $ref: '#/responses/NotFound'
        '500':
          $ref: '#/responses/ServerError'
      tags:
        - uploads
      description: Gets an upload
      operationId: getUpload
      summary: Gets an upload by ID
  /uploads/{uploadID}/update:
    patch:
      summary: >-
        Update an existing upload. This is only needed currently for updating
        the image rotation.
      description: >-
        Uploads represent a single digital file, such as a JPEG or PDF. The
        rotation is relevant to how it is displayed on the page.
      operationId: updateUpload
      tags:
        - uploads
      consumes:
        - application/json
      produces:
        - application/json
      parameters:
        - in: path
          name: uploadID
          type: string
          format: uuid
          required: true
          description: UUID of the upload to be updated
        - in: body
          name: body
          required: true
          schema:
            properties:
              rotation:
                type: integer
                description: The rotation of the image
                minimum: 0
                maximum: 3
      responses:
        '201':
          description: updated upload
          schema:
            $ref: '#/definitions/Upload'
        '400':
          description: invalid request
        '403':
          description: not authorized
        '404':
          description: not found
        '413':
          description: payload is too large
        '500':
          description: server error
  /application_parameters/{parameterName}:
    get:
      summary: Searches for an application parameter by name, returns nil if not found
      description: Searches for an application parameter by name, returns nil if not found
      operationId: getParam
      tags:
        - application_parameters
      parameters:
        - in: path
          name: parameterName
          type: string
          format: string
          required: true
          description: Parameter Name
      responses:
        '200':
          description: Application Parameters
          schema:
            $ref: '#/definitions/ApplicationParameters'
        '400':
          description: invalid request
        '401':
          description: request requires user authentication
        '500':
          description: server error
  /calendar/{countryCode}/is-weekend-holiday/{date}:
    get:
      summary: Validate  move date selection
      description: |
        Utility API to determine if input date falls on weekend and/or holiday.
      produces:
        - application/json
      operationId: isDateWeekendHoliday
      tags:
        - calendar
      parameters:
        - description: country code for context of date
          in: path
          name: countryCode
          required: true
          type: string
          enum:
            - US
        - description: input date to determine if weekend/holiday for given country.
          in: path
          name: date
          required: true
          type: string
          format: date
      responses:
        '200':
          description: >-
            Successfully determine if given date is weekend and/or holiday for
            given country.
          schema:
            $ref: '#/definitions/IsDateWeekendHolidayInfo'
        '400':
          $ref: '#/responses/InvalidRequest'
        '401':
          $ref: '#/responses/PermissionDenied'
        '404':
          $ref: '#/responses/NotFound'
        '500':
          $ref: '#/responses/ServerError'
  /moves/{moveID}/assignOfficeUser:
    parameters:
      - description: ID of the move
        in: path
        name: moveID
        required: true
        format: uuid
        type: string
    patch:
      consumes:
        - application/json
      produces:
        - application/json
      parameters:
        - in: body
          name: body
          required: true
          schema:
            $ref: '#/definitions/AssignOfficeUserBody'
      responses:
        '200':
          description: Successfully assigned office user to the move
          schema:
            $ref: '#/definitions/Move'
        '404':
          $ref: '#/responses/NotFound'
        '500':
          $ref: '#/responses/ServerError'
      tags:
        - move
      description: >-
        assigns either a services counselor, task ordering officer, or task
        invoicing officer to the move
      operationId: updateAssignedOfficeUser
  /moves/{moveID}/unassignOfficeUser:
    parameters:
      - description: ID of the move
        in: path
        name: moveID
        required: true
        format: uuid
        type: string
      - in: body
        name: body
        schema:
          properties:
            roleType:
              type: string
          required:
            - roleType
    patch:
      consumes:
        - application/json
      produces:
        - application/json
      responses:
        '200':
          description: Successfully unassigned office user from the move
          schema:
            $ref: '#/definitions/Move'
        '500':
          $ref: '#/responses/ServerError'
      tags:
        - move
      description: >-
        unassigns either a services counselor, task ordering officer, or task
        invoicing officer from the move
      operationId: deleteAssignedOfficeUser
definitions:
  ApplicationParameters:
    type: object
    properties:
      validationCode:
        type: string
        format: string
        x-nullable: true
      parameterName:
        type: string
        format: string
        x-nullable: true
      parameterValue:
        type: string
        format: string
        x-nullable: true
  PostDocumentPayload:
    type: object
    properties:
      service_member_id:
        type: string
        format: uuid
        title: The service member this document belongs to
  InvalidRequestResponsePayload:
    type: object
    properties:
      errors:
        type: object
        additionalProperties:
          type: string
  ClientError:
    type: object
    properties:
      title:
        type: string
      detail:
        type: string
      instance:
        type: string
        format: uuid
    required:
      - title
      - detail
      - instance
  ValidationError:
    allOf:
      - $ref: '#/definitions/ClientError'
      - type: object
    properties:
      invalid_fields:
        type: object
        additionalProperties:
          type: string
    required:
      - invalid_fields
  BackupContact:
    type: object
    properties:
      name:
        type: string
      email:
        type: string
        format: x-email
        example: backupContact@mail.com
      phone:
        type: string
        format: telephone
        pattern: ^[2-9]\d{2}-\d{3}-\d{4}$
    required:
      - name
      - email
      - phone
  Contractor:
    properties:
      contractNumber:
        type: string
      id:
        format: uuid
        type: string
      name:
        type: string
      type:
        type: string
  Role:
    type: object
    properties:
      id:
        type: string
        format: uuid
        example: c56a4180-65aa-42ec-a945-5fd21dec0538
      roleType:
        type: string
        example: customer
      roleName:
        type: string
        example: Task Ordering Officer
      createdAt:
        type: string
        format: date-time
        readOnly: true
      updatedAt:
        type: string
        format: date-time
        readOnly: true
    required:
      - id
      - roleType
      - roleName
      - createdAt
      - updatedAt
  OfficeUser:
    type: object
    properties:
      id:
        type: string
        format: uuid
        example: c56a4180-65aa-42ec-a945-5fd21dec0538
      userId:
        type: string
        format: uuid
      firstName:
        type: string
      middleInitials:
        type: string
      lastName:
        type: string
      email:
        type: string
        format: x-email
        pattern: ^[a-zA-Z0-9._%+-]+@[a-zA-Z0-9.-]+\.[a-zA-Z]{2,}$
      telephone:
        type: string
        format: telephone
        pattern: ^[2-9]\d{2}-\d{3}-\d{4}$
      transportationOfficeId:
        type: string
        format: uuid
      transportationOffice:
        $ref: '#/definitions/TransportationOffice'
      transportationOfficeAssignments:
        type: array
        items:
          $ref: '#/definitions/TransportationOfficeAssignment'
      active:
        type: boolean
      roles:
        type: array
        items:
          $ref: '#/definitions/Role'
      edipi:
        type: string
      otherUniqueId:
        type: string
      rejectionReason:
        type: string
      status:
        type: string
        enum:
          - APPROVED
          - REQUESTED
          - REJECTED
      createdAt:
        type: string
        format: date-time
        readOnly: true
      updatedAt:
        type: string
        format: date-time
        readOnly: true
    required:
      - id
      - firstName
      - middleInitials
      - lastName
      - email
      - telephone
      - transportationOfficeId
      - active
      - roles
      - edipi
      - otherUniqueId
      - rejectionReason
      - status
      - createdAt
      - updatedAt
  LockedOfficeUser:
    type: object
    properties:
      firstName:
        type: string
      lastName:
        type: string
      transportationOfficeId:
        type: string
        format: uuid
      transportationOffice:
        $ref: '#/definitions/TransportationOffice'
  OfficeUserCreate:
    type: object
    properties:
      email:
        type: string
        example: user@userdomain.com
        title: Email
        x-nullable: false
      edipi:
        type: string
        example: '1234567890'
        maxLength: 10
        title: EDIPI
        x-nullable: true
      otherUniqueId:
        type: string
        title: Office user identifier when EDIPI is not available
        x-nullable: true
      firstName:
        type: string
        title: First Name
        x-nullable: false
      middleInitials:
        type: string
        example: L.
        x-nullable: true
        title: Middle Initials
      lastName:
        type: string
        title: Last Name
        x-nullable: false
      telephone:
        type: string
        format: telephone
        pattern: ^[2-9]\d{2}-\d{3}-\d{4}$
        example: 212-555-5555
        x-nullable: false
      transportationOfficeId:
        type: string
        format: uuid
        example: c56a4180-65aa-42ec-a945-5fd21dec0538
        x-nullable: false
      roles:
        type: array
        items:
          $ref: '#/definitions/OfficeUserRole'
        x-nullable: false
    required:
      - firstName
      - lastName
      - email
      - telephone
      - transportationOfficeId
      - roles
  OfficeUserRole:
    type: object
    properties:
      name:
        type: string
        example: Task Ordering Officer
        x-nullable: true
        title: name
      roleType:
        type: string
        example: task_ordering_officer
        x-nullable: true
        title: roleType
  Customer:
    type: object
    properties:
      agency:
        type: string
        title: Agency customer is affilated with
      first_name:
        type: string
        example: John
      last_name:
        type: string
        example: Doe
      phone:
        type: string
        format: telephone
        pattern: ^[2-9]\d{2}-\d{3}-\d{4}$
        x-nullable: true
      email:
        type: string
        format: x-email
        pattern: ^[a-zA-Z0-9._%+-]+@[a-zA-Z0-9.-]+\.[a-zA-Z]{2,}$
        x-nullable: true
      suffix:
        type: string
        example: Jr.
        x-nullable: true
      middle_name:
        type: string
        example: David
        x-nullable: true
      current_address:
        $ref: '#/definitions/Address'
      backup_contact:
        $ref: '#/definitions/BackupContact'
      id:
        type: string
        format: uuid
        example: c56a4180-65aa-42ec-a945-5fd21dec0538
      edipi:
        type: string
      userID:
        type: string
        format: uuid
        example: c56a4180-65aa-42ec-a945-5fd21dec0538
      eTag:
        type: string
      phoneIsPreferred:
        type: boolean
      emailIsPreferred:
        type: boolean
      secondaryTelephone:
        type: string
        format: telephone
        pattern: ^[2-9]\d{2}-\d{3}-\d{4}$|^$
        x-nullable: true
      backupAddress:
        $ref: '#/definitions/Address'
      cacValidated:
        type: boolean
        x-nullable: true
      emplid:
        type: string
        x-nullable: true
  CreatedCustomer:
    type: object
    properties:
      affiliation:
        type: string
        title: Branch of service customer is affilated with
      firstName:
        type: string
        example: John
      lastName:
        type: string
        example: Doe
      telephone:
        type: string
        format: telephone
        pattern: ^[2-9]\d{2}-\d{3}-\d{4}$
        x-nullable: true
      personalEmail:
        type: string
        format: x-email
        pattern: ^[a-zA-Z0-9._%+-]+@[a-zA-Z0-9.-]+\.[a-zA-Z]{2,}$
      suffix:
        type: string
        example: Jr.
        x-nullable: true
      middleName:
        type: string
        example: David
        x-nullable: true
      residentialAddress:
        $ref: '#/definitions/Address'
      backupContact:
        $ref: '#/definitions/BackupContact'
      id:
        type: string
        format: uuid
        example: c56a4180-65aa-42ec-a945-5fd21dec0538
      edipi:
        type: string
        x-nullable: true
      userID:
        type: string
        format: uuid
        example: c56a4180-65aa-42ec-a945-5fd21dec0538
      oktaID:
        type: string
      oktaEmail:
        type: string
      phoneIsPreferred:
        type: boolean
      emailIsPreferred:
        type: boolean
      secondaryTelephone:
        type: string
        format: telephone
        pattern: ^[2-9]\d{2}-\d{3}-\d{4}$
        x-nullable: true
      backupAddress:
        $ref: '#/definitions/Address'
      cacValidated:
        type: boolean
  UpdateCustomerPayload:
    type: object
    properties:
      first_name:
        type: string
        example: John
      last_name:
        type: string
        example: Doe
      phone:
        type: string
        format: telephone
        pattern: ^[2-9]\d{2}-\d{3}-\d{4}$
        x-nullable: true
      email:
        type: string
        format: x-email
        pattern: ^[a-zA-Z0-9._%+-]+@[a-zA-Z0-9.-]+\.[a-zA-Z]{2,}$
        x-nullable: true
      suffix:
        type: string
        example: Jr.
        x-nullable: true
      middle_name:
        type: string
        example: David
        x-nullable: true
      current_address:
        allOf:
          - $ref: '#/definitions/Address'
      backup_contact:
        $ref: '#/definitions/BackupContact'
      phoneIsPreferred:
        type: boolean
      emailIsPreferred:
        type: boolean
      secondaryTelephone:
        type: string
        format: telephone
        pattern: ^[2-9]\d{2}-\d{3}-\d{4}$|^$
        x-nullable: true
      backupAddress:
        allOf:
          - $ref: '#/definitions/Address'
      cac_validated:
        type: boolean
  CreateCustomerPayload:
    type: object
    properties:
      affiliation:
        $ref: '#/definitions/Affiliation'
      edipi:
        type: string
        example: '1234567890'
        maxLength: 10
        x-nullable: false
      emplid:
        type: string
        example: '9485155'
        maxLength: 7
        x-nullable: true
      firstName:
        type: string
        example: John
      middleName:
        type: string
        example: David
        x-nullable: true
      lastName:
        type: string
        example: Doe
      suffix:
        type: string
        example: Jr.
        x-nullable: true
      telephone:
        type: string
        format: telephone
        pattern: ^[2-9]\d{2}-\d{3}-\d{4}$
        x-nullable: true
      secondaryTelephone:
        type: string
        format: telephone
        pattern: ^[2-9]\d{2}-\d{3}-\d{4}$
        x-nullable: true
      personalEmail:
        type: string
        format: x-email
        example: personalEmail@email.com
        pattern: ^[a-zA-Z0-9._%+-]+@[a-zA-Z0-9.-]+\.[a-zA-Z]{2,}$
      phoneIsPreferred:
        type: boolean
      emailIsPreferred:
        type: boolean
      residentialAddress:
        allOf:
          - $ref: '#/definitions/Address'
      backupContact:
        $ref: '#/definitions/BackupContact'
      backupMailingAddress:
        allOf:
          - $ref: '#/definitions/Address'
      createOktaAccount:
        type: boolean
      cacUser:
        type: boolean
  FetchLineOfAccountingPayload:
    type: object
    properties:
      departmentIndicator:
        $ref: '#/definitions/DepartmentIndicator'
      effectiveDate:
        description: >
          The effective date for the Line Of Accounting (LOA) being fetched. Eg,
          the orders issue date or the Non-Temporary Storage (NTS) Move Task
          Order (MTO) approval date. Effective date is used to find "Active"
          TGET data by searching for the TACs and LOAs with begin and end dates
          containing this date. The 'Effective Date' is the date that can be
          either the orders issued date (For HHG shipments), MTO approval date
          (For NTS shipments), or even the current date for NTS shipments with
          no approval yet (Just providing a preview to the office users per
          customer request).
        type: string
        format: date
        example: '2023-01-01'
      tacCode:
        type: string
        minLength: 4
        maxLength: 4
        example: F8J1
  SearchCustomersResult:
    type: object
    properties:
      page:
        type: integer
      perPage:
        type: integer
      totalCount:
        type: integer
      searchCustomers:
        $ref: '#/definitions/SearchCustomers'
  SearchCustomers:
    type: array
    items:
      $ref: '#/definitions/SearchCustomer'
  SearchCustomer:
    type: object
    properties:
      id:
        type: string
        format: uuid
      firstName:
        type: string
        example: John
        x-nullable: true
      lastName:
        type: string
        example: Doe
        x-nullable: true
      edipi:
        type: string
        x-nullable: true
      emplid:
        type: string
        x-nullable: true
      branch:
        type: string
      telephone:
        type: string
        format: telephone
        pattern: ^[2-9]\d{2}-\d{3}-\d{4}$
        x-nullable: true
      personalEmail:
        type: string
        format: x-email
        example: personalEmail@email.com
        pattern: ^[a-zA-Z0-9._%+-]+@[a-zA-Z0-9.-]+\.[a-zA-Z]{2,}$
        x-nullable: true
  Entitlements:
    properties:
      id:
        example: 571008b1-b0de-454d-b843-d71be9f02c04
        format: uuid
        type: string
      authorizedWeight:
        example: 2000
        type: integer
        x-formatting: weight
        x-nullable: true
      dependentsAuthorized:
        example: true
        type: boolean
        x-nullable: true
      gunSafe:
        type: boolean
        example: false
      nonTemporaryStorage:
        example: false
        type: boolean
        x-nullable: true
      privatelyOwnedVehicle:
        example: false
        type: boolean
        x-nullable: true
      proGearWeight:
        example: 2000
        type: integer
        x-formatting: weight
      proGearWeightSpouse:
        example: 500
        type: integer
        x-formatting: weight
      storageInTransit:
        example: 90
        type: integer
        x-nullable: true
      totalWeight:
        example: 500
        type: integer
        x-formatting: weight
      totalDependents:
        example: 2
        type: integer
      requiredMedicalEquipmentWeight:
        example: 500
        type: integer
        x-formatting: weight
      organizationalClothingAndIndividualEquipment:
        example: true
        type: boolean
      accompaniedTour:
        type: boolean
        example: true
        x-nullable: true
        description: >-
          Indicates if the move entitlement allows dependents to travel to the
          new Permanent Duty Station (PDS). This is only present on OCONUS
          moves.
<<<<<<< HEAD
=======
      ubAllowance:
        type: integer
        example: 3
        x-nullable: true
        description: >-
          The amount of weight in pounds that the move is entitled for shipment
          types of Unaccompanied Baggage.
>>>>>>> f9616f22
      dependentsUnderTwelve:
        type: integer
        example: 5
        x-nullable: true
        description: >-
          Indicates the number of dependents under the age of twelve for a move.
          This is only present on OCONUS moves.
      dependentsTwelveAndOver:
        type: integer
        example: 3
        x-nullable: true
        description: >-
          Indicates the number of dependents of the age twelve or older for a
          move. This is only present on OCONUS moves.
      eTag:
        type: string
    type: object
  Error:
    properties:
      message:
        type: string
    required:
      - message
    type: object
  Grade:
    type: string
    x-nullable: true
    title: grade
    enum:
      - E_1
      - E_2
      - E_3
      - E_4
      - E_5
      - E_6
      - E_7
      - E_8
      - E_9
      - E_9_SPECIAL_SENIOR_ENLISTED
      - O_1_ACADEMY_GRADUATE
      - O_2
      - O_3
      - O_4
      - O_5
      - O_6
      - O_7
      - O_8
      - O_9
      - O_10
      - W_1
      - W_2
      - W_3
      - W_4
      - W_5
      - AVIATION_CADET
      - CIVILIAN_EMPLOYEE
      - ACADEMY_CADET
      - MIDSHIPMAN
    x-display-value:
      E_1: E-1
      E_2: E-2
      E_3: E-3
      E_4: E-4
      E_5: E-5
      E_6: E-6
      E_7: E-7
      E_8: E-8
      E_9: E-9
      E_9_SPECIAL_SENIOR_ENLISTED: E-9 (Special Senior Enlisted)
      O_1_ACADEMY_GRADUATE: O-1 or Service Academy Graduate
      O_2: O-2
      O_3: O-3
      O_4: O-4
      O_5: O-5
      O_6: O-6
      O_7: O-7
      O_8: O-8
      O_9: O-9
      O_10: O-10
      W_1: W-1
      W_2: W-2
      W_3: W-3
      W_4: W-4
      W_5: W-5
      AVIATION_CADET: Aviation Cadet
      CIVILIAN_EMPLOYEE: Civilian Employee
      ACADEMY_CADET: Service Academy Cadet
      MIDSHIPMAN: Midshipman
  Move:
    properties:
      id:
        example: 1f2270c7-7166-40ae-981e-b200ebdf3054
        format: uuid
        type: string
      serviceCounselingCompletedAt:
        format: date-time
        type: string
        x-nullable: true
      availableToPrimeAt:
        format: date-time
        type: string
        x-nullable: true
      approvedAt:
        format: date-time
        type: string
        x-nullable: true
      billableWeightsReviewedAt:
        format: date-time
        type: string
        x-nullable: true
      contractorId:
        type: string
        format: uuid
        x-nullable: true
      contractor:
        $ref: '#/definitions/Contractor'
      locator:
        type: string
        example: 1K43AR
      ordersId:
        type: string
        format: uuid
        example: c56a4180-65aa-42ec-a945-5fd21dec0538
      orders:
        $ref: '#/definitions/Order'
      referenceId:
        example: 1001-3456
        type: string
        x-nullable: true
      status:
        $ref: '#/definitions/MoveStatus'
      excess_weight_qualified_at:
        type: string
        format: date-time
        description: >-
          Timestamp of when the estimated shipment weights of the move reached
          90% of the weight allowance
        x-nullable: true
      excess_weight_acknowledged_at:
        type: string
        format: date-time
        description: >-
          Timestamp of when the TOO acknowledged the excess weight risk by
          either dismissing the alert or updating the max billable weight
        x-nullable: true
      tioRemarks:
        type: string
        example: approved additional weight
        x-nullable: true
      financialReviewFlag:
        type: boolean
        example: false
        description: >-
          This flag is set by office users if a move should be reviewed by a
          Financial Office
        x-nullable: false
        readOnly: true
      financialReviewRemarks:
        type: string
        example: Destination address is too far from duty location
        x-nullable: true
        readOnly: true
      closeoutOffice:
        $ref: '#/definitions/TransportationOffice'
      closeoutOfficeId:
        type: string
        format: uuid
        description: >-
          The transportation office that will handle reviewing PPM Closeout
          documentation for Army and Air Force service members
        x-nullable: true
      approvalsRequestedAt:
        type: string
        format: date-time
        description: >-
          The time at which a move is sent back to the TOO becuase the prime
          added a new service item for approval
        x-nullable: true
      createdAt:
        type: string
        format: date-time
      submittedAt:
        type: string
        format: date-time
        x-nullable: true
      updatedAt:
        type: string
        format: date-time
      eTag:
        type: string
      shipmentGBLOC:
        $ref: '#/definitions/GBLOC'
      lockedByOfficeUserID:
        type: string
        format: uuid
        x-nullable: true
      lockedByOfficeUser:
        $ref: '#/definitions/LockedOfficeUser'
        x-nullable: true
      lockExpiresAt:
        type: string
        format: date-time
        x-nullable: true
      additionalDocuments:
        $ref: '#/definitions/Document'
      SCAssignedUser:
        $ref: '#/definitions/AssignedOfficeUser'
      TOOAssignedUser:
        $ref: '#/definitions/AssignedOfficeUser'
      TIOAssignedUser:
        $ref: '#/definitions/AssignedOfficeUser'
  MoveHistory:
    properties:
      id:
        description: move ID
        example: 1f2270c7-7166-40ae-981e-b200ebdf3054
        format: uuid
        type: string
      historyRecords:
        description: A list of MoveAuditHistory's connected to the move.
        $ref: '#/definitions/MoveAuditHistories'
      locator:
        description: move locator
        type: string
        example: 1K43AR
      referenceId:
        description: move referenceID
        example: 1001-3456
        type: string
        x-nullable: true
  MoveHistoryResult:
    type: object
    properties:
      page:
        type: integer
      perPage:
        type: integer
      totalCount:
        type: integer
      id:
        description: move ID
        example: 1f2270c7-7166-40ae-981e-b200ebdf3054
        format: uuid
        type: string
      historyRecords:
        description: A list of MoveAuditHistory's connected to the move.
        $ref: '#/definitions/MoveAuditHistories'
      locator:
        description: move locator
        type: string
        example: 1K43AR
      referenceId:
        description: move referenceID
        example: 1001-3456
        type: string
        x-nullable: true
  MoveAuditHistories:
    type: array
    items:
      $ref: '#/definitions/MoveAuditHistory'
  MoveAuditHistory:
    properties:
      id:
        description: id from audity_history table
        example: 1f2270c7-7166-40ae-981e-b200ebdf3054
        format: uuid
        type: string
      schemaName:
        description: Database schema audited table for this event is in
        type: string
      tableName:
        description: name of database table that was changed
        type: string
      relId:
        description: relation OID. Table OID (object identifier). Changes with drop/create.
        type: integer
      objectId:
        description: id column for the tableName where the data was changed
        example: 1f2270c7-7166-40ae-981e-b200ebdf3054
        format: uuid
        type: string
        x-nullable: true
      sessionUserId:
        example: 1f2270c7-7166-40ae-981e-b200ebdf3054
        format: uuid
        type: string
        x-nullable: true
      sessionUserFirstName:
        example: foo
        type: string
        x-nullable: true
      sessionUserLastName:
        example: bar
        type: string
        x-nullable: true
      sessionUserEmail:
        example: foobar@example.com
        type: string
        x-nullable: true
      sessionUserTelephone:
        format: telephone
        type: string
        pattern: ^[2-9]\d{2}-\d{3}-\d{4}$
        x-nullable: true
      context:
        type: array
        items:
          type: object
          additionalProperties:
            type: string
        x-nullable: true
      contextId:
        description: id column for the context table the record belongs to
        example: 1f2270c7-7166-40ae-981e-b200ebdf3054
        type: string
        x-nullable: true
      eventName:
        description: API endpoint name that was called to make the change
        type: string
        x-nullable: true
      actionTstampTx:
        description: Transaction start timestamp for tx in which audited event occurred
        type: string
        format: date-time
      actionTstampStm:
        description: Statement start timestamp for tx in which audited event occurred
        type: string
        format: date-time
      actionTstampClk:
        description: Wall clock time at which audited event's trigger call occurred
        type: string
        format: date-time
      transactionId:
        description: >-
          Identifier of transaction that made the change. May wrap, but unique
          paired with action_tstamp_tx.
        type: integer
        x-nullable: true
      action:
        description: Action type; I = insert, D = delete, U = update, T = truncate
        type: string
      oldValues:
        description: >-
          A list of (old/previous) MoveAuditHistoryItem's for a record before
          the change.
        type: object
        additionalProperties: true
        x-nullable: true
      changedValues:
        description: >-
          A list of (changed/updated) MoveAuditHistoryItem's for a record after
          the change.
        type: object
        additionalProperties: true
        x-nullable: true
      statementOnly:
        description: >-
          true if audit event is from an FOR EACH STATEMENT trigger, false for
          FOR EACH ROW'
        type: boolean
        example: false
  MoveAuditHistoryItems:
    type: array
    items:
      $ref: '#/definitions/MoveAuditHistoryItem'
  MoveAuditHistoryItem:
    properties:
      columnName:
        type: string
      columnValue:
        type: string
  MoveStatus:
    type: string
    enum:
      - DRAFT
      - NEEDS SERVICE COUNSELING
      - SERVICE COUNSELING COMPLETED
      - SUBMITTED
      - APPROVALS REQUESTED
      - APPROVED
      - CANCELED
  PPMStatus:
    type: string
    enum:
      - CANCELED
      - DRAFT
      - SUBMITTED
      - WAITING_ON_CUSTOMER
      - NEEDS_ADVANCE_APPROVAL
      - NEEDS_CLOSEOUT
      - CLOSEOUT_COMPLETE
      - COMPLETED
  DeptIndicator:
    type: string
    title: Dept. indicator
    x-nullable: true
    enum:
      - NAVY_AND_MARINES
      - ARMY
      - ARMY_CORPS_OF_ENGINEERS
      - AIR_AND_SPACE_FORCE
      - COAST_GUARD
      - OFFICE_OF_SECRETARY_OF_DEFENSE
    x-display-value:
      NAVY_AND_MARINES: 17 Navy and Marine Corps
      ARMY: 21 Army
      ARMY_CORPS_OF_ENGINEERS: 96 Army Corps of Engineers
      AIR_AND_SPACE_FORCE: 57 Air Force and Space Force
      COAST_GUARD: 70 Coast Guard
      OFFICE_OF_SECRETARY_OF_DEFENSE: 97 Office of the Secretary of Defense
  OrdersTypeDetail:
    type: string
    title: Orders type detail
    x-nullable: true
    enum:
      - HHG_PERMITTED
      - PCS_TDY
      - HHG_RESTRICTED_PROHIBITED
      - HHG_RESTRICTED_AREA
      - INSTRUCTION_20_WEEKS
      - HHG_PROHIBITED_20_WEEKS
      - DELAYED_APPROVAL
    x-display-value:
      HHG_PERMITTED: Shipment of HHG Permitted
      PCS_TDY: PCS with TDY Enroute
      HHG_RESTRICTED_PROHIBITED: Shipment of HHG Restricted or Prohibited
      HHG_RESTRICTED_AREA: HHG Restricted Area-HHG Prohibited
      INSTRUCTION_20_WEEKS: Course of Instruction 20 Weeks or More
      HHG_PROHIBITED_20_WEEKS: Shipment of HHG Prohibited but Authorized within 20 weeks
      DELAYED_APPROVAL: Delayed Approval 20 Weeks or More
  Order:
    properties:
      id:
        example: 1f2270c7-7166-40ae-981e-b200ebdf3054
        format: uuid
        type: string
      customerID:
        example: c56a4180-65aa-42ec-a945-5fd21dec0538
        format: uuid
        type: string
      customer:
        $ref: '#/definitions/Customer'
      moveCode:
        type: string
        example: H2XFJF
      first_name:
        type: string
        example: John
        readOnly: true
      last_name:
        type: string
        example: Doe
        readOnly: true
      grade:
        $ref: '#/definitions/Grade'
      agency:
        $ref: '#/definitions/Affiliation'
      entitlement:
        $ref: '#/definitions/Entitlements'
      destinationDutyLocation:
        $ref: '#/definitions/DutyLocation'
      destinationDutyLocationGBLOC:
        $ref: '#/definitions/GBLOC'
      originDutyLocation:
        $ref: '#/definitions/DutyLocation'
      originDutyLocationGBLOC:
        $ref: '#/definitions/GBLOC'
      moveTaskOrderID:
        example: c56a4180-65aa-42ec-a945-5fd21dec0538
        format: uuid
        type: string
      uploaded_order_id:
        example: c56a4180-65aa-42ec-a945-5fd21dec0538
        format: uuid
        type: string
      uploadedAmendedOrderID:
        example: c56a4180-65aa-42ec-a945-5fd21dec0538
        format: uuid
        type: string
        x-nullable: true
      amendedOrdersAcknowledgedAt:
        type: string
        format: date-time
        x-nullable: true
      order_number:
        type: string
        x-nullable: true
        example: 030-00362
      order_type:
        $ref: '#/definitions/OrdersType'
      order_type_detail:
        $ref: '#/definitions/OrdersTypeDetail'
        x-nullable: true
      date_issued:
        type: string
        format: date
        example: '2020-01-01'
      report_by_date:
        type: string
        format: date
        example: '2020-01-01'
      department_indicator:
        $ref: '#/definitions/DeptIndicator'
        x-nullable: true
      tac:
        type: string
        title: TAC
        example: F8J1
        x-nullable: true
      sac:
        type: string
        title: SAC
        example: N002214CSW32Y9
        x-nullable: true
      ntsTac:
        type: string
        title: NTS TAC
        example: F8J1
        x-nullable: true
      ntsSac:
        type: string
        title: NTS SAC
        example: N002214CSW32Y9
        x-nullable: true
      has_dependents:
        type: boolean
        example: false
        title: Are dependents included in your orders?
      spouse_has_pro_gear:
        type: boolean
        example: false
        title: >-
          Do you have a spouse who will need to move items related to their
          occupation (also known as spouse pro-gear)?
      supplyAndServicesCostEstimate:
        type: string
      packingAndShippingInstructions:
        type: string
      methodOfPayment:
        type: string
      naics:
        type: string
      orders_type:
        $ref: '#/definitions/OrdersType'
      eTag:
        type: string
    type: object
  Location:
    type: object
    properties:
      label:
        type: string
        example: Label for display
      value:
        type: string
        example: Value for location
    required:
      - label
      - value
  Locations:
    type: array
    items:
      $ref: '#/definitions/Location'
  OrderBody:
    type: object
    properties:
      id:
        type: string
        format: uuid
  CreateOrders:
    type: object
    properties:
      serviceMemberId:
        type: string
        format: uuid
        example: c56a4180-65aa-42ec-a945-5fd21dec0538
      issueDate:
        type: string
        description: The date and time that these orders were cut.
        format: date
        title: Orders date
      reportByDate:
        type: string
        description: Report By Date
        format: date
        title: Report-by date
      ordersType:
        $ref: '#/definitions/OrdersType'
      ordersTypeDetail:
        $ref: '#/definitions/OrdersTypeDetail'
      hasDependents:
        type: boolean
        title: Are dependents included in your orders?
      spouseHasProGear:
        type: boolean
        title: >-
          Do you have a spouse who will need to move items related to their
          occupation (also known as spouse pro-gear)?
      newDutyLocationId:
        type: string
        format: uuid
        example: c56a4180-65aa-42ec-a945-5fd21dec0538
      ordersNumber:
        type: string
        title: Orders Number
        x-nullable: true
        example: 030-00362
      tac:
        type: string
        title: TAC
        example: F8J1
        x-nullable: true
      sac:
        type: string
        title: SAC
        example: N002214CSW32Y9
        x-nullable: true
      departmentIndicator:
        $ref: '#/definitions/DeptIndicator'
      grade:
        $ref: '#/definitions/Grade'
      originDutyLocationId:
        type: string
        format: uuid
        example: c56a4180-65aa-42ec-a945-5fd21dec0538
      accompaniedTour:
        type: boolean
        example: true
        x-nullable: true
        description: >-
          Indicates if the move entitlement allows dependents to travel to the
          new Permanent Duty Station (PDS). This is only present on OCONUS
          moves.
      dependentsUnderTwelve:
        type: integer
        example: 5
        x-nullable: true
        description: >-
          Indicates the number of dependents under the age of twelve for a move.
          This is only present on OCONUS moves.
      dependentsTwelveAndOver:
        type: integer
        example: 3
        x-nullable: true
        description: >-
          Indicates the number of dependents of the age twelve or older for a
          move. This is only present on OCONUS moves.
    required:
      - serviceMemberId
      - issueDate
      - reportByDate
      - ordersType
      - hasDependents
      - spouseHasProGear
      - newDutyLocationId
  CounselingUpdateOrderPayload:
    type: object
    properties:
      issueDate:
        type: string
        description: The date and time that these orders were cut.
        format: date
        example: '2018-04-26'
        title: Orders date
      reportByDate:
        type: string
        description: Report By Date
        format: date
        example: '2018-04-26'
        title: Report-by date
      ordersType:
        $ref: '#/definitions/OrdersType'
      ordersTypeDetail:
        $ref: '#/definitions/OrdersTypeDetail'
      ordersNumber:
        type: string
        title: Orders Number
        x-nullable: true
        example: 030-00362
      departmentIndicator:
        $ref: '#/definitions/DeptIndicator'
        x-nullable: true
      originDutyLocationId:
        type: string
        format: uuid
        example: c56a4180-65aa-42ec-a945-5fd21dec0538
      newDutyLocationId:
        type: string
        format: uuid
        example: c56a4180-65aa-42ec-a945-5fd21dec0538
      tac:
        type: string
        title: HHG TAC
        minLength: 4
        maxLength: 4
        example: F8J1
        x-nullable: true
      sac:
        title: HHG SAC
        example: N002214CSW32Y9
        $ref: '#/definitions/NullableString'
      ntsTac:
        title: NTS TAC
        minLength: 4
        maxLength: 4
        example: F8J1
        $ref: '#/definitions/NullableString'
      ntsSac:
        title: NTS SAC
        example: N002214CSW32Y9
        $ref: '#/definitions/NullableString'
      grade:
        $ref: '#/definitions/Grade'
    required:
      - issueDate
      - reportByDate
      - ordersType
      - originDutyLocationId
      - newDutyLocationId
  UpdateOrderPayload:
    type: object
    properties:
      issueDate:
        type: string
        description: The date and time that these orders were cut.
        format: date
        example: '2018-04-26'
        title: Orders date
      reportByDate:
        type: string
        description: Report By Date
        format: date
        example: '2018-04-26'
        title: Report-by date
      ordersType:
        $ref: '#/definitions/OrdersType'
      ordersTypeDetail:
        $ref: '#/definitions/OrdersTypeDetail'
      originDutyLocationId:
        type: string
        format: uuid
        example: c56a4180-65aa-42ec-a945-5fd21dec0538
      newDutyLocationId:
        type: string
        format: uuid
        example: c56a4180-65aa-42ec-a945-5fd21dec0538
      ordersNumber:
        type: string
        title: Orders Number
        x-nullable: true
        example: 030-00362
      tac:
        type: string
        title: HHG TAC
        minLength: 4
        maxLength: 4
        example: F8J1
        x-nullable: true
      sac:
        title: HHG SAC
        example: N002214CSW32Y9
        $ref: '#/definitions/NullableString'
      ntsTac:
        title: NTS TAC
        minLength: 4
        maxLength: 4
        example: F8J1
        $ref: '#/definitions/NullableString'
      ntsSac:
        title: NTS SAC
        example: N002214CSW32Y9
        $ref: '#/definitions/NullableString'
      departmentIndicator:
        $ref: '#/definitions/DeptIndicator'
        x-nullable: true
      ordersAcknowledgement:
        description: >-
          Confirmation that the new amended orders were reviewed after
          previously approving the original orders
        type: boolean
        x-nullable: true
      grade:
        $ref: '#/definitions/Grade'
    required:
      - issueDate
      - reportByDate
      - ordersType
      - newDutyLocationId
      - originDutyLocationId
  UpdateAllowancePayload:
    type: object
    properties:
      grade:
        $ref: '#/definitions/Grade'
      dependentsAuthorized:
        type: boolean
        x-nullable: true
      agency:
        $ref: '#/definitions/Affiliation'
      proGearWeight:
        description: unit is in lbs
        example: 2000
        type: integer
        minimum: 0
        maximum: 2000
        x-formatting: weight
        x-nullable: true
      proGearWeightSpouse:
        description: unit is in lbs
        example: 500
        type: integer
        minimum: 0
        maximum: 500
        x-formatting: weight
        x-nullable: true
      requiredMedicalEquipmentWeight:
        description: unit is in lbs
        example: 2000
        type: integer
        minimum: 0
        x-formatting: weight
      organizationalClothingAndIndividualEquipment:
        description: only for Army
        type: boolean
        x-nullable: true
      storageInTransit:
        description: >-
          the number of storage in transit days that the customer is entitled to
          for a given shipment on their move
        type: integer
        minimum: 0
      gunSafe:
        description: >-
          True if user is entitled to move a gun safe (up to 500 lbs) as part of
          their move without it being charged against their weight allowance.
        type: boolean
        x-nullable: true
      accompaniedTour:
        type: boolean
        example: true
        x-nullable: true
        description: >-
          Indicates if the move entitlement allows dependents to travel to the
          new Permanent Duty Station (PDS). This is only present on OCONUS
          moves.
      dependentsUnderTwelve:
        type: integer
        example: 5
        x-nullable: true
        description: >-
          Indicates the number of dependents under the age of twelve for a move.
          This is only present on OCONUS moves.
      dependentsTwelveAndOver:
        type: integer
        example: 3
        x-nullable: true
        description: >-
          Indicates the number of dependents of the age twelve or older for a
          move. This is only present on OCONUS moves.
<<<<<<< HEAD
=======
      ubAllowance:
        example: 500
        type: integer
        x-nullable: true
>>>>>>> f9616f22
  UpdateBillableWeightPayload:
    type: object
    properties:
      authorizedWeight:
        description: unit is in lbs
        example: 2000
        minimum: 1
        type: integer
        x-formatting: weight
        x-nullable: true
  UpdateMaxBillableWeightAsTIOPayload:
    type: object
    properties:
      authorizedWeight:
        description: unit is in lbs
        example: 2000
        minimum: 1
        type: integer
        x-formatting: weight
        x-nullable: true
      tioRemarks:
        description: TIO remarks for updating the max billable weight
        example: Increasing max billable weight
        type: string
        minLength: 1
        x-nullable: true
    required:
      - authorizedWeight
      - tioRemarks
  CounselingUpdateAllowancePayload:
    type: object
    properties:
      grade:
        $ref: '#/definitions/Grade'
      dependentsAuthorized:
        type: boolean
        x-nullable: true
      agency:
        $ref: '#/definitions/Affiliation'
      proGearWeight:
        minimum: 0
        maximum: 2000
        description: unit is in lbs
        example: 2000
        type: integer
        x-formatting: weight
        x-nullable: true
      proGearWeightSpouse:
        minimum: 0
        maximum: 500
        description: unit is in lbs
        example: 2000
        type: integer
        x-formatting: weight
        x-nullable: true
      requiredMedicalEquipmentWeight:
        minimum: 0
        description: unit is in lbs
        example: 2000
        type: integer
        x-formatting: weight
      organizationalClothingAndIndividualEquipment:
        description: only for Army
        type: boolean
        x-nullable: true
      storageInTransit:
        description: >-
          the number of storage in transit days that the customer is entitled to
          for a given shipment on their move
        type: integer
        minimum: 0
      gunSafe:
        description: >-
          True if user is entitled to move a gun safe (up to 500 lbs) as part of
          their move without it being charged against their weight allowance.
        type: boolean
        x-nullable: true
      accompaniedTour:
        type: boolean
        example: true
        x-nullable: true
        description: >-
          Indicates if the move entitlement allows dependents to travel to the
          new Permanent Duty Station (PDS). This is only present on OCONUS
          moves.
      dependentsUnderTwelve:
        type: integer
        example: 5
        x-nullable: true
        description: >-
          Indicates the number of dependents under the age of twelve for a move.
          This is only present on OCONUS moves.
      dependentsTwelveAndOver:
        type: integer
        example: 3
        x-nullable: true
        description: >-
          Indicates the number of dependents of the age twelve or older for a
          move. This is only present on OCONUS moves.
<<<<<<< HEAD
=======
      ubAllowance:
        example: 500
        type: integer
        x-nullable: true
>>>>>>> f9616f22
  MoveTaskOrder:
    description: The Move (MoveTaskOrder)
    properties:
      id:
        example: 1f2270c7-7166-40ae-981e-b200ebdf3054
        format: uuid
        type: string
      createdAt:
        format: date-time
        type: string
      orderID:
        example: c56a4180-65aa-42ec-a945-5fd21dec0538
        format: uuid
        type: string
      locator:
        type: string
        example: 1K43AR
      referenceId:
        example: 1001-3456
        type: string
      serviceCounselingCompletedAt:
        format: date-time
        type: string
        x-nullable: true
      availableToPrimeAt:
        format: date-time
        type: string
        x-nullable: true
      approvedAt:
        format: date-time
        type: string
        x-nullable: true
      updatedAt:
        format: date-time
        type: string
      destinationAddress:
        $ref: '#/definitions/Address'
      pickupAddress:
        $ref: '#/definitions/Address'
      destinationDutyLocation:
        example: 1f2270c7-7166-40ae-981e-b200ebdf3054
        format: uuid
        type: string
      originDutyLocation:
        example: 1f2270c7-7166-40ae-981e-b200ebdf3054
        format: uuid
        type: string
      entitlements:
        $ref: '#/definitions/Entitlements'
      requestedPickupDate:
        format: date
        type: string
      tioRemarks:
        type: string
        example: approved additional weight
        x-nullable: true
      eTag:
        type: string
    type: object
  MoveTaskOrders:
    items:
      $ref: '#/definitions/MoveTaskOrder'
    type: array
  PaymentRequest:
    properties:
      proofOfServiceDocs:
        $ref: '#/definitions/ProofOfServiceDocs'
      id:
        example: c56a4180-65aa-42ec-a945-5fd21dec0538
        format: uuid
        readOnly: true
        type: string
      isFinal:
        default: false
        type: boolean
      moveTaskOrder:
        $ref: '#/definitions/Move'
      moveTaskOrderID:
        example: c56a4180-65aa-42ec-a945-5fd21dec0538
        format: uuid
        type: string
      rejectionReason:
        example: documentation was incomplete
        type: string
        x-nullable: true
      serviceItems:
        $ref: '#/definitions/PaymentServiceItems'
      status:
        $ref: '#/definitions/PaymentRequestStatus'
      paymentRequestNumber:
        example: 1234-5678-1
        readOnly: true
        type: string
      recalculationOfPaymentRequestID:
        example: c56a4180-65aa-42ec-a945-5fd21dec0538
        format: uuid
        type: string
        readOnly: true
        x-nullable: true
      eTag:
        type: string
      reviewedAt:
        format: date-time
        type: string
        x-nullable: true
      createdAt:
        format: date-time
        type: string
      sentToGexAt:
        format: date-time
        type: string
        x-nullable: true
      receivedByGexAt:
        format: date-time
        type: string
        x-nullable: true
      ediErrorType:
        description: >-
          Type of EDI reporting or causing the issue. Can be EDI 997, 824, and
          858.
        type: string
        x-nullable: true
      ediErrorCode:
        description: Reported code from syncada for the EDI error encountered
        type: string
        x-nullable: true
      ediErrorDescription:
        description: The reason the services counselor has excluded or rejected the item.
        type: string
        x-nullable: true
      tppsInvoiceAmountPaidTotalMillicents:
        type: integer
        format: millients
        title: >-
          Total amount that TPPS paid for all service items on the payment
          request in millicents
        x-nullable: true
      tppsInvoiceSellerPaidDate:
        type: string
        format: date-time
        title: Date that TPPS paid HS for the payment request
        x-nullable: true
    type: object
  PaymentRequests:
    items:
      $ref: '#/definitions/PaymentRequest'
    type: array
  PaymentServiceItems:
    items:
      $ref: '#/definitions/PaymentServiceItem'
    type: array
  PaymentServiceItem:
    properties:
      id:
        example: c56a4180-65aa-42ec-a945-5fd21dec0538
        format: uuid
        readOnly: true
        type: string
      createdAt:
        format: date-time
        type: string
      paymentRequestID:
        example: c56a4180-65aa-42ec-a945-5fd21dec0538
        format: uuid
        type: string
      mtoServiceItemID:
        example: c56a4180-65aa-42ec-a945-5fd21dec0538
        format: uuid
        type: string
      mtoServiceItemCode:
        example: DLH
        type: string
      mtoServiceItemName:
        example: Move management
        type: string
      mtoShipmentType:
        $ref: '#/definitions/MTOShipmentType'
      mtoShipmentID:
        type: string
        format: uuid
        example: c56a4180-65aa-42ec-a945-5fd21dec0538
        x-nullable: true
      status:
        $ref: '#/definitions/PaymentServiceItemStatus'
      priceCents:
        type: integer
        format: cents
        title: Price of the service item in cents
        x-nullable: true
      rejectionReason:
        example: documentation was incomplete
        type: string
        x-nullable: true
      referenceID:
        example: 1234-5678-c56a4180
        readOnly: true
        format: string
      paymentServiceItemParams:
        $ref: '#/definitions/PaymentServiceItemParams'
      eTag:
        type: string
      tppsInvoiceAmountPaidPerServiceItemMillicents:
        type: integer
        format: millicents
        title: Amount that TPPS paid for the individual service item in millicents
        x-nullable: true
    type: object
  PaymentRequestStatus:
    type: string
    enum:
      - PENDING
      - REVIEWED
      - REVIEWED_AND_ALL_SERVICE_ITEMS_REJECTED
      - SENT_TO_GEX
      - TPPS_RECEIVED
      - PAID
      - EDI_ERROR
      - DEPRECATED
    title: Payment Request Status
  ProofOfServiceDocs:
    items:
      $ref: '#/definitions/ProofOfServiceDoc'
    type: array
  ProofOfServiceDoc:
    properties:
      isWeightTicket:
        type: boolean
      uploads:
        items:
          $ref: '#/definitions/Upload'
        type: array
  ShipmentsPaymentSITBalance:
    items:
      $ref: '#/definitions/ShipmentPaymentSITBalance'
    type: array
  ShipmentPaymentSITBalance:
    properties:
      shipmentID:
        type: string
        format: uuid
      totalSITDaysAuthorized:
        type: integer
      totalSITDaysRemaining:
        type: integer
      totalSITEndDate:
        type: string
        format: date
        x-nullable: true
      pendingSITDaysInvoiced:
        type: integer
      pendingBilledStartDate:
        type: string
        format: date
        x-nullable: true
      pendingBilledEndDate:
        type: string
        format: date
        x-nullable: true
      previouslyBilledDays:
        type: integer
        x-nullable: true
      previouslyBilledStartDate:
        type: string
        format: date
        x-nullable: true
      previouslyBilledEndDate:
        type: string
        format: date
        x-nullable: true
  UpdateShipment:
    type: object
    properties:
      shipmentType:
        $ref: '#/definitions/MTOShipmentType'
      requestedPickupDate:
        format: date
        type: string
        x-nullable: true
      requestedDeliveryDate:
        format: date
        type: string
        x-nullable: true
      customerRemarks:
        type: string
        example: handle with care
        x-nullable: true
      counselorRemarks:
        type: string
        example: counselor approved
        x-nullable: true
      billableWeightCap:
        type: integer
        description: estimated weight of the shuttle service item provided by the prime
        example: 2500
        x-formatting: weight
        x-nullable: true
      billableWeightJustification:
        type: string
        example: more weight than expected
        x-nullable: true
      pickupAddress:
        allOf:
          - $ref: '#/definitions/Address'
      destinationAddress:
        allOf:
          - $ref: '#/definitions/Address'
      secondaryDeliveryAddress:
        allOf:
          - $ref: '#/definitions/Address'
      secondaryPickupAddress:
        allOf:
          - $ref: '#/definitions/Address'
      hasSecondaryPickupAddress:
        type: boolean
        x-nullable: true
        x-omitempty: false
      hasSecondaryDeliveryAddress:
        type: boolean
        x-nullable: true
        x-omitempty: false
      tertiaryDeliveryAddress:
        allOf:
          - $ref: '#/definitions/Address'
      tertiaryPickupAddress:
        allOf:
          - $ref: '#/definitions/Address'
      hasTertiaryPickupAddress:
        type: boolean
        x-nullable: true
        x-omitempty: false
      hasTertiaryDeliveryAddress:
        type: boolean
        x-nullable: true
        x-omitempty: false
      actualProGearWeight:
        type: integer
        x-nullable: true
        x-omitempty: false
      actualSpouseProGearWeight:
        type: integer
        x-nullable: true
        x-omitempty: false
      destinationType:
        $ref: '#/definitions/DestinationType'
      agents:
        $ref: '#/definitions/MTOAgents'
        x-nullable: true
      tacType:
        $ref: '#/definitions/LOATypeNullable'
      sacType:
        $ref: '#/definitions/LOATypeNullable'
      usesExternalVendor:
        type: boolean
        example: false
        x-nullable: true
      serviceOrderNumber:
        type: string
        x-nullable: true
      ntsRecordedWeight:
        description: >-
          The previously recorded weight for the NTS Shipment. Used for NTS
          Release to know what the previous primeActualWeight or billable weight
          was.
        example: 2000
        type: integer
        x-formatting: weight
        x-nullable: true
      storageFacility:
        x-nullable: true
        $ref: '#/definitions/StorageFacility'
      ppmShipment:
        $ref: '#/definitions/UpdatePPMShipment'
      boatShipment:
        $ref: '#/definitions/UpdateBoatShipment'
      mobileHomeShipment:
        $ref: '#/definitions/UpdateMobileHomeShipment'
  UpdatePPMShipment:
    type: object
    properties:
      expectedDepartureDate:
        description: |
          Date the customer expects to move.
        format: date
        type: string
        x-nullable: true
      actualMoveDate:
        format: date
        type: string
        x-nullable: true
      pickupAddress:
        allOf:
          - $ref: '#/definitions/Address'
      actualPickupPostalCode:
        description: >
          The actual postal code where the PPM shipment started. To be filled
          once the customer has moved the shipment.
        format: zip
        type: string
        title: ZIP
        example: '90210'
        pattern: ^(\d{5})$
        x-nullable: true
      secondaryPickupAddress:
        allOf:
          - $ref: '#/definitions/Address'
      destinationAddress:
        allOf:
          - $ref: '#/definitions/PPMDestinationAddress'
      actualDestinationPostalCode:
        description: >
          The actual postal code where the PPM shipment ended. To be filled once
          the customer has moved the shipment.
        format: zip
        type: string
        title: ZIP
        example: '90210'
        pattern: ^(\d{5})$
        x-nullable: true
      secondaryDestinationAddress:
        allOf:
          - $ref: '#/definitions/Address'
      hasSecondaryPickupAddress:
        type: boolean
        x-nullable: true
        x-omitempty: false
      hasSecondaryDestinationAddress:
        type: boolean
        x-nullable: true
        x-omitempty: false
      tertiaryPickupAddress:
        allOf:
          - $ref: '#/definitions/Address'
      tertiaryDestinationAddress:
        allOf:
          - $ref: '#/definitions/Address'
      hasTertiaryPickupAddress:
        type: boolean
        x-nullable: true
        x-omitempty: false
      hasTertiaryDestinationAddress:
        type: boolean
        x-nullable: true
        x-omitempty: false
      w2Address:
        x-nullable: true
        $ref: '#/definitions/Address'
      sitExpected:
        type: boolean
        x-nullable: true
      sitLocation:
        allOf:
          - $ref: '#/definitions/SITLocationType'
          - x-nullable: true
      sitEstimatedWeight:
        type: integer
        example: 2000
        x-nullable: true
      sitEstimatedEntryDate:
        format: date
        type: string
        x-nullable: true
      sitEstimatedDepartureDate:
        format: date
        type: string
        x-nullable: true
      estimatedWeight:
        type: integer
        example: 4200
        x-nullable: true
      allowableWeight:
        description: The allowable weight of the PPM shipment goods being moved.
        type: integer
        minimum: 0
        example: 4300
        x-nullable: true
      hasProGear:
        description: |
          Indicates whether PPM shipment has pro gear.
        type: boolean
        x-nullable: true
      proGearWeight:
        type: integer
        x-nullable: true
      spouseProGearWeight:
        type: integer
        x-nullable: true
      hasRequestedAdvance:
        description: |
          Indicates whether an advance has been requested for the PPM shipment.
        type: boolean
        x-nullable: true
      hasReceivedAdvance:
        description: |
          Indicates whether an advance was received for the PPM shipment.
        type: boolean
        x-nullable: true
      advanceAmountRequested:
        description: |
          The amount request for an advance, or null if no advance is requested
        type: integer
        format: cents
        x-nullable: true
      advanceAmountReceived:
        description: |
          The amount received for an advance, or null if no advance is received
        type: integer
        format: cents
        x-nullable: true
      advanceStatus:
        $ref: '#/definitions/PPMAdvanceStatus'
        x-nullable: true
      isActualExpenseReimbursement:
        description: >-
          Used for PPM shipments only. Denotes if this shipment uses the Actual
          Expense Reimbursement method.
        type: boolean
        example: false
        x-omitempty: false
        x-nullable: true
  UpdateBoatShipment:
    type: object
    properties:
      type:
        type: string
        enum:
          - HAUL_AWAY
          - TOW_AWAY
        x-nullable: true
      year:
        type: integer
        description: Year of the Boat
        x-nullable: true
      make:
        type: string
        description: Make of the Boat
        x-nullable: true
      model:
        type: string
        description: Model of the Boat
        x-nullable: true
      lengthInInches:
        type: integer
        description: Length of the Boat in inches
        x-nullable: true
      widthInInches:
        type: integer
        description: Width of the Boat in inches
        x-nullable: true
      heightInInches:
        type: integer
        description: Height of the Boat in inches
        x-nullable: true
      hasTrailer:
        type: boolean
        description: Does the boat have a trailer
        x-nullable: true
      isRoadworthy:
        type: boolean
        description: Is the trailer roadworthy
        x-nullable: true
  UpdateMobileHomeShipment:
    type: object
    properties:
      year:
        type: integer
        description: Year of the Boat
        x-nullable: true
      make:
        type: string
        description: Make of the Boat
        x-nullable: true
      model:
        type: string
        description: Model of the Boat
        x-nullable: true
      lengthInInches:
        type: integer
        description: Length of the Boat in inches
        x-nullable: true
      widthInInches:
        type: integer
        description: Width of the Boat in inches
        x-nullable: true
      heightInInches:
        type: integer
        description: Height of the Boat in inches
        x-nullable: true
  UpdateWeightTicket:
    type: object
    properties:
      emptyWeight:
        description: Weight of the vehicle when empty.
        type: integer
        minimum: 0
      fullWeight:
        description: The weight of the vehicle when full.
        type: integer
        minimum: 0
      ownsTrailer:
        description: Indicates if the customer used a trailer they own for the move.
        type: boolean
      trailerMeetsCriteria:
        description: >-
          Indicates if the trailer that the customer used meets all the criteria
          to be claimable.
        type: boolean
      status:
        $ref: '#/definitions/PPMDocumentStatus'
      reason:
        description: The reason the services counselor has excluded or rejected the item.
        type: string
      adjustedNetWeight:
        description: Indicates the adjusted net weight of the vehicle
        type: integer
        minimum: 0
      netWeightRemarks:
        description: Remarks explaining any edits made to the net weight
        type: string
  UpdateMovingExpense:
    type: object
    properties:
      movingExpenseType:
        $ref: '#/definitions/OmittableMovingExpenseType'
      description:
        description: A brief description of the expense.
        type: string
        x-nullable: true
        x-omitempty: false
      amount:
        description: The total amount of the expense as indicated on the receipt
        type: integer
      sitStartDate:
        description: >-
          The date the shipment entered storage, applicable for the `STORAGE`
          movingExpenseType only
        type: string
        format: date
      sitEndDate:
        description: >-
          The date the shipment exited storage, applicable for the `STORAGE`
          movingExpenseType only
        type: string
        format: date
      status:
        $ref: '#/definitions/PPMDocumentStatus'
      reason:
        description: The reason the services counselor has excluded or rejected the item.
        type: string
      weightStored:
        description: The total weight stored in PPM SIT
        type: integer
      sitLocation:
        allOf:
          - $ref: '#/definitions/SITLocationType'
          - x-nullable: true
      sitEstimatedCost:
        description: >-
          The estimated amount that the government will pay the service member
          to put their goods into storage. This estimated storage cost is
          separate from the estimated incentive.
        type: integer
        format: cents
        x-nullable: true
        x-omitempty: false
      sitReimburseableAmount:
        description: The amount of SIT that will be reimbursed
        type: integer
        format: cents
        x-nullable: true
        x-omitempty: false
  UpdateProGearWeightTicket:
    type: object
    properties:
      belongsToSelf:
        description: >-
          Indicates if this information is for the customer's own pro-gear,
          otherwise, it's the spouse's.
        type: boolean
      hasWeightTickets:
        description: >-
          Indicates if the user has a weight ticket for their pro-gear,
          otherwise they have a constructed weight.
        type: boolean
      weight:
        description: Weight of the pro-gear contained in the shipment.
        type: integer
        minimum: 0
      status:
        $ref: '#/definitions/PPMDocumentStatus'
      reason:
        description: The reason the services counselor has excluded or rejected the item.
        type: string
  MTOShipments:
    items:
      $ref: '#/definitions/MTOShipment'
    type: array
  CreateMTOShipment:
    type: object
    properties:
      moveTaskOrderID:
        description: The ID of the move this new shipment is for.
        example: 1f2270c7-7166-40ae-981e-b200ebdf3054
        format: uuid
        type: string
      requestedPickupDate:
        description: >
          The customer's preferred pickup date. Other dates, such as required
          delivery date and (outside MilMove) the pack date, are derived from
          this date.
        format: date
        type: string
        x-nullable: true
      requestedDeliveryDate:
        description: |
          The customer's preferred delivery date.
        format: date
        type: string
        x-nullable: true
      customerRemarks:
        description: >
          The customer can use the customer remarks field to inform the services
          counselor and the movers about any

          special circumstances for this shipment. Typical examples:
            * bulky or fragile items,
            * weapons,
            * access info for their address.
          Customer enters this information during onboarding. Optional field.
        type: string
        example: handle with care
        x-nullable: true
      counselorRemarks:
        description: >
          The counselor can use the counselor remarks field to inform the movers
          about any

          special circumstances for this shipment. Typical examples:
            * bulky or fragile items,
            * weapons,
            * access info for their address.
          Counselors enters this information when creating or editing an MTO
          Shipment. Optional field.
        type: string
        example: handle with care
        x-nullable: true
      agents:
        $ref: '#/definitions/MTOAgents'
      mtoServiceItems:
        $ref: '#/definitions/MTOServiceItems'
      pickupAddress:
        description: The address where the movers should pick up this shipment.
        allOf:
          - $ref: '#/definitions/Address'
      destinationAddress:
        description: Where the movers should deliver this shipment.
        allOf:
          - $ref: '#/definitions/Address'
      hasSecondaryPickupAddress:
        type: boolean
        x-nullable: true
        x-omitempty: false
      secondaryPickupAddress:
        description: The address where the movers should pick up this shipment.
        allOf:
          - $ref: '#/definitions/Address'
      hasSecondaryDeliveryAddress:
        type: boolean
        x-nullable: true
        x-omitempty: false
      secondaryDeliveryAddress:
        description: Where the movers should deliver this shipment.
        allOf:
          - $ref: '#/definitions/Address'
      hasTertiaryPickupAddress:
        type: boolean
        x-nullable: true
        x-omitempty: false
      tertiaryPickupAddress:
        description: The address where the movers should pick up this shipment.
        allOf:
          - $ref: '#/definitions/Address'
      hasTertiaryDeliveryAddress:
        type: boolean
        x-nullable: true
        x-omitempty: false
      tertiaryDeliveryAddress:
        description: Where the movers should deliver this shipment.
        allOf:
          - $ref: '#/definitions/Address'
      destinationType:
        $ref: '#/definitions/DestinationType'
      shipmentType:
        $ref: '#/definitions/MTOShipmentType'
      tacType:
        allOf:
          - $ref: '#/definitions/LOAType'
          - x-nullable: true
      sacType:
        allOf:
          - $ref: '#/definitions/LOAType'
          - x-nullable: true
      usesExternalVendor:
        type: boolean
        example: false
        x-nullable: true
      serviceOrderNumber:
        type: string
        x-nullable: true
      ntsRecordedWeight:
        description: >-
          The previously recorded weight for the NTS Shipment. Used for NTS
          Release to know what the previous primeActualWeight or billable weight
          was.
        example: 2000
        type: integer
        x-nullable: true
        x-formatting: weight
      storageFacility:
        x-nullable: true
        $ref: '#/definitions/StorageFacility'
      mobileHomeShipment:
        $ref: '#/definitions/CreateMobileHomeShipment'
      ppmShipment:
        $ref: '#/definitions/CreatePPMShipment'
      boatShipment:
        $ref: '#/definitions/CreateBoatShipment'
    required:
      - moveTaskOrderID
      - shipmentType
  CreatePPMShipment:
    description: >-
      A personally procured move is a type of shipment that a service members
      moves themselves.
    properties:
      expectedDepartureDate:
        description: |
          Date the customer expects to move.
        format: date
        type: string
      pickupAddress:
        allOf:
          - $ref: '#/definitions/Address'
      secondaryPickupAddress:
        allOf:
          - $ref: '#/definitions/Address'
      tertiaryPickupAddress:
        allOf:
          - $ref: '#/definitions/Address'
      destinationAddress:
        allOf:
          - $ref: '#/definitions/PPMDestinationAddress'
      secondaryDestinationAddress:
        allOf:
          - $ref: '#/definitions/Address'
      tertiaryDestinationAddress:
        allOf:
          - $ref: '#/definitions/Address'
      hasSecondaryPickupAddress:
        type: boolean
        x-nullable: true
        x-omitempty: false
      hasTertiaryPickupAddress:
        type: boolean
        x-nullable: true
        x-omitempty: false
      hasSecondaryDestinationAddress:
        type: boolean
        x-nullable: true
        x-omitempty: false
      hasTertiaryDestinationAddress:
        type: boolean
        x-nullable: true
        x-omitempty: false
      sitExpected:
        type: boolean
      sitLocation:
        allOf:
          - $ref: '#/definitions/SITLocationType'
          - x-nullable: true
      sitEstimatedWeight:
        type: integer
        example: 2000
        x-nullable: true
      sitEstimatedEntryDate:
        format: date
        type: string
        x-nullable: true
      sitEstimatedDepartureDate:
        format: date
        type: string
        x-nullable: true
      estimatedWeight:
        type: integer
        example: 4200
      hasProGear:
        description: |
          Indicates whether PPM shipment has pro gear.
        type: boolean
      proGearWeight:
        type: integer
        x-nullable: true
      spouseProGearWeight:
        type: integer
        x-nullable: true
      isActualExpenseReimbursement:
        description: >-
          Used for PPM shipments only. Denotes if this shipment uses the Actual
          Expense Reimbursement method.
        type: boolean
        example: false
        x-omitempty: false
        x-nullable: true
    required:
      - expectedDepartureDate
      - pickupAddress
      - destinationAddress
      - sitExpected
      - estimatedWeight
      - hasProGear
  CreateBoatShipment:
    description: Boat shipment information for the move.
    properties:
      type:
        type: string
        enum:
          - HAUL_AWAY
          - TOW_AWAY
      year:
        type: integer
        description: Year of the Boat
      make:
        type: string
        description: Make of the Boat
      model:
        type: string
        description: Model of the Boat
      lengthInInches:
        type: integer
        description: Length of the Boat in inches
      widthInInches:
        type: integer
        description: Width of the Boat in inches
      heightInInches:
        type: integer
        description: Height of the Boat in inches
      hasTrailer:
        type: boolean
        description: Does the boat have a trailer
      isRoadworthy:
        type: boolean
        description: Is the trailer roadworthy
        x-nullable: true
    required:
      - type
      - year
      - make
      - model
      - lengthInInches
      - widthInInches
      - heightInInches
      - hasTrailer
  CreateMobileHomeShipment:
    description: A mobile home shipment that the prime moves for a service member.
    properties:
      make:
        type: string
        description: Make of the Mobile Home
      model:
        type: string
        description: Model of the Mobile Home
      year:
        type: integer
        description: Year of the Mobile Home
      lengthInInches:
        type: integer
        description: Length of the Mobile Home in inches
      heightInInches:
        type: integer
        description: Height of the Mobile Home in inches
      widthInInches:
        type: integer
        description: Width of the Mobile Home in inches
    required:
      - make
      - model
      - year
      - lengthInInches
      - heightInInches
      - widthInInches
  RejectShipment:
    properties:
      rejectionReason:
        type: string
        example: MTO Shipment not good enough
    required:
      - rejectionReason
  RequestDiversion:
    properties:
      diversionReason:
        type: string
        example: Shipment route needs to change
    required:
      - diversionReason
  ApproveSITExtension:
    properties:
      approvedDays:
        description: Number of days approved for SIT extension
        type: integer
        example: 21
        minimum: 1
      requestReason:
        description: >-
          Reason from service counselor-provided picklist for SIT Duration
          Update
        example: AWAITING_COMPLETION_OF_RESIDENCE
        type: string
        enum:
          - SERIOUS_ILLNESS_MEMBER
          - SERIOUS_ILLNESS_DEPENDENT
          - IMPENDING_ASSIGNEMENT
          - DIRECTED_TEMPORARY_DUTY
          - NONAVAILABILITY_OF_CIVILIAN_HOUSING
          - AWAITING_COMPLETION_OF_RESIDENCE
          - OTHER
      officeRemarks:
        description: Remarks from TOO about SIT approval
        type: string
        example: Approved for three weeks rather than requested 45 days
        x-nullable: true
    required:
      - approvedDays
  DenySITExtension:
    properties:
      officeRemarks:
        description: Remarks from TOO about SIT denial
        type: string
        example: Denied this extension as it does not match the criteria
        x-nullable: true
      convertToCustomerExpense:
        description: >-
          Whether or not to convert to members expense once SIT extension is
          denied.
        type: boolean
        example: false
    required:
      - officeRemarks
      - convertToCustomerExpense
  UpdateSITServiceItemCustomerExpense:
    properties:
      convertToCustomerExpense:
        example: true
        type: boolean
      customerExpenseReason:
        description: Reason the service item was rejected
        type: string
        example: Insufficent details provided
    required:
      - convertToCustomerExpense
      - customerExpenseReason
  CreateApprovedSITDurationUpdate:
    properties:
      requestReason:
        description: >-
          Reason from service counselor-provided picklist for SIT Duration
          Update
        example: AWAITING_COMPLETION_OF_RESIDENCE
        type: string
        enum:
          - SERIOUS_ILLNESS_MEMBER
          - SERIOUS_ILLNESS_DEPENDENT
          - IMPENDING_ASSIGNEMENT
          - DIRECTED_TEMPORARY_DUTY
          - NONAVAILABILITY_OF_CIVILIAN_HOUSING
          - AWAITING_COMPLETION_OF_RESIDENCE
          - OTHER
      approvedDays:
        description: >-
          Number of days approved for SIT extension. This will match requested
          days saved to the SIT extension model.
        type: integer
        example: 21
      officeRemarks:
        description: Remarks from TOO about SIT Duration Update creation
        type: string
        example: >-
          Customer needs additional storage time as their new place of residence
          is not yet ready
        x-nullable: true
    required:
      - requestReason
      - approvedDays
  PatchMTOServiceItemStatusPayload:
    properties:
      status:
        description: Describes all statuses for a MTOServiceItem
        type: string
        enum:
          - SUBMITTED
          - APPROVED
          - REJECTED
      rejectionReason:
        description: Reason the service item was rejected
        type: string
        example: Insufficent details provided
        x-nullable: true
  MTOApprovalServiceItemCodes:
    description: MTO level service items to create when updating MTO status.
    properties:
      serviceCodeCS:
        example: true
        type: boolean
      serviceCodeMS:
        example: true
        type: boolean
    type: object
  TacValid:
    properties:
      isValid:
        example: true
        type: boolean
    required:
      - isValid
    type: object
  UpdatePaymentRequestStatusPayload:
    properties:
      rejectionReason:
        example: documentation was incomplete
        type: string
        x-nullable: true
      status:
        $ref: '#/definitions/PaymentRequestStatus'
      eTag:
        type: string
    type: object
  AvailableOfficeUsers:
    type: array
    items:
      $ref: '#/definitions/AvailableOfficeUser'
  AvailableOfficeUser:
    type: object
    properties:
      officeUserId:
        type: string
        format: uuid
        example: c56a4180-65aa-42ec-a945-5fd21dec0538
      lastName:
        type: string
      firstName:
        type: string
      hasSafetyPrivilege:
        type: boolean
  QueueMoves:
    type: array
    items:
      $ref: '#/definitions/QueueMove'
  QueueMove:
    type: object
    properties:
      id:
        type: string
        format: uuid
      customer:
        $ref: '#/definitions/Customer'
      status:
        $ref: '#/definitions/MoveStatus'
      locator:
        type: string
      submittedAt:
        format: date-time
        type: string
        x-nullable: true
      appearedInTooAt:
        format: date-time
        type: string
        x-nullable: true
      requestedMoveDate:
        format: date
        type: string
        x-nullable: true
      departmentIndicator:
        $ref: '#/definitions/DeptIndicator'
      shipmentsCount:
        type: integer
      originDutyLocation:
        $ref: '#/definitions/DutyLocation'
      destinationDutyLocation:
        $ref: '#/definitions/DutyLocation'
      originGBLOC:
        $ref: '#/definitions/GBLOC'
      ppmType:
        type: string
        enum:
          - FULL
          - PARTIAL
        x-nullable: true
      closeoutInitiated:
        format: date-time
        type: string
        x-nullable: true
      closeoutLocation:
        type: string
        x-nullable: true
      orderType:
        type: string
        x-nullable: true
      lockedByOfficeUserID:
        type: string
        format: uuid
        x-nullable: true
      lockedByOfficeUser:
        $ref: '#/definitions/LockedOfficeUser'
        x-nullable: true
      lockExpiresAt:
        type: string
        format: date-time
        x-nullable: true
      ppmStatus:
        $ref: '#/definitions/PPMStatus'
        x-nullable: true
      counselingOffice:
        type: string
        x-nullable: true
      counselingOfficeID:
        type: string
        format: uuid
        x-nullable: true
      assignedTo:
        $ref: '#/definitions/AssignedOfficeUser'
        x-nullable: true
      availableOfficeUsers:
        $ref: '#/definitions/AvailableOfficeUsers'
      assignable:
        type: boolean
  QueueMovesResult:
    type: object
    properties:
      page:
        type: integer
      perPage:
        type: integer
      totalCount:
        type: integer
      queueMoves:
        $ref: '#/definitions/QueueMoves'
  ListPrimeMove:
    description: >
      An abbreviated definition for a move, without all the nested information
      (shipments, service items, etc). Used to fetch a list of moves more
      efficiently.
    type: object
    properties:
      id:
        example: 1f2270c7-7166-40ae-981e-b200ebdf3054
        format: uuid
        type: string
      moveCode:
        type: string
        example: HYXFJF
        readOnly: true
      createdAt:
        format: date-time
        type: string
        readOnly: true
      orderID:
        example: c56a4180-65aa-42ec-a945-5fd21dec0538
        format: uuid
        type: string
      referenceId:
        example: 1001-3456
        type: string
      availableToPrimeAt:
        format: date-time
        type: string
        x-nullable: true
        readOnly: true
      approvedAt:
        format: date-time
        type: string
        x-nullable: true
        readOnly: true
      updatedAt:
        format: date-time
        type: string
        readOnly: true
      ppmType:
        type: string
        enum:
          - FULL
          - PARTIAL
      eTag:
        type: string
        readOnly: true
      orderType:
        type: string
  ListPrimeMoves:
    type: array
    items:
      $ref: '#/definitions/ListPrimeMove'
  ListPrimeMovesResult:
    type: object
    properties:
      page:
        type: integer
      perPage:
        type: integer
      totalCount:
        type: integer
      queueMoves:
        $ref: '#/definitions/ListPrimeMoves'
  QueuePaymentRequest:
    type: object
    properties:
      id:
        type: string
        format: uuid
      moveID:
        type: string
        format: uuid
      customer:
        $ref: '#/definitions/Customer'
      status:
        $ref: '#/definitions/QueuePaymentRequestStatus'
      age:
        type: number
        format: double
        description: >-
          Days since the payment request has been requested.  Decimal
          representation will allow more accurate sorting.
      submittedAt:
        type: string
        format: date-time
      locator:
        type: string
      departmentIndicator:
        $ref: '#/definitions/DeptIndicator'
      originGBLOC:
        $ref: '#/definitions/GBLOC'
      originDutyLocation:
        $ref: '#/definitions/DutyLocation'
      orderType:
        type: string
        x-nullable: true
      lockedByOfficeUserID:
        type: string
        format: uuid
        x-nullable: true
      lockExpiresAt:
        type: string
        format: date-time
        x-nullable: true
      assignedTo:
        $ref: '#/definitions/AssignedOfficeUser'
        x-nullable: true
      availableOfficeUsers:
        $ref: '#/definitions/AvailableOfficeUsers'
      assignable:
        type: boolean
  QueuePaymentRequests:
    type: array
    items:
      $ref: '#/definitions/QueuePaymentRequest'
  QueuePaymentRequestsResult:
    type: object
    properties:
      page:
        type: integer
      perPage:
        type: integer
      totalCount:
        type: integer
      queuePaymentRequests:
        $ref: '#/definitions/QueuePaymentRequests'
  QueuePaymentRequestStatus:
    enum:
      - Payment requested
      - Reviewed
      - Rejected
      - Paid
    title: Queue Payment Request Status
    type: string
  SearchMoves:
    type: array
    items:
      $ref: '#/definitions/SearchMove'
  SearchMove:
    type: object
    properties:
      id:
        type: string
        format: uuid
      firstName:
        type: string
        example: John
        x-nullable: true
      lastName:
        type: string
        example: Doe
        x-nullable: true
      edipi:
        type: string
        example: 1234567890
        x-nullable: true
      paymentRequestCode:
        type: string
        example: 9551-6199-2
        x-nullable: true
      status:
        $ref: '#/definitions/MoveStatus'
      locator:
        type: string
      branch:
        type: string
      shipmentsCount:
        type: integer
      originDutyLocationPostalCode:
        format: zip
        type: string
        title: ZIP
        example: '90210'
        pattern: ^(\d{5})$
      destinationDutyLocationPostalCode:
        format: zip
        type: string
        title: ZIP
        example: '90210'
        pattern: ^(\d{5})$
      requestedPickupDate:
        type: string
        format: date
        x-nullable: true
      orderType:
        type: string
      requestedDeliveryDate:
        type: string
        format: date
        x-nullable: true
      originGBLOC:
        $ref: '#/definitions/GBLOC'
      destinationGBLOC:
        $ref: '#/definitions/GBLOC'
      lockedByOfficeUserID:
        type: string
        format: uuid
        x-nullable: true
      lockExpiresAt:
        type: string
        format: date-time
        x-nullable: true
      emplid:
        type: string
        x-nullable: true
  SearchMovesResult:
    type: object
    properties:
      page:
        type: integer
      perPage:
        type: integer
      totalCount:
        type: integer
      searchMoves:
        $ref: '#/definitions/SearchMoves'
  GBLOC:
    type: string
    enum:
      - AGFM
      - APAT
      - BGAC
      - BGNC
      - BKAS
      - CFMQ
      - CLPK
      - CNNQ
      - DMAT
      - GSAT
      - HAFC
      - HBAT
      - JEAT
      - JENQ
      - KKFA
      - LHNQ
      - LKNQ
      - MAPK
      - MAPS
      - MBFL
      - MLNQ
      - XXXX
  CreateCustomerSupportRemark:
    type: object
    description: >-
      A text remark written by an customer support user that is associated with
      a specific move.
    required:
      - content
      - officeUserID
    properties:
      content:
        example: This is a remark about a move.
        type: string
      officeUserID:
        example: 1f2270c7-7166-40ae-981e-b200ebdf3054
        format: uuid
        type: string
  UpdateCustomerSupportRemarkPayload:
    type: object
    description: >-
      A text remark update to an existing remark created by the current active
      user (the CSR).
    required:
      - content
    properties:
      content:
        example: This is a remark about a move.
        type: string
  EvaluationReportType:
    type: string
    enum:
      - SHIPMENT
      - COUNSELING
  EvaluationReportInspectionType:
    type: string
    enum:
      - DATA_REVIEW
      - PHYSICAL
      - VIRTUAL
    x-nullable: true
  EvaluationReportLocation:
    type: string
    enum:
      - ORIGIN
      - DESTINATION
      - OTHER
    x-nullable: true
  EvaluationReportOfficeUser:
    type: object
    readOnly: true
    description: The authoring office user for an evaluation report
    properties:
      id:
        example: 1f2270c7-7166-40ae-981e-b200ebdf3054
        format: uuid
        type: string
      firstName:
        type: string
      lastName:
        type: string
      email:
        type: string
        format: x-email
        pattern: ^[a-zA-Z0-9._%+-]+@[a-zA-Z0-9.-]+\.[a-zA-Z]{2,}$
      phone:
        type: string
        format: telephone
        pattern: ^[2-9]\d{2}-\d{3}-\d{4}$
  EvaluationReportList:
    type: array
    items:
      $ref: '#/definitions/EvaluationReport'
  EvaluationReport:
    type: object
    description: An evaluation report
    properties:
      id:
        example: 1f2270c7-7166-40ae-981e-b200ebdf3054
        format: uuid
        type: string
        readOnly: true
      moveID:
        example: 1f2270c7-7166-40ae-981e-b200ebdf3054
        format: uuid
        type: string
        readOnly: true
      shipmentID:
        example: 1f2270c7-7166-40ae-981e-b200ebdf3054
        format: uuid
        type: string
        x-nullable: true
        readOnly: true
      type:
        $ref: '#/definitions/EvaluationReportType'
      inspectionType:
        $ref: '#/definitions/EvaluationReportInspectionType'
        x-nullable: true
      inspectionDate:
        type: string
        format: date
        x-nullable: true
      officeUser:
        $ref: '#/definitions/EvaluationReportOfficeUser'
      location:
        $ref: '#/definitions/EvaluationReportLocation'
        x-nullable: true
      reportViolations:
        $ref: '#/definitions/ReportViolations'
        x-nullable: true
      gsrAppeals:
        $ref: '#/definitions/GSRAppeals'
        x-nullable: true
      locationDescription:
        type: string
        example: Route 66 at crash inspection site 3
        x-nullable: true
      observedShipmentDeliveryDate:
        type: string
        format: date
        x-nullable: true
      observedShipmentPhysicalPickupDate:
        type: string
        format: date
        x-nullable: true
      timeDepart:
        type: string
        x-nullable: true
        pattern: ^(0[0-9]|1[0-9]|2[0-3]):[0-5][0-9]$
        example: '14:30'
      evalStart:
        type: string
        x-nullable: true
        pattern: ^(0[0-9]|1[0-9]|2[0-3]):[0-5][0-9]$
        example: '15:00'
      evalEnd:
        type: string
        x-nullable: true
        pattern: ^(0[0-9]|1[0-9]|2[0-3]):[0-5][0-9]$
        example: '18:00'
      violationsObserved:
        type: boolean
        x-nullable: true
      remarks:
        type: string
        x-nullable: true
      seriousIncident:
        type: boolean
        x-nullable: true
      seriousIncidentDesc:
        type: string
        x-nullable: true
      observedClaimsResponseDate:
        type: string
        format: date
        x-nullable: true
      observedPickupDate:
        type: string
        format: date
        x-nullable: true
      observedPickupSpreadStartDate:
        type: string
        format: date
        x-nullable: true
      observedPickupSpreadEndDate:
        type: string
        format: date
        x-nullable: true
      observedDeliveryDate:
        type: string
        format: date
        x-nullable: true
      moveReferenceID:
        type: string
        x-nullable: true
        readOnly: true
      eTag:
        type: string
      submittedAt:
        type: string
        format: date-time
        x-nullable: true
      createdAt:
        type: string
        format: date-time
        readOnly: true
      updatedAt:
        type: string
        format: date-time
        readOnly: true
  CreateEvaluationReport:
    type: object
    description: >-
      Minimal set of info needed to create a shipment evaluation report, which
      is just a shipment ID.
    properties:
      shipmentID:
        description: The shipment ID of the shipment to be evaluated in the report
        example: 01b9671e-b268-4906-967b-ba661a1d3933
        format: uuid
        type: string
  CreateAppeal:
    type: object
    description: Appeal status and remarks left for a violation, created by a GSR user.
    properties:
      remarks:
        description: Remarks left by the GSR user
        example: These are my violation appeal remarks
        type: string
      appealStatus:
        description: The status of the appeal set by the GSR user
        example: These are my violation appeal remarks
        type: string
        enum:
          - sustained
          - rejected
  PWSViolation:
    type: object
    description: A PWS violation for an evaluation report
    readOnly: true
    properties:
      id:
        example: 1f2270c7-7166-40ae-981e-b200ebdf3054
        format: uuid
        type: string
      displayOrder:
        example: 3
        type: integer
      paragraphNumber:
        example: 1.2.3.4.5
        type: string
      title:
        example: Customer Support
        type: string
      category:
        example: Pre-Move Services
        type: string
      subCategory:
        example: Weight Estimate
        type: string
      requirementSummary:
        example: Provide a single point of contact (POC)
        type: string
      requirementStatement:
        example: >-
          The contractor shall prepare and load property going into NTS in
          containers at residence for shipment to NTS.
        type: string
      isKpi:
        example: false
        type: boolean
      additionalDataElem:
        example: QAE Observed Delivery Date
        type: string
  PWSViolations:
    type: array
    items:
      $ref: '#/definitions/PWSViolation'
  AssociateReportViolations:
    type: object
    description: A list of PWS violation string ids to associate with an evaluation report
    properties:
      violations:
        type: array
        items:
          type: string
          format: uuid
  ReportViolation:
    type: object
    description: An object associating violations to evaluation reports
    properties:
      id:
        example: 1f2270c7-7166-40ae-981e-b200ebdf3054
        format: uuid
        type: string
      reportID:
        example: 1f2270c7-7166-40ae-981e-b200ebdf3054
        format: uuid
        type: string
      violationID:
        example: 1f2270c7-7166-40ae-981e-b200ebdf3054
        format: uuid
        type: string
      violation:
        $ref: '#/definitions/PWSViolation'
      gsrAppeals:
        $ref: '#/definitions/GSRAppeals'
        x-nullable: true
  ReportViolations:
    type: array
    items:
      $ref: '#/definitions/ReportViolation'
  GSRAppealStatusType:
    type: string
    enum:
      - SUSTAINED
      - REJECTED
  GSRAppeals:
    type: array
    items:
      $ref: '#/definitions/GSRAppeal'
  GSRAppeal:
    type: object
    description: An object associating appeals on violations and serious incidents
    properties:
      id:
        example: 1f2270c7-7166-40ae-981e-b200ebdf3054
        format: uuid
        type: string
      reportID:
        example: 1f2270c7-7166-40ae-981e-b200ebdf3054
        format: uuid
        type: string
      violationID:
        example: 1f2270c7-7166-40ae-981e-b200ebdf3054
        format: uuid
        type: string
      officeUserID:
        example: 1f2270c7-7166-40ae-981e-b200ebdf3054
        format: uuid
        type: string
      officeUser:
        $ref: '#/definitions/EvaluationReportOfficeUser'
      isSeriousIncident:
        type: boolean
        example: false
      appealStatus:
        $ref: '#/definitions/GSRAppealStatusType'
      remarks:
        type: string
        example: Office user remarks
      createdAt:
        type: string
        format: date-time
        readOnly: true
  TransportationOffices:
    type: array
    items:
      $ref: '#/definitions/TransportationOffice'
  VLocations:
    type: array
    items:
      $ref: '#/definitions/VLocation'
  GBLOCs:
    type: array
    items:
      type: string
  MovePayload:
    type: object
    properties:
      id:
        type: string
        format: uuid
        example: c56a4180-65aa-42ec-a945-5fd21dec0538
      orders_id:
        type: string
        format: uuid
        example: c56a4180-65aa-42ec-a945-5fd21dec0538
      service_member_id:
        type: string
        format: uuid
        example: c56a4180-65aa-42ec-a945-5fd21dec0538
        readOnly: true
      locator:
        type: string
        example: '12432'
      status:
        $ref: '#/definitions/MoveStatus'
      created_at:
        type: string
        format: date-time
      updated_at:
        type: string
        format: date-time
      submitted_at:
        type: string
        format: date-time
        x-nullable: true
      mto_shipments:
        $ref: '#/definitions/MTOShipments'
      closeout_office:
        $ref: '#/definitions/TransportationOffice'
      cancel_reason:
        type: string
        example: Change of orders
        x-nullable: true
      eTag:
        type: string
      primeCounselingCompletedAt:
        format: date-time
        type: string
        readOnly: true
      additionalDocuments:
        $ref: '#/definitions/Document'
    required:
      - id
      - orders_id
      - locator
      - created_at
      - updated_at
      - eTag
  IsDateWeekendHolidayInfo:
    type: object
    properties:
      country_code:
        type: string
      country_name:
        type: string
      date:
        type: string
        format: date
        example: '2018-09-25'
      is_weekend:
        type: boolean
      is_holiday:
        type: boolean
      details:
        type: string
    required:
      - country_code
      - country_name
      - date
      - is_weekend
      - is_holiday
  AssignOfficeUserBody:
    type: object
    properties:
      officeUserId:
        type: string
        format: uuid
      roleType:
        type: string
    required:
      - officeUserId
      - roleType
  AssignedOfficeUser:
    type: object
    properties:
      officeUserId:
        type: string
        format: uuid
        example: c56a4180-65aa-42ec-a945-5fd21dec0538
      firstName:
        type: string
      lastName:
        type: string
  Affiliation:
    type: string
    x-nullable: true
    title: Branch of service
    description: Military branch of service
    enum:
      - ARMY
      - NAVY
      - MARINES
      - AIR_FORCE
      - COAST_GUARD
      - SPACE_FORCE
      - OTHER
    x-display-value:
      ARMY: Army
      NAVY: Navy
      MARINES: Marine Corps
      AIR_FORCE: Air Force
      COAST_GUARD: Coast Guard
      SPACE_FORCE: Space Force
      OTHER: OTHER
  Address:
    description: A postal address
    type: object
    properties:
      id:
        type: string
        format: uuid
        example: c56a4180-65aa-42ec-a945-5fd21dec0538
      streetAddress1:
        type: string
        example: 123 Main Ave
        title: Street address 1
      streetAddress2:
        type: string
        example: Apartment 9000
        x-nullable: true
        title: Street address 2
      streetAddress3:
        type: string
        example: Montmârtre
        x-nullable: true
        title: Address Line 3
      city:
        type: string
        example: Anytown
        title: City
      eTag:
        type: string
        readOnly: true
      state:
        title: State
        type: string
        x-display-value:
          AL: AL
          AK: AK
          AR: AR
          AZ: AZ
          CA: CA
          CO: CO
          CT: CT
          DC: DC
          DE: DE
          FL: FL
          GA: GA
          HI: HI
          IA: IA
          ID: ID
          IL: IL
          IN: IN
          KS: KS
          KY: KY
          LA: LA
          MA: MA
          MD: MD
          ME: ME
          MI: MI
          MN: MN
          MO: MO
          MS: MS
          MT: MT
          NC: NC
          ND: ND
          NE: NE
          NH: NH
          NJ: NJ
          NM: NM
          NV: NV
          NY: NY
          OH: OH
          OK: OK
          OR: OR
          PA: PA
          RI: RI
          SC: SC
          SD: SD
          TN: TN
          TX: TX
          UT: UT
          VA: VA
          VT: VT
          WA: WA
          WI: WI
          WV: WV
          WY: WY
        enum:
          - AL
          - AK
          - AR
          - AZ
          - CA
          - CO
          - CT
          - DC
          - DE
          - FL
          - GA
          - HI
          - IA
          - ID
          - IL
          - IN
          - KS
          - KY
          - LA
          - MA
          - MD
          - ME
          - MI
          - MN
          - MO
          - MS
          - MT
          - NC
          - ND
          - NE
          - NH
          - NJ
          - NM
          - NV
          - NY
          - OH
          - OK
          - OR
          - PA
          - RI
          - SC
          - SD
          - TN
          - TX
          - UT
          - VA
          - VT
          - WA
          - WI
          - WV
          - WY
      postalCode:
        type: string
        format: zip
        title: ZIP
        example: '90210'
        pattern: ^(\d{5}([\-]\d{4})?)$
      country:
        type: string
        title: Country
        x-nullable: true
        example: US
        default: US
        pattern: ^[A-Z]{2}$
        description: Two-letter country code
      county:
        type: string
        title: County
        x-nullable: true
        example: LOS ANGELES
      isOconus:
        type: boolean
        title: isOconus
        x-nullable: true
        example: false
      usprcId:
        type: string
        format: uuid
        example: c56a4180-65aa-42ec-a945-5fd21dec0538
    required:
      - streetAddress1
      - city
      - state
      - postalCode
  TransportationOffice:
    type: object
    properties:
      id:
        type: string
        format: uuid
        example: c56a4180-65aa-42ec-a945-5fd21dec0538
      name:
        type: string
        example: Fort Bragg North Station
      address:
        $ref: '#/definitions/Address'
      phone_lines:
        type: array
        items:
          type: string
          format: telephone
          pattern: ^[2-9]\d{2}-\d{3}-\d{4}$
          example: 212-555-5555
      gbloc:
        type: string
        pattern: ^[A-Z]{4}$
        example: JENQ
      latitude:
        type: number
        format: float
        example: 29.382973
      longitude:
        type: number
        format: float
        example: -98.62759
      created_at:
        type: string
        format: date-time
      updated_at:
        type: string
        format: date-time
    required:
      - id
      - name
      - address
      - created_at
      - updated_at
  TransportationOfficeAssignment:
    type: object
    properties:
      officeUserId:
        type: string
        format: uuid
        example: c56a4780-65aa-42ec-a945-5fd87dec0538
      transportationOfficeId:
        type: string
        format: uuid
        example: d67a4780-65aa-42ec-a945-5fd87dec0549
      transportationOffice:
        $ref: '#/definitions/TransportationOffice'
      primaryOffice:
        type: boolean
        x-omitempty: false
      createdAt:
        type: string
        format: date-time
        readOnly: true
      updatedAt:
        type: string
        format: date-time
        readOnly: true
    required:
      - officeUserId
      - transportationOfficeId
      - primaryOffice
  DutyLocation:
    type: object
    properties:
      id:
        type: string
        format: uuid
        example: c56a4180-65aa-42ec-a945-5fd21dec0538
      name:
        type: string
        example: Fort Bragg North Station
      address_id:
        type: string
        format: uuid
        example: c56a4180-65aa-42ec-a945-5fd21dec0538
      address:
        $ref: '#/definitions/Address'
      eTag:
        type: string
  OrdersType:
    type: string
    title: Orders type
    enum:
      - PERMANENT_CHANGE_OF_STATION
      - LOCAL_MOVE
      - RETIREMENT
      - SEPARATION
      - WOUNDED_WARRIOR
      - BLUEBARK
      - SAFETY
      - TEMPORARY_DUTY
    x-display-value:
      PERMANENT_CHANGE_OF_STATION: Permanent Change Of Station
      LOCAL_MOVE: Local Move
      RETIREMENT: Retirement
      SEPARATION: Separation
      WOUNDED_WARRIOR: Wounded Warrior
      BLUEBARK: BLUEBARK
      SAFETY: Safety
      TEMPORARY_DUTY: Temporary Duty (TDY)
  Upload:
    description: An uploaded file.
    type: object
    properties:
      id:
        type: string
        format: uuid
        example: c56a4180-65aa-42ec-a945-5fd21dec0538
        readOnly: true
      url:
        type: string
        format: uri
        example: https://uploads.domain.test/dir/c56a4180-65aa-42ec-a945-5fd21dec0538
        readOnly: true
      filename:
        type: string
        example: filename.pdf
        readOnly: true
      contentType:
        type: string
        format: mime-type
        example: application/pdf
        readOnly: true
      bytes:
        type: integer
        readOnly: true
      rotation:
        type: integer
        readOnly: false
        example: 2
      status:
        type: string
        enum:
          - INFECTED
          - CLEAN
          - PROCESSING
        readOnly: true
      createdAt:
        type: string
        format: date-time
        readOnly: true
      updatedAt:
        type: string
        format: date-time
        readOnly: true
      deletedAt:
        type: string
        format: date-time
        x-nullable: true
        readOnly: true
      isWeightTicket:
        type: boolean
      uploadType:
        type: string
        example: OFFICE
        enum:
          - USER
          - PRIME
          - OFFICE
        readOnly: true
    required:
      - id
      - url
      - filename
      - contentType
      - bytes
      - createdAt
      - updatedAt
  Document:
    type: object
    properties:
      id:
        type: string
        format: uuid
        example: c56a4180-65aa-42ec-a945-5fd21dec0538
      service_member_id:
        type: string
        format: uuid
        title: The service member this document belongs to
      uploads:
        type: array
        items:
          $ref: '#/definitions/Upload'
    required:
      - id
      - service_member_id
      - uploads
  NullableString:
    type: string
    x-go-type:
      import:
        package: github.com/transcom/mymove/pkg/swagger/nullable
      type: String
  CustomerContactType:
    description: >-
      Describes a customer contact type for a MTOServiceItem of type domestic
      destination SIT.
    type: string
    enum:
      - FIRST
      - SECOND
  MTOServiceItemCustomerContact:
    description: Customer contact information for a destination SIT service item
    type: object
    properties:
      id:
        example: 1f2270c7-7166-40ae-981e-b200ebdf3054
        format: uuid
        type: string
      type:
        $ref: '#/definitions/CustomerContactType'
      dateOfContact:
        format: date
        type: string
        description: Date of attempted contact by the prime.
      timeMilitary:
        type: string
        example: 0400Z
        description: Time of attempted contact by the prime.
      firstAvailableDeliveryDate:
        format: date
        type: string
        example: '2020-12-31'
        description: First available date that the Prime can deliver SIT service item.
  MTOServiceItemCustomerContacts:
    type: array
    items:
      $ref: '#/definitions/MTOServiceItemCustomerContact'
  DimensionType:
    description: Describes a dimension type for a MTOServiceItemDimension.
    type: string
    enum:
      - ITEM
      - CRATE
  MTOServiceItemDimension:
    description: Describes a dimension object for the MTOServiceItem.
    type: object
    properties:
      id:
        example: 1f2270c7-7166-40ae-981e-b200ebdf3054
        format: uuid
        type: string
      type:
        $ref: '#/definitions/DimensionType'
      length:
        description: Length in thousandth inches. 1000 thou = 1 inch.
        example: 1000
        type: integer
        format: int32
      width:
        description: Width in thousandth inches. 1000 thou = 1 inch.
        example: 1000
        type: integer
        format: int32
      height:
        description: Height in thousandth inches. 1000 thou = 1 inch.
        example: 1000
        type: integer
        format: int32
  MTOServiceItemDimensions:
    type: array
    items:
      $ref: '#/definitions/MTOServiceItemDimension'
  MTOServiceItemStatus:
    description: Describes all statuses for a MTOServiceItem
    type: string
    enum:
      - SUBMITTED
      - APPROVED
      - REJECTED
  ServiceRequestDocument:
    type: object
    properties:
      mtoServiceItemID:
        type: string
        format: uuid
      uploads:
        items:
          $ref: '#/definitions/Upload'
        type: array
  ServiceRequestDocuments:
    description: documents uploaded by the Prime as proof of request for service items
    type: array
    items:
      $ref: '#/definitions/ServiceRequestDocument'
  MTOServiceItem:
    type: object
    required:
      - id
      - moveTaskOrderID
      - reServiceID
      - reServiceCode
      - reServiceName
    properties:
      moveTaskOrderID:
        example: 1f2270c7-7166-40ae-981e-b200ebdf3054
        format: uuid
        type: string
      mtoShipmentID:
        example: 1f2270c7-7166-40ae-981e-b200ebdf3054
        format: uuid
        type: string
        x-nullable: true
      reServiceID:
        example: 1f2270c7-7166-40ae-981e-b200ebdf3054
        format: uuid
        type: string
      reServiceCode:
        type: string
      reServiceName:
        type: string
      createdAt:
        format: date-time
        type: string
      convertToCustomerExpense:
        type: boolean
        example: false
        x-omitempty: false
      customerExpenseReason:
        type: string
        x-nullable: true
      customerContacts:
        $ref: '#/definitions/MTOServiceItemCustomerContacts'
      deletedAt:
        format: date
        type: string
      description:
        type: string
        x-nullable: true
      dimensions:
        $ref: '#/definitions/MTOServiceItemDimensions'
      reason:
        type: string
        x-nullable: true
      rejectionReason:
        type: string
        x-nullable: true
      pickupPostalCode:
        type: string
        x-nullable: true
      SITPostalCode:
        type: string
        readOnly: true
        x-nullable: true
      sitEntryDate:
        type: string
        format: date-time
        x-nullable: true
      sitDepartureDate:
        type: string
        format: date-time
        x-nullable: true
      sitCustomerContacted:
        type: string
        format: date
        x-nullable: true
      sitRequestedDelivery:
        type: string
        format: date
        x-nullable: true
      sitDestinationOriginalAddress:
        $ref: '#/definitions/Address'
      sitOriginHHGOriginalAddress:
        $ref: '#/definitions/Address'
      sitOriginHHGActualAddress:
        $ref: '#/definitions/Address'
      sitDestinationFinalAddress:
        $ref: '#/definitions/Address'
      sitDeliveryMiles:
        type: integer
        x-nullable: true
      feeType:
        enum:
          - COUNSELING
          - CRATING
          - TRUCKING
          - SHUTTLE
        type: string
      id:
        example: 1f2270c7-7166-40ae-981e-b200ebdf3054
        format: uuid
        type: string
      quantity:
        type: integer
      rate:
        type: integer
      status:
        $ref: '#/definitions/MTOServiceItemStatus'
      submittedAt:
        format: date
        type: string
      total:
        format: cents
        type: integer
      estimatedWeight:
        type: integer
        description: estimated weight of the shuttle service item provided by the prime
        example: 2500
        x-formatting: weight
        x-nullable: true
      updatedAt:
        format: date-time
        type: string
      approvedAt:
        format: date-time
        type: string
        x-nullable: true
      rejectedAt:
        format: date-time
        type: string
        x-nullable: true
      eTag:
        type: string
      updateReason:
        type: string
        description: Reason for updating service item.
        x-nullable: true
      standaloneCrate:
        type: boolean
        x-nullable: true
      serviceRequestDocuments:
        $ref: '#/definitions/ServiceRequestDocuments'
      estimatedPrice:
        type: integer
        format: cents
        x-nullable: true
      lockedPriceCents:
        type: integer
        format: cents
        x-nullable: true
  MTOServiceItems:
    description: A list of service items connected to this shipment.
    type: array
    items:
      $ref: '#/definitions/MTOServiceItem'
  MTOAgent:
    type: object
    properties:
      id:
        example: 1f2270c7-7166-40ae-981e-b200ebdf3054
        format: uuid
        type: string
      mtoShipmentID:
        example: 1f2270c7-7166-40ae-981e-b200ebdf3054
        format: uuid
        type: string
      createdAt:
        format: date-time
        type: string
      updatedAt:
        format: date-time
        type: string
      firstName:
        type: string
        x-nullable: true
      lastName:
        type: string
        x-nullable: true
      email:
        type: string
        format: x-email
        pattern: (^[a-zA-Z0-9._%+-]+@[a-zA-Z0-9.-]+\.[a-zA-Z]{2,}$)|(^$)
        x-nullable: true
      phone:
        type: string
        format: telephone
        pattern: (^[2-9]\d{2}-\d{3}-\d{4}$)|(^$)
        x-nullable: true
      agentType:
        type: string
        enum:
          - RELEASING_AGENT
          - RECEIVING_AGENT
      eTag:
        type: string
  MTOAgents:
    items:
      $ref: '#/definitions/MTOAgent'
    type: array
  DestinationType:
    type: string
    title: Destination Type
    example: OTHER_THAN_AUTHORIZED
    x-nullable: true
    enum:
      - HOME_OF_RECORD
      - HOME_OF_SELECTION
      - PLACE_ENTERED_ACTIVE_DUTY
      - OTHER_THAN_AUTHORIZED
  MTOShipmentType:
    type: string
    title: Shipment Type
    example: HHG
    enum:
      - HHG
      - HHG_INTO_NTS_DOMESTIC
      - HHG_OUTOF_NTS_DOMESTIC
      - PPM
      - BOAT_HAUL_AWAY
      - BOAT_TOW_AWAY
      - MOBILE_HOME
      - UNACCOMPANIED_BAGGAGE
    x-display-value:
      HHG: HHG
      HHG_INTO_NTS_DOMESTIC: NTS
      HHG_OUTOF_NTS_DOMESTIC: NTS Release
      PPM: PPM
      BOAT_HAUL_AWAY: Boat Haul-Away
      BOAT_TOW_AWAY: Boat Tow-Away
      MOBILE_HOME: Mobile Home
      UNACCOMPANIED_BAGGAGE: Unaccompanied Baggage
  LOAType:
    description: The Line of accounting (TAC/SAC) type that will be used for the shipment
    type: string
    example: HHG
    enum:
      - HHG
      - NTS
  StorageFacility:
    description: The Storage Facility information for the shipment
    type: object
    properties:
      id:
        type: string
        format: uuid
        example: c56a4180-65aa-42ec-a945-5fd21dec0538
      facilityName:
        type: string
      address:
        $ref: '#/definitions/Address'
      lotNumber:
        type: string
        x-nullable: true
      phone:
        type: string
        format: telephone
        pattern: ^[2-9]\d{2}-\d{3}-\d{4}$
        x-nullable: true
      email:
        type: string
        format: x-email
        pattern: ^[a-zA-Z0-9._%+-]+@[a-zA-Z0-9.-]+\.[a-zA-Z]{2,}$
        x-nullable: true
      eTag:
        type: string
        readOnly: true
  PPMDestinationAddress:
    description: A postal address
    type: object
    properties:
      id:
        type: string
        format: uuid
        example: c56a4180-65aa-42ec-a945-5fd21dec0538
      streetAddress1:
        type: string
        example: 123 Main Ave
        x-nullable: true
        title: Street address 1
      streetAddress2:
        type: string
        example: Apartment 9000
        x-nullable: true
        title: Street address 2
      streetAddress3:
        type: string
        example: Montmârtre
        x-nullable: true
        title: Address Line 3
      city:
        type: string
        example: Anytown
        title: City
      eTag:
        type: string
        readOnly: true
      state:
        title: State
        type: string
        x-display-value:
          AL: AL
          AK: AK
          AR: AR
          AZ: AZ
          CA: CA
          CO: CO
          CT: CT
          DC: DC
          DE: DE
          FL: FL
          GA: GA
          HI: HI
          IA: IA
          ID: ID
          IL: IL
          IN: IN
          KS: KS
          KY: KY
          LA: LA
          MA: MA
          MD: MD
          ME: ME
          MI: MI
          MN: MN
          MO: MO
          MS: MS
          MT: MT
          NC: NC
          ND: ND
          NE: NE
          NH: NH
          NJ: NJ
          NM: NM
          NV: NV
          NY: NY
          OH: OH
          OK: OK
          OR: OR
          PA: PA
          RI: RI
          SC: SC
          SD: SD
          TN: TN
          TX: TX
          UT: UT
          VA: VA
          VT: VT
          WA: WA
          WI: WI
          WV: WV
          WY: WY
        enum:
          - AL
          - AK
          - AR
          - AZ
          - CA
          - CO
          - CT
          - DC
          - DE
          - FL
          - GA
          - HI
          - IA
          - ID
          - IL
          - IN
          - KS
          - KY
          - LA
          - MA
          - MD
          - ME
          - MI
          - MN
          - MO
          - MS
          - MT
          - NC
          - ND
          - NE
          - NH
          - NJ
          - NM
          - NV
          - NY
          - OH
          - OK
          - OR
          - PA
          - RI
          - SC
          - SD
          - TN
          - TX
          - UT
          - VA
          - VT
          - WA
          - WI
          - WV
          - WY
      postalCode:
        type: string
        format: zip
        title: ZIP
        example: '90210'
        pattern: ^(\d{5}([\-]\d{4})?)$
      country:
        type: string
        title: Country
        x-nullable: true
        example: USA
        default: USA
      county:
        type: string
        title: County
        x-nullable: true
        example: LOS ANGELES
    required:
      - city
      - state
      - postalCode
  SITLocationType:
    description: The list of SIT location types.
    type: string
    enum:
      - ORIGIN
      - DESTINATION
  MTOShipmentStatus:
    type: string
    title: Shipment Status
    example: SUBMITTED
    enum:
      - SUBMITTED
      - REJECTED
      - APPROVED
      - CANCELLATION_REQUESTED
      - CANCELED
      - DIVERSION_REQUESTED
  ReweighRequester:
    type: string
    enum:
      - CUSTOMER
      - PRIME
      - SYSTEM
      - TOO
  Reweigh:
    description: >-
      A reweigh  is when a shipment is weighed for a second time due to the
      request of a customer, the contractor, system or TOO.
    type: object
    properties:
      id:
        example: 1f2270c7-7166-40ae-981e-b200ebdf3054
        format: uuid
        type: string
      requestedAt:
        format: date-time
        type: string
      requestedBy:
        $ref: '#/definitions/ReweighRequester'
      shipmentID:
        example: 1f2270c7-7166-40ae-981e-b200ebdf3054
        format: uuid
        type: string
      verificationProvidedAt:
        x-nullable: true
        x-omitempty: false
        format: date-time
        type: string
      verificationReason:
        example: >-
          The reweigh was not performed due to some justification provided by
          the counselor
        type: string
        x-nullable: true
        x-omitempty: false
      weight:
        example: 2000
        type: integer
        x-formatting: weight
        x-nullable: true
        x-omitempty: false
  SITExtension:
    type: object
    description: >-
      A storage in transit (SIT) Extension is a request for an increase in the
      billable number of days a shipment is allowed to be in SIT.
    properties:
      id:
        example: 1f2270c7-7166-40ae-981e-b200ebdf3054
        format: uuid
        type: string
      mtoShipmentID:
        example: 1f2270c7-7166-40ae-981e-b200ebdf3054
        format: uuid
        type: string
      requestReason:
        type: string
        enum:
          - SERIOUS_ILLNESS_MEMBER
          - SERIOUS_ILLNESS_DEPENDENT
          - IMPENDING_ASSIGNEMENT
          - DIRECTED_TEMPORARY_DUTY
          - NONAVAILABILITY_OF_CIVILIAN_HOUSING
          - AWAITING_COMPLETION_OF_RESIDENCE
          - OTHER
      contractorRemarks:
        example: We need SIT additional days. The customer has not found a house yet.
        type: string
        x-nullable: true
        x-omitempty: false
      requestedDays:
        type: integer
        example: 30
      status:
        enum:
          - PENDING
          - APPROVED
          - DENIED
      approvedDays:
        type: integer
        example: 30
        x-nullable: true
        x-omitempty: false
      decisionDate:
        format: date-time
        type: string
        x-nullable: true
        x-omitempty: false
      officeRemarks:
        type: string
        x-nullable: true
        x-omitempty: false
      createdAt:
        format: date-time
        type: string
        readOnly: true
      updatedAt:
        format: date-time
        type: string
        readOnly: true
      eTag:
        type: string
        readOnly: true
  SITExtensions:
    type: array
    items:
      $ref: '#/definitions/SITExtension'
  SITSummary:
    properties:
      firstDaySITServiceItemID:
        type: string
        format: uuid
        example: c56a4180-65aa-42ec-a945-5fd21dec0538
      location:
        enum:
          - ORIGIN
          - DESTINATION
      daysInSIT:
        type: integer
        minimum: 0
      sitEntryDate:
        type: string
        format: date-time
      sitDepartureDate:
        type: string
        format: date-time
        x-nullable: true
      sitAuthorizedEndDate:
        type: string
        format: date-time
      sitCustomerContacted:
        type: string
        format: date-time
        x-nullable: true
      sitRequestedDelivery:
        type: string
        format: date-time
        x-nullable: true
  SITServiceItemGrouping:
    properties:
      summary:
        $ref: '#/definitions/SITSummary'
        description: >
          Holds the top level summary of a Service Item Grouping, detailing the
          ServiceItemID of the first day SIT service item (Eg, DOFSIT, DOASIT),
          the location (ORIGIN/DESTINATION), how many days the provided instance
          of SIT has been in storage, SIT entry date, departure date, authorized
          end date, customer contacted date, requested delivery date.

          This is provided at a top level because due to our service item
          architecture, SIT information is sometimes split across multiple
          service items, and this summary is a compilation of said information.
          This prevents the need to loop over many service items.
      serviceItems:
        $ref: '#/definitions/MTOServiceItems'
  SITServiceItemGroupings:
    description: >
      Holds groupings of SIT service items and their summaries, detailing the
      summary ServiceItemID of the first day SIT service item (Eg, DOFSIT,
      DOASIT), the location (ORIGIN/DESTINATION), how many days the provided
      instance of SIT has been in storage, SIT entry date, departure date,
      authorized end date, customer contacted date, requested delivery date.
    type: array
    items:
      $ref: '#/definitions/SITServiceItemGrouping'
  SITStatus:
    properties:
      totalSITDaysUsed:
        type: integer
        minimum: 0
      totalDaysRemaining:
        type: integer
        minimum: 0
      calculatedTotalDaysInSIT:
        type: integer
        minimum: 0
      currentSIT:
        type: object
        properties:
          serviceItemID:
            type: string
            format: uuid
            example: c56a4180-65aa-42ec-a945-5fd21dec0538
          location:
            enum:
              - ORIGIN
              - DESTINATION
          daysInSIT:
            type: integer
            minimum: 0
          sitEntryDate:
            type: string
            format: date
            x-nullable: true
          sitDepartureDate:
            type: string
            format: date
            x-nullable: true
          sitAuthorizedEndDate:
            type: string
            format: date
            x-nullable: true
          sitCustomerContacted:
            type: string
            format: date
            x-nullable: true
          sitRequestedDelivery:
            type: string
            format: date
            x-nullable: true
      pastSITServiceItemGroupings:
        $ref: '#/definitions/SITServiceItemGroupings'
        description: >
          A list of past SIT service item groupings. These will contain the
          given SIT service items for an instance of SIT (Either Origin or
          Destination), grouped by the date they went into SIT and service items
          limited explicitly to SIT related Re Service Codes.
  PPMShipmentStatus:
    description: |
      Status of the PPM Shipment:
        * **DRAFT**: The customer has created the PPM shipment but has not yet submitted their move for counseling.
        * **SUBMITTED**: The shipment belongs to a move that has been submitted by the customer or has been created by a Service Counselor or Prime Contractor for a submitted move.
        * **WAITING_ON_CUSTOMER**: The PPM shipment has been approved and the customer may now provide their actual move closeout information and documentation required to get paid.
        * **NEEDS_ADVANCE_APPROVAL**: The shipment was counseled by the Prime Contractor and approved but an advance was requested so will need further financial approval from the government.
        * **NEEDS_CLOSEOUT**: The customer has provided their closeout weight tickets, receipts, and expenses and certified it for the Service Counselor to approve, exclude or reject.
        * **CLOSEOUT_COMPLETE**: The Service Counselor has reviewed all of the customer's PPM closeout documentation and authorizes the customer can download and submit their finalized SSW packet.
    type: string
    readOnly: true
    enum:
      - DRAFT
      - SUBMITTED
      - WAITING_ON_CUSTOMER
      - NEEDS_ADVANCE_APPROVAL
      - NEEDS_CLOSEOUT
      - CLOSEOUT_COMPLETE
      - CANCELED
  PPMAdvanceStatus:
    type: string
    title: PPM Advance Status
    description: >-
      Indicates whether an advance status has been accepted, rejected, or
      edited, or a prime counseled PPM has been received or not received
    x-nullable: true
    enum:
      - APPROVED
      - REJECTED
      - EDITED
      - RECEIVED
      - NOT_RECEIVED
  OmittablePPMDocumentStatus:
    description: Status of the PPM document.
    type: string
    enum:
      - APPROVED
      - EXCLUDED
      - REJECTED
    x-display-value:
      APPROVED: Approved
      EXCLUDED: Excluded
      REJECTED: Rejected
    x-nullable: true
    x-omitempty: false
  PPMDocumentStatusReason:
    description: The reason the services counselor has excluded or rejected the item.
    type: string
    x-nullable: true
    x-omitempty: false
  WeightTicket:
    description: >-
      Vehicle and optional trailer information and weight documents used to move
      this PPM shipment.
    type: object
    properties:
      id:
        description: ID of this set of weight tickets.
        type: string
        format: uuid
        example: c56a4180-65aa-42ec-a945-5fd21dec0538
        readOnly: true
      ppmShipmentId:
        description: The ID of the PPM shipment that this set of weight tickets is for.
        type: string
        format: uuid
        example: c56a4180-65aa-42ec-a945-5fd21dec0538
        readOnly: true
      createdAt:
        type: string
        format: date-time
        readOnly: true
      updatedAt:
        type: string
        format: date-time
        readOnly: true
      vehicleDescription:
        description: >-
          Description of the vehicle used for the trip. E.g. make/model, type of
          truck/van, etc.
        type: string
        x-nullable: true
        x-omitempty: false
      emptyWeight:
        description: Weight of the vehicle when empty.
        type: integer
        minimum: 0
        x-nullable: true
        x-omitempty: false
      submittedEmptyWeight:
        description: Customer submitted weight of the vehicle when empty.
        type: integer
        minimum: 0
        x-nullable: true
        x-omitempty: false
      missingEmptyWeightTicket:
        description: >-
          Indicates if the customer is missing a weight ticket for the vehicle
          weight when empty.
        type: boolean
        x-nullable: true
        x-omitempty: false
      emptyDocumentId:
        description: >-
          ID of the document that is associated with the user uploads containing
          the vehicle weight when empty.
        type: string
        format: uuid
        readOnly: true
      emptyDocument:
        allOf:
          - description: >-
              Document that is associated with the user uploads containing the
              vehicle weight when empty.
          - $ref: '#/definitions/Document'
      fullWeight:
        description: The weight of the vehicle when full.
        type: integer
        minimum: 0
        x-nullable: true
        x-omitempty: false
      submittedFullWeight:
        description: Customer submitted weight of the vehicle when full.
        type: integer
        minimum: 0
        x-nullable: true
        x-omitempty: false
      missingFullWeightTicket:
        description: >-
          Indicates if the customer is missing a weight ticket for the vehicle
          weight when full.
        type: boolean
        x-nullable: true
        x-omitempty: false
      fullDocumentId:
        description: >-
          ID of the document that is associated with the user uploads containing
          the vehicle weight when full.
        type: string
        format: uuid
        example: c56a4180-65aa-42ec-a945-5fd21dec0538
        readOnly: true
      fullDocument:
        allOf:
          - description: >-
              Document that is associated with the user uploads containing the
              vehicle weight when full.
          - $ref: '#/definitions/Document'
      ownsTrailer:
        description: Indicates if the customer used a trailer they own for the move.
        type: boolean
        x-nullable: true
        x-omitempty: false
      submittedOwnsTrailer:
        description: Indicates if the customer used a trailer they own for the move.
        type: boolean
        x-nullable: true
        x-omitempty: false
      trailerMeetsCriteria:
        description: >-
          Indicates if the trailer that the customer used meets all the criteria
          to be claimable.
        type: boolean
        x-nullable: true
        x-omitempty: false
      submittedTrailerMeetsCriteria:
        description: >-
          Indicates if the trailer that the customer used meets all the criteria
          to be claimable.
        type: boolean
        x-nullable: true
        x-omitempty: false
      proofOfTrailerOwnershipDocumentId:
        description: >-
          ID of the document that is associated with the user uploads containing
          the proof of trailer ownership.
        type: string
        format: uuid
        example: c56a4180-65aa-42ec-a945-5fd21dec0538
        readOnly: true
      proofOfTrailerOwnershipDocument:
        allOf:
          - description: >-
              Document that is associated with the user uploads containing the
              proof of trailer ownership.
          - $ref: '#/definitions/Document'
      status:
        $ref: '#/definitions/OmittablePPMDocumentStatus'
      reason:
        $ref: '#/definitions/PPMDocumentStatusReason'
      adjustedNetWeight:
        description: Indicates the adjusted net weight of the vehicle
        type: integer
        minimum: 0
        x-nullable: true
        x-omitempty: false
      netWeightRemarks:
        description: Remarks explaining any edits made to the net weight
        type: string
        x-nullable: true
        x-omitempty: false
      eTag:
        description: A hash that should be used as the "If-Match" header for any updates.
        type: string
        readOnly: true
    required:
      - ppmShipmentId
      - createdAt
      - updatedAt
      - emptyDocumentId
      - emptyDocument
      - fullDocument
      - fullDocumentId
      - proofOfTrailerOwnershipDocument
      - proofOfTrailerOwnershipDocumentId
  WeightTickets:
    description: All weight tickets associated with a PPM shipment.
    type: array
    items:
      $ref: '#/definitions/WeightTicket'
    x-omitempty: false
  OmittableMovingExpenseType:
    type: string
    description: Moving Expense Type
    enum:
      - CONTRACTED_EXPENSE
      - GAS
      - OIL
      - OTHER
      - PACKING_MATERIALS
      - RENTAL_EQUIPMENT
      - STORAGE
      - TOLLS
      - WEIGHING_FEE
    x-display-value:
      CONTRACTED_EXPENSE: Contracted expense
      GAS: Gas
      OIL: Oil
      OTHER: Other
      PACKING_MATERIALS: Packing materials
      STORAGE: Storage
      RENTAL_EQUIPMENT: Rental equipment
      TOLLS: Tolls
      WEIGHING_FEE: Weighing fee
    x-nullable: true
    x-omitempty: false
  SubmittedMovingExpenseType:
    type: string
    description: Customer Submitted Moving Expense Type
    enum:
      - CONTRACTED_EXPENSE
      - GAS
      - OIL
      - OTHER
      - PACKING_MATERIALS
      - RENTAL_EQUIPMENT
      - STORAGE
      - TOLLS
      - WEIGHING_FEE
    x-display-value:
      CONTRACTED_EXPENSE: Contracted expense
      GAS: Gas
      OIL: Oil
      OTHER: Other
      PACKING_MATERIALS: Packing materials
      STORAGE: Storage
      RENTAL_EQUIPMENT: Rental equipment
      TOLLS: Tolls
      WEIGHING_FEE: Weighing fee
    x-nullable: true
    x-omitempty: false
  MovingExpense:
    description: >-
      Expense information and receipts of costs incurred that can be reimbursed
      while moving a PPM shipment.
    type: object
    properties:
      id:
        description: Unique primary identifier of the Moving Expense object
        type: string
        format: uuid
        example: c56a4180-65aa-42ec-a945-5fd21dec0538
        readOnly: true
      ppmShipmentId:
        description: The PPM Shipment id that this moving expense belongs to
        type: string
        format: uuid
        example: c56a4180-65aa-42ec-a945-5fd21dec0538
        readOnly: true
      documentId:
        description: The id of the Document that contains all file uploads for this expense
        type: string
        format: uuid
        example: c56a4180-65aa-42ec-a945-5fd21dec0538
        readOnly: true
      document:
        allOf:
          - description: >-
              The Document object that contains all file uploads for this
              expense
          - $ref: '#/definitions/Document'
      movingExpenseType:
        $ref: '#/definitions/OmittableMovingExpenseType'
      submittedMovingExpenseType:
        $ref: '#/definitions/SubmittedMovingExpenseType'
      description:
        description: A brief description of the expense
        type: string
        x-nullable: true
        x-omitempty: false
      submittedDescription:
        description: Customer submitted description of the expense
        type: string
        x-nullable: true
        x-omitempty: false
      paidWithGtcc:
        description: >-
          Indicates if the service member used their government issued card to
          pay for the expense
        type: boolean
        x-nullable: true
        x-omitempty: false
      amount:
        description: The total amount of the expense as indicated on the receipt
        type: integer
        x-nullable: true
        x-omitempty: false
      submittedAmount:
        description: >-
          Customer submitted total amount of the expense as indicated on the
          receipt
        type: integer
        x-nullable: true
        x-omitempty: false
      missingReceipt:
        description: >-
          Indicates if the service member is missing the receipt with the proof
          of expense amount
        type: boolean
        x-nullable: true
        x-omitempty: false
      status:
        $ref: '#/definitions/OmittablePPMDocumentStatus'
      reason:
        $ref: '#/definitions/PPMDocumentStatusReason'
      sitStartDate:
        description: >-
          The date the shipment entered storage, applicable for the `STORAGE`
          movingExpenseType only
        type: string
        example: '2022-04-26'
        format: date
        x-nullable: true
        x-omitempty: false
      submittedSitStartDate:
        description: >-
          Customer submitted date the shipment entered storage, applicable for
          the `STORAGE` movingExpenseType only
        type: string
        example: '2022-04-26'
        format: date
        x-nullable: true
        x-omitempty: false
      sitEndDate:
        description: >-
          The date the shipment exited storage, applicable for the `STORAGE`
          movingExpenseType only
        type: string
        example: '2018-05-26'
        format: date
        x-nullable: true
        x-omitempty: false
      submittedSitEndDate:
        description: >-
          Customer submitted date the shipment exited storage, applicable for
          the `STORAGE` movingExpenseType only
        type: string
        example: '2018-05-26'
        format: date
        x-nullable: true
        x-omitempty: false
      createdAt:
        description: >-
          Timestamp the moving expense object was initially created in the
          system (UTC)
        type: string
        format: date-time
        readOnly: true
      updatedAt:
        description: >-
          Timestamp when a property of this moving expense object was last
          modified (UTC)
        type: string
        format: date-time
        readOnly: true
      eTag:
        description: A hash that should be used as the "If-Match" header for any updates.
        type: string
        readOnly: true
      weightStored:
        description: The total weight stored in PPM SIT
        type: integer
        x-nullable: true
        x-omitempty: false
      sitLocation:
        allOf:
          - $ref: '#/definitions/SITLocationType'
          - x-nullable: true
          - x-omitempty: false
      sitEstimatedCost:
        description: >-
          The estimated amount that the government will pay the service member
          to put their goods into storage. This estimated storage cost is
          separate from the estimated incentive.
        type: integer
        format: cents
        x-nullable: true
        x-omitempty: false
      sitReimburseableAmount:
        description: The amount of SIT that will be reimbursed
        type: integer
        x-nullable: true
        x-omitempty: false
    required:
      - id
      - createdAt
      - updatedAt
      - ppmShipmentId
      - documentId
      - document
  ProGearWeightTicket:
    description: Pro-gear associated information and weight docs for a PPM shipment
    type: object
    properties:
      id:
        description: The ID of the pro-gear weight ticket.
        type: string
        format: uuid
        example: c56a4180-65aa-42ec-a945-5fd21dec0538
        readOnly: true
      ppmShipmentId:
        description: >-
          The ID of the PPM shipment that this pro-gear weight ticket is
          associated with.
        type: string
        format: uuid
        example: c56a4180-65aa-42ec-a945-5fd21dec0538
        readOnly: true
      updatedAt:
        type: string
        format: date-time
        readOnly: true
      createdAt:
        type: string
        format: date-time
        readOnly: true
      belongsToSelf:
        description: >-
          Indicates if this information is for the customer's own pro-gear,
          otherwise, it's the spouse's.
        type: boolean
        x-nullable: true
        x-omitempty: false
      submittedBelongsToSelf:
        description: >-
          Indicates if this information is for the customer's own pro-gear,
          otherwise, it's the spouse's.
        type: boolean
        x-nullable: true
        x-omitempty: false
      description:
        description: Describes the pro-gear that was moved.
        type: string
        x-nullable: true
        x-omitempty: false
      hasWeightTickets:
        description: >-
          Indicates if the user has a weight ticket for their pro-gear,
          otherwise they have a constructed weight.
        type: boolean
        x-nullable: true
        x-omitempty: false
      submittedHasWeightTickets:
        description: >-
          Indicates if the user has a weight ticket for their pro-gear,
          otherwise they have a constructed weight.
        type: boolean
        x-nullable: true
        x-omitempty: false
      weight:
        description: Weight of the pro-gear.
        type: integer
        minimum: 0
        x-nullable: true
        x-omitempty: false
      submittedWeight:
        description: Customer submitted weight of the pro-gear.
        type: integer
        minimum: 0
        x-nullable: true
        x-omitempty: false
      documentId:
        description: >-
          The ID of the document that is associated with the user uploads
          containing the pro-gear weight.
        type: string
        format: uuid
        example: c56a4180-65aa-42ec-a945-5fd21dec0538
        readOnly: true
      document:
        allOf:
          - description: >-
              Document that is associated with the user uploads containing the
              pro-gear weight.
          - $ref: '#/definitions/Document'
      status:
        $ref: '#/definitions/OmittablePPMDocumentStatus'
      reason:
        $ref: '#/definitions/PPMDocumentStatusReason'
      eTag:
        description: A hash that should be used as the "If-Match" header for any updates.
        type: string
        readOnly: true
    required:
      - ppmShipmentId
      - createdAt
      - updatedAt
      - documentId
      - document
  SignedCertificationType:
    description: |
      The type of signed certification:
        - PPM_PAYMENT: This is used when the customer has a PPM shipment that they have uploaded their documents for and are
            ready to submit their documentation for review. When they submit, they will be asked to sign certifying the
            information is correct.
        - SHIPMENT: This is used when a customer submits their move with their shipments to be reviewed by office users.
        - PRE_CLOSEOUT_REVIEWED_PPM_PAYMENT: This is used when a move has a PPM shipment and is set to
             service-counseling-completed "Submit move details" by service counselor.
        - CLOSEOUT_REVIEWED_PPM_PAYMENT: This is used when a PPM shipment is reviewed by counselor in close out queue.
    type: string
    enum:
      - PPM_PAYMENT
      - SHIPMENT
      - PRE_CLOSEOUT_REVIEWED_PPM_PAYMENT
      - CLOSEOUT_REVIEWED_PPM_PAYMENT
    readOnly: true
  SignedCertification:
    description: Signed certification
    type: object
    properties:
      id:
        description: The ID of the signed certification.
        type: string
        format: uuid
        example: c56a4180-65aa-42ec-a945-5fd21dec0538
        readOnly: true
      submittingUserId:
        description: The ID of the user that signed.
        type: string
        format: uuid
        example: c56a4180-65aa-42ec-a945-5fd21dec0538
        readOnly: true
      moveId:
        description: The ID of the move associated with this signed certification.
        type: string
        format: uuid
        example: c56a4180-65aa-42ec-a945-5fd21dec0538
        readOnly: true
      ppmId:
        description: >-
          The ID of the PPM shipment associated with this signed certification,
          if any.
        type: string
        format: uuid
        example: c56a4180-65aa-42ec-a945-5fd21dec0538
        readOnly: true
        x-nullable: true
        x-omitempty: false
      certificationType:
        $ref: '#/definitions/SignedCertificationType'
      certificationText:
        description: Full text that the customer agreed to and signed.
        type: string
      signature:
        description: The signature that the customer provided.
        type: string
      date:
        description: Date that the customer signed the certification.
        type: string
        format: date
      createdAt:
        type: string
        format: date-time
        readOnly: true
      updatedAt:
        type: string
        format: date-time
        readOnly: true
      eTag:
        description: A hash that should be used as the "If-Match" header for any updates.
        type: string
        readOnly: true
    required:
      - id
      - submittingUserId
      - moveId
      - certificationType
      - certificationText
      - signature
      - date
      - createdAt
      - updatedAt
      - eTag
  PPMShipment:
    description: >-
      A personally procured move is a type of shipment that a service member
      moves themselves.
    x-nullable: true
    properties:
      id:
        description: Primary auto-generated unique identifier of the PPM shipment object
        example: 1f2270c7-7166-40ae-981e-b200ebdf3054
        format: uuid
        type: string
        readOnly: true
      shipmentId:
        description: The id of the parent MTOShipment object
        example: 1f2270c7-7166-40ae-981e-b200ebdf3054
        format: uuid
        type: string
        readOnly: true
      createdAt:
        description: Timestamp of when the PPM Shipment was initially created (UTC)
        format: date-time
        type: string
        readOnly: true
      updatedAt:
        description: Timestamp of when a property of this object was last updated (UTC)
        format: date-time
        type: string
        readOnly: true
      status:
        $ref: '#/definitions/PPMShipmentStatus'
      w2Address:
        x-nullable: true
        $ref: '#/definitions/Address'
      advanceStatus:
        $ref: '#/definitions/PPMAdvanceStatus'
      expectedDepartureDate:
        description: |
          Date the customer expects to begin their move.
        format: date
        type: string
      actualMoveDate:
        description: The actual start date of when the PPM shipment left the origin.
        format: date
        type: string
        x-nullable: true
        x-omitempty: false
      submittedAt:
        description: >-
          The timestamp of when the customer submitted their PPM documentation
          to the counselor for review.
        format: date-time
        type: string
        x-nullable: true
        x-omitempty: false
      reviewedAt:
        description: >-
          The timestamp of when the Service Counselor has reviewed all of the
          closeout documents.
        format: date-time
        type: string
        x-nullable: true
        x-omitempty: false
      approvedAt:
        description: >-
          The timestamp of when the shipment was approved and the service member
          can begin their move.
        format: date-time
        type: string
        x-nullable: true
        x-omitempty: false
      pickupAddress:
        $ref: '#/definitions/Address'
      secondaryPickupAddress:
        allOf:
          - $ref: '#/definitions/Address'
          - x-nullable: true
          - x-omitempty: false
      hasSecondaryPickupAddress:
        type: boolean
        x-omitempty: false
        x-nullable: true
      tertiaryPickupAddress:
        allOf:
          - $ref: '#/definitions/Address'
          - x-nullable: true
          - x-omitempty: false
      hasTertiaryPickupAddress:
        type: boolean
        x-omitempty: false
        x-nullable: true
      actualPickupPostalCode:
        description: >
          The actual postal code where the PPM shipment started. To be filled
          once the customer has moved the shipment.
        format: zip
        type: string
        title: ZIP
        example: '90210'
        pattern: ^(\d{5})$
        x-nullable: true
        x-omitempty: false
      destinationAddress:
        $ref: '#/definitions/Address'
      secondaryDestinationAddress:
        allOf:
          - $ref: '#/definitions/Address'
          - x-nullable: true
          - x-omitempty: false
      hasSecondaryDestinationAddress:
        type: boolean
        x-omitempty: false
        x-nullable: true
      tertiaryDestinationAddress:
        allOf:
          - $ref: '#/definitions/Address'
          - x-nullable: true
          - x-omitempty: false
      hasTertiaryDestinationAddress:
        type: boolean
        x-omitempty: false
        x-nullable: true
      actualDestinationPostalCode:
        description: >
          The actual postal code where the PPM shipment ended. To be filled once
          the customer has moved the shipment.
        format: zip
        type: string
        title: ZIP
        example: '90210'
        pattern: ^(\d{5})$
        x-nullable: true
        x-omitempty: false
      sitExpected:
        description: >
          Captures whether some or all of the PPM shipment will require
          temporary storage at the origin or destination.


          Must be set to `true` when providing `sitLocation`,
          `sitEstimatedWeight`, `sitEstimatedEntryDate`, and
          `sitEstimatedDepartureDate` values to calculate the
          `sitEstimatedCost`.
        type: boolean
      estimatedWeight:
        description: The estimated weight of the PPM shipment goods being moved.
        type: integer
        example: 4200
        x-nullable: true
        x-omitempty: false
      allowableWeight:
        description: The allowable weight of the PPM shipment goods being moved.
        type: integer
        example: 4300
        minimum: 0
        x-nullable: true
        x-omitempty: false
      hasProGear:
        description: >
          Indicates whether PPM shipment has pro gear for themselves or their
          spouse.
        type: boolean
        x-nullable: true
        x-omitempty: false
      proGearWeight:
        description: >-
          The estimated weight of the pro-gear being moved belonging to the
          service member.
        type: integer
        x-nullable: true
        x-omitempty: false
      spouseProGearWeight:
        description: >-
          The estimated weight of the pro-gear being moved belonging to a
          spouse.
        type: integer
        x-nullable: true
        x-omitempty: false
      estimatedIncentive:
        description: >-
          The estimated amount the government will pay the service member to
          move their belongings based on the moving date, locations, and
          shipment weight.
        type: integer
        format: cents
        x-nullable: true
        x-omitempty: false
      finalIncentive:
        description: >
          The final calculated incentive for the PPM shipment. This does not
          include **SIT** as it is a reimbursement.
        type: integer
        format: cents
        x-nullable: true
        x-omitempty: false
        readOnly: true
      hasRequestedAdvance:
        description: |
          Indicates whether an advance has been requested for the PPM shipment.
        type: boolean
        x-nullable: true
        x-omitempty: false
      advanceAmountRequested:
        description: >
          The amount requested as an advance by the service member up to a
          maximum percentage of the estimated incentive.
        type: integer
        format: cents
        x-nullable: true
        x-omitempty: false
      hasReceivedAdvance:
        description: |
          Indicates whether an advance was received for the PPM shipment.
        type: boolean
        x-nullable: true
        x-omitempty: false
      advanceAmountReceived:
        description: |
          The amount received for an advance, or null if no advance is received.
        type: integer
        format: cents
        x-nullable: true
        x-omitempty: false
      sitLocation:
        allOf:
          - $ref: '#/definitions/SITLocationType'
          - x-nullable: true
          - x-omitempty: false
      sitEstimatedWeight:
        description: The estimated weight of the goods being put into storage.
        type: integer
        example: 2000
        x-nullable: true
        x-omitempty: false
      sitEstimatedEntryDate:
        description: The date that goods will first enter the storage location.
        format: date
        type: string
        x-nullable: true
        x-omitempty: false
      sitEstimatedDepartureDate:
        description: The date that goods will exit the storage location.
        format: date
        type: string
        x-nullable: true
        x-omitempty: false
      sitEstimatedCost:
        description: >-
          The estimated amount that the government will pay the service member
          to put their goods into storage. This estimated storage cost is
          separate from the estimated incentive.
        type: integer
        format: cents
        x-nullable: true
        x-omitempty: false
      weightTickets:
        $ref: '#/definitions/WeightTickets'
      movingExpenses:
        description: All expense documentation receipt records of this PPM shipment.
        items:
          $ref: '#/definitions/MovingExpense'
        type: array
      proGearWeightTickets:
        description: >-
          All pro-gear weight ticket documentation records for this PPM
          shipment.
        type: array
        items:
          $ref: '#/definitions/ProGearWeightTicket'
      isActualExpenseReimbursement:
        description: >-
          Used for PPM shipments only. Denotes if this shipment uses the Actual
          Expense Reimbursement method.
        type: boolean
        example: false
        x-omitempty: false
        x-nullable: true
      signedCertification:
        $ref: '#/definitions/SignedCertification'
      eTag:
        description: >-
          A hash unique to this shipment that should be used as the "If-Match"
          header for any updates.
        type: string
        readOnly: true
    required:
      - id
      - shipmentId
      - createdAt
      - status
      - expectedDepartureDate
      - sitExpected
      - eTag
  BoatShipment:
    x-nullable: true
    properties:
      id:
        description: Primary auto-generated unique identifier of the Boat shipment object
        example: 1f2270c7-7166-40ae-981e-b200ebdf3054
        format: uuid
        type: string
        readOnly: true
      shipmentId:
        description: The id of the parent MTOShipment object
        example: 1f2270c7-7166-40ae-981e-b200ebdf3054
        format: uuid
        type: string
        readOnly: true
      createdAt:
        description: Timestamp of when the Boat Shipment was initially created (UTC)
        format: date-time
        type: string
        readOnly: true
      updatedAt:
        description: Timestamp of when a property of this object was last updated (UTC)
        format: date-time
        type: string
        readOnly: true
      type:
        type: string
        enum:
          - HAUL_AWAY
          - TOW_AWAY
      year:
        type: integer
        description: Year of the Boat
      make:
        type: string
        description: Make of the Boat
      model:
        type: string
        description: Model of the Boat
      lengthInInches:
        type: integer
        description: Length of the Boat in inches
      widthInInches:
        type: integer
        description: Width of the Boat in inches
      heightInInches:
        type: integer
        description: Height of the Boat in inches
      hasTrailer:
        type: boolean
        description: Does the boat have a trailer
      isRoadworthy:
        type: boolean
        description: Is the trailer roadworthy
        x-nullable: true
      eTag:
        description: >-
          A hash unique to this shipment that should be used as the "If-Match"
          header for any updates.
        type: string
        readOnly: true
    required:
      - id
      - shipmentId
      - createdAt
      - type
      - year
      - make
      - model
      - lengthInInches
      - widthInInches
      - heightInInches
      - hasTrailer
      - eTag
  MobileHome:
    description: >-
      A mobile home is a type of shipment that a service member moves a mobile
      home.
    x-nullable: true
    properties:
      id:
        description: Primary auto-generated unique identifier of the Mobile Home object
        example: 1f2270c7-7166-40ae-981e-b200ebdf3054
        format: uuid
        type: string
        readOnly: true
      shipmentId:
        description: The id of the parent MTOShipment object
        example: 1f2270c7-7166-40ae-981e-b200ebdf3054
        format: uuid
        type: string
        readOnly: true
      make:
        description: The make of the mobile home
        type: string
      model:
        description: The model of the mobile home.
        type: string
      year:
        description: The year the mobile home was made.
        type: integer
      lengthInInches:
        type: integer
      widthInInches:
        type: integer
      heightInInches:
        type: integer
      updatedAt:
        description: Timestamp of when a property of this object was last updated (UTC)
        format: date-time
        type: string
        readOnly: true
      createdAt:
        description: Timestamp of when a property of this object was created (UTC)
        format: date-time
        type: string
        readOnly: true
      eTag:
        description: >-
          A hash unique to this shipment that should be used as the "If-Match"
          header for any updates.
        type: string
        readOnly: true
  ShipmentAddressUpdateStatus:
    type: string
    title: Status
    readOnly: true
    x-display-value:
      REQUESTED: REQUESTED
      REJECTED: REJECTED
      APPROVED: APPROVED
    enum:
      - REQUESTED
      - REJECTED
      - APPROVED
  ShipmentAddressUpdate:
    description: >
      This represents a destination address change request made by the Prime
      that is either auto-approved or requires review if the pricing criteria
      has changed. If criteria has changed, then it must be approved or rejected
      by a TOO.
    type: object
    properties:
      id:
        type: string
        format: uuid
        example: c56a4180-65aa-42ec-a945-5fd21dec0538
        readOnly: true
      contractorRemarks:
        type: string
        example: This is a contractor remark
        title: Contractor Remarks
        description: The reason there is an address change.
        readOnly: true
      officeRemarks:
        type: string
        example: This is an office remark
        title: Office Remarks
        x-nullable: true
        description: The TOO comment on approval or rejection.
      status:
        $ref: '#/definitions/ShipmentAddressUpdateStatus'
      shipmentID:
        type: string
        format: uuid
        example: c56a4180-65aa-42ec-a945-5fd21dec0538
        readOnly: true
      originalAddress:
        $ref: '#/definitions/Address'
      newAddress:
        $ref: '#/definitions/Address'
      sitOriginalAddress:
        $ref: '#/definitions/Address'
      oldSitDistanceBetween:
        description: >-
          The distance between the original SIT address and the previous/old
          destination address of shipment
        example: 50
        minimum: 0
        type: integer
      newSitDistanceBetween:
        description: >-
          The distance between the original SIT address and requested new
          destination address of shipment
        example: 88
        minimum: 0
        type: integer
    required:
      - id
      - status
      - shipmentID
      - originalAddress
      - newAddress
      - contractorRemarks
  MTOShipment:
    properties:
      moveTaskOrderID:
        example: 1f2270c7-7166-40ae-981e-b200ebdf3054
        format: uuid
        type: string
      id:
        example: 1f2270c7-7166-40ae-981e-b200ebdf3054
        format: uuid
        type: string
      createdAt:
        format: date-time
        type: string
      updatedAt:
        format: date-time
        type: string
      deletedAt:
        x-nullable: true
        format: date-time
        type: string
      primeEstimatedWeight:
        x-nullable: true
        example: 2000
        type: integer
      primeActualWeight:
        x-nullable: true
        example: 2000
        type: integer
      calculatedBillableWeight:
        x-nullable: true
        example: 2000
        type: integer
        readOnly: true
      ntsRecordedWeight:
        description: >-
          The previously recorded weight for the NTS Shipment. Used for NTS
          Release to know what the previous primeActualWeight or billable weight
          was.
        example: 2000
        type: integer
        x-nullable: true
        x-formatting: weight
      scheduledPickupDate:
        format: date
        type: string
        x-nullable: true
      scheduledDeliveryDate:
        format: date
        type: string
        x-nullable: true
      requestedPickupDate:
        format: date
        type: string
        x-nullable: true
      actualPickupDate:
        x-nullable: true
        format: date
        type: string
      actualDeliveryDate:
        x-nullable: true
        description: >-
          The actual date that the shipment was delivered to the destination
          address by the Prime
        format: date
        type: string
      requestedDeliveryDate:
        format: date
        type: string
        x-nullable: true
      requiredDeliveryDate:
        x-nullable: true
        format: date
        type: string
      approvedDate:
        format: date-time
        type: string
        x-nullable: true
      diversion:
        type: boolean
        example: true
      diversionReason:
        type: string
        example: MTO Shipment needs rerouted
        x-nullable: true
      distance:
        type: integer
        x-nullable: true
        example: 500
      pickupAddress:
        x-nullable: true
        $ref: '#/definitions/Address'
      destinationAddress:
        x-nullable: true
        $ref: '#/definitions/Address'
      destinationType:
        $ref: '#/definitions/DestinationType'
      secondaryPickupAddress:
        x-nullable: true
        $ref: '#/definitions/Address'
      secondaryDeliveryAddress:
        x-nullable: true
        $ref: '#/definitions/Address'
      hasSecondaryPickupAddress:
        type: boolean
        x-omitempty: false
        x-nullable: true
      hasSecondaryDeliveryAddress:
        type: boolean
        x-omitempty: false
        x-nullable: true
      tertiaryPickupAddress:
        x-nullable: true
        $ref: '#/definitions/Address'
      tertiaryDeliveryAddress:
        x-nullable: true
        $ref: '#/definitions/Address'
      hasTertiaryPickupAddress:
        type: boolean
        x-omitempty: false
        x-nullable: true
      hasTertiaryDeliveryAddress:
        type: boolean
        x-omitempty: false
        x-nullable: true
      actualProGearWeight:
        type: integer
        x-nullable: true
        x-omitempty: false
      actualSpouseProGearWeight:
        type: integer
        x-nullable: true
        x-omitempty: false
      customerRemarks:
        type: string
        example: handle with care
        x-nullable: true
      counselorRemarks:
        description: >
          The counselor can use the counselor remarks field to inform the movers
          about any

          special circumstances for this shipment. Typical examples:
            * bulky or fragile items,
            * weapons,
            * access info for their address.
          Counselors enters this information when creating or editing an MTO
          Shipment. Optional field.
        type: string
        example: handle with care
        x-nullable: true
      shipmentType:
        $ref: '#/definitions/MTOShipmentType'
      status:
        $ref: '#/definitions/MTOShipmentStatus'
      rejectionReason:
        type: string
        example: MTO Shipment not good enough
        x-nullable: true
      reweigh:
        x-nullable: true
        x-omitempty: true
        $ref: '#/definitions/Reweigh'
      mtoAgents:
        $ref: '#/definitions/MTOAgents'
      mtoServiceItems:
        $ref: '#/definitions/MTOServiceItems'
      sitDaysAllowance:
        type: integer
        x-nullable: true
      sitExtensions:
        $ref: '#/definitions/SITExtensions'
      sitStatus:
        $ref: '#/definitions/SITStatus'
      eTag:
        type: string
      billableWeightCap:
        type: integer
        description: TIO override billable weight to be used for calculations
        example: 2500
        x-formatting: weight
        x-nullable: true
      billableWeightJustification:
        type: string
        example: more weight than expected
        x-nullable: true
      tacType:
        allOf:
          - $ref: '#/definitions/LOAType'
          - x-nullable: true
      sacType:
        allOf:
          - $ref: '#/definitions/LOAType'
          - x-nullable: true
      usesExternalVendor:
        type: boolean
        example: false
      serviceOrderNumber:
        type: string
        x-nullable: true
      storageFacility:
        x-nullable: true
        $ref: '#/definitions/StorageFacility'
      ppmShipment:
        $ref: '#/definitions/PPMShipment'
      boatShipment:
        $ref: '#/definitions/BoatShipment'
      mobileHomeShipment:
        $ref: '#/definitions/MobileHome'
      deliveryAddressUpdate:
        $ref: '#/definitions/ShipmentAddressUpdate'
      shipmentLocator:
        type: string
        x-nullable: true
        readOnly: true
        example: 1K43AR-01
      originSitAuthEndDate:
        format: date-time
        type: string
      destinationSitAuthEndDate:
        format: date-time
        type: string
      marketCode:
        type: string
        enum:
          - d
          - i
        example: d
        description: >-
          Single-letter designator for domestic (d) or international (i)
          shipments
  LOATypeNullable:
    description: The Line of accounting (TAC/SAC) type that will be used for the shipment
    type: string
    x-go-type:
      import:
        package: github.com/transcom/mymove/pkg/swagger/nullable
      type: String
    example: HHG
    enum:
      - HHG
      - NTS
  ProGearWeightTickets:
    description: All progear weight tickets associated with a PPM shipment.
    type: array
    items:
      $ref: '#/definitions/ProGearWeightTicket'
    x-omitempty: false
  MovingExpenses:
    description: All moving expenses associated with a PPM shipment.
    type: array
    items:
      $ref: '#/definitions/MovingExpense'
    x-omitempty: false
  PPMDocuments:
    description: >-
      All documents associated with a PPM shipment, including weight tickets,
      progear weight tickets, and moving expenses.
    x-nullable: true
    x-omitempty: false
    type: object
    properties:
      WeightTickets:
        $ref: '#/definitions/WeightTickets'
      ProGearWeightTickets:
        $ref: '#/definitions/ProGearWeightTickets'
      MovingExpenses:
        $ref: '#/definitions/MovingExpenses'
  PPMDocumentStatus:
    description: Status of the PPM document.
    type: string
    enum:
      - APPROVED
      - EXCLUDED
      - REJECTED
    x-display-value:
      APPROVED: Approved
      EXCLUDED: Excluded
      REJECTED: Rejected
  PPMShipmentSIT:
    description: SIT related items for a PPM shipment
    x-nullable: true
    properties:
      updatedAt:
        description: Timestamp of when a property of this object was last updated (UTC)
        format: date-time
        type: string
        readOnly: true
      sitLocation:
        allOf:
          - $ref: '#/definitions/SITLocationType'
          - x-nullable: true
          - x-omitempty: false
    required:
      - sitLocation
  PPMCloseout:
    description: >-
      The calculations needed in the "Review Documents" section of a PPM
      closeout. LIst of all expenses/reimbursements related toa PPM shipment.
    properties:
      id:
        description: Primary auto-generated unique identifier of the PPM shipment object
        example: 1f2270c7-7166-40ae-981e-b200ebdf3054
        format: uuid
        type: string
        readOnly: true
      plannedMoveDate:
        description: |
          Date the customer expects to begin their move.
        format: date
        type: string
        x-nullable: true
        x-omitempty: false
      actualMoveDate:
        description: The actual start date of when the PPM shipment left the origin.
        format: date
        type: string
        x-nullable: true
        x-omitempty: false
      miles:
        description: The distance between the old address and the new address in miles.
        example: 54
        minimum: 0
        type: integer
        x-nullable: true
        x-omitempty: false
      estimatedWeight:
        description: The estimated weight of the PPM shipment goods being moved.
        type: integer
        example: 4200
        x-nullable: true
        x-omitempty: false
      actualWeight:
        example: 2000
        type: integer
        x-nullable: true
        x-omitempty: false
      proGearWeightCustomer:
        description: >-
          The estimated weight of the pro-gear being moved belonging to the
          service member.
        type: integer
        x-nullable: true
        x-omitempty: false
      proGearWeightSpouse:
        description: >-
          The estimated weight of the pro-gear being moved belonging to a
          spouse.
        type: integer
        x-nullable: true
        x-omitempty: false
      grossIncentive:
        description: >
          The final calculated incentive for the PPM shipment. This does not
          include **SIT** as it is a reimbursement.
        type: integer
        format: cents
        x-nullable: true
        x-omitempty: false
        readOnly: true
      gcc:
        description: Government Constructive Cost (GCC)
        type: integer
        title: GCC
        format: cents
        x-nullable: true
        x-omitempty: false
      aoa:
        description: Advance Operating Allowance (AOA).
        type: integer
        format: cents
        x-nullable: true
        x-omitempty: false
      remainingIncentive:
        description: The remaining reimbursement amount that is still owed to the customer.
        type: integer
        format: cents
        x-nullable: true
        x-omitempty: false
      haulType:
        description: >-
          The type of haul calculation used for this shipment (shorthaul or
          linehaul).
        type: string
        x-nullable: true
        x-omitempty: false
      haulPrice:
        description: The price of the linehaul or shorthaul.
        type: integer
        format: cents
        x-nullable: true
        x-omitempty: false
      haulFSC:
        description: The linehaul/shorthaul Fuel Surcharge (FSC).
        type: integer
        format: cents
        x-nullable: true
        x-omitempty: false
      dop:
        description: The Domestic Origin Price (DOP).
        type: integer
        format: cents
        x-nullable: true
        x-omitempty: false
      ddp:
        description: The Domestic Destination Price (DDP).
        type: integer
        format: cents
        x-nullable: true
        x-omitempty: false
      packPrice:
        description: The full price of all packing/unpacking services.
        type: integer
        format: cents
        x-nullable: true
        x-omitempty: false
      unpackPrice:
        description: The full price of all packing/unpacking services.
        type: integer
        format: cents
        x-nullable: true
        x-omitempty: false
      SITReimbursement:
        description: >-
          The estimated amount that the government will pay the service member
          to put their goods into storage. This estimated storage cost is
          separate from the estimated incentive.
        type: integer
        format: cents
        x-nullable: true
        x-omitempty: false
    required:
      - id
  PPMActualWeight:
    description: >-
      The actual net weight of a single PPM shipment. Used during document
      review for PPM closeout.
    properties:
      actualWeight:
        example: 2000
        type: integer
        x-nullable: true
        x-omitempty: false
    required:
      - actualWeight
  PPMSITEstimatedCost:
    description: >-
      The estimated cost of SIT for a single PPM shipment. Used during document
      review for PPM.
    properties:
      sitCost:
        example: 2000
        type: integer
      priceFirstDaySIT:
        example: 2000
        type: integer
        format: cents
        title: Price of the first day in SIT
      priceAdditionalDaySIT:
        example: 2000
        type: integer
        format: cents
        title: Price of an additional day in SIT
      paramsFirstDaySIT:
        type: object
        properties:
          contractYearName:
            type: string
            example: Award Term 1
          priceRateOrFactor:
            type: string
            example: '20.53'
          isPeak:
            type: string
            example: 'true'
          escalationCompounded:
            type: string
            example: '1.01'
          serviceAreaOrigin:
            type: string
            example: '252'
            x-nullable: true
            x-omitempty: true
          serviceAreaDestination:
            type: string
            example: '252'
            x-nullable: true
            x-omitempty: true
      paramsAdditionalDaySIT:
        type: object
        properties:
          contractYearName:
            type: string
            example: Award Term 1
          priceRateOrFactor:
            type: string
            example: '0.53'
          isPeak:
            type: string
            example: 'true'
          escalationCompounded:
            type: string
            example: '1.01'
          serviceAreaOrigin:
            type: string
            example: '252'
            x-nullable: true
            x-omitempty: true
          serviceAreaDestination:
            type: string
            example: '252'
            x-nullable: true
            x-omitempty: true
          numberDaysSIT:
            type: string
            example: '30'
            x-nullable: true
            x-omitempty: true
    required:
      - sitCost
      - priceFirstDaySIT
      - priceAdditionalDaySIT
  MTOServiceItemSingle:
    type: object
    properties:
      moveTaskOrderID:
        example: 1f2270c7-7166-40ae-981e-b200ebdf3054
        format: uuid
        type: string
      mtoShipmentID:
        example: 1f2270c7-7166-40ae-981e-b200ebdf3054
        format: uuid
        type: string
        x-nullable: true
      reServiceID:
        example: 1f2270c7-7166-40ae-981e-b200ebdf3054
        format: uuid
        type: string
      reServiceCode:
        type: string
      reServiceName:
        type: string
      createdAt:
        format: date-time
        type: string
        readOnly: true
      convertToCustomerExpense:
        type: boolean
        example: false
        x-omitempty: false
      customerExpenseReason:
        type: string
        x-nullable: true
      deletedAt:
        format: date
        type: string
      rejectionReason:
        type: string
        x-nullable: true
      pickupPostalCode:
        type: string
        x-nullable: true
      sitPostalCode:
        type: string
        readOnly: true
        x-nullable: true
      sitEntryDate:
        type: string
        format: date-time
        x-nullable: true
      sitDepartureDate:
        type: string
        format: date-time
        x-nullable: true
      sitCustomerContacted:
        type: string
        format: date
        x-nullable: true
      sitRequestedDelivery:
        type: string
        format: date
        x-nullable: true
      id:
        example: 1f2270c7-7166-40ae-981e-b200ebdf3054
        format: uuid
        type: string
      status:
        type: string
        x-nullable: true
      updatedAt:
        format: date-time
        type: string
        readOnly: true
      approvedAt:
        format: date-time
        type: string
        x-nullable: true
      rejectedAt:
        format: date-time
        type: string
        x-nullable: true
  ServiceItemSitEntryDate:
    type: object
    properties:
      id:
        example: 1f2270c7-7166-40ae-981e-b200ebdf3054
        format: uuid
        type: string
      sitEntryDate:
        type: string
        format: date-time
        x-nullable: true
  PaymentServiceItemStatus:
    type: string
    enum:
      - REQUESTED
      - APPROVED
      - DENIED
      - SENT_TO_GEX
      - PAID
      - EDI_ERROR
    title: Payment Service Item Status
  ServiceItemParamName:
    type: string
    enum:
      - ActualPickupDate
      - ContractCode
      - ContractYearName
      - CubicFeetBilled
      - CubicFeetCrating
      - DimensionHeight
      - DimensionLength
      - DimensionWidth
      - DistanceZip
      - DistanceZipSITDest
      - DistanceZipSITOrigin
      - EIAFuelPrice
      - EscalationCompounded
      - FSCMultiplier
      - FSCPriceDifferenceInCents
      - FSCWeightBasedDistanceMultiplier
      - IsPeak
      - MarketDest
      - MarketOrigin
      - MTOAvailableToPrimeAt
      - NTSPackingFactor
      - NumberDaysSIT
      - PriceAreaDest
      - PriceAreaIntlDest
      - PriceAreaIntlOrigin
      - PriceAreaOrigin
      - PriceRateOrFactor
      - PSI_LinehaulDom
      - PSI_LinehaulDomPrice
      - PSI_LinehaulShort
      - PSI_LinehaulShortPrice
      - PSI_PriceDomDest
      - PSI_PriceDomDestPrice
      - PSI_PriceDomOrigin
      - PSI_PriceDomOriginPrice
      - PSI_ShippingLinehaulIntlCO
      - PSI_ShippingLinehaulIntlCOPrice
      - PSI_ShippingLinehaulIntlOC
      - PSI_ShippingLinehaulIntlOCPrice
      - PSI_ShippingLinehaulIntlOO
      - PSI_ShippingLinehaulIntlOOPrice
      - RateAreaNonStdDest
      - RateAreaNonStdOrigin
      - ReferenceDate
      - RequestedPickupDate
      - ServiceAreaDest
      - ServiceAreaOrigin
      - ServicesScheduleDest
      - ServicesScheduleOrigin
      - SITPaymentRequestEnd
      - SITPaymentRequestStart
      - SITScheduleDest
      - SITScheduleOrigin
      - SITServiceAreaDest
      - SITServiceAreaOrigin
      - WeightAdjusted
      - WeightBilled
      - WeightEstimated
      - WeightOriginal
      - WeightReweigh
      - ZipDestAddress
      - ZipPickupAddress
      - ZipSITDestHHGFinalAddress
      - ZipSITDestHHGOriginalAddress
      - ZipSITOriginHHGActualAddress
      - ZipSITOriginHHGOriginalAddress
      - StandaloneCrate
      - StandaloneCrateCap
      - UncappedRequestTotal
      - LockedPriceCents
  ServiceItemParamType:
    type: string
    enum:
      - STRING
      - DATE
      - INTEGER
      - DECIMAL
      - TIMESTAMP
      - PaymentServiceItemUUID
      - BOOLEAN
  ServiceItemParamOrigin:
    type: string
    enum:
      - PRIME
      - SYSTEM
      - PRICER
      - PAYMENT_REQUEST
  PaymentServiceItemParam:
    type: object
    properties:
      id:
        example: c56a4180-65aa-42ec-a945-5fd21dec0538
        format: uuid
        readOnly: true
        type: string
      paymentServiceItemID:
        example: c56a4180-65aa-42ec-a945-5fd21dec0538
        format: uuid
        type: string
      key:
        $ref: '#/definitions/ServiceItemParamName'
      value:
        example: '3025'
        type: string
      type:
        $ref: '#/definitions/ServiceItemParamType'
      origin:
        $ref: '#/definitions/ServiceItemParamOrigin'
      eTag:
        type: string
        readOnly: true
  PaymentServiceItemParams:
    type: array
    items:
      $ref: '#/definitions/PaymentServiceItemParam'
  CustomerSupportRemark:
    type: object
    description: >-
      A text remark written by an office user that is associated with a specific
      move.
    required:
      - id
      - moveID
      - officeUserID
      - content
    properties:
      id:
        example: 1f2270c7-7166-40ae-981e-b200ebdf3054
        format: uuid
        type: string
      createdAt:
        type: string
        format: date-time
        readOnly: true
      updatedAt:
        type: string
        format: date-time
        readOnly: true
      officeUserID:
        example: 1f2270c7-7166-40ae-981e-b200ebdf3054
        format: uuid
        type: string
      moveID:
        example: 1f2270c7-7166-40ae-981e-b200ebdf3054
        format: uuid
        type: string
      content:
        example: This is a remark about a move.
        type: string
      officeUserFirstName:
        example: Grace
        type: string
        readOnly: true
      officeUserLastName:
        example: Griffin
        type: string
        readOnly: true
      officeUserEmail:
        type: string
        format: x-email
        pattern: ^[a-zA-Z0-9._%+-]+@[a-zA-Z0-9.-]+\.[a-zA-Z]{2,}$
        readOnly: true
  CustomerSupportRemarks:
    type: array
    items:
      $ref: '#/definitions/CustomerSupportRemark'
  DepartmentIndicator:
    type: string
    x-nullable: true
    title: Department indicator
    description: Military branch of service indicator for orders
    enum:
      - ARMY
      - ARMY_CORPS_OF_ENGINEERS
      - COAST_GUARD
      - NAVY_AND_MARINES
      - AIR_AND_SPACE_FORCE
      - OFFICE_OF_SECRETARY_OF_DEFENSE
    x-display-value:
      ARMY: 21 Army
      ARMY_CORPS_OF_ENGINEERS: 96 Army Corps of Engineers
      COAST_GUARD: 70 Coast Guard
      NAVY_AND_MARINES: 17 Navy and Marine Corps
      AIR_AND_SPACE_FORCE: 57 Air Force and Space Force
      OFFICE_OF_SECRETARY_OF_DEFENSE: 97 Office of Secretary of Defense
  LineOfAccounting:
    type: object
    properties:
      id:
        type: string
        format: uuid
        example: 06254fc3-b763-484c-b555-42855d1ad5cd
      loaSysId:
        type: string
        maxLength: 20
        example: '10003'
        x-nullable: true
      loaDptID:
        type: string
        maxLength: 2
        example: '1 '
        x-nullable: true
      loaTnsfrDptNm:
        type: string
        maxLength: 4
        x-nullable: true
      loaBafID:
        type: string
        maxLength: 4
        example: '1234'
        x-nullable: true
      loaTrsySfxTx:
        type: string
        maxLength: 4
        example: '0000'
        x-nullable: true
      loaMajClmNm:
        type: string
        maxLength: 4
        x-nullable: true
      loaOpAgncyID:
        type: string
        maxLength: 4
        example: 1A
        x-nullable: true
      loaAlltSnID:
        type: string
        maxLength: 5
        example: 123A
        x-nullable: true
      loaPgmElmntID:
        type: string
        maxLength: 12
        example: '00000000'
        x-nullable: true
      loaTskBdgtSblnTx:
        type: string
        maxLength: 8
        x-nullable: true
      loaDfAgncyAlctnRcpntID:
        type: string
        maxLength: 4
        x-nullable: true
      loaJbOrdNm:
        type: string
        maxLength: 10
        x-nullable: true
      loaSbaltmtRcpntID:
        type: string
        maxLength: 1
        x-nullable: true
      loaWkCntrRcpntNm:
        type: string
        maxLength: 6
        x-nullable: true
      loaMajRmbsmtSrcID:
        type: string
        maxLength: 1
        x-nullable: true
      loaDtlRmbsmtSrcID:
        type: string
        maxLength: 3
        x-nullable: true
      loaCustNm:
        type: string
        maxLength: 6
        x-nullable: true
      loaObjClsID:
        type: string
        maxLength: 6
        example: 22NL
        x-nullable: true
      loaSrvSrcID:
        type: string
        maxLength: 1
        x-nullable: true
      loaSpclIntrID:
        type: string
        maxLength: 2
        x-nullable: true
      loaBdgtAcntClsNm:
        type: string
        maxLength: 8
        example: '000000'
        x-nullable: true
      loaDocID:
        type: string
        maxLength: 15
        example: HHG12345678900
        x-nullable: true
      loaClsRefID:
        type: string
        maxLength: 2
        x-nullable: true
      loaInstlAcntgActID:
        type: string
        maxLength: 6
        example: '12345'
        x-nullable: true
      loaLclInstlID:
        type: string
        maxLength: 18
        x-nullable: true
      loaFmsTrnsactnID:
        type: string
        maxLength: 12
        x-nullable: true
      loaDscTx:
        type: string
        example: PERSONAL PROPERTY - PARANORMAL ACTIVITY DIVISION (OTHER)
        x-nullable: true
      loaBgnDt:
        type: string
        format: date
        example: '2005-10-01'
        x-nullable: true
      loaEndDt:
        type: string
        format: date
        example: '2015-10-01'
        x-nullable: true
      loaFnctPrsNm:
        type: string
        maxLength: 255
        x-nullable: true
      loaStatCd:
        type: string
        maxLength: 1
        example: U
        x-nullable: true
      loaHistStatCd:
        type: string
        maxLength: 1
        x-nullable: true
      loaHsGdsCd:
        type: string
        maxLength: 2
        example: HT
        x-nullable: true
      orgGrpDfasCd:
        type: string
        maxLength: 2
        example: ZZ
        x-nullable: true
      loaUic:
        type: string
        maxLength: 6
        x-nullable: true
      loaTrnsnID:
        type: string
        maxLength: 3
        example: B1
        x-nullable: true
      loaSubAcntID:
        type: string
        maxLength: 3
        x-nullable: true
      loaBetCd:
        type: string
        maxLength: 4
        x-nullable: true
      loaFndTyFgCd:
        type: string
        maxLength: 1
        x-nullable: true
      loaBgtLnItmID:
        type: string
        maxLength: 8
        x-nullable: true
      loaScrtyCoopImplAgncCd:
        type: string
        maxLength: 1
        x-nullable: true
      loaScrtyCoopDsgntrCd:
        type: string
        maxLength: 4
        x-nullable: true
      loaScrtyCoopLnItmID:
        type: string
        maxLength: 3
        x-nullable: true
      loaAgncDsbrCd:
        type: string
        maxLength: 6
        x-nullable: true
      loaAgncAcntngCd:
        type: string
        maxLength: 6
        x-nullable: true
      loaFndCntrID:
        type: string
        maxLength: 12
        x-nullable: true
      loaCstCntrID:
        type: string
        maxLength: 16
        x-nullable: true
      loaPrjID:
        type: string
        maxLength: 12
        x-nullable: true
      loaActvtyID:
        type: string
        maxLength: 11
        x-nullable: true
      loaCstCd:
        type: string
        maxLength: 16
        x-nullable: true
      loaWrkOrdID:
        type: string
        maxLength: 16
        x-nullable: true
      loaFnclArID:
        type: string
        maxLength: 6
        x-nullable: true
      loaScrtyCoopCustCd:
        type: string
        maxLength: 2
        x-nullable: true
      loaEndFyTx:
        type: integer
        example: 2016
        x-nullable: true
      loaBgFyTx:
        type: integer
        example: 2006
        x-nullable: true
      loaBgtRstrCd:
        type: string
        maxLength: 1
        x-nullable: true
      loaBgtSubActCd:
        type: string
        maxLength: 4
        x-nullable: true
      createdAt:
        type: string
        format: date-time
        example: '2023-08-03T19:17:10.050Z'
      updatedAt:
        type: string
        format: date-time
        example: '2023-08-03T19:17:38.776Z'
      validLoaForTac:
        type: boolean
        x-nullable: true
      validHhgProgramCodeForLoa:
        type: boolean
        x-nullable: true
  VLocation:
    description: A postal code, city, and state lookup
    type: object
    properties:
      city:
        type: string
        example: Anytown
        title: City
      state:
        title: State
        type: string
        x-display-value:
          AL: AL
          AK: AK
          AR: AR
          AZ: AZ
          CA: CA
          CO: CO
          CT: CT
          DC: DC
          DE: DE
          FL: FL
          GA: GA
          HI: HI
          IA: IA
          ID: ID
          IL: IL
          IN: IN
          KS: KS
          KY: KY
          LA: LA
          MA: MA
          MD: MD
          ME: ME
          MI: MI
          MN: MN
          MO: MO
          MS: MS
          MT: MT
          NC: NC
          ND: ND
          NE: NE
          NH: NH
          NJ: NJ
          NM: NM
          NV: NV
          NY: NY
          OH: OH
          OK: OK
          OR: OR
          PA: PA
          RI: RI
          SC: SC
          SD: SD
          TN: TN
          TX: TX
          UT: UT
          VA: VA
          VT: VT
          WA: WA
          WI: WI
          WV: WV
          WY: WY
        enum:
          - AL
          - AK
          - AR
          - AZ
          - CA
          - CO
          - CT
          - DC
          - DE
          - FL
          - GA
          - HI
          - IA
          - ID
          - IL
          - IN
          - KS
          - KY
          - LA
          - MA
          - MD
          - ME
          - MI
          - MN
          - MO
          - MS
          - MT
          - NC
          - ND
          - NE
          - NH
          - NJ
          - NM
          - NV
          - NY
          - OH
          - OK
          - OR
          - PA
          - RI
          - SC
          - SD
          - TN
          - TX
          - UT
          - VA
          - VT
          - WA
          - WI
          - WV
          - WY
      postalCode:
        type: string
        format: zip
        title: ZIP
        example: '90210'
        pattern: ^(\d{5}?)$
      county:
        type: string
        title: County
        x-nullable: true
        example: LOS ANGELES
      usPostRegionCitiesId:
        type: string
        format: uuid
        example: c56a4180-65aa-42ec-a945-5fd21dec0538
responses:
  InvalidRequest:
    description: The request payload is invalid
    schema:
      $ref: '#/definitions/Error'
  NotFound:
    description: The requested resource wasn't found
    schema:
      $ref: '#/definitions/Error'
  Conflict:
    description: Conflict error
    schema:
      $ref: '#/definitions/Error'
  PermissionDenied:
    description: The request was denied
    schema:
      $ref: '#/definitions/Error'
  ServerError:
    description: A server error occurred
    schema:
      $ref: '#/definitions/Error'
  PreconditionFailed:
    description: Precondition failed
    schema:
      $ref: '#/definitions/Error'
  UnprocessableEntity:
    description: The payload was unprocessable.
    schema:
      $ref: '#/definitions/ValidationError'
parameters:
  ifMatch:
    in: header
    name: If-Match
    type: string
    required: true
    description: >
      Optimistic locking is implemented via the `If-Match` header. If the ETag
      header does not match the value of the resource on the server, the server
      rejects the change with a `412 Precondition Failed` error.
  ppmShipmentId:
    name: ppmShipmentId
    in: path
    type: string
    format: uuid
    required: true
    description: UUID of the PPM shipment
  weightTicketId:
    name: weightTicketId
    in: path
    type: string
    format: uuid
    required: true
    description: UUID of the weight ticket
  movingExpenseId:
    name: movingExpenseId
    in: path
    type: string
    format: uuid
    required: true
    description: UUID of the moving expense
  proGearWeightTicketId:
    name: proGearWeightTicketId
    in: path
    type: string
    format: uuid
    required: true
    description: UUID of the pro-gear weight ticket<|MERGE_RESOLUTION|>--- conflicted
+++ resolved
@@ -5138,8 +5138,6 @@
           Indicates if the move entitlement allows dependents to travel to the
           new Permanent Duty Station (PDS). This is only present on OCONUS
           moves.
-<<<<<<< HEAD
-=======
       ubAllowance:
         type: integer
         example: 3
@@ -5147,7 +5145,6 @@
         description: >-
           The amount of weight in pounds that the move is entitled for shipment
           types of Unaccompanied Baggage.
->>>>>>> f9616f22
       dependentsUnderTwelve:
         type: integer
         example: 5
@@ -6007,13 +6004,10 @@
         description: >-
           Indicates the number of dependents of the age twelve or older for a
           move. This is only present on OCONUS moves.
-<<<<<<< HEAD
-=======
       ubAllowance:
         example: 500
         type: integer
         x-nullable: true
->>>>>>> f9616f22
   UpdateBillableWeightPayload:
     type: object
     properties:
@@ -6113,13 +6107,10 @@
         description: >-
           Indicates the number of dependents of the age twelve or older for a
           move. This is only present on OCONUS moves.
-<<<<<<< HEAD
-=======
       ubAllowance:
         example: 500
         type: integer
         x-nullable: true
->>>>>>> f9616f22
   MoveTaskOrder:
     description: The Move (MoveTaskOrder)
     properties:
