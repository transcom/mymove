swagger: '2.0'
info:
  contact:
    email: milmove-developers@caci.com
  description: >
    The GHC API is a RESTful API that enables the Office application for
    MilMove.


    All endpoints are located under `/ghc/v1`.
  license:
    name: MIT
    url: https://opensource.org/licenses/MIT
  title: MilMove GHC API
  version: 0.0.1
basePath: /ghc/v1
schemes:
  - http
tags:
  - name: queues
  - name: move
  - name: order
    description: >
      Move Orders - Commonly called “Orders,” especially in customer-facing
      language. Orders are plural because they're a bundle of related orders
      issued bya Service (e.g. Army, Air Force, Navy) to a customer that
      authorize (and order) that customer to move from one location to another.

      Orders are backed by $$ in the bank to support that move, which is
      identified by a Line of Account (LOA) code on the orders document.
  - name: moveTaskOrder
  - name: customer
  - name: mtoServiceItem
  - name: mtoShipment
  - name: shipment
  - name: mtoAgent
  - name: paymentServiceItem
  - name: ppm
  - name: tac
  - name: transportationOffice
  - name: addresses
  - name: uploads
  - name: paymentRequests
  - name: reServiceItems
paths:
  /customer:
    post:
      summary: Creates a customer with Okta option
      description: >-
        Creates a customer with option to also create an Okta profile account
        based on the office user's input when completing the UI form and
        submitting.
      operationId: createCustomerWithOktaOption
      tags:
        - customer
      consumes:
        - application/json
      produces:
        - application/json
      parameters:
        - in: body
          name: body
          required: true
          schema:
            $ref: '#/definitions/CreateCustomerPayload'
      responses:
        '200':
          description: successfully created the customer
          schema:
            $ref: '#/definitions/CreatedCustomer'
        '400':
          $ref: '#/responses/InvalidRequest'
        '401':
          $ref: '#/responses/PermissionDenied'
        '403':
          $ref: '#/responses/PermissionDenied'
        '404':
          $ref: '#/responses/NotFound'
        '409':
          $ref: '#/responses/Conflict'
        '412':
          $ref: '#/responses/PreconditionFailed'
        '422':
          $ref: '#/responses/UnprocessableEntity'
        '500':
          $ref: '#/responses/ServerError'
  /open/requested-office-users:
    post:
      consumes:
        - application/json
      produces:
        - application/json
      summary: Create an Office User
      description: >
        This endpoint is publicly accessible as it is utilized for individuals
        who do not have an office account to request the creation of an office
        account.

        Request the creation of an office user. An administrator will need to
        approve them after creation. Note on requirements: An identification
        method must be present. The following 2 fields have an "OR" requirement.
        - edipi - other_unique_id One of these two fields MUST be present to
        serve as identification for the office user being created. This logic is
        handled at the application level.
      operationId: createRequestedOfficeUser
      tags:
        - officeUsers
      parameters:
        - in: body
          name: officeUser
          description: Office User information
          schema:
            $ref: '#/definitions/OfficeUserCreate'
      responses:
        '201':
          description: successfully requested the creation of provided office user
          schema:
            $ref: '#/definitions/OfficeUser'
        '422':
          description: validation error
          schema:
            $ref: '#/definitions/ValidationError'
        '500':
          description: internal server error
  /customer/{customerID}:
    parameters:
      - description: ID of customer to use
        in: path
        name: customerID
        required: true
        type: string
        format: uuid
    get:
      produces:
        - application/json
      parameters: []
      responses:
        '200':
          description: Successfully retrieved information on an individual customer
          schema:
            $ref: '#/definitions/Customer'
        '400':
          $ref: '#/responses/InvalidRequest'
        '401':
          $ref: '#/responses/PermissionDenied'
        '403':
          $ref: '#/responses/PermissionDenied'
        '404':
          $ref: '#/responses/NotFound'
        '500':
          $ref: '#/responses/ServerError'
      tags:
        - customer
      description: Returns a given customer
      operationId: getCustomer
      summary: Returns a given customer
    patch:
      summary: Updates customer info
      description: Updates customer info by ID
      operationId: updateCustomer
      tags:
        - customer
      consumes:
        - application/json
      produces:
        - application/json
      parameters:
        - in: body
          name: body
          required: true
          schema:
            $ref: '#/definitions/UpdateCustomerPayload'
        - in: header
          name: If-Match
          type: string
          required: true
      responses:
        '200':
          description: updated instance of orders
          schema:
            $ref: '#/definitions/Customer'
        '400':
          $ref: '#/responses/InvalidRequest'
        '401':
          $ref: '#/responses/PermissionDenied'
        '403':
          $ref: '#/responses/PermissionDenied'
        '404':
          $ref: '#/responses/NotFound'
        '412':
          $ref: '#/responses/PreconditionFailed'
        '422':
          $ref: '#/responses/UnprocessableEntity'
        '500':
          $ref: '#/responses/ServerError'
      x-permissions:
        - update.customer
  /customer/search:
    post:
      produces:
        - application/json
      consumes:
        - application/json
      summary: Search customers by DOD ID or customer name
      description: >
        Search customers by DOD ID or customer name. Used by services counselors
        to locate profiles to update, find attached moves, and to create new
        moves.
      operationId: searchCustomers
      tags:
        - customer
      parameters:
        - in: body
          name: body
          schema:
            properties:
              page:
                type: integer
                description: requested page of results
              perPage:
                type: integer
              edipi:
                description: DOD ID
                type: string
                minLength: 10
                maxLength: 10
                x-nullable: true
              emplid:
                description: EMPLID
                type: string
                minLength: 7
                maxLength: 7
                x-nullable: true
              branch:
                description: Branch
                type: string
                minLength: 1
              customerName:
                description: Customer Name
                type: string
                minLength: 1
                x-nullable: true
              sort:
                type: string
                x-nullable: true
                enum:
                  - customerName
                  - edipi
                  - emplid
                  - branch
                  - personalEmail
                  - telephone
              order:
                type: string
                x-nullable: true
                enum:
                  - asc
                  - desc
          description: field that results should be sorted by
      responses:
        '200':
          description: Successfully returned all customers matching the criteria
          schema:
            $ref: '#/definitions/SearchCustomersResult'
        '403':
          $ref: '#/responses/PermissionDenied'
        '500':
          $ref: '#/responses/ServerError'
  /move/{locator}:
    parameters:
      - description: Code used to identify a move in the system
        in: path
        name: locator
        required: true
        type: string
    get:
      produces:
        - application/json
      parameters: []
      responses:
        '200':
          description: Successfully retrieved the individual move
          schema:
            $ref: '#/definitions/Move'
        '400':
          $ref: '#/responses/InvalidRequest'
        '401':
          $ref: '#/responses/PermissionDenied'
        '403':
          $ref: '#/responses/PermissionDenied'
        '404':
          $ref: '#/responses/NotFound'
        '500':
          $ref: '#/responses/ServerError'
      tags:
        - move
      description: Returns a given move for a unique alphanumeric locator string
      summary: Returns a given move
      operationId: getMove
  /move/{locator}/history:
    parameters:
      - description: Code used to identify a move in the system
        in: path
        name: locator
        required: true
        type: string
    get:
      produces:
        - application/json
      parameters:
        - in: query
          name: page
          type: integer
          description: requested page of results
        - in: query
          name: perPage
          type: integer
          description: results per page
      responses:
        '200':
          description: Successfully retrieved the individual move history
          schema:
            $ref: '#/definitions/MoveHistoryResult'
        '400':
          $ref: '#/responses/InvalidRequest'
        '401':
          $ref: '#/responses/PermissionDenied'
        '403':
          $ref: '#/responses/PermissionDenied'
        '404':
          $ref: '#/responses/NotFound'
        '500':
          $ref: '#/responses/ServerError'
      tags:
        - move
      description: >-
        Returns the history for a given move for a unique alphanumeric locator
        string
      summary: Returns the history of an identified move
      operationId: getMoveHistory
  /moves/{moveID}/shipment-evaluation-reports-list:
    parameters:
      - description: Code used to identify a move in the system
        in: path
        name: moveID
        required: true
        type: string
        format: uuid
    get:
      produces:
        - application/json
      responses:
        '200':
          description: Successfully retrieved the move's evaluation reports
          schema:
            $ref: '#/definitions/EvaluationReportList'
        '400':
          $ref: '#/responses/InvalidRequest'
        '401':
          $ref: '#/responses/PermissionDenied'
        '403':
          $ref: '#/responses/PermissionDenied'
        '404':
          $ref: '#/responses/NotFound'
        '500':
          $ref: '#/responses/ServerError'
      tags:
        - move
      description: >-
        Returns shipment evaluation reports for the specified move that are
        visible to the current office user
      summary: >-
        Returns shipment evaluation reports for the specified move that are
        visible to the current office user
      operationId: getMoveShipmentEvaluationReportsList
  /moves/{moveID}/counseling-evaluation-reports-list:
    parameters:
      - description: Code used to identify a move in the system
        in: path
        name: moveID
        required: true
        type: string
        format: uuid
    get:
      produces:
        - application/json
      responses:
        '200':
          description: Successfully retrieved the move's evaluation reports
          schema:
            $ref: '#/definitions/EvaluationReportList'
        '400':
          $ref: '#/responses/InvalidRequest'
        '401':
          $ref: '#/responses/PermissionDenied'
        '403':
          $ref: '#/responses/PermissionDenied'
        '404':
          $ref: '#/responses/NotFound'
        '500':
          $ref: '#/responses/ServerError'
      tags:
        - move
      description: >-
        Returns counseling evaluation reports for the specified move that are
        visible to the current office user
      summary: >-
        Returns counseling evaluation reports for the specified move that are
        visible to the current office user
      operationId: getMoveCounselingEvaluationReportsList
  /moves/{moveID}/cancel:
    parameters:
      - description: ID of the move
        in: path
        name: moveID
        required: true
        format: uuid
        type: string
    post:
      consumes:
        - application/json
      produces:
        - application/json
      parameters: []
      responses:
        '200':
          description: Successfully canceled move
          schema:
            $ref: '#/definitions/Move'
        '403':
          $ref: '#/responses/PermissionDenied'
        '404':
          $ref: '#/responses/NotFound'
        '409':
          $ref: '#/responses/Conflict'
        '412':
          $ref: '#/responses/PreconditionFailed'
        '422':
          $ref: '#/responses/UnprocessableEntity'
        '500':
          $ref: '#/responses/ServerError'
      tags:
        - move
      description: cancels a move
      operationId: moveCanceler
      summary: Cancels a move
      x-permissions:
        - update.cancelMoveFlag
  /counseling/orders/{orderID}:
    parameters:
      - description: ID of order to update
        in: path
        name: orderID
        required: true
        type: string
        format: uuid
    patch:
      summary: Updates an order (performed by a services counselor)
      description: All fields sent in this request will be set on the order referenced
      operationId: counselingUpdateOrder
      tags:
        - order
      consumes:
        - application/json
      produces:
        - application/json
      parameters:
        - in: body
          name: body
          required: true
          schema:
            $ref: '#/definitions/CounselingUpdateOrderPayload'
        - in: header
          name: If-Match
          type: string
          required: true
      responses:
        '200':
          description: updated instance of orders
          schema:
            $ref: '#/definitions/Order'
        '403':
          $ref: '#/responses/PermissionDenied'
        '404':
          $ref: '#/responses/NotFound'
        '412':
          $ref: '#/responses/PreconditionFailed'
        '422':
          $ref: '#/responses/UnprocessableEntity'
        '500':
          $ref: '#/responses/ServerError'
  /orders:
    post:
      summary: Creates an orders model for a logged-in user
      description: >-
        Creates an instance of orders tied to a service member, which allow for
        creation of a move and an entitlement. Orders are required before the
        creation of a move
      operationId: createOrder
      tags:
        - order
      consumes:
        - application/json
      produces:
        - application/json
      parameters:
        - in: body
          name: createOrders
          schema:
            $ref: '#/definitions/CreateOrders'
      responses:
        '200':
          description: created instance of orders
          schema:
            $ref: '#/definitions/Order'
        '400':
          description: invalid request
        '401':
          description: request requires user authentication
        '403':
          description: user is not authorized
        '422':
          $ref: '#/responses/UnprocessableEntity'
        '500':
          description: internal server error
  /orders/{orderID}:
    parameters:
      - description: ID of order to use
        in: path
        name: orderID
        required: true
        type: string
        format: uuid
    patch:
      summary: Updates an order
      description: All fields sent in this request will be set on the order referenced
      operationId: updateOrder
      tags:
        - order
      consumes:
        - application/json
      produces:
        - application/json
      parameters:
        - in: body
          name: body
          required: true
          schema:
            $ref: '#/definitions/UpdateOrderPayload'
        - in: header
          name: If-Match
          type: string
          required: true
      responses:
        '200':
          description: updated instance of orders
          schema:
            $ref: '#/definitions/Order'
        '400':
          $ref: '#/responses/InvalidRequest'
        '403':
          $ref: '#/responses/PermissionDenied'
        '404':
          $ref: '#/responses/NotFound'
        '409':
          $ref: '#/responses/Conflict'
        '412':
          $ref: '#/responses/PreconditionFailed'
        '422':
          $ref: '#/responses/UnprocessableEntity'
        '500':
          $ref: '#/responses/ServerError'
      x-permissions:
        - update.orders
    get:
      produces:
        - application/json
      parameters: []
      responses:
        '200':
          description: Successfully retrieved order
          schema:
            $ref: '#/definitions/Order'
        '400':
          $ref: '#/responses/InvalidRequest'
        '401':
          $ref: '#/responses/PermissionDenied'
        '403':
          $ref: '#/responses/PermissionDenied'
        '404':
          $ref: '#/responses/NotFound'
        '500':
          $ref: '#/responses/ServerError'
      tags:
        - order
      description: Gets an order
      operationId: getOrder
      summary: Gets an order by ID
  /orders/{orderID}/allowances:
    parameters:
      - description: ID of order to use
        in: path
        name: orderID
        required: true
        type: string
        format: uuid
    patch:
      summary: Updates an allowance (Orders with Entitlements)
      description: All fields sent in this request will be set on the order referenced
      operationId: updateAllowance
      tags:
        - order
      consumes:
        - application/json
      produces:
        - application/json
      parameters:
        - in: body
          name: body
          required: true
          schema:
            $ref: '#/definitions/UpdateAllowancePayload'
        - in: header
          name: If-Match
          type: string
          required: true
      responses:
        '200':
          description: updated instance of allowance
          schema:
            $ref: '#/definitions/Order'
        '403':
          $ref: '#/responses/PermissionDenied'
        '404':
          $ref: '#/responses/NotFound'
        '412':
          $ref: '#/responses/PreconditionFailed'
        '422':
          $ref: '#/responses/UnprocessableEntity'
        '500':
          $ref: '#/responses/ServerError'
      x-permissions:
        - update.allowances
  /orders/{orderID}/acknowledge-excess-weight-risk:
    parameters:
      - description: ID of order to use
        in: path
        name: orderID
        required: true
        type: string
        format: uuid
    post:
      summary: >-
        Saves the date and time a TOO acknowledged the excess weight risk by
        dismissing the alert
      description: >-
        Saves the date and time a TOO acknowledged the excess weight risk by
        dismissing the alert
      operationId: acknowledgeExcessWeightRisk
      tags:
        - order
      consumes:
        - application/json
      produces:
        - application/json
      parameters:
        - in: header
          name: If-Match
          type: string
          required: true
      responses:
        '200':
          description: updated Move
          schema:
            $ref: '#/definitions/Move'
        '403':
          $ref: '#/responses/PermissionDenied'
        '404':
          $ref: '#/responses/NotFound'
        '412':
          $ref: '#/responses/PreconditionFailed'
        '422':
          $ref: '#/responses/UnprocessableEntity'
        '500':
          $ref: '#/responses/ServerError'
      x-permissions:
        - update.excessWeightRisk
  /orders/{orderID}/update-billable-weight:
    parameters:
      - description: ID of order to use
        in: path
        name: orderID
        required: true
        type: string
        format: uuid
    patch:
      summary: Updates the max billable weight
      description: Updates the DBAuthorizedWeight attribute for the Order Entitlements=
      operationId: updateBillableWeight
      tags:
        - order
      consumes:
        - application/json
      produces:
        - application/json
      parameters:
        - in: body
          name: body
          required: true
          schema:
            $ref: '#/definitions/UpdateBillableWeightPayload'
        - in: header
          name: If-Match
          type: string
          required: true
      responses:
        '200':
          description: updated Order
          schema:
            $ref: '#/definitions/Order'
        '403':
          $ref: '#/responses/PermissionDenied'
        '404':
          $ref: '#/responses/NotFound'
        '412':
          $ref: '#/responses/PreconditionFailed'
        '422':
          $ref: '#/responses/UnprocessableEntity'
        '500':
          $ref: '#/responses/ServerError'
      x-permissions:
        - update.billableWeight
  /orders/{orderID}/update-max-billable-weight/tio:
    parameters:
      - description: ID of order to use
        in: path
        name: orderID
        required: true
        type: string
        format: uuid
    patch:
      summary: Updates the max billable weight with TIO remarks
      description: >-
        Updates the DBAuthorizedWeight attribute for the Order Entitlements and
        move TIO remarks
      operationId: updateMaxBillableWeightAsTIO
      tags:
        - order
      consumes:
        - application/json
      produces:
        - application/json
      parameters:
        - in: body
          name: body
          required: true
          schema:
            $ref: '#/definitions/UpdateMaxBillableWeightAsTIOPayload'
        - $ref: '#/parameters/ifMatch'
      responses:
        '200':
          description: updated Order
          schema:
            $ref: '#/definitions/Order'
        '403':
          $ref: '#/responses/PermissionDenied'
        '404':
          $ref: '#/responses/NotFound'
        '412':
          $ref: '#/responses/PreconditionFailed'
        '422':
          $ref: '#/responses/UnprocessableEntity'
        '500':
          $ref: '#/responses/ServerError'
      x-permissions:
        - update.maxBillableWeight
  /orders/{orderID}/upload_amended_orders:
    post:
      summary: Create an amended order for a given order
      description: Create an amended order for a given order
      operationId: uploadAmendedOrders
      tags:
        - order
      consumes:
        - multipart/form-data
      parameters:
        - in: path
          name: orderID
          type: string
          format: uuid
          required: true
          description: UUID of the order
        - in: formData
          name: file
          type: file
          description: The file to upload.
          required: true
      responses:
        '201':
          description: created upload
          schema:
            $ref: '#/definitions/Upload'
        '400':
          description: invalid request
          schema:
            $ref: '#/definitions/InvalidRequestResponsePayload'
        '403':
          description: not authorized
        '404':
          description: not found
        '413':
          description: payload is too large
        '500':
          description: server error
  /counseling/orders/{orderID}/allowances:
    parameters:
      - description: ID of order to use
        in: path
        name: orderID
        required: true
        type: string
        format: uuid
    patch:
      summary: Updates an allowance (Orders with Entitlements)
      description: All fields sent in this request will be set on the order referenced
      operationId: counselingUpdateAllowance
      tags:
        - order
      consumes:
        - application/json
      produces:
        - application/json
      parameters:
        - in: body
          name: body
          required: true
          schema:
            $ref: '#/definitions/CounselingUpdateAllowancePayload'
        - in: header
          name: If-Match
          type: string
          required: true
      responses:
        '200':
          description: updated instance of allowance
          schema:
            $ref: '#/definitions/Order'
        '403':
          $ref: '#/responses/PermissionDenied'
        '404':
          $ref: '#/responses/NotFound'
        '412':
          $ref: '#/responses/PreconditionFailed'
        '422':
          $ref: '#/responses/UnprocessableEntity'
        '500':
          $ref: '#/responses/ServerError'
  /move-task-orders/{moveTaskOrderID}:
    parameters:
      - description: ID of move to use
        in: path
        name: moveTaskOrderID
        required: true
        type: string
    get:
      produces:
        - application/json
      parameters: []
      responses:
        '200':
          description: Successfully retrieved move task order
          schema:
            $ref: '#/definitions/MoveTaskOrder'
        '400':
          $ref: '#/responses/InvalidRequest'
        '401':
          $ref: '#/responses/PermissionDenied'
        '403':
          $ref: '#/responses/PermissionDenied'
        '404':
          $ref: '#/responses/NotFound'
        '500':
          $ref: '#/responses/ServerError'
      tags:
        - moveTaskOrder
      description: Gets a move
      operationId: getMoveTaskOrder
      summary: Gets a move by ID
  /move_task_orders/{moveTaskOrderID}/mto_service_items:
    parameters:
      - description: ID of move for mto service item to use
        in: path
        name: moveTaskOrderID
        required: true
        format: uuid
        type: string
    get:
      produces:
        - application/json
      parameters: []
      responses:
        '200':
          description: Successfully retrieved all line items for a move task order
          schema:
            $ref: '#/definitions/MTOServiceItems'
        '404':
          $ref: '#/responses/NotFound'
        '422':
          $ref: '#/responses/UnprocessableEntity'
        '500':
          $ref: '#/responses/ServerError'
      tags:
        - mtoServiceItem
      description: Gets all line items for a move
      operationId: listMTOServiceItems
      summary: Gets all line items for a move
  /mto-shipments:
    post:
      summary: createMTOShipment
      description: |
        Creates a MTO shipment for the specified Move Task Order.
        Required fields include:
        * Shipment Type
        * Customer requested pick-up date
        * Pick-up Address
        * Delivery Address
        * Releasing / Receiving agents
        Optional fields include:
        * Delivery Address Type
        * Customer Remarks
        * Releasing / Receiving agents
        * An array of optional accessorial service item codes
      consumes:
        - application/json
      produces:
        - application/json
      operationId: createMTOShipment
      tags:
        - mtoShipment
      parameters:
        - in: body
          name: body
          schema:
            $ref: '#/definitions/CreateMTOShipment'
      responses:
        '200':
          description: Successfully created a MTO shipment.
          schema:
            $ref: '#/definitions/MTOShipment'
        '400':
          $ref: '#/responses/InvalidRequest'
        '404':
          $ref: '#/responses/NotFound'
        '422':
          $ref: '#/responses/UnprocessableEntity'
        '500':
          $ref: '#/responses/ServerError'
  /move_task_orders/{moveTaskOrderID}/mto_shipments:
    parameters:
      - description: ID of move task order for mto shipment to use
        in: path
        name: moveTaskOrderID
        required: true
        format: uuid
        type: string
    get:
      produces:
        - application/json
      parameters: []
      responses:
        '200':
          description: Successfully retrieved all mto shipments for a move task order
          schema:
            $ref: '#/definitions/MTOShipments'
        '403':
          $ref: '#/responses/PermissionDenied'
        '404':
          $ref: '#/responses/NotFound'
        '422':
          $ref: '#/responses/UnprocessableEntity'
        '500':
          $ref: '#/responses/ServerError'
      tags:
        - mtoShipment
      description: Gets all shipments for a move task order
      operationId: listMTOShipments
      summary: Gets all shipments for a move task order
  /shipments/{shipmentID}:
    get:
      summary: fetches a shipment by ID
      description: fetches a shipment by ID
      operationId: getShipment
      tags:
        - mtoShipment
      produces:
        - application/json
      parameters:
        - description: ID of the shipment to be fetched
          in: path
          name: shipmentID
          required: true
          format: uuid
          type: string
      responses:
        '200':
          description: Successfully fetched the shipment
          schema:
            $ref: '#/definitions/MTOShipment'
        '400':
          $ref: '#/responses/InvalidRequest'
        '403':
          $ref: '#/responses/PermissionDenied'
        '404':
          $ref: '#/responses/NotFound'
        '422':
          $ref: '#/responses/UnprocessableEntity'
        '500':
          $ref: '#/responses/ServerError'
    delete:
      summary: Soft deletes a shipment by ID
      description: Soft deletes a shipment by ID
      operationId: deleteShipment
      tags:
        - shipment
      produces:
        - application/json
      parameters:
        - description: ID of the shipment to be deleted
          in: path
          name: shipmentID
          required: true
          format: uuid
          type: string
      responses:
        '204':
          description: Successfully soft deleted the shipment
        '400':
          $ref: '#/responses/InvalidRequest'
        '403':
          $ref: '#/responses/PermissionDenied'
        '404':
          $ref: '#/responses/NotFound'
        '409':
          $ref: '#/responses/Conflict'
        '422':
          $ref: '#/responses/UnprocessableEntity'
        '500':
          $ref: '#/responses/ServerError'
  /move_task_orders/{moveTaskOrderID}/mto_shipments/{shipmentID}:
    patch:
      summary: updateMTOShipment
      description: |
        Updates a specified MTO shipment.
        Required fields include:
        * MTO Shipment ID required in path
        * If-Match required in headers
        * No fields required in body
        Optional fields include:
        * New shipment status type
        * Shipment Type
        * Customer requested pick-up date
        * Pick-up Address
        * Delivery Address
        * Secondary Pick-up Address
        * SecondaryDelivery Address
        * Delivery Address Type
        * Customer Remarks
        * Counselor Remarks
        * Releasing / Receiving agents
        * Actual Pro Gear Weight
        * Actual Spouse Pro Gear Weight
      consumes:
        - application/json
      produces:
        - application/json
      operationId: updateMTOShipment
      tags:
        - mtoShipment
      parameters:
        - in: path
          name: moveTaskOrderID
          required: true
          format: uuid
          type: string
          description: ID of move task order for mto shipment to use
        - in: path
          name: shipmentID
          type: string
          format: uuid
          required: true
          description: UUID of the MTO Shipment to update
        - in: header
          name: If-Match
          type: string
          required: true
          description: >
            Optimistic locking is implemented via the `If-Match` header. If the
            ETag header does not match the value of the resource on the server,
            the server rejects the change with a `412 Precondition Failed`
            error.
        - in: body
          name: body
          schema:
            $ref: '#/definitions/UpdateShipment'
      responses:
        '200':
          description: Successfully updated the specified MTO shipment.
          schema:
            $ref: '#/definitions/MTOShipment'
        '400':
          $ref: '#/responses/InvalidRequest'
        '401':
          $ref: '#/responses/PermissionDenied'
        '403':
          $ref: '#/responses/PermissionDenied'
        '404':
          $ref: '#/responses/NotFound'
        '412':
          $ref: '#/responses/PreconditionFailed'
        '422':
          $ref: '#/responses/UnprocessableEntity'
        '500':
          $ref: '#/responses/ServerError'
  /shipments/{shipmentID}/approve:
    parameters:
      - description: ID of the shipment
        in: path
        name: shipmentID
        required: true
        format: uuid
        type: string
    post:
      consumes:
        - application/json
      produces:
        - application/json
      parameters:
        - in: header
          name: If-Match
          type: string
          required: true
      responses:
        '200':
          description: Successfully approved the shipment
          schema:
            $ref: '#/definitions/MTOShipment'
        '403':
          $ref: '#/responses/PermissionDenied'
        '404':
          $ref: '#/responses/NotFound'
        '409':
          $ref: '#/responses/Conflict'
        '412':
          $ref: '#/responses/PreconditionFailed'
        '422':
          $ref: '#/responses/UnprocessableEntity'
        '500':
          $ref: '#/responses/ServerError'
      tags:
        - shipment
      description: Approves a shipment
      operationId: approveShipment
      summary: Approves a shipment
      x-permissions:
        - update.shipment
  /shipments/{shipmentID}/request-diversion:
    parameters:
      - description: ID of the shipment
        in: path
        name: shipmentID
        required: true
        format: uuid
        type: string
    post:
      consumes:
        - application/json
      produces:
        - application/json
      parameters:
        - in: header
          name: If-Match
          type: string
          required: true
        - in: body
          name: body
          required: true
          schema:
            $ref: '#/definitions/RequestDiversion'
      responses:
        '200':
          description: Successfully requested the shipment diversion
          schema:
            $ref: '#/definitions/MTOShipment'
        '403':
          $ref: '#/responses/PermissionDenied'
        '404':
          $ref: '#/responses/NotFound'
        '409':
          $ref: '#/responses/Conflict'
        '412':
          $ref: '#/responses/PreconditionFailed'
        '422':
          $ref: '#/responses/UnprocessableEntity'
        '500':
          $ref: '#/responses/ServerError'
      tags:
        - shipment
      description: Requests a shipment diversion
      operationId: requestShipmentDiversion
      summary: Requests a shipment diversion
      x-permissions:
        - create.shipmentDiversionRequest
  /shipments/{shipmentID}/approve-diversion:
    parameters:
      - description: ID of the shipment
        in: path
        name: shipmentID
        required: true
        format: uuid
        type: string
    post:
      consumes:
        - application/json
      produces:
        - application/json
      parameters:
        - in: header
          name: If-Match
          type: string
          required: true
      responses:
        '200':
          description: Successfully approved the shipment diversion
          schema:
            $ref: '#/definitions/MTOShipment'
        '403':
          $ref: '#/responses/PermissionDenied'
        '404':
          $ref: '#/responses/NotFound'
        '409':
          $ref: '#/responses/Conflict'
        '412':
          $ref: '#/responses/PreconditionFailed'
        '422':
          $ref: '#/responses/UnprocessableEntity'
        '500':
          $ref: '#/responses/ServerError'
      x-permissions:
        - update.shipment
      tags:
        - shipment
      description: Approves a shipment diversion
      operationId: approveShipmentDiversion
      summary: Approves a shipment diversion
  /shipments/{shipmentID}/reject:
    parameters:
      - description: ID of the shipment
        in: path
        name: shipmentID
        required: true
        format: uuid
        type: string
    post:
      consumes:
        - application/json
      produces:
        - application/json
      parameters:
        - in: header
          name: If-Match
          type: string
          required: true
        - in: body
          name: body
          required: true
          schema:
            $ref: '#/definitions/RejectShipment'
      responses:
        '200':
          description: Successfully rejected the shipment
          schema:
            $ref: '#/definitions/MTOShipment'
        '403':
          $ref: '#/responses/PermissionDenied'
        '404':
          $ref: '#/responses/NotFound'
        '409':
          $ref: '#/responses/Conflict'
        '412':
          $ref: '#/responses/PreconditionFailed'
        '422':
          $ref: '#/responses/UnprocessableEntity'
        '500':
          $ref: '#/responses/ServerError'
      tags:
        - shipment
      description: rejects a shipment
      operationId: rejectShipment
      summary: rejects a shipment
  /shipments/{shipmentID}/request-cancellation:
    parameters:
      - description: ID of the shipment
        in: path
        name: shipmentID
        required: true
        format: uuid
        type: string
    post:
      consumes:
        - application/json
      produces:
        - application/json
      parameters:
        - in: header
          name: If-Match
          type: string
          required: true
      responses:
        '200':
          description: Successfully requested the shipment cancellation
          schema:
            $ref: '#/definitions/MTOShipment'
        '403':
          $ref: '#/responses/PermissionDenied'
        '404':
          $ref: '#/responses/NotFound'
        '409':
          $ref: '#/responses/Conflict'
        '412':
          $ref: '#/responses/PreconditionFailed'
        '422':
          $ref: '#/responses/UnprocessableEntity'
        '500':
          $ref: '#/responses/ServerError'
      tags:
        - shipment
      description: Requests a shipment cancellation
      operationId: requestShipmentCancellation
      summary: Requests a shipment cancellation
      x-permissions:
        - create.shipmentCancellation
  /shipments/{shipmentID}/request-reweigh:
    parameters:
      - description: ID of the shipment
        in: path
        name: shipmentID
        required: true
        format: uuid
        type: string
    post:
      consumes:
        - application/json
      produces:
        - application/json
      responses:
        '200':
          description: Successfully requested a reweigh of the shipment
          schema:
            $ref: '#/definitions/Reweigh'
        '403':
          $ref: '#/responses/PermissionDenied'
        '404':
          $ref: '#/responses/NotFound'
        '409':
          $ref: '#/responses/Conflict'
        '412':
          $ref: '#/responses/PreconditionFailed'
        '422':
          $ref: '#/responses/UnprocessableEntity'
        '500':
          $ref: '#/responses/ServerError'
      tags:
        - shipment
        - reweigh
      description: Requests a shipment reweigh
      operationId: requestShipmentReweigh
      summary: Requests a shipment reweigh
      x-permissions:
        - create.reweighRequest
  /shipments/{shipmentID}/review-shipment-address-update:
    parameters:
      - description: ID of the shipment
        in: path
        name: shipmentID
        required: true
        format: uuid
        type: string
    patch:
      consumes:
        - application/json
      produces:
        - application/json
      parameters:
        - in: header
          name: If-Match
          type: string
          required: true
        - in: body
          name: body
          required: true
          schema:
            properties:
              status:
                type: string
                enum:
                  - REJECTED
                  - APPROVED
              officeRemarks:
                type: string
            required:
              - officeRemarks
              - status
      responses:
        '200':
          description: Successfully requested a shipment address update
          schema:
            $ref: '#/definitions/ShipmentAddressUpdate'
        '403':
          $ref: '#/responses/PermissionDenied'
        '404':
          $ref: '#/responses/NotFound'
        '409':
          $ref: '#/responses/Conflict'
        '412':
          $ref: '#/responses/PreconditionFailed'
        '422':
          $ref: '#/responses/UnprocessableEntity'
        '500':
          $ref: '#/responses/ServerError'
      tags:
        - shipment
      description: >-
        This endpoint is used to approve a address update request. Office
        remarks are required. Approving the address update will update the
        Destination Final Address of the associated service item
      operationId: reviewShipmentAddressUpdate
      summary: Allows TOO to review a shipment address update
  /shipments/{shipmentID}/sit-extensions:
    post:
      summary: Create an approved SIT Duration Update
      description: >-
        TOO can creates an already-approved SIT Duration Update on behalf of a
        customer
      consumes:
        - application/json
      produces:
        - application/json
      operationId: createApprovedSITDurationUpdate
      tags:
        - shipment
        - sitExtension
      parameters:
        - description: ID of the shipment
          in: path
          name: shipmentID
          required: true
          format: uuid
          type: string
        - in: body
          name: body
          schema:
            $ref: '#/definitions/CreateApprovedSITDurationUpdate'
          required: true
        - in: header
          description: >-
            We want the shipment's eTag rather than the SIT Duration Update eTag
            as the SIT Duration Update is always associated with a shipment
          name: If-Match
          type: string
          required: true
      responses:
        '200':
          description: Successfully created a SIT Extension.
          schema:
            $ref: '#/definitions/MTOShipment'
        '400':
          $ref: '#/responses/InvalidRequest'
        '403':
          $ref: '#/responses/PermissionDenied'
        '404':
          $ref: '#/responses/NotFound'
        '422':
          $ref: '#/responses/UnprocessableEntity'
        '500':
          $ref: '#/responses/ServerError'
      x-permissions:
        - create.SITExtension
  /shipments/{shipmentID}/sit-extensions/{sitExtensionID}/approve:
    parameters:
      - description: ID of the shipment
        in: path
        name: shipmentID
        required: true
        format: uuid
        type: string
      - description: ID of the SIT extension
        in: path
        name: sitExtensionID
        required: true
        format: uuid
        type: string
    patch:
      consumes:
        - application/json
      produces:
        - application/json
      parameters:
        - in: body
          name: body
          required: true
          schema:
            $ref: '#/definitions/ApproveSITExtension'
        - in: header
          description: >-
            We want the shipment's eTag rather than the SIT extension eTag as
            the SIT extension is always associated with a shipment
          name: If-Match
          type: string
          required: true
      responses:
        '200':
          description: Successfully approved a SIT extension
          schema:
            $ref: '#/definitions/MTOShipment'
        '403':
          $ref: '#/responses/PermissionDenied'
        '404':
          $ref: '#/responses/NotFound'
        '409':
          $ref: '#/responses/Conflict'
        '412':
          $ref: '#/responses/PreconditionFailed'
        '422':
          $ref: '#/responses/UnprocessableEntity'
        '500':
          $ref: '#/responses/ServerError'
      tags:
        - shipment
        - sitExtension
      description: Approves a SIT extension
      operationId: approveSITExtension
      summary: Approves a SIT extension
      x-permissions:
        - update.SITExtension
  /shipments/{shipmentID}/sit-extensions/{sitExtensionID}/deny:
    parameters:
      - description: ID of the shipment
        in: path
        name: shipmentID
        required: true
        format: uuid
        type: string
      - description: ID of the SIT extension
        in: path
        name: sitExtensionID
        required: true
        format: uuid
        type: string
    patch:
      consumes:
        - application/json
      produces:
        - application/json
      parameters:
        - in: body
          name: body
          required: true
          schema:
            $ref: '#/definitions/DenySITExtension'
        - in: header
          name: If-Match
          type: string
          required: true
      responses:
        '200':
          description: Successfully denied a SIT extension
          schema:
            $ref: '#/definitions/MTOShipment'
        '403':
          $ref: '#/responses/PermissionDenied'
        '404':
          $ref: '#/responses/NotFound'
        '409':
          $ref: '#/responses/Conflict'
        '412':
          $ref: '#/responses/PreconditionFailed'
        '422':
          $ref: '#/responses/UnprocessableEntity'
        '500':
          $ref: '#/responses/ServerError'
      tags:
        - shipment
        - sitExtension
      description: Denies a SIT extension
      operationId: denySITExtension
      summary: Denies a SIT extension
      x-permissions:
        - update.SITExtension
  /shipments/{shipmentID}/sit-service-item/convert-to-customer-expense:
    parameters:
      - description: ID of the shipment
        in: path
        name: shipmentID
        required: true
        format: uuid
        type: string
    patch:
      consumes:
        - application/json
      produces:
        - application/json
      parameters:
        - in: body
          name: body
          required: true
          schema:
            $ref: '#/definitions/UpdateSITServiceItemCustomerExpense'
        - in: header
          name: If-Match
          type: string
          required: true
      responses:
        '200':
          description: Successfully converted to customer expense
          schema:
            $ref: '#/definitions/MTOShipment'
        '403':
          $ref: '#/responses/PermissionDenied'
        '404':
          $ref: '#/responses/NotFound'
        '409':
          $ref: '#/responses/Conflict'
        '412':
          $ref: '#/responses/PreconditionFailed'
        '422':
          $ref: '#/responses/UnprocessableEntity'
        '500':
          $ref: '#/responses/ServerError'
      tags:
        - shipment
        - mtoServiceItem
      description: Converts a SIT to customer expense
      operationId: updateSITServiceItemCustomerExpense
      summary: Converts a SIT to customer expense
      x-permissions:
        - update.MTOServiceItem
  /shipments/{shipmentID}/ppm-documents:
    parameters:
      - description: ID of the shipment
        in: path
        name: shipmentID
        required: true
        format: uuid
        type: string
    get:
      summary: Gets all the PPM documents for a PPM shipment
      description: >
        Retrieves all of the documents and associated uploads for each ppm
        document type connected to a PPM shipment. This

        excludes any deleted PPM documents.
      operationId: getPPMDocuments
      tags:
        - ppm
      consumes:
        - application/json
      produces:
        - application/json
      responses:
        '200':
          description: >-
            All PPM documents and associated uploads for the specified PPM
            shipment.
          schema:
            $ref: '#/definitions/PPMDocuments'
        '401':
          $ref: '#/responses/PermissionDenied'
        '403':
          $ref: '#/responses/PermissionDenied'
        '422':
          $ref: '#/responses/UnprocessableEntity'
        '500':
          $ref: '#/responses/ServerError'
  /ppm-shipments/{ppmShipmentId}/weight-ticket/{weightTicketId}:
    parameters:
      - $ref: '#/parameters/ppmShipmentId'
      - $ref: '#/parameters/weightTicketId'
    patch:
      summary: Updates a weight ticket document
      description: >
        Updates a PPM shipment's weight ticket document with new information.
        Only some of the weight ticket document's

        fields are editable because some have to be set by the customer, e.g.
        vehicle description.
      operationId: updateWeightTicket
      tags:
        - ppm
      consumes:
        - application/json
      produces:
        - application/json
      parameters:
        - $ref: '#/parameters/ifMatch'
        - in: body
          name: updateWeightTicketPayload
          required: true
          schema:
            $ref: '#/definitions/UpdateWeightTicket'
      responses:
        '200':
          description: returns an updated weight ticket object
          schema:
            $ref: '#/definitions/WeightTicket'
        '400':
          $ref: '#/responses/InvalidRequest'
        '401':
          $ref: '#/responses/PermissionDenied'
        '403':
          $ref: '#/responses/PermissionDenied'
        '404':
          $ref: '#/responses/NotFound'
        '412':
          $ref: '#/responses/PreconditionFailed'
        '422':
          $ref: '#/responses/UnprocessableEntity'
        '500':
          $ref: '#/responses/ServerError'
  /ppm-shipments/{ppmShipmentId}/moving-expenses/{movingExpenseId}:
    parameters:
      - $ref: '#/parameters/ppmShipmentId'
      - $ref: '#/parameters/movingExpenseId'
    patch:
      summary: Updates the moving expense
      description: >
        Updates a PPM shipment's moving expense with new information. Only some
        of the moving expense's fields are

        editable because some have to be set by the customer, e.g. the
        description and the moving expense type.
      operationId: updateMovingExpense
      tags:
        - ppm
      consumes:
        - application/json
      produces:
        - application/json
      parameters:
        - $ref: '#/parameters/ifMatch'
        - in: body
          name: updateMovingExpense
          required: true
          schema:
            $ref: '#/definitions/UpdateMovingExpense'
      responses:
        '200':
          description: returns an updated moving expense object
          schema:
            $ref: '#/definitions/MovingExpense'
        '400':
          $ref: '#/responses/InvalidRequest'
        '401':
          $ref: '#/responses/PermissionDenied'
        '403':
          $ref: '#/responses/PermissionDenied'
        '404':
          $ref: '#/responses/NotFound'
        '412':
          $ref: '#/responses/PreconditionFailed'
        '422':
          $ref: '#/responses/UnprocessableEntity'
        '500':
          $ref: '#/responses/ServerError'
  /ppm-shipments/{ppmShipmentId}/pro-gear-weight-tickets/{proGearWeightTicketId}:
    parameters:
      - $ref: '#/parameters/ppmShipmentId'
      - $ref: '#/parameters/proGearWeightTicketId'
    patch:
      summary: Updates a pro-gear weight ticket
      description: >
        Updates a PPM shipment's pro-gear weight ticket with new information.
        Only some of the fields are editable

        because some have to be set by the customer, e.g. the description.
      operationId: updateProGearWeightTicket
      tags:
        - ppm
      consumes:
        - application/json
      produces:
        - application/json
      parameters:
        - $ref: '#/parameters/ifMatch'
        - in: body
          name: updateProGearWeightTicket
          required: true
          schema:
            $ref: '#/definitions/UpdateProGearWeightTicket'
      responses:
        '200':
          description: returns an updated pro-gear weight ticket object
          schema:
            $ref: '#/definitions/ProGearWeightTicket'
        '400':
          $ref: '#/responses/InvalidRequest'
        '401':
          $ref: '#/responses/PermissionDenied'
        '403':
          $ref: '#/responses/PermissionDenied'
        '404':
          $ref: '#/responses/NotFound'
        '412':
          $ref: '#/responses/PreconditionFailed'
        '422':
          $ref: '#/responses/UnprocessableEntity'
        '500':
          $ref: '#/responses/ServerError'
  /ppm-shipments/{ppmShipmentId}/aoa-packet:
    parameters:
      - description: the id for the ppmshipment with aoa to be downloaded
        in: path
        name: ppmShipmentId
        required: true
        type: string
    get:
      summary: Downloads AOA Packet form PPMShipment as a PDF
      description: >
        ### Functionality

        This endpoint downloads all uploaded move order documentation combined
        with the Shipment Summary Worksheet into a single PDF.

        ### Errors

        * The PPMShipment must have requested an AOA.

        * The PPMShipment AOA Request must have been approved.
      operationId: showAOAPacket
      tags:
        - ppm
      produces:
        - application/pdf
      responses:
        '200':
          headers:
            Content-Disposition:
              type: string
              description: File name to download
          description: AOA PDF
          schema:
            format: binary
            type: file
        '400':
          $ref: '#/responses/InvalidRequest'
        '403':
          $ref: '#/responses/PermissionDenied'
        '404':
          $ref: '#/responses/NotFound'
        '422':
          $ref: '#/responses/UnprocessableEntity'
        '500':
          $ref: '#/responses/ServerError'
  /ppm-shipments/{ppmShipmentId}/finish-document-review:
    parameters:
      - $ref: '#/parameters/ppmShipmentId'
    patch:
      summary: Updates a PPM shipment's status after document review
      description: >
        Updates a PPM shipment's status once documents have been reviewed.
        Status is updated depending on whether any documents have been rejected.
      operationId: finishDocumentReview
      tags:
        - ppm
      consumes:
        - application/json
      produces:
        - application/json
      parameters:
        - in: header
          name: If-Match
          type: string
          required: true
      responses:
        '200':
          description: Successfully finished document review
          schema:
            $ref: '#/definitions/PPMShipment'
        '400':
          $ref: '#/responses/InvalidRequest'
        '401':
          $ref: '#/responses/PermissionDenied'
        '403':
          $ref: '#/responses/PermissionDenied'
        '404':
          $ref: '#/responses/NotFound'
        '409':
          $ref: '#/responses/Conflict'
        '412':
          $ref: '#/responses/PreconditionFailed'
        '422':
          $ref: '#/responses/UnprocessableEntity'
        '500':
          $ref: '#/responses/ServerError'
      x-permissions:
        - update.shipment
  /ppm-shipments/{ppmShipmentId}/ppm-sit:
    patch:
      summary: Updates a PPM shipment's SIT values
      description: |
        Updates a PPM shipment's SIT values
      operationId: updatePPMSIT
      tags:
        - ppm
      consumes:
        - application/json
      produces:
        - application/json
      parameters:
        - $ref: '#/parameters/ppmShipmentId'
        - in: header
          name: If-Match
          type: string
          required: true
        - in: body
          name: body
          schema:
            $ref: '#/definitions/PPMShipmentSIT'
      responses:
        '200':
          description: Successfully finished PPM SIT update
          schema:
            $ref: '#/definitions/PPMShipment'
        '400':
          $ref: '#/responses/InvalidRequest'
        '403':
          $ref: '#/responses/PermissionDenied'
        '404':
          $ref: '#/responses/NotFound'
        '412':
          $ref: '#/responses/PreconditionFailed'
        '422':
          $ref: '#/responses/UnprocessableEntity'
        '500':
          $ref: '#/responses/ServerError'
  /ppm-shipments/{ppmShipmentId}/closeout:
    parameters:
      - $ref: '#/parameters/ppmShipmentId'
    get:
      summary: Get the closeout calcuations for the specified PPM shipment
      description: |
        Retrieves the closeout calculations for the specified PPM shipment.
      operationId: getPPMCloseout
      tags:
        - ppm
      produces:
        - application/json
      responses:
        '200':
          description: Returns closeout for the specified PPM shipment.
          schema:
            $ref: '#/definitions/PPMCloseout'
        '400':
          $ref: '#/responses/InvalidRequest'
        '403':
          $ref: '#/responses/PermissionDenied'
        '404':
          $ref: '#/responses/NotFound'
        '422':
          $ref: '#/responses/UnprocessableEntity'
        '500':
          $ref: '#/responses/ServerError'
  /ppm-shipments/{ppmShipmentId}/actual-weight:
    parameters:
      - $ref: '#/parameters/ppmShipmentId'
    get:
      summary: Get the actual weight for a PPM shipment
      description: |
        Retrieves the actual weight for the specified PPM shipment.
      operationId: getPPMActualWeight
      tags:
        - ppm
      produces:
        - application/json
      responses:
        '200':
          description: Returns actual weight for the specified PPM shipment.
          schema:
            $ref: '#/definitions/PPMActualWeight'
        '400':
          $ref: '#/responses/InvalidRequest'
        '403':
          $ref: '#/responses/PermissionDenied'
        '404':
          $ref: '#/responses/NotFound'
        '422':
          $ref: '#/responses/UnprocessableEntity'
        '500':
          $ref: '#/responses/ServerError'
  /ppm-shipments/{ppmShipmentId}/sit_location/{sitLocation}/sit-estimated-cost:
    parameters:
      - $ref: '#/parameters/ppmShipmentId'
      - in: path
        format: string
        description: location of sit
        name: sitLocation
        required: true
        type: string
        enum:
          - ORIGIN
          - DESTINATION
      - in: query
        format: date-time
        description: Date entered into SIT
        name: sitEntryDate
        required: true
        type: string
      - in: query
        format: date-time
        description: Date departed SIT
        name: sitDepartureDate
        required: true
        type: string
      - in: query
        description: Weight stored in SIT
        name: weightStored
        required: true
        type: integer
        minimum: 0
    get:
      summary: Get the SIT estimated cost for a PPM shipment
      description: >
        Calculates and returns the SIT estimated cost for the specified PPM
        shipment.
      operationId: getPPMSITEstimatedCost
      tags:
        - ppm
      produces:
        - application/json
      responses:
        '200':
          description: >-
            Calculates and returns the SIT estimated cost for the specified PPM
            shipment.
          schema:
            $ref: '#/definitions/PPMSITEstimatedCost'
        '400':
          $ref: '#/responses/InvalidRequest'
        '403':
          $ref: '#/responses/PermissionDenied'
        '404':
          $ref: '#/responses/NotFound'
        '422':
          $ref: '#/responses/UnprocessableEntity'
        '500':
          $ref: '#/responses/ServerError'
  /ppm-shipments/{ppmShipmentId}/payment-packet:
    get:
      summary: Returns PPM payment packet
      description: >-
        Generates a PDF containing all user uploaded documentations for PPM.
        Contains SSW form, orders, weight and expense documentations.
      operationId: showPaymentPacket
      tags:
        - ppm
      parameters:
        - in: path
          name: ppmShipmentId
          type: string
          format: uuid
          required: true
          description: UUID of the ppmShipment
      produces:
        - application/pdf
      responses:
        '200':
          headers:
            Content-Disposition:
              type: string
              description: File name to download
          description: PPM Payment Packet PDF
          schema:
            format: binary
            type: file
        '400':
          description: invalid request
        '401':
          description: request requires user authentication
        '403':
          description: user is not authorized
        '404':
          description: ppm not found
        '500':
          description: internal server error
  /move_task_orders/{moveTaskOrderID}/mto_shipments/{shipmentID}/mto-agents:
    parameters:
      - description: ID of move task order
        in: path
        name: moveTaskOrderID
        required: true
        format: uuid
        type: string
      - description: ID of the shipment
        in: path
        name: shipmentID
        required: true
        format: uuid
        type: string
    get:
      produces:
        - application/json
      parameters: []
      responses:
        '200':
          description: Successfully retrieved all agents for a move task order
          schema:
            $ref: '#/definitions/MTOAgents'
        '404':
          $ref: '#/responses/NotFound'
        '422':
          $ref: '#/responses/UnprocessableEntity'
        '500':
          $ref: '#/responses/ServerError'
      tags:
        - mtoAgent
      description: Fetches a list of agents associated with a move task order.
      operationId: fetchMTOAgentList
      summary: Fetch move task order agents.
  /move-task-orders/{moveTaskOrderID}/service-items/{mtoServiceItemID}:
    parameters:
      - description: ID of move to use
        in: path
        name: moveTaskOrderID
        required: true
        type: string
      - description: ID of line item to use
        in: path
        name: mtoServiceItemID
        required: true
        type: string
    get:
      produces:
        - application/json
      parameters: []
      responses:
        '200':
          description: Successfully retrieved a line item for a move task order by ID
          schema:
            $ref: '#/definitions/MTOServiceItemSingle'
        '400':
          $ref: '#/responses/InvalidRequest'
        '401':
          $ref: '#/responses/PermissionDenied'
        '403':
          $ref: '#/responses/PermissionDenied'
        '404':
          $ref: '#/responses/NotFound'
        '500':
          $ref: '#/responses/ServerError'
      tags:
        - mtoServiceItem
      description: Gets a line item by ID for a move by ID
      operationId: getMTOServiceItem
      summary: Gets a line item by ID for a move by ID
  /move-task-orders/{moveTaskOrderID}/service-items/{mtoServiceItemID}/status:
    parameters:
      - description: ID of move to use
        in: path
        name: moveTaskOrderID
        required: true
        type: string
      - description: ID of line item to use
        in: path
        name: mtoServiceItemID
        required: true
        type: string
    patch:
      consumes:
        - application/json
      produces:
        - application/json
      parameters:
        - in: body
          name: body
          required: true
          schema:
            $ref: '#/definitions/PatchMTOServiceItemStatusPayload'
        - in: header
          name: If-Match
          type: string
          required: true
      responses:
        '200':
          description: >-
            Successfully updated status for a line item for a move task order by
            ID
          schema:
            $ref: '#/definitions/MTOServiceItem'
        '400':
          $ref: '#/responses/InvalidRequest'
        '401':
          $ref: '#/responses/PermissionDenied'
        '403':
          $ref: '#/responses/PermissionDenied'
        '404':
          $ref: '#/responses/NotFound'
        '412':
          $ref: '#/responses/PreconditionFailed'
        '422':
          $ref: '#/responses/UnprocessableEntity'
        '500':
          $ref: '#/responses/ServerError'
      tags:
        - mtoServiceItem
      description: Changes the status of a line item for a move by ID
      operationId: updateMTOServiceItemStatus
      summary: Change the status of a line item for a move by ID
      x-permissions:
        - update.MTOServiceItem
  /service-item/{mtoServiceItemID}/entry-date-update:
    parameters:
      - description: ID of the service item
        in: path
        name: mtoServiceItemID
        required: true
        type: string
    patch:
      consumes:
        - application/json
      produces:
        - application/json
      parameters:
        - in: body
          name: body
          required: true
          schema:
            $ref: '#/definitions/ServiceItemSitEntryDate'
      responses:
        '200':
          description: Successfully updated SIT entry date
          schema:
            $ref: '#/definitions/MTOServiceItemSingle'
        '400':
          $ref: '#/responses/InvalidRequest'
        '401':
          $ref: '#/responses/PermissionDenied'
        '403':
          $ref: '#/responses/PermissionDenied'
        '404':
          $ref: '#/responses/NotFound'
        '412':
          $ref: '#/responses/PreconditionFailed'
        '422':
          $ref: '#/responses/UnprocessableEntity'
        '500':
          $ref: '#/responses/ServerError'
      tags:
        - mtoServiceItem
      description: >-
        Locates the service item in the database and updates the SIT entry date
        for the selected service item and returns the service item
      operationId: updateServiceItemSitEntryDate
      summary: Updates a service item's SIT entry date by ID
  /move-task-orders/{moveTaskOrderID}/status:
    patch:
      consumes:
        - application/json
      produces:
        - application/json
      parameters:
        - description: ID of move to use
          in: path
          name: moveTaskOrderID
          required: true
          type: string
        - in: header
          name: If-Match
          type: string
          required: true
        - in: body
          name: serviceItemCodes
          schema:
            $ref: '#/definitions/MTOApprovalServiceItemCodes'
          required: true
      responses:
        '200':
          description: Successfully updated move task order status
          schema:
            $ref: '#/definitions/Move'
        '400':
          $ref: '#/responses/InvalidRequest'
        '401':
          $ref: '#/responses/PermissionDenied'
        '403':
          $ref: '#/responses/PermissionDenied'
        '404':
          $ref: '#/responses/NotFound'
        '409':
          $ref: '#/responses/Conflict'
        '412':
          $ref: '#/responses/PreconditionFailed'
        '422':
          $ref: '#/responses/UnprocessableEntity'
        '500':
          $ref: '#/responses/ServerError'
      tags:
        - moveTaskOrder
      description: Changes move task order status to make it available to prime
      operationId: updateMoveTaskOrderStatus
      summary: Change the status of a move task order to make it available to prime
      x-permissions:
        - update.move
        - create.serviceItem
  /move-task-orders/{moveTaskOrderID}/status/service-counseling-completed:
    patch:
      consumes:
        - application/json
      produces:
        - application/json
      parameters:
        - description: ID of move to use
          in: path
          name: moveTaskOrderID
          required: true
          type: string
        - in: header
          name: If-Match
          type: string
          required: true
      responses:
        '200':
          description: Successfully updated move task order status
          schema:
            $ref: '#/definitions/Move'
        '400':
          $ref: '#/responses/InvalidRequest'
        '401':
          $ref: '#/responses/PermissionDenied'
        '403':
          $ref: '#/responses/PermissionDenied'
        '404':
          $ref: '#/responses/NotFound'
        '409':
          $ref: '#/responses/Conflict'
        '412':
          $ref: '#/responses/PreconditionFailed'
        '422':
          $ref: '#/responses/UnprocessableEntity'
        '500':
          $ref: '#/responses/ServerError'
      tags:
        - moveTaskOrder
      description: Changes move (move task order) status to service counseling completed
      operationId: updateMTOStatusServiceCounselingCompleted
      summary: Changes move (move task order) status to service counseling completed
  /move-task-orders/{moveTaskOrderID}/payment-service-items/{paymentServiceItemID}/status:
    parameters:
      - description: ID of move to use
        in: path
        name: moveTaskOrderID
        required: true
        type: string
      - description: ID of payment service item to use
        in: path
        name: paymentServiceItemID
        required: true
        type: string
    patch:
      consumes:
        - application/json
      produces:
        - application/json
      parameters:
        - in: body
          name: body
          required: true
          schema:
            $ref: '#/definitions/PaymentServiceItem'
        - in: header
          name: If-Match
          type: string
          required: true
      responses:
        '200':
          description: >-
            Successfully updated status for a line item for a move task order by
            ID
          schema:
            $ref: '#/definitions/PaymentServiceItem'
        '400':
          $ref: '#/responses/InvalidRequest'
        '401':
          $ref: '#/responses/PermissionDenied'
        '403':
          $ref: '#/responses/PermissionDenied'
        '404':
          $ref: '#/responses/NotFound'
        '412':
          $ref: '#/responses/PreconditionFailed'
        '422':
          $ref: '#/responses/UnprocessableEntity'
        '500':
          $ref: '#/responses/ServerError'
      tags:
        - paymentServiceItem
      description: Changes the status of a line item for a move by ID
      operationId: updatePaymentServiceItemStatus
      summary: Change the status of a payment service item for a move by ID
      x-permissions:
        - update.paymentServiceItemStatus
  /move-task-orders/{moveTaskOrderID}/billable-weights-reviewed-at:
    patch:
      consumes:
        - application/json
      produces:
        - application/json
      parameters:
        - description: ID of move to use
          in: path
          name: moveTaskOrderID
          required: true
          type: string
        - in: header
          name: If-Match
          type: string
          required: true
      responses:
        '200':
          description: Successfully updated move task order billableWeightsReviewedAt field
          schema:
            $ref: '#/definitions/Move'
        '400':
          $ref: '#/responses/InvalidRequest'
        '401':
          $ref: '#/responses/PermissionDenied'
        '403':
          $ref: '#/responses/PermissionDenied'
        '404':
          $ref: '#/responses/NotFound'
        '409':
          $ref: '#/responses/Conflict'
        '412':
          $ref: '#/responses/PreconditionFailed'
        '422':
          $ref: '#/responses/UnprocessableEntity'
        '500':
          $ref: '#/responses/ServerError'
      tags:
        - moveTaskOrder
      description: >-
        Changes move (move task order) billableWeightsReviewedAt field to a
        timestamp
      operationId: updateMTOReviewedBillableWeightsAt
  /move-task-orders/{moveTaskOrderID}/tio-remarks:
    patch:
      consumes:
        - application/json
      produces:
        - application/json
      parameters:
        - description: ID of move to use
          in: path
          name: moveTaskOrderID
          required: true
          type: string
        - in: header
          name: If-Match
          type: string
          required: true
        - in: body
          name: body
          required: true
          schema:
            $ref: '#/definitions/Move'
      responses:
        '200':
          description: Successfully updated move task order tioRemarks field
          schema:
            $ref: '#/definitions/Move'
        '400':
          $ref: '#/responses/InvalidRequest'
        '401':
          $ref: '#/responses/PermissionDenied'
        '403':
          $ref: '#/responses/PermissionDenied'
        '404':
          $ref: '#/responses/NotFound'
        '409':
          $ref: '#/responses/Conflict'
        '412':
          $ref: '#/responses/PreconditionFailed'
        '422':
          $ref: '#/responses/UnprocessableEntity'
        '500':
          $ref: '#/responses/ServerError'
      tags:
        - moveTaskOrder
      description: >-
        Changes move (move task order) billableWeightsReviewedAt field to a
        timestamp
      operationId: updateMoveTIORemarks
  /move-task-orders/{moveTaskOrderID}/entitlements:
    parameters:
      - description: ID of move to use
        in: path
        name: moveTaskOrderID
        required: true
        type: string
    get:
      produces:
        - application/json
      parameters: []
      tags:
        - moveTaskOrder
      responses:
        '200':
          description: Successfully retrieved entitlements
          schema:
            $ref: '#/definitions/Entitlements'
        '400':
          $ref: '#/responses/InvalidRequest'
        '401':
          $ref: '#/responses/PermissionDenied'
        '403':
          $ref: '#/responses/PermissionDenied'
        '404':
          $ref: '#/responses/NotFound'
        '500':
          $ref: '#/responses/ServerError'
      description: Gets entitlements
      operationId: getEntitlements
      summary: Gets entitlements for a move by ID
  /payment-requests/{paymentRequestID}:
    parameters:
      - description: UUID of payment request
        format: uuid
        in: path
        name: paymentRequestID
        required: true
        type: string
    get:
      produces:
        - application/json
      parameters: []
      responses:
        '200':
          description: fetched instance of payment request
          schema:
            $ref: '#/definitions/PaymentRequest'
        '400':
          $ref: '#/responses/InvalidRequest'
        '401':
          $ref: '#/responses/PermissionDenied'
        '403':
          $ref: '#/responses/PermissionDenied'
        '404':
          $ref: '#/responses/NotFound'
        '500':
          $ref: '#/responses/ServerError'
      tags:
        - paymentRequests
      description: Fetches an instance of a payment request by id
      operationId: getPaymentRequest
      summary: Fetches a payment request by id
      x-permissions:
        - read.paymentRequest
  /moves/{locator}/closeout-office:
    parameters:
      - description: >-
          move code to identify a move to update the PPM shipment's closeout
          office for Army and Air Force service members
        format: string
        in: path
        name: locator
        required: true
        type: string
    patch:
      description: >-
        Sets the transportation office closeout location for where the Move's
        PPM Shipment documentation will be reviewed by
      tags:
        - move
      operationId: updateCloseoutOffice
      x-permissions:
        - update.closeoutOffice
      summary: Updates a Move's PPM closeout office for Army and Air Force customers
      produces:
        - application/json
      consumes:
        - application/json
      parameters:
        - in: body
          name: body
          schema:
            properties:
              closeoutOfficeId:
                type: string
                format: uuid
            required:
              - closeoutOfficeId
        - in: header
          name: If-Match
          type: string
          required: true
      responses:
        '200':
          description: Successfully set the closeout office for the move
          schema:
            $ref: '#/definitions/Move'
        '400':
          $ref: '#/responses/InvalidRequest'
        '401':
          $ref: '#/responses/PermissionDenied'
        '403':
          $ref: '#/responses/PermissionDenied'
        '404':
          $ref: '#/responses/NotFound'
        '412':
          $ref: '#/responses/PreconditionFailed'
        '422':
          $ref: '#/responses/UnprocessableEntity'
        '500':
          $ref: '#/responses/ServerError'
  /moves/{locator}/customer-support-remarks:
    parameters:
      - description: move code to identify a move for customer support remarks
        format: string
        in: path
        name: locator
        required: true
        type: string
    post:
      produces:
        - application/json
      consumes:
        - application/json
      parameters:
        - in: body
          name: body
          schema:
            $ref: '#/definitions/CreateCustomerSupportRemark'
      responses:
        '200':
          description: Successfully created customer support remark
          schema:
            $ref: '#/definitions/CustomerSupportRemark'
        '400':
          $ref: '#/responses/InvalidRequest'
        '404':
          $ref: '#/responses/NotFound'
        '422':
          $ref: '#/responses/UnprocessableEntity'
        '500':
          $ref: '#/responses/ServerError'
      tags:
        - customerSupportRemarks
      description: Creates a customer support remark for a move
      operationId: createCustomerSupportRemarkForMove
      summary: Creates a customer support remark for a move
    get:
      produces:
        - application/json
      parameters: []
      responses:
        '200':
          description: Successfully retrieved all line items for a move task order
          schema:
            $ref: '#/definitions/CustomerSupportRemarks'
        '403':
          $ref: '#/responses/PermissionDenied'
        '404':
          $ref: '#/responses/NotFound'
        '422':
          $ref: '#/responses/UnprocessableEntity'
        '500':
          $ref: '#/responses/ServerError'
      tags:
        - customerSupportRemarks
      description: Fetches customer support remarks for a move
      operationId: getCustomerSupportRemarksForMove
      summary: Fetches customer support remarks using the move code (locator).
  /customer-support-remarks/{customerSupportRemarkID}:
    parameters:
      - in: path
        description: the customer support remark ID to be modified
        name: customerSupportRemarkID
        required: true
        type: string
        format: uuid
    patch:
      tags:
        - customerSupportRemarks
      description: Updates a customer support remark for a move
      operationId: updateCustomerSupportRemarkForMove
      summary: Updates a customer support remark for a move
      consumes:
        - application/json
      produces:
        - application/json
      parameters:
        - in: body
          name: body
          required: true
          schema:
            $ref: '#/definitions/UpdateCustomerSupportRemarkPayload'
      responses:
        '200':
          description: Successfully updated customer support remark
          schema:
            $ref: '#/definitions/CustomerSupportRemark'
        '400':
          $ref: '#/responses/InvalidRequest'
        '403':
          $ref: '#/responses/PermissionDenied'
        '404':
          $ref: '#/responses/NotFound'
        '422':
          $ref: '#/responses/UnprocessableEntity'
        '500':
          $ref: '#/responses/ServerError'
    delete:
      summary: Soft deletes a customer support remark by ID
      description: Soft deletes a customer support remark by ID
      operationId: deleteCustomerSupportRemark
      tags:
        - customerSupportRemarks
      produces:
        - application/json
      responses:
        '204':
          description: Successfully soft deleted the shipment
        '400':
          $ref: '#/responses/InvalidRequest'
        '403':
          $ref: '#/responses/PermissionDenied'
        '404':
          $ref: '#/responses/NotFound'
        '409':
          $ref: '#/responses/Conflict'
        '422':
          $ref: '#/responses/UnprocessableEntity'
        '500':
          $ref: '#/responses/ServerError'
  /moves/{locator}/evaluation-reports:
    parameters:
      - in: path
        name: locator
        required: true
        type: string
    post:
      produces:
        - application/json
      consumes:
        - application/json
      parameters:
        - in: body
          name: body
          schema:
            $ref: '#/definitions/CreateEvaluationReport'
      responses:
        '200':
          description: Successfully created evaluation report
          schema:
            $ref: '#/definitions/EvaluationReport'
        '400':
          $ref: '#/responses/InvalidRequest'
        '404':
          $ref: '#/responses/NotFound'
        '422':
          $ref: '#/responses/UnprocessableEntity'
        '500':
          $ref: '#/responses/ServerError'
      x-permissions:
        - create.evaluationReport
      tags:
        - evaluationReports
      description: Creates an evaluation report
      operationId: createEvaluationReport
      summary: Creates an evaluation report
  /evaluation-reports/{reportID}/download:
    parameters:
      - in: path
        description: the evaluation report ID to be downloaded
        name: reportID
        required: true
        type: string
        format: uuid
    get:
      summary: Downloads an evaluation report as a PDF
      description: Downloads an evaluation report as a PDF
      operationId: downloadEvaluationReport
      tags:
        - evaluationReports
      produces:
        - application/pdf
      responses:
        '200':
          headers:
            Content-Disposition:
              type: string
              description: File name to download
          description: Evaluation report PDF
          schema:
            format: binary
            type: file
        '403':
          $ref: '#/responses/PermissionDenied'
        '404':
          $ref: '#/responses/NotFound'
        '500':
          $ref: '#/responses/ServerError'
  /evaluation-reports/{reportID}:
    parameters:
      - in: path
        description: the evaluation report ID to be modified
        name: reportID
        required: true
        type: string
        format: uuid
    get:
      summary: Gets an evaluation report by ID
      description: Gets an evaluation report by ID
      operationId: getEvaluationReport
      tags:
        - evaluationReports
      produces:
        - application/json
      responses:
        '200':
          description: Successfully got the report
          schema:
            $ref: '#/definitions/EvaluationReport'
        '400':
          $ref: '#/responses/InvalidRequest'
        '403':
          $ref: '#/responses/PermissionDenied'
        '404':
          $ref: '#/responses/NotFound'
        '500':
          $ref: '#/responses/ServerError'
    delete:
      summary: Deletes an evaluation report by ID
      description: Deletes an evaluation report by ID
      operationId: deleteEvaluationReport
      x-permissions:
        - delete.evaluationReport
      tags:
        - evaluationReports
      produces:
        - application/json
      responses:
        '204':
          description: Successfully deleted the report
        '400':
          $ref: '#/responses/InvalidRequest'
        '403':
          $ref: '#/responses/PermissionDenied'
        '404':
          $ref: '#/responses/NotFound'
        '409':
          $ref: '#/responses/Conflict'
        '422':
          $ref: '#/responses/UnprocessableEntity'
        '500':
          $ref: '#/responses/ServerError'
    put:
      summary: Saves an evaluation report as a draft
      description: Saves an evaluation report as a draft
      operationId: saveEvaluationReport
      x-permissions:
        - update.evaluationReport
      tags:
        - evaluationReports
      produces:
        - application/json
      consumes:
        - application/json
      parameters:
        - in: body
          name: body
          schema:
            $ref: '#/definitions/EvaluationReport'
        - in: header
          name: If-Match
          type: string
          required: true
          description: >
            Optimistic locking is implemented via the `If-Match` header. If the
            ETag header does not match the value of the resource on the server,
            the server rejects the change with a `412 Precondition Failed`
            error.
      responses:
        '204':
          description: Successfully saved the report
        '400':
          $ref: '#/responses/InvalidRequest'
        '403':
          $ref: '#/responses/PermissionDenied'
        '404':
          $ref: '#/responses/NotFound'
        '409':
          $ref: '#/responses/Conflict'
        '412':
          $ref: '#/responses/PreconditionFailed'
        '422':
          $ref: '#/responses/UnprocessableEntity'
        '500':
          $ref: '#/responses/ServerError'
  /evaluation-reports/{reportID}/submit:
    parameters:
      - in: path
        description: the evaluation report ID to be modified
        name: reportID
        required: true
        type: string
        format: uuid
    post:
      summary: Submits an evaluation report
      description: Submits an evaluation report
      operationId: submitEvaluationReport
      tags:
        - evaluationReports
      produces:
        - application/json
      parameters:
        - in: header
          name: If-Match
          type: string
          required: true
          description: >
            Optimistic locking is implemented via the `If-Match` header. If the
            ETag header does not match the value of the resource on the server,
            the server rejects the change with a `412 Precondition Failed`
            error.
      responses:
        '204':
          description: Successfully submitted an evaluation report with the provided ID
        '403':
          $ref: '#/responses/PermissionDenied'
        '404':
          $ref: '#/responses/NotFound'
        '412':
          $ref: '#/responses/PreconditionFailed'
        '422':
          $ref: '#/responses/UnprocessableEntity'
        '500':
          $ref: '#/responses/ServerError'
      x-permissions:
        - update.evaluationReport
  /evaluation-reports/{reportID}/appeal/add:
    parameters:
      - in: path
        description: the evaluation report ID
        name: reportID
        required: true
        type: string
        format: uuid
    post:
      summary: Adds an appeal to a serious incident on an evaluation report
      description: Adds an appeal to a serious incident on an evaluation report
      operationId: addAppealToSeriousIncident
      tags:
        - evaluationReports
      produces:
        - application/json
      consumes:
        - application/json
      parameters:
        - in: body
          name: body
          schema:
            $ref: '#/definitions/CreateAppeal'
      responses:
        '204':
          description: Successfully added an appeal to a serious incident
        '403':
          $ref: '#/responses/PermissionDenied'
        '404':
          $ref: '#/responses/NotFound'
        '412':
          $ref: '#/responses/PreconditionFailed'
        '422':
          $ref: '#/responses/UnprocessableEntity'
        '500':
          $ref: '#/responses/ServerError'
      x-permissions:
        - update.evaluationReport
  /evaluation-reports/{reportID}/{reportViolationID}/appeal/add:
    parameters:
      - in: path
        description: the evaluation report ID
        name: reportID
        required: true
        type: string
        format: uuid
      - in: path
        description: the report violation ID
        name: reportViolationID
        required: true
        type: string
        format: uuid
    post:
      summary: Adds an appeal to a violation
      description: Adds an appeal to a violation
      operationId: addAppealToViolation
      tags:
        - evaluationReports
      produces:
        - application/json
      consumes:
        - application/json
      parameters:
        - in: body
          name: body
          schema:
            $ref: '#/definitions/CreateAppeal'
      responses:
        '204':
          description: Successfully added an appeal to a violation
        '403':
          $ref: '#/responses/PermissionDenied'
        '404':
          $ref: '#/responses/NotFound'
        '412':
          $ref: '#/responses/PreconditionFailed'
        '422':
          $ref: '#/responses/UnprocessableEntity'
        '500':
          $ref: '#/responses/ServerError'
      x-permissions:
        - update.evaluationReport
  /pws-violations:
    get:
      summary: Fetch the possible PWS violations for an evaluation report
      description: Fetch the possible PWS violations for an evaluation report
      operationId: getPWSViolations
      tags:
        - pwsViolations
      produces:
        - application/json
      responses:
        '200':
          description: Successfully retrieved the PWS violations
          schema:
            $ref: '#/definitions/PWSViolations'
        '400':
          $ref: '#/responses/InvalidRequest'
        '403':
          $ref: '#/responses/PermissionDenied'
        '404':
          $ref: '#/responses/NotFound'
        '500':
          $ref: '#/responses/ServerError'
  /report-violations/{reportID}:
    parameters:
      - in: path
        description: the evaluation report ID that has associated violations
        name: reportID
        required: true
        type: string
        format: uuid
    get:
      summary: Fetch the report violations for an evaluation report
      description: Fetch the report violations for an evaluation report
      operationId: getReportViolationsByReportID
      tags:
        - reportViolations
      produces:
        - application/json
      responses:
        '200':
          description: Successfully retrieved the report violations
          schema:
            $ref: '#/definitions/ReportViolations'
        '400':
          $ref: '#/responses/InvalidRequest'
        '403':
          $ref: '#/responses/PermissionDenied'
        '404':
          $ref: '#/responses/NotFound'
        '500':
          $ref: '#/responses/ServerError'
    post:
      summary: Associate violations with an evaluation report
      description: >-
        Associate violations with an evaluation report. This will overwrite any
        existing report-violations associations for the report and replace them
        with the newly provided ones.  An empty array will remove all violation
        associations for a given report.
      operationId: associateReportViolations
      tags:
        - reportViolations
      produces:
        - application/json
      consumes:
        - application/json
      parameters:
        - in: body
          name: body
          schema:
            $ref: '#/definitions/AssociateReportViolations'
      responses:
        '204':
          description: Successfully saved the report violations
        '400':
          $ref: '#/responses/InvalidRequest'
        '403':
          $ref: '#/responses/PermissionDenied'
        '404':
          $ref: '#/responses/NotFound'
        '409':
          $ref: '#/responses/Conflict'
        '422':
          $ref: '#/responses/UnprocessableEntity'
        '500':
          $ref: '#/responses/ServerError'
      x-permissions:
        - create.reportViolation
  /moves/{locator}/payment-requests:
    parameters:
      - description: move code to identify a move for payment requests
        format: string
        in: path
        name: locator
        required: true
        type: string
    get:
      produces:
        - application/json
      parameters: []
      responses:
        '200':
          description: Successfully retrieved all line items for a move task order
          schema:
            $ref: '#/definitions/PaymentRequests'
        '403':
          $ref: '#/responses/PermissionDenied'
        '404':
          $ref: '#/responses/NotFound'
        '422':
          $ref: '#/responses/UnprocessableEntity'
        '500':
          $ref: '#/responses/ServerError'
      tags:
        - paymentRequests
      description: Fetches payment requests for a move
      operationId: getPaymentRequestsForMove
      summary: Fetches payment requests using the move code (locator).
      x-permissions:
        - read.paymentRequest
  /moves/{moveID}/financial-review-flag:
    parameters:
      - description: ID of move to flag
        in: path
        name: moveID
        required: true
        type: string
        format: uuid
    post:
      summary: Flags a move for financial office review
      description: >-
        This sets a flag which indicates that the move should be reviewed by a
        fincancial office. For example, if the origin or destination address of
        a shipment is far from the duty location and may incur excess costs to
        the customer.
      operationId: setFinancialReviewFlag
      tags:
        - move
      consumes:
        - application/json
      produces:
        - application/json
      parameters:
        - in: header
          name: If-Match
          type: string
        - in: body
          name: body
          schema:
            required:
              - flagForReview
            properties:
              remarks:
                description: >-
                  explanation of why the move is being flagged for financial
                  review
                example: this address is way too far away
                type: string
                x-nullable: true
              flagForReview:
                description: >-
                  boolean value representing whether we should flag a move for
                  financial review
                example: false
                type: boolean
      responses:
        '200':
          description: updated Move
          schema:
            $ref: '#/definitions/Move'
        '403':
          $ref: '#/responses/PermissionDenied'
        '404':
          $ref: '#/responses/NotFound'
        '412':
          $ref: '#/responses/PreconditionFailed'
        '422':
          $ref: '#/responses/UnprocessableEntity'
        '500':
          $ref: '#/responses/ServerError'
      x-permissions:
        - update.financialReviewFlag
  /moves/{moveID}/uploadAdditionalDocuments:
    patch:
      summary: Patch the additional documents for a given move
      description: >-
        Customers will on occaision need the ability to upload additional
        supporting documents, for a variety of reasons. This does not include
        amended order.
      operationId: uploadAdditionalDocuments
      tags:
        - move
      consumes:
        - multipart/form-data
      parameters:
        - in: path
          name: moveID
          type: string
          format: uuid
          required: true
          description: UUID of the order
        - in: formData
          name: file
          type: file
          description: The file to upload.
          required: true
      responses:
        '201':
          description: created upload
          schema:
            $ref: '#/definitions/Upload'
        '400':
          description: invalid request
          schema:
            $ref: '#/definitions/InvalidRequestResponsePayload'
        '403':
          description: not authorized
        '404':
          description: not found
        '413':
          description: payload is too large
        '500':
          description: server error
      x-permissions:
        - create.supportingDocuments
  /payment-requests/{paymentRequestID}/shipments-payment-sit-balance:
    parameters:
      - description: >-
          payment request ID of the payment request with SIT service items being
          reviewed
        name: paymentRequestID
        type: string
        format: uuid
        in: path
        required: true
    get:
      produces:
        - application/json
      parameters: []
      responses:
        '200':
          description: >-
            Successfully retrieved shipments and their SIT days balance from all
            payment requests on the move
          schema:
            $ref: '#/definitions/ShipmentsPaymentSITBalance'
        '403':
          $ref: '#/responses/PermissionDenied'
        '404':
          $ref: '#/responses/NotFound'
        '422':
          $ref: '#/responses/UnprocessableEntity'
        '500':
          $ref: '#/responses/ServerError'
      tags:
        - paymentRequests
      description: >-
        Returns all shipment payment request SIT usage to support partial SIT
        invoicing
      operationId: getShipmentsPaymentSITBalance
      summary: >-
        Returns all shipment payment request SIT usage to support partial SIT
        invoicing
      x-permissions:
        - read.shipmentsPaymentSITBalance
  /payment-requests/{paymentRequestID}/status:
    patch:
      consumes:
        - application/json
      produces:
        - application/json
      parameters:
        - description: UUID of payment request
          format: uuid
          in: path
          name: paymentRequestID
          required: true
          type: string
        - in: body
          name: body
          required: true
          schema:
            $ref: '#/definitions/UpdatePaymentRequestStatusPayload'
        - in: header
          name: If-Match
          type: string
          required: true
      responses:
        '200':
          description: updated payment request
          schema:
            $ref: '#/definitions/PaymentRequest'
        '400':
          $ref: '#/responses/InvalidRequest'
        '401':
          $ref: '#/responses/PermissionDenied'
        '403':
          $ref: '#/responses/PermissionDenied'
        '404':
          $ref: '#/responses/NotFound'
        '412':
          $ref: '#/responses/PreconditionFailed'
        '422':
          $ref: '#/responses/UnprocessableEntity'
        '500':
          $ref: '#/responses/ServerError'
      tags:
        - paymentRequests
      description: Updates status of a payment request by id
      operationId: updatePaymentRequestStatus
      summary: Updates status of a payment request by id
      x-permissions:
        - update.paymentRequest
  /payment-requests/{paymentRequestID}/bulkDownload:
    parameters:
      - description: the id for the payment-request with files to be downloaded
        in: path
        name: paymentRequestID
        required: true
        type: string
    get:
      summary: Downloads all Payment Request documents as a PDF
      description: >
        This endpoint downloads all uploaded payment request documentation
        combined into a single PDF.
      operationId: bulkDownload
      tags:
        - paymentRequests
      produces:
        - application/pdf
      responses:
        '200':
          headers:
            Content-Disposition:
              type: string
              description: File name to download
          description: Payment Request Files PDF
          schema:
            format: binary
            type: file
        '400':
          $ref: '#/responses/InvalidRequest'
        '500':
          $ref: '#/responses/ServerError'
  /documents/{documentId}:
    get:
      summary: Returns a document
      description: Returns a document and its uploads
      operationId: getDocument
      tags:
        - ghcDocuments
      parameters:
        - in: path
          name: documentId
          type: string
          format: uuid
          required: true
          description: UUID of the document to return
      responses:
        '200':
          description: the requested document
          schema:
            $ref: '#/definitions/Document'
        '400':
          $ref: '#/responses/InvalidRequest'
        '401':
          $ref: '#/responses/PermissionDenied'
        '403':
          $ref: '#/responses/PermissionDenied'
        '404':
          $ref: '#/responses/NotFound'
        '412':
          $ref: '#/responses/PreconditionFailed'
        '422':
          $ref: '#/responses/UnprocessableEntity'
        '500':
          $ref: '#/responses/ServerError'
  /documents:
    post:
      summary: Create a new document
      description: >-
        Documents represent a physical artifact such as a scanned document or a
        PDF file
      operationId: createDocument
      tags:
        - ghcDocuments
      parameters:
        - in: body
          name: documentPayload
          required: true
          schema:
            $ref: '#/definitions/PostDocumentPayload'
      responses:
        '201':
          description: created document
          schema:
            $ref: '#/definitions/Document'
        '400':
          description: invalid request
        '403':
          $ref: '#/responses/PermissionDenied'
        '500':
          description: server error
  /queues/counseling:
    get:
      produces:
        - application/json
      summary: >-
        Gets queued list of all customer moves needing services counseling by
        GBLOC origin
      description: >
        An office services counselor user will be assigned a transportation
        office that will determine which moves are displayed in their queue
        based on the origin duty location.  GHC moves will show up here onced
        they have reached the NEEDS SERVICE COUNSELING status after submission
        from a customer or created on a customer's behalf.
      operationId: getServicesCounselingQueue
      tags:
        - queues
      parameters:
        - in: query
          name: page
          type: integer
          description: requested page number of paginated move results
        - in: query
          name: perPage
          type: integer
          description: maximum number of moves to show on each page of paginated results
        - in: query
          name: sort
          type: string
          enum:
            - customerName
            - edipi
            - emplid
            - branch
            - locator
            - status
            - requestedMoveDate
            - submittedAt
            - originGBLOC
            - originDutyLocation
            - destinationDutyLocation
            - ppmType
            - closeoutInitiated
            - closeoutLocation
            - ppmStatus
            - counselingOffice
            - assignedTo
          description: field that results should be sorted by
        - in: query
          name: order
          type: string
          enum:
            - asc
            - desc
          description: direction of sort order if applied
        - in: query
          name: branch
          type: string
          description: filters by the branch of the move's service member
        - in: query
          name: locator
          type: string
          description: filters to match the unique move code locator
        - in: query
          name: customerName
          type: string
          description: filters using a prefix match on the service member's last name
        - in: query
          name: counselingOffice
          type: string
          description: filters using a counselingOffice name of the move
        - in: query
          name: edipi
          type: string
          description: filters to match the unique service member's DoD ID
        - in: query
          name: emplid
          type: string
          description: filters to match the unique service member's EMPLID
        - in: query
          name: requestedMoveDate
          type: string
          description: filters the requested pickup date of a shipment on the move
        - in: query
          name: submittedAt
          type: string
          format: date-time
          description: >-
            Start of the submitted at date in the user's local time zone
            converted to UTC
        - in: query
          name: originGBLOC
          type: string
          description: filters the GBLOC of the service member's origin duty location
        - in: query
          name: originDutyLocation
          type: array
          uniqueItems: true
          collectionFormat: multi
          items:
            type: string
          description: filters the name of the origin duty location on the orders
        - in: query
          name: destinationDutyLocation
          type: string
          description: filters the name of the destination duty location on the orders
        - in: query
          name: status
          type: array
          description: filters the status of the move
          uniqueItems: true
          items:
            type: string
            enum:
              - NEEDS SERVICE COUNSELING
              - SERVICE COUNSELING COMPLETED
        - in: query
          name: needsPPMCloseout
          type: boolean
          description: >-
            Only used for Services Counseling queue. If true, show PPM moves
            that are ready for closeout. Otherwise, show all other moves.
        - in: query
          name: ppmType
          type: string
          enum:
            - FULL
            - PARTIAL
          description: filters PPM type
        - in: query
          name: closeoutInitiated
          type: string
          format: date-time
          description: Latest date that closeout was initiated on a PPM on the move
        - in: query
          name: closeoutLocation
          type: string
          description: closeout location
        - in: query
          name: orderType
          type: string
          description: order type
        - in: query
          name: ppmStatus
          type: string
          enum:
            - WAITING_ON_CUSTOMER
            - NEEDS_CLOSEOUT
          description: filters the status of the PPM shipment
        - in: query
          name: viewAsGBLOC
          type: string
          description: >
            Used to return a queue for a GBLOC other than the default of the
            current user. Requires the HQ role. The parameter is ignored if the
            requesting user does not have the necessary role.
        - in: query
          name: assignedTo
          type: string
          description: |
            Used to illustrate which user is assigned to this payment request.
      responses:
        '200':
          description: Successfully returned all moves matching the criteria
          schema:
            $ref: '#/definitions/QueueMovesResult'
        '403':
          $ref: '#/responses/PermissionDenied'
        '500':
          $ref: '#/responses/ServerError'
  /queues/counseling/origin-list:
    get:
      produces:
        - application/json
      summary: Gets queued list of all moves origin locations in the counselors queue
      description: >
        An office services counselor user will be assigned a transportation
        office that will determine which moves are displayed in their queue
        based on the origin duty location. This pulls the availalble origin duty
        locations.
      operationId: getServicesCounselingOriginList
      tags:
        - queues
      parameters:
        - in: query
          name: needsPPMCloseout
          type: boolean
          description: >-
            Only used for Services Counseling queue. If true, show PPM moves
            origin locations that are ready for closeout. Otherwise, show all
            other moves origin locations.
      responses:
        '200':
          description: Successfully returned all moves matching the criteria
          schema:
            $ref: '#/definitions/Locations'
        '403':
          $ref: '#/responses/PermissionDenied'
        '500':
          $ref: '#/responses/ServerError'
  /queues/prime-moves:
    get:
      summary: getPrimeMovesQueue
      description: >
        Gets all moves that have been reviewed and approved by the TOO. The
        `since` parameter can be used to filter this

        list down to only the moves that have been updated since the provided
        timestamp. A move will be considered

        updated if the `updatedAt` timestamp on the move or on its orders,
        shipments, service items, or payment

        requests, is later than the provided date and time.


        **WIP**: Include what causes moves to leave this list. Currently, once
        the `availableToPrimeAt` timestamp has

        been set, that move will always appear in this list.
      operationId: listPrimeMoves
      tags:
        - queues
      produces:
        - application/json
      parameters:
        - in: query
          name: since
          type: string
          format: date-time
          description: >-
            Only return moves updated since this time. Formatted like
            "2021-07-23T18:30:47.116Z"
        - in: query
          name: page
          type: integer
          description: requested page of results
        - in: query
          name: perPage
          type: integer
          description: results per page
        - in: query
          name: id
          type: string
        - in: query
          name: moveCode
          type: string
        - in: query
          name: orderType
          type: string
          description: order type
      responses:
        '200':
          description: >-
            Successfully retrieved moves. A successful fetch might still return
            zero moves.
          schema:
            $ref: '#/definitions/ListPrimeMovesResult'
        '403':
          $ref: '#/responses/PermissionDenied'
        '500':
          $ref: '#/responses/ServerError'
  /queues/moves:
    get:
      produces:
        - application/json
      summary: Gets queued list of all customer moves by GBLOC origin
      description: >
        An office TOO user will be assigned a transportation office that will
        determine which moves are displayed in their queue based on the origin
        duty location.  GHC moves will show up here onced they have reached the
        submitted status sent by the customer and have move task orders,
        shipments, and service items to approve.
      operationId: getMovesQueue
      tags:
        - queues
      parameters:
        - in: query
          name: page
          type: integer
          description: requested page of results
        - in: query
          name: perPage
          type: integer
          description: results per page
        - in: query
          name: sort
          type: string
          enum:
            - customerName
            - edipi
            - emplid
            - branch
            - locator
            - status
            - originDutyLocation
            - destinationDutyLocation
            - requestedMoveDate
            - appearedInTooAt
            - assignedTo
            - counselingOffice
          description: field that results should be sorted by
        - in: query
          name: order
          type: string
          enum:
            - asc
            - desc
          description: direction of sort order if applied
        - in: query
          name: branch
          type: string
        - in: query
          name: locator
          type: string
        - in: query
          name: customerName
          type: string
        - in: query
          name: edipi
          type: string
        - in: query
          name: emplid
          type: string
        - in: query
          name: originDutyLocation
          type: array
          uniqueItems: true
          collectionFormat: multi
          items:
            type: string
        - in: query
          name: destinationDutyLocation
          type: string
        - in: query
          name: appearedInTooAt
          type: string
          format: date-time
        - in: query
          name: requestedMoveDate
          type: string
          description: filters the requested pickup date of a shipment on the move
        - in: query
          name: status
          type: array
          description: Filtering for the status.
          uniqueItems: true
          items:
            type: string
            enum:
              - SUBMITTED
              - SERVICE COUNSELING COMPLETED
              - APPROVALS REQUESTED
        - in: query
          name: orderType
          type: string
          description: order type
        - in: query
          name: viewAsGBLOC
          type: string
          description: >
            Used to return a queue for a GBLOC other than the default of the
            current user. Requires the HQ role. The parameter is ignored if the
            requesting user does not have the necessary role.
        - in: query
          name: assignedTo
          type: string
          description: |
            Used to illustrate which user is assigned to this move.
        - in: query
          name: counselingOffice
          type: string
          description: filters using a counselingOffice name of the move
      responses:
        '200':
          description: Successfully returned all moves matching the criteria
          schema:
            $ref: '#/definitions/QueueMovesResult'
        '403':
          $ref: '#/responses/PermissionDenied'
        '500':
          $ref: '#/responses/ServerError'
  /queues/payment-requests:
    get:
      produces:
        - application/json
      summary: Gets queued list of all payment requests by GBLOC origin
      description: >
        An office TIO user will be assigned a transportation office that will
        determine which payment requests are displayed in their queue based on
        the origin duty location.
      operationId: getPaymentRequestsQueue
      tags:
        - queues
      parameters:
        - in: query
          name: sort
          type: string
          enum:
            - customerName
            - locator
            - submittedAt
            - branch
            - status
            - edipi
            - emplid
            - age
            - originDutyLocation
            - assignedTo
            - counselingOffice
          description: field that results should be sorted by
        - in: query
          name: order
          type: string
          enum:
            - asc
            - desc
          description: direction of sort order if applied
        - in: query
          name: page
          type: integer
          description: requested page of results
        - in: query
          name: perPage
          type: integer
          description: number of records to include per page
        - in: query
          name: submittedAt
          type: string
          format: date-time
          description: >-
            Start of the submitted at date in the user's local time zone
            converted to UTC
        - in: query
          name: branch
          type: string
        - in: query
          name: locator
          type: string
        - in: query
          name: customerName
          type: string
        - in: query
          name: edipi
          type: string
        - in: query
          name: emplid
          type: string
        - in: query
          name: destinationDutyLocation
          type: string
        - in: query
          name: originDutyLocation
          type: string
        - in: query
          name: assignedTo
          type: string
          description: |
            Used to illustrate which user is assigned to this payment request.
        - in: query
          name: counselingOffice
          type: string
          description: filters using a counselingOffice name of the move
        - in: query
          name: status
          type: array
          description: Filtering for the status.
          uniqueItems: true
          items:
            type: string
            enum:
              - PENDING
              - REVIEWED
              - REVIEWED_AND_ALL_SERVICE_ITEMS_REJECTED
              - PAID
              - DEPRECATED
              - EDI_ERROR
        - in: query
          name: orderType
          type: string
          description: order type
        - in: query
          name: viewAsGBLOC
          type: string
          description: >
            Used to return a queue for a GBLOC other than the default of the
            current user. Requires the HQ role. The parameter is ignored if the
            requesting user does not have the necessary role.
      responses:
        '200':
          description: Successfully returned all moves matching the criteria
          schema:
            $ref: '#/definitions/QueuePaymentRequestsResult'
        '403':
          $ref: '#/responses/PermissionDenied'
        '500':
          $ref: '#/responses/ServerError'
  /moves/search:
    post:
      produces:
        - application/json
      consumes:
        - application/json
      summary: Search moves by locator, DOD ID, or customer name
      description: >
        Search moves by locator, DOD ID, or customer name. Used by QAE and CSR
        users.
      operationId: searchMoves
      tags:
        - move
      parameters:
        - in: body
          name: body
          schema:
            properties:
              page:
                type: integer
                description: requested page of results
              perPage:
                type: integer
              locator:
                description: Move locator
                type: string
                minLength: 6
                maxLength: 6
                x-nullable: true
              edipi:
                description: DOD ID
                type: string
                minLength: 10
                maxLength: 10
                x-nullable: true
              emplid:
                description: EMPLID
                type: string
                minLength: 7
                maxLength: 7
                x-nullable: true
              customerName:
                description: Customer Name
                type: string
                minLength: 1
                x-nullable: true
              paymentRequestCode:
                type: string
                example: 9551-6199-2
                x-nullable: true
              status:
                type: array
                description: Filtering for the status.
                uniqueItems: true
                items:
                  type: string
                  enum:
                    - DRAFT
                    - SUBMITTED
                    - APPROVALS REQUESTED
                    - APPROVED
                    - NEEDS SERVICE COUNSELING
                    - SERVICE COUNSELING COMPLETED
                    - CANCELED
              originPostalCode:
                type: string
                x-nullable: true
              destinationPostalCode:
                type: string
                x-nullable: true
              branch:
                type: string
                x-nullable: true
              shipmentsCount:
                type: integer
                x-nullable: true
              pickupDate:
                type: string
                format: date-time
                x-nullable: true
              deliveryDate:
                type: string
                format: date-time
                x-nullable: true
              sort:
                type: string
                x-nullable: true
                enum:
                  - customerName
                  - edipi
                  - emplid
                  - branch
                  - locator
                  - status
                  - originPostalCode
                  - destinationPostalCode
                  - shipmentsCount
              order:
                type: string
                x-nullable: true
                enum:
                  - asc
                  - desc
          description: field that results should be sorted by
      responses:
        '200':
          description: Successfully returned all moves matching the criteria
          schema:
            $ref: '#/definitions/SearchMovesResult'
        '403':
          $ref: '#/responses/PermissionDenied'
        '500':
          $ref: '#/responses/ServerError'
  /tac/valid:
    get:
      summary: Validation of a TAC value
      description: Returns a boolean based on whether a tac value is valid or not
      operationId: tacValidation
      tags:
        - tac
        - order
      parameters:
        - in: query
          name: tac
          type: string
          required: true
          description: The tac value to validate
      responses:
        '200':
          description: Successfully retrieved validation status
          schema:
            $ref: '#/definitions/TacValid'
        '400':
          $ref: '#/responses/InvalidRequest'
        '401':
          $ref: '#/responses/PermissionDenied'
        '403':
          $ref: '#/responses/PermissionDenied'
        '404':
          $ref: '#/responses/NotFound'
        '500':
          $ref: '#/responses/ServerError'
  /lines-of-accounting:
    post:
      summary: Fetch line of accounting
      description: >
        Fetches a line of accounting based on provided service member
        affiliation, effective date, and Transportation Accounting Code (TAC).
        It uses these parameters to filter the correct Line of Accounting for
        the provided TAC. It does this by filtering through both TAC and LOAs
        based on the provided code and effective date. The 'Effective Date' is
        the date that can be either the orders issued date (For HHG shipments),
        MTO approval date (For NTS shipments), or even the current date for NTS
        shipments with no approval yet (Just providing a preview to the office
        users per customer request). Effective date is used to find "Active"
        TGET data by searching for the TACs and LOAs with begin and end dates
        containing this date.
      operationId: requestLineOfAccounting
      tags:
        - linesOfAccounting
      consumes:
        - application/json
      produces:
        - application/json
      parameters:
        - in: body
          name: body
          description: Service member affiliation, effective date, and TAC code.
          required: true
          schema:
            $ref: '#/definitions/FetchLineOfAccountingPayload'
      responses:
        '200':
          description: Successfully retrieved line of accounting
          schema:
            $ref: '#/definitions/LineOfAccounting'
        '400':
          $ref: '#/responses/InvalidRequest'
        '401':
          $ref: '#/responses/PermissionDenied'
        '403':
          $ref: '#/responses/PermissionDenied'
        '404':
          $ref: '#/responses/NotFound'
        '422':
          $ref: '#/responses/UnprocessableEntity'
        '500':
          $ref: '#/responses/ServerError'
  /transportation-offices:
    get:
      produces:
        - application/json
      summary: >-
        Returns the transportation offices matching the search query that is
        enabled for PPM closeout
      description: >-
        Returns the transportation offices matching the search query that is
        enabled for PPM closeout
      operationId: getTransportationOffices
      tags:
        - transportationOffice
      parameters:
        - in: query
          name: search
          type: string
          required: true
          minLength: 2
          description: Search string for transportation offices
      responses:
        '200':
          description: Successfully retrieved transportation offices
          schema:
            $ref: '#/definitions/TransportationOffices'
        '400':
          $ref: '#/responses/InvalidRequest'
        '401':
          $ref: '#/responses/PermissionDenied'
        '403':
          $ref: '#/responses/PermissionDenied'
        '404':
          $ref: '#/responses/NotFound'
        '500':
          $ref: '#/responses/ServerError'
  /open/transportation-offices:
    get:
      produces:
        - application/json
      summary: Returns the transportation offices matching the search query
      description: >-
        This endpoint is publicly accessible as it is utilized to access
        transportation office information without having an office
        account.Returns the transportation offices matching the search query.
      operationId: getTransportationOfficesOpen
      tags:
        - transportationOffice
      parameters:
        - in: query
          name: search
          type: string
          required: true
          minLength: 2
          description: Search string for transportation offices
      responses:
        '200':
          description: Successfully retrieved transportation offices
          schema:
            $ref: '#/definitions/TransportationOffices'
        '400':
          $ref: '#/responses/InvalidRequest'
        '401':
          $ref: '#/responses/PermissionDenied'
        '403':
          $ref: '#/responses/PermissionDenied'
        '404':
          $ref: '#/responses/NotFound'
        '500':
          $ref: '#/responses/ServerError'
  /transportation-offices/gblocs:
    get:
      produces:
        - application/json
      summary: >-
        Returns a list of distinct GBLOCs that exist in the transportation
        offices table
      description: >-
        Returns a list of distinct GBLOCs that exist in the transportation
        offices table
      operationId: getTransportationOfficesGBLOCs
      tags:
        - transportationOffice
      responses:
        '200':
          description: Successfully retrieved transportation offices
          schema:
            $ref: '#/definitions/GBLOCs'
        '400':
          $ref: '#/responses/InvalidRequest'
        '401':
          $ref: '#/responses/PermissionDenied'
        '403':
          $ref: '#/responses/PermissionDenied'
        '404':
          $ref: '#/responses/NotFound'
        '500':
          $ref: '#/responses/ServerError'
  /addresses/zip_city_lookup/{search}:
    get:
      summary: >-
        Returns City, State, Postal Code, and County associated with the
        specified full/partial Postal Code or City and State string
      description: >-
        Find by API using full/partial Postal Code or City name that returns an
        us_post_region_cities json object containing city, state, county and
        postal code.
      operationId: getLocationByZipCityState
      tags:
        - addresses
      parameters:
        - in: path
          name: search
          type: string
          required: true
      responses:
        '200':
          description: the requested list of city, state, county, and postal code matches
          schema:
            $ref: '#/definitions/VLocations'
        '400':
          description: invalid request
        '403':
          description: not authorized
        '404':
          description: not found
        '500':
          description: server error
  /uploads:
    post:
      summary: Create a new upload
      description: >-
        Uploads represent a single digital file, such as a JPEG or PDF.
        Currently, office application uploads are only for Services Counselors
        to upload files for orders, but this may be expanded in the future.
      operationId: createUpload
      tags:
        - uploads
      consumes:
        - multipart/form-data
      produces:
        - application/json
      parameters:
        - in: query
          name: documentId
          type: string
          format: uuid
          required: false
          description: UUID of the document to add an upload to
        - in: formData
          name: file
          type: file
          description: The file to upload.
          required: true
      responses:
        '201':
          description: created upload
          schema:
            $ref: '#/definitions/Upload'
        '400':
          description: invalid request
        '403':
          description: not authorized
        '404':
          description: not found
        '413':
          description: payload is too large
        '500':
          description: server error
  /re-service-items:
    get:
      summary: >-
        Returns all ReServiceItems (Service Code, Service Name, Market, Shipment
        Type, Auto Approved)
      description: Get ReServiceItems
      produces:
        - application/json
      operationId: getAllReServiceItems
      tags:
        - reServiceItems
      responses:
        '200':
          description: Successfully retrieved all ReServiceItems.
          schema:
            $ref: '#/definitions/ReServiceItems'
        '400':
          $ref: '#/responses/InvalidRequest'
        '401':
          $ref: '#/responses/PermissionDenied'
        '404':
          $ref: '#/responses/NotFound'
        '500':
          $ref: '#/responses/ServerError'
  /uploads/{uploadID}:
    delete:
      summary: Deletes an upload
      description: Uploads represent a single digital file, such as a JPEG or PDF.
      operationId: deleteUpload
      tags:
        - uploads
      parameters:
        - in: path
          name: uploadID
          type: string
          format: uuid
          required: true
          description: UUID of the upload to be deleted
        - in: query
          name: orderID
          type: string
          format: uuid
          description: ID of the order that the upload belongs to
      responses:
        '204':
          description: deleted
        '400':
          description: invalid request
          schema:
            $ref: '#/definitions/InvalidRequestResponsePayload'
        '403':
          description: not authorized
        '404':
          description: not found
        '500':
          description: server error
  /uploads/get/:
    get:
      produces:
        - application/json
      parameters: []
      responses:
        '200':
          description: Successfully retrieved upload
          schema:
            $ref: '#/definitions/Upload'
        '400':
          $ref: '#/responses/InvalidRequest'
        '401':
          $ref: '#/responses/PermissionDenied'
        '403':
          $ref: '#/responses/PermissionDenied'
        '404':
          $ref: '#/responses/NotFound'
        '500':
          $ref: '#/responses/ServerError'
      tags:
        - uploads
      description: Gets an upload
      operationId: getUpload
      summary: Gets an upload by ID
  /uploads/{uploadID}/update:
    patch:
      summary: >-
        Update an existing upload. This is only needed currently for updating
        the image rotation.
      description: >-
        Uploads represent a single digital file, such as a JPEG or PDF. The
        rotation is relevant to how it is displayed on the page.
      operationId: updateUpload
      tags:
        - uploads
      consumes:
        - application/json
      produces:
        - application/json
      parameters:
        - in: path
          name: uploadID
          type: string
          format: uuid
          required: true
          description: UUID of the upload to be updated
        - in: body
          name: body
          required: true
          schema:
            properties:
              rotation:
                type: integer
                description: The rotation of the image
                minimum: 0
                maximum: 3
      responses:
        '201':
          description: updated upload
          schema:
            $ref: '#/definitions/Upload'
        '400':
          description: invalid request
        '403':
          description: not authorized
        '404':
          description: not found
        '413':
          description: payload is too large
        '500':
          description: server error
  /application_parameters/{parameterName}:
    get:
      summary: Searches for an application parameter by name, returns nil if not found
      description: Searches for an application parameter by name, returns nil if not found
      operationId: getParam
      tags:
        - application_parameters
      parameters:
        - in: path
          name: parameterName
          type: string
          format: string
          required: true
          description: Parameter Name
      responses:
        '200':
          description: Application Parameters
          schema:
            $ref: '#/definitions/ApplicationParameters'
        '400':
          description: invalid request
        '401':
          description: request requires user authentication
        '500':
          description: server error
  /calendar/{countryCode}/is-weekend-holiday/{date}:
    get:
      summary: Validate  move date selection
      description: |
        Utility API to determine if input date falls on weekend and/or holiday.
      produces:
        - application/json
      operationId: isDateWeekendHoliday
      tags:
        - calendar
      parameters:
        - description: country code for context of date
          in: path
          name: countryCode
          required: true
          type: string
          enum:
            - US
        - description: input date to determine if weekend/holiday for given country.
          in: path
          name: date
          required: true
          type: string
          format: date
      responses:
        '200':
          description: >-
            Successfully determine if given date is weekend and/or holiday for
            given country.
          schema:
            $ref: '#/definitions/IsDateWeekendHolidayInfo'
        '400':
          $ref: '#/responses/InvalidRequest'
        '401':
          $ref: '#/responses/PermissionDenied'
        '404':
          $ref: '#/responses/NotFound'
        '500':
          $ref: '#/responses/ServerError'
  /moves/{moveID}/assignOfficeUser:
    parameters:
      - description: ID of the move
        in: path
        name: moveID
        required: true
        format: uuid
        type: string
    patch:
      consumes:
        - application/json
      produces:
        - application/json
      parameters:
        - in: body
          name: body
          required: true
          schema:
            $ref: '#/definitions/AssignOfficeUserBody'
      responses:
        '200':
          description: Successfully assigned office user to the move
          schema:
            $ref: '#/definitions/Move'
        '404':
          $ref: '#/responses/NotFound'
        '500':
          $ref: '#/responses/ServerError'
      tags:
        - move
      description: >-
        assigns either a services counselor, task ordering officer, or task
        invoicing officer to the move
      operationId: updateAssignedOfficeUser
  /moves/{moveID}/unassignOfficeUser:
    parameters:
      - description: ID of the move
        in: path
        name: moveID
        required: true
        format: uuid
        type: string
      - in: body
        name: body
        schema:
          properties:
            roleType:
              type: string
          required:
            - roleType
    patch:
      consumes:
        - application/json
      produces:
        - application/json
      responses:
        '200':
          description: Successfully unassigned office user from the move
          schema:
            $ref: '#/definitions/Move'
        '500':
          $ref: '#/responses/ServerError'
      tags:
        - move
      description: >-
        unassigns either a services counselor, task ordering officer, or task
        invoicing officer from the move
      operationId: deleteAssignedOfficeUser
  /moves/{officeUserID}/CheckForLockedMovesAndUnlock:
    parameters:
      - description: ID of the move's officer
        in: path
        name: officeUserID
        required: true
        format: uuid
        type: string
    patch:
      consumes:
        - application/json
      produces:
        - application/json
      responses:
        '200':
          description: Successfully unlocked officer's move(s).
          schema:
            type: object
            properties:
              successMessage:
                type: string
                example: OK
        '500':
          $ref: '#/responses/ServerError'
      tags:
        - move
      description: Finds and unlocks any locked moves by an office user
      operationId: checkForLockedMovesAndUnlock
definitions:
  ApplicationParameters:
    type: object
    properties:
      validationCode:
        type: string
        format: string
        x-nullable: true
      parameterName:
        type: string
        format: string
        x-nullable: true
      parameterValue:
        type: string
        format: string
        x-nullable: true
  PostDocumentPayload:
    type: object
    properties:
      service_member_id:
        type: string
        format: uuid
        title: The service member this document belongs to
  InvalidRequestResponsePayload:
    type: object
    properties:
      errors:
        type: object
        additionalProperties:
          type: string
  ClientError:
    type: object
    properties:
      title:
        type: string
      detail:
        type: string
      instance:
        type: string
        format: uuid
    required:
      - title
      - detail
      - instance
  ValidationError:
    allOf:
      - $ref: '#/definitions/ClientError'
      - type: object
    properties:
      invalid_fields:
        type: object
        additionalProperties:
          type: string
    required:
      - invalid_fields
  BackupContact:
    type: object
    properties:
      name:
        type: string
      email:
        type: string
        format: x-email
        example: backupContact@mail.com
      phone:
        type: string
        format: telephone
        pattern: ^[2-9]\d{2}-\d{3}-\d{4}$
    required:
      - name
      - email
      - phone
  Contractor:
    properties:
      contractNumber:
        type: string
      id:
        format: uuid
        type: string
      name:
        type: string
      type:
        type: string
  Role:
    type: object
    properties:
      id:
        type: string
        format: uuid
        example: c56a4180-65aa-42ec-a945-5fd21dec0538
      roleType:
        type: string
        example: customer
      roleName:
        type: string
        example: Task Ordering Officer
      createdAt:
        type: string
        format: date-time
        readOnly: true
      updatedAt:
        type: string
        format: date-time
        readOnly: true
    required:
      - id
      - roleType
      - roleName
      - createdAt
      - updatedAt
  OfficeUser:
    type: object
    properties:
      id:
        type: string
        format: uuid
        example: c56a4180-65aa-42ec-a945-5fd21dec0538
      userId:
        type: string
        format: uuid
      firstName:
        type: string
      middleInitials:
        type: string
      lastName:
        type: string
      email:
        type: string
        format: x-email
        pattern: ^[a-zA-Z0-9._%+-]+@[a-zA-Z0-9.-]+\.[a-zA-Z]{2,}$
      telephone:
        type: string
        format: telephone
        pattern: ^[2-9]\d{2}-\d{3}-\d{4}$
      transportationOfficeId:
        type: string
        format: uuid
      transportationOffice:
        $ref: '#/definitions/TransportationOffice'
      transportationOfficeAssignments:
        type: array
        items:
          $ref: '#/definitions/TransportationOfficeAssignment'
      active:
        type: boolean
      roles:
        type: array
        items:
          $ref: '#/definitions/Role'
      edipi:
        type: string
      otherUniqueId:
        type: string
      rejectionReason:
        type: string
      status:
        type: string
        enum:
          - APPROVED
          - REQUESTED
          - REJECTED
      createdAt:
        type: string
        format: date-time
        readOnly: true
      updatedAt:
        type: string
        format: date-time
        readOnly: true
    required:
      - id
      - firstName
      - middleInitials
      - lastName
      - email
      - telephone
      - transportationOfficeId
      - active
      - roles
      - edipi
      - otherUniqueId
      - rejectionReason
      - status
      - createdAt
      - updatedAt
  LockedOfficeUser:
    type: object
    properties:
      firstName:
        type: string
      lastName:
        type: string
      transportationOfficeId:
        type: string
        format: uuid
      transportationOffice:
        $ref: '#/definitions/TransportationOffice'
  OfficeUserCreate:
    type: object
    properties:
      email:
        type: string
        example: user@userdomain.com
        title: Email
        x-nullable: false
      edipi:
        type: string
        example: '1234567890'
        maxLength: 10
        title: EDIPI
        x-nullable: true
      otherUniqueId:
        type: string
        title: Office user identifier when EDIPI is not available
        x-nullable: true
      firstName:
        type: string
        title: First Name
        x-nullable: false
      middleInitials:
        type: string
        example: L.
        x-nullable: true
        title: Middle Initials
      lastName:
        type: string
        title: Last Name
        x-nullable: false
      telephone:
        type: string
        format: telephone
        pattern: ^[2-9]\d{2}-\d{3}-\d{4}$
        example: 212-555-5555
        x-nullable: false
      transportationOfficeId:
        type: string
        format: uuid
        example: c56a4180-65aa-42ec-a945-5fd21dec0538
        x-nullable: false
      roles:
        type: array
        items:
          $ref: '#/definitions/OfficeUserRole'
        x-nullable: false
    required:
      - firstName
      - lastName
      - email
      - telephone
      - transportationOfficeId
      - roles
  OfficeUserRole:
    type: object
    properties:
      name:
        type: string
        example: Task Ordering Officer
        x-nullable: true
        title: name
      roleType:
        type: string
        example: task_ordering_officer
        x-nullable: true
        title: roleType
  Customer:
    type: object
    properties:
      agency:
        type: string
        title: Agency customer is affilated with
      first_name:
        type: string
        example: John
      last_name:
        type: string
        example: Doe
      phone:
        type: string
        format: telephone
        pattern: ^[2-9]\d{2}-\d{3}-\d{4}$
        x-nullable: true
      email:
        type: string
        format: x-email
        pattern: ^[a-zA-Z0-9._%+-]+@[a-zA-Z0-9.-]+\.[a-zA-Z]{2,}$
        x-nullable: true
      suffix:
        type: string
        example: Jr.
        x-nullable: true
      middle_name:
        type: string
        example: David
        x-nullable: true
      current_address:
        $ref: '#/definitions/Address'
      backup_contact:
        $ref: '#/definitions/BackupContact'
      id:
        type: string
        format: uuid
        example: c56a4180-65aa-42ec-a945-5fd21dec0538
      edipi:
        type: string
      userID:
        type: string
        format: uuid
        example: c56a4180-65aa-42ec-a945-5fd21dec0538
      eTag:
        type: string
      phoneIsPreferred:
        type: boolean
      emailIsPreferred:
        type: boolean
      secondaryTelephone:
        type: string
        format: telephone
        pattern: ^[2-9]\d{2}-\d{3}-\d{4}$|^$
        x-nullable: true
      backupAddress:
        $ref: '#/definitions/Address'
      cacValidated:
        type: boolean
        x-nullable: true
      emplid:
        type: string
        x-nullable: true
  CreatedCustomer:
    type: object
    properties:
      affiliation:
        type: string
        title: Branch of service customer is affilated with
      firstName:
        type: string
        example: John
      lastName:
        type: string
        example: Doe
      telephone:
        type: string
        format: telephone
        pattern: ^[2-9]\d{2}-\d{3}-\d{4}$
        x-nullable: true
      personalEmail:
        type: string
        format: x-email
        pattern: ^[a-zA-Z0-9._%+-]+@[a-zA-Z0-9.-]+\.[a-zA-Z]{2,}$
      suffix:
        type: string
        example: Jr.
        x-nullable: true
      middleName:
        type: string
        example: David
        x-nullable: true
      residentialAddress:
        $ref: '#/definitions/Address'
      backupContact:
        $ref: '#/definitions/BackupContact'
      id:
        type: string
        format: uuid
        example: c56a4180-65aa-42ec-a945-5fd21dec0538
      edipi:
        type: string
        x-nullable: true
      userID:
        type: string
        format: uuid
        example: c56a4180-65aa-42ec-a945-5fd21dec0538
      oktaID:
        type: string
      oktaEmail:
        type: string
      phoneIsPreferred:
        type: boolean
      emailIsPreferred:
        type: boolean
      secondaryTelephone:
        type: string
        format: telephone
        pattern: ^[2-9]\d{2}-\d{3}-\d{4}$
        x-nullable: true
      backupAddress:
        $ref: '#/definitions/Address'
      cacValidated:
        type: boolean
  UpdateCustomerPayload:
    type: object
    properties:
      first_name:
        type: string
        example: John
      last_name:
        type: string
        example: Doe
      phone:
        type: string
        format: telephone
        pattern: ^[2-9]\d{2}-\d{3}-\d{4}$
        x-nullable: true
      email:
        type: string
        format: x-email
        pattern: ^[a-zA-Z0-9._%+-]+@[a-zA-Z0-9.-]+\.[a-zA-Z]{2,}$
        x-nullable: true
      suffix:
        type: string
        example: Jr.
        x-nullable: true
      middle_name:
        type: string
        example: David
        x-nullable: true
      current_address:
        allOf:
          - $ref: '#/definitions/Address'
      backup_contact:
        $ref: '#/definitions/BackupContact'
      phoneIsPreferred:
        type: boolean
      emailIsPreferred:
        type: boolean
      secondaryTelephone:
        type: string
        format: telephone
        pattern: ^[2-9]\d{2}-\d{3}-\d{4}$|^$
        x-nullable: true
      backupAddress:
        allOf:
          - $ref: '#/definitions/Address'
      cac_validated:
        type: boolean
  CreateCustomerPayload:
    type: object
    properties:
      affiliation:
        $ref: '#/definitions/Affiliation'
      edipi:
        type: string
        example: '1234567890'
        maxLength: 10
        x-nullable: false
      emplid:
        type: string
        example: '9485155'
        maxLength: 7
        x-nullable: true
      firstName:
        type: string
        example: John
      middleName:
        type: string
        example: David
        x-nullable: true
      lastName:
        type: string
        example: Doe
      suffix:
        type: string
        example: Jr.
        x-nullable: true
      telephone:
        type: string
        format: telephone
        pattern: ^[2-9]\d{2}-\d{3}-\d{4}$
        x-nullable: true
      secondaryTelephone:
        type: string
        format: telephone
        pattern: ^[2-9]\d{2}-\d{3}-\d{4}$
        x-nullable: true
      personalEmail:
        type: string
        format: x-email
        example: personalEmail@email.com
        pattern: ^[a-zA-Z0-9._%+-]+@[a-zA-Z0-9.-]+\.[a-zA-Z]{2,}$
      phoneIsPreferred:
        type: boolean
      emailIsPreferred:
        type: boolean
      residentialAddress:
        allOf:
          - $ref: '#/definitions/Address'
      backupContact:
        $ref: '#/definitions/BackupContact'
      backupMailingAddress:
        allOf:
          - $ref: '#/definitions/Address'
      createOktaAccount:
        type: boolean
      cacUser:
        type: boolean
  FetchLineOfAccountingPayload:
    type: object
    properties:
      departmentIndicator:
        $ref: '#/definitions/DepartmentIndicator'
      effectiveDate:
        description: >
          The effective date for the Line Of Accounting (LOA) being fetched. Eg,
          the orders issue date or the Non-Temporary Storage (NTS) Move Task
          Order (MTO) approval date. Effective date is used to find "Active"
          TGET data by searching for the TACs and LOAs with begin and end dates
          containing this date. The 'Effective Date' is the date that can be
          either the orders issued date (For HHG shipments), MTO approval date
          (For NTS shipments), or even the current date for NTS shipments with
          no approval yet (Just providing a preview to the office users per
          customer request).
        type: string
        format: date
        example: '2023-01-01'
      tacCode:
        type: string
        minLength: 4
        maxLength: 4
        example: F8J1
  SearchCustomersResult:
    type: object
    properties:
      page:
        type: integer
      perPage:
        type: integer
      totalCount:
        type: integer
      searchCustomers:
        $ref: '#/definitions/SearchCustomers'
  SearchCustomers:
    type: array
    items:
      $ref: '#/definitions/SearchCustomer'
  SearchCustomer:
    type: object
    properties:
      id:
        type: string
        format: uuid
      firstName:
        type: string
        example: John
        x-nullable: true
      lastName:
        type: string
        example: Doe
        x-nullable: true
      edipi:
        type: string
        x-nullable: true
      emplid:
        type: string
        x-nullable: true
      branch:
        type: string
      telephone:
        type: string
        format: telephone
        pattern: ^[2-9]\d{2}-\d{3}-\d{4}$
        x-nullable: true
      personalEmail:
        type: string
        format: x-email
        example: personalEmail@email.com
        pattern: ^[a-zA-Z0-9._%+-]+@[a-zA-Z0-9.-]+\.[a-zA-Z]{2,}$
        x-nullable: true
  Entitlements:
    properties:
      id:
        example: 571008b1-b0de-454d-b843-d71be9f02c04
        format: uuid
        type: string
      authorizedWeight:
        example: 2000
        type: integer
        x-formatting: weight
        x-nullable: true
      dependentsAuthorized:
        example: true
        type: boolean
        x-nullable: true
      gunSafe:
        type: boolean
        example: false
      nonTemporaryStorage:
        example: false
        type: boolean
        x-nullable: true
      privatelyOwnedVehicle:
        example: false
        type: boolean
        x-nullable: true
      proGearWeight:
        example: 2000
        type: integer
        x-formatting: weight
      proGearWeightSpouse:
        example: 500
        type: integer
        x-formatting: weight
      storageInTransit:
        example: 90
        type: integer
        x-nullable: true
      totalWeight:
        example: 500
        type: integer
        x-formatting: weight
      totalDependents:
        example: 2
        type: integer
      requiredMedicalEquipmentWeight:
        example: 500
        type: integer
        x-formatting: weight
      organizationalClothingAndIndividualEquipment:
        example: true
        type: boolean
      accompaniedTour:
        type: boolean
        example: true
        x-nullable: true
        description: >-
          Indicates if the move entitlement allows dependents to travel to the
          new Permanent Duty Station (PDS). This is only present on OCONUS
          moves.
      unaccompaniedBaggageAllowance:
        type: integer
        example: 3
        x-nullable: true
        description: >-
          The amount of weight in pounds that the move is entitled for shipment
          types of Unaccompanied Baggage.
      dependentsUnderTwelve:
        type: integer
        example: 5
        x-nullable: true
        description: >-
          Indicates the number of dependents under the age of twelve for a move.
          This is only present on OCONUS moves.
      dependentsTwelveAndOver:
        type: integer
        example: 3
        x-nullable: true
        description: >-
          Indicates the number of dependents of the age twelve or older for a
          move. This is only present on OCONUS moves.
      eTag:
        type: string
    type: object
  Error:
    properties:
      message:
        type: string
    required:
      - message
    type: object
  Grade:
    type: string
    x-nullable: true
    title: grade
    enum:
      - E_1
      - E_2
      - E_3
      - E_4
      - E_5
      - E_6
      - E_7
      - E_8
      - E_9
      - E_9_SPECIAL_SENIOR_ENLISTED
      - O_1_ACADEMY_GRADUATE
      - O_2
      - O_3
      - O_4
      - O_5
      - O_6
      - O_7
      - O_8
      - O_9
      - O_10
      - W_1
      - W_2
      - W_3
      - W_4
      - W_5
      - AVIATION_CADET
      - CIVILIAN_EMPLOYEE
      - ACADEMY_CADET
      - MIDSHIPMAN
    x-display-value:
      E_1: E-1
      E_2: E-2
      E_3: E-3
      E_4: E-4
      E_5: E-5
      E_6: E-6
      E_7: E-7
      E_8: E-8
      E_9: E-9
      E_9_SPECIAL_SENIOR_ENLISTED: E-9 (Special Senior Enlisted)
      O_1_ACADEMY_GRADUATE: O-1 or Service Academy Graduate
      O_2: O-2
      O_3: O-3
      O_4: O-4
      O_5: O-5
      O_6: O-6
      O_7: O-7
      O_8: O-8
      O_9: O-9
      O_10: O-10
      W_1: W-1
      W_2: W-2
      W_3: W-3
      W_4: W-4
      W_5: W-5
      AVIATION_CADET: Aviation Cadet
      CIVILIAN_EMPLOYEE: Civilian Employee
      ACADEMY_CADET: Service Academy Cadet
      MIDSHIPMAN: Midshipman
  Move:
    properties:
      id:
        example: 1f2270c7-7166-40ae-981e-b200ebdf3054
        format: uuid
        type: string
      serviceCounselingCompletedAt:
        format: date-time
        type: string
        x-nullable: true
      availableToPrimeAt:
        format: date-time
        type: string
        x-nullable: true
      approvedAt:
        format: date-time
        type: string
        x-nullable: true
      billableWeightsReviewedAt:
        format: date-time
        type: string
        x-nullable: true
      contractorId:
        type: string
        format: uuid
        x-nullable: true
      contractor:
        $ref: '#/definitions/Contractor'
      locator:
        type: string
        example: 1K43AR
      ordersId:
        type: string
        format: uuid
        example: c56a4180-65aa-42ec-a945-5fd21dec0538
      orders:
        $ref: '#/definitions/Order'
      referenceId:
        example: 1001-3456
        type: string
        x-nullable: true
      status:
        $ref: '#/definitions/MoveStatus'
      excess_weight_qualified_at:
        type: string
        format: date-time
        description: >-
          Timestamp of when the estimated shipment weights of the move reached
          90% of the weight allowance
        x-nullable: true
      excess_weight_acknowledged_at:
        type: string
        format: date-time
        description: >-
          Timestamp of when the TOO acknowledged the excess weight risk by
          either dismissing the alert or updating the max billable weight
        x-nullable: true
      tioRemarks:
        type: string
        example: approved additional weight
        x-nullable: true
      financialReviewFlag:
        type: boolean
        example: false
        description: >-
          This flag is set by office users if a move should be reviewed by a
          Financial Office
        x-nullable: false
        readOnly: true
      financialReviewRemarks:
        type: string
        example: Destination address is too far from duty location
        x-nullable: true
        readOnly: true
      closeoutOffice:
        $ref: '#/definitions/TransportationOffice'
      closeoutOfficeId:
        type: string
        format: uuid
        description: >-
          The transportation office that will handle reviewing PPM Closeout
          documentation for Army and Air Force service members
        x-nullable: true
      approvalsRequestedAt:
        type: string
        format: date-time
        description: >-
          The time at which a move is sent back to the TOO becuase the prime
          added a new service item for approval
        x-nullable: true
      createdAt:
        type: string
        format: date-time
      submittedAt:
        type: string
        format: date-time
        x-nullable: true
      updatedAt:
        type: string
        format: date-time
      eTag:
        type: string
      shipmentGBLOC:
        $ref: '#/definitions/GBLOC'
      lockedByOfficeUserID:
        type: string
        format: uuid
        x-nullable: true
      lockedByOfficeUser:
        $ref: '#/definitions/LockedOfficeUser'
        x-nullable: true
      lockExpiresAt:
        type: string
        format: date-time
        x-nullable: true
      additionalDocuments:
        $ref: '#/definitions/Document'
      SCAssignedUser:
        $ref: '#/definitions/AssignedOfficeUser'
      TOOAssignedUser:
        $ref: '#/definitions/AssignedOfficeUser'
      TIOAssignedUser:
        $ref: '#/definitions/AssignedOfficeUser'
  MoveHistory:
    properties:
      id:
        description: move ID
        example: 1f2270c7-7166-40ae-981e-b200ebdf3054
        format: uuid
        type: string
      historyRecords:
        description: A list of MoveAuditHistory's connected to the move.
        $ref: '#/definitions/MoveAuditHistories'
      locator:
        description: move locator
        type: string
        example: 1K43AR
      referenceId:
        description: move referenceID
        example: 1001-3456
        type: string
        x-nullable: true
  MoveHistoryResult:
    type: object
    properties:
      page:
        type: integer
      perPage:
        type: integer
      totalCount:
        type: integer
      id:
        description: move ID
        example: 1f2270c7-7166-40ae-981e-b200ebdf3054
        format: uuid
        type: string
      historyRecords:
        description: A list of MoveAuditHistory's connected to the move.
        $ref: '#/definitions/MoveAuditHistories'
      locator:
        description: move locator
        type: string
        example: 1K43AR
      referenceId:
        description: move referenceID
        example: 1001-3456
        type: string
        x-nullable: true
  MoveAuditHistories:
    type: array
    items:
      $ref: '#/definitions/MoveAuditHistory'
  MoveAuditHistory:
    properties:
      id:
        description: id from audity_history table
        example: 1f2270c7-7166-40ae-981e-b200ebdf3054
        format: uuid
        type: string
      schemaName:
        description: Database schema audited table for this event is in
        type: string
      tableName:
        description: name of database table that was changed
        type: string
      relId:
        description: relation OID. Table OID (object identifier). Changes with drop/create.
        type: integer
      objectId:
        description: id column for the tableName where the data was changed
        example: 1f2270c7-7166-40ae-981e-b200ebdf3054
        format: uuid
        type: string
        x-nullable: true
      sessionUserId:
        example: 1f2270c7-7166-40ae-981e-b200ebdf3054
        format: uuid
        type: string
        x-nullable: true
      sessionUserFirstName:
        example: foo
        type: string
        x-nullable: true
      sessionUserLastName:
        example: bar
        type: string
        x-nullable: true
      sessionUserEmail:
        example: foobar@example.com
        type: string
        x-nullable: true
      sessionUserTelephone:
        format: telephone
        type: string
        pattern: ^[2-9]\d{2}-\d{3}-\d{4}$
        x-nullable: true
      context:
        type: array
        items:
          type: object
          additionalProperties:
            type: string
        x-nullable: true
      contextId:
        description: id column for the context table the record belongs to
        example: 1f2270c7-7166-40ae-981e-b200ebdf3054
        type: string
        x-nullable: true
      eventName:
        description: API endpoint name that was called to make the change
        type: string
        x-nullable: true
      actionTstampTx:
        description: Transaction start timestamp for tx in which audited event occurred
        type: string
        format: date-time
      actionTstampStm:
        description: Statement start timestamp for tx in which audited event occurred
        type: string
        format: date-time
      actionTstampClk:
        description: Wall clock time at which audited event's trigger call occurred
        type: string
        format: date-time
      transactionId:
        description: >-
          Identifier of transaction that made the change. May wrap, but unique
          paired with action_tstamp_tx.
        type: integer
        x-nullable: true
      action:
        description: Action type; I = insert, D = delete, U = update, T = truncate
        type: string
      oldValues:
        description: >-
          A list of (old/previous) MoveAuditHistoryItem's for a record before
          the change.
        type: object
        additionalProperties: true
        x-nullable: true
      changedValues:
        description: >-
          A list of (changed/updated) MoveAuditHistoryItem's for a record after
          the change.
        type: object
        additionalProperties: true
        x-nullable: true
      statementOnly:
        description: >-
          true if audit event is from an FOR EACH STATEMENT trigger, false for
          FOR EACH ROW'
        type: boolean
        example: false
  MoveAuditHistoryItems:
    type: array
    items:
      $ref: '#/definitions/MoveAuditHistoryItem'
  MoveAuditHistoryItem:
    properties:
      columnName:
        type: string
      columnValue:
        type: string
  MoveStatus:
    type: string
    enum:
      - DRAFT
      - NEEDS SERVICE COUNSELING
      - SERVICE COUNSELING COMPLETED
      - SUBMITTED
      - APPROVALS REQUESTED
      - APPROVED
      - CANCELED
  PPMStatus:
    type: string
    enum:
      - CANCELED
      - DRAFT
      - SUBMITTED
      - WAITING_ON_CUSTOMER
      - NEEDS_ADVANCE_APPROVAL
      - NEEDS_CLOSEOUT
      - CLOSEOUT_COMPLETE
      - COMPLETED
  DeptIndicator:
    type: string
    title: Dept. indicator
    x-nullable: true
    enum:
      - NAVY_AND_MARINES
      - ARMY
      - ARMY_CORPS_OF_ENGINEERS
      - AIR_AND_SPACE_FORCE
      - COAST_GUARD
      - OFFICE_OF_SECRETARY_OF_DEFENSE
    x-display-value:
      NAVY_AND_MARINES: 17 Navy and Marine Corps
      ARMY: 21 Army
      ARMY_CORPS_OF_ENGINEERS: 96 Army Corps of Engineers
      AIR_AND_SPACE_FORCE: 57 Air Force and Space Force
      COAST_GUARD: 70 Coast Guard
      OFFICE_OF_SECRETARY_OF_DEFENSE: 97 Office of the Secretary of Defense
  OrdersTypeDetail:
    type: string
    title: Orders type detail
    x-nullable: true
    enum:
      - HHG_PERMITTED
      - PCS_TDY
      - HHG_RESTRICTED_PROHIBITED
      - HHG_RESTRICTED_AREA
      - INSTRUCTION_20_WEEKS
      - HHG_PROHIBITED_20_WEEKS
      - DELAYED_APPROVAL
    x-display-value:
      HHG_PERMITTED: Shipment of HHG Permitted
      PCS_TDY: PCS with TDY Enroute
      HHG_RESTRICTED_PROHIBITED: Shipment of HHG Restricted or Prohibited
      HHG_RESTRICTED_AREA: HHG Restricted Area-HHG Prohibited
      INSTRUCTION_20_WEEKS: Course of Instruction 20 Weeks or More
      HHG_PROHIBITED_20_WEEKS: Shipment of HHG Prohibited but Authorized within 20 weeks
      DELAYED_APPROVAL: Delayed Approval 20 Weeks or More
  Order:
    properties:
      id:
        example: 1f2270c7-7166-40ae-981e-b200ebdf3054
        format: uuid
        type: string
      customerID:
        example: c56a4180-65aa-42ec-a945-5fd21dec0538
        format: uuid
        type: string
      customer:
        $ref: '#/definitions/Customer'
      moveCode:
        type: string
        example: H2XFJF
      first_name:
        type: string
        example: John
        readOnly: true
      last_name:
        type: string
        example: Doe
        readOnly: true
      grade:
        $ref: '#/definitions/Grade'
      agency:
        $ref: '#/definitions/Affiliation'
      entitlement:
        $ref: '#/definitions/Entitlements'
      destinationDutyLocation:
        $ref: '#/definitions/DutyLocation'
      destinationDutyLocationGBLOC:
        $ref: '#/definitions/GBLOC'
      originDutyLocation:
        $ref: '#/definitions/DutyLocation'
      originDutyLocationGBLOC:
        $ref: '#/definitions/GBLOC'
      moveTaskOrderID:
        example: c56a4180-65aa-42ec-a945-5fd21dec0538
        format: uuid
        type: string
      uploaded_order_id:
        example: c56a4180-65aa-42ec-a945-5fd21dec0538
        format: uuid
        type: string
      uploadedAmendedOrderID:
        example: c56a4180-65aa-42ec-a945-5fd21dec0538
        format: uuid
        type: string
        x-nullable: true
      amendedOrdersAcknowledgedAt:
        type: string
        format: date-time
        x-nullable: true
      order_number:
        type: string
        x-nullable: true
        example: 030-00362
      order_type:
        $ref: '#/definitions/OrdersType'
      order_type_detail:
        $ref: '#/definitions/OrdersTypeDetail'
        x-nullable: true
      date_issued:
        type: string
        format: date
        example: '2020-01-01'
      report_by_date:
        type: string
        format: date
        example: '2020-01-01'
      department_indicator:
        $ref: '#/definitions/DeptIndicator'
        x-nullable: true
      tac:
        type: string
        title: TAC
        example: F8J1
        x-nullable: true
      sac:
        type: string
        title: SAC
        example: N002214CSW32Y9
        x-nullable: true
      ntsTac:
        type: string
        title: NTS TAC
        example: F8J1
        x-nullable: true
      ntsSac:
        type: string
        title: NTS SAC
        example: N002214CSW32Y9
        x-nullable: true
      has_dependents:
        type: boolean
        example: false
        title: Are dependents included in your orders?
      spouse_has_pro_gear:
        type: boolean
        example: false
        title: >-
          Do you have a spouse who will need to move items related to their
          occupation (also known as spouse pro-gear)?
      supplyAndServicesCostEstimate:
        type: string
      packingAndShippingInstructions:
        type: string
      methodOfPayment:
        type: string
      naics:
        type: string
      orders_type:
        $ref: '#/definitions/OrdersType'
      eTag:
        type: string
    type: object
  Location:
    type: object
    properties:
      label:
        type: string
        example: Label for display
      value:
        type: string
        example: Value for location
    required:
      - label
      - value
  Locations:
    type: array
    items:
      $ref: '#/definitions/Location'
  OrderBody:
    type: object
    properties:
      id:
        type: string
        format: uuid
  CreateOrders:
    type: object
    properties:
      serviceMemberId:
        type: string
        format: uuid
        example: c56a4180-65aa-42ec-a945-5fd21dec0538
      issueDate:
        type: string
        description: The date and time that these orders were cut.
        format: date
        title: Orders date
      reportByDate:
        type: string
        description: Report By Date
        format: date
        title: Report-by date
      ordersType:
        $ref: '#/definitions/OrdersType'
      ordersTypeDetail:
        $ref: '#/definitions/OrdersTypeDetail'
      hasDependents:
        type: boolean
        title: Are dependents included in your orders?
      spouseHasProGear:
        type: boolean
        title: >-
          Do you have a spouse who will need to move items related to their
          occupation (also known as spouse pro-gear)?
      newDutyLocationId:
        type: string
        format: uuid
        example: c56a4180-65aa-42ec-a945-5fd21dec0538
      ordersNumber:
        type: string
        title: Orders Number
        x-nullable: true
        example: 030-00362
      tac:
        type: string
        title: TAC
        example: F8J1
        x-nullable: true
      sac:
        type: string
        title: SAC
        example: N002214CSW32Y9
        x-nullable: true
      departmentIndicator:
        $ref: '#/definitions/DeptIndicator'
      grade:
        $ref: '#/definitions/Grade'
      originDutyLocationId:
        type: string
        format: uuid
        example: c56a4180-65aa-42ec-a945-5fd21dec0538
      accompaniedTour:
        type: boolean
        example: true
        x-nullable: true
        description: >-
          Indicates if the move entitlement allows dependents to travel to the
          new Permanent Duty Station (PDS). This is only present on OCONUS
          moves.
      dependentsUnderTwelve:
        type: integer
        example: 5
        x-nullable: true
        description: >-
          Indicates the number of dependents under the age of twelve for a move.
          This is only present on OCONUS moves.
      dependentsTwelveAndOver:
        type: integer
        example: 3
        x-nullable: true
        description: >-
          Indicates the number of dependents of the age twelve or older for a
          move. This is only present on OCONUS moves.
    required:
      - serviceMemberId
      - issueDate
      - reportByDate
      - ordersType
      - hasDependents
      - spouseHasProGear
      - newDutyLocationId
  CounselingUpdateOrderPayload:
    type: object
    properties:
      issueDate:
        type: string
        description: The date and time that these orders were cut.
        format: date
        example: '2018-04-26'
        title: Orders date
      reportByDate:
        type: string
        description: Report By Date
        format: date
        example: '2018-04-26'
        title: Report-by date
      ordersType:
        $ref: '#/definitions/OrdersType'
      ordersTypeDetail:
        $ref: '#/definitions/OrdersTypeDetail'
      ordersNumber:
        type: string
        title: Orders Number
        x-nullable: true
        example: 030-00362
      departmentIndicator:
        $ref: '#/definitions/DeptIndicator'
        x-nullable: true
      originDutyLocationId:
        type: string
        format: uuid
        example: c56a4180-65aa-42ec-a945-5fd21dec0538
      newDutyLocationId:
        type: string
        format: uuid
        example: c56a4180-65aa-42ec-a945-5fd21dec0538
      tac:
        type: string
        title: HHG TAC
        minLength: 4
        maxLength: 4
        example: F8J1
        x-nullable: true
      sac:
        title: HHG SAC
        example: N002214CSW32Y9
        $ref: '#/definitions/NullableString'
      ntsTac:
        title: NTS TAC
        minLength: 4
        maxLength: 4
        example: F8J1
        $ref: '#/definitions/NullableString'
      ntsSac:
        title: NTS SAC
        example: N002214CSW32Y9
        $ref: '#/definitions/NullableString'
      grade:
        $ref: '#/definitions/Grade'
    required:
      - issueDate
      - reportByDate
      - ordersType
      - originDutyLocationId
      - newDutyLocationId
  UpdateOrderPayload:
    type: object
    properties:
      issueDate:
        type: string
        description: The date and time that these orders were cut.
        format: date
        example: '2018-04-26'
        title: Orders date
      reportByDate:
        type: string
        description: Report By Date
        format: date
        example: '2018-04-26'
        title: Report-by date
      ordersType:
        $ref: '#/definitions/OrdersType'
      ordersTypeDetail:
        $ref: '#/definitions/OrdersTypeDetail'
      originDutyLocationId:
        type: string
        format: uuid
        example: c56a4180-65aa-42ec-a945-5fd21dec0538
      newDutyLocationId:
        type: string
        format: uuid
        example: c56a4180-65aa-42ec-a945-5fd21dec0538
      ordersNumber:
        type: string
        title: Orders Number
        x-nullable: true
        example: 030-00362
      tac:
        type: string
        title: HHG TAC
        minLength: 4
        maxLength: 4
        example: F8J1
        x-nullable: true
      sac:
        title: HHG SAC
        example: N002214CSW32Y9
        $ref: '#/definitions/NullableString'
      ntsTac:
        title: NTS TAC
        minLength: 4
        maxLength: 4
        example: F8J1
        $ref: '#/definitions/NullableString'
      ntsSac:
        title: NTS SAC
        example: N002214CSW32Y9
        $ref: '#/definitions/NullableString'
      departmentIndicator:
        $ref: '#/definitions/DeptIndicator'
        x-nullable: true
      ordersAcknowledgement:
        description: >-
          Confirmation that the new amended orders were reviewed after
          previously approving the original orders
        type: boolean
        x-nullable: true
      grade:
        $ref: '#/definitions/Grade'
    required:
      - issueDate
      - reportByDate
      - ordersType
      - newDutyLocationId
      - originDutyLocationId
  UpdateAllowancePayload:
    type: object
    properties:
      grade:
        $ref: '#/definitions/Grade'
      dependentsAuthorized:
        type: boolean
        x-nullable: true
      agency:
        $ref: '#/definitions/Affiliation'
      proGearWeight:
        description: unit is in lbs
        example: 2000
        type: integer
        minimum: 0
        maximum: 2000
        x-formatting: weight
        x-nullable: true
      proGearWeightSpouse:
        description: unit is in lbs
        example: 500
        type: integer
        minimum: 0
        maximum: 500
        x-formatting: weight
        x-nullable: true
      requiredMedicalEquipmentWeight:
        description: unit is in lbs
        example: 2000
        type: integer
        minimum: 0
        x-formatting: weight
      organizationalClothingAndIndividualEquipment:
        description: only for Army
        type: boolean
        x-nullable: true
      storageInTransit:
        description: >-
          the number of storage in transit days that the customer is entitled to
          for a given shipment on their move
        type: integer
        minimum: 0
      gunSafe:
        description: >-
          True if user is entitled to move a gun safe (up to 500 lbs) as part of
          their move without it being charged against their weight allowance.
        type: boolean
        x-nullable: true
      accompaniedTour:
        type: boolean
        example: true
        x-nullable: true
        description: >-
          Indicates if the move entitlement allows dependents to travel to the
          new Permanent Duty Station (PDS). This is only present on OCONUS
          moves.
      dependentsUnderTwelve:
        type: integer
        example: 5
        x-nullable: true
        description: >-
          Indicates the number of dependents under the age of twelve for a move.
          This is only present on OCONUS moves.
      dependentsTwelveAndOver:
        type: integer
        example: 3
        x-nullable: true
        description: >-
          Indicates the number of dependents of the age twelve or older for a
          move. This is only present on OCONUS moves.
      ubAllowance:
        example: 500
        type: integer
        x-nullable: true
  UpdateBillableWeightPayload:
    type: object
    properties:
      authorizedWeight:
        description: unit is in lbs
        example: 2000
        minimum: 1
        type: integer
        x-formatting: weight
        x-nullable: true
  UpdateMaxBillableWeightAsTIOPayload:
    type: object
    properties:
      authorizedWeight:
        description: unit is in lbs
        example: 2000
        minimum: 1
        type: integer
        x-formatting: weight
        x-nullable: true
      tioRemarks:
        description: TIO remarks for updating the max billable weight
        example: Increasing max billable weight
        type: string
        minLength: 1
        x-nullable: true
    required:
      - authorizedWeight
      - tioRemarks
  CounselingUpdateAllowancePayload:
    type: object
    properties:
      grade:
        $ref: '#/definitions/Grade'
      dependentsAuthorized:
        type: boolean
        x-nullable: true
      agency:
        $ref: '#/definitions/Affiliation'
      proGearWeight:
        minimum: 0
        maximum: 2000
        description: unit is in lbs
        example: 2000
        type: integer
        x-formatting: weight
        x-nullable: true
      proGearWeightSpouse:
        minimum: 0
        maximum: 500
        description: unit is in lbs
        example: 2000
        type: integer
        x-formatting: weight
        x-nullable: true
      requiredMedicalEquipmentWeight:
        minimum: 0
        description: unit is in lbs
        example: 2000
        type: integer
        x-formatting: weight
      organizationalClothingAndIndividualEquipment:
        description: only for Army
        type: boolean
        x-nullable: true
      storageInTransit:
        description: >-
          the number of storage in transit days that the customer is entitled to
          for a given shipment on their move
        type: integer
        minimum: 0
      gunSafe:
        description: >-
          True if user is entitled to move a gun safe (up to 500 lbs) as part of
          their move without it being charged against their weight allowance.
        type: boolean
        x-nullable: true
      accompaniedTour:
        type: boolean
        example: true
        x-nullable: true
        description: >-
          Indicates if the move entitlement allows dependents to travel to the
          new Permanent Duty Station (PDS). This is only present on OCONUS
          moves.
      dependentsUnderTwelve:
        type: integer
        example: 5
        x-nullable: true
        description: >-
          Indicates the number of dependents under the age of twelve for a move.
          This is only present on OCONUS moves.
      dependentsTwelveAndOver:
        type: integer
        example: 3
        x-nullable: true
        description: >-
          Indicates the number of dependents of the age twelve or older for a
          move. This is only present on OCONUS moves.
      ubAllowance:
        example: 500
        type: integer
        x-nullable: true
  MoveTaskOrder:
    description: The Move (MoveTaskOrder)
    properties:
      id:
        example: 1f2270c7-7166-40ae-981e-b200ebdf3054
        format: uuid
        type: string
      createdAt:
        format: date-time
        type: string
      orderID:
        example: c56a4180-65aa-42ec-a945-5fd21dec0538
        format: uuid
        type: string
      locator:
        type: string
        example: 1K43AR
      referenceId:
        example: 1001-3456
        type: string
      serviceCounselingCompletedAt:
        format: date-time
        type: string
        x-nullable: true
      availableToPrimeAt:
        format: date-time
        type: string
        x-nullable: true
      approvedAt:
        format: date-time
        type: string
        x-nullable: true
      updatedAt:
        format: date-time
        type: string
      destinationAddress:
        $ref: '#/definitions/Address'
      pickupAddress:
        $ref: '#/definitions/Address'
      destinationDutyLocation:
        example: 1f2270c7-7166-40ae-981e-b200ebdf3054
        format: uuid
        type: string
      originDutyLocation:
        example: 1f2270c7-7166-40ae-981e-b200ebdf3054
        format: uuid
        type: string
      entitlements:
        $ref: '#/definitions/Entitlements'
      requestedPickupDate:
        format: date
        type: string
      tioRemarks:
        type: string
        example: approved additional weight
        x-nullable: true
      eTag:
        type: string
    type: object
  MoveTaskOrders:
    items:
      $ref: '#/definitions/MoveTaskOrder'
    type: array
  PaymentRequest:
    properties:
      proofOfServiceDocs:
        $ref: '#/definitions/ProofOfServiceDocs'
      id:
        example: c56a4180-65aa-42ec-a945-5fd21dec0538
        format: uuid
        readOnly: true
        type: string
      isFinal:
        default: false
        type: boolean
      moveTaskOrder:
        $ref: '#/definitions/Move'
      moveTaskOrderID:
        example: c56a4180-65aa-42ec-a945-5fd21dec0538
        format: uuid
        type: string
      rejectionReason:
        example: documentation was incomplete
        type: string
        x-nullable: true
      serviceItems:
        $ref: '#/definitions/PaymentServiceItems'
      status:
        $ref: '#/definitions/PaymentRequestStatus'
      paymentRequestNumber:
        example: 1234-5678-1
        readOnly: true
        type: string
      recalculationOfPaymentRequestID:
        example: c56a4180-65aa-42ec-a945-5fd21dec0538
        format: uuid
        type: string
        readOnly: true
        x-nullable: true
      eTag:
        type: string
      reviewedAt:
        format: date-time
        type: string
        x-nullable: true
      createdAt:
        format: date-time
        type: string
      sentToGexAt:
        format: date-time
        type: string
        x-nullable: true
      receivedByGexAt:
        format: date-time
        type: string
        x-nullable: true
      ediErrorType:
        description: >-
          Type of EDI reporting or causing the issue. Can be EDI 997, 824, and
          858.
        type: string
        x-nullable: true
      ediErrorCode:
        description: Reported code from syncada for the EDI error encountered
        type: string
        x-nullable: true
      ediErrorDescription:
        description: The reason the services counselor has excluded or rejected the item.
        type: string
        x-nullable: true
      tppsInvoiceAmountPaidTotalMillicents:
        type: integer
        format: millients
        title: >-
          Total amount that TPPS paid for all service items on the payment
          request in millicents
        x-nullable: true
      tppsInvoiceSellerPaidDate:
        type: string
        format: date-time
        title: Date that TPPS paid HS for the payment request
        x-nullable: true
    type: object
  PaymentRequests:
    items:
      $ref: '#/definitions/PaymentRequest'
    type: array
  PaymentServiceItems:
    items:
      $ref: '#/definitions/PaymentServiceItem'
    type: array
  PaymentServiceItem:
    properties:
      id:
        example: c56a4180-65aa-42ec-a945-5fd21dec0538
        format: uuid
        readOnly: true
        type: string
      createdAt:
        format: date-time
        type: string
      paymentRequestID:
        example: c56a4180-65aa-42ec-a945-5fd21dec0538
        format: uuid
        type: string
      mtoServiceItemID:
        example: c56a4180-65aa-42ec-a945-5fd21dec0538
        format: uuid
        type: string
      mtoServiceItemCode:
        example: DLH
        type: string
      mtoServiceItemName:
        example: Move management
        type: string
      mtoShipmentType:
        $ref: '#/definitions/MTOShipmentType'
      mtoShipmentID:
        type: string
        format: uuid
        example: c56a4180-65aa-42ec-a945-5fd21dec0538
        x-nullable: true
      status:
        $ref: '#/definitions/PaymentServiceItemStatus'
      priceCents:
        type: integer
        format: cents
        title: Price of the service item in cents
        x-nullable: true
      rejectionReason:
        example: documentation was incomplete
        type: string
        x-nullable: true
      referenceID:
        example: 1234-5678-c56a4180
        readOnly: true
        format: string
      paymentServiceItemParams:
        $ref: '#/definitions/PaymentServiceItemParams'
      eTag:
        type: string
      tppsInvoiceAmountPaidPerServiceItemMillicents:
        type: integer
        format: millicents
        title: Amount that TPPS paid for the individual service item in millicents
        x-nullable: true
    type: object
  PaymentRequestStatus:
    type: string
    enum:
      - PENDING
      - REVIEWED
      - REVIEWED_AND_ALL_SERVICE_ITEMS_REJECTED
      - SENT_TO_GEX
      - TPPS_RECEIVED
      - PAID
      - EDI_ERROR
      - DEPRECATED
    title: Payment Request Status
  ProofOfServiceDocs:
    items:
      $ref: '#/definitions/ProofOfServiceDoc'
    type: array
  ProofOfServiceDoc:
    properties:
      isWeightTicket:
        type: boolean
      uploads:
        items:
          $ref: '#/definitions/Upload'
        type: array
  ShipmentsPaymentSITBalance:
    items:
      $ref: '#/definitions/ShipmentPaymentSITBalance'
    type: array
  ShipmentPaymentSITBalance:
    properties:
      shipmentID:
        type: string
        format: uuid
      totalSITDaysAuthorized:
        type: integer
      totalSITDaysRemaining:
        type: integer
      totalSITEndDate:
        type: string
        format: date
        x-nullable: true
      pendingSITDaysInvoiced:
        type: integer
      pendingBilledStartDate:
        type: string
        format: date
        x-nullable: true
      pendingBilledEndDate:
        type: string
        format: date
        x-nullable: true
      previouslyBilledDays:
        type: integer
        x-nullable: true
      previouslyBilledStartDate:
        type: string
        format: date
        x-nullable: true
      previouslyBilledEndDate:
        type: string
        format: date
        x-nullable: true
  UpdateShipment:
    type: object
    properties:
      shipmentType:
        $ref: '#/definitions/MTOShipmentType'
      requestedPickupDate:
        format: date
        type: string
        x-nullable: true
      requestedDeliveryDate:
        format: date
        type: string
        x-nullable: true
      customerRemarks:
        type: string
        example: handle with care
        x-nullable: true
      counselorRemarks:
        type: string
        example: counselor approved
        x-nullable: true
      billableWeightCap:
        type: integer
        description: estimated weight of the shuttle service item provided by the prime
        example: 2500
        x-formatting: weight
        x-nullable: true
      billableWeightJustification:
        type: string
        example: more weight than expected
        x-nullable: true
      pickupAddress:
        allOf:
          - $ref: '#/definitions/Address'
      destinationAddress:
        allOf:
          - $ref: '#/definitions/Address'
      secondaryDeliveryAddress:
        allOf:
          - $ref: '#/definitions/Address'
      secondaryPickupAddress:
        allOf:
          - $ref: '#/definitions/Address'
      hasSecondaryPickupAddress:
        type: boolean
        x-nullable: true
        x-omitempty: false
      hasSecondaryDeliveryAddress:
        type: boolean
        x-nullable: true
        x-omitempty: false
      tertiaryDeliveryAddress:
        allOf:
          - $ref: '#/definitions/Address'
      tertiaryPickupAddress:
        allOf:
          - $ref: '#/definitions/Address'
      hasTertiaryPickupAddress:
        type: boolean
        x-nullable: true
        x-omitempty: false
      hasTertiaryDeliveryAddress:
        type: boolean
        x-nullable: true
        x-omitempty: false
      actualProGearWeight:
        type: integer
        x-nullable: true
        x-omitempty: false
      actualSpouseProGearWeight:
        type: integer
        x-nullable: true
        x-omitempty: false
      destinationType:
        $ref: '#/definitions/DestinationType'
      agents:
        $ref: '#/definitions/MTOAgents'
        x-nullable: true
      tacType:
        $ref: '#/definitions/LOATypeNullable'
      sacType:
        $ref: '#/definitions/LOATypeNullable'
      usesExternalVendor:
        type: boolean
        example: false
        x-nullable: true
      serviceOrderNumber:
        type: string
        x-nullable: true
      ntsRecordedWeight:
        description: >-
          The previously recorded weight for the NTS Shipment. Used for NTS
          Release to know what the previous primeActualWeight or billable weight
          was.
        example: 2000
        type: integer
        x-formatting: weight
        x-nullable: true
      storageFacility:
        x-nullable: true
        $ref: '#/definitions/StorageFacility'
      ppmShipment:
        $ref: '#/definitions/UpdatePPMShipment'
      boatShipment:
        $ref: '#/definitions/UpdateBoatShipment'
      mobileHomeShipment:
        $ref: '#/definitions/UpdateMobileHomeShipment'
  UpdatePPMShipment:
    type: object
    properties:
      expectedDepartureDate:
        description: |
          Date the customer expects to move.
        format: date
        type: string
        x-nullable: true
      actualMoveDate:
        format: date
        type: string
        x-nullable: true
      pickupAddress:
        allOf:
          - $ref: '#/definitions/Address'
      actualPickupPostalCode:
        description: >
          The actual postal code where the PPM shipment started. To be filled
          once the customer has moved the shipment.
        format: zip
        type: string
        title: ZIP
        example: '90210'
        pattern: ^(\d{5})$
        x-nullable: true
      secondaryPickupAddress:
        allOf:
          - $ref: '#/definitions/Address'
      destinationAddress:
        allOf:
          - $ref: '#/definitions/PPMDestinationAddress'
      actualDestinationPostalCode:
        description: >
          The actual postal code where the PPM shipment ended. To be filled once
          the customer has moved the shipment.
        format: zip
        type: string
        title: ZIP
        example: '90210'
        pattern: ^(\d{5})$
        x-nullable: true
      secondaryDestinationAddress:
        allOf:
          - $ref: '#/definitions/Address'
      hasSecondaryPickupAddress:
        type: boolean
        x-nullable: true
        x-omitempty: false
      hasSecondaryDestinationAddress:
        type: boolean
        x-nullable: true
        x-omitempty: false
      tertiaryPickupAddress:
        allOf:
          - $ref: '#/definitions/Address'
      tertiaryDestinationAddress:
        allOf:
          - $ref: '#/definitions/Address'
      hasTertiaryPickupAddress:
        type: boolean
        x-nullable: true
        x-omitempty: false
      hasTertiaryDestinationAddress:
        type: boolean
        x-nullable: true
        x-omitempty: false
      w2Address:
        x-nullable: true
        $ref: '#/definitions/Address'
      sitExpected:
        type: boolean
        x-nullable: true
      sitLocation:
        allOf:
          - $ref: '#/definitions/SITLocationType'
          - x-nullable: true
      sitEstimatedWeight:
        type: integer
        example: 2000
        x-nullable: true
      sitEstimatedEntryDate:
        format: date
        type: string
        x-nullable: true
      sitEstimatedDepartureDate:
        format: date
        type: string
        x-nullable: true
      estimatedWeight:
        type: integer
        example: 4200
        x-nullable: true
      allowableWeight:
        description: The allowable weight of the PPM shipment goods being moved.
        type: integer
        minimum: 0
        example: 4300
        x-nullable: true
      hasProGear:
        description: |
          Indicates whether PPM shipment has pro gear.
        type: boolean
        x-nullable: true
      proGearWeight:
        type: integer
        x-nullable: true
      spouseProGearWeight:
        type: integer
        x-nullable: true
      hasRequestedAdvance:
        description: |
          Indicates whether an advance has been requested for the PPM shipment.
        type: boolean
        x-nullable: true
      hasReceivedAdvance:
        description: |
          Indicates whether an advance was received for the PPM shipment.
        type: boolean
        x-nullable: true
      advanceAmountRequested:
        description: |
          The amount request for an advance, or null if no advance is requested
        type: integer
        format: cents
        x-nullable: true
      advanceAmountReceived:
        description: |
          The amount received for an advance, or null if no advance is received
        type: integer
        format: cents
        x-nullable: true
      advanceStatus:
        $ref: '#/definitions/PPMAdvanceStatus'
        x-nullable: true
      isActualExpenseReimbursement:
        description: >-
          Used for PPM shipments only. Denotes if this shipment uses the Actual
          Expense Reimbursement method.
        type: boolean
        example: false
        x-omitempty: false
        x-nullable: true
  UpdateBoatShipment:
    type: object
    properties:
      type:
        type: string
        enum:
          - HAUL_AWAY
          - TOW_AWAY
        x-nullable: true
      year:
        type: integer
        description: Year of the Boat
        x-nullable: true
      make:
        type: string
        description: Make of the Boat
        x-nullable: true
      model:
        type: string
        description: Model of the Boat
        x-nullable: true
      lengthInInches:
        type: integer
        description: Length of the Boat in inches
        x-nullable: true
      widthInInches:
        type: integer
        description: Width of the Boat in inches
        x-nullable: true
      heightInInches:
        type: integer
        description: Height of the Boat in inches
        x-nullable: true
      hasTrailer:
        type: boolean
        description: Does the boat have a trailer
        x-nullable: true
      isRoadworthy:
        type: boolean
        description: Is the trailer roadworthy
        x-nullable: true
  UpdateMobileHomeShipment:
    type: object
    properties:
      year:
        type: integer
        description: Year of the Boat
        x-nullable: true
      make:
        type: string
        description: Make of the Boat
        x-nullable: true
      model:
        type: string
        description: Model of the Boat
        x-nullable: true
      lengthInInches:
        type: integer
        description: Length of the Boat in inches
        x-nullable: true
      widthInInches:
        type: integer
        description: Width of the Boat in inches
        x-nullable: true
      heightInInches:
        type: integer
        description: Height of the Boat in inches
        x-nullable: true
  UpdateWeightTicket:
    type: object
    properties:
      emptyWeight:
        description: Weight of the vehicle when empty.
        type: integer
        minimum: 0
      fullWeight:
        description: The weight of the vehicle when full.
        type: integer
        minimum: 0
      ownsTrailer:
        description: Indicates if the customer used a trailer they own for the move.
        type: boolean
      trailerMeetsCriteria:
        description: >-
          Indicates if the trailer that the customer used meets all the criteria
          to be claimable.
        type: boolean
      status:
        $ref: '#/definitions/PPMDocumentStatus'
      reason:
        description: The reason the services counselor has excluded or rejected the item.
        type: string
      adjustedNetWeight:
        description: Indicates the adjusted net weight of the vehicle
        type: integer
        minimum: 0
      netWeightRemarks:
        description: Remarks explaining any edits made to the net weight
        type: string
  UpdateMovingExpense:
    type: object
    properties:
      movingExpenseType:
        $ref: '#/definitions/OmittableMovingExpenseType'
      description:
        description: A brief description of the expense.
        type: string
        x-nullable: true
        x-omitempty: false
      amount:
        description: The total amount of the expense as indicated on the receipt
        type: integer
      sitStartDate:
        description: >-
          The date the shipment entered storage, applicable for the `STORAGE`
          movingExpenseType only
        type: string
        format: date
      sitEndDate:
        description: >-
          The date the shipment exited storage, applicable for the `STORAGE`
          movingExpenseType only
        type: string
        format: date
      status:
        $ref: '#/definitions/PPMDocumentStatus'
      reason:
        description: The reason the services counselor has excluded or rejected the item.
        type: string
      weightStored:
        description: The total weight stored in PPM SIT
        type: integer
      sitLocation:
        allOf:
          - $ref: '#/definitions/SITLocationType'
          - x-nullable: true
      sitEstimatedCost:
        description: >-
          The estimated amount that the government will pay the service member
          to put their goods into storage. This estimated storage cost is
          separate from the estimated incentive.
        type: integer
        format: cents
        x-nullable: true
        x-omitempty: false
      sitReimburseableAmount:
        description: The amount of SIT that will be reimbursed
        type: integer
        format: cents
        x-nullable: true
        x-omitempty: false
  UpdateProGearWeightTicket:
    type: object
    properties:
      belongsToSelf:
        description: >-
          Indicates if this information is for the customer's own pro-gear,
          otherwise, it's the spouse's.
        type: boolean
      hasWeightTickets:
        description: >-
          Indicates if the user has a weight ticket for their pro-gear,
          otherwise they have a constructed weight.
        type: boolean
      weight:
        description: Weight of the pro-gear contained in the shipment.
        type: integer
        minimum: 0
      status:
        $ref: '#/definitions/PPMDocumentStatus'
      reason:
        description: The reason the services counselor has excluded or rejected the item.
        type: string
  MTOShipments:
    items:
      $ref: '#/definitions/MTOShipment'
    type: array
  CreateMTOShipment:
    type: object
    properties:
      moveTaskOrderID:
        description: The ID of the move this new shipment is for.
        example: 1f2270c7-7166-40ae-981e-b200ebdf3054
        format: uuid
        type: string
      requestedPickupDate:
        description: >
          The customer's preferred pickup date. Other dates, such as required
          delivery date and (outside MilMove) the pack date, are derived from
          this date.
        format: date
        type: string
        x-nullable: true
      requestedDeliveryDate:
        description: |
          The customer's preferred delivery date.
        format: date
        type: string
        x-nullable: true
      customerRemarks:
        description: >
          The customer can use the customer remarks field to inform the services
          counselor and the movers about any

          special circumstances for this shipment. Typical examples:
            * bulky or fragile items,
            * weapons,
            * access info for their address.
          Customer enters this information during onboarding. Optional field.
        type: string
        example: handle with care
        x-nullable: true
      counselorRemarks:
        description: >
          The counselor can use the counselor remarks field to inform the movers
          about any

          special circumstances for this shipment. Typical examples:
            * bulky or fragile items,
            * weapons,
            * access info for their address.
          Counselors enters this information when creating or editing an MTO
          Shipment. Optional field.
        type: string
        example: handle with care
        x-nullable: true
      agents:
        $ref: '#/definitions/MTOAgents'
      mtoServiceItems:
        $ref: '#/definitions/MTOServiceItems'
      pickupAddress:
        description: The address where the movers should pick up this shipment.
        allOf:
          - $ref: '#/definitions/Address'
      destinationAddress:
        description: Where the movers should deliver this shipment.
        allOf:
          - $ref: '#/definitions/Address'
      hasSecondaryPickupAddress:
        type: boolean
        x-nullable: true
        x-omitempty: false
      secondaryPickupAddress:
        description: The address where the movers should pick up this shipment.
        allOf:
          - $ref: '#/definitions/Address'
      hasSecondaryDeliveryAddress:
        type: boolean
        x-nullable: true
        x-omitempty: false
      secondaryDeliveryAddress:
        description: Where the movers should deliver this shipment.
        allOf:
          - $ref: '#/definitions/Address'
      hasTertiaryPickupAddress:
        type: boolean
        x-nullable: true
        x-omitempty: false
      tertiaryPickupAddress:
        description: The address where the movers should pick up this shipment.
        allOf:
          - $ref: '#/definitions/Address'
      hasTertiaryDeliveryAddress:
        type: boolean
        x-nullable: true
        x-omitempty: false
      tertiaryDeliveryAddress:
        description: Where the movers should deliver this shipment.
        allOf:
          - $ref: '#/definitions/Address'
      destinationType:
        $ref: '#/definitions/DestinationType'
      shipmentType:
        $ref: '#/definitions/MTOShipmentType'
      tacType:
        allOf:
          - $ref: '#/definitions/LOAType'
          - x-nullable: true
      sacType:
        allOf:
          - $ref: '#/definitions/LOAType'
          - x-nullable: true
      usesExternalVendor:
        type: boolean
        example: false
        x-nullable: true
      serviceOrderNumber:
        type: string
        x-nullable: true
      ntsRecordedWeight:
        description: >-
          The previously recorded weight for the NTS Shipment. Used for NTS
          Release to know what the previous primeActualWeight or billable weight
          was.
        example: 2000
        type: integer
        x-nullable: true
        x-formatting: weight
      storageFacility:
        x-nullable: true
        $ref: '#/definitions/StorageFacility'
      mobileHomeShipment:
        $ref: '#/definitions/CreateMobileHomeShipment'
      ppmShipment:
        $ref: '#/definitions/CreatePPMShipment'
      boatShipment:
        $ref: '#/definitions/CreateBoatShipment'
    required:
      - moveTaskOrderID
      - shipmentType
  CreatePPMShipment:
    description: >-
      A personally procured move is a type of shipment that a service members
      moves themselves.
    properties:
      expectedDepartureDate:
        description: |
          Date the customer expects to move.
        format: date
        type: string
      pickupAddress:
        allOf:
          - $ref: '#/definitions/Address'
      secondaryPickupAddress:
        allOf:
          - $ref: '#/definitions/Address'
      tertiaryPickupAddress:
        allOf:
          - $ref: '#/definitions/Address'
      destinationAddress:
        allOf:
          - $ref: '#/definitions/PPMDestinationAddress'
      secondaryDestinationAddress:
        allOf:
          - $ref: '#/definitions/Address'
      tertiaryDestinationAddress:
        allOf:
          - $ref: '#/definitions/Address'
      hasSecondaryPickupAddress:
        type: boolean
        x-nullable: true
        x-omitempty: false
      hasTertiaryPickupAddress:
        type: boolean
        x-nullable: true
        x-omitempty: false
      hasSecondaryDestinationAddress:
        type: boolean
        x-nullable: true
        x-omitempty: false
      hasTertiaryDestinationAddress:
        type: boolean
        x-nullable: true
        x-omitempty: false
      sitExpected:
        type: boolean
      sitLocation:
        allOf:
          - $ref: '#/definitions/SITLocationType'
          - x-nullable: true
      sitEstimatedWeight:
        type: integer
        example: 2000
        x-nullable: true
      sitEstimatedEntryDate:
        format: date
        type: string
        x-nullable: true
      sitEstimatedDepartureDate:
        format: date
        type: string
        x-nullable: true
      estimatedWeight:
        type: integer
        example: 4200
      hasProGear:
        description: |
          Indicates whether PPM shipment has pro gear.
        type: boolean
      proGearWeight:
        type: integer
        x-nullable: true
      spouseProGearWeight:
        type: integer
        x-nullable: true
      isActualExpenseReimbursement:
        description: >-
          Used for PPM shipments only. Denotes if this shipment uses the Actual
          Expense Reimbursement method.
        type: boolean
        example: false
        x-omitempty: false
        x-nullable: true
    required:
      - expectedDepartureDate
      - pickupAddress
      - destinationAddress
      - sitExpected
      - estimatedWeight
      - hasProGear
  CreateBoatShipment:
    description: Boat shipment information for the move.
    properties:
      type:
        type: string
        enum:
          - HAUL_AWAY
          - TOW_AWAY
      year:
        type: integer
        description: Year of the Boat
      make:
        type: string
        description: Make of the Boat
      model:
        type: string
        description: Model of the Boat
      lengthInInches:
        type: integer
        description: Length of the Boat in inches
      widthInInches:
        type: integer
        description: Width of the Boat in inches
      heightInInches:
        type: integer
        description: Height of the Boat in inches
      hasTrailer:
        type: boolean
        description: Does the boat have a trailer
      isRoadworthy:
        type: boolean
        description: Is the trailer roadworthy
        x-nullable: true
    required:
      - type
      - year
      - make
      - model
      - lengthInInches
      - widthInInches
      - heightInInches
      - hasTrailer
  CreateMobileHomeShipment:
    description: A mobile home shipment that the prime moves for a service member.
    properties:
      make:
        type: string
        description: Make of the Mobile Home
      model:
        type: string
        description: Model of the Mobile Home
      year:
        type: integer
        description: Year of the Mobile Home
      lengthInInches:
        type: integer
        description: Length of the Mobile Home in inches
      heightInInches:
        type: integer
        description: Height of the Mobile Home in inches
      widthInInches:
        type: integer
        description: Width of the Mobile Home in inches
    required:
      - make
      - model
      - year
      - lengthInInches
      - heightInInches
      - widthInInches
  RejectShipment:
    properties:
      rejectionReason:
        type: string
        example: MTO Shipment not good enough
    required:
      - rejectionReason
  RequestDiversion:
    properties:
      diversionReason:
        type: string
        example: Shipment route needs to change
    required:
      - diversionReason
  ApproveSITExtension:
    properties:
      approvedDays:
        description: Number of days approved for SIT extension
        type: integer
        example: 21
        minimum: 1
      requestReason:
        description: >-
          Reason from service counselor-provided picklist for SIT Duration
          Update
        example: AWAITING_COMPLETION_OF_RESIDENCE
        type: string
        enum:
          - SERIOUS_ILLNESS_MEMBER
          - SERIOUS_ILLNESS_DEPENDENT
          - IMPENDING_ASSIGNEMENT
          - DIRECTED_TEMPORARY_DUTY
          - NONAVAILABILITY_OF_CIVILIAN_HOUSING
          - AWAITING_COMPLETION_OF_RESIDENCE
          - OTHER
      officeRemarks:
        description: Remarks from TOO about SIT approval
        type: string
        example: Approved for three weeks rather than requested 45 days
        x-nullable: true
    required:
      - approvedDays
  DenySITExtension:
    properties:
      officeRemarks:
        description: Remarks from TOO about SIT denial
        type: string
        example: Denied this extension as it does not match the criteria
        x-nullable: true
      convertToCustomerExpense:
        description: >-
          Whether or not to convert to members expense once SIT extension is
          denied.
        type: boolean
        example: false
    required:
      - officeRemarks
      - convertToCustomerExpense
  UpdateSITServiceItemCustomerExpense:
    properties:
      convertToCustomerExpense:
        example: true
        type: boolean
      customerExpenseReason:
        description: Reason the service item was rejected
        type: string
        example: Insufficent details provided
    required:
      - convertToCustomerExpense
      - customerExpenseReason
  CreateApprovedSITDurationUpdate:
    properties:
      requestReason:
        description: >-
          Reason from service counselor-provided picklist for SIT Duration
          Update
        example: AWAITING_COMPLETION_OF_RESIDENCE
        type: string
        enum:
          - SERIOUS_ILLNESS_MEMBER
          - SERIOUS_ILLNESS_DEPENDENT
          - IMPENDING_ASSIGNEMENT
          - DIRECTED_TEMPORARY_DUTY
          - NONAVAILABILITY_OF_CIVILIAN_HOUSING
          - AWAITING_COMPLETION_OF_RESIDENCE
          - OTHER
      approvedDays:
        description: >-
          Number of days approved for SIT extension. This will match requested
          days saved to the SIT extension model.
        type: integer
        example: 21
      officeRemarks:
        description: Remarks from TOO about SIT Duration Update creation
        type: string
        example: >-
          Customer needs additional storage time as their new place of residence
          is not yet ready
        x-nullable: true
    required:
      - requestReason
      - approvedDays
  PatchMTOServiceItemStatusPayload:
    properties:
      status:
        description: Describes all statuses for a MTOServiceItem
        type: string
        enum:
          - SUBMITTED
          - APPROVED
          - REJECTED
      rejectionReason:
        description: Reason the service item was rejected
        type: string
        example: Insufficent details provided
        x-nullable: true
  MTOApprovalServiceItemCodes:
    description: MTO level service items to create when updating MTO status.
    properties:
      serviceCodeCS:
        example: true
        type: boolean
      serviceCodeMS:
        example: true
        type: boolean
    type: object
  TacValid:
    properties:
      isValid:
        example: true
        type: boolean
    required:
      - isValid
    type: object
  UpdatePaymentRequestStatusPayload:
    properties:
      rejectionReason:
        example: documentation was incomplete
        type: string
        x-nullable: true
      status:
        $ref: '#/definitions/PaymentRequestStatus'
      eTag:
        type: string
    type: object
  AvailableOfficeUsers:
    type: array
    items:
      $ref: '#/definitions/AvailableOfficeUser'
  AvailableOfficeUser:
    type: object
    properties:
      officeUserId:
        type: string
        format: uuid
        example: c56a4180-65aa-42ec-a945-5fd21dec0538
      lastName:
        type: string
      firstName:
        type: string
      hasSafetyPrivilege:
        type: boolean
  QueueMoves:
    type: array
    items:
      $ref: '#/definitions/QueueMove'
  QueueMove:
    type: object
    properties:
      id:
        type: string
        format: uuid
      customer:
        $ref: '#/definitions/Customer'
      status:
        $ref: '#/definitions/MoveStatus'
      locator:
        type: string
      submittedAt:
        format: date-time
        type: string
        x-nullable: true
      appearedInTooAt:
        format: date-time
        type: string
        x-nullable: true
      requestedMoveDate:
        format: date
        type: string
        x-nullable: true
      departmentIndicator:
        $ref: '#/definitions/DeptIndicator'
      shipmentsCount:
        type: integer
      originDutyLocation:
        $ref: '#/definitions/DutyLocation'
      destinationDutyLocation:
        $ref: '#/definitions/DutyLocation'
      originGBLOC:
        $ref: '#/definitions/GBLOC'
      ppmType:
        type: string
        enum:
          - FULL
          - PARTIAL
        x-nullable: true
      closeoutInitiated:
        format: date-time
        type: string
        x-nullable: true
      closeoutLocation:
        type: string
        x-nullable: true
      orderType:
        type: string
        x-nullable: true
      lockedByOfficeUserID:
        type: string
        format: uuid
        x-nullable: true
      lockedByOfficeUser:
        $ref: '#/definitions/LockedOfficeUser'
        x-nullable: true
      lockExpiresAt:
        type: string
        format: date-time
        x-nullable: true
      ppmStatus:
        $ref: '#/definitions/PPMStatus'
        x-nullable: true
      counselingOffice:
        type: string
        x-nullable: true
      counselingOfficeID:
        type: string
        format: uuid
        x-nullable: true
      assignedTo:
        $ref: '#/definitions/AssignedOfficeUser'
        x-nullable: true
      availableOfficeUsers:
        $ref: '#/definitions/AvailableOfficeUsers'
      assignable:
        type: boolean
  QueueMovesResult:
    type: object
    properties:
      page:
        type: integer
      perPage:
        type: integer
      totalCount:
        type: integer
      queueMoves:
        $ref: '#/definitions/QueueMoves'
  ListPrimeMove:
    description: >
      An abbreviated definition for a move, without all the nested information
      (shipments, service items, etc). Used to fetch a list of moves more
      efficiently.
    type: object
    properties:
      id:
        example: 1f2270c7-7166-40ae-981e-b200ebdf3054
        format: uuid
        type: string
      moveCode:
        type: string
        example: HYXFJF
        readOnly: true
      createdAt:
        format: date-time
        type: string
        readOnly: true
      orderID:
        example: c56a4180-65aa-42ec-a945-5fd21dec0538
        format: uuid
        type: string
      referenceId:
        example: 1001-3456
        type: string
      availableToPrimeAt:
        format: date-time
        type: string
        x-nullable: true
        readOnly: true
      approvedAt:
        format: date-time
        type: string
        x-nullable: true
        readOnly: true
      updatedAt:
        format: date-time
        type: string
        readOnly: true
      ppmType:
        type: string
        enum:
          - FULL
          - PARTIAL
      eTag:
        type: string
        readOnly: true
      orderType:
        type: string
  ListPrimeMoves:
    type: array
    items:
      $ref: '#/definitions/ListPrimeMove'
  ListPrimeMovesResult:
    type: object
    properties:
      page:
        type: integer
      perPage:
        type: integer
      totalCount:
        type: integer
      queueMoves:
        $ref: '#/definitions/ListPrimeMoves'
  QueuePaymentRequest:
    type: object
    properties:
      id:
        type: string
        format: uuid
      moveID:
        type: string
        format: uuid
      customer:
        $ref: '#/definitions/Customer'
      status:
        $ref: '#/definitions/QueuePaymentRequestStatus'
      age:
        type: number
        format: double
        description: >-
          Days since the payment request has been requested.  Decimal
          representation will allow more accurate sorting.
      submittedAt:
        type: string
        format: date-time
      locator:
        type: string
      departmentIndicator:
        $ref: '#/definitions/DeptIndicator'
      originGBLOC:
        $ref: '#/definitions/GBLOC'
      originDutyLocation:
        $ref: '#/definitions/DutyLocation'
      orderType:
        type: string
        x-nullable: true
      lockedByOfficeUserID:
        type: string
        format: uuid
        x-nullable: true
      lockExpiresAt:
        type: string
        format: date-time
        x-nullable: true
      assignedTo:
        $ref: '#/definitions/AssignedOfficeUser'
        x-nullable: true
      availableOfficeUsers:
        $ref: '#/definitions/AvailableOfficeUsers'
      assignable:
        type: boolean
      counselingOffice:
        type: string
        x-nullable: true
  QueuePaymentRequests:
    type: array
    items:
      $ref: '#/definitions/QueuePaymentRequest'
  QueuePaymentRequestsResult:
    type: object
    properties:
      page:
        type: integer
      perPage:
        type: integer
      totalCount:
        type: integer
      queuePaymentRequests:
        $ref: '#/definitions/QueuePaymentRequests'
  QueuePaymentRequestStatus:
    enum:
      - Payment requested
      - Reviewed
      - Rejected
      - Paid
    title: Queue Payment Request Status
    type: string
  SearchMoves:
    type: array
    items:
      $ref: '#/definitions/SearchMove'
  SearchMove:
    type: object
    properties:
      id:
        type: string
        format: uuid
      firstName:
        type: string
        example: John
        x-nullable: true
      lastName:
        type: string
        example: Doe
        x-nullable: true
      edipi:
        type: string
        example: 1234567890
        x-nullable: true
      paymentRequestCode:
        type: string
        example: 9551-6199-2
        x-nullable: true
      status:
        $ref: '#/definitions/MoveStatus'
      locator:
        type: string
      branch:
        type: string
      shipmentsCount:
        type: integer
      originDutyLocationPostalCode:
        format: zip
        type: string
        title: ZIP
        example: '90210'
        pattern: ^(\d{5})$
      destinationDutyLocationPostalCode:
        format: zip
        type: string
        title: ZIP
        example: '90210'
        pattern: ^(\d{5})$
      requestedPickupDate:
        type: string
        format: date
        x-nullable: true
      orderType:
        type: string
      requestedDeliveryDate:
        type: string
        format: date
        x-nullable: true
      originGBLOC:
        $ref: '#/definitions/GBLOC'
      destinationGBLOC:
        $ref: '#/definitions/GBLOC'
      lockedByOfficeUserID:
        type: string
        format: uuid
        x-nullable: true
      lockExpiresAt:
        type: string
        format: date-time
        x-nullable: true
      emplid:
        type: string
        x-nullable: true
  SearchMovesResult:
    type: object
    properties:
      page:
        type: integer
      perPage:
        type: integer
      totalCount:
        type: integer
      searchMoves:
        $ref: '#/definitions/SearchMoves'
  GBLOC:
    type: string
    enum:
      - AGFM
      - APAT
      - BGAC
      - BGNC
      - BKAS
      - CFMQ
      - CLPK
      - CNNQ
      - DMAT
      - GSAT
      - HAFC
      - HBAT
      - JEAT
      - JENQ
      - KKFA
      - LHNQ
      - LKNQ
      - MAPK
      - MAPS
      - MBFL
      - MLNQ
      - XXXX
  CreateCustomerSupportRemark:
    type: object
    description: >-
      A text remark written by an customer support user that is associated with
      a specific move.
    required:
      - content
      - officeUserID
    properties:
      content:
        example: This is a remark about a move.
        type: string
      officeUserID:
        example: 1f2270c7-7166-40ae-981e-b200ebdf3054
        format: uuid
        type: string
  UpdateCustomerSupportRemarkPayload:
    type: object
    description: >-
      A text remark update to an existing remark created by the current active
      user (the CSR).
    required:
      - content
    properties:
      content:
        example: This is a remark about a move.
        type: string
  EvaluationReportType:
    type: string
    enum:
      - SHIPMENT
      - COUNSELING
  EvaluationReportInspectionType:
    type: string
    enum:
      - DATA_REVIEW
      - PHYSICAL
      - VIRTUAL
    x-nullable: true
  EvaluationReportLocation:
    type: string
    enum:
      - ORIGIN
      - DESTINATION
      - OTHER
    x-nullable: true
  EvaluationReportOfficeUser:
    type: object
    readOnly: true
    description: The authoring office user for an evaluation report
    properties:
      id:
        example: 1f2270c7-7166-40ae-981e-b200ebdf3054
        format: uuid
        type: string
      firstName:
        type: string
      lastName:
        type: string
      email:
        type: string
        format: x-email
        pattern: ^[a-zA-Z0-9._%+-]+@[a-zA-Z0-9.-]+\.[a-zA-Z]{2,}$
      phone:
        type: string
        format: telephone
        pattern: ^[2-9]\d{2}-\d{3}-\d{4}$
  EvaluationReportList:
    type: array
    items:
      $ref: '#/definitions/EvaluationReport'
  EvaluationReport:
    type: object
    description: An evaluation report
    properties:
      id:
        example: 1f2270c7-7166-40ae-981e-b200ebdf3054
        format: uuid
        type: string
        readOnly: true
      moveID:
        example: 1f2270c7-7166-40ae-981e-b200ebdf3054
        format: uuid
        type: string
        readOnly: true
      shipmentID:
        example: 1f2270c7-7166-40ae-981e-b200ebdf3054
        format: uuid
        type: string
        x-nullable: true
        readOnly: true
      type:
        $ref: '#/definitions/EvaluationReportType'
      inspectionType:
        $ref: '#/definitions/EvaluationReportInspectionType'
        x-nullable: true
      inspectionDate:
        type: string
        format: date
        x-nullable: true
      officeUser:
        $ref: '#/definitions/EvaluationReportOfficeUser'
      location:
        $ref: '#/definitions/EvaluationReportLocation'
        x-nullable: true
      reportViolations:
        $ref: '#/definitions/ReportViolations'
        x-nullable: true
      gsrAppeals:
        $ref: '#/definitions/GSRAppeals'
        x-nullable: true
      locationDescription:
        type: string
        example: Route 66 at crash inspection site 3
        x-nullable: true
      observedShipmentDeliveryDate:
        type: string
        format: date
        x-nullable: true
      observedShipmentPhysicalPickupDate:
        type: string
        format: date
        x-nullable: true
      timeDepart:
        type: string
        x-nullable: true
        pattern: ^(0[0-9]|1[0-9]|2[0-3]):[0-5][0-9]$
        example: '14:30'
      evalStart:
        type: string
        x-nullable: true
        pattern: ^(0[0-9]|1[0-9]|2[0-3]):[0-5][0-9]$
        example: '15:00'
      evalEnd:
        type: string
        x-nullable: true
        pattern: ^(0[0-9]|1[0-9]|2[0-3]):[0-5][0-9]$
        example: '18:00'
      violationsObserved:
        type: boolean
        x-nullable: true
      remarks:
        type: string
        x-nullable: true
      seriousIncident:
        type: boolean
        x-nullable: true
      seriousIncidentDesc:
        type: string
        x-nullable: true
      observedClaimsResponseDate:
        type: string
        format: date
        x-nullable: true
      observedPickupDate:
        type: string
        format: date
        x-nullable: true
      observedPickupSpreadStartDate:
        type: string
        format: date
        x-nullable: true
      observedPickupSpreadEndDate:
        type: string
        format: date
        x-nullable: true
      observedDeliveryDate:
        type: string
        format: date
        x-nullable: true
      moveReferenceID:
        type: string
        x-nullable: true
        readOnly: true
      eTag:
        type: string
      submittedAt:
        type: string
        format: date-time
        x-nullable: true
      createdAt:
        type: string
        format: date-time
        readOnly: true
      updatedAt:
        type: string
        format: date-time
        readOnly: true
  CreateEvaluationReport:
    type: object
    description: >-
      Minimal set of info needed to create a shipment evaluation report, which
      is just a shipment ID.
    properties:
      shipmentID:
        description: The shipment ID of the shipment to be evaluated in the report
        example: 01b9671e-b268-4906-967b-ba661a1d3933
        format: uuid
        type: string
  CreateAppeal:
    type: object
    description: Appeal status and remarks left for a violation, created by a GSR user.
    properties:
      remarks:
        description: Remarks left by the GSR user
        example: These are my violation appeal remarks
        type: string
      appealStatus:
        description: The status of the appeal set by the GSR user
        example: These are my violation appeal remarks
        type: string
        enum:
          - sustained
          - rejected
  PWSViolation:
    type: object
    description: A PWS violation for an evaluation report
    readOnly: true
    properties:
      id:
        example: 1f2270c7-7166-40ae-981e-b200ebdf3054
        format: uuid
        type: string
      displayOrder:
        example: 3
        type: integer
      paragraphNumber:
        example: 1.2.3.4.5
        type: string
      title:
        example: Customer Support
        type: string
      category:
        example: Pre-Move Services
        type: string
      subCategory:
        example: Weight Estimate
        type: string
      requirementSummary:
        example: Provide a single point of contact (POC)
        type: string
      requirementStatement:
        example: >-
          The contractor shall prepare and load property going into NTS in
          containers at residence for shipment to NTS.
        type: string
      isKpi:
        example: false
        type: boolean
      additionalDataElem:
        example: QAE Observed Delivery Date
        type: string
  PWSViolations:
    type: array
    items:
      $ref: '#/definitions/PWSViolation'
  AssociateReportViolations:
    type: object
    description: A list of PWS violation string ids to associate with an evaluation report
    properties:
      violations:
        type: array
        items:
          type: string
          format: uuid
  ReportViolation:
    type: object
    description: An object associating violations to evaluation reports
    properties:
      id:
        example: 1f2270c7-7166-40ae-981e-b200ebdf3054
        format: uuid
        type: string
      reportID:
        example: 1f2270c7-7166-40ae-981e-b200ebdf3054
        format: uuid
        type: string
      violationID:
        example: 1f2270c7-7166-40ae-981e-b200ebdf3054
        format: uuid
        type: string
      violation:
        $ref: '#/definitions/PWSViolation'
      gsrAppeals:
        $ref: '#/definitions/GSRAppeals'
        x-nullable: true
  ReportViolations:
    type: array
    items:
      $ref: '#/definitions/ReportViolation'
  GSRAppealStatusType:
    type: string
    enum:
      - SUSTAINED
      - REJECTED
  GSRAppeals:
    type: array
    items:
      $ref: '#/definitions/GSRAppeal'
  GSRAppeal:
    type: object
    description: An object associating appeals on violations and serious incidents
    properties:
      id:
        example: 1f2270c7-7166-40ae-981e-b200ebdf3054
        format: uuid
        type: string
      reportID:
        example: 1f2270c7-7166-40ae-981e-b200ebdf3054
        format: uuid
        type: string
      violationID:
        example: 1f2270c7-7166-40ae-981e-b200ebdf3054
        format: uuid
        type: string
      officeUserID:
        example: 1f2270c7-7166-40ae-981e-b200ebdf3054
        format: uuid
        type: string
      officeUser:
        $ref: '#/definitions/EvaluationReportOfficeUser'
      isSeriousIncident:
        type: boolean
        example: false
      appealStatus:
        $ref: '#/definitions/GSRAppealStatusType'
      remarks:
        type: string
        example: Office user remarks
      createdAt:
        type: string
        format: date-time
        readOnly: true
  TransportationOffices:
    type: array
    items:
      $ref: '#/definitions/TransportationOffice'
  ReServiceItems:
    type: array
    items:
      $ref: '#/definitions/ReServiceItem'
<<<<<<< HEAD
  VLocations:
    type: array
    items:
      $ref: '#/definitions/VLocation'
=======
>>>>>>> f8f9f9e0
  GBLOCs:
    type: array
    items:
      type: string
  MovePayload:
    type: object
    properties:
      id:
        type: string
        format: uuid
        example: c56a4180-65aa-42ec-a945-5fd21dec0538
      orders_id:
        type: string
        format: uuid
        example: c56a4180-65aa-42ec-a945-5fd21dec0538
      service_member_id:
        type: string
        format: uuid
        example: c56a4180-65aa-42ec-a945-5fd21dec0538
        readOnly: true
      locator:
        type: string
        example: '12432'
      status:
        $ref: '#/definitions/MoveStatus'
      created_at:
        type: string
        format: date-time
      updated_at:
        type: string
        format: date-time
      submitted_at:
        type: string
        format: date-time
        x-nullable: true
      mto_shipments:
        $ref: '#/definitions/MTOShipments'
      closeout_office:
        $ref: '#/definitions/TransportationOffice'
      cancel_reason:
        type: string
        example: Change of orders
        x-nullable: true
      eTag:
        type: string
      primeCounselingCompletedAt:
        format: date-time
        type: string
        readOnly: true
      additionalDocuments:
        $ref: '#/definitions/Document'
    required:
      - id
      - orders_id
      - locator
      - created_at
      - updated_at
      - eTag
  IsDateWeekendHolidayInfo:
    type: object
    properties:
      country_code:
        type: string
      country_name:
        type: string
      date:
        type: string
        format: date
        example: '2018-09-25'
      is_weekend:
        type: boolean
      is_holiday:
        type: boolean
      details:
        type: string
    required:
      - country_code
      - country_name
      - date
      - is_weekend
      - is_holiday
  AssignOfficeUserBody:
    type: object
    properties:
      officeUserId:
        type: string
        format: uuid
      roleType:
        type: string
    required:
      - officeUserId
      - roleType
  AssignedOfficeUser:
    type: object
    properties:
      officeUserId:
        type: string
        format: uuid
        example: c56a4180-65aa-42ec-a945-5fd21dec0538
      firstName:
        type: string
      lastName:
        type: string
  Affiliation:
    type: string
    x-nullable: true
    title: Branch of service
    description: Military branch of service
    enum:
      - ARMY
      - NAVY
      - MARINES
      - AIR_FORCE
      - COAST_GUARD
      - SPACE_FORCE
      - OTHER
    x-display-value:
      ARMY: Army
      NAVY: Navy
      MARINES: Marine Corps
      AIR_FORCE: Air Force
      COAST_GUARD: Coast Guard
      SPACE_FORCE: Space Force
      OTHER: OTHER
  Address:
    description: A postal address
    type: object
    properties:
      id:
        type: string
        format: uuid
        example: c56a4180-65aa-42ec-a945-5fd21dec0538
      streetAddress1:
        type: string
        example: 123 Main Ave
        title: Street address 1
      streetAddress2:
        type: string
        example: Apartment 9000
        x-nullable: true
        title: Street address 2
      streetAddress3:
        type: string
        example: Montmârtre
        x-nullable: true
        title: Address Line 3
      city:
        type: string
        example: Anytown
        title: City
      eTag:
        type: string
        readOnly: true
      state:
        title: State
        type: string
        x-display-value:
          AL: AL
          AK: AK
          AR: AR
          AZ: AZ
          CA: CA
          CO: CO
          CT: CT
          DC: DC
          DE: DE
          FL: FL
          GA: GA
          HI: HI
          IA: IA
          ID: ID
          IL: IL
          IN: IN
          KS: KS
          KY: KY
          LA: LA
          MA: MA
          MD: MD
          ME: ME
          MI: MI
          MN: MN
          MO: MO
          MS: MS
          MT: MT
          NC: NC
          ND: ND
          NE: NE
          NH: NH
          NJ: NJ
          NM: NM
          NV: NV
          NY: NY
          OH: OH
          OK: OK
          OR: OR
          PA: PA
          RI: RI
          SC: SC
          SD: SD
          TN: TN
          TX: TX
          UT: UT
          VA: VA
          VT: VT
          WA: WA
          WI: WI
          WV: WV
          WY: WY
        enum:
          - AL
          - AK
          - AR
          - AZ
          - CA
          - CO
          - CT
          - DC
          - DE
          - FL
          - GA
          - HI
          - IA
          - ID
          - IL
          - IN
          - KS
          - KY
          - LA
          - MA
          - MD
          - ME
          - MI
          - MN
          - MO
          - MS
          - MT
          - NC
          - ND
          - NE
          - NH
          - NJ
          - NM
          - NV
          - NY
          - OH
          - OK
          - OR
          - PA
          - RI
          - SC
          - SD
          - TN
          - TX
          - UT
          - VA
          - VT
          - WA
          - WI
          - WV
          - WY
      postalCode:
        type: string
        format: zip
        title: ZIP
        example: '90210'
        pattern: ^(\d{5}([\-]\d{4})?)$
      country:
        type: string
        title: Country
        x-nullable: true
        example: US
        default: US
        pattern: ^[A-Z]{2}$
        description: Two-letter country code
      county:
        type: string
        title: County
        x-nullable: true
        example: LOS ANGELES
      isOconus:
        type: boolean
        title: isOconus
        x-nullable: true
        example: false
      usprcId:
        type: string
        format: uuid
        example: c56a4180-65aa-42ec-a945-5fd21dec0538
    required:
      - streetAddress1
      - city
      - state
      - postalCode
  TransportationOffice:
    type: object
    properties:
      id:
        type: string
        format: uuid
        example: c56a4180-65aa-42ec-a945-5fd21dec0538
      name:
        type: string
        example: Fort Bragg North Station
      address:
        $ref: '#/definitions/Address'
      phone_lines:
        type: array
        items:
          type: string
          format: telephone
          pattern: ^[2-9]\d{2}-\d{3}-\d{4}$
          example: 212-555-5555
      gbloc:
        type: string
        pattern: ^[A-Z]{4}$
        example: JENQ
      latitude:
        type: number
        format: float
        example: 29.382973
      longitude:
        type: number
        format: float
        example: -98.62759
      created_at:
        type: string
        format: date-time
      updated_at:
        type: string
        format: date-time
    required:
      - id
      - name
      - address
      - created_at
      - updated_at
  TransportationOfficeAssignment:
    type: object
    properties:
      officeUserId:
        type: string
        format: uuid
        example: c56a4780-65aa-42ec-a945-5fd87dec0538
      transportationOfficeId:
        type: string
        format: uuid
        example: d67a4780-65aa-42ec-a945-5fd87dec0549
      transportationOffice:
        $ref: '#/definitions/TransportationOffice'
      primaryOffice:
        type: boolean
        x-omitempty: false
      createdAt:
        type: string
        format: date-time
        readOnly: true
      updatedAt:
        type: string
        format: date-time
        readOnly: true
    required:
      - officeUserId
      - transportationOfficeId
      - primaryOffice
  DutyLocation:
    type: object
    properties:
      id:
        type: string
        format: uuid
        example: c56a4180-65aa-42ec-a945-5fd21dec0538
      name:
        type: string
        example: Fort Bragg North Station
      address_id:
        type: string
        format: uuid
        example: c56a4180-65aa-42ec-a945-5fd21dec0538
      address:
        $ref: '#/definitions/Address'
      eTag:
        type: string
  OrdersType:
    type: string
    title: Orders type
    enum:
      - PERMANENT_CHANGE_OF_STATION
      - LOCAL_MOVE
      - RETIREMENT
      - SEPARATION
      - WOUNDED_WARRIOR
      - BLUEBARK
      - SAFETY
      - TEMPORARY_DUTY
      - EARLY_RETURN_OF_DEPENDENTS
      - STUDENT_TRAVEL
    x-display-value:
      PERMANENT_CHANGE_OF_STATION: Permanent Change Of Station
      LOCAL_MOVE: Local Move
      RETIREMENT: Retirement
      SEPARATION: Separation
      WOUNDED_WARRIOR: Wounded Warrior
      BLUEBARK: BLUEBARK
      SAFETY: Safety
      TEMPORARY_DUTY: Temporary Duty (TDY)
      EARLY_RETURN_OF_DEPENDENTS: Early Return of Dependents
      STUDENT_TRAVEL: Student Travel
  Upload:
    description: An uploaded file.
    type: object
    properties:
      id:
        type: string
        format: uuid
        example: c56a4180-65aa-42ec-a945-5fd21dec0538
        readOnly: true
      url:
        type: string
        format: uri
        example: https://uploads.domain.test/dir/c56a4180-65aa-42ec-a945-5fd21dec0538
        readOnly: true
      filename:
        type: string
        example: filename.pdf
        readOnly: true
      contentType:
        type: string
        format: mime-type
        example: application/pdf
        readOnly: true
      bytes:
        type: integer
        readOnly: true
      rotation:
        type: integer
        readOnly: false
        example: 2
      status:
        type: string
        enum:
          - INFECTED
          - CLEAN
          - PROCESSING
        readOnly: true
      createdAt:
        type: string
        format: date-time
        readOnly: true
      updatedAt:
        type: string
        format: date-time
        readOnly: true
      deletedAt:
        type: string
        format: date-time
        x-nullable: true
        readOnly: true
      isWeightTicket:
        type: boolean
      uploadType:
        type: string
        example: OFFICE
        enum:
          - USER
          - PRIME
          - OFFICE
        readOnly: true
    required:
      - id
      - url
      - filename
      - contentType
      - bytes
      - createdAt
      - updatedAt
  Document:
    type: object
    properties:
      id:
        type: string
        format: uuid
        example: c56a4180-65aa-42ec-a945-5fd21dec0538
      service_member_id:
        type: string
        format: uuid
        title: The service member this document belongs to
      uploads:
        type: array
        items:
          $ref: '#/definitions/Upload'
    required:
      - id
      - service_member_id
      - uploads
  NullableString:
    type: string
    x-go-type:
      import:
        package: github.com/transcom/mymove/pkg/swagger/nullable
      type: String
  CustomerContactType:
    description: >-
      Describes a customer contact type for a MTOServiceItem of type domestic
      destination SIT.
    type: string
    enum:
      - FIRST
      - SECOND
  MTOServiceItemCustomerContact:
    description: Customer contact information for a destination SIT service item
    type: object
    properties:
      id:
        example: 1f2270c7-7166-40ae-981e-b200ebdf3054
        format: uuid
        type: string
      type:
        $ref: '#/definitions/CustomerContactType'
      dateOfContact:
        format: date
        type: string
        description: Date of attempted contact by the prime.
      timeMilitary:
        type: string
        example: 0400Z
        description: Time of attempted contact by the prime.
      firstAvailableDeliveryDate:
        format: date
        type: string
        example: '2020-12-31'
        description: First available date that the Prime can deliver SIT service item.
  MTOServiceItemCustomerContacts:
    type: array
    items:
      $ref: '#/definitions/MTOServiceItemCustomerContact'
  DimensionType:
    description: Describes a dimension type for a MTOServiceItemDimension.
    type: string
    enum:
      - ITEM
      - CRATE
  MTOServiceItemDimension:
    description: Describes a dimension object for the MTOServiceItem.
    type: object
    properties:
      id:
        example: 1f2270c7-7166-40ae-981e-b200ebdf3054
        format: uuid
        type: string
      type:
        $ref: '#/definitions/DimensionType'
      length:
        description: Length in thousandth inches. 1000 thou = 1 inch.
        example: 1000
        type: integer
        format: int32
      width:
        description: Width in thousandth inches. 1000 thou = 1 inch.
        example: 1000
        type: integer
        format: int32
      height:
        description: Height in thousandth inches. 1000 thou = 1 inch.
        example: 1000
        type: integer
        format: int32
  MTOServiceItemDimensions:
    type: array
    items:
      $ref: '#/definitions/MTOServiceItemDimension'
  MTOServiceItemStatus:
    description: Describes all statuses for a MTOServiceItem
    type: string
    enum:
      - SUBMITTED
      - APPROVED
      - REJECTED
  ServiceRequestDocument:
    type: object
    properties:
      mtoServiceItemID:
        type: string
        format: uuid
      uploads:
        items:
          $ref: '#/definitions/Upload'
        type: array
  ServiceRequestDocuments:
    description: documents uploaded by the Prime as proof of request for service items
    type: array
    items:
      $ref: '#/definitions/ServiceRequestDocument'
  MTOServiceItem:
    type: object
    required:
      - id
      - moveTaskOrderID
      - reServiceID
      - reServiceCode
      - reServiceName
    properties:
      moveTaskOrderID:
        example: 1f2270c7-7166-40ae-981e-b200ebdf3054
        format: uuid
        type: string
      mtoShipmentID:
        example: 1f2270c7-7166-40ae-981e-b200ebdf3054
        format: uuid
        type: string
        x-nullable: true
      reServiceID:
        example: 1f2270c7-7166-40ae-981e-b200ebdf3054
        format: uuid
        type: string
      reServiceCode:
        type: string
      reServiceName:
        type: string
      createdAt:
        format: date-time
        type: string
      convertToCustomerExpense:
        type: boolean
        example: false
        x-omitempty: false
      customerExpenseReason:
        type: string
        x-nullable: true
      customerContacts:
        $ref: '#/definitions/MTOServiceItemCustomerContacts'
      deletedAt:
        format: date
        type: string
      description:
        type: string
        x-nullable: true
      dimensions:
        $ref: '#/definitions/MTOServiceItemDimensions'
      reason:
        type: string
        x-nullable: true
      rejectionReason:
        type: string
        x-nullable: true
      pickupPostalCode:
        type: string
        x-nullable: true
      SITPostalCode:
        type: string
        readOnly: true
        x-nullable: true
      sitEntryDate:
        type: string
        format: date-time
        x-nullable: true
      sitDepartureDate:
        type: string
        format: date-time
        x-nullable: true
      sitCustomerContacted:
        type: string
        format: date
        x-nullable: true
      sitRequestedDelivery:
        type: string
        format: date
        x-nullable: true
      sitDestinationOriginalAddress:
        $ref: '#/definitions/Address'
      sitOriginHHGOriginalAddress:
        $ref: '#/definitions/Address'
      sitOriginHHGActualAddress:
        $ref: '#/definitions/Address'
      sitDestinationFinalAddress:
        $ref: '#/definitions/Address'
      sitDeliveryMiles:
        type: integer
        x-nullable: true
      feeType:
        enum:
          - COUNSELING
          - CRATING
          - TRUCKING
          - SHUTTLE
        type: string
      id:
        example: 1f2270c7-7166-40ae-981e-b200ebdf3054
        format: uuid
        type: string
      quantity:
        type: integer
      rate:
        type: integer
      status:
        $ref: '#/definitions/MTOServiceItemStatus'
      submittedAt:
        format: date
        type: string
      total:
        format: cents
        type: integer
      estimatedWeight:
        type: integer
        description: estimated weight of the shuttle service item provided by the prime
        example: 2500
        x-formatting: weight
        x-nullable: true
      updatedAt:
        format: date-time
        type: string
      approvedAt:
        format: date-time
        type: string
        x-nullable: true
      rejectedAt:
        format: date-time
        type: string
        x-nullable: true
      eTag:
        type: string
      updateReason:
        type: string
        description: Reason for updating service item.
        x-nullable: true
      standaloneCrate:
        type: boolean
        x-nullable: true
      externalCrate:
        type: boolean
        x-nullable: true
      serviceRequestDocuments:
        $ref: '#/definitions/ServiceRequestDocuments'
      estimatedPrice:
        type: integer
        format: cents
        x-nullable: true
      lockedPriceCents:
        type: integer
        format: cents
        x-nullable: true
  MTOServiceItems:
    description: A list of service items connected to this shipment.
    type: array
    items:
      $ref: '#/definitions/MTOServiceItem'
  MTOAgent:
    type: object
    properties:
      id:
        example: 1f2270c7-7166-40ae-981e-b200ebdf3054
        format: uuid
        type: string
      mtoShipmentID:
        example: 1f2270c7-7166-40ae-981e-b200ebdf3054
        format: uuid
        type: string
      createdAt:
        format: date-time
        type: string
      updatedAt:
        format: date-time
        type: string
      firstName:
        type: string
        x-nullable: true
      lastName:
        type: string
        x-nullable: true
      email:
        type: string
        format: x-email
        pattern: (^[a-zA-Z0-9._%+-]+@[a-zA-Z0-9.-]+\.[a-zA-Z]{2,}$)|(^$)
        x-nullable: true
      phone:
        type: string
        format: telephone
        pattern: (^[2-9]\d{2}-\d{3}-\d{4}$)|(^$)
        x-nullable: true
      agentType:
        type: string
        enum:
          - RELEASING_AGENT
          - RECEIVING_AGENT
      eTag:
        type: string
  MTOAgents:
    items:
      $ref: '#/definitions/MTOAgent'
    type: array
  DestinationType:
    type: string
    title: Destination Type
    example: OTHER_THAN_AUTHORIZED
    x-nullable: true
    enum:
      - HOME_OF_RECORD
      - HOME_OF_SELECTION
      - PLACE_ENTERED_ACTIVE_DUTY
      - OTHER_THAN_AUTHORIZED
  MTOShipmentType:
    type: string
    title: Shipment Type
    example: HHG
    enum:
      - HHG
      - HHG_INTO_NTS_DOMESTIC
      - HHG_OUTOF_NTS_DOMESTIC
      - PPM
      - BOAT_HAUL_AWAY
      - BOAT_TOW_AWAY
      - MOBILE_HOME
      - UNACCOMPANIED_BAGGAGE
    x-display-value:
      HHG: HHG
      HHG_INTO_NTS_DOMESTIC: NTS
      HHG_OUTOF_NTS_DOMESTIC: NTS Release
      PPM: PPM
      BOAT_HAUL_AWAY: Boat Haul-Away
      BOAT_TOW_AWAY: Boat Tow-Away
      MOBILE_HOME: Mobile Home
      UNACCOMPANIED_BAGGAGE: Unaccompanied Baggage
  LOAType:
    description: The Line of accounting (TAC/SAC) type that will be used for the shipment
    type: string
    example: HHG
    enum:
      - HHG
      - NTS
  StorageFacility:
    description: The Storage Facility information for the shipment
    type: object
    properties:
      id:
        type: string
        format: uuid
        example: c56a4180-65aa-42ec-a945-5fd21dec0538
      facilityName:
        type: string
      address:
        $ref: '#/definitions/Address'
      lotNumber:
        type: string
        x-nullable: true
      phone:
        type: string
        format: telephone
        pattern: ^[2-9]\d{2}-\d{3}-\d{4}$
        x-nullable: true
      email:
        type: string
        format: x-email
        pattern: ^[a-zA-Z0-9._%+-]+@[a-zA-Z0-9.-]+\.[a-zA-Z]{2,}$
        x-nullable: true
      eTag:
        type: string
        readOnly: true
  PPMDestinationAddress:
    description: A postal address
    type: object
    properties:
      id:
        type: string
        format: uuid
        example: c56a4180-65aa-42ec-a945-5fd21dec0538
      streetAddress1:
        type: string
        example: 123 Main Ave
        x-nullable: true
        title: Street address 1
      streetAddress2:
        type: string
        example: Apartment 9000
        x-nullable: true
        title: Street address 2
      streetAddress3:
        type: string
        example: Montmârtre
        x-nullable: true
        title: Address Line 3
      city:
        type: string
        example: Anytown
        title: City
      eTag:
        type: string
        readOnly: true
      state:
        title: State
        type: string
        x-display-value:
          AL: AL
          AK: AK
          AR: AR
          AZ: AZ
          CA: CA
          CO: CO
          CT: CT
          DC: DC
          DE: DE
          FL: FL
          GA: GA
          HI: HI
          IA: IA
          ID: ID
          IL: IL
          IN: IN
          KS: KS
          KY: KY
          LA: LA
          MA: MA
          MD: MD
          ME: ME
          MI: MI
          MN: MN
          MO: MO
          MS: MS
          MT: MT
          NC: NC
          ND: ND
          NE: NE
          NH: NH
          NJ: NJ
          NM: NM
          NV: NV
          NY: NY
          OH: OH
          OK: OK
          OR: OR
          PA: PA
          RI: RI
          SC: SC
          SD: SD
          TN: TN
          TX: TX
          UT: UT
          VA: VA
          VT: VT
          WA: WA
          WI: WI
          WV: WV
          WY: WY
        enum:
          - AL
          - AK
          - AR
          - AZ
          - CA
          - CO
          - CT
          - DC
          - DE
          - FL
          - GA
          - HI
          - IA
          - ID
          - IL
          - IN
          - KS
          - KY
          - LA
          - MA
          - MD
          - ME
          - MI
          - MN
          - MO
          - MS
          - MT
          - NC
          - ND
          - NE
          - NH
          - NJ
          - NM
          - NV
          - NY
          - OH
          - OK
          - OR
          - PA
          - RI
          - SC
          - SD
          - TN
          - TX
          - UT
          - VA
          - VT
          - WA
          - WI
          - WV
          - WY
      postalCode:
        type: string
        format: zip
        title: ZIP
        example: '90210'
        pattern: ^(\d{5}([\-]\d{4})?)$
      country:
        type: string
        title: Country
        x-nullable: true
        example: USA
        default: USA
      county:
        type: string
        title: County
        x-nullable: true
        example: LOS ANGELES
    required:
      - city
      - state
      - postalCode
  SITLocationType:
    description: The list of SIT location types.
    type: string
    enum:
      - ORIGIN
      - DESTINATION
  MTOShipmentStatus:
    type: string
    title: Shipment Status
    example: SUBMITTED
    enum:
      - SUBMITTED
      - REJECTED
      - APPROVED
      - CANCELLATION_REQUESTED
      - CANCELED
      - DIVERSION_REQUESTED
  ReweighRequester:
    type: string
    enum:
      - CUSTOMER
      - PRIME
      - SYSTEM
      - TOO
  Reweigh:
    description: >-
      A reweigh  is when a shipment is weighed for a second time due to the
      request of a customer, the contractor, system or TOO.
    type: object
    properties:
      id:
        example: 1f2270c7-7166-40ae-981e-b200ebdf3054
        format: uuid
        type: string
      requestedAt:
        format: date-time
        type: string
      requestedBy:
        $ref: '#/definitions/ReweighRequester'
      shipmentID:
        example: 1f2270c7-7166-40ae-981e-b200ebdf3054
        format: uuid
        type: string
      verificationProvidedAt:
        x-nullable: true
        x-omitempty: false
        format: date-time
        type: string
      verificationReason:
        example: >-
          The reweigh was not performed due to some justification provided by
          the counselor
        type: string
        x-nullable: true
        x-omitempty: false
      weight:
        example: 2000
        type: integer
        x-formatting: weight
        x-nullable: true
        x-omitempty: false
  SITExtension:
    type: object
    description: >-
      A storage in transit (SIT) Extension is a request for an increase in the
      billable number of days a shipment is allowed to be in SIT.
    properties:
      id:
        example: 1f2270c7-7166-40ae-981e-b200ebdf3054
        format: uuid
        type: string
      mtoShipmentID:
        example: 1f2270c7-7166-40ae-981e-b200ebdf3054
        format: uuid
        type: string
      requestReason:
        type: string
        enum:
          - SERIOUS_ILLNESS_MEMBER
          - SERIOUS_ILLNESS_DEPENDENT
          - IMPENDING_ASSIGNEMENT
          - DIRECTED_TEMPORARY_DUTY
          - NONAVAILABILITY_OF_CIVILIAN_HOUSING
          - AWAITING_COMPLETION_OF_RESIDENCE
          - OTHER
      contractorRemarks:
        example: We need SIT additional days. The customer has not found a house yet.
        type: string
        x-nullable: true
        x-omitempty: false
      requestedDays:
        type: integer
        example: 30
      status:
        enum:
          - PENDING
          - APPROVED
          - DENIED
      approvedDays:
        type: integer
        example: 30
        x-nullable: true
        x-omitempty: false
      decisionDate:
        format: date-time
        type: string
        x-nullable: true
        x-omitempty: false
      officeRemarks:
        type: string
        x-nullable: true
        x-omitempty: false
      createdAt:
        format: date-time
        type: string
        readOnly: true
      updatedAt:
        format: date-time
        type: string
        readOnly: true
      eTag:
        type: string
        readOnly: true
  SITExtensions:
    type: array
    items:
      $ref: '#/definitions/SITExtension'
  SITSummary:
    properties:
      firstDaySITServiceItemID:
        type: string
        format: uuid
        example: c56a4180-65aa-42ec-a945-5fd21dec0538
      location:
        enum:
          - ORIGIN
          - DESTINATION
      daysInSIT:
        type: integer
        minimum: 0
      sitEntryDate:
        type: string
        format: date-time
      sitDepartureDate:
        type: string
        format: date-time
        x-nullable: true
      sitAuthorizedEndDate:
        type: string
        format: date-time
      sitCustomerContacted:
        type: string
        format: date-time
        x-nullable: true
      sitRequestedDelivery:
        type: string
        format: date-time
        x-nullable: true
  SITServiceItemGrouping:
    properties:
      summary:
        $ref: '#/definitions/SITSummary'
        description: >
          Holds the top level summary of a Service Item Grouping, detailing the
          ServiceItemID of the first day SIT service item (Eg, DOFSIT, DOASIT),
          the location (ORIGIN/DESTINATION), how many days the provided instance
          of SIT has been in storage, SIT entry date, departure date, authorized
          end date, customer contacted date, requested delivery date.

          This is provided at a top level because due to our service item
          architecture, SIT information is sometimes split across multiple
          service items, and this summary is a compilation of said information.
          This prevents the need to loop over many service items.
      serviceItems:
        $ref: '#/definitions/MTOServiceItems'
  SITServiceItemGroupings:
    description: >
      Holds groupings of SIT service items and their summaries, detailing the
      summary ServiceItemID of the first day SIT service item (Eg, DOFSIT,
      DOASIT), the location (ORIGIN/DESTINATION), how many days the provided
      instance of SIT has been in storage, SIT entry date, departure date,
      authorized end date, customer contacted date, requested delivery date.
    type: array
    items:
      $ref: '#/definitions/SITServiceItemGrouping'
  SITStatus:
    properties:
      totalSITDaysUsed:
        type: integer
        minimum: 0
      totalDaysRemaining:
        type: integer
        minimum: 0
      calculatedTotalDaysInSIT:
        type: integer
        minimum: 0
      currentSIT:
        type: object
        properties:
          serviceItemID:
            type: string
            format: uuid
            example: c56a4180-65aa-42ec-a945-5fd21dec0538
          location:
            enum:
              - ORIGIN
              - DESTINATION
          daysInSIT:
            type: integer
            minimum: 0
          sitEntryDate:
            type: string
            format: date
            x-nullable: true
          sitDepartureDate:
            type: string
            format: date
            x-nullable: true
          sitAuthorizedEndDate:
            type: string
            format: date
            x-nullable: true
          sitCustomerContacted:
            type: string
            format: date
            x-nullable: true
          sitRequestedDelivery:
            type: string
            format: date
            x-nullable: true
      pastSITServiceItemGroupings:
        $ref: '#/definitions/SITServiceItemGroupings'
        description: >
          A list of past SIT service item groupings. These will contain the
          given SIT service items for an instance of SIT (Either Origin or
          Destination), grouped by the date they went into SIT and service items
          limited explicitly to SIT related Re Service Codes.
  PPMShipmentStatus:
    description: |
      Status of the PPM Shipment:
        * **DRAFT**: The customer has created the PPM shipment but has not yet submitted their move for counseling.
        * **SUBMITTED**: The shipment belongs to a move that has been submitted by the customer or has been created by a Service Counselor or Prime Contractor for a submitted move.
        * **WAITING_ON_CUSTOMER**: The PPM shipment has been approved and the customer may now provide their actual move closeout information and documentation required to get paid.
        * **NEEDS_ADVANCE_APPROVAL**: The shipment was counseled by the Prime Contractor and approved but an advance was requested so will need further financial approval from the government.
        * **NEEDS_CLOSEOUT**: The customer has provided their closeout weight tickets, receipts, and expenses and certified it for the Service Counselor to approve, exclude or reject.
        * **CLOSEOUT_COMPLETE**: The Service Counselor has reviewed all of the customer's PPM closeout documentation and authorizes the customer can download and submit their finalized SSW packet.
    type: string
    readOnly: true
    enum:
      - DRAFT
      - SUBMITTED
      - WAITING_ON_CUSTOMER
      - NEEDS_ADVANCE_APPROVAL
      - NEEDS_CLOSEOUT
      - CLOSEOUT_COMPLETE
      - CANCELED
  PPMAdvanceStatus:
    type: string
    title: PPM Advance Status
    description: >-
      Indicates whether an advance status has been accepted, rejected, or
      edited, or a prime counseled PPM has been received or not received
    x-nullable: true
    enum:
      - APPROVED
      - REJECTED
      - EDITED
      - RECEIVED
      - NOT_RECEIVED
  OmittablePPMDocumentStatus:
    description: Status of the PPM document.
    type: string
    enum:
      - APPROVED
      - EXCLUDED
      - REJECTED
    x-display-value:
      APPROVED: Approved
      EXCLUDED: Excluded
      REJECTED: Rejected
    x-nullable: true
    x-omitempty: false
  PPMDocumentStatusReason:
    description: The reason the services counselor has excluded or rejected the item.
    type: string
    x-nullable: true
    x-omitempty: false
  WeightTicket:
    description: >-
      Vehicle and optional trailer information and weight documents used to move
      this PPM shipment.
    type: object
    properties:
      id:
        description: ID of this set of weight tickets.
        type: string
        format: uuid
        example: c56a4180-65aa-42ec-a945-5fd21dec0538
        readOnly: true
      ppmShipmentId:
        description: The ID of the PPM shipment that this set of weight tickets is for.
        type: string
        format: uuid
        example: c56a4180-65aa-42ec-a945-5fd21dec0538
        readOnly: true
      createdAt:
        type: string
        format: date-time
        readOnly: true
      updatedAt:
        type: string
        format: date-time
        readOnly: true
      vehicleDescription:
        description: >-
          Description of the vehicle used for the trip. E.g. make/model, type of
          truck/van, etc.
        type: string
        x-nullable: true
        x-omitempty: false
      emptyWeight:
        description: Weight of the vehicle when empty.
        type: integer
        minimum: 0
        x-nullable: true
        x-omitempty: false
      submittedEmptyWeight:
        description: Customer submitted weight of the vehicle when empty.
        type: integer
        minimum: 0
        x-nullable: true
        x-omitempty: false
      missingEmptyWeightTicket:
        description: >-
          Indicates if the customer is missing a weight ticket for the vehicle
          weight when empty.
        type: boolean
        x-nullable: true
        x-omitempty: false
      emptyDocumentId:
        description: >-
          ID of the document that is associated with the user uploads containing
          the vehicle weight when empty.
        type: string
        format: uuid
        readOnly: true
      emptyDocument:
        allOf:
          - description: >-
              Document that is associated with the user uploads containing the
              vehicle weight when empty.
          - $ref: '#/definitions/Document'
      fullWeight:
        description: The weight of the vehicle when full.
        type: integer
        minimum: 0
        x-nullable: true
        x-omitempty: false
      submittedFullWeight:
        description: Customer submitted weight of the vehicle when full.
        type: integer
        minimum: 0
        x-nullable: true
        x-omitempty: false
      missingFullWeightTicket:
        description: >-
          Indicates if the customer is missing a weight ticket for the vehicle
          weight when full.
        type: boolean
        x-nullable: true
        x-omitempty: false
      fullDocumentId:
        description: >-
          ID of the document that is associated with the user uploads containing
          the vehicle weight when full.
        type: string
        format: uuid
        example: c56a4180-65aa-42ec-a945-5fd21dec0538
        readOnly: true
      fullDocument:
        allOf:
          - description: >-
              Document that is associated with the user uploads containing the
              vehicle weight when full.
          - $ref: '#/definitions/Document'
      ownsTrailer:
        description: Indicates if the customer used a trailer they own for the move.
        type: boolean
        x-nullable: true
        x-omitempty: false
      submittedOwnsTrailer:
        description: Indicates if the customer used a trailer they own for the move.
        type: boolean
        x-nullable: true
        x-omitempty: false
      trailerMeetsCriteria:
        description: >-
          Indicates if the trailer that the customer used meets all the criteria
          to be claimable.
        type: boolean
        x-nullable: true
        x-omitempty: false
      submittedTrailerMeetsCriteria:
        description: >-
          Indicates if the trailer that the customer used meets all the criteria
          to be claimable.
        type: boolean
        x-nullable: true
        x-omitempty: false
      proofOfTrailerOwnershipDocumentId:
        description: >-
          ID of the document that is associated with the user uploads containing
          the proof of trailer ownership.
        type: string
        format: uuid
        example: c56a4180-65aa-42ec-a945-5fd21dec0538
        readOnly: true
      proofOfTrailerOwnershipDocument:
        allOf:
          - description: >-
              Document that is associated with the user uploads containing the
              proof of trailer ownership.
          - $ref: '#/definitions/Document'
      status:
        $ref: '#/definitions/OmittablePPMDocumentStatus'
      reason:
        $ref: '#/definitions/PPMDocumentStatusReason'
      adjustedNetWeight:
        description: Indicates the adjusted net weight of the vehicle
        type: integer
        minimum: 0
        x-nullable: true
        x-omitempty: false
      netWeightRemarks:
        description: Remarks explaining any edits made to the net weight
        type: string
        x-nullable: true
        x-omitempty: false
      eTag:
        description: A hash that should be used as the "If-Match" header for any updates.
        type: string
        readOnly: true
    required:
      - ppmShipmentId
      - createdAt
      - updatedAt
      - emptyDocumentId
      - emptyDocument
      - fullDocument
      - fullDocumentId
      - proofOfTrailerOwnershipDocument
      - proofOfTrailerOwnershipDocumentId
  WeightTickets:
    description: All weight tickets associated with a PPM shipment.
    type: array
    items:
      $ref: '#/definitions/WeightTicket'
    x-omitempty: false
  OmittableMovingExpenseType:
    type: string
    description: Moving Expense Type
    enum:
      - CONTRACTED_EXPENSE
      - GAS
      - OIL
      - OTHER
      - PACKING_MATERIALS
      - RENTAL_EQUIPMENT
      - STORAGE
      - TOLLS
      - WEIGHING_FEE
    x-display-value:
      CONTRACTED_EXPENSE: Contracted expense
      GAS: Gas
      OIL: Oil
      OTHER: Other
      PACKING_MATERIALS: Packing materials
      STORAGE: Storage
      RENTAL_EQUIPMENT: Rental equipment
      TOLLS: Tolls
      WEIGHING_FEE: Weighing fee
    x-nullable: true
    x-omitempty: false
  SubmittedMovingExpenseType:
    type: string
    description: Customer Submitted Moving Expense Type
    enum:
      - CONTRACTED_EXPENSE
      - GAS
      - OIL
      - OTHER
      - PACKING_MATERIALS
      - RENTAL_EQUIPMENT
      - STORAGE
      - TOLLS
      - WEIGHING_FEE
    x-display-value:
      CONTRACTED_EXPENSE: Contracted expense
      GAS: Gas
      OIL: Oil
      OTHER: Other
      PACKING_MATERIALS: Packing materials
      STORAGE: Storage
      RENTAL_EQUIPMENT: Rental equipment
      TOLLS: Tolls
      WEIGHING_FEE: Weighing fee
    x-nullable: true
    x-omitempty: false
  MovingExpense:
    description: >-
      Expense information and receipts of costs incurred that can be reimbursed
      while moving a PPM shipment.
    type: object
    properties:
      id:
        description: Unique primary identifier of the Moving Expense object
        type: string
        format: uuid
        example: c56a4180-65aa-42ec-a945-5fd21dec0538
        readOnly: true
      ppmShipmentId:
        description: The PPM Shipment id that this moving expense belongs to
        type: string
        format: uuid
        example: c56a4180-65aa-42ec-a945-5fd21dec0538
        readOnly: true
      documentId:
        description: The id of the Document that contains all file uploads for this expense
        type: string
        format: uuid
        example: c56a4180-65aa-42ec-a945-5fd21dec0538
        readOnly: true
      document:
        allOf:
          - description: >-
              The Document object that contains all file uploads for this
              expense
          - $ref: '#/definitions/Document'
      movingExpenseType:
        $ref: '#/definitions/OmittableMovingExpenseType'
      submittedMovingExpenseType:
        $ref: '#/definitions/SubmittedMovingExpenseType'
      description:
        description: A brief description of the expense
        type: string
        x-nullable: true
        x-omitempty: false
      submittedDescription:
        description: Customer submitted description of the expense
        type: string
        x-nullable: true
        x-omitempty: false
      paidWithGtcc:
        description: >-
          Indicates if the service member used their government issued card to
          pay for the expense
        type: boolean
        x-nullable: true
        x-omitempty: false
      amount:
        description: The total amount of the expense as indicated on the receipt
        type: integer
        x-nullable: true
        x-omitempty: false
      submittedAmount:
        description: >-
          Customer submitted total amount of the expense as indicated on the
          receipt
        type: integer
        x-nullable: true
        x-omitempty: false
      missingReceipt:
        description: >-
          Indicates if the service member is missing the receipt with the proof
          of expense amount
        type: boolean
        x-nullable: true
        x-omitempty: false
      status:
        $ref: '#/definitions/OmittablePPMDocumentStatus'
      reason:
        $ref: '#/definitions/PPMDocumentStatusReason'
      sitStartDate:
        description: >-
          The date the shipment entered storage, applicable for the `STORAGE`
          movingExpenseType only
        type: string
        example: '2022-04-26'
        format: date
        x-nullable: true
        x-omitempty: false
      submittedSitStartDate:
        description: >-
          Customer submitted date the shipment entered storage, applicable for
          the `STORAGE` movingExpenseType only
        type: string
        example: '2022-04-26'
        format: date
        x-nullable: true
        x-omitempty: false
      sitEndDate:
        description: >-
          The date the shipment exited storage, applicable for the `STORAGE`
          movingExpenseType only
        type: string
        example: '2018-05-26'
        format: date
        x-nullable: true
        x-omitempty: false
      submittedSitEndDate:
        description: >-
          Customer submitted date the shipment exited storage, applicable for
          the `STORAGE` movingExpenseType only
        type: string
        example: '2018-05-26'
        format: date
        x-nullable: true
        x-omitempty: false
      createdAt:
        description: >-
          Timestamp the moving expense object was initially created in the
          system (UTC)
        type: string
        format: date-time
        readOnly: true
      updatedAt:
        description: >-
          Timestamp when a property of this moving expense object was last
          modified (UTC)
        type: string
        format: date-time
        readOnly: true
      eTag:
        description: A hash that should be used as the "If-Match" header for any updates.
        type: string
        readOnly: true
      weightStored:
        description: The total weight stored in PPM SIT
        type: integer
        x-nullable: true
        x-omitempty: false
      sitLocation:
        allOf:
          - $ref: '#/definitions/SITLocationType'
          - x-nullable: true
          - x-omitempty: false
      sitEstimatedCost:
        description: >-
          The estimated amount that the government will pay the service member
          to put their goods into storage. This estimated storage cost is
          separate from the estimated incentive.
        type: integer
        format: cents
        x-nullable: true
        x-omitempty: false
      sitReimburseableAmount:
        description: The amount of SIT that will be reimbursed
        type: integer
        x-nullable: true
        x-omitempty: false
    required:
      - id
      - createdAt
      - updatedAt
      - ppmShipmentId
      - documentId
      - document
  ProGearWeightTicket:
    description: Pro-gear associated information and weight docs for a PPM shipment
    type: object
    properties:
      id:
        description: The ID of the pro-gear weight ticket.
        type: string
        format: uuid
        example: c56a4180-65aa-42ec-a945-5fd21dec0538
        readOnly: true
      ppmShipmentId:
        description: >-
          The ID of the PPM shipment that this pro-gear weight ticket is
          associated with.
        type: string
        format: uuid
        example: c56a4180-65aa-42ec-a945-5fd21dec0538
        readOnly: true
      updatedAt:
        type: string
        format: date-time
        readOnly: true
      createdAt:
        type: string
        format: date-time
        readOnly: true
      belongsToSelf:
        description: >-
          Indicates if this information is for the customer's own pro-gear,
          otherwise, it's the spouse's.
        type: boolean
        x-nullable: true
        x-omitempty: false
      submittedBelongsToSelf:
        description: >-
          Indicates if this information is for the customer's own pro-gear,
          otherwise, it's the spouse's.
        type: boolean
        x-nullable: true
        x-omitempty: false
      description:
        description: Describes the pro-gear that was moved.
        type: string
        x-nullable: true
        x-omitempty: false
      hasWeightTickets:
        description: >-
          Indicates if the user has a weight ticket for their pro-gear,
          otherwise they have a constructed weight.
        type: boolean
        x-nullable: true
        x-omitempty: false
      submittedHasWeightTickets:
        description: >-
          Indicates if the user has a weight ticket for their pro-gear,
          otherwise they have a constructed weight.
        type: boolean
        x-nullable: true
        x-omitempty: false
      weight:
        description: Weight of the pro-gear.
        type: integer
        minimum: 0
        x-nullable: true
        x-omitempty: false
      submittedWeight:
        description: Customer submitted weight of the pro-gear.
        type: integer
        minimum: 0
        x-nullable: true
        x-omitempty: false
      documentId:
        description: >-
          The ID of the document that is associated with the user uploads
          containing the pro-gear weight.
        type: string
        format: uuid
        example: c56a4180-65aa-42ec-a945-5fd21dec0538
        readOnly: true
      document:
        allOf:
          - description: >-
              Document that is associated with the user uploads containing the
              pro-gear weight.
          - $ref: '#/definitions/Document'
      status:
        $ref: '#/definitions/OmittablePPMDocumentStatus'
      reason:
        $ref: '#/definitions/PPMDocumentStatusReason'
      eTag:
        description: A hash that should be used as the "If-Match" header for any updates.
        type: string
        readOnly: true
    required:
      - ppmShipmentId
      - createdAt
      - updatedAt
      - documentId
      - document
  SignedCertificationType:
    description: |
      The type of signed certification:
        - PPM_PAYMENT: This is used when the customer has a PPM shipment that they have uploaded their documents for and are
            ready to submit their documentation for review. When they submit, they will be asked to sign certifying the
            information is correct.
        - SHIPMENT: This is used when a customer submits their move with their shipments to be reviewed by office users.
        - PRE_CLOSEOUT_REVIEWED_PPM_PAYMENT: This is used when a move has a PPM shipment and is set to
             service-counseling-completed "Submit move details" by service counselor.
        - CLOSEOUT_REVIEWED_PPM_PAYMENT: This is used when a PPM shipment is reviewed by counselor in close out queue.
    type: string
    enum:
      - PPM_PAYMENT
      - SHIPMENT
      - PRE_CLOSEOUT_REVIEWED_PPM_PAYMENT
      - CLOSEOUT_REVIEWED_PPM_PAYMENT
    readOnly: true
  SignedCertification:
    description: Signed certification
    type: object
    properties:
      id:
        description: The ID of the signed certification.
        type: string
        format: uuid
        example: c56a4180-65aa-42ec-a945-5fd21dec0538
        readOnly: true
      submittingUserId:
        description: The ID of the user that signed.
        type: string
        format: uuid
        example: c56a4180-65aa-42ec-a945-5fd21dec0538
        readOnly: true
      moveId:
        description: The ID of the move associated with this signed certification.
        type: string
        format: uuid
        example: c56a4180-65aa-42ec-a945-5fd21dec0538
        readOnly: true
      ppmId:
        description: >-
          The ID of the PPM shipment associated with this signed certification,
          if any.
        type: string
        format: uuid
        example: c56a4180-65aa-42ec-a945-5fd21dec0538
        readOnly: true
        x-nullable: true
        x-omitempty: false
      certificationType:
        $ref: '#/definitions/SignedCertificationType'
      certificationText:
        description: Full text that the customer agreed to and signed.
        type: string
      signature:
        description: The signature that the customer provided.
        type: string
      date:
        description: Date that the customer signed the certification.
        type: string
        format: date
      createdAt:
        type: string
        format: date-time
        readOnly: true
      updatedAt:
        type: string
        format: date-time
        readOnly: true
      eTag:
        description: A hash that should be used as the "If-Match" header for any updates.
        type: string
        readOnly: true
    required:
      - id
      - submittingUserId
      - moveId
      - certificationType
      - certificationText
      - signature
      - date
      - createdAt
      - updatedAt
      - eTag
  PPMShipment:
    description: >-
      A personally procured move is a type of shipment that a service member
      moves themselves.
    x-nullable: true
    properties:
      id:
        description: Primary auto-generated unique identifier of the PPM shipment object
        example: 1f2270c7-7166-40ae-981e-b200ebdf3054
        format: uuid
        type: string
        readOnly: true
      shipmentId:
        description: The id of the parent MTOShipment object
        example: 1f2270c7-7166-40ae-981e-b200ebdf3054
        format: uuid
        type: string
        readOnly: true
      createdAt:
        description: Timestamp of when the PPM Shipment was initially created (UTC)
        format: date-time
        type: string
        readOnly: true
      updatedAt:
        description: Timestamp of when a property of this object was last updated (UTC)
        format: date-time
        type: string
        readOnly: true
      status:
        $ref: '#/definitions/PPMShipmentStatus'
      w2Address:
        x-nullable: true
        $ref: '#/definitions/Address'
      advanceStatus:
        $ref: '#/definitions/PPMAdvanceStatus'
      expectedDepartureDate:
        description: |
          Date the customer expects to begin their move.
        format: date
        type: string
      actualMoveDate:
        description: The actual start date of when the PPM shipment left the origin.
        format: date
        type: string
        x-nullable: true
        x-omitempty: false
      submittedAt:
        description: >-
          The timestamp of when the customer submitted their PPM documentation
          to the counselor for review.
        format: date-time
        type: string
        x-nullable: true
        x-omitempty: false
      reviewedAt:
        description: >-
          The timestamp of when the Service Counselor has reviewed all of the
          closeout documents.
        format: date-time
        type: string
        x-nullable: true
        x-omitempty: false
      approvedAt:
        description: >-
          The timestamp of when the shipment was approved and the service member
          can begin their move.
        format: date-time
        type: string
        x-nullable: true
        x-omitempty: false
      pickupAddress:
        $ref: '#/definitions/Address'
      secondaryPickupAddress:
        allOf:
          - $ref: '#/definitions/Address'
          - x-nullable: true
          - x-omitempty: false
      hasSecondaryPickupAddress:
        type: boolean
        x-omitempty: false
        x-nullable: true
      tertiaryPickupAddress:
        allOf:
          - $ref: '#/definitions/Address'
          - x-nullable: true
          - x-omitempty: false
      hasTertiaryPickupAddress:
        type: boolean
        x-omitempty: false
        x-nullable: true
      actualPickupPostalCode:
        description: >
          The actual postal code where the PPM shipment started. To be filled
          once the customer has moved the shipment.
        format: zip
        type: string
        title: ZIP
        example: '90210'
        pattern: ^(\d{5})$
        x-nullable: true
        x-omitempty: false
      destinationAddress:
        $ref: '#/definitions/Address'
      secondaryDestinationAddress:
        allOf:
          - $ref: '#/definitions/Address'
          - x-nullable: true
          - x-omitempty: false
      hasSecondaryDestinationAddress:
        type: boolean
        x-omitempty: false
        x-nullable: true
      tertiaryDestinationAddress:
        allOf:
          - $ref: '#/definitions/Address'
          - x-nullable: true
          - x-omitempty: false
      hasTertiaryDestinationAddress:
        type: boolean
        x-omitempty: false
        x-nullable: true
      actualDestinationPostalCode:
        description: >
          The actual postal code where the PPM shipment ended. To be filled once
          the customer has moved the shipment.
        format: zip
        type: string
        title: ZIP
        example: '90210'
        pattern: ^(\d{5})$
        x-nullable: true
        x-omitempty: false
      sitExpected:
        description: >
          Captures whether some or all of the PPM shipment will require
          temporary storage at the origin or destination.


          Must be set to `true` when providing `sitLocation`,
          `sitEstimatedWeight`, `sitEstimatedEntryDate`, and
          `sitEstimatedDepartureDate` values to calculate the
          `sitEstimatedCost`.
        type: boolean
      estimatedWeight:
        description: The estimated weight of the PPM shipment goods being moved.
        type: integer
        example: 4200
        x-nullable: true
        x-omitempty: false
      allowableWeight:
        description: The allowable weight of the PPM shipment goods being moved.
        type: integer
        example: 4300
        minimum: 0
        x-nullable: true
        x-omitempty: false
      hasProGear:
        description: >
          Indicates whether PPM shipment has pro gear for themselves or their
          spouse.
        type: boolean
        x-nullable: true
        x-omitempty: false
      proGearWeight:
        description: >-
          The estimated weight of the pro-gear being moved belonging to the
          service member.
        type: integer
        x-nullable: true
        x-omitempty: false
      spouseProGearWeight:
        description: >-
          The estimated weight of the pro-gear being moved belonging to a
          spouse.
        type: integer
        x-nullable: true
        x-omitempty: false
      estimatedIncentive:
        description: >-
          The estimated amount the government will pay the service member to
          move their belongings based on the moving date, locations, and
          shipment weight.
        type: integer
        format: cents
        x-nullable: true
        x-omitempty: false
      finalIncentive:
        description: >
          The final calculated incentive for the PPM shipment. This does not
          include **SIT** as it is a reimbursement.
        type: integer
        format: cents
        x-nullable: true
        x-omitempty: false
        readOnly: true
      hasRequestedAdvance:
        description: |
          Indicates whether an advance has been requested for the PPM shipment.
        type: boolean
        x-nullable: true
        x-omitempty: false
      advanceAmountRequested:
        description: >
          The amount requested as an advance by the service member up to a
          maximum percentage of the estimated incentive.
        type: integer
        format: cents
        x-nullable: true
        x-omitempty: false
      hasReceivedAdvance:
        description: |
          Indicates whether an advance was received for the PPM shipment.
        type: boolean
        x-nullable: true
        x-omitempty: false
      advanceAmountReceived:
        description: |
          The amount received for an advance, or null if no advance is received.
        type: integer
        format: cents
        x-nullable: true
        x-omitempty: false
      sitLocation:
        allOf:
          - $ref: '#/definitions/SITLocationType'
          - x-nullable: true
          - x-omitempty: false
      sitEstimatedWeight:
        description: The estimated weight of the goods being put into storage.
        type: integer
        example: 2000
        x-nullable: true
        x-omitempty: false
      sitEstimatedEntryDate:
        description: The date that goods will first enter the storage location.
        format: date
        type: string
        x-nullable: true
        x-omitempty: false
      sitEstimatedDepartureDate:
        description: The date that goods will exit the storage location.
        format: date
        type: string
        x-nullable: true
        x-omitempty: false
      sitEstimatedCost:
        description: >-
          The estimated amount that the government will pay the service member
          to put their goods into storage. This estimated storage cost is
          separate from the estimated incentive.
        type: integer
        format: cents
        x-nullable: true
        x-omitempty: false
      weightTickets:
        $ref: '#/definitions/WeightTickets'
      movingExpenses:
        description: All expense documentation receipt records of this PPM shipment.
        items:
          $ref: '#/definitions/MovingExpense'
        type: array
      proGearWeightTickets:
        description: >-
          All pro-gear weight ticket documentation records for this PPM
          shipment.
        type: array
        items:
          $ref: '#/definitions/ProGearWeightTicket'
      isActualExpenseReimbursement:
        description: >-
          Used for PPM shipments only. Denotes if this shipment uses the Actual
          Expense Reimbursement method.
        type: boolean
        example: false
        x-omitempty: false
        x-nullable: true
      signedCertification:
        $ref: '#/definitions/SignedCertification'
      eTag:
        description: >-
          A hash unique to this shipment that should be used as the "If-Match"
          header for any updates.
        type: string
        readOnly: true
    required:
      - id
      - shipmentId
      - createdAt
      - status
      - expectedDepartureDate
      - sitExpected
      - eTag
  BoatShipment:
    x-nullable: true
    properties:
      id:
        description: Primary auto-generated unique identifier of the Boat shipment object
        example: 1f2270c7-7166-40ae-981e-b200ebdf3054
        format: uuid
        type: string
        readOnly: true
      shipmentId:
        description: The id of the parent MTOShipment object
        example: 1f2270c7-7166-40ae-981e-b200ebdf3054
        format: uuid
        type: string
        readOnly: true
      createdAt:
        description: Timestamp of when the Boat Shipment was initially created (UTC)
        format: date-time
        type: string
        readOnly: true
      updatedAt:
        description: Timestamp of when a property of this object was last updated (UTC)
        format: date-time
        type: string
        readOnly: true
      type:
        type: string
        enum:
          - HAUL_AWAY
          - TOW_AWAY
      year:
        type: integer
        description: Year of the Boat
      make:
        type: string
        description: Make of the Boat
      model:
        type: string
        description: Model of the Boat
      lengthInInches:
        type: integer
        description: Length of the Boat in inches
      widthInInches:
        type: integer
        description: Width of the Boat in inches
      heightInInches:
        type: integer
        description: Height of the Boat in inches
      hasTrailer:
        type: boolean
        description: Does the boat have a trailer
      isRoadworthy:
        type: boolean
        description: Is the trailer roadworthy
        x-nullable: true
      eTag:
        description: >-
          A hash unique to this shipment that should be used as the "If-Match"
          header for any updates.
        type: string
        readOnly: true
    required:
      - id
      - shipmentId
      - createdAt
      - type
      - year
      - make
      - model
      - lengthInInches
      - widthInInches
      - heightInInches
      - hasTrailer
      - eTag
  MobileHome:
    description: >-
      A mobile home is a type of shipment that a service member moves a mobile
      home.
    x-nullable: true
    properties:
      id:
        description: Primary auto-generated unique identifier of the Mobile Home object
        example: 1f2270c7-7166-40ae-981e-b200ebdf3054
        format: uuid
        type: string
        readOnly: true
      shipmentId:
        description: The id of the parent MTOShipment object
        example: 1f2270c7-7166-40ae-981e-b200ebdf3054
        format: uuid
        type: string
        readOnly: true
      make:
        description: The make of the mobile home
        type: string
      model:
        description: The model of the mobile home.
        type: string
      year:
        description: The year the mobile home was made.
        type: integer
      lengthInInches:
        type: integer
      widthInInches:
        type: integer
      heightInInches:
        type: integer
      updatedAt:
        description: Timestamp of when a property of this object was last updated (UTC)
        format: date-time
        type: string
        readOnly: true
      createdAt:
        description: Timestamp of when a property of this object was created (UTC)
        format: date-time
        type: string
        readOnly: true
      eTag:
        description: >-
          A hash unique to this shipment that should be used as the "If-Match"
          header for any updates.
        type: string
        readOnly: true
  ShipmentAddressUpdateStatus:
    type: string
    title: Status
    readOnly: true
    x-display-value:
      REQUESTED: REQUESTED
      REJECTED: REJECTED
      APPROVED: APPROVED
    enum:
      - REQUESTED
      - REJECTED
      - APPROVED
  ShipmentAddressUpdate:
    description: >
      This represents a destination address change request made by the Prime
      that is either auto-approved or requires review if the pricing criteria
      has changed. If criteria has changed, then it must be approved or rejected
      by a TOO.
    type: object
    properties:
      id:
        type: string
        format: uuid
        example: c56a4180-65aa-42ec-a945-5fd21dec0538
        readOnly: true
      contractorRemarks:
        type: string
        example: This is a contractor remark
        title: Contractor Remarks
        description: The reason there is an address change.
        readOnly: true
      officeRemarks:
        type: string
        example: This is an office remark
        title: Office Remarks
        x-nullable: true
        description: The TOO comment on approval or rejection.
      status:
        $ref: '#/definitions/ShipmentAddressUpdateStatus'
      shipmentID:
        type: string
        format: uuid
        example: c56a4180-65aa-42ec-a945-5fd21dec0538
        readOnly: true
      originalAddress:
        $ref: '#/definitions/Address'
      newAddress:
        $ref: '#/definitions/Address'
      sitOriginalAddress:
        $ref: '#/definitions/Address'
      oldSitDistanceBetween:
        description: >-
          The distance between the original SIT address and the previous/old
          destination address of shipment
        example: 50
        minimum: 0
        type: integer
      newSitDistanceBetween:
        description: >-
          The distance between the original SIT address and requested new
          destination address of shipment
        example: 88
        minimum: 0
        type: integer
    required:
      - id
      - status
      - shipmentID
      - originalAddress
      - newAddress
      - contractorRemarks
  MTOShipment:
    properties:
      moveTaskOrderID:
        example: 1f2270c7-7166-40ae-981e-b200ebdf3054
        format: uuid
        type: string
      id:
        example: 1f2270c7-7166-40ae-981e-b200ebdf3054
        format: uuid
        type: string
      createdAt:
        format: date-time
        type: string
      updatedAt:
        format: date-time
        type: string
      deletedAt:
        x-nullable: true
        format: date-time
        type: string
      primeEstimatedWeight:
        x-nullable: true
        example: 2000
        type: integer
      primeActualWeight:
        x-nullable: true
        example: 2000
        type: integer
      calculatedBillableWeight:
        x-nullable: true
        example: 2000
        type: integer
        readOnly: true
      ntsRecordedWeight:
        description: >-
          The previously recorded weight for the NTS Shipment. Used for NTS
          Release to know what the previous primeActualWeight or billable weight
          was.
        example: 2000
        type: integer
        x-nullable: true
        x-formatting: weight
      scheduledPickupDate:
        format: date
        type: string
        x-nullable: true
      scheduledDeliveryDate:
        format: date
        type: string
        x-nullable: true
      requestedPickupDate:
        format: date
        type: string
        x-nullable: true
      actualPickupDate:
        x-nullable: true
        format: date
        type: string
      actualDeliveryDate:
        x-nullable: true
        description: >-
          The actual date that the shipment was delivered to the destination
          address by the Prime
        format: date
        type: string
      requestedDeliveryDate:
        format: date
        type: string
        x-nullable: true
      requiredDeliveryDate:
        x-nullable: true
        format: date
        type: string
      approvedDate:
        format: date-time
        type: string
        x-nullable: true
      diversion:
        type: boolean
        example: true
      diversionReason:
        type: string
        example: MTO Shipment needs rerouted
        x-nullable: true
      distance:
        type: integer
        x-nullable: true
        example: 500
      pickupAddress:
        x-nullable: true
        $ref: '#/definitions/Address'
      destinationAddress:
        x-nullable: true
        $ref: '#/definitions/Address'
      destinationType:
        $ref: '#/definitions/DestinationType'
      secondaryPickupAddress:
        x-nullable: true
        $ref: '#/definitions/Address'
      secondaryDeliveryAddress:
        x-nullable: true
        $ref: '#/definitions/Address'
      hasSecondaryPickupAddress:
        type: boolean
        x-omitempty: false
        x-nullable: true
      hasSecondaryDeliveryAddress:
        type: boolean
        x-omitempty: false
        x-nullable: true
      tertiaryPickupAddress:
        x-nullable: true
        $ref: '#/definitions/Address'
      tertiaryDeliveryAddress:
        x-nullable: true
        $ref: '#/definitions/Address'
      hasTertiaryPickupAddress:
        type: boolean
        x-omitempty: false
        x-nullable: true
      hasTertiaryDeliveryAddress:
        type: boolean
        x-omitempty: false
        x-nullable: true
      actualProGearWeight:
        type: integer
        x-nullable: true
        x-omitempty: false
      actualSpouseProGearWeight:
        type: integer
        x-nullable: true
        x-omitempty: false
      customerRemarks:
        type: string
        example: handle with care
        x-nullable: true
      counselorRemarks:
        description: >
          The counselor can use the counselor remarks field to inform the movers
          about any

          special circumstances for this shipment. Typical examples:
            * bulky or fragile items,
            * weapons,
            * access info for their address.
          Counselors enters this information when creating or editing an MTO
          Shipment. Optional field.
        type: string
        example: handle with care
        x-nullable: true
      shipmentType:
        $ref: '#/definitions/MTOShipmentType'
      status:
        $ref: '#/definitions/MTOShipmentStatus'
      rejectionReason:
        type: string
        example: MTO Shipment not good enough
        x-nullable: true
      reweigh:
        x-nullable: true
        x-omitempty: true
        $ref: '#/definitions/Reweigh'
      mtoAgents:
        $ref: '#/definitions/MTOAgents'
      mtoServiceItems:
        $ref: '#/definitions/MTOServiceItems'
      sitDaysAllowance:
        type: integer
        x-nullable: true
      sitExtensions:
        $ref: '#/definitions/SITExtensions'
      sitStatus:
        $ref: '#/definitions/SITStatus'
      eTag:
        type: string
      billableWeightCap:
        type: integer
        description: TIO override billable weight to be used for calculations
        example: 2500
        x-formatting: weight
        x-nullable: true
      billableWeightJustification:
        type: string
        example: more weight than expected
        x-nullable: true
      tacType:
        allOf:
          - $ref: '#/definitions/LOAType'
          - x-nullable: true
      sacType:
        allOf:
          - $ref: '#/definitions/LOAType'
          - x-nullable: true
      usesExternalVendor:
        type: boolean
        example: false
      serviceOrderNumber:
        type: string
        x-nullable: true
      storageFacility:
        x-nullable: true
        $ref: '#/definitions/StorageFacility'
      ppmShipment:
        $ref: '#/definitions/PPMShipment'
      boatShipment:
        $ref: '#/definitions/BoatShipment'
      mobileHomeShipment:
        $ref: '#/definitions/MobileHome'
      deliveryAddressUpdate:
        $ref: '#/definitions/ShipmentAddressUpdate'
      shipmentLocator:
        type: string
        x-nullable: true
        readOnly: true
        example: 1K43AR-01
      originSitAuthEndDate:
        format: date-time
        type: string
      destinationSitAuthEndDate:
        format: date-time
        type: string
      marketCode:
        type: string
        enum:
          - d
          - i
        example: d
        description: >-
          Single-letter designator for domestic (d) or international (i)
          shipments
  LOATypeNullable:
    description: The Line of accounting (TAC/SAC) type that will be used for the shipment
    type: string
    x-go-type:
      import:
        package: github.com/transcom/mymove/pkg/swagger/nullable
      type: String
    example: HHG
    enum:
      - HHG
      - NTS
  ProGearWeightTickets:
    description: All progear weight tickets associated with a PPM shipment.
    type: array
    items:
      $ref: '#/definitions/ProGearWeightTicket'
    x-omitempty: false
  MovingExpenses:
    description: All moving expenses associated with a PPM shipment.
    type: array
    items:
      $ref: '#/definitions/MovingExpense'
    x-omitempty: false
  PPMDocuments:
    description: >-
      All documents associated with a PPM shipment, including weight tickets,
      progear weight tickets, and moving expenses.
    x-nullable: true
    x-omitempty: false
    type: object
    properties:
      WeightTickets:
        $ref: '#/definitions/WeightTickets'
      ProGearWeightTickets:
        $ref: '#/definitions/ProGearWeightTickets'
      MovingExpenses:
        $ref: '#/definitions/MovingExpenses'
  PPMDocumentStatus:
    description: Status of the PPM document.
    type: string
    enum:
      - APPROVED
      - EXCLUDED
      - REJECTED
    x-display-value:
      APPROVED: Approved
      EXCLUDED: Excluded
      REJECTED: Rejected
  PPMShipmentSIT:
    description: SIT related items for a PPM shipment
    x-nullable: true
    properties:
      updatedAt:
        description: Timestamp of when a property of this object was last updated (UTC)
        format: date-time
        type: string
        readOnly: true
      sitLocation:
        allOf:
          - $ref: '#/definitions/SITLocationType'
          - x-nullable: true
          - x-omitempty: false
    required:
      - sitLocation
  PPMCloseout:
    description: >-
      The calculations needed in the "Review Documents" section of a PPM
      closeout. LIst of all expenses/reimbursements related toa PPM shipment.
    properties:
      id:
        description: Primary auto-generated unique identifier of the PPM shipment object
        example: 1f2270c7-7166-40ae-981e-b200ebdf3054
        format: uuid
        type: string
        readOnly: true
      plannedMoveDate:
        description: |
          Date the customer expects to begin their move.
        format: date
        type: string
        x-nullable: true
        x-omitempty: false
      actualMoveDate:
        description: The actual start date of when the PPM shipment left the origin.
        format: date
        type: string
        x-nullable: true
        x-omitempty: false
      miles:
        description: The distance between the old address and the new address in miles.
        example: 54
        minimum: 0
        type: integer
        x-nullable: true
        x-omitempty: false
      estimatedWeight:
        description: The estimated weight of the PPM shipment goods being moved.
        type: integer
        example: 4200
        x-nullable: true
        x-omitempty: false
      actualWeight:
        example: 2000
        type: integer
        x-nullable: true
        x-omitempty: false
      proGearWeightCustomer:
        description: >-
          The estimated weight of the pro-gear being moved belonging to the
          service member.
        type: integer
        x-nullable: true
        x-omitempty: false
      proGearWeightSpouse:
        description: >-
          The estimated weight of the pro-gear being moved belonging to a
          spouse.
        type: integer
        x-nullable: true
        x-omitempty: false
      grossIncentive:
        description: >
          The final calculated incentive for the PPM shipment. This does not
          include **SIT** as it is a reimbursement.
        type: integer
        format: cents
        x-nullable: true
        x-omitempty: false
        readOnly: true
      gcc:
        description: Government Constructive Cost (GCC)
        type: integer
        title: GCC
        format: cents
        x-nullable: true
        x-omitempty: false
      aoa:
        description: Advance Operating Allowance (AOA).
        type: integer
        format: cents
        x-nullable: true
        x-omitempty: false
      remainingIncentive:
        description: The remaining reimbursement amount that is still owed to the customer.
        type: integer
        format: cents
        x-nullable: true
        x-omitempty: false
      haulType:
        description: >-
          The type of haul calculation used for this shipment (shorthaul or
          linehaul).
        type: string
        x-nullable: true
        x-omitempty: false
      haulPrice:
        description: The price of the linehaul or shorthaul.
        type: integer
        format: cents
        x-nullable: true
        x-omitempty: false
      haulFSC:
        description: The linehaul/shorthaul Fuel Surcharge (FSC).
        type: integer
        format: cents
        x-nullable: true
        x-omitempty: false
      dop:
        description: The Domestic Origin Price (DOP).
        type: integer
        format: cents
        x-nullable: true
        x-omitempty: false
      ddp:
        description: The Domestic Destination Price (DDP).
        type: integer
        format: cents
        x-nullable: true
        x-omitempty: false
      packPrice:
        description: The full price of all packing/unpacking services.
        type: integer
        format: cents
        x-nullable: true
        x-omitempty: false
      unpackPrice:
        description: The full price of all packing/unpacking services.
        type: integer
        format: cents
        x-nullable: true
        x-omitempty: false
      SITReimbursement:
        description: >-
          The estimated amount that the government will pay the service member
          to put their goods into storage. This estimated storage cost is
          separate from the estimated incentive.
        type: integer
        format: cents
        x-nullable: true
        x-omitempty: false
    required:
      - id
  PPMActualWeight:
    description: >-
      The actual net weight of a single PPM shipment. Used during document
      review for PPM closeout.
    properties:
      actualWeight:
        example: 2000
        type: integer
        x-nullable: true
        x-omitempty: false
    required:
      - actualWeight
  PPMSITEstimatedCost:
    description: >-
      The estimated cost of SIT for a single PPM shipment. Used during document
      review for PPM.
    properties:
      sitCost:
        example: 2000
        type: integer
      priceFirstDaySIT:
        example: 2000
        type: integer
        format: cents
        title: Price of the first day in SIT
      priceAdditionalDaySIT:
        example: 2000
        type: integer
        format: cents
        title: Price of an additional day in SIT
      paramsFirstDaySIT:
        type: object
        properties:
          contractYearName:
            type: string
            example: Award Term 1
          priceRateOrFactor:
            type: string
            example: '20.53'
          isPeak:
            type: string
            example: 'true'
          escalationCompounded:
            type: string
            example: '1.01'
          serviceAreaOrigin:
            type: string
            example: '252'
            x-nullable: true
            x-omitempty: true
          serviceAreaDestination:
            type: string
            example: '252'
            x-nullable: true
            x-omitempty: true
      paramsAdditionalDaySIT:
        type: object
        properties:
          contractYearName:
            type: string
            example: Award Term 1
          priceRateOrFactor:
            type: string
            example: '0.53'
          isPeak:
            type: string
            example: 'true'
          escalationCompounded:
            type: string
            example: '1.01'
          serviceAreaOrigin:
            type: string
            example: '252'
            x-nullable: true
            x-omitempty: true
          serviceAreaDestination:
            type: string
            example: '252'
            x-nullable: true
            x-omitempty: true
          numberDaysSIT:
            type: string
            example: '30'
            x-nullable: true
            x-omitempty: true
    required:
      - sitCost
      - priceFirstDaySIT
      - priceAdditionalDaySIT
  MTOServiceItemSingle:
    type: object
    properties:
      moveTaskOrderID:
        example: 1f2270c7-7166-40ae-981e-b200ebdf3054
        format: uuid
        type: string
      mtoShipmentID:
        example: 1f2270c7-7166-40ae-981e-b200ebdf3054
        format: uuid
        type: string
        x-nullable: true
      reServiceID:
        example: 1f2270c7-7166-40ae-981e-b200ebdf3054
        format: uuid
        type: string
      reServiceCode:
        type: string
      reServiceName:
        type: string
      createdAt:
        format: date-time
        type: string
        readOnly: true
      convertToCustomerExpense:
        type: boolean
        example: false
        x-omitempty: false
      customerExpenseReason:
        type: string
        x-nullable: true
      deletedAt:
        format: date
        type: string
      rejectionReason:
        type: string
        x-nullable: true
      pickupPostalCode:
        type: string
        x-nullable: true
      sitPostalCode:
        type: string
        readOnly: true
        x-nullable: true
      sitEntryDate:
        type: string
        format: date-time
        x-nullable: true
      sitDepartureDate:
        type: string
        format: date-time
        x-nullable: true
      sitCustomerContacted:
        type: string
        format: date
        x-nullable: true
      sitRequestedDelivery:
        type: string
        format: date
        x-nullable: true
      id:
        example: 1f2270c7-7166-40ae-981e-b200ebdf3054
        format: uuid
        type: string
      status:
        type: string
        x-nullable: true
      updatedAt:
        format: date-time
        type: string
        readOnly: true
      approvedAt:
        format: date-time
        type: string
        x-nullable: true
      rejectedAt:
        format: date-time
        type: string
        x-nullable: true
  ServiceItemSitEntryDate:
    type: object
    properties:
      id:
        example: 1f2270c7-7166-40ae-981e-b200ebdf3054
        format: uuid
        type: string
      sitEntryDate:
        type: string
        format: date-time
        x-nullable: true
  PaymentServiceItemStatus:
    type: string
    enum:
      - REQUESTED
      - APPROVED
      - DENIED
      - SENT_TO_GEX
      - PAID
      - EDI_ERROR
    title: Payment Service Item Status
  ServiceItemParamName:
    type: string
    enum:
      - ActualPickupDate
      - ContractCode
      - ContractYearName
      - CubicFeetBilled
      - CubicFeetCrating
      - DimensionHeight
      - DimensionLength
      - DimensionWidth
      - DistanceZip
      - DistanceZipSITDest
      - DistanceZipSITOrigin
      - EIAFuelPrice
      - EscalationCompounded
      - FSCMultiplier
      - FSCPriceDifferenceInCents
      - FSCWeightBasedDistanceMultiplier
      - IsPeak
      - MarketDest
      - MarketOrigin
      - MTOAvailableToPrimeAt
      - NTSPackingFactor
      - NumberDaysSIT
      - PriceAreaDest
      - PriceAreaIntlDest
      - PriceAreaIntlOrigin
      - PriceAreaOrigin
      - PriceRateOrFactor
      - PSI_LinehaulDom
      - PSI_LinehaulDomPrice
      - PSI_LinehaulShort
      - PSI_LinehaulShortPrice
      - PSI_PriceDomDest
      - PSI_PriceDomDestPrice
      - PSI_PriceDomOrigin
      - PSI_PriceDomOriginPrice
      - PSI_ShippingLinehaulIntlCO
      - PSI_ShippingLinehaulIntlCOPrice
      - PSI_ShippingLinehaulIntlOC
      - PSI_ShippingLinehaulIntlOCPrice
      - PSI_ShippingLinehaulIntlOO
      - PSI_ShippingLinehaulIntlOOPrice
      - RateAreaNonStdDest
      - RateAreaNonStdOrigin
      - ReferenceDate
      - RequestedPickupDate
      - ServiceAreaDest
      - ServiceAreaOrigin
      - ServicesScheduleDest
      - ServicesScheduleOrigin
      - SITPaymentRequestEnd
      - SITPaymentRequestStart
      - SITScheduleDest
      - SITScheduleOrigin
      - SITServiceAreaDest
      - SITServiceAreaOrigin
      - WeightAdjusted
      - WeightBilled
      - WeightEstimated
      - WeightOriginal
      - WeightReweigh
      - ZipDestAddress
      - ZipPickupAddress
      - ZipSITDestHHGFinalAddress
      - ZipSITDestHHGOriginalAddress
      - ZipSITOriginHHGActualAddress
      - ZipSITOriginHHGOriginalAddress
      - StandaloneCrate
      - StandaloneCrateCap
      - UncappedRequestTotal
      - LockedPriceCents
  ServiceItemParamType:
    type: string
    enum:
      - STRING
      - DATE
      - INTEGER
      - DECIMAL
      - TIMESTAMP
      - PaymentServiceItemUUID
      - BOOLEAN
  ServiceItemParamOrigin:
    type: string
    enum:
      - PRIME
      - SYSTEM
      - PRICER
      - PAYMENT_REQUEST
  PaymentServiceItemParam:
    type: object
    properties:
      id:
        example: c56a4180-65aa-42ec-a945-5fd21dec0538
        format: uuid
        readOnly: true
        type: string
      paymentServiceItemID:
        example: c56a4180-65aa-42ec-a945-5fd21dec0538
        format: uuid
        type: string
      key:
        $ref: '#/definitions/ServiceItemParamName'
      value:
        example: '3025'
        type: string
      type:
        $ref: '#/definitions/ServiceItemParamType'
      origin:
        $ref: '#/definitions/ServiceItemParamOrigin'
      eTag:
        type: string
        readOnly: true
  PaymentServiceItemParams:
    type: array
    items:
      $ref: '#/definitions/PaymentServiceItemParam'
  CustomerSupportRemark:
    type: object
    description: >-
      A text remark written by an office user that is associated with a specific
      move.
    required:
      - id
      - moveID
      - officeUserID
      - content
    properties:
      id:
        example: 1f2270c7-7166-40ae-981e-b200ebdf3054
        format: uuid
        type: string
      createdAt:
        type: string
        format: date-time
        readOnly: true
      updatedAt:
        type: string
        format: date-time
        readOnly: true
      officeUserID:
        example: 1f2270c7-7166-40ae-981e-b200ebdf3054
        format: uuid
        type: string
      moveID:
        example: 1f2270c7-7166-40ae-981e-b200ebdf3054
        format: uuid
        type: string
      content:
        example: This is a remark about a move.
        type: string
      officeUserFirstName:
        example: Grace
        type: string
        readOnly: true
      officeUserLastName:
        example: Griffin
        type: string
        readOnly: true
      officeUserEmail:
        type: string
        format: x-email
        pattern: ^[a-zA-Z0-9._%+-]+@[a-zA-Z0-9.-]+\.[a-zA-Z]{2,}$
        readOnly: true
  CustomerSupportRemarks:
    type: array
    items:
      $ref: '#/definitions/CustomerSupportRemark'
  DepartmentIndicator:
    type: string
    x-nullable: true
    title: Department indicator
    description: Military branch of service indicator for orders
    enum:
      - ARMY
      - ARMY_CORPS_OF_ENGINEERS
      - COAST_GUARD
      - NAVY_AND_MARINES
      - AIR_AND_SPACE_FORCE
      - OFFICE_OF_SECRETARY_OF_DEFENSE
    x-display-value:
      ARMY: 21 Army
      ARMY_CORPS_OF_ENGINEERS: 96 Army Corps of Engineers
      COAST_GUARD: 70 Coast Guard
      NAVY_AND_MARINES: 17 Navy and Marine Corps
      AIR_AND_SPACE_FORCE: 57 Air Force and Space Force
      OFFICE_OF_SECRETARY_OF_DEFENSE: 97 Office of Secretary of Defense
  LineOfAccounting:
    type: object
    properties:
      id:
        type: string
        format: uuid
        example: 06254fc3-b763-484c-b555-42855d1ad5cd
      loaSysId:
        type: string
        maxLength: 20
        example: '10003'
        x-nullable: true
      loaDptID:
        type: string
        maxLength: 2
        example: '1 '
        x-nullable: true
      loaTnsfrDptNm:
        type: string
        maxLength: 4
        x-nullable: true
      loaBafID:
        type: string
        maxLength: 4
        example: '1234'
        x-nullable: true
      loaTrsySfxTx:
        type: string
        maxLength: 4
        example: '0000'
        x-nullable: true
      loaMajClmNm:
        type: string
        maxLength: 4
        x-nullable: true
      loaOpAgncyID:
        type: string
        maxLength: 4
        example: 1A
        x-nullable: true
      loaAlltSnID:
        type: string
        maxLength: 5
        example: 123A
        x-nullable: true
      loaPgmElmntID:
        type: string
        maxLength: 12
        example: '00000000'
        x-nullable: true
      loaTskBdgtSblnTx:
        type: string
        maxLength: 8
        x-nullable: true
      loaDfAgncyAlctnRcpntID:
        type: string
        maxLength: 4
        x-nullable: true
      loaJbOrdNm:
        type: string
        maxLength: 10
        x-nullable: true
      loaSbaltmtRcpntID:
        type: string
        maxLength: 1
        x-nullable: true
      loaWkCntrRcpntNm:
        type: string
        maxLength: 6
        x-nullable: true
      loaMajRmbsmtSrcID:
        type: string
        maxLength: 1
        x-nullable: true
      loaDtlRmbsmtSrcID:
        type: string
        maxLength: 3
        x-nullable: true
      loaCustNm:
        type: string
        maxLength: 6
        x-nullable: true
      loaObjClsID:
        type: string
        maxLength: 6
        example: 22NL
        x-nullable: true
      loaSrvSrcID:
        type: string
        maxLength: 1
        x-nullable: true
      loaSpclIntrID:
        type: string
        maxLength: 2
        x-nullable: true
      loaBdgtAcntClsNm:
        type: string
        maxLength: 8
        example: '000000'
        x-nullable: true
      loaDocID:
        type: string
        maxLength: 15
        example: HHG12345678900
        x-nullable: true
      loaClsRefID:
        type: string
        maxLength: 2
        x-nullable: true
      loaInstlAcntgActID:
        type: string
        maxLength: 6
        example: '12345'
        x-nullable: true
      loaLclInstlID:
        type: string
        maxLength: 18
        x-nullable: true
      loaFmsTrnsactnID:
        type: string
        maxLength: 12
        x-nullable: true
      loaDscTx:
        type: string
        example: PERSONAL PROPERTY - PARANORMAL ACTIVITY DIVISION (OTHER)
        x-nullable: true
      loaBgnDt:
        type: string
        format: date
        example: '2005-10-01'
        x-nullable: true
      loaEndDt:
        type: string
        format: date
        example: '2015-10-01'
        x-nullable: true
      loaFnctPrsNm:
        type: string
        maxLength: 255
        x-nullable: true
      loaStatCd:
        type: string
        maxLength: 1
        example: U
        x-nullable: true
      loaHistStatCd:
        type: string
        maxLength: 1
        x-nullable: true
      loaHsGdsCd:
        type: string
        maxLength: 2
        example: HT
        x-nullable: true
      orgGrpDfasCd:
        type: string
        maxLength: 2
        example: ZZ
        x-nullable: true
      loaUic:
        type: string
        maxLength: 6
        x-nullable: true
      loaTrnsnID:
        type: string
        maxLength: 3
        example: B1
        x-nullable: true
      loaSubAcntID:
        type: string
        maxLength: 3
        x-nullable: true
      loaBetCd:
        type: string
        maxLength: 4
        x-nullable: true
      loaFndTyFgCd:
        type: string
        maxLength: 1
        x-nullable: true
      loaBgtLnItmID:
        type: string
        maxLength: 8
        x-nullable: true
      loaScrtyCoopImplAgncCd:
        type: string
        maxLength: 1
        x-nullable: true
      loaScrtyCoopDsgntrCd:
        type: string
        maxLength: 4
        x-nullable: true
      loaScrtyCoopLnItmID:
        type: string
        maxLength: 3
        x-nullable: true
      loaAgncDsbrCd:
        type: string
        maxLength: 6
        x-nullable: true
      loaAgncAcntngCd:
        type: string
        maxLength: 6
        x-nullable: true
      loaFndCntrID:
        type: string
        maxLength: 12
        x-nullable: true
      loaCstCntrID:
        type: string
        maxLength: 16
        x-nullable: true
      loaPrjID:
        type: string
        maxLength: 12
        x-nullable: true
      loaActvtyID:
        type: string
        maxLength: 11
        x-nullable: true
      loaCstCd:
        type: string
        maxLength: 16
        x-nullable: true
      loaWrkOrdID:
        type: string
        maxLength: 16
        x-nullable: true
      loaFnclArID:
        type: string
        maxLength: 6
        x-nullable: true
      loaScrtyCoopCustCd:
        type: string
        maxLength: 2
        x-nullable: true
      loaEndFyTx:
        type: integer
        example: 2016
        x-nullable: true
      loaBgFyTx:
        type: integer
        example: 2006
        x-nullable: true
      loaBgtRstrCd:
        type: string
        maxLength: 1
        x-nullable: true
      loaBgtSubActCd:
        type: string
        maxLength: 4
        x-nullable: true
      createdAt:
        type: string
        format: date-time
        example: '2023-08-03T19:17:10.050Z'
      updatedAt:
        type: string
        format: date-time
        example: '2023-08-03T19:17:38.776Z'
      validLoaForTac:
        type: boolean
        x-nullable: true
      validHhgProgramCodeForLoa:
        type: boolean
        x-nullable: true
<<<<<<< HEAD
  VLocation:
    description: A postal code, city, and state lookup
    type: object
    properties:
      city:
        type: string
        example: Anytown
        title: City
      state:
        title: State
        type: string
        x-display-value:
          AL: AL
          AK: AK
          AR: AR
          AZ: AZ
          CA: CA
          CO: CO
          CT: CT
          DC: DC
          DE: DE
          FL: FL
          GA: GA
          HI: HI
          IA: IA
          ID: ID
          IL: IL
          IN: IN
          KS: KS
          KY: KY
          LA: LA
          MA: MA
          MD: MD
          ME: ME
          MI: MI
          MN: MN
          MO: MO
          MS: MS
          MT: MT
          NC: NC
          ND: ND
          NE: NE
          NH: NH
          NJ: NJ
          NM: NM
          NV: NV
          NY: NY
          OH: OH
          OK: OK
          OR: OR
          PA: PA
          RI: RI
          SC: SC
          SD: SD
          TN: TN
          TX: TX
          UT: UT
          VA: VA
          VT: VT
          WA: WA
          WI: WI
          WV: WV
          WY: WY
        enum:
          - AL
          - AK
          - AR
          - AZ
          - CA
          - CO
          - CT
          - DC
          - DE
          - FL
          - GA
          - HI
          - IA
          - ID
          - IL
          - IN
          - KS
          - KY
          - LA
          - MA
          - MD
          - ME
          - MI
          - MN
          - MO
          - MS
          - MT
          - NC
          - ND
          - NE
          - NH
          - NJ
          - NM
          - NV
          - NY
          - OH
          - OK
          - OR
          - PA
          - RI
          - SC
          - SD
          - TN
          - TX
          - UT
          - VA
          - VT
          - WA
          - WI
          - WV
          - WY
      postalCode:
        type: string
        format: zip
        title: ZIP
        example: '90210'
        pattern: ^(\d{5}?)$
      county:
        type: string
        title: County
        x-nullable: true
        example: LOS ANGELES
      usPostRegionCitiesId:
        type: string
        format: uuid
        example: c56a4180-65aa-42ec-a945-5fd21dec0538
=======
>>>>>>> f8f9f9e0
  ReServiceItem:
    description: A Service Item which ties an ReService, Market, and Shipment Type together
    type: object
    properties:
      serviceCode:
        type: string
        example: UBP
        enum:
          - CS
          - DBHF
          - DBTF
          - DCRT
          - DCRTSA
          - DDASIT
          - DDDSIT
          - DDFSIT
          - DDP
          - DDSFSC
          - DDSHUT
          - DLH
          - DMHF
          - DNPK
          - DOASIT
          - DOFSIT
          - DOP
          - DOPSIT
          - DOSFSC
          - DOSHUT
          - DPK
          - DSH
          - DUCRT
          - DUPK
          - FSC
          - IBHF
          - IBTF
          - ICRT
          - ICRTSA
          - IDASIT
          - IDDSIT
          - IDFSIT
          - IDSFSC
          - IDSHUT
          - IHPK
          - IHUPK
          - INPK
          - IOASIT
          - IOFSIT
          - IOPSIT
          - IOSFSC
          - IOSHUT
          - ISLH
          - IUBPK
          - IUBUPK
          - IUCRT
          - MS
          - PODFSC
          - POEFSC
          - UBP
      serviceName:
        type: string
        example: International UB, International Shipping & Linehaul
      marketCode:
        type: string
        example: i (International), d (Domestic)
        enum:
          - i
          - d
      shipmentType:
        type: string
        example: HHG, UNACCOMPANIED_BAGGAGE
        enum:
          - BOAT_HAUL_AWAY
          - BOAT_TOW_AWAY
          - HHG
          - HHG_INTO_NTS_DOMESTIC
          - HHG_OUTOF_NTS_DOMESTIC
          - MOBILE_HOME
          - PPM
          - UNACCOMPANIED_BAGGAGE
      isAutoApproved:
        type: boolean
        example: true
responses:
  InvalidRequest:
    description: The request payload is invalid
    schema:
      $ref: '#/definitions/Error'
  NotFound:
    description: The requested resource wasn't found
    schema:
      $ref: '#/definitions/Error'
  Conflict:
    description: Conflict error
    schema:
      $ref: '#/definitions/Error'
  PermissionDenied:
    description: The request was denied
    schema:
      $ref: '#/definitions/Error'
  ServerError:
    description: A server error occurred
    schema:
      $ref: '#/definitions/Error'
  PreconditionFailed:
    description: Precondition failed
    schema:
      $ref: '#/definitions/Error'
  UnprocessableEntity:
    description: The payload was unprocessable.
    schema:
      $ref: '#/definitions/ValidationError'
parameters:
  ifMatch:
    in: header
    name: If-Match
    type: string
    required: true
    description: >
      Optimistic locking is implemented via the `If-Match` header. If the ETag
      header does not match the value of the resource on the server, the server
      rejects the change with a `412 Precondition Failed` error.
  ppmShipmentId:
    name: ppmShipmentId
    in: path
    type: string
    format: uuid
    required: true
    description: UUID of the PPM shipment
  weightTicketId:
    name: weightTicketId
    in: path
    type: string
    format: uuid
    required: true
    description: UUID of the weight ticket
  movingExpenseId:
    name: movingExpenseId
    in: path
    type: string
    format: uuid
    required: true
    description: UUID of the moving expense
  proGearWeightTicketId:
    name: proGearWeightTicketId
    in: path
    type: string
    format: uuid
    required: true
    description: UUID of the pro-gear weight ticket<|MERGE_RESOLUTION|>--- conflicted
+++ resolved
@@ -8000,13 +8000,10 @@
     type: array
     items:
       $ref: '#/definitions/ReServiceItem'
-<<<<<<< HEAD
   VLocations:
     type: array
     items:
       $ref: '#/definitions/VLocation'
-=======
->>>>>>> f8f9f9e0
   GBLOCs:
     type: array
     items:
@@ -11432,7 +11429,6 @@
       validHhgProgramCodeForLoa:
         type: boolean
         x-nullable: true
-<<<<<<< HEAD
   VLocation:
     description: A postal code, city, and state lookup
     type: object
@@ -11563,8 +11559,6 @@
         type: string
         format: uuid
         example: c56a4180-65aa-42ec-a945-5fd21dec0538
-=======
->>>>>>> f8f9f9e0
   ReServiceItem:
     description: A Service Item which ties an ReService, Market, and Shipment Type together
     type: object
