--- conflicted
+++ resolved
@@ -3123,11 +3123,8 @@
           description: payload is too large
         '500':
           description: server error
-<<<<<<< HEAD
-=======
       x-permissions:
         - create.supportingDocuments
->>>>>>> c31662c6
   /payment-requests/{paymentRequestID}/shipments-payment-sit-balance:
     parameters:
       - description: >-
@@ -3576,17 +3573,8 @@
           name: dodID
           type: string
         - in: query
-<<<<<<< HEAD
-          name: originDutyLocation
-          type: array
-          uniqueItems: true
-          collectionFormat: multi
-          items:
-            type: string
-=======
           name: emplid
           type: string
->>>>>>> c31662c6
         - in: query
           name: originDutyLocation
           type: array
@@ -4592,12 +4580,9 @@
       dodID:
         type: string
         example: 1234567890
-<<<<<<< HEAD
-=======
         x-nullable: true
       emplid:
         type: string
->>>>>>> c31662c6
         x-nullable: true
       branch:
         type: string
