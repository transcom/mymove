swagger: '2.0'
info:
  contact:
    email: dp3@truss.works
  description: The API for move.mil
  license:
    name: MIT
    url: 'https://opensource.org/licenses/MIT'
  title: move.mil API
  version: 0.0.1
basePath: /ghc/v1
schemes:
  - http
tags:
  - name: queues
  - name: move
  - name: order
  - name: moveTaskOrder
  - name: customer
  - name: mtoServiceItem
  - name: mtoShipment
  - name: mtoAgent
  - name: paymentServiceItem
  - name: tac
paths:
  '/customer/{customerID}':
    parameters:
      - description: ID of customer to use
        in: path
        name: customerID
        required: true
        type: string
        format: uuid
    get:
      produces:
        - application/json
      parameters: []
      responses:
        '200':
          description: Successfully retrieved information on an individual customer
          schema:
            $ref: '#/definitions/Customer'
        '400':
          $ref: '#/responses/InvalidRequest'
        '401':
          $ref: '#/responses/PermissionDenied'
        '403':
          $ref: '#/responses/PermissionDenied'
        '404':
          $ref: '#/responses/NotFound'
        '500':
          $ref: '#/responses/ServerError'
      tags:
        - customer
      description: Returns a given customer
      operationId: getCustomer
      summary: Returns a given customer
    patch:
      summary: Updates customer info
      description: Updates customer info by ID
      operationId: updateCustomer
      tags:
        - customer
      consumes:
        - application/json
      produces:
        - application/json
      parameters:
        - in: body
          name: body
          required: true
          schema:
            $ref: '#/definitions/UpdateCustomerPayload'
        - in: header
          name: If-Match
          type: string
          required: true
      responses:
        '200':
          description: updated instance of orders
          schema:
            $ref: '#/definitions/Customer'
        '400':
          $ref: '#/responses/InvalidRequest'
        '401':
          $ref: '#/responses/PermissionDenied'
        '403':
          $ref: '#/responses/PermissionDenied'
        '404':
          $ref: '#/responses/NotFound'
        '412':
          $ref: '#/responses/PreconditionFailed'
        '422':
          $ref: '#/responses/UnprocessableEntity'
        '500':
          $ref: '#/responses/ServerError'
  '/move/{locator}':
    parameters:
      - description: Code used to identify a move in the system
        in: path
        name: locator
        required: true
        type: string
    get:
      produces:
        - application/json
      parameters: []
      responses:
        '200':
          description: Successfully retrieved the individual move
          schema:
            $ref: '#/definitions/Move'
        '400':
          $ref: '#/responses/InvalidRequest'
        '401':
          $ref: '#/responses/PermissionDenied'
        '403':
          $ref: '#/responses/PermissionDenied'
        '404':
          $ref: '#/responses/NotFound'
        '500':
          $ref: '#/responses/ServerError'
      tags:
        - move
      description: Returns a given move for a unique alphanumeric locator string
      summary: Returns a given move
      operationId: getMove
  '/orders/{orderID}':
    parameters:
      - description: ID of order to use
        in: path
        name: orderID
        required: true
        type: string
        format: uuid
    patch:
      summary: Updates an order
      description: All fields sent in this request will be set on the order referenced
      operationId: updateOrder
      tags:
        - order
      consumes:
        - application/json
      produces:
        - application/json
      parameters:
        - in: body
          name: body
          required: true
          schema:
            $ref: '#/definitions/UpdateOrderPayload'
        - in: header
          name: If-Match
          type: string
          required: true
      responses:
        '200':
          description: updated instance of orders
          schema:
            $ref: '#/definitions/Order'
        '400':
          $ref: '#/responses/InvalidRequest'
        '401':
          $ref: '#/responses/PermissionDenied'
        '403':
          $ref: '#/responses/PermissionDenied'
        '404':
          $ref: '#/responses/NotFound'
        '412':
          $ref: '#/responses/PreconditionFailed'
        '422':
          $ref: '#/responses/UnprocessableEntity'
        '500':
          $ref: '#/responses/ServerError'
    get:
      produces:
        - application/json
      parameters: []
      responses:
        '200':
          description: Successfully retrieved order
          schema:
            $ref: '#/definitions/Order'
        '400':
          $ref: '#/responses/InvalidRequest'
        '401':
          $ref: '#/responses/PermissionDenied'
        '403':
          $ref: '#/responses/PermissionDenied'
        '404':
          $ref: '#/responses/NotFound'
        '500':
          $ref: '#/responses/ServerError'
      tags:
        - order
      description: Gets an order
      operationId: getOrder
      summary: Gets an order by ID
  '/orders/{orderID}/allowances':
    parameters:
      - description: ID of order to use
        in: path
        name: orderID
        required: true
        type: string
        format: uuid
    patch:
      summary: Updates an allowance (Orders with Entitlements)
      description: All fields sent in this request will be set on the order referenced
      operationId: updateAllowance
      tags:
        - order
      consumes:
        - application/json
      produces:
        - application/json
      parameters:
        - in: body
          name: body
          required: true
          schema:
            $ref: '#/definitions/UpdateAllowancePayload'
        - in: header
          name: If-Match
          type: string
          required: true
      responses:
        '200':
          description: updated instance of allowance
          schema:
            $ref: '#/definitions/Order'
        '400':
          $ref: '#/responses/InvalidRequest'
        '401':
          $ref: '#/responses/Unauthorized'
        '403':
          $ref: '#/responses/PermissionDenied'
        '404':
          $ref: '#/responses/NotFound'
        '412':
          $ref: '#/responses/PreconditionFailed'
        '422':
          $ref: '#/responses/UnprocessableEntity'
        '500':
          $ref: '#/responses/ServerError'
  '/orders/{orderID}/move-task-orders':
    parameters:
      - description: ID of order to use
        in: path
        name: orderID
        required: true
        type: string
        format: uuid
    get:
      produces:
        - application/json
      parameters: []
      responses:
        '200':
          description: Successfully retrieved all move task orders associated with an order
          schema:
            $ref: '#/definitions/MoveTaskOrders'
        '400':
          $ref: '#/responses/InvalidRequest'
        '401':
          $ref: '#/responses/PermissionDenied'
        '403':
          $ref: '#/responses/PermissionDenied'
        '404':
          $ref: '#/responses/NotFound'
        '500':
          $ref: '#/responses/ServerError'
      tags:
        - order
      description: Gets move task orders associated with an order
      operationId: listMoveTaskOrders
      summary: Gets move task orders associated with an order
  '/move-task-orders/{moveTaskOrderID}':
    parameters:
      - description: ID of move to use
        in: path
        name: moveTaskOrderID
        required: true
        type: string
    get:
      produces:
        - application/json
      parameters: []
      responses:
        '200':
          description: Successfully retrieved move task order
          schema:
            $ref: '#/definitions/MoveTaskOrder'
        '400':
          $ref: '#/responses/InvalidRequest'
        '401':
          $ref: '#/responses/PermissionDenied'
        '403':
          $ref: '#/responses/PermissionDenied'
        '404':
          $ref: '#/responses/NotFound'
        '500':
          $ref: '#/responses/ServerError'
      tags:
        - moveTaskOrder
      description: Gets a move
      operationId: getMoveTaskOrder
      summary: Gets a move by ID
    patch:
      consumes:
        - application/json
      produces:
        - application/json
      parameters:
        - in: body
          name: body
          required: true
          schema:
            $ref: '#/definitions/MoveTaskOrder'
        - in: header
          name: If-Match
          type: string
          required: true
      responses:
        '200':
          description: Successfully retrieved move task order
          schema:
            $ref: '#/definitions/MoveTaskOrder'
        '400':
          $ref: '#/responses/InvalidRequest'
        '401':
          $ref: '#/responses/PermissionDenied'
        '403':
          $ref: '#/responses/PermissionDenied'
        '404':
          $ref: '#/responses/NotFound'
        '412':
          $ref: '#/responses/PreconditionFailed'
        '422':
          $ref: '#/responses/UnprocessableEntity'
        '500':
          $ref: '#/responses/ServerError'
      tags:
        - moveTaskOrder
      description: Updates a move by ID
      operationId: updateMoveTaskOrder
      summary: Updates a move by ID
  '/move_task_orders/{moveTaskOrderID}/mto_service_items':
    parameters:
      - description: ID of move for mto service item to use
        in: path
        name: moveTaskOrderID
        required: true
        format: uuid
        type: string
    get:
      produces:
        - application/json
      parameters: []
      responses:
        '200':
          description: Successfully retrieved all line items for a move task order
          schema:
            $ref: '#/definitions/MTOServiceItems'
        '404':
          $ref: '#/responses/NotFound'
        '422':
          $ref: '#/responses/UnprocessableEntity'
        '500':
          $ref: '#/responses/ServerError'
      tags:
        - mtoServiceItem
      description: Gets all line items for a move
      operationId: listMTOServiceItems
      summary: Gets all line items for a move
  '/move_task_orders/{moveTaskOrderID}/mto_shipments':
    parameters:
      - description: ID of move task order for mto shipment to use
        in: path
        name: moveTaskOrderID
        required: true
        format: uuid
        type: string
    get:
      produces:
        - application/json
      parameters: []
      responses:
        '200':
          description: Successfully retrieved all mto shipments for a move task order
          schema:
            $ref: '#/definitions/MTOShipments'
        '404':
          $ref: '#/responses/NotFound'
        '422':
          $ref: '#/responses/UnprocessableEntity'
        '500':
          $ref: '#/responses/ServerError'
      tags:
        - mtoShipment
      description: Gets all shipments for a move task order
      operationId: listMTOShipments
      summary: Gets all shipments for a move task order
<<<<<<< HEAD
  '/move_task_orders/{moveTaskOrderID}/mto_shipments/{shipmentID}':
    patch:
      summary: updateMTOShipment
      description: |
        Updates a specified MTO shipment.

        Required fields include:
        * MTO Shipment ID required in path
        * If-Match required in headers
        * No fields required in body

        Optional fields include:
        * New shipment status type
        * Shipment Type
        * Customer requested pick-up date
        * Pick-up Address
        * Delivery Address
        * Customer Remarks
        * Counselor Remarks
        * Releasing / Receiving agents
      consumes:
        - application/json
      produces:
        - application/json
      operationId: updateMTOShipment
      tags:
        - mtoShipment
      parameters:
        - in: path
          name: moveTaskOrderID
          required: true
          format: uuid
          type: string
          description: ID of move task order for mto shipment to use
        - in: path
          name: shipmentID
          type: string
          format: uuid
          required: true
          description: UUID of the MTO Shipment to update
        - in: header
          name: If-Match
          type: string
          required: true
          description: >
            Optimistic locking is implemented via the `If-Match` header. If the ETag header does not match
            the value of the resource on the server, the server rejects the change with a `412 Precondition Failed` error.
        - in: body
          name: body
          schema:
            $ref: '#/definitions/UpdateShipment'
      responses:
        '200':
          description: Successfully updated the specified MTO shipment.
          schema:
            $ref: '#/definitions/MTOShipment'
        '400':
          $ref: '#/responses/InvalidRequest'
        '401':
          $ref: '#/responses/PermissionDenied'
=======
  '/shipments/{shipmentID}':
    delete:
      summary: Soft deletes a shipment by ID
      description: Soft deletes a shipment by ID
      operationId: deleteShipment
      tags:
        - shipment
      produces:
        - application/json
      parameters:
        - description: ID of the shipment to be deleted
          in: path
          name: shipmentID
          required: true
          format: uuid
          type: string
      responses:
        '204':
          description: Successfully soft deleted the shipment
>>>>>>> a46430a6
        '403':
          $ref: '#/responses/PermissionDenied'
        '404':
          $ref: '#/responses/NotFound'
<<<<<<< HEAD
        '412':
          $ref: '#/responses/PreconditionFailed'
        '422':
          $ref: '#/responses/UnprocessableEntity'
=======
>>>>>>> a46430a6
        '500':
          $ref: '#/responses/ServerError'
  '/move_task_orders/{moveTaskOrderID}/mto_shipments/{shipmentID}/status':
    parameters:
      - description: ID of move task order for mto shipment to use
        in: path
        name: moveTaskOrderID
        required: true
        format: uuid
        type: string
      - description: ID of the shipment
        in: path
        name: shipmentID
        required: true
        format: uuid
        type: string
    patch:
      consumes:
        - application/json
      produces:
        - application/json
      parameters:
        - in: body
          name: body
          required: true
          schema:
            $ref: '#/definitions/PatchMTOShipmentStatus'
        - in: header
          name: If-Match
          type: string
          required: true
      responses:
        '200':
          description: Successfully updated shipment
          schema:
            $ref: '#/definitions/MTOShipment'
        '404':
          $ref: '#/responses/NotFound'
        '409':
          $ref: '#/responses/Conflict'
        '412':
          $ref: '#/responses/PreconditionFailed'
        '422':
          $ref: '#/responses/UnprocessableEntity'
        '500':
          $ref: '#/responses/ServerError'
      tags:
        - mtoShipment
      description: Updates a shipment's status
      operationId: patchMTOShipmentStatus
      summary: Updates a shipment's status
  '/move_task_orders/{moveTaskOrderID}/mto_shipments/{shipmentID}/mto-agents':
    parameters:
      - description: ID of move task order
        in: path
        name: moveTaskOrderID
        required: true
        format: uuid
        type: string
      - description: ID of the shipment
        in: path
        name: shipmentID
        required: true
        format: uuid
        type: string
    get:
      produces:
        - application/json
      parameters: []
      responses:
        '200':
          description: Successfully retrieved all agents for a move task order
          schema:
            $ref: '#/definitions/MTOAgents'
        '404':
          $ref: '#/responses/NotFound'
        '422':
          $ref: '#/responses/UnprocessableEntity'
        '500':
          $ref: '#/responses/ServerError'
      tags:
        - mtoAgent
      description: Fetches a list of agents associated with a move task order.
      operationId: fetchMTOAgentList
      summary: Fetch move task order agents.
  '/move-task-orders/{moveTaskOrderID}/service-items/{mtoServiceItemID}':
    parameters:
      - description: ID of move to use
        in: path
        name: moveTaskOrderID
        required: true
        type: string
      - description: ID of line item to use
        in: path
        name: mtoServiceItemID
        required: true
        type: string
    get:
      produces:
        - application/json
      parameters: []
      responses:
        '200':
          description: Successfully retrieved a line item for a move task order by ID
          schema:
            $ref: '#/definitions/MTOServiceItem'
        '400':
          $ref: '#/responses/InvalidRequest'
        '401':
          $ref: '#/responses/PermissionDenied'
        '403':
          $ref: '#/responses/PermissionDenied'
        '404':
          $ref: '#/responses/NotFound'
        '500':
          $ref: '#/responses/ServerError'
      tags:
        - mtoServiceItem
      description: Gets a line item by ID for a move by ID
      operationId: getMTOServiceItem
      summary: Gets a line item by ID for a move by ID
    patch:
      consumes:
        - application/json
      produces:
        - application/json
      parameters:
        - in: body
          name: body
          required: true
          schema:
            $ref: '#/definitions/MTOServiceItem'
        - in: header
          name: If-Match
          type: string
          required: true
      responses:
        '200':
          description: Successfully updated move task order status
          schema:
            $ref: '#/definitions/MoveTaskOrder'
        '400':
          $ref: '#/responses/InvalidRequest'
        '401':
          $ref: '#/responses/PermissionDenied'
        '403':
          $ref: '#/responses/PermissionDenied'
        '404':
          $ref: '#/responses/NotFound'
        '412':
          $ref: '#/responses/PreconditionFailed'
        '500':
          $ref: '#/responses/ServerError'
      tags:
        - mtoServiceItem
      description: Updates a service item by ID for a move by ID
      operationId: updateMTOServiceItem
      summary: Updates a service item by ID for a move by ID
  '/move-task-orders/{moveTaskOrderID}/service-items/{mtoServiceItemID}/status':
    parameters:
      - description: ID of move to use
        in: path
        name: moveTaskOrderID
        required: true
        type: string
      - description: ID of line item to use
        in: path
        name: mtoServiceItemID
        required: true
        type: string
    patch:
      consumes:
        - application/json
      produces:
        - application/json
      parameters:
        - in: body
          name: body
          required: true
          schema:
            $ref: '#/definitions/PatchMTOServiceItemStatusPayload'
        - in: header
          name: If-Match
          type: string
          required: true
      responses:
        '200':
          description: >-
            Successfully updated status for a line item for a move task order by
            ID
          schema:
            $ref: '#/definitions/MTOServiceItem'
        '400':
          $ref: '#/responses/InvalidRequest'
        '401':
          $ref: '#/responses/PermissionDenied'
        '403':
          $ref: '#/responses/PermissionDenied'
        '404':
          $ref: '#/responses/NotFound'
        '412':
          $ref: '#/responses/PreconditionFailed'
        '422':
          $ref: '#/responses/UnprocessableEntity'
        '500':
          $ref: '#/responses/ServerError'
      tags:
        - mtoServiceItem
      description: Changes the status of a line item for a move by ID
      operationId: updateMTOServiceItemStatus
      summary: Change the status of a line item for a move by ID
  '/move-task-orders/{moveTaskOrderID}/status':
    patch:
      consumes:
        - application/json
      produces:
        - application/json
      parameters:
        - description: ID of move to use
          in: path
          name: moveTaskOrderID
          required: true
          type: string
        - in: header
          name: If-Match
          type: string
          required: true
        - in: body
          name: serviceItemCodes
          schema:
            $ref: '#/definitions/MTOApprovalServiceItemCodes'
          required: true
      responses:
        '200':
          description: Successfully updated move task order status
          schema:
            $ref: '#/definitions/Move'
        '400':
          $ref: '#/responses/InvalidRequest'
        '401':
          $ref: '#/responses/PermissionDenied'
        '403':
          $ref: '#/responses/PermissionDenied'
        '404':
          $ref: '#/responses/NotFound'
        '409':
          $ref: '#/responses/Conflict'
        '412':
          $ref: '#/responses/PreconditionFailed'
        '422':
          $ref: '#/responses/UnprocessableEntity'
        '500':
          $ref: '#/responses/ServerError'
      tags:
        - moveTaskOrder
      description: Changes move task order status to make it available to prime
      operationId: updateMoveTaskOrderStatus
      summary: Change the status of a move task order to make it available to prime
  '/move-task-orders/{moveTaskOrderID}/status/service-counseling-completed':
    patch:
      consumes:
        - application/json
      produces:
        - application/json
      parameters:
        - description: ID of move to use
          in: path
          name: moveTaskOrderID
          required: true
          type: string
        - in: header
          name: If-Match
          type: string
          required: true
      responses:
        '200':
          description: Successfully updated move task order status
          schema:
            $ref: '#/definitions/Move'
        '400':
          $ref: '#/responses/InvalidRequest'
        '401':
          $ref: '#/responses/PermissionDenied'
        '403':
          $ref: '#/responses/PermissionDenied'
        '404':
          $ref: '#/responses/NotFound'
        '409':
          $ref: '#/responses/Conflict'
        '412':
          $ref: '#/responses/PreconditionFailed'
        '422':
          $ref: '#/responses/UnprocessableEntity'
        '500':
          $ref: '#/responses/ServerError'
      tags:
        - moveTaskOrder
      description: Changes move (move task order) status to service counseling completed
      operationId: updateMTOStatusServiceCounselingCompleted
      summary: Changes move (move task order) status to service counseling completed
  '/move-task-orders/{moveTaskOrderID}/payment-service-items/{paymentServiceItemID}/status':
    parameters:
      - description: ID of move to use
        in: path
        name: moveTaskOrderID
        required: true
        type: string
      - description: ID of payment service item to use
        in: path
        name: paymentServiceItemID
        required: true
        type: string
    patch:
      consumes:
        - application/json
      produces:
        - application/json
      parameters:
        - in: body
          name: body
          required: true
          schema:
            $ref: '#/definitions/PaymentServiceItem'
        - in: header
          name: If-Match
          type: string
          required: true
      responses:
        '200':
          description: >-
            Successfully updated status for a line item for a move task order by
            ID
          schema:
            $ref: '#/definitions/PaymentServiceItem'
        '400':
          $ref: '#/responses/InvalidRequest'
        '401':
          $ref: '#/responses/PermissionDenied'
        '403':
          $ref: '#/responses/PermissionDenied'
        '404':
          $ref: '#/responses/NotFound'
        '412':
          $ref: '#/responses/PreconditionFailed'
        '422':
          $ref: '#/responses/UnprocessableEntity'
        '500':
          $ref: '#/responses/ServerError'
      tags:
        - paymentServiceItem
      description: Changes the status of a line item for a move by ID
      operationId: updatePaymentServiceItemStatus
      summary: Change the status of a payment service item for a move by ID
  '/move-task-orders/{moveTaskOrderID}/entitlements':
    parameters:
      - description: ID of move to use
        in: path
        name: moveTaskOrderID
        required: true
        type: string
    get:
      produces:
        - application/json
      parameters: []
      tags:
        - moveTaskOrder
      responses:
        '200':
          description: Successfully retrieved entitlements
          schema:
            $ref: '#/definitions/Entitlements'
        '400':
          $ref: '#/responses/InvalidRequest'
        '401':
          $ref: '#/responses/PermissionDenied'
        '403':
          $ref: '#/responses/PermissionDenied'
        '404':
          $ref: '#/responses/NotFound'
        '500':
          $ref: '#/responses/ServerError'
      description: Gets entitlements
      operationId: getEntitlements
      summary: Gets entitlements for a move by ID
  '/payment-requests/{paymentRequestID}':
    parameters:
      - description: UUID of payment request
        format: uuid
        in: path
        name: paymentRequestID
        required: true
        type: string
    get:
      produces:
        - application/json
      parameters: []
      responses:
        '200':
          description: fetched instance of payment request
          schema:
            $ref: '#/definitions/PaymentRequest'
        '400':
          $ref: '#/responses/InvalidRequest'
        '401':
          $ref: '#/responses/PermissionDenied'
        '403':
          $ref: '#/responses/PermissionDenied'
        '404':
          $ref: '#/responses/NotFound'
        '500':
          $ref: '#/responses/ServerError'
      tags:
        - paymentRequests
      description: Fetches an instance of a payment request by id
      operationId: getPaymentRequest
      summary: Fetches a payment request by id
  '/moves/{locator}/payment-requests':
    parameters:
      - description: move code to identify a move for payment requests
        format: string
        in: path
        name: locator
        required: true
        type: string
    get:
      produces:
        - application/json
      parameters: []
      responses:
        '200':
          description: Successfully retrieved all line items for a move task order
          schema:
            $ref: '#/definitions/PaymentRequests'
        '403':
          $ref: '#/responses/PermissionDenied'
        '404':
          $ref: '#/responses/NotFound'
        '422':
          $ref: '#/responses/UnprocessableEntity'
        '500':
          $ref: '#/responses/ServerError'
      tags:
        - paymentRequests
      description: Fetches payment requests for a move
      operationId: getPaymentRequestsForMove
      summary: Fetches payment requests using the move code (locator).
  '/payment-requests/{paymentRequestID}/status':
    patch:
      consumes:
        - application/json
      produces:
        - application/json
      parameters:
        - description: UUID of payment request
          format: uuid
          in: path
          name: paymentRequestID
          required: true
          type: string
        - in: body
          name: body
          required: true
          schema:
            $ref: '#/definitions/UpdatePaymentRequestStatusPayload'
        - in: header
          name: If-Match
          type: string
          required: true
      responses:
        '200':
          description: updated payment request
          schema:
            $ref: '#/definitions/PaymentRequest'
        '400':
          $ref: '#/responses/InvalidRequest'
        '401':
          $ref: '#/responses/PermissionDenied'
        '403':
          $ref: '#/responses/PermissionDenied'
        '404':
          $ref: '#/responses/NotFound'
        '412':
          $ref: '#/responses/PreconditionFailed'
        '422':
          $ref: '#/responses/UnprocessableEntity'
        '500':
          $ref: '#/responses/ServerError'
      tags:
        - paymentRequests
      description: Updates status of a payment request by id
      operationId: updatePaymentRequestStatus
      summary: Updates status of a payment request by id
  /documents/{documentId}:
    get:
      summary: Returns a document
      description: Returns a document and its uploads
      operationId: getDocument
      tags:
        - ghcDocuments
      parameters:
        - in: path
          name: documentId
          type: string
          format: uuid
          required: true
          description: UUID of the document to return
      responses:
        '200':
          description: the requested document
          schema:
            $ref: '#/definitions/DocumentPayload'
        '400':
          $ref: '#/responses/InvalidRequest'
        '401':
          $ref: '#/responses/PermissionDenied'
        '403':
          $ref: '#/responses/PermissionDenied'
        '404':
          $ref: '#/responses/NotFound'
        '412':
          $ref: '#/responses/PreconditionFailed'
        '422':
          $ref: '#/responses/UnprocessableEntity'
        '500':
          $ref: '#/responses/ServerError'
  /queues/counseling:
    get:
      produces:
        - application/json
      summary: Gets queued list of all customer moves needing services counseling by GBLOC origin
      description: >
        An office services counselor user will be assigned a transportation office that will determine which moves are displayed in their queue based on the origin duty station.  GHC moves will show up here onced they have reached the NEEDS SERVICE COUNSELING status after submission from a customer or created on a customer's behalf.
      operationId: getServicesCounselingQueue
      tags:
        - queues
      parameters:
        - in: query
          name: page
          type: integer
          description: requested page number of paginated move results
        - in: query
          name: perPage
          type: integer
          description: maximum number of moves to show on each page of paginated results
        - in: query
          name: sort
          type: string
          enum:
            [
              lastName,
              dodID,
              branch,
              locator,
              status,
              requestedMoveDate,
              submittedAt,
              originGBLOC,
              destinationDutyStation,
            ]
          description: field that results should be sorted by
        - in: query
          name: order
          type: string
          enum: [asc, desc]
          description: direction of sort order if applied
        - in: query
          name: branch
          type: string
          description: filters by the branch of the move's service member
        - in: query
          name: locator
          type: string
          description: filters to match the unique move code locator
        - in: query
          name: lastName
          type: string
          description: filters using a prefix match on the service member's last name
        - in: query
          name: dodID
          type: string
          description: filters to match the unique service member's DoD ID
        - in: query
          name: requestedMoveDate
          type: string
          description: filters the requested pickup date of a shipment on the move
        - in: query
          name: submittedAt
          type: string
          format: date-time
          description: Start of the submitted at date in the user's local time zone converted to UTC
        - in: query
          name: originGBLOC
          type: string
          description: filters the GBLOC of the service member's origin duty station
        - in: query
          name: destinationDutyStation
          type: string
          description: filters the name of the destination duty station on the orders
        - in: query
          name: status
          type: array
          description: filters the status of the move
          uniqueItems: true
          items:
            type: string
            enum:
              - NEEDS SERVICE COUNSELING
              - SERVICE COUNSELING COMPLETED
      responses:
        '200':
          description: Successfully returned all moves matching the criteria
          schema:
            $ref: '#/definitions/QueueMovesResult'
        '403':
          $ref: '#/responses/PermissionDenied'
        '500':
          $ref: '#/responses/ServerError'
  /queues/moves:
    get:
      produces:
        - application/json
      summary: Gets queued list of all customer moves by GBLOC origin
      description: >
        An office TOO user will be assigned a transportation office that will determine which moves are displayed in their queue based on the origin duty station.  GHC moves will show up here onced they have reached the submitted status sent by the customer and have move task orders, shipments, and service items to approve.
      operationId: getMovesQueue
      tags:
        - queues
      parameters:
        - in: query
          name: page
          type: integer
          description: requested page of results
        - in: query
          name: perPage
          type: integer
          description: results per page
        - in: query
          name: sort
          type: string
          enum: [lastName, dodID, branch, locator, status, destinationDutyStation]
          description: field that results should be sorted by
        - in: query
          name: order
          type: string
          enum: [asc, desc]
          description: direction of sort order if applied
        - in: query
          name: branch
          type: string
        - in: query
          name: locator
          type: string
        - in: query
          name: lastName
          type: string
        - in: query
          name: dodID
          type: string
        - in: query
          name: destinationDutyStation
          type: string
        - in: query
          name: status
          type: array
          description: Filtering for the status.
          uniqueItems: true
          items:
            type: string
            enum:
              - SUBMITTED
              - APPROVALS REQUESTED
              - APPROVED
      responses:
        '200':
          description: Successfully returned all moves matching the criteria
          schema:
            $ref: '#/definitions/QueueMovesResult'
        '403':
          $ref: '#/responses/PermissionDenied'
        '500':
          $ref: '#/responses/ServerError'
  /queues/payment-requests:
    get:
      produces:
        - application/json
      summary: Gets queued list of all payment requests by GBLOC origin
      description: >
        An office TIO user will be assigned a transportation office that will determine which payment requests are displayed in their queue based on the origin duty station.
      operationId: getPaymentRequestsQueue
      tags:
        - queues
      parameters:
        - in: query
          name: sort
          type: string
          enum: [lastName, locator, submittedAt, branch, status, dodID, age]
          description: field that results should be sorted by
        - in: query
          name: order
          type: string
          enum: [asc, desc]
          description: direction of sort order if applied
        - in: query
          name: page
          type: integer
          description: requested page of results
        - in: query
          name: perPage
          type: integer
          description: number of records to include per page
        - in: query
          name: submittedAt
          type: string
          format: date-time
          description: Start of the submitted at date in the user's local time zone converted to UTC
        - in: query
          name: branch
          type: string
        - in: query
          name: locator
          type: string
        - in: query
          name: lastName
          type: string
        - in: query
          name: dodID
          type: string
        - in: query
          name: destinationDutyStation
          type: string
        - in: query
          name: status
          type: array
          description: Filtering for the status.
          uniqueItems: true
          items:
            type: string
            enum:
              - Payment requested
              - Reviewed
              - Rejected
              - Paid
      responses:
        '200':
          description: Successfully returned all moves matching the criteria
          schema:
            $ref: '#/definitions/QueuePaymentRequestsResult'
        '403':
          $ref: '#/responses/PermissionDenied'
        '500':
          $ref: '#/responses/ServerError'
  '/tac/valid':
    get:
      summary: Validation of a TAC value
      description: Returns a boolean based on whether a tac value is valid or not
      operationId: tacValidation
      tags:
        - tac
        - order
      parameters:
        - in: query
          name: tac
          type: string
          required: true
          description: The tac value to validate
      responses:
        '200':
          description: Successfully retrieved validation status
          schema:
            $ref: '#/definitions/TacValid'
        '400':
          $ref: '#/responses/InvalidRequest'
        '401':
          $ref: '#/responses/PermissionDenied'
        '403':
          $ref: '#/responses/PermissionDenied'
        '404':
          $ref: '#/responses/NotFound'
        '500':
          $ref: '#/responses/ServerError'
definitions:
  ClientError:
    type: object
    properties:
      title:
        type: string
      detail:
        type: string
      instance:
        type: string
        format: uuid
    required:
      - title
      - detail
      - instance
  ValidationError:
    allOf:
      - $ref: '#/definitions/ClientError'
      - type: object
    properties:
      invalid_fields:
        type: object
        additionalProperties:
          type: string
    required:
      - invalid_fields
  Address:
    type: object
    properties:
      id:
        type: string
        format: uuid
        example: c56a4180-65aa-42ec-a945-5fd21dec0538
      street_address_1:
        type: string
        example: 123 Main Ave
        title: Street address 1
      street_address_2:
        type: string
        example: Apartment 9000
        x-nullable: true
        title: Street address 2
      street_address_3:
        type: string
        example: Montmârtre
        x-nullable: true
        title: Address Line 3
      city:
        type: string
        example: Anytown
        title: City
      eTag:
        type: string
      state:
        title: State
        type: string
        x-display-value:
          AL: AL
          AK: AK
          AR: AR
          AZ: AZ
          CA: CA
          CO: CO
          CT: CT
          DC: DC
          DE: DE
          FL: FL
          GA: GA
          HI: HI
          IA: IA
          ID: ID
          IL: IL
          IN: IN
          KS: KS
          KY: KY
          LA: LA
          MA: MA
          MD: MD
          ME: ME
          MI: MI
          MN: MN
          MO: MO
          MS: MS
          MT: MT
          NC: NC
          ND: ND
          NE: NE
          NH: NH
          NJ: NJ
          NM: NM
          NV: NV
          NY: NY
          OH: OH
          OK: OK
          OR: OR
          PA: PA
          RI: RI
          SC: SC
          SD: SD
          TN: TN
          TX: TX
          UT: UT
          VA: VA
          VT: VT
          WA: WA
          WI: WI
          WV: WV
          WY: WY
        enum:
          - AL
          - AK
          - AR
          - AZ
          - CA
          - CO
          - CT
          - DC
          - DE
          - FL
          - GA
          - HI
          - IA
          - ID
          - IL
          - IN
          - KS
          - KY
          - LA
          - MA
          - MD
          - ME
          - MI
          - MN
          - MO
          - MS
          - MT
          - NC
          - ND
          - NE
          - NH
          - NJ
          - NM
          - NV
          - NY
          - OH
          - OK
          - OR
          - PA
          - RI
          - SC
          - SD
          - TN
          - TX
          - UT
          - VA
          - VT
          - WA
          - WI
          - WV
          - WY
      postal_code:
        type: string
        format: zip
        title: ZIP
        example: '90210'
        pattern: '^(\d{5}([\-]\d{4})?)$'
      country:
        type: string
        title: Country
        x-nullable: true
        example: 'USA'
        default: USA
    required:
      - street_address_1
      - city
      - state
      - postal_code
  BackupContact:
    type: object
    properties:
      name:
        type: string
        x-nullable: true
      email:
        type: string
        format: x-email
        pattern: '^[a-zA-Z0-9._%+-]+@[a-zA-Z0-9.-]+\.[a-zA-Z]{2,}$'
        x-nullable: true
      phone:
        type: string
        format: telephone
        pattern: '^[2-9]\d{2}-\d{3}-\d{4}$'
        x-nullable: true
  Contractor:
    properties:
      contractNumber:
        type: string
      id:
        format: uuid
        type: string
      name:
        type: string
      type:
        type: string
  Customer:
    type: object
    properties:
      agency:
        type: string
        title: Agency customer is affilated with
      first_name:
        type: string
        example: John
      last_name:
        type: string
        example: Doe
      phone:
        type: string
        format: telephone
        pattern: '^[2-9]\d{2}-\d{3}-\d{4}$'
        x-nullable: true
      email:
        type: string
        format: x-email
        pattern: '^[a-zA-Z0-9._%+-]+@[a-zA-Z0-9.-]+\.[a-zA-Z]{2,}$'
        x-nullable: true
      current_address:
        x-nullable: true
        $ref: '#/definitions/Address'
      backup_contact:
        x-nullable: true
        $ref: '#/definitions/BackupContact'
      id:
        type: string
        format: uuid
        example: c56a4180-65aa-42ec-a945-5fd21dec0538
      dodID:
        type: string
      userID:
        type: string
        format: uuid
        example: c56a4180-65aa-42ec-a945-5fd21dec0538
      eTag:
        type: string
  UpdateCustomerPayload:
    type: object
    properties:
      first_name:
        type: string
        example: John
      last_name:
        type: string
        example: Doe
      phone:
        type: string
        format: telephone
        pattern: '^[2-9]\d{2}-\d{3}-\d{4}$'
        x-nullable: true
      email:
        type: string
        format: x-email
        pattern: '^[a-zA-Z0-9._%+-]+@[a-zA-Z0-9.-]+\.[a-zA-Z]{2,}$'
        x-nullable: true
      current_address:
        x-nullable: true
        $ref: '#/definitions/Address'
      backup_contact:
        x-nullable: true
        $ref: '#/definitions/BackupContact'
  DutyStation:
    type: object
    properties:
      id:
        type: string
        format: uuid
        example: c56a4180-65aa-42ec-a945-5fd21dec0538
      name:
        type: string
        example: Fort Bragg North Station
      address_id:
        type: string
        format: uuid
        example: c56a4180-65aa-42ec-a945-5fd21dec0538
      address:
        $ref: '#/definitions/Address'
      eTag:
        type: string
  Entitlements:
    properties:
      id:
        example: 571008b1-b0de-454d-b843-d71be9f02c04
        format: uuid
        type: string
      authorizedWeight:
        example: 2000
        type: integer
        x-formatting: weight
        x-nullable: true
      dependentsAuthorized:
        example: true
        type: boolean
        x-nullable: true
      nonTemporaryStorage:
        example: false
        type: boolean
        x-nullable: true
      privatelyOwnedVehicle:
        example: false
        type: boolean
        x-nullable: true
      proGearWeight:
        example: 2000
        type: integer
        x-formatting: weight
      proGearWeightSpouse:
        example: 500
        type: integer
        x-formatting: weight
      storageInTransit:
        example: 90
        type: integer
        x-nullable: true
      totalWeight:
        example: 500
        type: integer
        x-formatting: weight
      totalDependents:
        example: 2
        type: integer
      requiredMedicalEquipmentWeight:
        example: 500
        type: integer
        x-formatting: weight
      organizationalClothingAndIndividualEquipment:
        example: true
        type: boolean
      eTag:
        type: string
    type: object
  Error:
    properties:
      message:
        type: string
    required:
      - message
    type: object
  Branch:
    type: string
    title: branch
    enum:
      - ARMY
      - NAVY
      - MARINES
      - AIR_FORCE
      - COAST_GUARD
      - OTHER
    x-display-value:
      ARMY: Army
      NAVY: Navy
      MARINES: Marines
      AIR_FORCE: Air Force
      COAST_GUARD: Coast Guard
      OTHER: OTHER
  Grade:
    type: string
    x-nullable: true
    title: grade
    enum:
      - E_1
      - E_2
      - E_3
      - E_4
      - E_5
      - E_6
      - E_7
      - E_8
      - E_9
      - O_1_ACADEMY_GRADUATE
      - O_2
      - O_3
      - O_4
      - O_5
      - O_6
      - O_7
      - O_8
      - O_9
      - O_10
      - W_1
      - W_2
      - W_3
      - W_4
      - W_5
      - AVIATION_CADET
      - CIVILIAN_EMPLOYEE
      - ACADEMY_CADET
      - MIDSHIPMAN
    x-display-value:
      E_1: E-1
      E_2: E-2
      E_3: E-3
      E_4: E-4
      E_5: E-5
      E_6: E-6
      E_7: E-7
      E_8: E-8
      E_9: E-9
      O_1_ACADEMY_GRADUATE: O-1/Service Academy Graduate
      O_2: O-2
      O_3: O-3
      O_4: O-4
      O_5: O-5
      O_6: O-6
      O_7: O-7
      O_8: O-8
      O_9: O-9
      O_10: O-10
      W_1: W-1
      W_2: W-2
      W_3: W-3
      W_4: W-4
      W_5: W-5
      AVIATION_CADET: Aviation Cadet
      CIVILIAN_EMPLOYEE: Civilian Employee
      ACADEMY_CADET: Service Academy Cadet
      MIDSHIPMAN: Midshipman
  Move:
    properties:
      id:
        example: 1f2270c7-7166-40ae-981e-b200ebdf3054
        format: uuid
        type: string
      serviceCounselingCompletedAt:
        format: date-time
        type: string
        x-nullable: true
      availableToPrimeAt:
        format: date-time
        type: string
        x-nullable: true
      contractorId:
        type: string
        format: uuid
        x-nullable: true
      contractor:
        $ref: '#/definitions/Contractor'
      locator:
        type: string
        example: '1K43AR'
      ordersId:
        type: string
        format: uuid
        example: c56a4180-65aa-42ec-a945-5fd21dec0538
      orders:
        $ref: '#/definitions/Order'
      referenceId:
        example: 1001-3456
        type: string
        x-nullable: true
      status:
        $ref: '#/definitions/MoveStatus'
      createdAt:
        type: string
        format: date-time
      submittedAt:
        type: string
        format: date-time
        x-nullable: true
      updatedAt:
        type: string
        format: date-time
      eTag:
        type: string
  MoveStatus:
    type: string
    enum:
      - DRAFT
      - NEEDS SERVICE COUNSELING
      - SEVICE COUNSELING COMPLETED
      - SUBMITTED
      - APPROVALS REQUESTED
      - APPROVED
      - CANCELED
  DeptIndicator:
    type: string
    title: Dept. indicator
    x-nullable: true
    enum:
      - NAVY_AND_MARINES
      - ARMY
      - AIR_FORCE
      - COAST_GUARD
    x-display-value:
      NAVY_AND_MARINES: 17 Navy and Marine Corps
      ARMY: 21 Army
      AIR_FORCE: 57 Air Force
      COAST_GUARD: 70 Coast Guard
  OrdersType:
    type: string
    title: Orders type
    enum:
      - PERMANENT_CHANGE_OF_STATION
      - RETIREMENT
      - SEPARATION
    x-display-value:
      PERMANENT_CHANGE_OF_STATION: Permanent Change Of Station
      RETIREMENT: Retirement
      SEPARATION: Separation
  OrdersTypeDetail:
    type: string
    title: Orders type detail
    x-nullable: true
    enum:
      - HHG_PERMITTED
      - PCS_TDY
      - HHG_RESTRICTED_PROHIBITED
      - HHG_RESTRICTED_AREA
      - INSTRUCTION_20_WEEKS
      - HHG_PROHIBITED_20_WEEKS
      - DELAYED_APPROVAL
    x-display-value:
      HHG_PERMITTED: Shipment of HHG Permitted
      PCS_TDY: PCS with TDY Enroute
      HHG_RESTRICTED_PROHIBITED: Shipment of HHG Restricted or Prohibited
      HHG_RESTRICTED_AREA: HHG Restricted Area-HHG Prohibited
      INSTRUCTION_20_WEEKS: Course of Instruction 20 Weeks or More
      HHG_PROHIBITED_20_WEEKS: Shipment of HHG Prohibited but Authorized within 20 weeks
      DELAYED_APPROVAL: Delayed Approval 20 Weeks or More
  Order:
    properties:
      id:
        example: 1f2270c7-7166-40ae-981e-b200ebdf3054
        format: uuid
        type: string
      customerID:
        example: c56a4180-65aa-42ec-a945-5fd21dec0538
        format: uuid
        type: string
      customer:
        $ref: '#/definitions/Customer'
      moveCode:
        type: string
        example: 'H2XFJF'
      first_name:
        type: string
        example: John
        readOnly: true
      last_name:
        type: string
        example: Doe
        readOnly: true
      grade:
        $ref: '#/definitions/Grade'
      agency:
        type: string
        $ref: '#/definitions/Branch'
      entitlement:
        $ref: '#/definitions/Entitlements'
      destinationDutyStation:
        $ref: '#/definitions/DutyStation'
      originDutyStation:
        $ref: '#/definitions/DutyStation'
      moveTaskOrderID:
        example: c56a4180-65aa-42ec-a945-5fd21dec0538
        format: uuid
        type: string
      uploaded_order_id:
        example: c56a4180-65aa-42ec-a945-5fd21dec0538
        format: uuid
        type: string
      order_number:
        type: string
        x-nullable: true
        example: '030-00362'
      order_type:
        $ref: '#/definitions/OrdersType'
      order_type_detail:
        $ref: '#/definitions/OrdersTypeDetail'
        x-nullable: true
      date_issued:
        type: string
        format: date
        example: '2020-01-01'
      report_by_date:
        type: string
        format: date
        example: '2020-01-01'
      department_indicator:
        $ref: '#/definitions/DeptIndicator'
        x-nullable: true
      tac:
        type: string
        title: TAC
        example: 'F8J1'
        x-nullable: true
      sac:
        type: string
        title: SAC
        example: 'N002214CSW32Y9'
        x-nullable: true
      has_dependents:
        type: boolean
        example: false
        title: Are dependents included in your orders?
      spouse_has_pro_gear:
        type: boolean
        example: false
        title: Do you have a spouse who will need to move items related to their occupation (also known as spouse pro-gear)?
      eTag:
        type: string
    type: object
  UpdateOrderPayload:
    type: object
    properties:
      issueDate:
        type: string
        description: The date and time that these orders were cut.
        format: date
        example: '2018-04-26'
        title: Orders date
      reportByDate:
        type: string
        description: Report By Date
        format: date
        example: '2018-04-26'
        title: Report-by date
      ordersType:
        $ref: '#/definitions/OrdersType'
      ordersTypeDetail:
        $ref: '#/definitions/OrdersTypeDetail'
      originDutyStationId:
        type: string
        format: uuid
        example: c56a4180-65aa-42ec-a945-5fd21dec0538
      newDutyStationId:
        type: string
        format: uuid
        example: c56a4180-65aa-42ec-a945-5fd21dec0538
      ordersNumber:
        type: string
        title: Orders Number
        x-nullable: true
        example: '030-00362'
      tac:
        type: string
        title: TAC
        example: 'F8J1'
        x-nullable: true
      sac:
        type: string
        title: SAC
        example: 'N002214CSW32Y9'
        x-nullable: true
      departmentIndicator:
        $ref: '#/definitions/DeptIndicator'
        x-nullable: true
    required:
      - issueDate
      - reportByDate
      - ordersType
      - newDutyStationId
      - originDutyStationId
  UpdateAllowancePayload:
    type: object
    properties:
      authorizedWeight:
        minimum: 1
        description: unit is in lbs
        example: 2000
        type: integer
        x-formatting: weight
        x-nullable: true
      grade:
        $ref: '#/definitions/Grade'
      dependentsAuthorized:
        type: boolean
        x-nullable: true
      agency:
        description: the branch that the service member belongs to
        $ref: '#/definitions/Branch'
      proGearWeight:
        minimum: 0
        description: unit is in lbs
        example: 2000
        type: integer
        x-formatting: weight
        x-nullable: true
      proGearWeightSpouse:
        minimum: 0
        description: unit is in lbs
        example: 2000
        type: integer
        x-formatting: weight
        x-nullable: true
      requiredMedicalEquipmentWeight:
        minimum: 0
        description: unit is in lbs
        example: 2000
        type: integer
        x-formatting: weight
      organizationalClothingAndIndividualEquipment:
        description: only for Army
        type: boolean
        x-nullable: true
  MoveTaskOrder:
    description: The Move (MoveTaskOrder)
    properties:
      id:
        example: 1f2270c7-7166-40ae-981e-b200ebdf3054
        format: uuid
        type: string
      createdAt:
        format: date-time
        type: string
      orderID:
        example: c56a4180-65aa-42ec-a945-5fd21dec0538
        format: uuid
        type: string
      locator:
        type: string
        example: '1K43AR'
      referenceId:
        example: 1001-3456
        type: string
      serviceCounselingCompletedAt:
        format: date-time
        type: string
        x-nullable: true
      availableToPrimeAt:
        format: date-time
        type: string
        x-nullable: true
      updatedAt:
        format: date-time
        type: string
      destinationAddress:
        $ref: '#/definitions/Address'
      pickupAddress:
        $ref: '#/definitions/Address'
      destinationDutyStation:
        example: 1f2270c7-7166-40ae-981e-b200ebdf3054
        format: uuid
        type: string
      originDutyStation:
        example: 1f2270c7-7166-40ae-981e-b200ebdf3054
        format: uuid
        type: string
      entitlements:
        $ref: '#/definitions/Entitlements'
      requestedPickupDate:
        format: date
        type: string
      eTag:
        type: string
    type: object
  MoveTaskOrders:
    items:
      $ref: '#/definitions/MoveTaskOrder'
    type: array
  MTOAgents:
    items:
      $ref: '#/definitions/MTOAgent'
    type: array
  MTOAgent:
    properties:
      id:
        example: 1f2270c7-7166-40ae-981e-b200ebdf3054
        format: uuid
        readOnly: true
        type: string
      mtoShipmentID:
        example: 1f2270c7-7166-40ae-981e-b200ebdf3054
        format: uuid
        type: string
      createdAt:
        format: date-time
        type: string
      updatedAt:
        format: date-time
        type: string
      firstName:
        type: string
        x-nullable: true
      lastName:
        type: string
        x-nullable: true
      email:
        type: string
        format: x-email
        pattern: '^[a-zA-Z0-9._%+-]+@[a-zA-Z0-9.-]+\.[a-zA-Z]{2,}$'
        x-nullable: true
      phone:
        type: string
        format: telephone
        pattern: '^[2-9]\d{2}-\d{3}-\d{4}$'
        x-nullable: true
      agentType:
        type: string
        enum:
          - RELEASING_AGENT
          - RECEIVING_AGENT
      eTag:
        type: string
    type: object
  PaymentRequest:
    properties:
      proofOfServiceDocs:
        $ref: '#/definitions/ProofOfServiceDocs'
      id:
        example: c56a4180-65aa-42ec-a945-5fd21dec0538
        format: uuid
        readOnly: true
        type: string
      isFinal:
        default: false
        type: boolean
      moveTaskOrder:
        $ref: '#/definitions/Move'
      moveTaskOrderID:
        example: c56a4180-65aa-42ec-a945-5fd21dec0538
        format: uuid
        type: string
      rejectionReason:
        example: documentation was incomplete
        type: string
        x-nullable: true
      serviceItems:
        $ref: '#/definitions/PaymentServiceItems'
      status:
        $ref: '#/definitions/PaymentRequestStatus'
      paymentRequestNumber:
        example: 1234-5678-1
        readOnly: true
        type: string
      eTag:
        type: string
      reviewedAt:
        format: date-time
        type: string
        x-nullable: true
      createdAt:
        format: date-time
        type: string
    type: object
  PaymentRequests:
    items:
      $ref: '#/definitions/PaymentRequest'
    type: array
  PaymentServiceItems:
    items:
      $ref: '#/definitions/PaymentServiceItem'
    type: array
  PaymentServiceItem:
    properties:
      id:
        example: c56a4180-65aa-42ec-a945-5fd21dec0538
        format: uuid
        readOnly: true
        type: string
      createdAt:
        format: date-time
        type: string
      paymentRequestID:
        example: c56a4180-65aa-42ec-a945-5fd21dec0538
        format: uuid
        type: string
      mtoServiceItemID:
        example: c56a4180-65aa-42ec-a945-5fd21dec0538
        format: uuid
        type: string
      mtoServiceItemCode:
        example: DLH
        type: string
      mtoServiceItemName:
        example: Move management
        type: string
      mtoShipmentType:
        $ref: '#/definitions/MTOShipmentType'
      mtoShipmentID:
        type: string
        format: uuid
        example: c56a4180-65aa-42ec-a945-5fd21dec0538
        x-nullable: true
      status:
        $ref: '#/definitions/PaymentServiceItemStatus'
      priceCents:
        type: integer
        format: cents
        title: Price of the service item in cents
        x-nullable: true
      rejectionReason:
        example: documentation was incomplete
        type: string
        x-nullable: true
      referenceID:
        example: 1234-5678-c56a4180
        readOnly: true
        format: string
      paymentServiceItemParams:
        $ref: '#/definitions/PaymentServiceItemParams'
      eTag:
        type: string
    type: object
  PaymentServiceItemStatus:
    enum:
      - REQUESTED
      - APPROVED
      - DENIED
      - SENT_TO_GEX
      - PAID
      - EDI_ERROR
    title: Payment Service Item Status
    type: string
  PaymentServiceItemParam:
    properties:
      id:
        example: c56a4180-65aa-42ec-a945-5fd21dec0538
        format: uuid
        readOnly: true
        type: string
      paymentServiceItemID:
        example: c56a4180-65aa-42ec-a945-5fd21dec0538
        format: uuid
        type: string
      key:
        $ref: '#/definitions/ServiceItemParamName'
      value:
        example: 3025
        type: string
      type:
        $ref: '#/definitions/ServiceItemParamType'
      origin:
        $ref: '#/definitions/ServiceItemParamOrigin'
      eTag:
        type: string
    type: object
  PaymentServiceItemParams:
    type: array
    items:
      $ref: '#/definitions/PaymentServiceItemParam'
  ServiceItemParamName:
    type: string
    enum:
      - ActualPickupDate
      - CanStandAlone
      - ContractCode
      - ContractYearName
      - CubicFeetBilled
      - CubicFeetCrating
      - DistanceZip3
      - DistanceZip5
      - DistanceZipSITDest
      - DistanceZipSITOrigin
      - EIAFuelPrice
      - EscalationCompounded
      - FSCMultiplier
      - FSCPriceDifferenceInCents
      - FSCWeightBasedDistanceMultiplier
      - IsPeak
      - MarketDest
      - MarketOrigin
      - MTOAvailableToPrimeAt
      - NumberDaysSIT
      - PriceAreaDest
      - PriceAreaIntlDest
      - PriceAreaIntlOrigin
      - PriceAreaOrigin
      - PriceRateOrFactor
      - PSI_LinehaulDom
      - PSI_LinehaulDomPrice
      - PSI_LinehaulShort
      - PSI_LinehaulShortPrice
      - PSI_PackingDom
      - PSI_PackingDomPrice
      - PSI_PackingHHGIntl
      - PSI_PackingHHGIntlPrice
      - PSI_PriceDomDest
      - PSI_PriceDomDestPrice
      - PSI_PriceDomOrigin
      - PSI_PriceDomOriginPrice
      - PSI_ShippingLinehaulIntlCO
      - PSI_ShippingLinehaulIntlCOPrice
      - PSI_ShippingLinehaulIntlOC
      - PSI_ShippingLinehaulIntlOCPrice
      - PSI_ShippingLinehaulIntlOO
      - PSI_ShippingLinehaulIntlOOPrice
      - RateAreaNonStdDest
      - RateAreaNonStdOrigin
      - RequestedPickupDate
      - ServiceAreaDest
      - ServiceAreaOrigin
      - ServicesScheduleDest
      - ServicesScheduleOrigin
      - SITScheduleDest
      - SITScheduleOrigin
      - WeightActual
      - WeightBilledActual
      - WeightEstimated
      - ZipDestAddress
      - ZipPickupAddress
      - ZipSITDestHHGFinalAddress
      - ZipSITOriginHHGActualAddress
      - ZipSITOriginHHGOriginalAddress
  ServiceItemParamOrigin:
    type: string
    enum:
      - PRIME
      - SYSTEM
  ServiceItemParamType:
    type: string
    enum:
      - STRING
      - DATE
      - INTEGER
      - DECIMAL
      - TIMESTAMP
      - PaymentServiceItemUUID
  PaymentRequestStatus:
    enum:
      - PENDING
      - REVIEWED
      - REVIEWED_AND_ALL_SERVICE_ITEMS_REJECTED
      - SENT_TO_GEX
      - RECEIVED_BY_GEX
      - PAID
      - EDI_ERROR
    title: Payment Request Status
    type: string
  ProofOfServiceDocs:
    items:
      $ref: '#/definitions/ProofOfServiceDoc'
    type: array
  ProofOfServiceDoc:
    properties:
      uploads:
        items:
          $ref: '#/definitions/Upload'
        type: array
  MTOShipment:
    properties:
      moveTaskOrderID:
        example: 1f2270c7-7166-40ae-981e-b200ebdf3054
        format: uuid
        type: string
      id:
        example: 1f2270c7-7166-40ae-981e-b200ebdf3054
        format: uuid
        type: string
      createdAt:
        format: date-time
        type: string
      updatedAt:
        format: date-time
        type: string
      primeEstimatedWeight:
        x-nullable: true
        example: 2000
        type: integer
      primeActualWeight:
        x-nullable: true
        example: 2000
        type: integer
      scheduledPickupDate:
        format: date
        type: string
      requestedPickupDate:
        format: date
        type: string
      actualPickupDate:
        x-nullable: true
        format: date
        type: string
      requestedDeliveryDate:
        format: date
        type: string
      approvedDate:
        format: date
        type: string
      diversion:
        type: boolean
        example: true
      pickupAddress:
        x-nullable: true
        $ref: '#/definitions/Address'
      destinationAddress:
        x-nullable: true
        $ref: '#/definitions/Address'
      secondaryPickupAddress:
        x-nullable: true
        $ref: '#/definitions/Address'
      secondaryDeliveryAddress:
        x-nullable: true
        $ref: '#/definitions/Address'
      customerRemarks:
        type: string
        example: handle with care
        x-nullable: true
      counselorRemarks:
        type: string
        example: counselor approved
        x-nullable: true
      shipmentType:
        enum:
          - HHG
          - INTERNATIONAL_HHG
          - INTERNATIONAL_UB
      status:
        $ref: '#/definitions/MTOShipmentStatus'
      rejectionReason:
        type: string
        example: MTO Shipment not good enough
        x-nullable: true
      mtoAgents:
        $ref: '#/definitions/MTOAgents'
      mtoServiceItems:
        $ref: '#/definitions/MTOServiceItems'
      eTag:
        type: string
  UpdateShipment:
    type: object
    properties:
      status:
        $ref: '#/definitions/MTOShipmentStatus'
      shipmentType:
        $ref: '#/definitions/MTOShipmentType'
      requestedPickupDate:
        format: date
        type: string
      requestedDeliveryDate:
        format: date
        type: string
      customerRemarks:
        type: string
        example: handle with care
        x-nullable: true
      counselorRemarks:
        type: string
        example: counselor approved
        x-nullable: true
      pickupAddress:
        $ref: '#/definitions/Address'
      destinationAddress:
        $ref: '#/definitions/Address'
        x-nullable: true
      agents:
        $ref: '#/definitions/MTOAgents'
        x-nullable: true
  MTOShipments:
    items:
      $ref: '#/definitions/MTOShipment'
    type: array
  MTOShipmentStatus:
    type: string
    title: Shipment Status
    example: SUBMITTED
    enum:
      - SUBMITTED
      - REJECTED
      - APPROVED
      - CANCELLATION_REQUESTED
  MTOShipmentType:
    type: string
    title: Shipment Type
    example: HHG
    enum:
      - HHG
      - HHG_LONGHAUL_DOMESTIC
      - HHG_SHORTHAUL_DOMESTIC
      - HHG_INTO_NTS_DOMESTIC
      - HHG_OUTOF_NTS_DOMESTIC
      - INTERNATIONAL_HHG
      - INTERNATIONAL_UB
    x-display-value:
      HHG: HHG
      INTERNATIONAL_HHG: International HHG
      INTERNATIONAL_UB: International UB
  PatchMTOShipmentStatus:
    properties:
      status:
        $ref: '#/definitions/MTOShipmentStatus'
      rejectionReason:
        type: string
        example: MTO Shipment not good enough
        x-nullable: true
    required:
      - status
  PatchMTOServiceItemStatusPayload:
    properties:
      status:
        description: Describes all statuses for a MTOServiceItem
        type: string
        enum:
          - SUBMITTED
          - APPROVED
          - REJECTED
      rejectionReason:
        description: Reason the service item was rejected
        type: string
        example: Insufficent details provided
        x-nullable: true
  MTOServiceItemStatus:
    description: Describes all statuses for a MTOServiceItem
    type: string
    enum:
      - SUBMITTED
      - APPROVED
      - REJECTED
  MTOServiceItem:
    properties:
      moveTaskOrderID:
        example: 1f2270c7-7166-40ae-981e-b200ebdf3054
        format: uuid
        type: string
      mtoShipmentID:
        example: 1f2270c7-7166-40ae-981e-b200ebdf3054
        format: uuid
        type: string
      reServiceID:
        example: 1f2270c7-7166-40ae-981e-b200ebdf3054
        format: uuid
        type: string
      reServiceCode:
        type: string
      reServiceName:
        type: string
      createdAt:
        format: date-time
        type: string
      customerContacts:
        $ref: '#/definitions/MTOServiceItemCustomerContacts'
      deletedAt:
        format: date
        type: string
      description:
        type: string
      dimensions:
        $ref: '#/definitions/MTOServiceItemDimensions'
      reason:
        type: string
      rejectionReason:
        type: string
        x-nullable: true
      pickupPostalCode:
        type: string
      feeType:
        enum:
          - COUNSELING
          - CRATING
          - TRUCKING
          - SHUTTLE
        type: string
      id:
        example: 1f2270c7-7166-40ae-981e-b200ebdf3054
        format: uuid
        type: string
      quantity:
        type: integer
      rate:
        type: integer
      status:
        $ref: '#/definitions/MTOServiceItemStatus'
      submittedAt:
        format: date
        type: string
      total:
        format: cents
        type: integer
      updatedAt:
        format: date-time
        type: string
      approvedAt:
        format: date-time
        type: string
        x-nullable: true
      rejectedAt:
        format: date-time
        type: string
        x-nullable: true
      eTag:
        type: string
    required:
      - id
      - moveTaskOrderID
      - reServiceID
      - reServiceCode
      - reServiceName
      - mtoShipmentID
      - reason
      - pickupPostalCode
      - description
    type: object
  MTOServiceItems:
    type: array
    items:
      $ref: '#/definitions/MTOServiceItem'
  DimensionType:
    description: Describes a dimension type for a MTOServiceItemDimension.
    type: string
    enum:
      - ITEM
      - CRATE
  MTOServiceItemDimension:
    description: Describes a dimension object for the MTOServiceItem.
    type: object
    properties:
      id:
        example: 1f2270c7-7166-40ae-981e-b200ebdf3054
        format: uuid
        type: string
      type:
        $ref: '#/definitions/DimensionType'
      length:
        description: Length in thousandth inches. 1000 thou = 1 inch.
        example: 1000
        type: integer
        format: int32
      width:
        description: Width in thousandth inches. 1000 thou = 1 inch.
        example: 1000
        type: integer
        format: int32
      height:
        description: Height in thousandth inches. 1000 thou = 1 inch.
        example: 1000
        type: integer
        format: int32
  MTOServiceItemDimensions:
    type: array
    items:
      $ref: '#/definitions/MTOServiceItemDimension'
  CustomerContactType:
    description: Describes a customer contact type for a MTOServiceItem of type domestic destination SIT.
    type: string
    enum:
      - FIRST
      - SECOND
  MTOServiceItemCustomerContact:
    description: Customer contact information for a destination SIT service item
    type: object
    properties:
      id:
        example: 1f2270c7-7166-40ae-981e-b200ebdf3054
        format: uuid
        type: string
      type:
        $ref: '#/definitions/CustomerContactType'
      timeMilitary:
        type: string
        example: 0400Z
        description: Time of delivery corresponding to `firstAvailableDeliveryDate`.
      firstAvailableDeliveryDate:
        format: date
        type: string
        example: '2020-12-31'
        description: First available date that Prime can deliver SIT service item.
  MTOServiceItemCustomerContacts:
    type: array
    items:
      $ref: '#/definitions/MTOServiceItemCustomerContact'
  MTOApprovalServiceItemCodes:
    description: MTO level service items to create when updating MTO status.
    properties:
      serviceCodeCS:
        example: true
        type: boolean
      serviceCodeMS:
        example: true
        type: boolean
    type: object
  TacValid:
    properties:
      isValid:
        example: true
        type: boolean
    required:
      - isValid
    type: object
  UpdatePaymentRequestStatusPayload:
    properties:
      rejectionReason:
        example: documentation was incomplete
        type: string
        x-nullable: true
      status:
        $ref: '#/definitions/PaymentRequestStatus'
      eTag:
        type: string
    type: object
  DocumentPayload:
    type: object
    properties:
      id:
        type: string
        format: uuid
        example: c56a4180-65aa-42ec-a945-5fd21dec0538
      service_member_id:
        type: string
        format: uuid
        title: The service member this document belongs to
      uploads:
        type: array
        items:
          $ref: '#/definitions/Upload'
    required:
      - id
      - service_member_id
      - uploads
  Upload:
    properties:
      bytes:
        type: integer
      contentType:
        example: application/pdf
        format: mime-type
        type: string
      createdAt:
        format: date-time
        type: string
      filename:
        example: filename.pdf
        type: string
      id:
        example: c56a4180-65aa-42ec-a945-5fd21dec0538
        format: uuid
        type: string
      updatedAt:
        format: date-time
        type: string
      url:
        example: 'https://uploads.domain.test/dir/c56a4180-65aa-42ec-a945-5fd21dec0538'
        format: uri
        type: string
      status:
        type: string
        enum:
          - INFECTED
          - CLEAN
          - PROCESSING
    required:
      - id
      - url
      - filename
      - contentType
      - bytes
      - createdAt
      - updatedAt
    type: object
  QueueMoves:
    type: array
    items:
      $ref: '#/definitions/QueueMove'
  QueueMove:
    type: object
    properties:
      id:
        type: string
        format: uuid
      customer:
        $ref: '#/definitions/Customer'
      status:
        $ref: '#/definitions/QueueMoveStatus'
      locator:
        type: string
      submittedAt:
        format: date-time
        type: string
        x-nullable: true
      requestedMoveDate:
        format: date
        type: string
        x-nullable: true
      departmentIndicator:
        $ref: '#/definitions/DeptIndicator'
      shipmentsCount:
        type: integer
      destinationDutyStation:
        $ref: '#/definitions/DutyStation'
      originGBLOC:
        $ref: '#/definitions/GBLOC'
  QueueMovesResult:
    type: object
    properties:
      page:
        type: integer
      perPage:
        type: integer
      totalCount:
        type: integer
      queueMoves:
        $ref: '#/definitions/QueueMoves'
  QueueMoveStatus:
    type: string
    enum:
      - New move
      - Move approved
      - Approvals requested
  QueuePaymentRequest:
    type: object
    properties:
      id:
        type: string
        format: uuid
      moveID:
        type: string
        format: uuid
      customer:
        $ref: '#/definitions/Customer'
      status:
        $ref: '#/definitions/PaymentRequestStatus'
      age:
        type: number
        format: integer
        description: Days since the payment request has been requested.  Decimal representation will allow more accurate sorting.
      submittedAt:
        type: string
        format: date-time
      locator:
        type: string
      departmentIndicator:
        $ref: '#/definitions/DeptIndicator'
      originGBLOC:
        $ref: '#/definitions/GBLOC'
  QueuePaymentRequests:
    type: array
    items:
      $ref: '#/definitions/QueuePaymentRequest'
  QueuePaymentRequestsResult:
    type: object
    properties:
      page:
        type: integer
      perPage:
        type: integer
      totalCount:
        type: integer
      queuePaymentRequests:
        $ref: '#/definitions/QueuePaymentRequests'
  GBLOC:
    type: string
    enum:
      - AGFM
      - APAT
      - BGAC
      - BGNC
      - BKAS
      - CFMQ
      - CLPK
      - CNNQ
      - DMAT
      - GSAT
      - HAFC
      - HBAT
      - JEAT
      - JENQ
      - KKFA
      - LHNQ
      - LKNQ
      - MAPK
      - MAPS
      - MBFL
      - MLNQ
      - XXXX
responses:
  InvalidRequest:
    description: The request payload is invalid
    schema:
      $ref: '#/definitions/Error'
  NotFound:
    description: The requested resource wasn't found
    schema:
      $ref: '#/definitions/Error'
  Conflict:
    description: Conflict error
    schema:
      $ref: '#/definitions/Error'
  PermissionDenied:
    description: The request was denied
    schema:
      $ref: '#/definitions/Error'
  Unauthorized:
    description: The request was unauthorized
    schema:
      $ref: '#/definitions/Error'
  ServerError:
    description: A server error occurred
    schema:
      $ref: '#/definitions/Error'
  PreconditionFailed:
    description: Precondition failed
    schema:
      $ref: '#/definitions/Error'
  UnprocessableEntity:
    description: The payload was unprocessable.
    schema:
      $ref: '#/definitions/ValidationError'<|MERGE_RESOLUTION|>--- conflicted
+++ resolved
@@ -401,7 +401,31 @@
       description: Gets all shipments for a move task order
       operationId: listMTOShipments
       summary: Gets all shipments for a move task order
-<<<<<<< HEAD
+  '/shipments/{shipmentID}':
+    delete:
+      summary: Soft deletes a shipment by ID
+      description: Soft deletes a shipment by ID
+      operationId: deleteShipment
+      tags:
+        - shipment
+      produces:
+        - application/json
+      parameters:
+        - description: ID of the shipment to be deleted
+          in: path
+          name: shipmentID
+          required: true
+          format: uuid
+          type: string
+      responses:
+        '204':
+          description: Successfully soft deleted the shipment
+        '403':
+          $ref: '#/responses/PermissionDenied'
+        '404':
+          $ref: '#/responses/NotFound'
+        '500':
+          $ref: '#/responses/ServerError'
   '/move_task_orders/{moveTaskOrderID}/mto_shipments/{shipmentID}':
     patch:
       summary: updateMTOShipment
@@ -462,38 +486,14 @@
           $ref: '#/responses/InvalidRequest'
         '401':
           $ref: '#/responses/PermissionDenied'
-=======
-  '/shipments/{shipmentID}':
-    delete:
-      summary: Soft deletes a shipment by ID
-      description: Soft deletes a shipment by ID
-      operationId: deleteShipment
-      tags:
-        - shipment
-      produces:
-        - application/json
-      parameters:
-        - description: ID of the shipment to be deleted
-          in: path
-          name: shipmentID
-          required: true
-          format: uuid
-          type: string
-      responses:
-        '204':
-          description: Successfully soft deleted the shipment
->>>>>>> a46430a6
         '403':
           $ref: '#/responses/PermissionDenied'
         '404':
           $ref: '#/responses/NotFound'
-<<<<<<< HEAD
         '412':
           $ref: '#/responses/PreconditionFailed'
         '422':
           $ref: '#/responses/UnprocessableEntity'
-=======
->>>>>>> a46430a6
         '500':
           $ref: '#/responses/ServerError'
   '/move_task_orders/{moveTaskOrderID}/mto_shipments/{shipmentID}/status':
