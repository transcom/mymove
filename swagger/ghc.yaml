--- conflicted
+++ resolved
@@ -5688,8 +5688,6 @@
         format: date-time
         type: string
         x-nullable: true
-<<<<<<< HEAD
-=======
       ediErrorType:
         description: >-
           Type of EDI reporting or causing the issue. Can be EDI 997, 824, and
@@ -5701,7 +5699,6 @@
       ediErrorDescription:
         description: The reason the services counselor has excluded or rejected the item.
         type: string
->>>>>>> 7c7ff8b4
     type: object
   PaymentRequests:
     items:
