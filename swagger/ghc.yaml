swagger: '2.0'
info:
  contact:
    email: milmove-developers@caci.com
  description: >
    The GHC API is a RESTful API that enables the Office application for
    MilMove.


    All endpoints are located under `/ghc/v1`.
  license:
    name: MIT
    url: https://opensource.org/licenses/MIT
  title: MilMove GHC API
  version: 0.0.1
basePath: /ghc/v1
schemes:
  - http
tags:
  - name: queues
  - name: move
  - name: order
    description: >
      Move Orders - Commonly called “Orders,” especially in customer-facing
      language. Orders are plural because they're a bundle of related orders
      issued bya Service (e.g. Army, Air Force, Navy) to a customer that
      authorize (and order) that customer to move from one location to another.

      Orders are backed by $$ in the bank to support that move, which is
      identified by a Line of Account (LOA) code on the orders document.
  - name: moveTaskOrder
  - name: customer
  - name: mtoServiceItem
  - name: mtoShipment
  - name: shipment
  - name: mtoAgent
  - name: paymentServiceItem
  - name: ppm
  - name: tac
  - name: transportationOffice
paths:
  /customer:
    post:
      summary: Creates a customer with Okta option
      description: Creates a customer with option to create an Okta profile account
      operationId: createCustomerWithOktaOption
      tags:
        - customer
      consumes:
        - application/json
      produces:
        - application/json
      parameters:
        - in: body
          name: body
          required: true
          schema:
            $ref: '#/definitions/CreateCustomerPayload'
      responses:
        '200':
          description: successfully created the customer
          schema:
            $ref: '#/definitions/CreatedCustomer'
        '400':
          $ref: '#/responses/InvalidRequest'
        '401':
          $ref: '#/responses/PermissionDenied'
        '403':
          $ref: '#/responses/PermissionDenied'
        '404':
          $ref: '#/responses/NotFound'
        '412':
          $ref: '#/responses/PreconditionFailed'
        '422':
          $ref: '#/responses/UnprocessableEntity'
        '500':
          $ref: '#/responses/ServerError'
  /customer/{customerID}:
    parameters:
      - description: ID of customer to use
        in: path
        name: customerID
        required: true
        type: string
        format: uuid
    get:
      produces:
        - application/json
      parameters: []
      responses:
        '200':
          description: Successfully retrieved information on an individual customer
          schema:
            $ref: '#/definitions/Customer'
        '400':
          $ref: '#/responses/InvalidRequest'
        '401':
          $ref: '#/responses/PermissionDenied'
        '403':
          $ref: '#/responses/PermissionDenied'
        '404':
          $ref: '#/responses/NotFound'
        '500':
          $ref: '#/responses/ServerError'
      tags:
        - customer
      description: Returns a given customer
      operationId: getCustomer
      summary: Returns a given customer
    patch:
      summary: Updates customer info
      description: Updates customer info by ID
      operationId: updateCustomer
      tags:
        - customer
      consumes:
        - application/json
      produces:
        - application/json
      parameters:
        - in: body
          name: body
          required: true
          schema:
            $ref: '#/definitions/UpdateCustomerPayload'
        - in: header
          name: If-Match
          type: string
          required: true
      responses:
        '200':
          description: updated instance of orders
          schema:
            $ref: '#/definitions/Customer'
        '400':
          $ref: '#/responses/InvalidRequest'
        '401':
          $ref: '#/responses/PermissionDenied'
        '403':
          $ref: '#/responses/PermissionDenied'
        '404':
          $ref: '#/responses/NotFound'
        '412':
          $ref: '#/responses/PreconditionFailed'
        '422':
          $ref: '#/responses/UnprocessableEntity'
        '500':
          $ref: '#/responses/ServerError'
      x-permissions:
        - update.customer
  /move/{locator}:
    parameters:
      - description: Code used to identify a move in the system
        in: path
        name: locator
        required: true
        type: string
    get:
      produces:
        - application/json
      parameters: []
      responses:
        '200':
          description: Successfully retrieved the individual move
          schema:
            $ref: '#/definitions/Move'
        '400':
          $ref: '#/responses/InvalidRequest'
        '401':
          $ref: '#/responses/PermissionDenied'
        '403':
          $ref: '#/responses/PermissionDenied'
        '404':
          $ref: '#/responses/NotFound'
        '500':
          $ref: '#/responses/ServerError'
      tags:
        - move
      description: Returns a given move for a unique alphanumeric locator string
      summary: Returns a given move
      operationId: getMove
  /move/{locator}/history:
    parameters:
      - description: Code used to identify a move in the system
        in: path
        name: locator
        required: true
        type: string
    get:
      produces:
        - application/json
      parameters:
        - in: query
          name: page
          type: integer
          description: requested page of results
        - in: query
          name: perPage
          type: integer
          description: results per page
      responses:
        '200':
          description: Successfully retrieved the individual move history
          schema:
            $ref: '#/definitions/MoveHistoryResult'
        '400':
          $ref: '#/responses/InvalidRequest'
        '401':
          $ref: '#/responses/PermissionDenied'
        '403':
          $ref: '#/responses/PermissionDenied'
        '404':
          $ref: '#/responses/NotFound'
        '500':
          $ref: '#/responses/ServerError'
      tags:
        - move
      description: >-
        Returns the history for a given move for a unique alphanumeric locator
        string
      summary: Returns the history of an identified move
      operationId: getMoveHistory
  /moves/{moveID}/shipment-evaluation-reports-list:
    parameters:
      - description: Code used to identify a move in the system
        in: path
        name: moveID
        required: true
        type: string
        format: uuid
    get:
      produces:
        - application/json
      responses:
        '200':
          description: Successfully retrieved the move's evaluation reports
          schema:
            $ref: '#/definitions/EvaluationReportList'
        '400':
          $ref: '#/responses/InvalidRequest'
        '401':
          $ref: '#/responses/PermissionDenied'
        '403':
          $ref: '#/responses/PermissionDenied'
        '404':
          $ref: '#/responses/NotFound'
        '500':
          $ref: '#/responses/ServerError'
      tags:
        - move
      description: >-
        Returns shipment evaluation reports for the specified move that are
        visible to the current office user
      summary: >-
        Returns shipment evaluation reports for the specified move that are
        visible to the current office user
      operationId: getMoveShipmentEvaluationReportsList
  /moves/{moveID}/counseling-evaluation-reports-list:
    parameters:
      - description: Code used to identify a move in the system
        in: path
        name: moveID
        required: true
        type: string
        format: uuid
    get:
      produces:
        - application/json
      responses:
        '200':
          description: Successfully retrieved the move's evaluation reports
          schema:
            $ref: '#/definitions/EvaluationReportList'
        '400':
          $ref: '#/responses/InvalidRequest'
        '401':
          $ref: '#/responses/PermissionDenied'
        '403':
          $ref: '#/responses/PermissionDenied'
        '404':
          $ref: '#/responses/NotFound'
        '500':
          $ref: '#/responses/ServerError'
      tags:
        - move
      description: >-
        Returns counseling evaluation reports for the specified move that are
        visible to the current office user
      summary: >-
        Returns counseling evaluation reports for the specified move that are
        visible to the current office user
      operationId: getMoveCounselingEvaluationReportsList
  /counseling/orders/{orderID}:
    parameters:
      - description: ID of order to update
        in: path
        name: orderID
        required: true
        type: string
        format: uuid
    patch:
      summary: Updates an order (performed by a services counselor)
      description: All fields sent in this request will be set on the order referenced
      operationId: counselingUpdateOrder
      tags:
        - order
      consumes:
        - application/json
      produces:
        - application/json
      parameters:
        - in: body
          name: body
          required: true
          schema:
            $ref: '#/definitions/CounselingUpdateOrderPayload'
        - in: header
          name: If-Match
          type: string
          required: true
      responses:
        '200':
          description: updated instance of orders
          schema:
            $ref: '#/definitions/Order'
        '403':
          $ref: '#/responses/PermissionDenied'
        '404':
          $ref: '#/responses/NotFound'
        '412':
          $ref: '#/responses/PreconditionFailed'
        '422':
          $ref: '#/responses/UnprocessableEntity'
        '500':
          $ref: '#/responses/ServerError'
  /orders/{orderID}:
    parameters:
      - description: ID of order to use
        in: path
        name: orderID
        required: true
        type: string
        format: uuid
    patch:
      summary: Updates an order
      description: All fields sent in this request will be set on the order referenced
      operationId: updateOrder
      tags:
        - order
      consumes:
        - application/json
      produces:
        - application/json
      parameters:
        - in: body
          name: body
          required: true
          schema:
            $ref: '#/definitions/UpdateOrderPayload'
        - in: header
          name: If-Match
          type: string
          required: true
      responses:
        '200':
          description: updated instance of orders
          schema:
            $ref: '#/definitions/Order'
        '400':
          $ref: '#/responses/InvalidRequest'
        '403':
          $ref: '#/responses/PermissionDenied'
        '404':
          $ref: '#/responses/NotFound'
        '409':
          $ref: '#/responses/Conflict'
        '412':
          $ref: '#/responses/PreconditionFailed'
        '422':
          $ref: '#/responses/UnprocessableEntity'
        '500':
          $ref: '#/responses/ServerError'
      x-permissions:
        - update.orders
    get:
      produces:
        - application/json
      parameters: []
      responses:
        '200':
          description: Successfully retrieved order
          schema:
            $ref: '#/definitions/Order'
        '400':
          $ref: '#/responses/InvalidRequest'
        '401':
          $ref: '#/responses/PermissionDenied'
        '403':
          $ref: '#/responses/PermissionDenied'
        '404':
          $ref: '#/responses/NotFound'
        '500':
          $ref: '#/responses/ServerError'
      tags:
        - order
      description: Gets an order
      operationId: getOrder
      summary: Gets an order by ID
  /orders/{orderID}/allowances:
    parameters:
      - description: ID of order to use
        in: path
        name: orderID
        required: true
        type: string
        format: uuid
    patch:
      summary: Updates an allowance (Orders with Entitlements)
      description: All fields sent in this request will be set on the order referenced
      operationId: updateAllowance
      tags:
        - order
      consumes:
        - application/json
      produces:
        - application/json
      parameters:
        - in: body
          name: body
          required: true
          schema:
            $ref: '#/definitions/UpdateAllowancePayload'
        - in: header
          name: If-Match
          type: string
          required: true
      responses:
        '200':
          description: updated instance of allowance
          schema:
            $ref: '#/definitions/Order'
        '403':
          $ref: '#/responses/PermissionDenied'
        '404':
          $ref: '#/responses/NotFound'
        '412':
          $ref: '#/responses/PreconditionFailed'
        '422':
          $ref: '#/responses/UnprocessableEntity'
        '500':
          $ref: '#/responses/ServerError'
      x-permissions:
        - update.allowances
  /orders/{orderID}/acknowledge-excess-weight-risk:
    parameters:
      - description: ID of order to use
        in: path
        name: orderID
        required: true
        type: string
        format: uuid
    post:
      summary: >-
        Saves the date and time a TOO acknowledged the excess weight risk by
        dismissing the alert
      description: >-
        Saves the date and time a TOO acknowledged the excess weight risk by
        dismissing the alert
      operationId: acknowledgeExcessWeightRisk
      tags:
        - order
      consumes:
        - application/json
      produces:
        - application/json
      parameters:
        - in: header
          name: If-Match
          type: string
          required: true
      responses:
        '200':
          description: updated Move
          schema:
            $ref: '#/definitions/Move'
        '403':
          $ref: '#/responses/PermissionDenied'
        '404':
          $ref: '#/responses/NotFound'
        '412':
          $ref: '#/responses/PreconditionFailed'
        '422':
          $ref: '#/responses/UnprocessableEntity'
        '500':
          $ref: '#/responses/ServerError'
      x-permissions:
        - update.excessWeightRisk
  /orders/{orderID}/update-billable-weight:
    parameters:
      - description: ID of order to use
        in: path
        name: orderID
        required: true
        type: string
        format: uuid
    patch:
      summary: Updates the max billable weight
      description: Updates the DBAuthorizedWeight attribute for the Order Entitlements=
      operationId: updateBillableWeight
      tags:
        - order
      consumes:
        - application/json
      produces:
        - application/json
      parameters:
        - in: body
          name: body
          required: true
          schema:
            $ref: '#/definitions/UpdateBillableWeightPayload'
        - in: header
          name: If-Match
          type: string
          required: true
      responses:
        '200':
          description: updated Order
          schema:
            $ref: '#/definitions/Order'
        '403':
          $ref: '#/responses/PermissionDenied'
        '404':
          $ref: '#/responses/NotFound'
        '412':
          $ref: '#/responses/PreconditionFailed'
        '422':
          $ref: '#/responses/UnprocessableEntity'
        '500':
          $ref: '#/responses/ServerError'
      x-permissions:
        - update.billableWeight
  /orders/{orderID}/update-max-billable-weight/tio:
    parameters:
      - description: ID of order to use
        in: path
        name: orderID
        required: true
        type: string
        format: uuid
    patch:
      summary: Updates the max billable weight with TIO remarks
      description: >-
        Updates the DBAuthorizedWeight attribute for the Order Entitlements and
        move TIO remarks
      operationId: updateMaxBillableWeightAsTIO
      tags:
        - order
      consumes:
        - application/json
      produces:
        - application/json
      parameters:
        - in: body
          name: body
          required: true
          schema:
            $ref: '#/definitions/UpdateMaxBillableWeightAsTIOPayload'
        - $ref: '#/parameters/ifMatch'
      responses:
        '200':
          description: updated Order
          schema:
            $ref: '#/definitions/Order'
        '403':
          $ref: '#/responses/PermissionDenied'
        '404':
          $ref: '#/responses/NotFound'
        '412':
          $ref: '#/responses/PreconditionFailed'
        '422':
          $ref: '#/responses/UnprocessableEntity'
        '500':
          $ref: '#/responses/ServerError'
      x-permissions:
        - update.maxBillableWeight
  /counseling/orders/{orderID}/allowances:
    parameters:
      - description: ID of order to use
        in: path
        name: orderID
        required: true
        type: string
        format: uuid
    patch:
      summary: Updates an allowance (Orders with Entitlements)
      description: All fields sent in this request will be set on the order referenced
      operationId: counselingUpdateAllowance
      tags:
        - order
      consumes:
        - application/json
      produces:
        - application/json
      parameters:
        - in: body
          name: body
          required: true
          schema:
            $ref: '#/definitions/CounselingUpdateAllowancePayload'
        - in: header
          name: If-Match
          type: string
          required: true
      responses:
        '200':
          description: updated instance of allowance
          schema:
            $ref: '#/definitions/Order'
        '403':
          $ref: '#/responses/PermissionDenied'
        '404':
          $ref: '#/responses/NotFound'
        '412':
          $ref: '#/responses/PreconditionFailed'
        '422':
          $ref: '#/responses/UnprocessableEntity'
        '500':
          $ref: '#/responses/ServerError'
  /move-task-orders/{moveTaskOrderID}:
    parameters:
      - description: ID of move to use
        in: path
        name: moveTaskOrderID
        required: true
        type: string
    get:
      produces:
        - application/json
      parameters: []
      responses:
        '200':
          description: Successfully retrieved move task order
          schema:
            $ref: '#/definitions/MoveTaskOrder'
        '400':
          $ref: '#/responses/InvalidRequest'
        '401':
          $ref: '#/responses/PermissionDenied'
        '403':
          $ref: '#/responses/PermissionDenied'
        '404':
          $ref: '#/responses/NotFound'
        '500':
          $ref: '#/responses/ServerError'
      tags:
        - moveTaskOrder
      description: Gets a move
      operationId: getMoveTaskOrder
      summary: Gets a move by ID
  /move_task_orders/{moveTaskOrderID}/mto_service_items:
    parameters:
      - description: ID of move for mto service item to use
        in: path
        name: moveTaskOrderID
        required: true
        format: uuid
        type: string
    get:
      produces:
        - application/json
      parameters: []
      responses:
        '200':
          description: Successfully retrieved all line items for a move task order
          schema:
            $ref: '#/definitions/MTOServiceItems'
        '404':
          $ref: '#/responses/NotFound'
        '422':
          $ref: '#/responses/UnprocessableEntity'
        '500':
          $ref: '#/responses/ServerError'
      tags:
        - mtoServiceItem
      description: Gets all line items for a move
      operationId: listMTOServiceItems
      summary: Gets all line items for a move
  /mto-shipments:
    post:
      summary: createMTOShipment
      description: |
        Creates a MTO shipment for the specified Move Task Order.
        Required fields include:
        * Shipment Type
        * Customer requested pick-up date
        * Pick-up Address
        * Delivery Address
        * Releasing / Receiving agents
        Optional fields include:
        * Delivery Address Type
        * Customer Remarks
        * Releasing / Receiving agents
        * An array of optional accessorial service item codes
      consumes:
        - application/json
      produces:
        - application/json
      operationId: createMTOShipment
      tags:
        - mtoShipment
      parameters:
        - in: body
          name: body
          schema:
            $ref: '#/definitions/CreateMTOShipment'
      responses:
        '200':
          description: Successfully created a MTO shipment.
          schema:
            $ref: '#/definitions/MTOShipment'
        '400':
          $ref: '#/responses/InvalidRequest'
        '404':
          $ref: '#/responses/NotFound'
        '422':
          $ref: '#/responses/UnprocessableEntity'
        '500':
          $ref: '#/responses/ServerError'
  /move_task_orders/{moveTaskOrderID}/mto_shipments:
    parameters:
      - description: ID of move task order for mto shipment to use
        in: path
        name: moveTaskOrderID
        required: true
        format: uuid
        type: string
    get:
      produces:
        - application/json
      parameters: []
      responses:
        '200':
          description: Successfully retrieved all mto shipments for a move task order
          schema:
            $ref: '#/definitions/MTOShipments'
        '403':
          $ref: '#/responses/PermissionDenied'
        '404':
          $ref: '#/responses/NotFound'
        '422':
          $ref: '#/responses/UnprocessableEntity'
        '500':
          $ref: '#/responses/ServerError'
      tags:
        - mtoShipment
      description: Gets all shipments for a move task order
      operationId: listMTOShipments
      summary: Gets all shipments for a move task order
  /shipments/{shipmentID}:
    get:
      summary: fetches a shipment by ID
      description: fetches a shipment by ID
      operationId: getShipment
      tags:
        - mtoShipment
      produces:
        - application/json
      parameters:
        - description: ID of the shipment to be fetched
          in: path
          name: shipmentID
          required: true
          format: uuid
          type: string
      responses:
        '200':
          description: Successfully fetched the shipment
          schema:
            $ref: '#/definitions/MTOShipment'
        '400':
          $ref: '#/responses/InvalidRequest'
        '403':
          $ref: '#/responses/PermissionDenied'
        '404':
          $ref: '#/responses/NotFound'
        '422':
          $ref: '#/responses/UnprocessableEntity'
        '500':
          $ref: '#/responses/ServerError'
    delete:
      summary: Soft deletes a shipment by ID
      description: Soft deletes a shipment by ID
      operationId: deleteShipment
      tags:
        - shipment
      produces:
        - application/json
      parameters:
        - description: ID of the shipment to be deleted
          in: path
          name: shipmentID
          required: true
          format: uuid
          type: string
      responses:
        '204':
          description: Successfully soft deleted the shipment
        '400':
          $ref: '#/responses/InvalidRequest'
        '403':
          $ref: '#/responses/PermissionDenied'
        '404':
          $ref: '#/responses/NotFound'
        '409':
          $ref: '#/responses/Conflict'
        '422':
          $ref: '#/responses/UnprocessableEntity'
        '500':
          $ref: '#/responses/ServerError'
  /move_task_orders/{moveTaskOrderID}/mto_shipments/{shipmentID}:
    patch:
      summary: updateMTOShipment
      description: |
        Updates a specified MTO shipment.
        Required fields include:
        * MTO Shipment ID required in path
        * If-Match required in headers
        * No fields required in body
        Optional fields include:
        * New shipment status type
        * Shipment Type
        * Customer requested pick-up date
        * Pick-up Address
        * Delivery Address
        * Secondary Pick-up Address
        * SecondaryDelivery Address
        * Delivery Address Type
        * Customer Remarks
        * Counselor Remarks
        * Releasing / Receiving agents
        * Actual Pro Gear Weight
        * Actual Spouse Pro Gear Weight
      consumes:
        - application/json
      produces:
        - application/json
      operationId: updateMTOShipment
      tags:
        - mtoShipment
      parameters:
        - in: path
          name: moveTaskOrderID
          required: true
          format: uuid
          type: string
          description: ID of move task order for mto shipment to use
        - in: path
          name: shipmentID
          type: string
          format: uuid
          required: true
          description: UUID of the MTO Shipment to update
        - in: header
          name: If-Match
          type: string
          required: true
          description: >
            Optimistic locking is implemented via the `If-Match` header. If the
            ETag header does not match the value of the resource on the server,
            the server rejects the change with a `412 Precondition Failed`
            error.
        - in: body
          name: body
          schema:
            $ref: '#/definitions/UpdateShipment'
      responses:
        '200':
          description: Successfully updated the specified MTO shipment.
          schema:
            $ref: '#/definitions/MTOShipment'
        '400':
          $ref: '#/responses/InvalidRequest'
        '401':
          $ref: '#/responses/PermissionDenied'
        '403':
          $ref: '#/responses/PermissionDenied'
        '404':
          $ref: '#/responses/NotFound'
        '412':
          $ref: '#/responses/PreconditionFailed'
        '422':
          $ref: '#/responses/UnprocessableEntity'
        '500':
          $ref: '#/responses/ServerError'
  /shipments/{shipmentID}/approve:
    parameters:
      - description: ID of the shipment
        in: path
        name: shipmentID
        required: true
        format: uuid
        type: string
    post:
      consumes:
        - application/json
      produces:
        - application/json
      parameters:
        - in: header
          name: If-Match
          type: string
          required: true
      responses:
        '200':
          description: Successfully approved the shipment
          schema:
            $ref: '#/definitions/MTOShipment'
        '403':
          $ref: '#/responses/PermissionDenied'
        '404':
          $ref: '#/responses/NotFound'
        '409':
          $ref: '#/responses/Conflict'
        '412':
          $ref: '#/responses/PreconditionFailed'
        '422':
          $ref: '#/responses/UnprocessableEntity'
        '500':
          $ref: '#/responses/ServerError'
      tags:
        - shipment
      description: Approves a shipment
      operationId: approveShipment
      summary: Approves a shipment
      x-permissions:
        - update.shipment
  /shipments/{shipmentID}/request-diversion:
    parameters:
      - description: ID of the shipment
        in: path
        name: shipmentID
        required: true
        format: uuid
        type: string
    post:
      consumes:
        - application/json
      produces:
        - application/json
      parameters:
        - in: header
          name: If-Match
          type: string
          required: true
      responses:
        '200':
          description: Successfully requested the shipment diversion
          schema:
            $ref: '#/definitions/MTOShipment'
        '403':
          $ref: '#/responses/PermissionDenied'
        '404':
          $ref: '#/responses/NotFound'
        '409':
          $ref: '#/responses/Conflict'
        '412':
          $ref: '#/responses/PreconditionFailed'
        '422':
          $ref: '#/responses/UnprocessableEntity'
        '500':
          $ref: '#/responses/ServerError'
      tags:
        - shipment
      description: Requests a shipment diversion
      operationId: requestShipmentDiversion
      summary: Requests a shipment diversion
      x-permissions:
        - create.shipmentDiversionRequest
  /shipments/{shipmentID}/approve-diversion:
    parameters:
      - description: ID of the shipment
        in: path
        name: shipmentID
        required: true
        format: uuid
        type: string
    post:
      consumes:
        - application/json
      produces:
        - application/json
      parameters:
        - in: header
          name: If-Match
          type: string
          required: true
      responses:
        '200':
          description: Successfully approved the shipment diversion
          schema:
            $ref: '#/definitions/MTOShipment'
        '403':
          $ref: '#/responses/PermissionDenied'
        '404':
          $ref: '#/responses/NotFound'
        '409':
          $ref: '#/responses/Conflict'
        '412':
          $ref: '#/responses/PreconditionFailed'
        '422':
          $ref: '#/responses/UnprocessableEntity'
        '500':
          $ref: '#/responses/ServerError'
      x-permissions:
        - update.shipment
      tags:
        - shipment
      description: Approves a shipment diversion
      operationId: approveShipmentDiversion
      summary: Approves a shipment diversion
  /shipments/{shipmentID}/reject:
    parameters:
      - description: ID of the shipment
        in: path
        name: shipmentID
        required: true
        format: uuid
        type: string
    post:
      consumes:
        - application/json
      produces:
        - application/json
      parameters:
        - in: header
          name: If-Match
          type: string
          required: true
        - in: body
          name: body
          required: true
          schema:
            $ref: '#/definitions/RejectShipment'
      responses:
        '200':
          description: Successfully rejected the shipment
          schema:
            $ref: '#/definitions/MTOShipment'
        '403':
          $ref: '#/responses/PermissionDenied'
        '404':
          $ref: '#/responses/NotFound'
        '409':
          $ref: '#/responses/Conflict'
        '412':
          $ref: '#/responses/PreconditionFailed'
        '422':
          $ref: '#/responses/UnprocessableEntity'
        '500':
          $ref: '#/responses/ServerError'
      tags:
        - shipment
      description: rejects a shipment
      operationId: rejectShipment
      summary: rejects a shipment
  /shipments/{shipmentID}/request-cancellation:
    parameters:
      - description: ID of the shipment
        in: path
        name: shipmentID
        required: true
        format: uuid
        type: string
    post:
      consumes:
        - application/json
      produces:
        - application/json
      parameters:
        - in: header
          name: If-Match
          type: string
          required: true
      responses:
        '200':
          description: Successfully requested the shipment cancellation
          schema:
            $ref: '#/definitions/MTOShipment'
        '403':
          $ref: '#/responses/PermissionDenied'
        '404':
          $ref: '#/responses/NotFound'
        '409':
          $ref: '#/responses/Conflict'
        '412':
          $ref: '#/responses/PreconditionFailed'
        '422':
          $ref: '#/responses/UnprocessableEntity'
        '500':
          $ref: '#/responses/ServerError'
      tags:
        - shipment
      description: Requests a shipment cancellation
      operationId: requestShipmentCancellation
      summary: Requests a shipment cancellation
      x-permissions:
        - create.shipmentCancellation
  /shipments/{shipmentID}/request-reweigh:
    parameters:
      - description: ID of the shipment
        in: path
        name: shipmentID
        required: true
        format: uuid
        type: string
    post:
      consumes:
        - application/json
      produces:
        - application/json
      responses:
        '200':
          description: Successfully requested a reweigh of the shipment
          schema:
            $ref: '#/definitions/Reweigh'
        '403':
          $ref: '#/responses/PermissionDenied'
        '404':
          $ref: '#/responses/NotFound'
        '409':
          $ref: '#/responses/Conflict'
        '412':
          $ref: '#/responses/PreconditionFailed'
        '422':
          $ref: '#/responses/UnprocessableEntity'
        '500':
          $ref: '#/responses/ServerError'
      tags:
        - shipment
        - reweigh
      description: Requests a shipment reweigh
      operationId: requestShipmentReweigh
      summary: Requests a shipment reweigh
      x-permissions:
        - create.reweighRequest
  /shipments/{shipmentID}/review-shipment-address-update:
    parameters:
      - description: ID of the shipment
        in: path
        name: shipmentID
        required: true
        format: uuid
        type: string
    patch:
      consumes:
        - application/json
      produces:
        - application/json
      parameters:
        - in: header
          name: If-Match
          type: string
          required: true
        - in: body
          name: body
          required: true
          schema:
            properties:
              status:
                type: string
                enum:
                  - REJECTED
                  - APPROVED
              officeRemarks:
                type: string
            required:
              - officeRemarks
              - status
      responses:
        '200':
          description: Successfully requested a shipment address update
          schema:
            $ref: '#/definitions/ShipmentAddressUpdate'
        '403':
          $ref: '#/responses/PermissionDenied'
        '404':
          $ref: '#/responses/NotFound'
        '409':
          $ref: '#/responses/Conflict'
        '412':
          $ref: '#/responses/PreconditionFailed'
        '422':
          $ref: '#/responses/UnprocessableEntity'
        '500':
          $ref: '#/responses/ServerError'
      tags:
        - shipment
      description: >-
        This endpoint is used to approve a address update request. Office
        remarks are required. Approving the address update will update the
        Destination Final Address of the associated service item
      operationId: reviewShipmentAddressUpdate
      summary: Allows TOO to review a shipment address update
  /shipments/{shipmentID}/sit-extensions:
    post:
      summary: Create an approved SIT Duration Update
      description: >-
        TOO can creates an already-approved SIT Duration Update on behalf of a
        customer
      consumes:
        - application/json
      produces:
        - application/json
      operationId: createApprovedSITDurationUpdate
      tags:
        - shipment
        - sitExtension
      parameters:
        - description: ID of the shipment
          in: path
          name: shipmentID
          required: true
          format: uuid
          type: string
        - in: body
          name: body
          schema:
            $ref: '#/definitions/CreateApprovedSITDurationUpdate'
          required: true
        - in: header
          description: >-
            We want the shipment's eTag rather than the SIT Duration Update eTag
            as the SIT Duration Update is always associated with a shipment
          name: If-Match
          type: string
          required: true
      responses:
        '200':
          description: Successfully created a SIT Extension.
          schema:
            $ref: '#/definitions/MTOShipment'
        '400':
          $ref: '#/responses/InvalidRequest'
        '403':
          $ref: '#/responses/PermissionDenied'
        '404':
          $ref: '#/responses/NotFound'
        '422':
          $ref: '#/responses/UnprocessableEntity'
        '500':
          $ref: '#/responses/ServerError'
      x-permissions:
        - create.SITExtension
  /shipments/{shipmentID}/sit-extensions/{sitExtensionID}/approve:
    parameters:
      - description: ID of the shipment
        in: path
        name: shipmentID
        required: true
        format: uuid
        type: string
      - description: ID of the SIT extension
        in: path
        name: sitExtensionID
        required: true
        format: uuid
        type: string
    patch:
      consumes:
        - application/json
      produces:
        - application/json
      parameters:
        - in: body
          name: body
          required: true
          schema:
            $ref: '#/definitions/ApproveSITExtension'
        - in: header
          description: >-
            We want the shipment's eTag rather than the SIT extension eTag as
            the SIT extension is always associated with a shipment
          name: If-Match
          type: string
          required: true
      responses:
        '200':
          description: Successfully approved a SIT extension
          schema:
            $ref: '#/definitions/MTOShipment'
        '403':
          $ref: '#/responses/PermissionDenied'
        '404':
          $ref: '#/responses/NotFound'
        '409':
          $ref: '#/responses/Conflict'
        '412':
          $ref: '#/responses/PreconditionFailed'
        '422':
          $ref: '#/responses/UnprocessableEntity'
        '500':
          $ref: '#/responses/ServerError'
      tags:
        - shipment
        - sitExtension
      description: Approves a SIT extension
      operationId: approveSITExtension
      summary: Approves a SIT extension
      x-permissions:
        - update.SITExtension
  /shipments/{shipmentID}/sit-extensions/{sitExtensionID}/deny:
    parameters:
      - description: ID of the shipment
        in: path
        name: shipmentID
        required: true
        format: uuid
        type: string
      - description: ID of the SIT extension
        in: path
        name: sitExtensionID
        required: true
        format: uuid
        type: string
    patch:
      consumes:
        - application/json
      produces:
        - application/json
      parameters:
        - in: body
          name: body
          required: true
          schema:
            $ref: '#/definitions/DenySITExtension'
        - in: header
          name: If-Match
          type: string
          required: true
      responses:
        '200':
          description: Successfully denied a SIT extension
          schema:
            $ref: '#/definitions/MTOShipment'
        '403':
          $ref: '#/responses/PermissionDenied'
        '404':
          $ref: '#/responses/NotFound'
        '409':
          $ref: '#/responses/Conflict'
        '412':
          $ref: '#/responses/PreconditionFailed'
        '422':
          $ref: '#/responses/UnprocessableEntity'
        '500':
          $ref: '#/responses/ServerError'
      tags:
        - shipment
        - sitExtension
      description: Denies a SIT extension
      operationId: denySITExtension
      summary: Denies a SIT extension
      x-permissions:
        - update.SITExtension
  /shipments/{shipmentID}/sit-service-item/convert-to-customer-expense:
    parameters:
      - description: ID of the shipment
        in: path
        name: shipmentID
        required: true
        format: uuid
        type: string
    patch:
      consumes:
        - application/json
      produces:
        - application/json
      parameters:
        - in: body
          name: body
          required: true
          schema:
            $ref: '#/definitions/UpdateSITServiceItemCustomerExpense'
        - in: header
          name: If-Match
          type: string
          required: true
      responses:
        '200':
          description: Successfully converted to customer expense
          schema:
            $ref: '#/definitions/MTOShipment'
        '403':
          $ref: '#/responses/PermissionDenied'
        '404':
          $ref: '#/responses/NotFound'
        '409':
          $ref: '#/responses/Conflict'
        '412':
          $ref: '#/responses/PreconditionFailed'
        '422':
          $ref: '#/responses/UnprocessableEntity'
        '500':
          $ref: '#/responses/ServerError'
      tags:
        - shipment
        - mtoServiceItem
      description: Converts a SIT to customer expense
      operationId: updateSITServiceItemCustomerExpense
      summary: Converts a SIT to customer expense
      x-permissions:
        - update.MTOServiceItem
  /shipments/{shipmentID}/ppm-documents:
    parameters:
      - description: ID of the shipment
        in: path
        name: shipmentID
        required: true
        format: uuid
        type: string
    get:
      summary: Gets all the PPM documents for a PPM shipment
      description: >
        Retrieves all of the documents and associated uploads for each ppm
        document type connected to a PPM shipment. This

        excludes any deleted PPM documents.
      operationId: getPPMDocuments
      tags:
        - ppm
      consumes:
        - application/json
      produces:
        - application/json
      responses:
        '200':
          description: >-
            All PPM documents and associated uploads for the specified PPM
            shipment.
          schema:
            $ref: '#/definitions/PPMDocuments'
        '401':
          $ref: '#/responses/PermissionDenied'
        '403':
          $ref: '#/responses/PermissionDenied'
        '422':
          $ref: '#/responses/UnprocessableEntity'
        '500':
          $ref: '#/responses/ServerError'
  /ppm-shipments/{ppmShipmentId}/weight-ticket/{weightTicketId}:
    parameters:
      - $ref: '#/parameters/ppmShipmentId'
      - $ref: '#/parameters/weightTicketId'
    patch:
      summary: Updates a weight ticket document
      description: >
        Updates a PPM shipment's weight ticket document with new information.
        Only some of the weight ticket document's

        fields are editable because some have to be set by the customer, e.g.
        vehicle description.
      operationId: updateWeightTicket
      tags:
        - ppm
      consumes:
        - application/json
      produces:
        - application/json
      parameters:
        - $ref: '#/parameters/ifMatch'
        - in: body
          name: updateWeightTicketPayload
          required: true
          schema:
            $ref: '#/definitions/UpdateWeightTicket'
      responses:
        '200':
          description: returns an updated weight ticket object
          schema:
            $ref: '#/definitions/WeightTicket'
        '400':
          $ref: '#/responses/InvalidRequest'
        '401':
          $ref: '#/responses/PermissionDenied'
        '403':
          $ref: '#/responses/PermissionDenied'
        '404':
          $ref: '#/responses/NotFound'
        '412':
          $ref: '#/responses/PreconditionFailed'
        '422':
          $ref: '#/responses/UnprocessableEntity'
        '500':
          $ref: '#/responses/ServerError'
  /ppm-shipments/{ppmShipmentId}/moving-expenses/{movingExpenseId}:
    parameters:
      - $ref: '#/parameters/ppmShipmentId'
      - $ref: '#/parameters/movingExpenseId'
    patch:
      summary: Updates the moving expense
      description: >
        Updates a PPM shipment's moving expense with new information. Only some
        of the moving expense's fields are

        editable because some have to be set by the customer, e.g. the
        description and the moving expense type.
      operationId: updateMovingExpense
      tags:
        - ppm
      consumes:
        - application/json
      produces:
        - application/json
      parameters:
        - $ref: '#/parameters/ifMatch'
        - in: body
          name: updateMovingExpense
          required: true
          schema:
            $ref: '#/definitions/UpdateMovingExpense'
      responses:
        '200':
          description: returns an updated moving expense object
          schema:
            $ref: '#/definitions/MovingExpense'
        '400':
          $ref: '#/responses/InvalidRequest'
        '401':
          $ref: '#/responses/PermissionDenied'
        '403':
          $ref: '#/responses/PermissionDenied'
        '404':
          $ref: '#/responses/NotFound'
        '412':
          $ref: '#/responses/PreconditionFailed'
        '422':
          $ref: '#/responses/UnprocessableEntity'
        '500':
          $ref: '#/responses/ServerError'
  /ppm-shipments/{ppmShipmentId}/pro-gear-weight-tickets/{proGearWeightTicketId}:
    parameters:
      - $ref: '#/parameters/ppmShipmentId'
      - $ref: '#/parameters/proGearWeightTicketId'
    patch:
      summary: Updates a pro-gear weight ticket
      description: >
        Updates a PPM shipment's pro-gear weight ticket with new information.
        Only some of the fields are editable

        because some have to be set by the customer, e.g. the description.
      operationId: updateProGearWeightTicket
      tags:
        - ppm
      consumes:
        - application/json
      produces:
        - application/json
      parameters:
        - $ref: '#/parameters/ifMatch'
        - in: body
          name: updateProGearWeightTicket
          required: true
          schema:
            $ref: '#/definitions/UpdateProGearWeightTicket'
      responses:
        '200':
          description: returns an updated pro-gear weight ticket object
          schema:
            $ref: '#/definitions/ProGearWeightTicket'
        '400':
          $ref: '#/responses/InvalidRequest'
        '401':
          $ref: '#/responses/PermissionDenied'
        '403':
          $ref: '#/responses/PermissionDenied'
        '404':
          $ref: '#/responses/NotFound'
        '412':
          $ref: '#/responses/PreconditionFailed'
        '422':
          $ref: '#/responses/UnprocessableEntity'
        '500':
          $ref: '#/responses/ServerError'
  /ppm-shipments/{ppmShipmentId}/aoa-packet:
    parameters:
      - description: the id for the ppmshipment with aoa to be downloaded
        in: path
        name: ppmShipmentId
        required: true
        type: string
    get:
      summary: Downloads AOA Packet form PPMShipment as a PDF
      description: >
        ### Functionality

        This endpoint downloads all uploaded move order documentation combined
        with the Shipment Summary Worksheet into a single PDF.

        ### Errors

        * The PPMShipment must have requested an AOA.

        * The PPMShipment AOA Request must have been approved.
      operationId: showAOAPacket
      tags:
        - ppm
      produces:
        - application/pdf
      responses:
        '200':
          headers:
            Content-Disposition:
              type: string
              description: File name to download
          description: AOA PDF
          schema:
            format: binary
            type: file
        '400':
          $ref: '#/responses/InvalidRequest'
        '403':
          $ref: '#/responses/PermissionDenied'
        '404':
          $ref: '#/responses/NotFound'
        '422':
          $ref: '#/responses/UnprocessableEntity'
        '500':
          $ref: '#/responses/ServerError'
  /ppm-shipments/{ppmShipmentId}/finish-document-review:
    parameters:
      - $ref: '#/parameters/ppmShipmentId'
    patch:
      summary: Updates a PPM shipment's status after document review
      description: >
        Updates a PPM shipment's status once documents have been reviewed.
        Status is updated depending on whether any documents have been rejected.
      operationId: finishDocumentReview
      tags:
        - ppm
      consumes:
        - application/json
      produces:
        - application/json
      parameters:
        - in: header
          name: If-Match
          type: string
          required: true
      responses:
        '200':
          description: Successfully finished document review
          schema:
            $ref: '#/definitions/PPMShipment'
        '400':
          $ref: '#/responses/InvalidRequest'
        '401':
          $ref: '#/responses/PermissionDenied'
        '403':
          $ref: '#/responses/PermissionDenied'
        '404':
          $ref: '#/responses/NotFound'
        '409':
          $ref: '#/responses/Conflict'
        '412':
          $ref: '#/responses/PreconditionFailed'
        '422':
          $ref: '#/responses/UnprocessableEntity'
        '500':
          $ref: '#/responses/ServerError'
      x-permissions:
        - update.shipment
  /ppm-shipments/{ppmShipmentId}/closeout:
    parameters:
      - $ref: '#/parameters/ppmShipmentId'
    get:
      summary: Get the closeout calcuations for the specified PPM shipment
      description: |
        Retrieves the closeout calculations for the specified PPM shipment.
      operationId: getPPMCloseout
      tags:
        - ppm
      produces:
        - application/json
      responses:
        '200':
          description: Returns closeout for the specified PPM shipment.
          schema:
            $ref: '#/definitions/PPMCloseout'
        '400':
          $ref: '#/responses/InvalidRequest'
        '403':
          $ref: '#/responses/PermissionDenied'
        '404':
          $ref: '#/responses/NotFound'
        '422':
          $ref: '#/responses/UnprocessableEntity'
        '500':
          $ref: '#/responses/ServerError'
<<<<<<< HEAD
  /ppm-shipments/{ppmShipmentId}/payment-packet:
    get:
      summary: Returns PPM payment packet
      description: >-
        Generates a PDF containing all user uploaded documentations for PPM.
        Contains SSW form, orders, weight and expense documentations.
      operationId: showPaymentPacket
      tags:
        - ppm
      parameters:
        - in: path
          name: ppmShipmentId
          type: string
          format: uuid
          required: true
          description: UUID of the ppmShipment
      produces:
        - application/pdf
      responses:
        '200':
          headers:
            Content-Disposition:
              type: string
              description: File name to download
          description: PPM Payment Packet PDF
          schema:
            format: binary
            type: file
        '400':
          description: invalid request
        '401':
          description: request requires user authentication
        '403':
          description: user is not authorized
        '404':
          description: ppm not found
        '500':
          description: internal server error
=======
  /ppm-shipments/{ppmShipmentId}/actual-weight:
    parameters:
      - $ref: '#/parameters/ppmShipmentId'
    get:
      summary: Get the actual weight for a PPM shipment
      description: |
        Retrieves the actual weight for the specified PPM shipment.
      operationId: getPPMActualWeight
      tags:
        - ppm
      produces:
        - application/json
      responses:
        '200':
          description: Returns actual weight for the specified PPM shipment.
          schema:
            $ref: '#/definitions/PPMActualWeight'
        '400':
          $ref: '#/responses/InvalidRequest'
        '403':
          $ref: '#/responses/PermissionDenied'
        '404':
          $ref: '#/responses/NotFound'
        '422':
          $ref: '#/responses/UnprocessableEntity'
        '500':
          $ref: '#/responses/ServerError'
>>>>>>> abad16f5
  /move_task_orders/{moveTaskOrderID}/mto_shipments/{shipmentID}/mto-agents:
    parameters:
      - description: ID of move task order
        in: path
        name: moveTaskOrderID
        required: true
        format: uuid
        type: string
      - description: ID of the shipment
        in: path
        name: shipmentID
        required: true
        format: uuid
        type: string
    get:
      produces:
        - application/json
      parameters: []
      responses:
        '200':
          description: Successfully retrieved all agents for a move task order
          schema:
            $ref: '#/definitions/MTOAgents'
        '404':
          $ref: '#/responses/NotFound'
        '422':
          $ref: '#/responses/UnprocessableEntity'
        '500':
          $ref: '#/responses/ServerError'
      tags:
        - mtoAgent
      description: Fetches a list of agents associated with a move task order.
      operationId: fetchMTOAgentList
      summary: Fetch move task order agents.
  /move-task-orders/{moveTaskOrderID}/service-items/{mtoServiceItemID}:
    parameters:
      - description: ID of move to use
        in: path
        name: moveTaskOrderID
        required: true
        type: string
      - description: ID of line item to use
        in: path
        name: mtoServiceItemID
        required: true
        type: string
    get:
      produces:
        - application/json
      parameters: []
      responses:
        '200':
          description: Successfully retrieved a line item for a move task order by ID
          schema:
            $ref: '#/definitions/MTOServiceItemSingle'
        '400':
          $ref: '#/responses/InvalidRequest'
        '401':
          $ref: '#/responses/PermissionDenied'
        '403':
          $ref: '#/responses/PermissionDenied'
        '404':
          $ref: '#/responses/NotFound'
        '500':
          $ref: '#/responses/ServerError'
      tags:
        - mtoServiceItem
      description: Gets a line item by ID for a move by ID
      operationId: getMTOServiceItem
      summary: Gets a line item by ID for a move by ID
  /move-task-orders/{moveTaskOrderID}/service-items/{mtoServiceItemID}/status:
    parameters:
      - description: ID of move to use
        in: path
        name: moveTaskOrderID
        required: true
        type: string
      - description: ID of line item to use
        in: path
        name: mtoServiceItemID
        required: true
        type: string
    patch:
      consumes:
        - application/json
      produces:
        - application/json
      parameters:
        - in: body
          name: body
          required: true
          schema:
            $ref: '#/definitions/PatchMTOServiceItemStatusPayload'
        - in: header
          name: If-Match
          type: string
          required: true
      responses:
        '200':
          description: >-
            Successfully updated status for a line item for a move task order by
            ID
          schema:
            $ref: '#/definitions/MTOServiceItem'
        '400':
          $ref: '#/responses/InvalidRequest'
        '401':
          $ref: '#/responses/PermissionDenied'
        '403':
          $ref: '#/responses/PermissionDenied'
        '404':
          $ref: '#/responses/NotFound'
        '412':
          $ref: '#/responses/PreconditionFailed'
        '422':
          $ref: '#/responses/UnprocessableEntity'
        '500':
          $ref: '#/responses/ServerError'
      tags:
        - mtoServiceItem
      description: Changes the status of a line item for a move by ID
      operationId: updateMTOServiceItemStatus
      summary: Change the status of a line item for a move by ID
      x-permissions:
        - update.MTOServiceItem
  /service-item/{mtoServiceItemID}/entry-date-update:
    parameters:
      - description: ID of the service item
        in: path
        name: mtoServiceItemID
        required: true
        type: string
    patch:
      consumes:
        - application/json
      produces:
        - application/json
      parameters:
        - in: body
          name: body
          required: true
          schema:
            $ref: '#/definitions/ServiceItemSitEntryDate'
      responses:
        '200':
          description: Successfully updated SIT entry date
          schema:
            $ref: '#/definitions/MTOServiceItemSingle'
        '400':
          $ref: '#/responses/InvalidRequest'
        '401':
          $ref: '#/responses/PermissionDenied'
        '403':
          $ref: '#/responses/PermissionDenied'
        '404':
          $ref: '#/responses/NotFound'
        '412':
          $ref: '#/responses/PreconditionFailed'
        '422':
          $ref: '#/responses/UnprocessableEntity'
        '500':
          $ref: '#/responses/ServerError'
      tags:
        - mtoServiceItem
      description: >-
        Locates the service item in the database and updates the SIT entry date
        for the selected service item and returns the service item
      operationId: updateServiceItemSitEntryDate
      summary: Updates a service item's SIT entry date by ID
  /move-task-orders/{moveTaskOrderID}/status:
    patch:
      consumes:
        - application/json
      produces:
        - application/json
      parameters:
        - description: ID of move to use
          in: path
          name: moveTaskOrderID
          required: true
          type: string
        - in: header
          name: If-Match
          type: string
          required: true
        - in: body
          name: serviceItemCodes
          schema:
            $ref: '#/definitions/MTOApprovalServiceItemCodes'
          required: true
      responses:
        '200':
          description: Successfully updated move task order status
          schema:
            $ref: '#/definitions/Move'
        '400':
          $ref: '#/responses/InvalidRequest'
        '401':
          $ref: '#/responses/PermissionDenied'
        '403':
          $ref: '#/responses/PermissionDenied'
        '404':
          $ref: '#/responses/NotFound'
        '409':
          $ref: '#/responses/Conflict'
        '412':
          $ref: '#/responses/PreconditionFailed'
        '422':
          $ref: '#/responses/UnprocessableEntity'
        '500':
          $ref: '#/responses/ServerError'
      tags:
        - moveTaskOrder
      description: Changes move task order status to make it available to prime
      operationId: updateMoveTaskOrderStatus
      summary: Change the status of a move task order to make it available to prime
      x-permissions:
        - update.move
        - create.serviceItem
  /move-task-orders/{moveTaskOrderID}/status/service-counseling-completed:
    patch:
      consumes:
        - application/json
      produces:
        - application/json
      parameters:
        - description: ID of move to use
          in: path
          name: moveTaskOrderID
          required: true
          type: string
        - in: header
          name: If-Match
          type: string
          required: true
      responses:
        '200':
          description: Successfully updated move task order status
          schema:
            $ref: '#/definitions/Move'
        '400':
          $ref: '#/responses/InvalidRequest'
        '401':
          $ref: '#/responses/PermissionDenied'
        '403':
          $ref: '#/responses/PermissionDenied'
        '404':
          $ref: '#/responses/NotFound'
        '409':
          $ref: '#/responses/Conflict'
        '412':
          $ref: '#/responses/PreconditionFailed'
        '422':
          $ref: '#/responses/UnprocessableEntity'
        '500':
          $ref: '#/responses/ServerError'
      tags:
        - moveTaskOrder
      description: Changes move (move task order) status to service counseling completed
      operationId: updateMTOStatusServiceCounselingCompleted
      summary: Changes move (move task order) status to service counseling completed
  /move-task-orders/{moveTaskOrderID}/payment-service-items/{paymentServiceItemID}/status:
    parameters:
      - description: ID of move to use
        in: path
        name: moveTaskOrderID
        required: true
        type: string
      - description: ID of payment service item to use
        in: path
        name: paymentServiceItemID
        required: true
        type: string
    patch:
      consumes:
        - application/json
      produces:
        - application/json
      parameters:
        - in: body
          name: body
          required: true
          schema:
            $ref: '#/definitions/PaymentServiceItem'
        - in: header
          name: If-Match
          type: string
          required: true
      responses:
        '200':
          description: >-
            Successfully updated status for a line item for a move task order by
            ID
          schema:
            $ref: '#/definitions/PaymentServiceItem'
        '400':
          $ref: '#/responses/InvalidRequest'
        '401':
          $ref: '#/responses/PermissionDenied'
        '403':
          $ref: '#/responses/PermissionDenied'
        '404':
          $ref: '#/responses/NotFound'
        '412':
          $ref: '#/responses/PreconditionFailed'
        '422':
          $ref: '#/responses/UnprocessableEntity'
        '500':
          $ref: '#/responses/ServerError'
      tags:
        - paymentServiceItem
      description: Changes the status of a line item for a move by ID
      operationId: updatePaymentServiceItemStatus
      summary: Change the status of a payment service item for a move by ID
      x-permissions:
        - update.paymentServiceItemStatus
  /move-task-orders/{moveTaskOrderID}/billable-weights-reviewed-at:
    patch:
      consumes:
        - application/json
      produces:
        - application/json
      parameters:
        - description: ID of move to use
          in: path
          name: moveTaskOrderID
          required: true
          type: string
        - in: header
          name: If-Match
          type: string
          required: true
      responses:
        '200':
          description: Successfully updated move task order billableWeightsReviewedAt field
          schema:
            $ref: '#/definitions/Move'
        '400':
          $ref: '#/responses/InvalidRequest'
        '401':
          $ref: '#/responses/PermissionDenied'
        '403':
          $ref: '#/responses/PermissionDenied'
        '404':
          $ref: '#/responses/NotFound'
        '409':
          $ref: '#/responses/Conflict'
        '412':
          $ref: '#/responses/PreconditionFailed'
        '422':
          $ref: '#/responses/UnprocessableEntity'
        '500':
          $ref: '#/responses/ServerError'
      tags:
        - moveTaskOrder
      description: >-
        Changes move (move task order) billableWeightsReviewedAt field to a
        timestamp
      operationId: updateMTOReviewedBillableWeightsAt
  /move-task-orders/{moveTaskOrderID}/tio-remarks:
    patch:
      consumes:
        - application/json
      produces:
        - application/json
      parameters:
        - description: ID of move to use
          in: path
          name: moveTaskOrderID
          required: true
          type: string
        - in: header
          name: If-Match
          type: string
          required: true
        - in: body
          name: body
          required: true
          schema:
            $ref: '#/definitions/Move'
      responses:
        '200':
          description: Successfully updated move task order tioRemarks field
          schema:
            $ref: '#/definitions/Move'
        '400':
          $ref: '#/responses/InvalidRequest'
        '401':
          $ref: '#/responses/PermissionDenied'
        '403':
          $ref: '#/responses/PermissionDenied'
        '404':
          $ref: '#/responses/NotFound'
        '409':
          $ref: '#/responses/Conflict'
        '412':
          $ref: '#/responses/PreconditionFailed'
        '422':
          $ref: '#/responses/UnprocessableEntity'
        '500':
          $ref: '#/responses/ServerError'
      tags:
        - moveTaskOrder
      description: >-
        Changes move (move task order) billableWeightsReviewedAt field to a
        timestamp
      operationId: updateMoveTIORemarks
  /move-task-orders/{moveTaskOrderID}/entitlements:
    parameters:
      - description: ID of move to use
        in: path
        name: moveTaskOrderID
        required: true
        type: string
    get:
      produces:
        - application/json
      parameters: []
      tags:
        - moveTaskOrder
      responses:
        '200':
          description: Successfully retrieved entitlements
          schema:
            $ref: '#/definitions/Entitlements'
        '400':
          $ref: '#/responses/InvalidRequest'
        '401':
          $ref: '#/responses/PermissionDenied'
        '403':
          $ref: '#/responses/PermissionDenied'
        '404':
          $ref: '#/responses/NotFound'
        '500':
          $ref: '#/responses/ServerError'
      description: Gets entitlements
      operationId: getEntitlements
      summary: Gets entitlements for a move by ID
  /payment-requests/{paymentRequestID}:
    parameters:
      - description: UUID of payment request
        format: uuid
        in: path
        name: paymentRequestID
        required: true
        type: string
    get:
      produces:
        - application/json
      parameters: []
      responses:
        '200':
          description: fetched instance of payment request
          schema:
            $ref: '#/definitions/PaymentRequest'
        '400':
          $ref: '#/responses/InvalidRequest'
        '401':
          $ref: '#/responses/PermissionDenied'
        '403':
          $ref: '#/responses/PermissionDenied'
        '404':
          $ref: '#/responses/NotFound'
        '500':
          $ref: '#/responses/ServerError'
      tags:
        - paymentRequests
      description: Fetches an instance of a payment request by id
      operationId: getPaymentRequest
      summary: Fetches a payment request by id
      x-permissions:
        - read.paymentRequest
  /moves/{locator}/closeout-office:
    parameters:
      - description: >-
          move code to identify a move to update the PPM shipment's closeout
          office for Army and Air Force service members
        format: string
        in: path
        name: locator
        required: true
        type: string
    patch:
      description: >-
        Sets the transportation office closeout location for where the Move's
        PPM Shipment documentation will be reviewed by
      tags:
        - move
      operationId: updateCloseoutOffice
      x-permissions:
        - update.closeoutOffice
      summary: Updates a Move's PPM closeout office for Army and Air Force customers
      produces:
        - application/json
      consumes:
        - application/json
      parameters:
        - in: body
          name: body
          schema:
            properties:
              closeoutOfficeId:
                type: string
                format: uuid
            required:
              - closeoutOfficeId
        - in: header
          name: If-Match
          type: string
          required: true
      responses:
        '200':
          description: Successfully set the closeout office for the move
          schema:
            $ref: '#/definitions/Move'
        '400':
          $ref: '#/responses/InvalidRequest'
        '401':
          $ref: '#/responses/PermissionDenied'
        '403':
          $ref: '#/responses/PermissionDenied'
        '404':
          $ref: '#/responses/NotFound'
        '412':
          $ref: '#/responses/PreconditionFailed'
        '422':
          $ref: '#/responses/UnprocessableEntity'
        '500':
          $ref: '#/responses/ServerError'
  /moves/{locator}/customer-support-remarks:
    parameters:
      - description: move code to identify a move for customer support remarks
        format: string
        in: path
        name: locator
        required: true
        type: string
    post:
      produces:
        - application/json
      consumes:
        - application/json
      parameters:
        - in: body
          name: body
          schema:
            $ref: '#/definitions/CreateCustomerSupportRemark'
      responses:
        '200':
          description: Successfully created customer support remark
          schema:
            $ref: '#/definitions/CustomerSupportRemark'
        '400':
          $ref: '#/responses/InvalidRequest'
        '404':
          $ref: '#/responses/NotFound'
        '422':
          $ref: '#/responses/UnprocessableEntity'
        '500':
          $ref: '#/responses/ServerError'
      tags:
        - customerSupportRemarks
      description: Creates a customer support remark for a move
      operationId: createCustomerSupportRemarkForMove
      summary: Creates a customer support remark for a move
    get:
      produces:
        - application/json
      parameters: []
      responses:
        '200':
          description: Successfully retrieved all line items for a move task order
          schema:
            $ref: '#/definitions/CustomerSupportRemarks'
        '403':
          $ref: '#/responses/PermissionDenied'
        '404':
          $ref: '#/responses/NotFound'
        '422':
          $ref: '#/responses/UnprocessableEntity'
        '500':
          $ref: '#/responses/ServerError'
      tags:
        - customerSupportRemarks
      description: Fetches customer support remarks for a move
      operationId: getCustomerSupportRemarksForMove
      summary: Fetches customer support remarks using the move code (locator).
  /customer-support-remarks/{customerSupportRemarkID}:
    parameters:
      - in: path
        description: the customer support remark ID to be modified
        name: customerSupportRemarkID
        required: true
        type: string
        format: uuid
    patch:
      tags:
        - customerSupportRemarks
      description: Updates a customer support remark for a move
      operationId: updateCustomerSupportRemarkForMove
      summary: Updates a customer support remark for a move
      consumes:
        - application/json
      produces:
        - application/json
      parameters:
        - in: body
          name: body
          required: true
          schema:
            $ref: '#/definitions/UpdateCustomerSupportRemarkPayload'
      responses:
        '200':
          description: Successfully updated customer support remark
          schema:
            $ref: '#/definitions/CustomerSupportRemark'
        '400':
          $ref: '#/responses/InvalidRequest'
        '403':
          $ref: '#/responses/PermissionDenied'
        '404':
          $ref: '#/responses/NotFound'
        '422':
          $ref: '#/responses/UnprocessableEntity'
        '500':
          $ref: '#/responses/ServerError'
    delete:
      summary: Soft deletes a customer support remark by ID
      description: Soft deletes a customer support remark by ID
      operationId: deleteCustomerSupportRemark
      tags:
        - customerSupportRemarks
      produces:
        - application/json
      responses:
        '204':
          description: Successfully soft deleted the shipment
        '400':
          $ref: '#/responses/InvalidRequest'
        '403':
          $ref: '#/responses/PermissionDenied'
        '404':
          $ref: '#/responses/NotFound'
        '409':
          $ref: '#/responses/Conflict'
        '422':
          $ref: '#/responses/UnprocessableEntity'
        '500':
          $ref: '#/responses/ServerError'
  /moves/{locator}/evaluation-reports:
    parameters:
      - in: path
        name: locator
        required: true
        type: string
    post:
      produces:
        - application/json
      consumes:
        - application/json
      parameters:
        - in: body
          name: body
          schema:
            $ref: '#/definitions/CreateEvaluationReport'
      responses:
        '200':
          description: Successfully created evaluation report
          schema:
            $ref: '#/definitions/EvaluationReport'
        '400':
          $ref: '#/responses/InvalidRequest'
        '404':
          $ref: '#/responses/NotFound'
        '422':
          $ref: '#/responses/UnprocessableEntity'
        '500':
          $ref: '#/responses/ServerError'
      x-permissions:
        - create.evaluationReport
      tags:
        - evaluationReports
      description: Creates an evaluation report
      operationId: createEvaluationReport
      summary: Creates an evaluation report
  /evaluation-reports/{reportID}/download:
    parameters:
      - in: path
        description: the evaluation report ID to be downloaded
        name: reportID
        required: true
        type: string
        format: uuid
    get:
      summary: Downloads an evaluation report as a PDF
      description: Downloads an evaluation report as a PDF
      operationId: downloadEvaluationReport
      tags:
        - evaluationReports
      produces:
        - application/pdf
      responses:
        '200':
          headers:
            Content-Disposition:
              type: string
              description: File name to download
          description: Evaluation report PDF
          schema:
            format: binary
            type: file
        '403':
          $ref: '#/responses/PermissionDenied'
        '404':
          $ref: '#/responses/NotFound'
        '500':
          $ref: '#/responses/ServerError'
  /evaluation-reports/{reportID}:
    parameters:
      - in: path
        description: the evaluation report ID to be modified
        name: reportID
        required: true
        type: string
        format: uuid
    get:
      summary: Gets an evaluation report by ID
      description: Gets an evaluation report by ID
      operationId: getEvaluationReport
      tags:
        - evaluationReports
      produces:
        - application/json
      responses:
        '200':
          description: Successfully got the report
          schema:
            $ref: '#/definitions/EvaluationReport'
        '400':
          $ref: '#/responses/InvalidRequest'
        '403':
          $ref: '#/responses/PermissionDenied'
        '404':
          $ref: '#/responses/NotFound'
        '500':
          $ref: '#/responses/ServerError'
    delete:
      summary: Deletes an evaluation report by ID
      description: Deletes an evaluation report by ID
      operationId: deleteEvaluationReport
      x-permissions:
        - delete.evaluationReport
      tags:
        - evaluationReports
      produces:
        - application/json
      responses:
        '204':
          description: Successfully deleted the report
        '400':
          $ref: '#/responses/InvalidRequest'
        '403':
          $ref: '#/responses/PermissionDenied'
        '404':
          $ref: '#/responses/NotFound'
        '409':
          $ref: '#/responses/Conflict'
        '422':
          $ref: '#/responses/UnprocessableEntity'
        '500':
          $ref: '#/responses/ServerError'
    put:
      summary: Saves an evaluation report as a draft
      description: Saves an evaluation report as a draft
      operationId: saveEvaluationReport
      x-permissions:
        - update.evaluationReport
      tags:
        - evaluationReports
      produces:
        - application/json
      consumes:
        - application/json
      parameters:
        - in: body
          name: body
          schema:
            $ref: '#/definitions/EvaluationReport'
        - in: header
          name: If-Match
          type: string
          required: true
          description: >
            Optimistic locking is implemented via the `If-Match` header. If the
            ETag header does not match the value of the resource on the server,
            the server rejects the change with a `412 Precondition Failed`
            error.
      responses:
        '204':
          description: Successfully saved the report
        '400':
          $ref: '#/responses/InvalidRequest'
        '403':
          $ref: '#/responses/PermissionDenied'
        '404':
          $ref: '#/responses/NotFound'
        '409':
          $ref: '#/responses/Conflict'
        '412':
          $ref: '#/responses/PreconditionFailed'
        '422':
          $ref: '#/responses/UnprocessableEntity'
        '500':
          $ref: '#/responses/ServerError'
  /evaluation-reports/{reportID}/submit:
    parameters:
      - in: path
        description: the evaluation report ID to be modified
        name: reportID
        required: true
        type: string
        format: uuid
    post:
      summary: Submits an evaluation report
      description: Submits an evaluation report
      operationId: submitEvaluationReport
      tags:
        - evaluationReports
      produces:
        - application/json
      parameters:
        - in: header
          name: If-Match
          type: string
          required: true
          description: >
            Optimistic locking is implemented via the `If-Match` header. If the
            ETag header does not match the value of the resource on the server,
            the server rejects the change with a `412 Precondition Failed`
            error.
      responses:
        '204':
          description: Successfully submitted an evaluation report with the provided ID
        '403':
          $ref: '#/responses/PermissionDenied'
        '404':
          $ref: '#/responses/NotFound'
        '412':
          $ref: '#/responses/PreconditionFailed'
        '422':
          $ref: '#/responses/UnprocessableEntity'
        '500':
          $ref: '#/responses/ServerError'
      x-permissions:
        - update.evaluationReport
  /pws-violations:
    get:
      summary: Fetch the possible PWS violations for an evaluation report
      description: Fetch the possible PWS violations for an evaluation report
      operationId: getPWSViolations
      tags:
        - pwsViolations
      produces:
        - application/json
      responses:
        '200':
          description: Successfully retrieved the PWS violations
          schema:
            $ref: '#/definitions/PWSViolations'
        '400':
          $ref: '#/responses/InvalidRequest'
        '403':
          $ref: '#/responses/PermissionDenied'
        '404':
          $ref: '#/responses/NotFound'
        '500':
          $ref: '#/responses/ServerError'
  /report-violations/{reportID}:
    parameters:
      - in: path
        description: the evaluation report ID that has associated violations
        name: reportID
        required: true
        type: string
        format: uuid
    get:
      summary: Fetch the report violations for an evaluation report
      description: Fetch the report violations for an evaluation report
      operationId: getReportViolationsByReportID
      tags:
        - reportViolations
      produces:
        - application/json
      responses:
        '200':
          description: Successfully retrieved the report violations
          schema:
            $ref: '#/definitions/ReportViolations'
        '400':
          $ref: '#/responses/InvalidRequest'
        '403':
          $ref: '#/responses/PermissionDenied'
        '404':
          $ref: '#/responses/NotFound'
        '500':
          $ref: '#/responses/ServerError'
    post:
      summary: Associate violations with an evaluation report
      description: >-
        Associate violations with an evaluation report. This will overwrite any
        existing report-violations associations for the report and replace them
        with the newly provided ones.  An empty array will remove all violation
        associations for a given report.
      operationId: associateReportViolations
      tags:
        - reportViolations
      produces:
        - application/json
      consumes:
        - application/json
      parameters:
        - in: body
          name: body
          schema:
            $ref: '#/definitions/AssociateReportViolations'
      responses:
        '204':
          description: Successfully saved the report violations
        '400':
          $ref: '#/responses/InvalidRequest'
        '403':
          $ref: '#/responses/PermissionDenied'
        '404':
          $ref: '#/responses/NotFound'
        '409':
          $ref: '#/responses/Conflict'
        '422':
          $ref: '#/responses/UnprocessableEntity'
        '500':
          $ref: '#/responses/ServerError'
      x-permissions:
        - create.reportViolation
  /moves/{locator}/payment-requests:
    parameters:
      - description: move code to identify a move for payment requests
        format: string
        in: path
        name: locator
        required: true
        type: string
    get:
      produces:
        - application/json
      parameters: []
      responses:
        '200':
          description: Successfully retrieved all line items for a move task order
          schema:
            $ref: '#/definitions/PaymentRequests'
        '403':
          $ref: '#/responses/PermissionDenied'
        '404':
          $ref: '#/responses/NotFound'
        '422':
          $ref: '#/responses/UnprocessableEntity'
        '500':
          $ref: '#/responses/ServerError'
      tags:
        - paymentRequests
      description: Fetches payment requests for a move
      operationId: getPaymentRequestsForMove
      summary: Fetches payment requests using the move code (locator).
      x-permissions:
        - read.paymentRequest
  /moves/{moveID}/financial-review-flag:
    parameters:
      - description: ID of move to flag
        in: path
        name: moveID
        required: true
        type: string
        format: uuid
    post:
      summary: Flags a move for financial office review
      description: >-
        This sets a flag which indicates that the move should be reviewed by a
        fincancial office. For example, if the origin or destination address of
        a shipment is far from the duty location and may incur excess costs to
        the customer.
      operationId: setFinancialReviewFlag
      tags:
        - move
      consumes:
        - application/json
      produces:
        - application/json
      parameters:
        - in: header
          name: If-Match
          type: string
        - in: body
          name: body
          schema:
            required:
              - flagForReview
            properties:
              remarks:
                description: >-
                  explanation of why the move is being flagged for financial
                  review
                example: this address is way too far away
                type: string
                x-nullable: true
              flagForReview:
                description: >-
                  boolean value representing whether we should flag a move for
                  financial review
                example: false
                type: boolean
      responses:
        '200':
          description: updated Move
          schema:
            $ref: '#/definitions/Move'
        '403':
          $ref: '#/responses/PermissionDenied'
        '404':
          $ref: '#/responses/NotFound'
        '412':
          $ref: '#/responses/PreconditionFailed'
        '422':
          $ref: '#/responses/UnprocessableEntity'
        '500':
          $ref: '#/responses/ServerError'
      x-permissions:
        - update.financialReviewFlag
  /payment-requests/{paymentRequestID}/shipments-payment-sit-balance:
    parameters:
      - description: >-
          payment request ID of the payment request with SIT service items being
          reviewed
        name: paymentRequestID
        type: string
        format: uuid
        in: path
        required: true
    get:
      produces:
        - application/json
      parameters: []
      responses:
        '200':
          description: >-
            Successfully retrieved shipments and their SIT days balance from all
            payment requests on the move
          schema:
            $ref: '#/definitions/ShipmentsPaymentSITBalance'
        '403':
          $ref: '#/responses/PermissionDenied'
        '404':
          $ref: '#/responses/NotFound'
        '422':
          $ref: '#/responses/UnprocessableEntity'
        '500':
          $ref: '#/responses/ServerError'
      tags:
        - paymentRequests
      description: >-
        Returns all shipment payment request SIT usage to support partial SIT
        invoicing
      operationId: getShipmentsPaymentSITBalance
      summary: >-
        Returns all shipment payment request SIT usage to support partial SIT
        invoicing
      x-permissions:
        - read.shipmentsPaymentSITBalance
  /payment-requests/{paymentRequestID}/status:
    patch:
      consumes:
        - application/json
      produces:
        - application/json
      parameters:
        - description: UUID of payment request
          format: uuid
          in: path
          name: paymentRequestID
          required: true
          type: string
        - in: body
          name: body
          required: true
          schema:
            $ref: '#/definitions/UpdatePaymentRequestStatusPayload'
        - in: header
          name: If-Match
          type: string
          required: true
      responses:
        '200':
          description: updated payment request
          schema:
            $ref: '#/definitions/PaymentRequest'
        '400':
          $ref: '#/responses/InvalidRequest'
        '401':
          $ref: '#/responses/PermissionDenied'
        '403':
          $ref: '#/responses/PermissionDenied'
        '404':
          $ref: '#/responses/NotFound'
        '412':
          $ref: '#/responses/PreconditionFailed'
        '422':
          $ref: '#/responses/UnprocessableEntity'
        '500':
          $ref: '#/responses/ServerError'
      tags:
        - paymentRequests
      description: Updates status of a payment request by id
      operationId: updatePaymentRequestStatus
      summary: Updates status of a payment request by id
      x-permissions:
        - update.paymentRequest
  /documents/{documentId}:
    get:
      summary: Returns a document
      description: Returns a document and its uploads
      operationId: getDocument
      tags:
        - ghcDocuments
      parameters:
        - in: path
          name: documentId
          type: string
          format: uuid
          required: true
          description: UUID of the document to return
      responses:
        '200':
          description: the requested document
          schema:
            $ref: '#/definitions/Document'
        '400':
          $ref: '#/responses/InvalidRequest'
        '401':
          $ref: '#/responses/PermissionDenied'
        '403':
          $ref: '#/responses/PermissionDenied'
        '404':
          $ref: '#/responses/NotFound'
        '412':
          $ref: '#/responses/PreconditionFailed'
        '422':
          $ref: '#/responses/UnprocessableEntity'
        '500':
          $ref: '#/responses/ServerError'
  /queues/counseling:
    get:
      produces:
        - application/json
      summary: >-
        Gets queued list of all customer moves needing services counseling by
        GBLOC origin
      description: >
        An office services counselor user will be assigned a transportation
        office that will determine which moves are displayed in their queue
        based on the origin duty location.  GHC moves will show up here onced
        they have reached the NEEDS SERVICE COUNSELING status after submission
        from a customer or created on a customer's behalf.
      operationId: getServicesCounselingQueue
      tags:
        - queues
      parameters:
        - in: query
          name: page
          type: integer
          description: requested page number of paginated move results
        - in: query
          name: perPage
          type: integer
          description: maximum number of moves to show on each page of paginated results
        - in: query
          name: sort
          type: string
          enum:
            - lastName
            - dodID
            - branch
            - locator
            - status
            - requestedMoveDate
            - submittedAt
            - originGBLOC
            - originDutyLocation
            - destinationDutyLocation
            - ppmType
            - closeoutInitiated
            - closeoutLocation
          description: field that results should be sorted by
        - in: query
          name: order
          type: string
          enum:
            - asc
            - desc
          description: direction of sort order if applied
        - in: query
          name: branch
          type: string
          description: filters by the branch of the move's service member
        - in: query
          name: locator
          type: string
          description: filters to match the unique move code locator
        - in: query
          name: lastName
          type: string
          description: filters using a prefix match on the service member's last name
        - in: query
          name: dodID
          type: string
          description: filters to match the unique service member's DoD ID
        - in: query
          name: requestedMoveDate
          type: string
          description: filters the requested pickup date of a shipment on the move
        - in: query
          name: submittedAt
          type: string
          format: date-time
          description: >-
            Start of the submitted at date in the user's local time zone
            converted to UTC
        - in: query
          name: originGBLOC
          type: string
          description: filters the GBLOC of the service member's origin duty location
        - in: query
          name: originDutyLocation
          type: string
          description: filters the name of the origin duty location on the orders
        - in: query
          name: destinationDutyLocation
          type: string
          description: filters the name of the destination duty location on the orders
        - in: query
          name: status
          type: array
          description: filters the status of the move
          uniqueItems: true
          items:
            type: string
            enum:
              - NEEDS SERVICE COUNSELING
              - SERVICE COUNSELING COMPLETED
        - in: query
          name: needsPPMCloseout
          type: boolean
          description: >-
            Only used for Services Counseling queue. If true, show PPM moves
            that are ready for closeout. Otherwise, show all other moves.
        - in: query
          name: ppmType
          type: string
          enum:
            - FULL
            - PARTIAL
          description: filters PPM type
        - in: query
          name: closeoutInitiated
          type: string
          format: date-time
          description: Latest date that closeout was initiated on a PPM on the move
        - in: query
          name: closeoutLocation
          type: string
          description: closeout location
        - in: query
          name: orderType
          type: string
          description: order type
      responses:
        '200':
          description: Successfully returned all moves matching the criteria
          schema:
            $ref: '#/definitions/QueueMovesResult'
        '403':
          $ref: '#/responses/PermissionDenied'
        '500':
          $ref: '#/responses/ServerError'
  /queues/prime-moves:
    get:
      summary: getPrimeMovesQueue
      description: >
        Gets all moves that have been reviewed and approved by the TOO. The
        `since` parameter can be used to filter this

        list down to only the moves that have been updated since the provided
        timestamp. A move will be considered

        updated if the `updatedAt` timestamp on the move or on its orders,
        shipments, service items, or payment

        requests, is later than the provided date and time.


        **WIP**: Include what causes moves to leave this list. Currently, once
        the `availableToPrimeAt` timestamp has

        been set, that move will always appear in this list.
      operationId: listPrimeMoves
      tags:
        - queues
      produces:
        - application/json
      parameters:
        - in: query
          name: since
          type: string
          format: date-time
          description: >-
            Only return moves updated since this time. Formatted like
            "2021-07-23T18:30:47.116Z"
        - in: query
          name: page
          type: integer
          description: requested page of results
        - in: query
          name: perPage
          type: integer
          description: results per page
        - in: query
          name: id
          type: string
        - in: query
          name: moveCode
          type: string
        - in: query
          name: orderType
          type: string
          description: order type
      responses:
        '200':
          description: >-
            Successfully retrieved moves. A successful fetch might still return
            zero moves.
          schema:
            $ref: '#/definitions/ListPrimeMovesResult'
        '403':
          $ref: '#/responses/PermissionDenied'
        '500':
          $ref: '#/responses/ServerError'
  /queues/moves:
    get:
      produces:
        - application/json
      summary: Gets queued list of all customer moves by GBLOC origin
      description: >
        An office TOO user will be assigned a transportation office that will
        determine which moves are displayed in their queue based on the origin
        duty location.  GHC moves will show up here onced they have reached the
        submitted status sent by the customer and have move task orders,
        shipments, and service items to approve.
      operationId: getMovesQueue
      tags:
        - queues
      parameters:
        - in: query
          name: page
          type: integer
          description: requested page of results
        - in: query
          name: perPage
          type: integer
          description: results per page
        - in: query
          name: sort
          type: string
          enum:
            - lastName
            - dodID
            - branch
            - locator
            - status
            - originDutyLocation
            - destinationDutyLocation
            - requestedMoveDate
            - appearedInTooAt
          description: field that results should be sorted by
        - in: query
          name: order
          type: string
          enum:
            - asc
            - desc
          description: direction of sort order if applied
        - in: query
          name: branch
          type: string
        - in: query
          name: locator
          type: string
        - in: query
          name: lastName
          type: string
        - in: query
          name: dodID
          type: string
        - in: query
          name: originDutyLocation
          type: string
        - in: query
          name: destinationDutyLocation
          type: string
        - in: query
          name: appearedInTooAt
          type: string
          format: date-time
        - in: query
          name: requestedMoveDate
          type: string
          description: filters the requested pickup date of a shipment on the move
        - in: query
          name: status
          type: array
          description: Filtering for the status.
          uniqueItems: true
          items:
            type: string
            enum:
              - SUBMITTED
              - APPROVALS REQUESTED
              - APPROVED
        - in: query
          name: orderType
          type: string
          description: order type
      responses:
        '200':
          description: Successfully returned all moves matching the criteria
          schema:
            $ref: '#/definitions/QueueMovesResult'
        '403':
          $ref: '#/responses/PermissionDenied'
        '500':
          $ref: '#/responses/ServerError'
      x-permissions:
        - update.move
        - create.serviceItem
  /queues/payment-requests:
    get:
      produces:
        - application/json
      summary: Gets queued list of all payment requests by GBLOC origin
      description: >
        An office TIO user will be assigned a transportation office that will
        determine which payment requests are displayed in their queue based on
        the origin duty location.
      operationId: getPaymentRequestsQueue
      tags:
        - queues
      parameters:
        - in: query
          name: sort
          type: string
          enum:
            - lastName
            - locator
            - submittedAt
            - branch
            - status
            - dodID
            - age
            - originDutyLocation
          description: field that results should be sorted by
        - in: query
          name: order
          type: string
          enum:
            - asc
            - desc
          description: direction of sort order if applied
        - in: query
          name: page
          type: integer
          description: requested page of results
        - in: query
          name: perPage
          type: integer
          description: number of records to include per page
        - in: query
          name: submittedAt
          type: string
          format: date-time
          description: >-
            Start of the submitted at date in the user's local time zone
            converted to UTC
        - in: query
          name: branch
          type: string
        - in: query
          name: locator
          type: string
        - in: query
          name: lastName
          type: string
        - in: query
          name: dodID
          type: string
        - in: query
          name: destinationDutyLocation
          type: string
        - in: query
          name: originDutyLocation
          type: string
        - in: query
          name: status
          type: array
          description: Filtering for the status.
          uniqueItems: true
          items:
            type: string
            enum:
              - Payment requested
              - Reviewed
              - Rejected
              - Paid
              - Deprecated
              - Error
        - in: query
          name: orderType
          type: string
          description: order type
      responses:
        '200':
          description: Successfully returned all moves matching the criteria
          schema:
            $ref: '#/definitions/QueuePaymentRequestsResult'
        '403':
          $ref: '#/responses/PermissionDenied'
        '500':
          $ref: '#/responses/ServerError'
  /moves/search:
    post:
      produces:
        - application/json
      consumes:
        - application/json
      summary: Search moves by locator, DOD ID, or customer name
      description: >
        Search moves by locator, DOD ID, or customer name. Used by QAE and CSR
        users.
      operationId: searchMoves
      tags:
        - move
      parameters:
        - in: body
          name: body
          schema:
            properties:
              page:
                type: integer
                description: requested page of results
              perPage:
                type: integer
              locator:
                description: Move locator
                type: string
                minLength: 6
                maxLength: 6
                x-nullable: true
              dodID:
                description: DOD ID
                type: string
                minLength: 10
                maxLength: 10
                x-nullable: true
              customerName:
                description: Customer Name
                type: string
                minLength: 1
                x-nullable: true
              status:
                type: array
                description: Filtering for the status.
                uniqueItems: true
                items:
                  type: string
                  enum:
                    - DRAFT
                    - SUBMITTED
                    - APPROVALS REQUESTED
                    - APPROVED
                    - NEEDS SERVICE COUNSELING
                    - SERVICE COUNSELING COMPLETED
              originPostalCode:
                type: string
                x-nullable: true
              destinationPostalCode:
                type: string
                x-nullable: true
              branch:
                type: string
                x-nullable: true
              shipmentsCount:
                type: integer
                x-nullable: true
              pickupDate:
                type: string
                format: date-time
                x-nullable: true
              deliveryDate:
                type: string
                format: date-time
                x-nullable: true
              sort:
                type: string
                x-nullable: true
                enum:
                  - customerName
                  - dodID
                  - branch
                  - locator
                  - status
                  - originPostalCode
                  - destinationPostalCode
                  - shipmentsCount
              order:
                type: string
                x-nullable: true
                enum:
                  - asc
                  - desc
          description: field that results should be sorted by
      responses:
        '200':
          description: Successfully returned all moves matching the criteria
          schema:
            $ref: '#/definitions/SearchMovesResult'
        '403':
          $ref: '#/responses/PermissionDenied'
        '500':
          $ref: '#/responses/ServerError'
  /tac/valid:
    get:
      summary: Validation of a TAC value
      description: Returns a boolean based on whether a tac value is valid or not
      operationId: tacValidation
      tags:
        - tac
        - order
      parameters:
        - in: query
          name: tac
          type: string
          required: true
          description: The tac value to validate
      responses:
        '200':
          description: Successfully retrieved validation status
          schema:
            $ref: '#/definitions/TacValid'
        '400':
          $ref: '#/responses/InvalidRequest'
        '401':
          $ref: '#/responses/PermissionDenied'
        '403':
          $ref: '#/responses/PermissionDenied'
        '404':
          $ref: '#/responses/NotFound'
        '500':
          $ref: '#/responses/ServerError'
  /transportation-offices:
    get:
      produces:
        - application/json
      summary: Returns the transportation offices matching the search query
      description: Returns the transportation offices matching the search query
      operationId: getTransportationOffices
      tags:
        - transportationOffice
      parameters:
        - in: query
          name: search
          type: string
          required: true
          minLength: 2
          description: Search string for transportation offices
      responses:
        '200':
          description: Successfully retrieved transportation offices
          schema:
            $ref: '#/definitions/TransportationOffices'
        '400':
          $ref: '#/responses/InvalidRequest'
        '401':
          $ref: '#/responses/PermissionDenied'
        '403':
          $ref: '#/responses/PermissionDenied'
        '404':
          $ref: '#/responses/NotFound'
        '500':
          $ref: '#/responses/ServerError'
definitions:
  ClientError:
    type: object
    properties:
      title:
        type: string
      detail:
        type: string
      instance:
        type: string
        format: uuid
    required:
      - title
      - detail
      - instance
  ValidationError:
    allOf:
      - $ref: '#/definitions/ClientError'
      - type: object
    properties:
      invalid_fields:
        type: object
        additionalProperties:
          type: string
    required:
      - invalid_fields
  BackupContact:
    type: object
    properties:
      name:
        type: string
      email:
        type: string
        format: x-email
        example: backupContact@mail.com
      phone:
        type: string
        format: telephone
        pattern: ^[2-9]\d{2}-\d{3}-\d{4}$
    required:
      - name
      - email
      - phone
  Contractor:
    properties:
      contractNumber:
        type: string
      id:
        format: uuid
        type: string
      name:
        type: string
      type:
        type: string
  Customer:
    type: object
    properties:
      agency:
        type: string
        title: Agency customer is affilated with
      first_name:
        type: string
        example: John
      last_name:
        type: string
        example: Doe
      phone:
        type: string
        format: telephone
        pattern: ^[2-9]\d{2}-\d{3}-\d{4}$
        x-nullable: true
      email:
        type: string
        format: x-email
        pattern: ^[a-zA-Z0-9._%+-]+@[a-zA-Z0-9.-]+\.[a-zA-Z]{2,}$
        x-nullable: true
      suffix:
        type: string
        example: Jr.
        x-nullable: true
      middle_name:
        type: string
        example: David
        x-nullable: true
      current_address:
        $ref: '#/definitions/Address'
      backup_contact:
        $ref: '#/definitions/BackupContact'
      id:
        type: string
        format: uuid
        example: c56a4180-65aa-42ec-a945-5fd21dec0538
      dodID:
        type: string
      userID:
        type: string
        format: uuid
        example: c56a4180-65aa-42ec-a945-5fd21dec0538
      eTag:
        type: string
      phoneIsPreferred:
        type: boolean
      emailIsPreferred:
        type: boolean
      secondaryTelephone:
        type: string
        format: telephone
        pattern: ^[2-9]\d{2}-\d{3}-\d{4}$
        x-nullable: true
      backupAddress:
        $ref: '#/definitions/Address'
  CreatedCustomer:
    type: object
    properties:
      affiliation:
        type: string
        title: Branch of service customer is affilated with
      firstName:
        type: string
        example: John
      lastName:
        type: string
        example: Doe
      telephone:
        type: string
        format: telephone
        pattern: ^[2-9]\d{2}-\d{3}-\d{4}$
        x-nullable: true
      personalEmail:
        type: string
        format: x-email
        pattern: ^[a-zA-Z0-9._%+-]+@[a-zA-Z0-9.-]+\.[a-zA-Z]{2,}$
      suffix:
        type: string
        example: Jr.
        x-nullable: true
      middleName:
        type: string
        example: David
        x-nullable: true
      residentialAddress:
        $ref: '#/definitions/Address'
      backupContact:
        $ref: '#/definitions/BackupContact'
      id:
        type: string
        format: uuid
        example: c56a4180-65aa-42ec-a945-5fd21dec0538
      edipi:
        type: string
        x-nullable: true
      userID:
        type: string
        format: uuid
        example: c56a4180-65aa-42ec-a945-5fd21dec0538
      oktaID:
        type: string
      oktaEmail:
        type: string
      phoneIsPreferred:
        type: boolean
      emailIsPreferred:
        type: boolean
      secondaryTelephone:
        type: string
        format: telephone
        pattern: ^[2-9]\d{2}-\d{3}-\d{4}$
        x-nullable: true
      backupAddress:
        $ref: '#/definitions/Address'
  UpdateCustomerPayload:
    type: object
    properties:
      first_name:
        type: string
        example: John
      last_name:
        type: string
        example: Doe
      phone:
        type: string
        format: telephone
        pattern: ^[2-9]\d{2}-\d{3}-\d{4}$
        x-nullable: true
      email:
        type: string
        format: x-email
        pattern: ^[a-zA-Z0-9._%+-]+@[a-zA-Z0-9.-]+\.[a-zA-Z]{2,}$
        x-nullable: true
      suffix:
        type: string
        example: Jr.
        x-nullable: true
      middle_name:
        type: string
        example: David
        x-nullable: true
      current_address:
        allOf:
          - $ref: '#/definitions/Address'
      backup_contact:
        $ref: '#/definitions/BackupContact'
      phoneIsPreferred:
        type: boolean
      emailIsPreferred:
        type: boolean
      secondaryTelephone:
        type: string
        format: telephone
        pattern: ^[2-9]\d{2}-\d{3}-\d{4}$
        x-nullable: true
      backupAddress:
        allOf:
          - $ref: '#/definitions/Address'
  CreateCustomerPayload:
    type: object
    properties:
      affiliation:
        $ref: '#/definitions/Affiliation'
      edipi:
        type: string
        example: John
        x-nullable: true
      firstName:
        type: string
        example: John
      middleName:
        type: string
        example: David
        x-nullable: true
      lastName:
        type: string
        example: Doe
      suffix:
        type: string
        example: Jr.
        x-nullable: true
      telephone:
        type: string
        format: telephone
        pattern: ^[2-9]\d{2}-\d{3}-\d{4}$
        x-nullable: true
      secondaryTelephone:
        type: string
        format: telephone
        pattern: ^[2-9]\d{2}-\d{3}-\d{4}$
        x-nullable: true
      personalEmail:
        type: string
        format: x-email
        example: personalEmail@email.com
        pattern: ^[a-zA-Z0-9._%+-]+@[a-zA-Z0-9.-]+\.[a-zA-Z]{2,}$
      phoneIsPreferred:
        type: boolean
      emailIsPreferred:
        type: boolean
      residentialAddress:
        allOf:
          - $ref: '#/definitions/Address'
      backupContact:
        $ref: '#/definitions/BackupContact'
      backupMailingAddress:
        allOf:
          - $ref: '#/definitions/Address'
      createOktaAccount:
        type: boolean
  Entitlements:
    properties:
      id:
        example: 571008b1-b0de-454d-b843-d71be9f02c04
        format: uuid
        type: string
      authorizedWeight:
        example: 2000
        type: integer
        x-formatting: weight
        x-nullable: true
      dependentsAuthorized:
        example: true
        type: boolean
        x-nullable: true
      nonTemporaryStorage:
        example: false
        type: boolean
        x-nullable: true
      privatelyOwnedVehicle:
        example: false
        type: boolean
        x-nullable: true
      proGearWeight:
        example: 2000
        type: integer
        x-formatting: weight
      proGearWeightSpouse:
        example: 500
        type: integer
        x-formatting: weight
      storageInTransit:
        example: 90
        type: integer
        x-nullable: true
      totalWeight:
        example: 500
        type: integer
        x-formatting: weight
      totalDependents:
        example: 2
        type: integer
      requiredMedicalEquipmentWeight:
        example: 500
        type: integer
        x-formatting: weight
      organizationalClothingAndIndividualEquipment:
        example: true
        type: boolean
      eTag:
        type: string
    type: object
  Error:
    properties:
      message:
        type: string
    required:
      - message
    type: object
  Grade:
    type: string
    x-nullable: true
    title: grade
    enum:
      - E_1
      - E_2
      - E_3
      - E_4
      - E_5
      - E_6
      - E_7
      - E_8
      - E_9
      - E_9_SPECIAL_SENIOR_ENLISTED
      - O_1_ACADEMY_GRADUATE
      - O_2
      - O_3
      - O_4
      - O_5
      - O_6
      - O_7
      - O_8
      - O_9
      - O_10
      - W_1
      - W_2
      - W_3
      - W_4
      - W_5
      - AVIATION_CADET
      - CIVILIAN_EMPLOYEE
      - ACADEMY_CADET
      - MIDSHIPMAN
    x-display-value:
      E_1: E-1
      E_2: E-2
      E_3: E-3
      E_4: E-4
      E_5: E-5
      E_6: E-6
      E_7: E-7
      E_8: E-8
      E_9: E-9
      E_9_SPECIAL_SENIOR_ENLISTED: E-9 (Special Senior Enlisted)
      O_1_ACADEMY_GRADUATE: O-1 or Service Academy Graduate
      O_2: O-2
      O_3: O-3
      O_4: O-4
      O_5: O-5
      O_6: O-6
      O_7: O-7
      O_8: O-8
      O_9: O-9
      O_10: O-10
      W_1: W-1
      W_2: W-2
      W_3: W-3
      W_4: W-4
      W_5: W-5
      AVIATION_CADET: Aviation Cadet
      CIVILIAN_EMPLOYEE: Civilian Employee
      ACADEMY_CADET: Service Academy Cadet
      MIDSHIPMAN: Midshipman
  Move:
    properties:
      id:
        example: 1f2270c7-7166-40ae-981e-b200ebdf3054
        format: uuid
        type: string
      serviceCounselingCompletedAt:
        format: date-time
        type: string
        x-nullable: true
      availableToPrimeAt:
        format: date-time
        type: string
        x-nullable: true
      billableWeightsReviewedAt:
        format: date-time
        type: string
        x-nullable: true
      contractorId:
        type: string
        format: uuid
        x-nullable: true
      contractor:
        $ref: '#/definitions/Contractor'
      locator:
        type: string
        example: 1K43AR
      ordersId:
        type: string
        format: uuid
        example: c56a4180-65aa-42ec-a945-5fd21dec0538
      orders:
        $ref: '#/definitions/Order'
      referenceId:
        example: 1001-3456
        type: string
        x-nullable: true
      status:
        $ref: '#/definitions/MoveStatus'
      excess_weight_qualified_at:
        type: string
        format: date-time
        description: >-
          Timestamp of when the estimated shipment weights of the move reached
          90% of the weight allowance
        x-nullable: true
      excess_weight_acknowledged_at:
        type: string
        format: date-time
        description: >-
          Timestamp of when the TOO acknowledged the excess weight risk by
          either dismissing the alert or updating the max billable weight
        x-nullable: true
      tioRemarks:
        type: string
        example: approved additional weight
        x-nullable: true
      financialReviewFlag:
        type: boolean
        example: false
        description: >-
          This flag is set by office users if a move should be reviewed by a
          Financial Office
        x-nullable: false
        readOnly: true
      financialReviewRemarks:
        type: string
        example: Destination address is too far from duty location
        x-nullable: true
        readOnly: true
      closeoutOffice:
        $ref: '#/definitions/TransportationOffice'
      closeoutOfficeId:
        type: string
        format: uuid
        description: >-
          The transportation office that will handle reviewing PPM Closeout
          documentation for Army and Air Force service members
        x-nullable: true
      approvalsRequestedAt:
        type: string
        format: date-time
        description: >-
          The time at which a move is sent back to the TOO becuase the prime
          added a new service item for approval
        x-nullable: true
      createdAt:
        type: string
        format: date-time
      submittedAt:
        type: string
        format: date-time
        x-nullable: true
      updatedAt:
        type: string
        format: date-time
      eTag:
        type: string
  MoveHistory:
    properties:
      id:
        description: move ID
        example: 1f2270c7-7166-40ae-981e-b200ebdf3054
        format: uuid
        type: string
      historyRecords:
        description: A list of MoveAuditHistory's connected to the move.
        $ref: '#/definitions/MoveAuditHistories'
      locator:
        description: move locator
        type: string
        example: 1K43AR
      referenceId:
        description: move referenceID
        example: 1001-3456
        type: string
        x-nullable: true
  MoveHistoryResult:
    type: object
    properties:
      page:
        type: integer
      perPage:
        type: integer
      totalCount:
        type: integer
      id:
        description: move ID
        example: 1f2270c7-7166-40ae-981e-b200ebdf3054
        format: uuid
        type: string
      historyRecords:
        description: A list of MoveAuditHistory's connected to the move.
        $ref: '#/definitions/MoveAuditHistories'
      locator:
        description: move locator
        type: string
        example: 1K43AR
      referenceId:
        description: move referenceID
        example: 1001-3456
        type: string
        x-nullable: true
  MoveAuditHistories:
    type: array
    items:
      $ref: '#/definitions/MoveAuditHistory'
  MoveAuditHistory:
    properties:
      id:
        description: id from audity_history table
        example: 1f2270c7-7166-40ae-981e-b200ebdf3054
        format: uuid
        type: string
      schemaName:
        description: Database schema audited table for this event is in
        type: string
      tableName:
        description: name of database table that was changed
        type: string
      relId:
        description: relation OID. Table OID (object identifier). Changes with drop/create.
        type: integer
      objectId:
        description: id column for the tableName where the data was changed
        example: 1f2270c7-7166-40ae-981e-b200ebdf3054
        format: uuid
        type: string
        x-nullable: true
      sessionUserId:
        example: 1f2270c7-7166-40ae-981e-b200ebdf3054
        format: uuid
        type: string
        x-nullable: true
      sessionUserFirstName:
        example: foo
        type: string
        x-nullable: true
      sessionUserLastName:
        example: bar
        type: string
        x-nullable: true
      sessionUserEmail:
        example: foobar@example.com
        type: string
        x-nullable: true
      sessionUserTelephone:
        format: telephone
        type: string
        pattern: ^[2-9]\d{2}-\d{3}-\d{4}$
        x-nullable: true
      context:
        type: array
        items:
          type: object
          additionalProperties:
            type: string
        x-nullable: true
      contextId:
        description: id column for the context table the record belongs to
        example: 1f2270c7-7166-40ae-981e-b200ebdf3054
        type: string
        x-nullable: true
      eventName:
        description: API endpoint name that was called to make the change
        type: string
        x-nullable: true
      actionTstampTx:
        description: Transaction start timestamp for tx in which audited event occurred
        type: string
        format: date-time
      actionTstampStm:
        description: Statement start timestamp for tx in which audited event occurred
        type: string
        format: date-time
      actionTstampClk:
        description: Wall clock time at which audited event's trigger call occurred
        type: string
        format: date-time
      transactionId:
        description: >-
          Identifier of transaction that made the change. May wrap, but unique
          paired with action_tstamp_tx.
        type: integer
        x-nullable: true
      action:
        description: Action type; I = insert, D = delete, U = update, T = truncate
        type: string
      oldValues:
        description: >-
          A list of (old/previous) MoveAuditHistoryItem's for a record before
          the change.
        type: object
        additionalProperties: true
        x-nullable: true
      changedValues:
        description: >-
          A list of (changed/updated) MoveAuditHistoryItem's for a record after
          the change.
        type: object
        additionalProperties: true
        x-nullable: true
      statementOnly:
        description: >-
          true if audit event is from an FOR EACH STATEMENT trigger, false for
          FOR EACH ROW'
        type: boolean
        example: false
  MoveAuditHistoryItems:
    type: array
    items:
      $ref: '#/definitions/MoveAuditHistoryItem'
  MoveAuditHistoryItem:
    properties:
      columnName:
        type: string
      columnValue:
        type: string
  MoveStatus:
    type: string
    enum:
      - DRAFT
      - NEEDS SERVICE COUNSELING
      - SERVICE COUNSELING COMPLETED
      - SUBMITTED
      - APPROVALS REQUESTED
      - APPROVED
      - CANCELED
  DeptIndicator:
    type: string
    title: Dept. indicator
    x-nullable: true
    enum:
      - NAVY_AND_MARINES
      - ARMY
      - ARMY_CORPS_OF_ENGINEERS
      - AIR_AND_SPACE_FORCE
      - COAST_GUARD
      - OFFICE_OF_SECRETARY_OF_DEFENSE
    x-display-value:
      NAVY_AND_MARINES: 17 Navy and Marine Corps
      ARMY: 21 Army
      ARMY_CORPS_OF_ENGINEERS: 96 Army Corps of Engineers
      AIR_AND_SPACE_FORCE: 57 Air Force and Space Force
      COAST_GUARD: 70 Coast Guard
      OFFICE_OF_SECRETARY_OF_DEFENSE: 97 Office of the Secretary of Defense
  OrdersTypeDetail:
    type: string
    title: Orders type detail
    x-nullable: true
    enum:
      - HHG_PERMITTED
      - PCS_TDY
      - HHG_RESTRICTED_PROHIBITED
      - HHG_RESTRICTED_AREA
      - INSTRUCTION_20_WEEKS
      - HHG_PROHIBITED_20_WEEKS
      - DELAYED_APPROVAL
    x-display-value:
      HHG_PERMITTED: Shipment of HHG Permitted
      PCS_TDY: PCS with TDY Enroute
      HHG_RESTRICTED_PROHIBITED: Shipment of HHG Restricted or Prohibited
      HHG_RESTRICTED_AREA: HHG Restricted Area-HHG Prohibited
      INSTRUCTION_20_WEEKS: Course of Instruction 20 Weeks or More
      HHG_PROHIBITED_20_WEEKS: Shipment of HHG Prohibited but Authorized within 20 weeks
      DELAYED_APPROVAL: Delayed Approval 20 Weeks or More
  Order:
    properties:
      id:
        example: 1f2270c7-7166-40ae-981e-b200ebdf3054
        format: uuid
        type: string
      customerID:
        example: c56a4180-65aa-42ec-a945-5fd21dec0538
        format: uuid
        type: string
      customer:
        $ref: '#/definitions/Customer'
      moveCode:
        type: string
        example: H2XFJF
      first_name:
        type: string
        example: John
        readOnly: true
      last_name:
        type: string
        example: Doe
        readOnly: true
      grade:
        $ref: '#/definitions/Grade'
      agency:
        $ref: '#/definitions/Affiliation'
      entitlement:
        $ref: '#/definitions/Entitlements'
      destinationDutyLocation:
        $ref: '#/definitions/DutyLocation'
      originDutyLocation:
        $ref: '#/definitions/DutyLocation'
      originDutyLocationGBLOC:
        $ref: '#/definitions/GBLOC'
      moveTaskOrderID:
        example: c56a4180-65aa-42ec-a945-5fd21dec0538
        format: uuid
        type: string
      uploaded_order_id:
        example: c56a4180-65aa-42ec-a945-5fd21dec0538
        format: uuid
        type: string
      uploadedAmendedOrderID:
        example: c56a4180-65aa-42ec-a945-5fd21dec0538
        format: uuid
        type: string
        x-nullable: true
      amendedOrdersAcknowledgedAt:
        type: string
        format: date-time
        x-nullable: true
      order_number:
        type: string
        x-nullable: true
        example: 030-00362
      order_type:
        $ref: '#/definitions/OrdersType'
      order_type_detail:
        $ref: '#/definitions/OrdersTypeDetail'
        x-nullable: true
      date_issued:
        type: string
        format: date
        example: '2020-01-01'
      report_by_date:
        type: string
        format: date
        example: '2020-01-01'
      department_indicator:
        $ref: '#/definitions/DeptIndicator'
        x-nullable: true
      tac:
        type: string
        title: TAC
        example: F8J1
        x-nullable: true
      sac:
        type: string
        title: SAC
        example: N002214CSW32Y9
        x-nullable: true
      ntsTac:
        type: string
        title: NTS TAC
        example: F8J1
        x-nullable: true
      ntsSac:
        type: string
        title: NTS SAC
        example: N002214CSW32Y9
        x-nullable: true
      has_dependents:
        type: boolean
        example: false
        title: Are dependents included in your orders?
      spouse_has_pro_gear:
        type: boolean
        example: false
        title: >-
          Do you have a spouse who will need to move items related to their
          occupation (also known as spouse pro-gear)?
      supplyAndServicesCostEstimate:
        type: string
      packingAndShippingInstructions:
        type: string
      methodOfPayment:
        type: string
      naics:
        type: string
      eTag:
        type: string
    type: object
  CounselingUpdateOrderPayload:
    type: object
    properties:
      issueDate:
        type: string
        description: The date and time that these orders were cut.
        format: date
        example: '2018-04-26'
        title: Orders date
      reportByDate:
        type: string
        description: Report By Date
        format: date
        example: '2018-04-26'
        title: Report-by date
      ordersType:
        $ref: '#/definitions/OrdersType'
      ordersTypeDetail:
        $ref: '#/definitions/OrdersTypeDetail'
      ordersNumber:
        type: string
        title: Orders Number
        x-nullable: true
        example: 030-00362
      departmentIndicator:
        $ref: '#/definitions/DeptIndicator'
        x-nullable: true
      originDutyLocationId:
        type: string
        format: uuid
        example: c56a4180-65aa-42ec-a945-5fd21dec0538
      newDutyLocationId:
        type: string
        format: uuid
        example: c56a4180-65aa-42ec-a945-5fd21dec0538
      tac:
        type: string
        title: HHG TAC
        minLength: 4
        maxLength: 4
        example: F8J1
        x-nullable: true
      sac:
        title: HHG SAC
        example: N002214CSW32Y9
        $ref: '#/definitions/NullableString'
      ntsTac:
        title: NTS TAC
        minLength: 4
        maxLength: 4
        example: F8J1
        $ref: '#/definitions/NullableString'
      ntsSac:
        title: NTS SAC
        example: N002214CSW32Y9
        $ref: '#/definitions/NullableString'
      grade:
        $ref: '#/definitions/Grade'
    required:
      - issueDate
      - reportByDate
      - ordersType
      - originDutyLocationId
      - newDutyLocationId
  UpdateOrderPayload:
    type: object
    properties:
      issueDate:
        type: string
        description: The date and time that these orders were cut.
        format: date
        example: '2018-04-26'
        title: Orders date
      reportByDate:
        type: string
        description: Report By Date
        format: date
        example: '2018-04-26'
        title: Report-by date
      ordersType:
        $ref: '#/definitions/OrdersType'
      ordersTypeDetail:
        $ref: '#/definitions/OrdersTypeDetail'
      originDutyLocationId:
        type: string
        format: uuid
        example: c56a4180-65aa-42ec-a945-5fd21dec0538
      newDutyLocationId:
        type: string
        format: uuid
        example: c56a4180-65aa-42ec-a945-5fd21dec0538
      ordersNumber:
        type: string
        title: Orders Number
        x-nullable: true
        example: 030-00362
      tac:
        type: string
        title: HHG TAC
        minLength: 4
        maxLength: 4
        example: F8J1
        x-nullable: true
      sac:
        title: HHG SAC
        example: N002214CSW32Y9
        $ref: '#/definitions/NullableString'
      ntsTac:
        title: NTS TAC
        minLength: 4
        maxLength: 4
        example: F8J1
        $ref: '#/definitions/NullableString'
      ntsSac:
        title: NTS SAC
        example: N002214CSW32Y9
        $ref: '#/definitions/NullableString'
      departmentIndicator:
        $ref: '#/definitions/DeptIndicator'
        x-nullable: true
      ordersAcknowledgement:
        description: >-
          Confirmation that the new amended orders were reviewed after
          previously approving the original orders
        type: boolean
        x-nullable: true
      grade:
        $ref: '#/definitions/Grade'
    required:
      - issueDate
      - reportByDate
      - ordersType
      - newDutyLocationId
      - originDutyLocationId
  UpdateAllowancePayload:
    type: object
    properties:
      grade:
        $ref: '#/definitions/Grade'
      dependentsAuthorized:
        type: boolean
        x-nullable: true
      agency:
        $ref: '#/definitions/Affiliation'
      proGearWeight:
        description: unit is in lbs
        example: 2000
        type: integer
        minimum: 0
        maximum: 2000
        x-formatting: weight
        x-nullable: true
      proGearWeightSpouse:
        description: unit is in lbs
        example: 500
        type: integer
        minimum: 0
        maximum: 500
        x-formatting: weight
        x-nullable: true
      requiredMedicalEquipmentWeight:
        description: unit is in lbs
        example: 2000
        type: integer
        minimum: 0
        x-formatting: weight
      organizationalClothingAndIndividualEquipment:
        description: only for Army
        type: boolean
        x-nullable: true
      storageInTransit:
        description: >-
          the number of storage in transit days that the customer is entitled to
          for a given shipment on their move
        type: integer
        minimum: 0
  UpdateBillableWeightPayload:
    type: object
    properties:
      authorizedWeight:
        description: unit is in lbs
        example: 2000
        minimum: 1
        type: integer
        x-formatting: weight
        x-nullable: true
  UpdateMaxBillableWeightAsTIOPayload:
    type: object
    properties:
      authorizedWeight:
        description: unit is in lbs
        example: 2000
        minimum: 1
        type: integer
        x-formatting: weight
        x-nullable: true
      tioRemarks:
        description: TIO remarks for updating the max billable weight
        example: Increasing max billable weight
        type: string
        minLength: 1
        x-nullable: true
    required:
      - authorizedWeight
      - tioRemarks
  CounselingUpdateAllowancePayload:
    type: object
    properties:
      grade:
        $ref: '#/definitions/Grade'
      dependentsAuthorized:
        type: boolean
        x-nullable: true
      agency:
        $ref: '#/definitions/Affiliation'
      proGearWeight:
        minimum: 0
        maximum: 2000
        description: unit is in lbs
        example: 2000
        type: integer
        x-formatting: weight
        x-nullable: true
      proGearWeightSpouse:
        minimum: 0
        maximum: 500
        description: unit is in lbs
        example: 2000
        type: integer
        x-formatting: weight
        x-nullable: true
      requiredMedicalEquipmentWeight:
        minimum: 0
        description: unit is in lbs
        example: 2000
        type: integer
        x-formatting: weight
      organizationalClothingAndIndividualEquipment:
        description: only for Army
        type: boolean
        x-nullable: true
      storageInTransit:
        description: >-
          the number of storage in transit days that the customer is entitled to
          for a given shipment on their move
        type: integer
        minimum: 0
  MoveTaskOrder:
    description: The Move (MoveTaskOrder)
    properties:
      id:
        example: 1f2270c7-7166-40ae-981e-b200ebdf3054
        format: uuid
        type: string
      createdAt:
        format: date-time
        type: string
      orderID:
        example: c56a4180-65aa-42ec-a945-5fd21dec0538
        format: uuid
        type: string
      locator:
        type: string
        example: 1K43AR
      referenceId:
        example: 1001-3456
        type: string
      serviceCounselingCompletedAt:
        format: date-time
        type: string
        x-nullable: true
      availableToPrimeAt:
        format: date-time
        type: string
        x-nullable: true
      updatedAt:
        format: date-time
        type: string
      destinationAddress:
        $ref: '#/definitions/Address'
      pickupAddress:
        $ref: '#/definitions/Address'
      destinationDutyLocation:
        example: 1f2270c7-7166-40ae-981e-b200ebdf3054
        format: uuid
        type: string
      originDutyLocation:
        example: 1f2270c7-7166-40ae-981e-b200ebdf3054
        format: uuid
        type: string
      entitlements:
        $ref: '#/definitions/Entitlements'
      requestedPickupDate:
        format: date
        type: string
      tioRemarks:
        type: string
        example: approved additional weight
        x-nullable: true
      eTag:
        type: string
    type: object
  MoveTaskOrders:
    items:
      $ref: '#/definitions/MoveTaskOrder'
    type: array
  PaymentRequest:
    properties:
      proofOfServiceDocs:
        $ref: '#/definitions/ProofOfServiceDocs'
      id:
        example: c56a4180-65aa-42ec-a945-5fd21dec0538
        format: uuid
        readOnly: true
        type: string
      isFinal:
        default: false
        type: boolean
      moveTaskOrder:
        $ref: '#/definitions/Move'
      moveTaskOrderID:
        example: c56a4180-65aa-42ec-a945-5fd21dec0538
        format: uuid
        type: string
      rejectionReason:
        example: documentation was incomplete
        type: string
        x-nullable: true
      serviceItems:
        $ref: '#/definitions/PaymentServiceItems'
      status:
        $ref: '#/definitions/PaymentRequestStatus'
      paymentRequestNumber:
        example: 1234-5678-1
        readOnly: true
        type: string
      recalculationOfPaymentRequestID:
        example: c56a4180-65aa-42ec-a945-5fd21dec0538
        format: uuid
        type: string
        readOnly: true
        x-nullable: true
      eTag:
        type: string
      reviewedAt:
        format: date-time
        type: string
        x-nullable: true
      createdAt:
        format: date-time
        type: string
    type: object
  PaymentRequests:
    items:
      $ref: '#/definitions/PaymentRequest'
    type: array
  PaymentServiceItems:
    items:
      $ref: '#/definitions/PaymentServiceItem'
    type: array
  PaymentServiceItem:
    properties:
      id:
        example: c56a4180-65aa-42ec-a945-5fd21dec0538
        format: uuid
        readOnly: true
        type: string
      createdAt:
        format: date-time
        type: string
      paymentRequestID:
        example: c56a4180-65aa-42ec-a945-5fd21dec0538
        format: uuid
        type: string
      mtoServiceItemID:
        example: c56a4180-65aa-42ec-a945-5fd21dec0538
        format: uuid
        type: string
      mtoServiceItemCode:
        example: DLH
        type: string
      mtoServiceItemName:
        example: Move management
        type: string
      mtoShipmentType:
        $ref: '#/definitions/MTOShipmentType'
      mtoShipmentID:
        type: string
        format: uuid
        example: c56a4180-65aa-42ec-a945-5fd21dec0538
        x-nullable: true
      status:
        $ref: '#/definitions/PaymentServiceItemStatus'
      priceCents:
        type: integer
        format: cents
        title: Price of the service item in cents
        x-nullable: true
      rejectionReason:
        example: documentation was incomplete
        type: string
        x-nullable: true
      referenceID:
        example: 1234-5678-c56a4180
        readOnly: true
        format: string
      paymentServiceItemParams:
        $ref: '#/definitions/PaymentServiceItemParams'
      eTag:
        type: string
    type: object
  PaymentRequestStatus:
    type: string
    enum:
      - PENDING
      - REVIEWED
      - REVIEWED_AND_ALL_SERVICE_ITEMS_REJECTED
      - SENT_TO_GEX
      - RECEIVED_BY_GEX
      - PAID
      - EDI_ERROR
      - DEPRECATED
    title: Payment Request Status
  ProofOfServiceDocs:
    items:
      $ref: '#/definitions/ProofOfServiceDoc'
    type: array
  ProofOfServiceDoc:
    properties:
      isWeightTicket:
        type: boolean
      uploads:
        items:
          $ref: '#/definitions/Upload'
        type: array
  ShipmentsPaymentSITBalance:
    items:
      $ref: '#/definitions/ShipmentPaymentSITBalance'
    type: array
  ShipmentPaymentSITBalance:
    properties:
      shipmentID:
        type: string
        format: uuid
      totalSITDaysAuthorized:
        type: integer
      totalSITDaysRemaining:
        type: integer
      totalSITEndDate:
        type: string
        format: date
        x-nullable: true
      pendingSITDaysInvoiced:
        type: integer
      pendingBilledStartDate:
        type: string
        format: date
        x-nullable: true
      pendingBilledEndDate:
        type: string
        format: date
        x-nullable: true
      previouslyBilledDays:
        type: integer
        x-nullable: true
      previouslyBilledStartDate:
        type: string
        format: date
        x-nullable: true
      previouslyBilledEndDate:
        type: string
        format: date
        x-nullable: true
  UpdateShipment:
    type: object
    properties:
      shipmentType:
        $ref: '#/definitions/MTOShipmentType'
      requestedPickupDate:
        format: date
        type: string
        x-nullable: true
      requestedDeliveryDate:
        format: date
        type: string
        x-nullable: true
      customerRemarks:
        type: string
        example: handle with care
        x-nullable: true
      counselorRemarks:
        type: string
        example: counselor approved
        x-nullable: true
      billableWeightCap:
        type: integer
        description: estimated weight of the shuttle service item provided by the prime
        example: 2500
        x-formatting: weight
        x-nullable: true
      billableWeightJustification:
        type: string
        example: more weight than expected
        x-nullable: true
      pickupAddress:
        allOf:
          - $ref: '#/definitions/Address'
      destinationAddress:
        allOf:
          - $ref: '#/definitions/Address'
      secondaryDeliveryAddress:
        allOf:
          - $ref: '#/definitions/Address'
      secondaryPickupAddress:
        allOf:
          - $ref: '#/definitions/Address'
      hasSecondaryPickupAddress:
        type: boolean
        x-nullable: true
        x-omitempty: false
      hasSecondaryDeliveryAddress:
        type: boolean
        x-nullable: true
        x-omitempty: false
      actualProGearWeight:
        type: integer
        x-nullable: true
        x-omitempty: false
      actualSpouseProGearWeight:
        type: integer
        x-nullable: true
        x-omitempty: false
      destinationType:
        $ref: '#/definitions/DestinationType'
      agents:
        $ref: '#/definitions/MTOAgents'
        x-nullable: true
      tacType:
        $ref: '#/definitions/LOATypeNullable'
      sacType:
        $ref: '#/definitions/LOATypeNullable'
      usesExternalVendor:
        type: boolean
        example: false
        x-nullable: true
      serviceOrderNumber:
        type: string
        x-nullable: true
      ntsRecordedWeight:
        description: >-
          The previously recorded weight for the NTS Shipment. Used for NTS
          Release to know what the previous primeActualWeight or billable weight
          was.
        example: 2000
        type: integer
        x-formatting: weight
        x-nullable: true
      storageFacility:
        x-nullable: true
        $ref: '#/definitions/StorageFacility'
      ppmShipment:
        $ref: '#/definitions/UpdatePPMShipment'
  UpdatePPMShipment:
    type: object
    properties:
      expectedDepartureDate:
        description: |
          Date the customer expects to move.
        format: date
        type: string
        x-nullable: true
      actualMoveDate:
        format: date
        type: string
        x-nullable: true
      pickupPostalCode:
        description: zip code
        format: zip
        type: string
        title: ZIP
        example: '90210'
        pattern: ^(\d{5})$
        x-nullable: true
      secondaryPickupPostalCode:
        format: zip
        type: string
        title: ZIP
        example: '90210'
        pattern: ^(\d{5})$
        x-nullable: true
      destinationPostalCode:
        format: zip
        type: string
        title: ZIP
        example: '90210'
        pattern: ^(\d{5})$
        x-nullable: true
      secondaryDestinationPostalCode:
        format: zip
        type: string
        title: ZIP
        example: '90210'
        pattern: ^(\d{5})$
        x-nullable: true
      w2Address:
        x-nullable: true
        $ref: '#/definitions/Address'
      sitExpected:
        type: boolean
        x-nullable: true
      sitLocation:
        allOf:
          - $ref: '#/definitions/SITLocationType'
          - x-nullable: true
      sitEstimatedWeight:
        type: integer
        example: 2000
        x-nullable: true
      sitEstimatedEntryDate:
        format: date
        type: string
        x-nullable: true
      sitEstimatedDepartureDate:
        format: date
        type: string
        x-nullable: true
      estimatedWeight:
        type: integer
        example: 4200
        x-nullable: true
      hasProGear:
        description: |
          Indicates whether PPM shipment has pro gear.
        type: boolean
        x-nullable: true
      proGearWeight:
        type: integer
        x-nullable: true
      spouseProGearWeight:
        type: integer
        x-nullable: true
      hasRequestedAdvance:
        description: |
          Indicates whether an advance has been requested for the PPM shipment.
        type: boolean
        x-nullable: true
      advanceAmountRequested:
        description: |
          The amount request for an advance, or null if no advance is requested
        type: integer
        format: cents
        x-nullable: true
      advanceStatus:
        $ref: '#/definitions/PPMAdvanceStatus'
        x-nullable: true
  UpdateWeightTicket:
    type: object
    properties:
      emptyWeight:
        description: Weight of the vehicle when empty.
        type: integer
        minimum: 0
      fullWeight:
        description: The weight of the vehicle when full.
        type: integer
        minimum: 0
      ownsTrailer:
        description: Indicates if the customer used a trailer they own for the move.
        type: boolean
      trailerMeetsCriteria:
        description: >-
          Indicates if the trailer that the customer used meets all the criteria
          to be claimable.
        type: boolean
      status:
        $ref: '#/definitions/PPMDocumentStatus'
      reason:
        description: The reason the services counselor has excluded or rejected the item.
        type: string
      adjustedNetWeight:
        description: Indicates the adjusted net weight of the vehicle
        type: integer
        minimum: 0
      netWeightRemarks:
        description: Remarks explaining any edits made to the net weight
        type: string
      allowableWeight:
        description: Indicates the maximum reimbursable weight of the shipment
        type: integer
        minimum: 0
  UpdateMovingExpense:
    type: object
    properties:
      amount:
        description: The total amount of the expense as indicated on the receipt
        type: integer
      sitStartDate:
        description: >-
          The date the shipment entered storage, applicable for the `STORAGE`
          movingExpenseType only
        type: string
        format: date
      sitEndDate:
        description: >-
          The date the shipment exited storage, applicable for the `STORAGE`
          movingExpenseType only
        type: string
        format: date
      status:
        $ref: '#/definitions/PPMDocumentStatus'
      reason:
        description: The reason the services counselor has excluded or rejected the item.
        type: string
  UpdateProGearWeightTicket:
    type: object
    properties:
      belongsToSelf:
        description: >-
          Indicates if this information is for the customer's own pro-gear,
          otherwise, it's the spouse's.
        type: boolean
      hasWeightTickets:
        description: >-
          Indicates if the user has a weight ticket for their pro-gear,
          otherwise they have a constructed weight.
        type: boolean
      weight:
        description: Weight of the pro-gear contained in the shipment.
        type: integer
        minimum: 0
      status:
        $ref: '#/definitions/PPMDocumentStatus'
      reason:
        description: The reason the services counselor has excluded or rejected the item.
        type: string
  MTOShipments:
    items:
      $ref: '#/definitions/MTOShipment'
    type: array
  CreateMTOShipment:
    type: object
    properties:
      moveTaskOrderID:
        description: The ID of the move this new shipment is for.
        example: 1f2270c7-7166-40ae-981e-b200ebdf3054
        format: uuid
        type: string
      requestedPickupDate:
        description: >
          The customer's preferred pickup date. Other dates, such as required
          delivery date and (outside MilMove) the pack date, are derived from
          this date.
        format: date
        type: string
        x-nullable: true
      requestedDeliveryDate:
        description: |
          The customer's preferred delivery date.
        format: date
        type: string
        x-nullable: true
      customerRemarks:
        description: >
          The customer can use the customer remarks field to inform the services
          counselor and the movers about any

          special circumstances for this shipment. Typical examples:
            * bulky or fragile items,
            * weapons,
            * access info for their address.
          Customer enters this information during onboarding. Optional field.
        type: string
        example: handle with care
        x-nullable: true
      counselorRemarks:
        description: >
          The counselor can use the counselor remarks field to inform the movers
          about any

          special circumstances for this shipment. Typical examples:
            * bulky or fragile items,
            * weapons,
            * access info for their address.
          Counselors enters this information when creating or editing an MTO
          Shipment. Optional field.
        type: string
        example: handle with care
        x-nullable: true
      agents:
        $ref: '#/definitions/MTOAgents'
      mtoServiceItems:
        $ref: '#/definitions/MTOServiceItems'
      pickupAddress:
        description: The address where the movers should pick up this shipment.
        allOf:
          - $ref: '#/definitions/Address'
      destinationAddress:
        description: Where the movers should deliver this shipment.
        allOf:
          - $ref: '#/definitions/Address'
      destinationType:
        $ref: '#/definitions/DestinationType'
      shipmentType:
        $ref: '#/definitions/MTOShipmentType'
      tacType:
        allOf:
          - $ref: '#/definitions/LOAType'
          - x-nullable: true
      sacType:
        allOf:
          - $ref: '#/definitions/LOAType'
          - x-nullable: true
      usesExternalVendor:
        type: boolean
        example: false
        x-nullable: true
      serviceOrderNumber:
        type: string
        x-nullable: true
      ntsRecordedWeight:
        description: >-
          The previously recorded weight for the NTS Shipment. Used for NTS
          Release to know what the previous primeActualWeight or billable weight
          was.
        example: 2000
        type: integer
        x-nullable: true
        x-formatting: weight
      storageFacility:
        x-nullable: true
        $ref: '#/definitions/StorageFacility'
      ppmShipment:
        $ref: '#/definitions/CreatePPMShipment'
    required:
      - moveTaskOrderID
      - shipmentType
  CreatePPMShipment:
    description: >-
      A personally procured move is a type of shipment that a service members
      moves themselves.
    properties:
      expectedDepartureDate:
        description: |
          Date the customer expects to move.
        format: date
        type: string
      pickupPostalCode:
        description: zip code
        format: zip
        type: string
        title: ZIP
        example: '90210'
        pattern: ^(\d{5})$
      secondaryPickupPostalCode:
        format: zip
        type: string
        title: ZIP
        example: '90210'
        pattern: ^(\d{5})$
        x-nullable: true
      destinationPostalCode:
        format: zip
        type: string
        title: ZIP
        example: '90210'
        pattern: ^(\d{5})$
      secondaryDestinationPostalCode:
        format: zip
        type: string
        title: ZIP
        example: '90210'
        pattern: ^(\d{5})$
        x-nullable: true
      sitExpected:
        type: boolean
      sitLocation:
        allOf:
          - $ref: '#/definitions/SITLocationType'
          - x-nullable: true
      sitEstimatedWeight:
        type: integer
        example: 2000
        x-nullable: true
      sitEstimatedEntryDate:
        format: date
        type: string
        x-nullable: true
      sitEstimatedDepartureDate:
        format: date
        type: string
        x-nullable: true
      estimatedWeight:
        type: integer
        example: 4200
      hasProGear:
        description: |
          Indicates whether PPM shipment has pro gear.
        type: boolean
      proGearWeight:
        type: integer
        x-nullable: true
      spouseProGearWeight:
        type: integer
        x-nullable: true
    required:
      - expectedDepartureDate
      - pickupPostalCode
      - destinationPostalCode
      - sitExpected
      - estimatedWeight
      - hasProGear
  RejectShipment:
    properties:
      rejectionReason:
        type: string
        example: MTO Shipment not good enough
    required:
      - rejectionReason
  ApproveSITExtension:
    properties:
      approvedDays:
        description: Number of days approved for SIT extension
        type: integer
        example: 21
        minimum: 1
      requestReason:
        description: >-
          Reason from service counselor-provided picklist for SIT Duration
          Update
        example: AWAITING_COMPLETION_OF_RESIDENCE
        type: string
        enum:
          - SERIOUS_ILLNESS_MEMBER
          - SERIOUS_ILLNESS_DEPENDENT
          - IMPENDING_ASSIGNEMENT
          - DIRECTED_TEMPORARY_DUTY
          - NONAVAILABILITY_OF_CIVILIAN_HOUSING
          - AWAITING_COMPLETION_OF_RESIDENCE
          - OTHER
      officeRemarks:
        description: Remarks from TOO about SIT approval
        type: string
        example: Approved for three weeks rather than requested 45 days
        x-nullable: true
    required:
      - approvedDays
  DenySITExtension:
    properties:
      officeRemarks:
        description: Remarks from TOO about SIT denial
        type: string
        example: Denied this extension as it does not match the criteria
        x-nullable: true
      convertToCustomerExpense:
        description: >-
          Whether or not to convert to members expense once SIT extension is
          denied.
        type: boolean
        example: false
    required:
      - officeRemarks
      - convertToCustomerExpense
  UpdateSITServiceItemCustomerExpense:
    properties:
      convertToCustomerExpense:
        example: true
        type: boolean
      customerExpenseReason:
        description: Reason the service item was rejected
        type: string
        example: Insufficent details provided
    required:
      - convertToCustomerExpense
      - customerExpenseReason
  CreateApprovedSITDurationUpdate:
    properties:
      requestReason:
        description: >-
          Reason from service counselor-provided picklist for SIT Duration
          Update
        example: AWAITING_COMPLETION_OF_RESIDENCE
        type: string
        enum:
          - SERIOUS_ILLNESS_MEMBER
          - SERIOUS_ILLNESS_DEPENDENT
          - IMPENDING_ASSIGNEMENT
          - DIRECTED_TEMPORARY_DUTY
          - NONAVAILABILITY_OF_CIVILIAN_HOUSING
          - AWAITING_COMPLETION_OF_RESIDENCE
          - OTHER
      approvedDays:
        description: >-
          Number of days approved for SIT extension. This will match requested
          days saved to the SIT extension model.
        type: integer
        example: 21
      officeRemarks:
        description: Remarks from TOO about SIT Duration Update creation
        type: string
        example: >-
          Customer needs additional storage time as their new place of residence
          is not yet ready
        x-nullable: true
    required:
      - requestReason
      - approvedDays
  PatchMTOServiceItemStatusPayload:
    properties:
      status:
        description: Describes all statuses for a MTOServiceItem
        type: string
        enum:
          - SUBMITTED
          - APPROVED
          - REJECTED
      rejectionReason:
        description: Reason the service item was rejected
        type: string
        example: Insufficent details provided
        x-nullable: true
  MTOApprovalServiceItemCodes:
    description: MTO level service items to create when updating MTO status.
    properties:
      serviceCodeCS:
        example: true
        type: boolean
      serviceCodeMS:
        example: true
        type: boolean
    type: object
  TacValid:
    properties:
      isValid:
        example: true
        type: boolean
    required:
      - isValid
    type: object
  UpdatePaymentRequestStatusPayload:
    properties:
      rejectionReason:
        example: documentation was incomplete
        type: string
        x-nullable: true
      status:
        $ref: '#/definitions/PaymentRequestStatus'
      eTag:
        type: string
    type: object
  QueueMoves:
    type: array
    items:
      $ref: '#/definitions/QueueMove'
  QueueMove:
    type: object
    properties:
      id:
        type: string
        format: uuid
      customer:
        $ref: '#/definitions/Customer'
      status:
        $ref: '#/definitions/MoveStatus'
      locator:
        type: string
      submittedAt:
        format: date-time
        type: string
        x-nullable: true
      appearedInTooAt:
        format: date-time
        type: string
        x-nullable: true
      requestedMoveDate:
        format: date
        type: string
        x-nullable: true
      departmentIndicator:
        $ref: '#/definitions/DeptIndicator'
      shipmentsCount:
        type: integer
      originDutyLocation:
        $ref: '#/definitions/DutyLocation'
      destinationDutyLocation:
        $ref: '#/definitions/DutyLocation'
      originGBLOC:
        $ref: '#/definitions/GBLOC'
      ppmType:
        type: string
        enum:
          - FULL
          - PARTIAL
        x-nullable: true
      closeoutInitiated:
        format: date-time
        type: string
        x-nullable: true
      closeoutLocation:
        type: string
        x-nullable: true
      orderType:
        type: string
        x-nullable: true
  QueueMovesResult:
    type: object
    properties:
      page:
        type: integer
      perPage:
        type: integer
      totalCount:
        type: integer
      queueMoves:
        $ref: '#/definitions/QueueMoves'
  ListPrimeMove:
    description: >
      An abbreviated definition for a move, without all the nested information
      (shipments, service items, etc). Used to fetch a list of moves more
      efficiently.
    type: object
    properties:
      id:
        example: 1f2270c7-7166-40ae-981e-b200ebdf3054
        format: uuid
        type: string
      moveCode:
        type: string
        example: HYXFJF
        readOnly: true
      createdAt:
        format: date-time
        type: string
        readOnly: true
      orderID:
        example: c56a4180-65aa-42ec-a945-5fd21dec0538
        format: uuid
        type: string
      referenceId:
        example: 1001-3456
        type: string
      availableToPrimeAt:
        format: date-time
        type: string
        x-nullable: true
        readOnly: true
      updatedAt:
        format: date-time
        type: string
        readOnly: true
      ppmType:
        type: string
        enum:
          - FULL
          - PARTIAL
      eTag:
        type: string
        readOnly: true
      orderType:
        type: string
  ListPrimeMoves:
    type: array
    items:
      $ref: '#/definitions/ListPrimeMove'
  ListPrimeMovesResult:
    type: object
    properties:
      page:
        type: integer
      perPage:
        type: integer
      totalCount:
        type: integer
      queueMoves:
        $ref: '#/definitions/ListPrimeMoves'
  QueuePaymentRequest:
    type: object
    properties:
      id:
        type: string
        format: uuid
      moveID:
        type: string
        format: uuid
      customer:
        $ref: '#/definitions/Customer'
      status:
        $ref: '#/definitions/QueuePaymentRequestStatus'
      age:
        type: number
        format: double
        description: >-
          Days since the payment request has been requested.  Decimal
          representation will allow more accurate sorting.
      submittedAt:
        type: string
        format: date-time
      locator:
        type: string
      departmentIndicator:
        $ref: '#/definitions/DeptIndicator'
      originGBLOC:
        $ref: '#/definitions/GBLOC'
      originDutyLocation:
        $ref: '#/definitions/DutyLocation'
      orderType:
        type: string
        x-nullable: true
  QueuePaymentRequests:
    type: array
    items:
      $ref: '#/definitions/QueuePaymentRequest'
  QueuePaymentRequestsResult:
    type: object
    properties:
      page:
        type: integer
      perPage:
        type: integer
      totalCount:
        type: integer
      queuePaymentRequests:
        $ref: '#/definitions/QueuePaymentRequests'
  QueuePaymentRequestStatus:
    enum:
      - Payment requested
      - Reviewed
      - Rejected
      - Paid
    title: Queue Payment Request Status
    type: string
  SearchMoves:
    type: array
    items:
      $ref: '#/definitions/SearchMove'
  SearchMove:
    type: object
    properties:
      id:
        type: string
        format: uuid
      firstName:
        type: string
        example: John
        x-nullable: true
      lastName:
        type: string
        example: Doe
        x-nullable: true
      dodID:
        type: string
        example: 1234567890
        x-nullable: true
      status:
        $ref: '#/definitions/MoveStatus'
      locator:
        type: string
      branch:
        type: string
      shipmentsCount:
        type: integer
      originDutyLocationPostalCode:
        format: zip
        type: string
        title: ZIP
        example: '90210'
        pattern: ^(\d{5})$
      destinationDutyLocationPostalCode:
        format: zip
        type: string
        title: ZIP
        example: '90210'
        pattern: ^(\d{5})$
      orderType:
        type: string
      requestedPickupDate:
        type: string
        format: date
        x-nullable: true
      requestedDeliveryDate:
        type: string
        format: date
        x-nullable: true
      originGBLOC:
        $ref: '#/definitions/GBLOC'
      destinationGBLOC:
        $ref: '#/definitions/GBLOC'
  SearchMovesResult:
    type: object
    properties:
      page:
        type: integer
      perPage:
        type: integer
      totalCount:
        type: integer
      searchMoves:
        $ref: '#/definitions/SearchMoves'
  GBLOC:
    type: string
    enum:
      - AGFM
      - APAT
      - BGAC
      - BGNC
      - BKAS
      - CFMQ
      - CLPK
      - CNNQ
      - DMAT
      - GSAT
      - HAFC
      - HBAT
      - JEAT
      - JENQ
      - KKFA
      - LHNQ
      - LKNQ
      - MAPK
      - MAPS
      - MBFL
      - MLNQ
      - XXXX
  CreateCustomerSupportRemark:
    type: object
    description: >-
      A text remark written by an customer support user that is associated with
      a specific move.
    required:
      - content
      - officeUserID
    properties:
      content:
        example: This is a remark about a move.
        type: string
      officeUserID:
        example: 1f2270c7-7166-40ae-981e-b200ebdf3054
        format: uuid
        type: string
  UpdateCustomerSupportRemarkPayload:
    type: object
    description: >-
      A text remark update to an existing remark created by the current active
      user (the CSR).
    required:
      - content
    properties:
      content:
        example: This is a remark about a move.
        type: string
  EvaluationReportType:
    type: string
    enum:
      - SHIPMENT
      - COUNSELING
  EvaluationReportInspectionType:
    type: string
    enum:
      - DATA_REVIEW
      - PHYSICAL
      - VIRTUAL
    x-nullable: true
  EvaluationReportLocation:
    type: string
    enum:
      - ORIGIN
      - DESTINATION
      - OTHER
    x-nullable: true
  EvaluationReportOfficeUser:
    type: object
    readOnly: true
    description: The authoring office user for an evaluation report
    properties:
      id:
        example: 1f2270c7-7166-40ae-981e-b200ebdf3054
        format: uuid
        type: string
      firstName:
        type: string
      lastName:
        type: string
      email:
        type: string
        format: x-email
        pattern: ^[a-zA-Z0-9._%+-]+@[a-zA-Z0-9.-]+\.[a-zA-Z]{2,}$
      phone:
        type: string
        format: telephone
        pattern: ^[2-9]\d{2}-\d{3}-\d{4}$
  EvaluationReportList:
    type: array
    items:
      $ref: '#/definitions/EvaluationReport'
  EvaluationReport:
    type: object
    description: An evaluation report
    properties:
      id:
        example: 1f2270c7-7166-40ae-981e-b200ebdf3054
        format: uuid
        type: string
        readOnly: true
      moveID:
        example: 1f2270c7-7166-40ae-981e-b200ebdf3054
        format: uuid
        type: string
        readOnly: true
      shipmentID:
        example: 1f2270c7-7166-40ae-981e-b200ebdf3054
        format: uuid
        type: string
        x-nullable: true
        readOnly: true
      type:
        $ref: '#/definitions/EvaluationReportType'
      inspectionType:
        $ref: '#/definitions/EvaluationReportInspectionType'
        x-nullable: true
      inspectionDate:
        type: string
        format: date
        x-nullable: true
      officeUser:
        $ref: '#/definitions/EvaluationReportOfficeUser'
      location:
        $ref: '#/definitions/EvaluationReportLocation'
        x-nullable: true
      ReportViolations:
        $ref: '#/definitions/ReportViolations'
        x-nullable: true
      locationDescription:
        type: string
        example: Route 66 at crash inspection site 3
        x-nullable: true
      observedShipmentDeliveryDate:
        type: string
        format: date
        x-nullable: true
      observedShipmentPhysicalPickupDate:
        type: string
        format: date
        x-nullable: true
      timeDepart:
        type: string
        x-nullable: true
        pattern: ^(0[0-9]|1[0-9]|2[0-3]):[0-5][0-9]$
        example: '14:30'
      evalStart:
        type: string
        x-nullable: true
        pattern: ^(0[0-9]|1[0-9]|2[0-3]):[0-5][0-9]$
        example: '15:00'
      evalEnd:
        type: string
        x-nullable: true
        pattern: ^(0[0-9]|1[0-9]|2[0-3]):[0-5][0-9]$
        example: '18:00'
      violationsObserved:
        type: boolean
        x-nullable: true
      remarks:
        type: string
        x-nullable: true
      seriousIncident:
        type: boolean
        x-nullable: true
      seriousIncidentDesc:
        type: string
        x-nullable: true
      observedClaimsResponseDate:
        type: string
        format: date
        x-nullable: true
      observedPickupDate:
        type: string
        format: date
        x-nullable: true
      observedPickupSpreadStartDate:
        type: string
        format: date
        x-nullable: true
      observedPickupSpreadEndDate:
        type: string
        format: date
        x-nullable: true
      observedDeliveryDate:
        type: string
        format: date
        x-nullable: true
      moveReferenceID:
        type: string
        x-nullable: true
        readOnly: true
      eTag:
        type: string
      submittedAt:
        type: string
        format: date-time
        x-nullable: true
      createdAt:
        type: string
        format: date-time
        readOnly: true
      updatedAt:
        type: string
        format: date-time
        readOnly: true
  CreateEvaluationReport:
    type: object
    description: >-
      Minimal set of info needed to create a shipment evaluation report, which
      is just a shipment ID.
    properties:
      shipmentID:
        description: The shipment ID of the shipment to be evaluated in the report
        example: 01b9671e-b268-4906-967b-ba661a1d3933
        format: uuid
        type: string
  PWSViolation:
    type: object
    description: A PWS violation for an evaluation report
    readOnly: true
    properties:
      id:
        example: 1f2270c7-7166-40ae-981e-b200ebdf3054
        format: uuid
        type: string
      displayOrder:
        example: 3
        type: integer
      paragraphNumber:
        example: 1.2.3.4.5
        type: string
      title:
        example: Customer Support
        type: string
      category:
        example: Pre-Move Services
        type: string
      subCategory:
        example: Weight Estimate
        type: string
      requirementSummary:
        example: Provide a single point of contact (POC)
        type: string
      requirementStatement:
        example: >-
          The contractor shall prepare and load property going into NTS in
          containers at residence for shipment to NTS.
        type: string
      isKpi:
        example: false
        type: boolean
      additionalDataElem:
        example: QAE Observed Delivery Date
        type: string
  PWSViolations:
    type: array
    items:
      $ref: '#/definitions/PWSViolation'
  AssociateReportViolations:
    type: object
    description: A list of PWS violation string ids to associate with an evaluation report
    properties:
      violations:
        type: array
        items:
          type: string
          format: uuid
  ReportViolation:
    type: object
    description: An object associating violations to evaluation reports
    properties:
      id:
        example: 1f2270c7-7166-40ae-981e-b200ebdf3054
        format: uuid
        type: string
      reportID:
        example: 1f2270c7-7166-40ae-981e-b200ebdf3054
        format: uuid
        type: string
      violationID:
        example: 1f2270c7-7166-40ae-981e-b200ebdf3054
        format: uuid
        type: string
      violation:
        $ref: '#/definitions/PWSViolation'
  ReportViolations:
    type: array
    items:
      $ref: '#/definitions/ReportViolation'
  TransportationOffices:
    type: array
    items:
      $ref: '#/definitions/TransportationOffice'
  Affiliation:
    type: string
    x-nullable: true
    title: Branch of service
    description: Military branch of service
    enum:
      - ARMY
      - NAVY
      - MARINES
      - AIR_FORCE
      - COAST_GUARD
      - SPACE_FORCE
      - OTHER
    x-display-value:
      ARMY: Army
      NAVY: Navy
      MARINES: Marine Corps
      AIR_FORCE: Air Force
      COAST_GUARD: Coast Guard
      SPACE_FORCE: Space Force
      OTHER: OTHER
  Address:
    description: A postal address
    type: object
    properties:
      id:
        type: string
        format: uuid
        example: c56a4180-65aa-42ec-a945-5fd21dec0538
      streetAddress1:
        type: string
        example: 123 Main Ave
        title: Street address 1
      streetAddress2:
        type: string
        example: Apartment 9000
        x-nullable: true
        title: Street address 2
      streetAddress3:
        type: string
        example: Montmârtre
        x-nullable: true
        title: Address Line 3
      city:
        type: string
        example: Anytown
        title: City
      eTag:
        type: string
        readOnly: true
      state:
        title: State
        type: string
        x-display-value:
          AL: AL
          AK: AK
          AR: AR
          AZ: AZ
          CA: CA
          CO: CO
          CT: CT
          DC: DC
          DE: DE
          FL: FL
          GA: GA
          HI: HI
          IA: IA
          ID: ID
          IL: IL
          IN: IN
          KS: KS
          KY: KY
          LA: LA
          MA: MA
          MD: MD
          ME: ME
          MI: MI
          MN: MN
          MO: MO
          MS: MS
          MT: MT
          NC: NC
          ND: ND
          NE: NE
          NH: NH
          NJ: NJ
          NM: NM
          NV: NV
          NY: NY
          OH: OH
          OK: OK
          OR: OR
          PA: PA
          RI: RI
          SC: SC
          SD: SD
          TN: TN
          TX: TX
          UT: UT
          VA: VA
          VT: VT
          WA: WA
          WI: WI
          WV: WV
          WY: WY
        enum:
          - AL
          - AK
          - AR
          - AZ
          - CA
          - CO
          - CT
          - DC
          - DE
          - FL
          - GA
          - HI
          - IA
          - ID
          - IL
          - IN
          - KS
          - KY
          - LA
          - MA
          - MD
          - ME
          - MI
          - MN
          - MO
          - MS
          - MT
          - NC
          - ND
          - NE
          - NH
          - NJ
          - NM
          - NV
          - NY
          - OH
          - OK
          - OR
          - PA
          - RI
          - SC
          - SD
          - TN
          - TX
          - UT
          - VA
          - VT
          - WA
          - WI
          - WV
          - WY
      postalCode:
        type: string
        format: zip
        title: ZIP
        example: '90210'
        pattern: ^(\d{5}([\-]\d{4})?)$
      country:
        type: string
        title: Country
        x-nullable: true
        example: USA
        default: USA
    required:
      - streetAddress1
      - city
      - state
      - postalCode
  DutyLocation:
    type: object
    properties:
      id:
        type: string
        format: uuid
        example: c56a4180-65aa-42ec-a945-5fd21dec0538
      name:
        type: string
        example: Fort Bragg North Station
      address_id:
        type: string
        format: uuid
        example: c56a4180-65aa-42ec-a945-5fd21dec0538
      address:
        $ref: '#/definitions/Address'
      eTag:
        type: string
  OrdersType:
    type: string
    title: Orders type
    enum:
      - PERMANENT_CHANGE_OF_STATION
      - LOCAL_MOVE
      - RETIREMENT
      - SEPARATION
      - WOUNDED_WARRIOR
      - BLUEBARK
    x-display-value:
      PERMANENT_CHANGE_OF_STATION: Permanent Change Of Station
      LOCAL_MOVE: Local Move
      RETIREMENT: Retirement
      SEPARATION: Separation
      WOUNDED_WARRIOR: Wounded Warrior
      BLUEBARK: BLUEBARK
  TransportationOffice:
    type: object
    properties:
      id:
        type: string
        format: uuid
        example: c56a4180-65aa-42ec-a945-5fd21dec0538
      name:
        type: string
        example: Fort Bragg North Station
      address:
        $ref: '#/definitions/Address'
      phone_lines:
        type: array
        items:
          type: string
          format: telephone
          pattern: ^[2-9]\d{2}-\d{3}-\d{4}$
          example: 212-555-5555
      gbloc:
        type: string
        pattern: ^[A-Z]{4}$
        example: JENQ
      latitude:
        type: number
        format: float
        example: 29.382973
      longitude:
        type: number
        format: float
        example: -98.62759
      created_at:
        type: string
        format: date-time
      updated_at:
        type: string
        format: date-time
    required:
      - id
      - name
      - address
      - created_at
      - updated_at
  NullableString:
    type: string
    x-go-type:
      import:
        package: github.com/transcom/mymove/pkg/swagger/nullable
      type: String
  CustomerContactType:
    description: >-
      Describes a customer contact type for a MTOServiceItem of type domestic
      destination SIT.
    type: string
    enum:
      - FIRST
      - SECOND
  MTOServiceItemCustomerContact:
    description: Customer contact information for a destination SIT service item
    type: object
    properties:
      id:
        example: 1f2270c7-7166-40ae-981e-b200ebdf3054
        format: uuid
        type: string
      type:
        $ref: '#/definitions/CustomerContactType'
      dateOfContact:
        format: date
        type: string
        description: Date of attempted contact by the prime.
      timeMilitary:
        type: string
        example: 0400Z
        description: Time of attempted contact by the prime.
      firstAvailableDeliveryDate:
        format: date
        type: string
        example: '2020-12-31'
        description: First available date that the Prime can deliver SIT service item.
  MTOServiceItemCustomerContacts:
    type: array
    items:
      $ref: '#/definitions/MTOServiceItemCustomerContact'
  DimensionType:
    description: Describes a dimension type for a MTOServiceItemDimension.
    type: string
    enum:
      - ITEM
      - CRATE
  MTOServiceItemDimension:
    description: Describes a dimension object for the MTOServiceItem.
    type: object
    properties:
      id:
        example: 1f2270c7-7166-40ae-981e-b200ebdf3054
        format: uuid
        type: string
      type:
        $ref: '#/definitions/DimensionType'
      length:
        description: Length in thousandth inches. 1000 thou = 1 inch.
        example: 1000
        type: integer
        format: int32
      width:
        description: Width in thousandth inches. 1000 thou = 1 inch.
        example: 1000
        type: integer
        format: int32
      height:
        description: Height in thousandth inches. 1000 thou = 1 inch.
        example: 1000
        type: integer
        format: int32
  MTOServiceItemDimensions:
    type: array
    items:
      $ref: '#/definitions/MTOServiceItemDimension'
  SITAddressUpdate:
    type: object
    description: An update to a SIT service item address.
    properties:
      id:
        example: 1f2270c7-7166-40ae-981e-b200ebdf3054
        format: uuid
        type: string
      mtoServiceItemID:
        example: 1f2270c7-7166-40ae-981e-b200ebdf3054
        format: uuid
        type: string
      distance:
        description: The distance between the old address and the new address in miles.
        example: 54
        minimum: 0
        type: integer
      contractorRemarks:
        example: The customer has found a new house closer to base.
        type: string
        x-nullable: true
        x-omitempty: false
      officeRemarks:
        example: The customer has found a new house closer to base.
        type: string
        x-nullable: true
        x-omitempty: false
      status:
        enum:
          - REQUESTED
          - APPROVED
          - REJECTED
      oldAddress:
        $ref: '#/definitions/Address'
      newAddress:
        $ref: '#/definitions/Address'
      createdAt:
        format: date-time
        type: string
        readOnly: true
      updatedAt:
        format: date-time
        type: string
        readOnly: true
      eTag:
        type: string
        readOnly: true
  SITAddressUpdates:
    description: A list of updates to a SIT service item address.
    type: array
    items:
      $ref: '#/definitions/SITAddressUpdate'
  MTOServiceItemStatus:
    description: Describes all statuses for a MTOServiceItem
    type: string
    enum:
      - SUBMITTED
      - APPROVED
      - REJECTED
  Upload:
    description: An uploaded file.
    type: object
    properties:
      id:
        type: string
        format: uuid
        example: c56a4180-65aa-42ec-a945-5fd21dec0538
        readOnly: true
      url:
        type: string
        format: uri
        example: https://uploads.domain.test/dir/c56a4180-65aa-42ec-a945-5fd21dec0538
        readOnly: true
      filename:
        type: string
        example: filename.pdf
        readOnly: true
      contentType:
        type: string
        format: mime-type
        example: application/pdf
        readOnly: true
      bytes:
        type: integer
        readOnly: true
      status:
        type: string
        enum:
          - INFECTED
          - CLEAN
          - PROCESSING
        readOnly: true
      createdAt:
        type: string
        format: date-time
        readOnly: true
      updatedAt:
        type: string
        format: date-time
        readOnly: true
      isWeightTicket:
        type: boolean
    required:
      - id
      - url
      - filename
      - contentType
      - bytes
      - createdAt
      - updatedAt
  ServiceRequestDocument:
    type: object
    properties:
      mtoServiceItemID:
        type: string
        format: uuid
      uploads:
        items:
          $ref: '#/definitions/Upload'
        type: array
  ServiceRequestDocuments:
    description: documents uploaded by the Prime as proof of request for service items
    type: array
    items:
      $ref: '#/definitions/ServiceRequestDocument'
  MTOServiceItem:
    type: object
    required:
      - id
      - moveTaskOrderID
      - reServiceID
      - reServiceCode
      - reServiceName
    properties:
      moveTaskOrderID:
        example: 1f2270c7-7166-40ae-981e-b200ebdf3054
        format: uuid
        type: string
      mtoShipmentID:
        example: 1f2270c7-7166-40ae-981e-b200ebdf3054
        format: uuid
        type: string
        x-nullable: true
      reServiceID:
        example: 1f2270c7-7166-40ae-981e-b200ebdf3054
        format: uuid
        type: string
      reServiceCode:
        type: string
      reServiceName:
        type: string
      createdAt:
        format: date-time
        type: string
      convertToCustomerExpense:
        type: boolean
        example: false
        x-omitempty: false
      customerExpenseReason:
        type: string
        x-nullable: true
      customerContacts:
        $ref: '#/definitions/MTOServiceItemCustomerContacts'
      deletedAt:
        format: date
        type: string
      description:
        type: string
        x-nullable: true
      dimensions:
        $ref: '#/definitions/MTOServiceItemDimensions'
      reason:
        type: string
        x-nullable: true
      rejectionReason:
        type: string
        x-nullable: true
      pickupPostalCode:
        type: string
        x-nullable: true
      SITPostalCode:
        type: string
        readOnly: true
        x-nullable: true
      sitEntryDate:
        type: string
        format: date-time
        x-nullable: true
      sitDepartureDate:
        type: string
        format: date-time
        x-nullable: true
      sitCustomerContacted:
        type: string
        format: date
        x-nullable: true
      sitRequestedDelivery:
        type: string
        format: date
        x-nullable: true
      sitDestinationOriginalAddress:
        $ref: '#/definitions/Address'
      sitOriginHHGOriginalAddress:
        $ref: '#/definitions/Address'
      sitOriginHHGActualAddress:
        $ref: '#/definitions/Address'
      sitDestinationFinalAddress:
        $ref: '#/definitions/Address'
      sitAddressUpdates:
        $ref: '#/definitions/SITAddressUpdates'
      sitDeliveryMiles:
        type: integer
        x-nullable: true
      feeType:
        enum:
          - COUNSELING
          - CRATING
          - TRUCKING
          - SHUTTLE
        type: string
      id:
        example: 1f2270c7-7166-40ae-981e-b200ebdf3054
        format: uuid
        type: string
      quantity:
        type: integer
      rate:
        type: integer
      status:
        $ref: '#/definitions/MTOServiceItemStatus'
      submittedAt:
        format: date
        type: string
      total:
        format: cents
        type: integer
      estimatedWeight:
        type: integer
        description: estimated weight of the shuttle service item provided by the prime
        example: 2500
        x-formatting: weight
        x-nullable: true
      updatedAt:
        format: date-time
        type: string
      approvedAt:
        format: date-time
        type: string
        x-nullable: true
      rejectedAt:
        format: date-time
        type: string
        x-nullable: true
      eTag:
        type: string
      updateReason:
        type: string
        description: Reason for updating service item.
        x-nullable: true
      serviceRequestDocuments:
        $ref: '#/definitions/ServiceRequestDocuments'
  MTOServiceItems:
    description: A list of service items connected to this shipment.
    type: array
    items:
      $ref: '#/definitions/MTOServiceItem'
  MTOAgent:
    type: object
    properties:
      id:
        example: 1f2270c7-7166-40ae-981e-b200ebdf3054
        format: uuid
        type: string
      mtoShipmentID:
        example: 1f2270c7-7166-40ae-981e-b200ebdf3054
        format: uuid
        type: string
      createdAt:
        format: date-time
        type: string
      updatedAt:
        format: date-time
        type: string
      firstName:
        type: string
        x-nullable: true
      lastName:
        type: string
        x-nullable: true
      email:
        type: string
        format: x-email
        pattern: (^[a-zA-Z0-9._%+-]+@[a-zA-Z0-9.-]+\.[a-zA-Z]{2,}$)|(^$)
        x-nullable: true
      phone:
        type: string
        format: telephone
        pattern: (^[2-9]\d{2}-\d{3}-\d{4}$)|(^$)
        x-nullable: true
      agentType:
        type: string
        enum:
          - RELEASING_AGENT
          - RECEIVING_AGENT
      eTag:
        type: string
  MTOAgents:
    items:
      $ref: '#/definitions/MTOAgent'
    type: array
  DestinationType:
    type: string
    title: Destination Type
    example: OTHER_THAN_AUTHORIZED
    x-nullable: true
    enum:
      - HOME_OF_RECORD
      - HOME_OF_SELECTION
      - PLACE_ENTERED_ACTIVE_DUTY
      - OTHER_THAN_AUTHORIZED
  MTOShipmentType:
    type: string
    title: Shipment Type
    example: HHG
    enum:
      - HHG
      - HHG_INTO_NTS_DOMESTIC
      - HHG_OUTOF_NTS_DOMESTIC
      - INTERNATIONAL_HHG
      - INTERNATIONAL_UB
      - PPM
    x-display-value:
      HHG: HHG
      INTERNATIONAL_HHG: International HHG
      INTERNATIONAL_UB: International UB
      HHG_INTO_NTS_DOMESTIC: NTS
      HHG_OUTOF_NTS_DOMESTIC: NTS Release
      PPM: PPM
  LOAType:
    description: The Line of accounting (TAC/SAC) type that will be used for the shipment
    type: string
    example: HHG
    enum:
      - HHG
      - NTS
  StorageFacility:
    description: The Storage Facility information for the shipment
    type: object
    properties:
      id:
        type: string
        format: uuid
        example: c56a4180-65aa-42ec-a945-5fd21dec0538
      facilityName:
        type: string
      address:
        $ref: '#/definitions/Address'
      lotNumber:
        type: string
        x-nullable: true
      phone:
        type: string
        format: telephone
        pattern: ^[2-9]\d{2}-\d{3}-\d{4}$
        x-nullable: true
      email:
        type: string
        format: x-email
        pattern: ^[a-zA-Z0-9._%+-]+@[a-zA-Z0-9.-]+\.[a-zA-Z]{2,}$
        x-nullable: true
      eTag:
        type: string
        readOnly: true
  SITLocationType:
    description: The list of SIT location types.
    type: string
    enum:
      - ORIGIN
      - DESTINATION
  MTOShipmentStatus:
    type: string
    title: Shipment Status
    example: SUBMITTED
    enum:
      - SUBMITTED
      - REJECTED
      - APPROVED
      - CANCELLATION_REQUESTED
      - CANCELED
      - DIVERSION_REQUESTED
  ReweighRequester:
    type: string
    enum:
      - CUSTOMER
      - PRIME
      - SYSTEM
      - TOO
  Reweigh:
    description: >-
      A reweigh  is when a shipment is weighed for a second time due to the
      request of a customer, the contractor, system or TOO.
    type: object
    properties:
      id:
        example: 1f2270c7-7166-40ae-981e-b200ebdf3054
        format: uuid
        type: string
      requestedAt:
        format: date-time
        type: string
      requestedBy:
        $ref: '#/definitions/ReweighRequester'
      shipmentID:
        example: 1f2270c7-7166-40ae-981e-b200ebdf3054
        format: uuid
        type: string
      verificationProvidedAt:
        x-nullable: true
        x-omitempty: false
        format: date-time
        type: string
      verificationReason:
        example: >-
          The reweigh was not performed due to some justification provided by
          the counselor
        type: string
        x-nullable: true
        x-omitempty: false
      weight:
        example: 2000
        type: integer
        x-formatting: weight
        x-nullable: true
        x-omitempty: false
  SITExtension:
    type: object
    description: >-
      A storage in transit (SIT) Extension is a request for an increase in the
      billable number of days a shipment is allowed to be in SIT.
    properties:
      id:
        example: 1f2270c7-7166-40ae-981e-b200ebdf3054
        format: uuid
        type: string
      mtoShipmentID:
        example: 1f2270c7-7166-40ae-981e-b200ebdf3054
        format: uuid
        type: string
      requestReason:
        type: string
        enum:
          - SERIOUS_ILLNESS_MEMBER
          - SERIOUS_ILLNESS_DEPENDENT
          - IMPENDING_ASSIGNEMENT
          - DIRECTED_TEMPORARY_DUTY
          - NONAVAILABILITY_OF_CIVILIAN_HOUSING
          - AWAITING_COMPLETION_OF_RESIDENCE
          - OTHER
      contractorRemarks:
        example: We need SIT additional days. The customer has not found a house yet.
        type: string
        x-nullable: true
        x-omitempty: false
      requestedDays:
        type: integer
        example: 30
      status:
        enum:
          - PENDING
          - APPROVED
          - DENIED
      approvedDays:
        type: integer
        example: 30
        x-nullable: true
        x-omitempty: false
      decisionDate:
        format: date-time
        type: string
        x-nullable: true
        x-omitempty: false
      officeRemarks:
        type: string
        x-nullable: true
        x-omitempty: false
      createdAt:
        format: date-time
        type: string
        readOnly: true
      updatedAt:
        format: date-time
        type: string
        readOnly: true
      eTag:
        type: string
        readOnly: true
  SITExtensions:
    type: array
    items:
      $ref: '#/definitions/SITExtension'
  SITStatus:
    properties:
      totalSITDaysUsed:
        type: integer
        minimum: 0
      totalDaysRemaining:
        type: integer
        minimum: 0
      calculatedTotalDaysInSIT:
        type: integer
        minimum: 0
      currentSIT:
        type: object
        properties:
          serviceItemID:
            type: string
            format: uuid
            example: c56a4180-65aa-42ec-a945-5fd21dec0538
          location:
            enum:
              - ORIGIN
              - DESTINATION
          daysInSIT:
            type: integer
            minimum: 0
          sitEntryDate:
            type: string
            format: date
            x-nullable: true
          sitDepartureDate:
            type: string
            format: date
            x-nullable: true
          sitAllowanceEndDate:
            type: string
            format: date
            x-nullable: true
          sitCustomerContacted:
            type: string
            format: date
            x-nullable: true
          sitRequestedDelivery:
            type: string
            format: date
            x-nullable: true
      pastSITServiceItems:
        $ref: '#/definitions/MTOServiceItems'
  PPMShipmentStatus:
    description: |
      Status of the PPM Shipment:
        * **DRAFT**: The customer has created the PPM shipment but has not yet submitted their move for counseling.
        * **SUBMITTED**: The shipment belongs to a move that has been submitted by the customer or has been created by a Service Counselor or Prime Contractor for a submitted move.
        * **WAITING_ON_CUSTOMER**: The PPM shipment has been approved and the customer may now provide their actual move closeout information and documentation required to get paid.
        * **NEEDS_ADVANCE_APPROVAL**: The shipment was counseled by the Prime Contractor and approved but an advance was requested so will need further financial approval from the government.
        * **NEEDS_PAYMENT_APPROVAL**: The customer has provided their closeout weight tickets, receipts, and expenses and certified it for the Service Counselor to approve, exclude or reject.
        * **PAYMENT_APPROVED**: The Service Counselor has reviewed all of the customer's PPM closeout documentation and authorizes the customer can download and submit their finalized SSW packet.
    type: string
    readOnly: true
    enum:
      - DRAFT
      - SUBMITTED
      - WAITING_ON_CUSTOMER
      - NEEDS_ADVANCE_APPROVAL
      - NEEDS_PAYMENT_APPROVAL
      - PAYMENT_APPROVED
  PPMAdvanceStatus:
    type: string
    title: PPM Advance Status
    description: >-
      Indicates whether an advance status has been accepted, rejected, or
      edited, or a prime counseled PPM has been received or not received
    x-nullable: true
    enum:
      - APPROVED
      - REJECTED
      - EDITED
      - RECEIVED
      - NOT_RECEIVED
  Document:
    type: object
    properties:
      id:
        type: string
        format: uuid
        example: c56a4180-65aa-42ec-a945-5fd21dec0538
      service_member_id:
        type: string
        format: uuid
        title: The service member this document belongs to
      uploads:
        type: array
        items:
          $ref: '#/definitions/Upload'
    required:
      - id
      - service_member_id
      - uploads
  OmittablePPMDocumentStatus:
    description: Status of the PPM document.
    type: string
    enum:
      - APPROVED
      - EXCLUDED
      - REJECTED
    x-display-value:
      APPROVED: Approved
      EXCLUDED: Excluded
      REJECTED: Rejected
    x-nullable: true
    x-omitempty: false
  PPMDocumentStatusReason:
    description: The reason the services counselor has excluded or rejected the item.
    type: string
    x-nullable: true
    x-omitempty: false
  WeightTicket:
    description: >-
      Vehicle and optional trailer information and weight documents used to move
      this PPM shipment.
    type: object
    properties:
      id:
        description: ID of this set of weight tickets.
        type: string
        format: uuid
        example: c56a4180-65aa-42ec-a945-5fd21dec0538
        readOnly: true
      ppmShipmentId:
        description: The ID of the PPM shipment that this set of weight tickets is for.
        type: string
        format: uuid
        example: c56a4180-65aa-42ec-a945-5fd21dec0538
        readOnly: true
      createdAt:
        type: string
        format: date-time
        readOnly: true
      updatedAt:
        type: string
        format: date-time
        readOnly: true
      vehicleDescription:
        description: >-
          Description of the vehicle used for the trip. E.g. make/model, type of
          truck/van, etc.
        type: string
        x-nullable: true
        x-omitempty: false
      emptyWeight:
        description: Weight of the vehicle when empty.
        type: integer
        minimum: 0
        x-nullable: true
        x-omitempty: false
      missingEmptyWeightTicket:
        description: >-
          Indicates if the customer is missing a weight ticket for the vehicle
          weight when empty.
        type: boolean
        x-nullable: true
        x-omitempty: false
      emptyDocumentId:
        description: >-
          ID of the document that is associated with the user uploads containing
          the vehicle weight when empty.
        type: string
        format: uuid
        readOnly: true
      emptyDocument:
        allOf:
          - description: >-
              Document that is associated with the user uploads containing the
              vehicle weight when empty.
          - $ref: '#/definitions/Document'
      fullWeight:
        description: The weight of the vehicle when full.
        type: integer
        minimum: 0
        x-nullable: true
        x-omitempty: false
      missingFullWeightTicket:
        description: >-
          Indicates if the customer is missing a weight ticket for the vehicle
          weight when full.
        type: boolean
        x-nullable: true
        x-omitempty: false
      fullDocumentId:
        description: >-
          ID of the document that is associated with the user uploads containing
          the vehicle weight when full.
        type: string
        format: uuid
        example: c56a4180-65aa-42ec-a945-5fd21dec0538
        readOnly: true
      fullDocument:
        allOf:
          - description: >-
              Document that is associated with the user uploads containing the
              vehicle weight when full.
          - $ref: '#/definitions/Document'
      ownsTrailer:
        description: Indicates if the customer used a trailer they own for the move.
        type: boolean
        x-nullable: true
        x-omitempty: false
      trailerMeetsCriteria:
        description: >-
          Indicates if the trailer that the customer used meets all the criteria
          to be claimable.
        type: boolean
        x-nullable: true
        x-omitempty: false
      proofOfTrailerOwnershipDocumentId:
        description: >-
          ID of the document that is associated with the user uploads containing
          the proof of trailer ownership.
        type: string
        format: uuid
        example: c56a4180-65aa-42ec-a945-5fd21dec0538
        readOnly: true
      proofOfTrailerOwnershipDocument:
        allOf:
          - description: >-
              Document that is associated with the user uploads containing the
              proof of trailer ownership.
          - $ref: '#/definitions/Document'
      status:
        $ref: '#/definitions/OmittablePPMDocumentStatus'
      reason:
        $ref: '#/definitions/PPMDocumentStatusReason'
      adjustedNetWeight:
        description: Indicates the adjusted net weight of the vehicle
        type: integer
        minimum: 0
        x-nullable: true
        x-omitempty: false
      netWeightRemarks:
        description: Remarks explaining any edits made to the net weight
        type: string
        x-nullable: true
        x-omitempty: false
      eTag:
        description: A hash that should be used as the "If-Match" header for any updates.
        type: string
        readOnly: true
      allowableWeight:
        description: Maximum reimbursable weight.
        type: integer
        minimum: 0
        x-nullable: true
        x-omitempty: false
    required:
      - ppmShipmentId
      - createdAt
      - updatedAt
      - emptyDocumentId
      - emptyDocument
      - fullDocument
      - fullDocumentId
      - proofOfTrailerOwnershipDocument
      - proofOfTrailerOwnershipDocumentId
  WeightTickets:
    description: All weight tickets associated with a PPM shipment.
    type: array
    items:
      $ref: '#/definitions/WeightTicket'
    x-omitempty: false
  OmittableMovingExpenseType:
    type: string
    description: Moving Expense Type
    enum:
      - CONTRACTED_EXPENSE
      - GAS
      - OIL
      - OTHER
      - PACKING_MATERIALS
      - RENTAL_EQUIPMENT
      - STORAGE
      - TOLLS
      - WEIGHING_FEE
    x-display-value:
      CONTRACTED_EXPENSE: Contracted expense
      GAS: Gas
      OIL: Oil
      OTHER: Other
      PACKING_MATERIALS: Packing materials
      STORAGE: Storage
      RENTAL_EQUIPMENT: Rental equipment
      TOLLS: Tolls
      WEIGHING_FEE: Weighing fee
    x-nullable: true
    x-omitempty: false
  MovingExpense:
    description: >-
      Expense information and receipts of costs incurred that can be reimbursed
      while moving a PPM shipment.
    type: object
    properties:
      id:
        description: Unique primary identifier of the Moving Expense object
        type: string
        format: uuid
        example: c56a4180-65aa-42ec-a945-5fd21dec0538
        readOnly: true
      ppmShipmentId:
        description: The PPM Shipment id that this moving expense belongs to
        type: string
        format: uuid
        example: c56a4180-65aa-42ec-a945-5fd21dec0538
        readOnly: true
      documentId:
        description: The id of the Document that contains all file uploads for this expense
        type: string
        format: uuid
        example: c56a4180-65aa-42ec-a945-5fd21dec0538
        readOnly: true
      document:
        allOf:
          - description: >-
              The Document object that contains all file uploads for this
              expense
          - $ref: '#/definitions/Document'
      movingExpenseType:
        $ref: '#/definitions/OmittableMovingExpenseType'
      description:
        description: A brief description of the expense
        type: string
        x-nullable: true
        x-omitempty: false
      paidWithGtcc:
        description: >-
          Indicates if the service member used their government issued card to
          pay for the expense
        type: boolean
        x-nullable: true
        x-omitempty: false
      amount:
        description: The total amount of the expense as indicated on the receipt
        type: integer
        x-nullable: true
        x-omitempty: false
      missingReceipt:
        description: >-
          Indicates if the service member is missing the receipt with the proof
          of expense amount
        type: boolean
        x-nullable: true
        x-omitempty: false
      status:
        $ref: '#/definitions/OmittablePPMDocumentStatus'
      reason:
        $ref: '#/definitions/PPMDocumentStatusReason'
      sitStartDate:
        description: >-
          The date the shipment entered storage, applicable for the `STORAGE`
          movingExpenseType only
        type: string
        example: '2022-04-26'
        format: date
        x-nullable: true
        x-omitempty: false
      sitEndDate:
        description: >-
          The date the shipment exited storage, applicable for the `STORAGE`
          movingExpenseType only
        type: string
        example: '2018-05-26'
        format: date
        x-nullable: true
        x-omitempty: false
      createdAt:
        description: >-
          Timestamp the moving expense object was initially created in the
          system (UTC)
        type: string
        format: date-time
        readOnly: true
      updatedAt:
        description: >-
          Timestamp when a property of this moving expense object was last
          modified (UTC)
        type: string
        format: date-time
        readOnly: true
      eTag:
        description: A hash that should be used as the "If-Match" header for any updates.
        type: string
        readOnly: true
    required:
      - id
      - createdAt
      - updatedAt
      - ppmShipmentId
      - documentId
      - document
  ProGearWeightTicket:
    description: Pro-gear associated information and weight docs for a PPM shipment
    type: object
    properties:
      id:
        description: The ID of the pro-gear weight ticket.
        type: string
        format: uuid
        example: c56a4180-65aa-42ec-a945-5fd21dec0538
        readOnly: true
      ppmShipmentId:
        description: >-
          The ID of the PPM shipment that this pro-gear weight ticket is
          associated with.
        type: string
        format: uuid
        example: c56a4180-65aa-42ec-a945-5fd21dec0538
        readOnly: true
      updatedAt:
        type: string
        format: date-time
        readOnly: true
      createdAt:
        type: string
        format: date-time
        readOnly: true
      belongsToSelf:
        description: >-
          Indicates if this information is for the customer's own pro-gear,
          otherwise, it's the spouse's.
        type: boolean
        x-nullable: true
        x-omitempty: false
      description:
        description: Describes the pro-gear that was moved.
        type: string
        x-nullable: true
        x-omitempty: false
      hasWeightTickets:
        description: >-
          Indicates if the user has a weight ticket for their pro-gear,
          otherwise they have a constructed weight.
        type: boolean
        x-nullable: true
        x-omitempty: false
      weight:
        description: Weight of the pro-gear.
        type: integer
        minimum: 0
        x-nullable: true
        x-omitempty: false
      documentId:
        description: >-
          The ID of the document that is associated with the user uploads
          containing the pro-gear weight.
        type: string
        format: uuid
        example: c56a4180-65aa-42ec-a945-5fd21dec0538
        readOnly: true
      document:
        allOf:
          - description: >-
              Document that is associated with the user uploads containing the
              pro-gear weight.
          - $ref: '#/definitions/Document'
      status:
        $ref: '#/definitions/OmittablePPMDocumentStatus'
      reason:
        $ref: '#/definitions/PPMDocumentStatusReason'
      eTag:
        description: A hash that should be used as the "If-Match" header for any updates.
        type: string
        readOnly: true
    required:
      - ppmShipmentId
      - createdAt
      - updatedAt
      - documentId
      - document
  SignedCertificationType:
    description: |
      The type of signed certification:
        - PPM_PAYMENT: This is used when the customer has a PPM shipment that they have uploaded their documents for and are
            ready to submit their documentation for review. When they submit, they will be asked to sign certifying the
            information is correct.
        - SHIPMENT: This is used when a customer submits their move with their shipments to be reviewed by office users.
    type: string
    enum:
      - PPM_PAYMENT
      - SHIPMENT
    readOnly: true
  SignedCertification:
    description: Signed certification
    type: object
    properties:
      id:
        description: The ID of the signed certification.
        type: string
        format: uuid
        example: c56a4180-65aa-42ec-a945-5fd21dec0538
        readOnly: true
      submittingUserId:
        description: The ID of the user that signed.
        type: string
        format: uuid
        example: c56a4180-65aa-42ec-a945-5fd21dec0538
        readOnly: true
      moveId:
        description: The ID of the move associated with this signed certification.
        type: string
        format: uuid
        example: c56a4180-65aa-42ec-a945-5fd21dec0538
        readOnly: true
      ppmId:
        description: >-
          The ID of the PPM shipment associated with this signed certification,
          if any.
        type: string
        format: uuid
        example: c56a4180-65aa-42ec-a945-5fd21dec0538
        readOnly: true
        x-nullable: true
        x-omitempty: false
      certificationType:
        $ref: '#/definitions/SignedCertificationType'
      certificationText:
        description: Full text that the customer agreed to and signed.
        type: string
      signature:
        description: The signature that the customer provided.
        type: string
      date:
        description: Date that the customer signed the certification.
        type: string
        format: date
      createdAt:
        type: string
        format: date-time
        readOnly: true
      updatedAt:
        type: string
        format: date-time
        readOnly: true
      eTag:
        description: A hash that should be used as the "If-Match" header for any updates.
        type: string
        readOnly: true
    required:
      - id
      - submittingUserId
      - moveId
      - certificationType
      - certificationText
      - signature
      - date
      - createdAt
      - updatedAt
      - eTag
  PPMShipment:
    description: >-
      A personally procured move is a type of shipment that a service member
      moves themselves.
    x-nullable: true
    properties:
      id:
        description: Primary auto-generated unique identifier of the PPM shipment object
        example: 1f2270c7-7166-40ae-981e-b200ebdf3054
        format: uuid
        type: string
        readOnly: true
      shipmentId:
        description: The id of the parent MTOShipment object
        example: 1f2270c7-7166-40ae-981e-b200ebdf3054
        format: uuid
        type: string
        readOnly: true
      createdAt:
        description: Timestamp of when the PPM Shipment was initially created (UTC)
        format: date-time
        type: string
        readOnly: true
      updatedAt:
        description: Timestamp of when a property of this object was last updated (UTC)
        format: date-time
        type: string
        readOnly: true
      status:
        $ref: '#/definitions/PPMShipmentStatus'
      w2Address:
        x-nullable: true
        $ref: '#/definitions/Address'
      advanceStatus:
        $ref: '#/definitions/PPMAdvanceStatus'
      expectedDepartureDate:
        description: |
          Date the customer expects to begin their move.
        format: date
        type: string
      actualMoveDate:
        description: The actual start date of when the PPM shipment left the origin.
        format: date
        type: string
        x-nullable: true
        x-omitempty: false
      submittedAt:
        description: >-
          The timestamp of when the customer submitted their PPM documentation
          to the counselor for review.
        format: date-time
        type: string
        x-nullable: true
        x-omitempty: false
      reviewedAt:
        description: >-
          The timestamp of when the Service Counselor has reviewed all of the
          closeout documents.
        format: date-time
        type: string
        x-nullable: true
        x-omitempty: false
      approvedAt:
        description: >-
          The timestamp of when the shipment was approved and the service member
          can begin their move.
        format: date-time
        type: string
        x-nullable: true
        x-omitempty: false
      pickupPostalCode:
        description: >-
          The postal code of the origin location where goods are being moved
          from.
        format: zip
        type: string
        title: ZIP
        example: '90210'
        pattern: ^(\d{5})$
      pickupAddress:
        $ref: '#/definitions/Address'
      secondaryPickupPostalCode:
        format: >-
          An optional secondary pickup location near the origin where additional
          goods exist.
        type: string
        title: ZIP
        example: '90210'
        pattern: ^(\d{5})$
        x-nullable: true
        x-omitempty: false
      hasSecondaryPickupAddress:
        type: boolean
        x-omitempty: false
        x-nullable: true
      secondaryPickupAddress:
        allOf:
          - $ref: '#/definitions/Address'
          - x-nullable: true
          - x-omitempty: false
      actualPickupPostalCode:
        description: >
          The actual postal code where the PPM shipment started. To be filled
          once the customer has moved the shipment.
        format: zip
        type: string
        title: ZIP
        example: '90210'
        pattern: ^(\d{5})$
        x-nullable: true
        x-omitempty: false
      destinationPostalCode:
        description: >-
          The postal code of the destination location where goods are being
          delivered to.
        format: zip
        type: string
        title: ZIP
        example: '90210'
        pattern: ^(\d{5})$
      destinationAddress:
        $ref: '#/definitions/Address'
      secondaryDestinationPostalCode:
        description: >-
          An optional secondary location near the destination where goods will
          be dropped off.
        format: zip
        type: string
        title: ZIP
        example: '90210'
        pattern: ^(\d{5})$
        x-nullable: true
        x-omitempty: false
      hasSecondaryDestinationAddress:
        type: boolean
        x-omitempty: false
        x-nullable: true
      secondaryDestinationAddress:
        allOf:
          - $ref: '#/definitions/Address'
          - x-nullable: true
          - x-omitempty: false
      actualDestinationPostalCode:
        description: >
          The actual postal code where the PPM shipment ended. To be filled once
          the customer has moved the shipment.
        format: zip
        type: string
        title: ZIP
        example: '90210'
        pattern: ^(\d{5})$
        x-nullable: true
        x-omitempty: false
      sitExpected:
        description: >
          Captures whether some or all of the PPM shipment will require
          temporary storage at the origin or destination.


          Must be set to `true` when providing `sitLocation`,
          `sitEstimatedWeight`, `sitEstimatedEntryDate`, and
          `sitEstimatedDepartureDate` values to calculate the
          `sitEstimatedCost`.
        type: boolean
      estimatedWeight:
        description: The estimated weight of the PPM shipment goods being moved.
        type: integer
        example: 4200
        x-nullable: true
        x-omitempty: false
      hasProGear:
        description: >
          Indicates whether PPM shipment has pro gear for themselves or their
          spouse.
        type: boolean
        x-nullable: true
        x-omitempty: false
      proGearWeight:
        description: >-
          The estimated weight of the pro-gear being moved belonging to the
          service member.
        type: integer
        x-nullable: true
        x-omitempty: false
      spouseProGearWeight:
        description: >-
          The estimated weight of the pro-gear being moved belonging to a
          spouse.
        type: integer
        x-nullable: true
        x-omitempty: false
      estimatedIncentive:
        description: >-
          The estimated amount the government will pay the service member to
          move their belongings based on the moving date, locations, and
          shipment weight.
        type: integer
        format: cents
        x-nullable: true
        x-omitempty: false
      finalIncentive:
        description: >
          The final calculated incentive for the PPM shipment. This does not
          include **SIT** as it is a reimbursement.
        type: integer
        format: cents
        x-nullable: true
        x-omitempty: false
        readOnly: true
      hasRequestedAdvance:
        description: |
          Indicates whether an advance has been requested for the PPM shipment.
        type: boolean
        x-nullable: true
        x-omitempty: false
      advanceAmountRequested:
        description: >
          The amount requested as an advance by the service member up to a
          maximum percentage of the estimated incentive.
        type: integer
        format: cents
        x-nullable: true
        x-omitempty: false
      hasReceivedAdvance:
        description: |
          Indicates whether an advance was received for the PPM shipment.
        type: boolean
        x-nullable: true
        x-omitempty: false
      advanceAmountReceived:
        description: |
          The amount received for an advance, or null if no advance is received.
        type: integer
        format: cents
        x-nullable: true
        x-omitempty: false
      sitLocation:
        allOf:
          - $ref: '#/definitions/SITLocationType'
          - x-nullable: true
          - x-omitempty: false
      sitEstimatedWeight:
        description: The estimated weight of the goods being put into storage.
        type: integer
        example: 2000
        x-nullable: true
        x-omitempty: false
      sitEstimatedEntryDate:
        description: The date that goods will first enter the storage location.
        format: date
        type: string
        x-nullable: true
        x-omitempty: false
      sitEstimatedDepartureDate:
        description: The date that goods will exit the storage location.
        format: date
        type: string
        x-nullable: true
        x-omitempty: false
      sitEstimatedCost:
        description: >-
          The estimated amount that the government will pay the service member
          to put their goods into storage. This estimated storage cost is
          separate from the estimated incentive.
        type: integer
        format: cents
        x-nullable: true
        x-omitempty: false
      weightTickets:
        $ref: '#/definitions/WeightTickets'
      movingExpenses:
        description: All expense documentation receipt records of this PPM shipment.
        items:
          $ref: '#/definitions/MovingExpense'
        type: array
      proGearWeightTickets:
        description: >-
          All pro-gear weight ticket documentation records for this PPM
          shipment.
        type: array
        items:
          $ref: '#/definitions/ProGearWeightTicket'
      signedCertification:
        $ref: '#/definitions/SignedCertification'
      eTag:
        description: >-
          A hash unique to this shipment that should be used as the "If-Match"
          header for any updates.
        type: string
        readOnly: true
    required:
      - id
      - shipmentId
      - createdAt
      - status
      - expectedDepartureDate
      - pickupPostalCode
      - destinationPostalCode
      - sitExpected
      - eTag
  ShipmentAddressUpdateStatus:
    type: string
    title: Status
    readOnly: true
    x-display-value:
      REQUESTED: REQUESTED
      REJECTED: REJECTED
      APPROVED: APPROVED
    enum:
      - REQUESTED
      - REJECTED
      - APPROVED
  ShipmentAddressUpdate:
    description: >
      This represents a destination address change request made by the Prime
      that is either auto-approved or requires review if the pricing criteria
      has changed. If criteria has changed, then it must be approved or rejected
      by a TOO.
    type: object
    properties:
      id:
        type: string
        format: uuid
        example: c56a4180-65aa-42ec-a945-5fd21dec0538
        readOnly: true
      contractorRemarks:
        type: string
        example: This is a contractor remark
        title: Contractor Remarks
        description: The reason there is an address change.
        readOnly: true
      officeRemarks:
        type: string
        example: This is an office remark
        title: Office Remarks
        x-nullable: true
        description: The TOO comment on approval or rejection.
      status:
        $ref: '#/definitions/ShipmentAddressUpdateStatus'
      shipmentID:
        type: string
        format: uuid
        example: c56a4180-65aa-42ec-a945-5fd21dec0538
        readOnly: true
      originalAddress:
        $ref: '#/definitions/Address'
      newAddress:
        $ref: '#/definitions/Address'
      sitOriginalAddress:
        $ref: '#/definitions/Address'
      oldSitDistanceBetween:
        description: >-
          The distance between the original SIT address and the previous/old
          destination address of shipment
        example: 50
        minimum: 0
        type: integer
      newSitDistanceBetween:
        description: >-
          The distance between the original SIT address and requested new
          destination address of shipment
        example: 88
        minimum: 0
        type: integer
    required:
      - id
      - status
      - shipmentID
      - originalAddress
      - newAddress
      - contractorRemarks
  MTOShipment:
    properties:
      moveTaskOrderID:
        example: 1f2270c7-7166-40ae-981e-b200ebdf3054
        format: uuid
        type: string
      id:
        example: 1f2270c7-7166-40ae-981e-b200ebdf3054
        format: uuid
        type: string
      createdAt:
        format: date-time
        type: string
      updatedAt:
        format: date-time
        type: string
      deletedAt:
        x-nullable: true
        format: date-time
        type: string
      primeEstimatedWeight:
        x-nullable: true
        example: 2000
        type: integer
      primeActualWeight:
        x-nullable: true
        example: 2000
        type: integer
      calculatedBillableWeight:
        x-nullable: true
        example: 2000
        type: integer
        readOnly: true
      ntsRecordedWeight:
        description: >-
          The previously recorded weight for the NTS Shipment. Used for NTS
          Release to know what the previous primeActualWeight or billable weight
          was.
        example: 2000
        type: integer
        x-nullable: true
        x-formatting: weight
      scheduledPickupDate:
        format: date
        type: string
        x-nullable: true
      scheduledDeliveryDate:
        format: date
        type: string
        x-nullable: true
      requestedPickupDate:
        format: date
        type: string
        x-nullable: true
      actualPickupDate:
        x-nullable: true
        format: date
        type: string
      actualDeliveryDate:
        x-nullable: true
        description: >-
          The actual date that the shipment was delivered to the destination
          address by the Prime
        format: date
        type: string
      requestedDeliveryDate:
        format: date
        type: string
        x-nullable: true
      requiredDeliveryDate:
        x-nullable: true
        format: date
        type: string
      approvedDate:
        format: date-time
        type: string
        x-nullable: true
      diversion:
        type: boolean
        example: true
      distance:
        type: integer
        x-nullable: true
        example: 500
      pickupAddress:
        x-nullable: true
        $ref: '#/definitions/Address'
      destinationAddress:
        x-nullable: true
        $ref: '#/definitions/Address'
      destinationType:
        $ref: '#/definitions/DestinationType'
      secondaryPickupAddress:
        x-nullable: true
        $ref: '#/definitions/Address'
      secondaryDeliveryAddress:
        x-nullable: true
        $ref: '#/definitions/Address'
      hasSecondaryPickupAddress:
        type: boolean
        x-omitempty: false
        x-nullable: true
      hasSecondaryDeliveryAddress:
        type: boolean
        x-omitempty: false
        x-nullable: true
      actualProGearWeight:
        type: integer
        x-nullable: true
        x-omitempty: false
      actualSpouseProGearWeight:
        type: integer
        x-nullable: true
        x-omitempty: false
      customerRemarks:
        type: string
        example: handle with care
        x-nullable: true
      counselorRemarks:
        description: >
          The counselor can use the counselor remarks field to inform the movers
          about any

          special circumstances for this shipment. Typical examples:
            * bulky or fragile items,
            * weapons,
            * access info for their address.
          Counselors enters this information when creating or editing an MTO
          Shipment. Optional field.
        type: string
        example: handle with care
        x-nullable: true
      shipmentType:
        $ref: '#/definitions/MTOShipmentType'
      status:
        $ref: '#/definitions/MTOShipmentStatus'
      rejectionReason:
        type: string
        example: MTO Shipment not good enough
        x-nullable: true
      reweigh:
        x-nullable: true
        x-omitempty: true
        $ref: '#/definitions/Reweigh'
      mtoAgents:
        $ref: '#/definitions/MTOAgents'
      mtoServiceItems:
        $ref: '#/definitions/MTOServiceItems'
      sitDaysAllowance:
        type: integer
        x-nullable: true
      sitExtensions:
        $ref: '#/definitions/SITExtensions'
      sitStatus:
        $ref: '#/definitions/SITStatus'
      eTag:
        type: string
      billableWeightCap:
        type: integer
        description: TIO override billable weight to be used for calculations
        example: 2500
        x-formatting: weight
        x-nullable: true
      billableWeightJustification:
        type: string
        example: more weight than expected
        x-nullable: true
      tacType:
        allOf:
          - $ref: '#/definitions/LOAType'
          - x-nullable: true
      sacType:
        allOf:
          - $ref: '#/definitions/LOAType'
          - x-nullable: true
      usesExternalVendor:
        type: boolean
        example: false
      serviceOrderNumber:
        type: string
        x-nullable: true
      storageFacility:
        x-nullable: true
        $ref: '#/definitions/StorageFacility'
      ppmShipment:
        $ref: '#/definitions/PPMShipment'
      deliveryAddressUpdate:
        $ref: '#/definitions/ShipmentAddressUpdate'
  LOATypeNullable:
    description: The Line of accounting (TAC/SAC) type that will be used for the shipment
    type: string
    x-go-type:
      import:
        package: github.com/transcom/mymove/pkg/swagger/nullable
      type: String
    example: HHG
    enum:
      - HHG
      - NTS
  ProGearWeightTickets:
    description: All progear weight tickets associated with a PPM shipment.
    type: array
    items:
      $ref: '#/definitions/ProGearWeightTicket'
    x-omitempty: false
  MovingExpenses:
    description: All moving expenses associated with a PPM shipment.
    type: array
    items:
      $ref: '#/definitions/MovingExpense'
    x-omitempty: false
  PPMDocuments:
    description: >-
      All documents associated with a PPM shipment, including weight tickets,
      progear weight tickets, and moving expenses.
    x-nullable: true
    x-omitempty: false
    type: object
    properties:
      WeightTickets:
        $ref: '#/definitions/WeightTickets'
      ProGearWeightTickets:
        $ref: '#/definitions/ProGearWeightTickets'
      MovingExpenses:
        $ref: '#/definitions/MovingExpenses'
  PPMDocumentStatus:
    description: Status of the PPM document.
    type: string
    enum:
      - APPROVED
      - EXCLUDED
      - REJECTED
    x-display-value:
      APPROVED: Approved
      EXCLUDED: Excluded
      REJECTED: Rejected
  PPMCloseout:
    description: >-
      The calculations needed in the "Review Documents" section of a PPM
      closeout. LIst of all expenses/reimbursements related toa PPM shipment.
    properties:
      id:
        description: Primary auto-generated unique identifier of the PPM shipment object
        example: 1f2270c7-7166-40ae-981e-b200ebdf3054
        format: uuid
        type: string
        readOnly: true
      plannedMoveDate:
        description: |
          Date the customer expects to begin their move.
        format: date
        type: string
        x-nullable: true
        x-omitempty: false
      actualMoveDate:
        description: The actual start date of when the PPM shipment left the origin.
        format: date
        type: string
        x-nullable: true
        x-omitempty: false
      miles:
        description: The distance between the old address and the new address in miles.
        example: 54
        minimum: 0
        type: integer
        x-nullable: true
        x-omitempty: false
      estimatedWeight:
        description: The estimated weight of the PPM shipment goods being moved.
        type: integer
        example: 4200
        x-nullable: true
        x-omitempty: false
      actualWeight:
        example: 2000
        type: integer
        x-nullable: true
        x-omitempty: false
      proGearWeightCustomer:
        description: >-
          The estimated weight of the pro-gear being moved belonging to the
          service member.
        type: integer
        x-nullable: true
        x-omitempty: false
      proGearWeightSpouse:
        description: >-
          The estimated weight of the pro-gear being moved belonging to a
          spouse.
        type: integer
        x-nullable: true
        x-omitempty: false
      grossIncentive:
        description: >
          The final calculated incentive for the PPM shipment. This does not
          include **SIT** as it is a reimbursement.
        type: integer
        format: cents
        x-nullable: true
        x-omitempty: false
        readOnly: true
      gcc:
        description: Government Constructive Cost (GCC)
        type: integer
        title: GCC
        format: cents
        x-nullable: true
        x-omitempty: false
      aoa:
        description: Advance Operating Allowance (AOA).
        type: integer
        format: cents
        x-nullable: true
        x-omitempty: false
      remainingIncentive:
        description: The remaining reimbursement amount that is still owed to the customer.
        type: integer
        format: cents
        x-nullable: true
        x-omitempty: false
      haulPrice:
        description: The price of the linehaul or shorthaul.
        type: integer
        format: cents
        x-nullable: true
        x-omitempty: false
      haulFSC:
        description: The linehaul/shorthaul Fuel Surcharge (FSC).
        type: integer
        format: cents
        x-nullable: true
        x-omitempty: false
      dop:
        description: The Domestic Origin Price (DOP).
        type: integer
        format: cents
        x-nullable: true
        x-omitempty: false
      ddp:
        description: The Domestic Destination Price (DDP).
        type: integer
        format: cents
        x-nullable: true
        x-omitempty: false
      packPrice:
        description: The full price of all packing/unpacking services.
        type: integer
        format: cents
        x-nullable: true
        x-omitempty: false
      unpackPrice:
        description: The full price of all packing/unpacking services.
        type: integer
        format: cents
        x-nullable: true
        x-omitempty: false
      SITReimbursement:
        description: >-
          The estimated amount that the government will pay the service member
          to put their goods into storage. This estimated storage cost is
          separate from the estimated incentive.
        type: integer
        format: cents
        x-nullable: true
        x-omitempty: false
    required:
      - id
  PPMActualWeight:
    description: >-
      The actual net weight of a single PPM shipment. Used during document
      review for PPM closeout.
    properties:
      actualWeight:
        example: 2000
        type: integer
        x-nullable: true
        x-omitempty: false
    required:
      - actualWeight
  MTOServiceItemSingle:
    type: object
    properties:
      moveTaskOrderID:
        example: 1f2270c7-7166-40ae-981e-b200ebdf3054
        format: uuid
        type: string
      mtoShipmentID:
        example: 1f2270c7-7166-40ae-981e-b200ebdf3054
        format: uuid
        type: string
        x-nullable: true
      reServiceID:
        example: 1f2270c7-7166-40ae-981e-b200ebdf3054
        format: uuid
        type: string
      reServiceCode:
        type: string
      reServiceName:
        type: string
      createdAt:
        format: date-time
        type: string
        readOnly: true
      convertToCustomerExpense:
        type: boolean
        example: false
        x-omitempty: false
      customerExpenseReason:
        type: string
        x-nullable: true
      deletedAt:
        format: date
        type: string
      rejectionReason:
        type: string
        x-nullable: true
      pickupPostalCode:
        type: string
        x-nullable: true
      sitPostalCode:
        type: string
        readOnly: true
        x-nullable: true
      sitEntryDate:
        type: string
        format: date-time
        x-nullable: true
      sitDepartureDate:
        type: string
        format: date-time
        x-nullable: true
      sitCustomerContacted:
        type: string
        format: date
        x-nullable: true
      sitRequestedDelivery:
        type: string
        format: date
        x-nullable: true
      id:
        example: 1f2270c7-7166-40ae-981e-b200ebdf3054
        format: uuid
        type: string
      status:
        type: string
        x-nullable: true
      updatedAt:
        format: date-time
        type: string
        readOnly: true
      approvedAt:
        format: date-time
        type: string
        x-nullable: true
      rejectedAt:
        format: date-time
        type: string
        x-nullable: true
  ServiceItemSitEntryDate:
    type: object
    properties:
      id:
        example: 1f2270c7-7166-40ae-981e-b200ebdf3054
        format: uuid
        type: string
      sitEntryDate:
        type: string
        format: date-time
        x-nullable: true
  PaymentServiceItemStatus:
    type: string
    enum:
      - REQUESTED
      - APPROVED
      - DENIED
      - SENT_TO_GEX
      - PAID
      - EDI_ERROR
    title: Payment Service Item Status
  ServiceItemParamName:
    type: string
    enum:
      - ActualPickupDate
      - ContractCode
      - ContractYearName
      - CubicFeetBilled
      - CubicFeetCrating
      - DimensionHeight
      - DimensionLength
      - DimensionWidth
      - DistanceZip
      - DistanceZipSITDest
      - DistanceZipSITOrigin
      - EIAFuelPrice
      - EscalationCompounded
      - FSCMultiplier
      - FSCPriceDifferenceInCents
      - FSCWeightBasedDistanceMultiplier
      - IsPeak
      - MarketDest
      - MarketOrigin
      - MTOAvailableToPrimeAt
      - NTSPackingFactor
      - NumberDaysSIT
      - PriceAreaDest
      - PriceAreaIntlDest
      - PriceAreaIntlOrigin
      - PriceAreaOrigin
      - PriceRateOrFactor
      - PSI_LinehaulDom
      - PSI_LinehaulDomPrice
      - PSI_LinehaulShort
      - PSI_LinehaulShortPrice
      - PSI_PriceDomDest
      - PSI_PriceDomDestPrice
      - PSI_PriceDomOrigin
      - PSI_PriceDomOriginPrice
      - PSI_ShippingLinehaulIntlCO
      - PSI_ShippingLinehaulIntlCOPrice
      - PSI_ShippingLinehaulIntlOC
      - PSI_ShippingLinehaulIntlOCPrice
      - PSI_ShippingLinehaulIntlOO
      - PSI_ShippingLinehaulIntlOOPrice
      - RateAreaNonStdDest
      - RateAreaNonStdOrigin
      - ReferenceDate
      - RequestedPickupDate
      - ServiceAreaDest
      - ServiceAreaOrigin
      - ServicesScheduleDest
      - ServicesScheduleOrigin
      - SITPaymentRequestEnd
      - SITPaymentRequestStart
      - SITScheduleDest
      - SITScheduleOrigin
      - SITServiceAreaDest
      - SITServiceAreaOrigin
      - WeightAdjusted
      - WeightBilled
      - WeightEstimated
      - WeightOriginal
      - WeightReweigh
      - ZipDestAddress
      - ZipPickupAddress
      - ZipSITDestHHGFinalAddress
      - ZipSITDestHHGOriginalAddress
      - ZipSITOriginHHGActualAddress
      - ZipSITOriginHHGOriginalAddress
  ServiceItemParamType:
    type: string
    enum:
      - STRING
      - DATE
      - INTEGER
      - DECIMAL
      - TIMESTAMP
      - PaymentServiceItemUUID
      - BOOLEAN
  ServiceItemParamOrigin:
    type: string
    enum:
      - PRIME
      - SYSTEM
      - PRICER
      - PAYMENT_REQUEST
  PaymentServiceItemParam:
    type: object
    properties:
      id:
        example: c56a4180-65aa-42ec-a945-5fd21dec0538
        format: uuid
        readOnly: true
        type: string
      paymentServiceItemID:
        example: c56a4180-65aa-42ec-a945-5fd21dec0538
        format: uuid
        type: string
      key:
        $ref: '#/definitions/ServiceItemParamName'
      value:
        example: '3025'
        type: string
      type:
        $ref: '#/definitions/ServiceItemParamType'
      origin:
        $ref: '#/definitions/ServiceItemParamOrigin'
      eTag:
        type: string
        readOnly: true
  PaymentServiceItemParams:
    type: array
    items:
      $ref: '#/definitions/PaymentServiceItemParam'
  CustomerSupportRemark:
    type: object
    description: >-
      A text remark written by an office user that is associated with a specific
      move.
    required:
      - id
      - moveID
      - officeUserID
      - content
    properties:
      id:
        example: 1f2270c7-7166-40ae-981e-b200ebdf3054
        format: uuid
        type: string
      createdAt:
        type: string
        format: date-time
        readOnly: true
      updatedAt:
        type: string
        format: date-time
        readOnly: true
      officeUserID:
        example: 1f2270c7-7166-40ae-981e-b200ebdf3054
        format: uuid
        type: string
      moveID:
        example: 1f2270c7-7166-40ae-981e-b200ebdf3054
        format: uuid
        type: string
      content:
        example: This is a remark about a move.
        type: string
      officeUserFirstName:
        example: Grace
        type: string
        readOnly: true
      officeUserLastName:
        example: Griffin
        type: string
        readOnly: true
      officeUserEmail:
        type: string
        format: x-email
        pattern: ^[a-zA-Z0-9._%+-]+@[a-zA-Z0-9.-]+\.[a-zA-Z]{2,}$
        readOnly: true
  CustomerSupportRemarks:
    type: array
    items:
      $ref: '#/definitions/CustomerSupportRemark'
responses:
  InvalidRequest:
    description: The request payload is invalid
    schema:
      $ref: '#/definitions/Error'
  NotFound:
    description: The requested resource wasn't found
    schema:
      $ref: '#/definitions/Error'
  Conflict:
    description: Conflict error
    schema:
      $ref: '#/definitions/Error'
  PermissionDenied:
    description: The request was denied
    schema:
      $ref: '#/definitions/Error'
  ServerError:
    description: A server error occurred
    schema:
      $ref: '#/definitions/Error'
  PreconditionFailed:
    description: Precondition failed
    schema:
      $ref: '#/definitions/Error'
  UnprocessableEntity:
    description: The payload was unprocessable.
    schema:
      $ref: '#/definitions/ValidationError'
parameters:
  ifMatch:
    in: header
    name: If-Match
    type: string
    required: true
    description: >
      Optimistic locking is implemented via the `If-Match` header. If the ETag
      header does not match the value of the resource on the server, the server
      rejects the change with a `412 Precondition Failed` error.
  ppmShipmentId:
    name: ppmShipmentId
    in: path
    type: string
    format: uuid
    required: true
    description: UUID of the PPM shipment
  weightTicketId:
    name: weightTicketId
    in: path
    type: string
    format: uuid
    required: true
    description: UUID of the weight ticket
  movingExpenseId:
    name: movingExpenseId
    in: path
    type: string
    format: uuid
    required: true
    description: UUID of the moving expense
  proGearWeightTicketId:
    name: proGearWeightTicketId
    in: path
    type: string
    format: uuid
    required: true
    description: UUID of the pro-gear weight ticket<|MERGE_RESOLUTION|>--- conflicted
+++ resolved
@@ -1697,7 +1697,33 @@
           $ref: '#/responses/UnprocessableEntity'
         '500':
           $ref: '#/responses/ServerError'
-<<<<<<< HEAD
+  /ppm-shipments/{ppmShipmentId}/actual-weight:
+    parameters:
+      - $ref: '#/parameters/ppmShipmentId'
+    get:
+      summary: Get the actual weight for a PPM shipment
+      description: |
+        Retrieves the actual weight for the specified PPM shipment.
+      operationId: getPPMActualWeight
+      tags:
+        - ppm
+      produces:
+        - application/json
+      responses:
+        '200':
+          description: Returns actual weight for the specified PPM shipment.
+          schema:
+            $ref: '#/definitions/PPMActualWeight'
+        '400':
+          $ref: '#/responses/InvalidRequest'
+        '403':
+          $ref: '#/responses/PermissionDenied'
+        '404':
+          $ref: '#/responses/NotFound'
+        '422':
+          $ref: '#/responses/UnprocessableEntity'
+        '500':
+          $ref: '#/responses/ServerError'
   /ppm-shipments/{ppmShipmentId}/payment-packet:
     get:
       summary: Returns PPM payment packet
@@ -1736,35 +1762,6 @@
           description: ppm not found
         '500':
           description: internal server error
-=======
-  /ppm-shipments/{ppmShipmentId}/actual-weight:
-    parameters:
-      - $ref: '#/parameters/ppmShipmentId'
-    get:
-      summary: Get the actual weight for a PPM shipment
-      description: |
-        Retrieves the actual weight for the specified PPM shipment.
-      operationId: getPPMActualWeight
-      tags:
-        - ppm
-      produces:
-        - application/json
-      responses:
-        '200':
-          description: Returns actual weight for the specified PPM shipment.
-          schema:
-            $ref: '#/definitions/PPMActualWeight'
-        '400':
-          $ref: '#/responses/InvalidRequest'
-        '403':
-          $ref: '#/responses/PermissionDenied'
-        '404':
-          $ref: '#/responses/NotFound'
-        '422':
-          $ref: '#/responses/UnprocessableEntity'
-        '500':
-          $ref: '#/responses/ServerError'
->>>>>>> abad16f5
   /move_task_orders/{moveTaskOrderID}/mto_shipments/{shipmentID}/mto-agents:
     parameters:
       - description: ID of move task order
