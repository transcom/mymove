swagger: '2.0'
info:
  contact:
    email: milmove-developers@caci.com
  description: >
    The GHC API is a RESTful API that enables the Office application for
    MilMove.


    All endpoints are located under `/ghc/v1`.
  license:
    name: MIT
    url: https://opensource.org/licenses/MIT
  title: MilMove GHC API
  version: 0.0.1
basePath: /ghc/v1
schemes:
  - http
tags:
  - name: queues
  - name: move
  - name: order
    description: >
      Move Orders - Commonly called “Orders,” especially in customer-facing
      language. Orders are plural because they're a bundle of related orders
      issued bya Service (e.g. Army, Air Force, Navy) to a customer that
      authorize (and order) that customer to move from one location to another.

      Orders are backed by $$ in the bank to support that move, which is
      identified by a Line of Account (LOA) code on the orders document.
  - name: moveTaskOrder
  - name: customer
  - name: mtoServiceItem
  - name: mtoShipment
  - name: shipment
  - name: mtoAgent
  - name: paymentServiceItem
  - name: ppm
  - name: tac
  - name: transportationOffice
  - name: uploads
  - name: paymentRequests
paths:
  /customer:
    post:
      summary: Creates a customer with Okta option
      description: >-
        Creates a customer with option to also create an Okta profile account
        based on the office user's input when completing the UI form and
        submitting.
      operationId: createCustomerWithOktaOption
      tags:
        - customer
      consumes:
        - application/json
      produces:
        - application/json
      parameters:
        - in: body
          name: body
          required: true
          schema:
            $ref: '#/definitions/CreateCustomerPayload'
      responses:
        '200':
          description: successfully created the customer
          schema:
            $ref: '#/definitions/CreatedCustomer'
        '400':
          $ref: '#/responses/InvalidRequest'
        '401':
          $ref: '#/responses/PermissionDenied'
        '403':
          $ref: '#/responses/PermissionDenied'
        '404':
          $ref: '#/responses/NotFound'
        '412':
          $ref: '#/responses/PreconditionFailed'
        '422':
          $ref: '#/responses/UnprocessableEntity'
        '500':
          $ref: '#/responses/ServerError'
  /open/requested-office-users:
    post:
      consumes:
        - application/json
      produces:
        - application/json
      summary: Create an Office User
      description: >
        This endpoint is publicly accessible as it is utilized for individuals
        who do not have an office account to request the creation of an office
        account.

        Request the creation of an office user. An administrator will need to
        approve them after creation. Note on requirements: An identification
        method must be present. The following 2 fields have an "OR" requirement.
        - edipi - other_unique_id One of these two fields MUST be present to
        serve as identification for the office user being created. This logic is
        handled at the application level.
      operationId: createRequestedOfficeUser
      tags:
        - officeUsers
      parameters:
        - in: body
          name: officeUser
          description: Office User information
          schema:
            $ref: '#/definitions/OfficeUserCreate'
      responses:
        '201':
          description: successfully requested the creation of provided office user
          schema:
            $ref: '#/definitions/OfficeUser'
        '422':
          description: validation error
          schema:
            $ref: '#/definitions/ValidationError'
        '500':
          description: internal server error
  /customer/{customerID}:
    parameters:
      - description: ID of customer to use
        in: path
        name: customerID
        required: true
        type: string
        format: uuid
    get:
      produces:
        - application/json
      parameters: []
      responses:
        '200':
          description: Successfully retrieved information on an individual customer
          schema:
            $ref: '#/definitions/Customer'
        '400':
          $ref: '#/responses/InvalidRequest'
        '401':
          $ref: '#/responses/PermissionDenied'
        '403':
          $ref: '#/responses/PermissionDenied'
        '404':
          $ref: '#/responses/NotFound'
        '500':
          $ref: '#/responses/ServerError'
      tags:
        - customer
      description: Returns a given customer
      operationId: getCustomer
      summary: Returns a given customer
    patch:
      summary: Updates customer info
      description: Updates customer info by ID
      operationId: updateCustomer
      tags:
        - customer
      consumes:
        - application/json
      produces:
        - application/json
      parameters:
        - in: body
          name: body
          required: true
          schema:
            $ref: '#/definitions/UpdateCustomerPayload'
        - in: header
          name: If-Match
          type: string
          required: true
      responses:
        '200':
          description: updated instance of orders
          schema:
            $ref: '#/definitions/Customer'
        '400':
          $ref: '#/responses/InvalidRequest'
        '401':
          $ref: '#/responses/PermissionDenied'
        '403':
          $ref: '#/responses/PermissionDenied'
        '404':
          $ref: '#/responses/NotFound'
        '412':
          $ref: '#/responses/PreconditionFailed'
        '422':
          $ref: '#/responses/UnprocessableEntity'
        '500':
          $ref: '#/responses/ServerError'
      x-permissions:
        - update.customer
  /customer/search:
    post:
      produces:
        - application/json
      consumes:
        - application/json
      summary: Search customers by DOD ID or customer name
      description: >
        Search customers by DOD ID or customer name. Used by services counselors
        to locate profiles to update, find attached moves, and to create new
        moves.
      operationId: searchCustomers
      tags:
        - customer
      parameters:
        - in: body
          name: body
          schema:
            properties:
              page:
                type: integer
                description: requested page of results
              perPage:
                type: integer
              dodID:
                description: DOD ID
                type: string
                minLength: 10
                maxLength: 10
                x-nullable: true
              branch:
                description: Branch
                type: string
                minLength: 1
              customerName:
                description: Customer Name
                type: string
                minLength: 1
                x-nullable: true
              sort:
                type: string
                x-nullable: true
                enum:
                  - customerName
                  - dodID
                  - branch
                  - personalEmail
                  - telephone
              order:
                type: string
                x-nullable: true
                enum:
                  - asc
                  - desc
          description: field that results should be sorted by
      responses:
        '200':
          description: Successfully returned all customers matching the criteria
          schema:
            $ref: '#/definitions/SearchCustomersResult'
        '403':
          $ref: '#/responses/PermissionDenied'
        '500':
          $ref: '#/responses/ServerError'
  /move/{locator}:
    parameters:
      - description: Code used to identify a move in the system
        in: path
        name: locator
        required: true
        type: string
    get:
      produces:
        - application/json
      parameters: []
      responses:
        '200':
          description: Successfully retrieved the individual move
          schema:
            $ref: '#/definitions/Move'
        '400':
          $ref: '#/responses/InvalidRequest'
        '401':
          $ref: '#/responses/PermissionDenied'
        '403':
          $ref: '#/responses/PermissionDenied'
        '404':
          $ref: '#/responses/NotFound'
        '500':
          $ref: '#/responses/ServerError'
      tags:
        - move
      description: Returns a given move for a unique alphanumeric locator string
      summary: Returns a given move
      operationId: getMove
  /move/{locator}/history:
    parameters:
      - description: Code used to identify a move in the system
        in: path
        name: locator
        required: true
        type: string
    get:
      produces:
        - application/json
      parameters:
        - in: query
          name: page
          type: integer
          description: requested page of results
        - in: query
          name: perPage
          type: integer
          description: results per page
      responses:
        '200':
          description: Successfully retrieved the individual move history
          schema:
            $ref: '#/definitions/MoveHistoryResult'
        '400':
          $ref: '#/responses/InvalidRequest'
        '401':
          $ref: '#/responses/PermissionDenied'
        '403':
          $ref: '#/responses/PermissionDenied'
        '404':
          $ref: '#/responses/NotFound'
        '500':
          $ref: '#/responses/ServerError'
      tags:
        - move
      description: >-
        Returns the history for a given move for a unique alphanumeric locator
        string
      summary: Returns the history of an identified move
      operationId: getMoveHistory
  /moves/{moveID}/shipment-evaluation-reports-list:
    parameters:
      - description: Code used to identify a move in the system
        in: path
        name: moveID
        required: true
        type: string
        format: uuid
    get:
      produces:
        - application/json
      responses:
        '200':
          description: Successfully retrieved the move's evaluation reports
          schema:
            $ref: '#/definitions/EvaluationReportList'
        '400':
          $ref: '#/responses/InvalidRequest'
        '401':
          $ref: '#/responses/PermissionDenied'
        '403':
          $ref: '#/responses/PermissionDenied'
        '404':
          $ref: '#/responses/NotFound'
        '500':
          $ref: '#/responses/ServerError'
      tags:
        - move
      description: >-
        Returns shipment evaluation reports for the specified move that are
        visible to the current office user
      summary: >-
        Returns shipment evaluation reports for the specified move that are
        visible to the current office user
      operationId: getMoveShipmentEvaluationReportsList
  /moves/{moveID}/counseling-evaluation-reports-list:
    parameters:
      - description: Code used to identify a move in the system
        in: path
        name: moveID
        required: true
        type: string
        format: uuid
    get:
      produces:
        - application/json
      responses:
        '200':
          description: Successfully retrieved the move's evaluation reports
          schema:
            $ref: '#/definitions/EvaluationReportList'
        '400':
          $ref: '#/responses/InvalidRequest'
        '401':
          $ref: '#/responses/PermissionDenied'
        '403':
          $ref: '#/responses/PermissionDenied'
        '404':
          $ref: '#/responses/NotFound'
        '500':
          $ref: '#/responses/ServerError'
      tags:
        - move
      description: >-
        Returns counseling evaluation reports for the specified move that are
        visible to the current office user
      summary: >-
        Returns counseling evaluation reports for the specified move that are
        visible to the current office user
      operationId: getMoveCounselingEvaluationReportsList
  /counseling/orders/{orderID}:
    parameters:
      - description: ID of order to update
        in: path
        name: orderID
        required: true
        type: string
        format: uuid
    patch:
      summary: Updates an order (performed by a services counselor)
      description: All fields sent in this request will be set on the order referenced
      operationId: counselingUpdateOrder
      tags:
        - order
      consumes:
        - application/json
      produces:
        - application/json
      parameters:
        - in: body
          name: body
          required: true
          schema:
            $ref: '#/definitions/CounselingUpdateOrderPayload'
        - in: header
          name: If-Match
          type: string
          required: true
      responses:
        '200':
          description: updated instance of orders
          schema:
            $ref: '#/definitions/Order'
        '403':
          $ref: '#/responses/PermissionDenied'
        '404':
          $ref: '#/responses/NotFound'
        '412':
          $ref: '#/responses/PreconditionFailed'
        '422':
          $ref: '#/responses/UnprocessableEntity'
        '500':
          $ref: '#/responses/ServerError'
  /orders:
    post:
      summary: Creates an orders model for a logged-in user
      description: >-
        Creates an instance of orders tied to a service member, which allow for
        creation of a move and an entitlement. Orders are required before the
        creation of a move
      operationId: createOrder
      tags:
        - order
      consumes:
        - application/json
      produces:
        - application/json
      parameters:
        - in: body
          name: createOrders
          schema:
            $ref: '#/definitions/CreateOrders'
      responses:
        '200':
          description: created instance of orders
          schema:
            $ref: '#/definitions/Order'
        '400':
          description: invalid request
        '401':
          description: request requires user authentication
        '403':
          description: user is not authorized
        '422':
          $ref: '#/responses/UnprocessableEntity'
        '500':
          description: internal server error
  /orders/{orderID}:
    parameters:
      - description: ID of order to use
        in: path
        name: orderID
        required: true
        type: string
        format: uuid
    patch:
      summary: Updates an order
      description: All fields sent in this request will be set on the order referenced
      operationId: updateOrder
      tags:
        - order
      consumes:
        - application/json
      produces:
        - application/json
      parameters:
        - in: body
          name: body
          required: true
          schema:
            $ref: '#/definitions/UpdateOrderPayload'
        - in: header
          name: If-Match
          type: string
          required: true
      responses:
        '200':
          description: updated instance of orders
          schema:
            $ref: '#/definitions/Order'
        '400':
          $ref: '#/responses/InvalidRequest'
        '403':
          $ref: '#/responses/PermissionDenied'
        '404':
          $ref: '#/responses/NotFound'
        '409':
          $ref: '#/responses/Conflict'
        '412':
          $ref: '#/responses/PreconditionFailed'
        '422':
          $ref: '#/responses/UnprocessableEntity'
        '500':
          $ref: '#/responses/ServerError'
      x-permissions:
        - update.orders
    get:
      produces:
        - application/json
      parameters: []
      responses:
        '200':
          description: Successfully retrieved order
          schema:
            $ref: '#/definitions/Order'
        '400':
          $ref: '#/responses/InvalidRequest'
        '401':
          $ref: '#/responses/PermissionDenied'
        '403':
          $ref: '#/responses/PermissionDenied'
        '404':
          $ref: '#/responses/NotFound'
        '500':
          $ref: '#/responses/ServerError'
      tags:
        - order
      description: Gets an order
      operationId: getOrder
      summary: Gets an order by ID
  /orders/{orderID}/allowances:
    parameters:
      - description: ID of order to use
        in: path
        name: orderID
        required: true
        type: string
        format: uuid
    patch:
      summary: Updates an allowance (Orders with Entitlements)
      description: All fields sent in this request will be set on the order referenced
      operationId: updateAllowance
      tags:
        - order
      consumes:
        - application/json
      produces:
        - application/json
      parameters:
        - in: body
          name: body
          required: true
          schema:
            $ref: '#/definitions/UpdateAllowancePayload'
        - in: header
          name: If-Match
          type: string
          required: true
      responses:
        '200':
          description: updated instance of allowance
          schema:
            $ref: '#/definitions/Order'
        '403':
          $ref: '#/responses/PermissionDenied'
        '404':
          $ref: '#/responses/NotFound'
        '412':
          $ref: '#/responses/PreconditionFailed'
        '422':
          $ref: '#/responses/UnprocessableEntity'
        '500':
          $ref: '#/responses/ServerError'
      x-permissions:
        - update.allowances
  /orders/{orderID}/acknowledge-excess-weight-risk:
    parameters:
      - description: ID of order to use
        in: path
        name: orderID
        required: true
        type: string
        format: uuid
    post:
      summary: >-
        Saves the date and time a TOO acknowledged the excess weight risk by
        dismissing the alert
      description: >-
        Saves the date and time a TOO acknowledged the excess weight risk by
        dismissing the alert
      operationId: acknowledgeExcessWeightRisk
      tags:
        - order
      consumes:
        - application/json
      produces:
        - application/json
      parameters:
        - in: header
          name: If-Match
          type: string
          required: true
      responses:
        '200':
          description: updated Move
          schema:
            $ref: '#/definitions/Move'
        '403':
          $ref: '#/responses/PermissionDenied'
        '404':
          $ref: '#/responses/NotFound'
        '412':
          $ref: '#/responses/PreconditionFailed'
        '422':
          $ref: '#/responses/UnprocessableEntity'
        '500':
          $ref: '#/responses/ServerError'
      x-permissions:
        - update.excessWeightRisk
  /orders/{orderID}/update-billable-weight:
    parameters:
      - description: ID of order to use
        in: path
        name: orderID
        required: true
        type: string
        format: uuid
    patch:
      summary: Updates the max billable weight
      description: Updates the DBAuthorizedWeight attribute for the Order Entitlements=
      operationId: updateBillableWeight
      tags:
        - order
      consumes:
        - application/json
      produces:
        - application/json
      parameters:
        - in: body
          name: body
          required: true
          schema:
            $ref: '#/definitions/UpdateBillableWeightPayload'
        - in: header
          name: If-Match
          type: string
          required: true
      responses:
        '200':
          description: updated Order
          schema:
            $ref: '#/definitions/Order'
        '403':
          $ref: '#/responses/PermissionDenied'
        '404':
          $ref: '#/responses/NotFound'
        '412':
          $ref: '#/responses/PreconditionFailed'
        '422':
          $ref: '#/responses/UnprocessableEntity'
        '500':
          $ref: '#/responses/ServerError'
      x-permissions:
        - update.billableWeight
  /orders/{orderID}/update-max-billable-weight/tio:
    parameters:
      - description: ID of order to use
        in: path
        name: orderID
        required: true
        type: string
        format: uuid
    patch:
      summary: Updates the max billable weight with TIO remarks
      description: >-
        Updates the DBAuthorizedWeight attribute for the Order Entitlements and
        move TIO remarks
      operationId: updateMaxBillableWeightAsTIO
      tags:
        - order
      consumes:
        - application/json
      produces:
        - application/json
      parameters:
        - in: body
          name: body
          required: true
          schema:
            $ref: '#/definitions/UpdateMaxBillableWeightAsTIOPayload'
        - $ref: '#/parameters/ifMatch'
      responses:
        '200':
          description: updated Order
          schema:
            $ref: '#/definitions/Order'
        '403':
          $ref: '#/responses/PermissionDenied'
        '404':
          $ref: '#/responses/NotFound'
        '412':
          $ref: '#/responses/PreconditionFailed'
        '422':
          $ref: '#/responses/UnprocessableEntity'
        '500':
          $ref: '#/responses/ServerError'
      x-permissions:
        - update.maxBillableWeight
  /counseling/orders/{orderID}/allowances:
    parameters:
      - description: ID of order to use
        in: path
        name: orderID
        required: true
        type: string
        format: uuid
    patch:
      summary: Updates an allowance (Orders with Entitlements)
      description: All fields sent in this request will be set on the order referenced
      operationId: counselingUpdateAllowance
      tags:
        - order
      consumes:
        - application/json
      produces:
        - application/json
      parameters:
        - in: body
          name: body
          required: true
          schema:
            $ref: '#/definitions/CounselingUpdateAllowancePayload'
        - in: header
          name: If-Match
          type: string
          required: true
      responses:
        '200':
          description: updated instance of allowance
          schema:
            $ref: '#/definitions/Order'
        '403':
          $ref: '#/responses/PermissionDenied'
        '404':
          $ref: '#/responses/NotFound'
        '412':
          $ref: '#/responses/PreconditionFailed'
        '422':
          $ref: '#/responses/UnprocessableEntity'
        '500':
          $ref: '#/responses/ServerError'
  /move-task-orders/{moveTaskOrderID}:
    parameters:
      - description: ID of move to use
        in: path
        name: moveTaskOrderID
        required: true
        type: string
    get:
      produces:
        - application/json
      parameters: []
      responses:
        '200':
          description: Successfully retrieved move task order
          schema:
            $ref: '#/definitions/MoveTaskOrder'
        '400':
          $ref: '#/responses/InvalidRequest'
        '401':
          $ref: '#/responses/PermissionDenied'
        '403':
          $ref: '#/responses/PermissionDenied'
        '404':
          $ref: '#/responses/NotFound'
        '500':
          $ref: '#/responses/ServerError'
      tags:
        - moveTaskOrder
      description: Gets a move
      operationId: getMoveTaskOrder
      summary: Gets a move by ID
  /move_task_orders/{moveTaskOrderID}/mto_service_items:
    parameters:
      - description: ID of move for mto service item to use
        in: path
        name: moveTaskOrderID
        required: true
        format: uuid
        type: string
    get:
      produces:
        - application/json
      parameters: []
      responses:
        '200':
          description: Successfully retrieved all line items for a move task order
          schema:
            $ref: '#/definitions/MTOServiceItems'
        '404':
          $ref: '#/responses/NotFound'
        '422':
          $ref: '#/responses/UnprocessableEntity'
        '500':
          $ref: '#/responses/ServerError'
      tags:
        - mtoServiceItem
      description: Gets all line items for a move
      operationId: listMTOServiceItems
      summary: Gets all line items for a move
  /mto-shipments:
    post:
      summary: createMTOShipment
      description: |
        Creates a MTO shipment for the specified Move Task Order.
        Required fields include:
        * Shipment Type
        * Customer requested pick-up date
        * Pick-up Address
        * Delivery Address
        * Releasing / Receiving agents
        Optional fields include:
        * Delivery Address Type
        * Customer Remarks
        * Releasing / Receiving agents
        * An array of optional accessorial service item codes
      consumes:
        - application/json
      produces:
        - application/json
      operationId: createMTOShipment
      tags:
        - mtoShipment
      parameters:
        - in: body
          name: body
          schema:
            $ref: '#/definitions/CreateMTOShipment'
      responses:
        '200':
          description: Successfully created a MTO shipment.
          schema:
            $ref: '#/definitions/MTOShipment'
        '400':
          $ref: '#/responses/InvalidRequest'
        '404':
          $ref: '#/responses/NotFound'
        '422':
          $ref: '#/responses/UnprocessableEntity'
        '500':
          $ref: '#/responses/ServerError'
  /move_task_orders/{moveTaskOrderID}/mto_shipments:
    parameters:
      - description: ID of move task order for mto shipment to use
        in: path
        name: moveTaskOrderID
        required: true
        format: uuid
        type: string
    get:
      produces:
        - application/json
      parameters: []
      responses:
        '200':
          description: Successfully retrieved all mto shipments for a move task order
          schema:
            $ref: '#/definitions/MTOShipments'
        '403':
          $ref: '#/responses/PermissionDenied'
        '404':
          $ref: '#/responses/NotFound'
        '422':
          $ref: '#/responses/UnprocessableEntity'
        '500':
          $ref: '#/responses/ServerError'
      tags:
        - mtoShipment
      description: Gets all shipments for a move task order
      operationId: listMTOShipments
      summary: Gets all shipments for a move task order
  /shipments/{shipmentID}:
    get:
      summary: fetches a shipment by ID
      description: fetches a shipment by ID
      operationId: getShipment
      tags:
        - mtoShipment
      produces:
        - application/json
      parameters:
        - description: ID of the shipment to be fetched
          in: path
          name: shipmentID
          required: true
          format: uuid
          type: string
      responses:
        '200':
          description: Successfully fetched the shipment
          schema:
            $ref: '#/definitions/MTOShipment'
        '400':
          $ref: '#/responses/InvalidRequest'
        '403':
          $ref: '#/responses/PermissionDenied'
        '404':
          $ref: '#/responses/NotFound'
        '422':
          $ref: '#/responses/UnprocessableEntity'
        '500':
          $ref: '#/responses/ServerError'
    delete:
      summary: Soft deletes a shipment by ID
      description: Soft deletes a shipment by ID
      operationId: deleteShipment
      tags:
        - shipment
      produces:
        - application/json
      parameters:
        - description: ID of the shipment to be deleted
          in: path
          name: shipmentID
          required: true
          format: uuid
          type: string
      responses:
        '204':
          description: Successfully soft deleted the shipment
        '400':
          $ref: '#/responses/InvalidRequest'
        '403':
          $ref: '#/responses/PermissionDenied'
        '404':
          $ref: '#/responses/NotFound'
        '409':
          $ref: '#/responses/Conflict'
        '422':
          $ref: '#/responses/UnprocessableEntity'
        '500':
          $ref: '#/responses/ServerError'
  /move_task_orders/{moveTaskOrderID}/mto_shipments/{shipmentID}:
    patch:
      summary: updateMTOShipment
      description: |
        Updates a specified MTO shipment.
        Required fields include:
        * MTO Shipment ID required in path
        * If-Match required in headers
        * No fields required in body
        Optional fields include:
        * New shipment status type
        * Shipment Type
        * Customer requested pick-up date
        * Pick-up Address
        * Delivery Address
        * Secondary Pick-up Address
        * SecondaryDelivery Address
        * Delivery Address Type
        * Customer Remarks
        * Counselor Remarks
        * Releasing / Receiving agents
        * Actual Pro Gear Weight
        * Actual Spouse Pro Gear Weight
      consumes:
        - application/json
      produces:
        - application/json
      operationId: updateMTOShipment
      tags:
        - mtoShipment
      parameters:
        - in: path
          name: moveTaskOrderID
          required: true
          format: uuid
          type: string
          description: ID of move task order for mto shipment to use
        - in: path
          name: shipmentID
          type: string
          format: uuid
          required: true
          description: UUID of the MTO Shipment to update
        - in: header
          name: If-Match
          type: string
          required: true
          description: >
            Optimistic locking is implemented via the `If-Match` header. If the
            ETag header does not match the value of the resource on the server,
            the server rejects the change with a `412 Precondition Failed`
            error.
        - in: body
          name: body
          schema:
            $ref: '#/definitions/UpdateShipment'
      responses:
        '200':
          description: Successfully updated the specified MTO shipment.
          schema:
            $ref: '#/definitions/MTOShipment'
        '400':
          $ref: '#/responses/InvalidRequest'
        '401':
          $ref: '#/responses/PermissionDenied'
        '403':
          $ref: '#/responses/PermissionDenied'
        '404':
          $ref: '#/responses/NotFound'
        '412':
          $ref: '#/responses/PreconditionFailed'
        '422':
          $ref: '#/responses/UnprocessableEntity'
        '500':
          $ref: '#/responses/ServerError'
  /shipments/{shipmentID}/approve:
    parameters:
      - description: ID of the shipment
        in: path
        name: shipmentID
        required: true
        format: uuid
        type: string
    post:
      consumes:
        - application/json
      produces:
        - application/json
      parameters:
        - in: header
          name: If-Match
          type: string
          required: true
      responses:
        '200':
          description: Successfully approved the shipment
          schema:
            $ref: '#/definitions/MTOShipment'
        '403':
          $ref: '#/responses/PermissionDenied'
        '404':
          $ref: '#/responses/NotFound'
        '409':
          $ref: '#/responses/Conflict'
        '412':
          $ref: '#/responses/PreconditionFailed'
        '422':
          $ref: '#/responses/UnprocessableEntity'
        '500':
          $ref: '#/responses/ServerError'
      tags:
        - shipment
      description: Approves a shipment
      operationId: approveShipment
      summary: Approves a shipment
      x-permissions:
        - update.shipment
  /shipments/{shipmentID}/request-diversion:
    parameters:
      - description: ID of the shipment
        in: path
        name: shipmentID
        required: true
        format: uuid
        type: string
    post:
      consumes:
        - application/json
      produces:
        - application/json
      parameters:
        - in: header
          name: If-Match
          type: string
          required: true
      responses:
        '200':
          description: Successfully requested the shipment diversion
          schema:
            $ref: '#/definitions/MTOShipment'
        '403':
          $ref: '#/responses/PermissionDenied'
        '404':
          $ref: '#/responses/NotFound'
        '409':
          $ref: '#/responses/Conflict'
        '412':
          $ref: '#/responses/PreconditionFailed'
        '422':
          $ref: '#/responses/UnprocessableEntity'
        '500':
          $ref: '#/responses/ServerError'
      tags:
        - shipment
      description: Requests a shipment diversion
      operationId: requestShipmentDiversion
      summary: Requests a shipment diversion
      x-permissions:
        - create.shipmentDiversionRequest
  /shipments/{shipmentID}/approve-diversion:
    parameters:
      - description: ID of the shipment
        in: path
        name: shipmentID
        required: true
        format: uuid
        type: string
    post:
      consumes:
        - application/json
      produces:
        - application/json
      parameters:
        - in: header
          name: If-Match
          type: string
          required: true
      responses:
        '200':
          description: Successfully approved the shipment diversion
          schema:
            $ref: '#/definitions/MTOShipment'
        '403':
          $ref: '#/responses/PermissionDenied'
        '404':
          $ref: '#/responses/NotFound'
        '409':
          $ref: '#/responses/Conflict'
        '412':
          $ref: '#/responses/PreconditionFailed'
        '422':
          $ref: '#/responses/UnprocessableEntity'
        '500':
          $ref: '#/responses/ServerError'
      x-permissions:
        - update.shipment
      tags:
        - shipment
      description: Approves a shipment diversion
      operationId: approveShipmentDiversion
      summary: Approves a shipment diversion
  /shipments/{shipmentID}/reject:
    parameters:
      - description: ID of the shipment
        in: path
        name: shipmentID
        required: true
        format: uuid
        type: string
    post:
      consumes:
        - application/json
      produces:
        - application/json
      parameters:
        - in: header
          name: If-Match
          type: string
          required: true
        - in: body
          name: body
          required: true
          schema:
            $ref: '#/definitions/RejectShipment'
      responses:
        '200':
          description: Successfully rejected the shipment
          schema:
            $ref: '#/definitions/MTOShipment'
        '403':
          $ref: '#/responses/PermissionDenied'
        '404':
          $ref: '#/responses/NotFound'
        '409':
          $ref: '#/responses/Conflict'
        '412':
          $ref: '#/responses/PreconditionFailed'
        '422':
          $ref: '#/responses/UnprocessableEntity'
        '500':
          $ref: '#/responses/ServerError'
      tags:
        - shipment
      description: rejects a shipment
      operationId: rejectShipment
      summary: rejects a shipment
  /shipments/{shipmentID}/request-cancellation:
    parameters:
      - description: ID of the shipment
        in: path
        name: shipmentID
        required: true
        format: uuid
        type: string
    post:
      consumes:
        - application/json
      produces:
        - application/json
      parameters:
        - in: header
          name: If-Match
          type: string
          required: true
      responses:
        '200':
          description: Successfully requested the shipment cancellation
          schema:
            $ref: '#/definitions/MTOShipment'
        '403':
          $ref: '#/responses/PermissionDenied'
        '404':
          $ref: '#/responses/NotFound'
        '409':
          $ref: '#/responses/Conflict'
        '412':
          $ref: '#/responses/PreconditionFailed'
        '422':
          $ref: '#/responses/UnprocessableEntity'
        '500':
          $ref: '#/responses/ServerError'
      tags:
        - shipment
      description: Requests a shipment cancellation
      operationId: requestShipmentCancellation
      summary: Requests a shipment cancellation
      x-permissions:
        - create.shipmentCancellation
  /shipments/{shipmentID}/request-reweigh:
    parameters:
      - description: ID of the shipment
        in: path
        name: shipmentID
        required: true
        format: uuid
        type: string
    post:
      consumes:
        - application/json
      produces:
        - application/json
      responses:
        '200':
          description: Successfully requested a reweigh of the shipment
          schema:
            $ref: '#/definitions/Reweigh'
        '403':
          $ref: '#/responses/PermissionDenied'
        '404':
          $ref: '#/responses/NotFound'
        '409':
          $ref: '#/responses/Conflict'
        '412':
          $ref: '#/responses/PreconditionFailed'
        '422':
          $ref: '#/responses/UnprocessableEntity'
        '500':
          $ref: '#/responses/ServerError'
      tags:
        - shipment
        - reweigh
      description: Requests a shipment reweigh
      operationId: requestShipmentReweigh
      summary: Requests a shipment reweigh
      x-permissions:
        - create.reweighRequest
  /shipments/{shipmentID}/review-shipment-address-update:
    parameters:
      - description: ID of the shipment
        in: path
        name: shipmentID
        required: true
        format: uuid
        type: string
    patch:
      consumes:
        - application/json
      produces:
        - application/json
      parameters:
        - in: header
          name: If-Match
          type: string
          required: true
        - in: body
          name: body
          required: true
          schema:
            properties:
              status:
                type: string
                enum:
                  - REJECTED
                  - APPROVED
              officeRemarks:
                type: string
            required:
              - officeRemarks
              - status
      responses:
        '200':
          description: Successfully requested a shipment address update
          schema:
            $ref: '#/definitions/ShipmentAddressUpdate'
        '403':
          $ref: '#/responses/PermissionDenied'
        '404':
          $ref: '#/responses/NotFound'
        '409':
          $ref: '#/responses/Conflict'
        '412':
          $ref: '#/responses/PreconditionFailed'
        '422':
          $ref: '#/responses/UnprocessableEntity'
        '500':
          $ref: '#/responses/ServerError'
      tags:
        - shipment
      description: >-
        This endpoint is used to approve a address update request. Office
        remarks are required. Approving the address update will update the
        Destination Final Address of the associated service item
      operationId: reviewShipmentAddressUpdate
      summary: Allows TOO to review a shipment address update
  /shipments/{shipmentID}/sit-extensions:
    post:
      summary: Create an approved SIT Duration Update
      description: >-
        TOO can creates an already-approved SIT Duration Update on behalf of a
        customer
      consumes:
        - application/json
      produces:
        - application/json
      operationId: createApprovedSITDurationUpdate
      tags:
        - shipment
        - sitExtension
      parameters:
        - description: ID of the shipment
          in: path
          name: shipmentID
          required: true
          format: uuid
          type: string
        - in: body
          name: body
          schema:
            $ref: '#/definitions/CreateApprovedSITDurationUpdate'
          required: true
        - in: header
          description: >-
            We want the shipment's eTag rather than the SIT Duration Update eTag
            as the SIT Duration Update is always associated with a shipment
          name: If-Match
          type: string
          required: true
      responses:
        '200':
          description: Successfully created a SIT Extension.
          schema:
            $ref: '#/definitions/MTOShipment'
        '400':
          $ref: '#/responses/InvalidRequest'
        '403':
          $ref: '#/responses/PermissionDenied'
        '404':
          $ref: '#/responses/NotFound'
        '422':
          $ref: '#/responses/UnprocessableEntity'
        '500':
          $ref: '#/responses/ServerError'
      x-permissions:
        - create.SITExtension
  /shipments/{shipmentID}/sit-extensions/{sitExtensionID}/approve:
    parameters:
      - description: ID of the shipment
        in: path
        name: shipmentID
        required: true
        format: uuid
        type: string
      - description: ID of the SIT extension
        in: path
        name: sitExtensionID
        required: true
        format: uuid
        type: string
    patch:
      consumes:
        - application/json
      produces:
        - application/json
      parameters:
        - in: body
          name: body
          required: true
          schema:
            $ref: '#/definitions/ApproveSITExtension'
        - in: header
          description: >-
            We want the shipment's eTag rather than the SIT extension eTag as
            the SIT extension is always associated with a shipment
          name: If-Match
          type: string
          required: true
      responses:
        '200':
          description: Successfully approved a SIT extension
          schema:
            $ref: '#/definitions/MTOShipment'
        '403':
          $ref: '#/responses/PermissionDenied'
        '404':
          $ref: '#/responses/NotFound'
        '409':
          $ref: '#/responses/Conflict'
        '412':
          $ref: '#/responses/PreconditionFailed'
        '422':
          $ref: '#/responses/UnprocessableEntity'
        '500':
          $ref: '#/responses/ServerError'
      tags:
        - shipment
        - sitExtension
      description: Approves a SIT extension
      operationId: approveSITExtension
      summary: Approves a SIT extension
      x-permissions:
        - update.SITExtension
  /shipments/{shipmentID}/sit-extensions/{sitExtensionID}/deny:
    parameters:
      - description: ID of the shipment
        in: path
        name: shipmentID
        required: true
        format: uuid
        type: string
      - description: ID of the SIT extension
        in: path
        name: sitExtensionID
        required: true
        format: uuid
        type: string
    patch:
      consumes:
        - application/json
      produces:
        - application/json
      parameters:
        - in: body
          name: body
          required: true
          schema:
            $ref: '#/definitions/DenySITExtension'
        - in: header
          name: If-Match
          type: string
          required: true
      responses:
        '200':
          description: Successfully denied a SIT extension
          schema:
            $ref: '#/definitions/MTOShipment'
        '403':
          $ref: '#/responses/PermissionDenied'
        '404':
          $ref: '#/responses/NotFound'
        '409':
          $ref: '#/responses/Conflict'
        '412':
          $ref: '#/responses/PreconditionFailed'
        '422':
          $ref: '#/responses/UnprocessableEntity'
        '500':
          $ref: '#/responses/ServerError'
      tags:
        - shipment
        - sitExtension
      description: Denies a SIT extension
      operationId: denySITExtension
      summary: Denies a SIT extension
      x-permissions:
        - update.SITExtension
  /shipments/{shipmentID}/sit-service-item/convert-to-customer-expense:
    parameters:
      - description: ID of the shipment
        in: path
        name: shipmentID
        required: true
        format: uuid
        type: string
    patch:
      consumes:
        - application/json
      produces:
        - application/json
      parameters:
        - in: body
          name: body
          required: true
          schema:
            $ref: '#/definitions/UpdateSITServiceItemCustomerExpense'
        - in: header
          name: If-Match
          type: string
          required: true
      responses:
        '200':
          description: Successfully converted to customer expense
          schema:
            $ref: '#/definitions/MTOShipment'
        '403':
          $ref: '#/responses/PermissionDenied'
        '404':
          $ref: '#/responses/NotFound'
        '409':
          $ref: '#/responses/Conflict'
        '412':
          $ref: '#/responses/PreconditionFailed'
        '422':
          $ref: '#/responses/UnprocessableEntity'
        '500':
          $ref: '#/responses/ServerError'
      tags:
        - shipment
        - mtoServiceItem
      description: Converts a SIT to customer expense
      operationId: updateSITServiceItemCustomerExpense
      summary: Converts a SIT to customer expense
      x-permissions:
        - update.MTOServiceItem
  /shipments/{shipmentID}/ppm-documents:
    parameters:
      - description: ID of the shipment
        in: path
        name: shipmentID
        required: true
        format: uuid
        type: string
    get:
      summary: Gets all the PPM documents for a PPM shipment
      description: >
        Retrieves all of the documents and associated uploads for each ppm
        document type connected to a PPM shipment. This

        excludes any deleted PPM documents.
      operationId: getPPMDocuments
      tags:
        - ppm
      consumes:
        - application/json
      produces:
        - application/json
      responses:
        '200':
          description: >-
            All PPM documents and associated uploads for the specified PPM
            shipment.
          schema:
            $ref: '#/definitions/PPMDocuments'
        '401':
          $ref: '#/responses/PermissionDenied'
        '403':
          $ref: '#/responses/PermissionDenied'
        '422':
          $ref: '#/responses/UnprocessableEntity'
        '500':
          $ref: '#/responses/ServerError'
  /ppm-shipments/{ppmShipmentId}/weight-ticket/{weightTicketId}:
    parameters:
      - $ref: '#/parameters/ppmShipmentId'
      - $ref: '#/parameters/weightTicketId'
    patch:
      summary: Updates a weight ticket document
      description: >
        Updates a PPM shipment's weight ticket document with new information.
        Only some of the weight ticket document's

        fields are editable because some have to be set by the customer, e.g.
        vehicle description.
      operationId: updateWeightTicket
      tags:
        - ppm
      consumes:
        - application/json
      produces:
        - application/json
      parameters:
        - $ref: '#/parameters/ifMatch'
        - in: body
          name: updateWeightTicketPayload
          required: true
          schema:
            $ref: '#/definitions/UpdateWeightTicket'
      responses:
        '200':
          description: returns an updated weight ticket object
          schema:
            $ref: '#/definitions/WeightTicket'
        '400':
          $ref: '#/responses/InvalidRequest'
        '401':
          $ref: '#/responses/PermissionDenied'
        '403':
          $ref: '#/responses/PermissionDenied'
        '404':
          $ref: '#/responses/NotFound'
        '412':
          $ref: '#/responses/PreconditionFailed'
        '422':
          $ref: '#/responses/UnprocessableEntity'
        '500':
          $ref: '#/responses/ServerError'
  /ppm-shipments/{ppmShipmentId}/moving-expenses/{movingExpenseId}:
    parameters:
      - $ref: '#/parameters/ppmShipmentId'
      - $ref: '#/parameters/movingExpenseId'
    patch:
      summary: Updates the moving expense
      description: >
        Updates a PPM shipment's moving expense with new information. Only some
        of the moving expense's fields are

        editable because some have to be set by the customer, e.g. the
        description and the moving expense type.
      operationId: updateMovingExpense
      tags:
        - ppm
      consumes:
        - application/json
      produces:
        - application/json
      parameters:
        - $ref: '#/parameters/ifMatch'
        - in: body
          name: updateMovingExpense
          required: true
          schema:
            $ref: '#/definitions/UpdateMovingExpense'
      responses:
        '200':
          description: returns an updated moving expense object
          schema:
            $ref: '#/definitions/MovingExpense'
        '400':
          $ref: '#/responses/InvalidRequest'
        '401':
          $ref: '#/responses/PermissionDenied'
        '403':
          $ref: '#/responses/PermissionDenied'
        '404':
          $ref: '#/responses/NotFound'
        '412':
          $ref: '#/responses/PreconditionFailed'
        '422':
          $ref: '#/responses/UnprocessableEntity'
        '500':
          $ref: '#/responses/ServerError'
  /ppm-shipments/{ppmShipmentId}/pro-gear-weight-tickets/{proGearWeightTicketId}:
    parameters:
      - $ref: '#/parameters/ppmShipmentId'
      - $ref: '#/parameters/proGearWeightTicketId'
    patch:
      summary: Updates a pro-gear weight ticket
      description: >
        Updates a PPM shipment's pro-gear weight ticket with new information.
        Only some of the fields are editable

        because some have to be set by the customer, e.g. the description.
      operationId: updateProGearWeightTicket
      tags:
        - ppm
      consumes:
        - application/json
      produces:
        - application/json
      parameters:
        - $ref: '#/parameters/ifMatch'
        - in: body
          name: updateProGearWeightTicket
          required: true
          schema:
            $ref: '#/definitions/UpdateProGearWeightTicket'
      responses:
        '200':
          description: returns an updated pro-gear weight ticket object
          schema:
            $ref: '#/definitions/ProGearWeightTicket'
        '400':
          $ref: '#/responses/InvalidRequest'
        '401':
          $ref: '#/responses/PermissionDenied'
        '403':
          $ref: '#/responses/PermissionDenied'
        '404':
          $ref: '#/responses/NotFound'
        '412':
          $ref: '#/responses/PreconditionFailed'
        '422':
          $ref: '#/responses/UnprocessableEntity'
        '500':
          $ref: '#/responses/ServerError'
  /ppm-shipments/{ppmShipmentId}/aoa-packet:
    parameters:
      - description: the id for the ppmshipment with aoa to be downloaded
        in: path
        name: ppmShipmentId
        required: true
        type: string
    get:
      summary: Downloads AOA Packet form PPMShipment as a PDF
      description: >
        ### Functionality

        This endpoint downloads all uploaded move order documentation combined
        with the Shipment Summary Worksheet into a single PDF.

        ### Errors

        * The PPMShipment must have requested an AOA.

        * The PPMShipment AOA Request must have been approved.
      operationId: showAOAPacket
      tags:
        - ppm
      produces:
        - application/pdf
      responses:
        '200':
          headers:
            Content-Disposition:
              type: string
              description: File name to download
          description: AOA PDF
          schema:
            format: binary
            type: file
        '400':
          $ref: '#/responses/InvalidRequest'
        '403':
          $ref: '#/responses/PermissionDenied'
        '404':
          $ref: '#/responses/NotFound'
        '422':
          $ref: '#/responses/UnprocessableEntity'
        '500':
          $ref: '#/responses/ServerError'
  /ppm-shipments/{ppmShipmentId}/finish-document-review:
    parameters:
      - $ref: '#/parameters/ppmShipmentId'
    patch:
      summary: Updates a PPM shipment's status after document review
      description: >
        Updates a PPM shipment's status once documents have been reviewed.
        Status is updated depending on whether any documents have been rejected.
      operationId: finishDocumentReview
      tags:
        - ppm
      consumes:
        - application/json
      produces:
        - application/json
      parameters:
        - in: header
          name: If-Match
          type: string
          required: true
      responses:
        '200':
          description: Successfully finished document review
          schema:
            $ref: '#/definitions/PPMShipment'
        '400':
          $ref: '#/responses/InvalidRequest'
        '401':
          $ref: '#/responses/PermissionDenied'
        '403':
          $ref: '#/responses/PermissionDenied'
        '404':
          $ref: '#/responses/NotFound'
        '409':
          $ref: '#/responses/Conflict'
        '412':
          $ref: '#/responses/PreconditionFailed'
        '422':
          $ref: '#/responses/UnprocessableEntity'
        '500':
          $ref: '#/responses/ServerError'
      x-permissions:
        - update.shipment
  /ppm-shipments/{ppmShipmentId}/closeout:
    parameters:
      - $ref: '#/parameters/ppmShipmentId'
    get:
      summary: Get the closeout calcuations for the specified PPM shipment
      description: |
        Retrieves the closeout calculations for the specified PPM shipment.
      operationId: getPPMCloseout
      tags:
        - ppm
      produces:
        - application/json
      responses:
        '200':
          description: Returns closeout for the specified PPM shipment.
          schema:
            $ref: '#/definitions/PPMCloseout'
        '400':
          $ref: '#/responses/InvalidRequest'
        '403':
          $ref: '#/responses/PermissionDenied'
        '404':
          $ref: '#/responses/NotFound'
        '422':
          $ref: '#/responses/UnprocessableEntity'
        '500':
          $ref: '#/responses/ServerError'
  /ppm-shipments/{ppmShipmentId}/actual-weight:
    parameters:
      - $ref: '#/parameters/ppmShipmentId'
    get:
      summary: Get the actual weight for a PPM shipment
      description: |
        Retrieves the actual weight for the specified PPM shipment.
      operationId: getPPMActualWeight
      tags:
        - ppm
      produces:
        - application/json
      responses:
        '200':
          description: Returns actual weight for the specified PPM shipment.
          schema:
            $ref: '#/definitions/PPMActualWeight'
        '400':
          $ref: '#/responses/InvalidRequest'
        '403':
          $ref: '#/responses/PermissionDenied'
        '404':
          $ref: '#/responses/NotFound'
        '422':
          $ref: '#/responses/UnprocessableEntity'
        '500':
          $ref: '#/responses/ServerError'
  /ppm-shipments/{ppmShipmentId}/payment-packet:
    get:
      summary: Returns PPM payment packet
      description: >-
        Generates a PDF containing all user uploaded documentations for PPM.
        Contains SSW form, orders, weight and expense documentations.
      operationId: showPaymentPacket
      tags:
        - ppm
      parameters:
        - in: path
          name: ppmShipmentId
          type: string
          format: uuid
          required: true
          description: UUID of the ppmShipment
      produces:
        - application/pdf
      responses:
        '200':
          headers:
            Content-Disposition:
              type: string
              description: File name to download
          description: PPM Payment Packet PDF
          schema:
            format: binary
            type: file
        '400':
          description: invalid request
        '401':
          description: request requires user authentication
        '403':
          description: user is not authorized
        '404':
          description: ppm not found
        '500':
          description: internal server error
  /move_task_orders/{moveTaskOrderID}/mto_shipments/{shipmentID}/mto-agents:
    parameters:
      - description: ID of move task order
        in: path
        name: moveTaskOrderID
        required: true
        format: uuid
        type: string
      - description: ID of the shipment
        in: path
        name: shipmentID
        required: true
        format: uuid
        type: string
    get:
      produces:
        - application/json
      parameters: []
      responses:
        '200':
          description: Successfully retrieved all agents for a move task order
          schema:
            $ref: '#/definitions/MTOAgents'
        '404':
          $ref: '#/responses/NotFound'
        '422':
          $ref: '#/responses/UnprocessableEntity'
        '500':
          $ref: '#/responses/ServerError'
      tags:
        - mtoAgent
      description: Fetches a list of agents associated with a move task order.
      operationId: fetchMTOAgentList
      summary: Fetch move task order agents.
  /move-task-orders/{moveTaskOrderID}/service-items/{mtoServiceItemID}:
    parameters:
      - description: ID of move to use
        in: path
        name: moveTaskOrderID
        required: true
        type: string
      - description: ID of line item to use
        in: path
        name: mtoServiceItemID
        required: true
        type: string
    get:
      produces:
        - application/json
      parameters: []
      responses:
        '200':
          description: Successfully retrieved a line item for a move task order by ID
          schema:
            $ref: '#/definitions/MTOServiceItemSingle'
        '400':
          $ref: '#/responses/InvalidRequest'
        '401':
          $ref: '#/responses/PermissionDenied'
        '403':
          $ref: '#/responses/PermissionDenied'
        '404':
          $ref: '#/responses/NotFound'
        '500':
          $ref: '#/responses/ServerError'
      tags:
        - mtoServiceItem
      description: Gets a line item by ID for a move by ID
      operationId: getMTOServiceItem
      summary: Gets a line item by ID for a move by ID
  /move-task-orders/{moveTaskOrderID}/service-items/{mtoServiceItemID}/status:
    parameters:
      - description: ID of move to use
        in: path
        name: moveTaskOrderID
        required: true
        type: string
      - description: ID of line item to use
        in: path
        name: mtoServiceItemID
        required: true
        type: string
    patch:
      consumes:
        - application/json
      produces:
        - application/json
      parameters:
        - in: body
          name: body
          required: true
          schema:
            $ref: '#/definitions/PatchMTOServiceItemStatusPayload'
        - in: header
          name: If-Match
          type: string
          required: true
      responses:
        '200':
          description: >-
            Successfully updated status for a line item for a move task order by
            ID
          schema:
            $ref: '#/definitions/MTOServiceItem'
        '400':
          $ref: '#/responses/InvalidRequest'
        '401':
          $ref: '#/responses/PermissionDenied'
        '403':
          $ref: '#/responses/PermissionDenied'
        '404':
          $ref: '#/responses/NotFound'
        '412':
          $ref: '#/responses/PreconditionFailed'
        '422':
          $ref: '#/responses/UnprocessableEntity'
        '500':
          $ref: '#/responses/ServerError'
      tags:
        - mtoServiceItem
      description: Changes the status of a line item for a move by ID
      operationId: updateMTOServiceItemStatus
      summary: Change the status of a line item for a move by ID
      x-permissions:
        - update.MTOServiceItem
  /service-item/{mtoServiceItemID}/entry-date-update:
    parameters:
      - description: ID of the service item
        in: path
        name: mtoServiceItemID
        required: true
        type: string
    patch:
      consumes:
        - application/json
      produces:
        - application/json
      parameters:
        - in: body
          name: body
          required: true
          schema:
            $ref: '#/definitions/ServiceItemSitEntryDate'
      responses:
        '200':
          description: Successfully updated SIT entry date
          schema:
            $ref: '#/definitions/MTOServiceItemSingle'
        '400':
          $ref: '#/responses/InvalidRequest'
        '401':
          $ref: '#/responses/PermissionDenied'
        '403':
          $ref: '#/responses/PermissionDenied'
        '404':
          $ref: '#/responses/NotFound'
        '412':
          $ref: '#/responses/PreconditionFailed'
        '422':
          $ref: '#/responses/UnprocessableEntity'
        '500':
          $ref: '#/responses/ServerError'
      tags:
        - mtoServiceItem
      description: >-
        Locates the service item in the database and updates the SIT entry date
        for the selected service item and returns the service item
      operationId: updateServiceItemSitEntryDate
      summary: Updates a service item's SIT entry date by ID
  /move-task-orders/{moveTaskOrderID}/status:
    patch:
      consumes:
        - application/json
      produces:
        - application/json
      parameters:
        - description: ID of move to use
          in: path
          name: moveTaskOrderID
          required: true
          type: string
        - in: header
          name: If-Match
          type: string
          required: true
        - in: body
          name: serviceItemCodes
          schema:
            $ref: '#/definitions/MTOApprovalServiceItemCodes'
          required: true
      responses:
        '200':
          description: Successfully updated move task order status
          schema:
            $ref: '#/definitions/Move'
        '400':
          $ref: '#/responses/InvalidRequest'
        '401':
          $ref: '#/responses/PermissionDenied'
        '403':
          $ref: '#/responses/PermissionDenied'
        '404':
          $ref: '#/responses/NotFound'
        '409':
          $ref: '#/responses/Conflict'
        '412':
          $ref: '#/responses/PreconditionFailed'
        '422':
          $ref: '#/responses/UnprocessableEntity'
        '500':
          $ref: '#/responses/ServerError'
      tags:
        - moveTaskOrder
      description: Changes move task order status to make it available to prime
      operationId: updateMoveTaskOrderStatus
      summary: Change the status of a move task order to make it available to prime
      x-permissions:
        - update.move
        - create.serviceItem
  /move-task-orders/{moveTaskOrderID}/status/service-counseling-completed:
    patch:
      consumes:
        - application/json
      produces:
        - application/json
      parameters:
        - description: ID of move to use
          in: path
          name: moveTaskOrderID
          required: true
          type: string
        - in: header
          name: If-Match
          type: string
          required: true
      responses:
        '200':
          description: Successfully updated move task order status
          schema:
            $ref: '#/definitions/Move'
        '400':
          $ref: '#/responses/InvalidRequest'
        '401':
          $ref: '#/responses/PermissionDenied'
        '403':
          $ref: '#/responses/PermissionDenied'
        '404':
          $ref: '#/responses/NotFound'
        '409':
          $ref: '#/responses/Conflict'
        '412':
          $ref: '#/responses/PreconditionFailed'
        '422':
          $ref: '#/responses/UnprocessableEntity'
        '500':
          $ref: '#/responses/ServerError'
      tags:
        - moveTaskOrder
      description: Changes move (move task order) status to service counseling completed
      operationId: updateMTOStatusServiceCounselingCompleted
      summary: Changes move (move task order) status to service counseling completed
  /move-task-orders/{moveTaskOrderID}/payment-service-items/{paymentServiceItemID}/status:
    parameters:
      - description: ID of move to use
        in: path
        name: moveTaskOrderID
        required: true
        type: string
      - description: ID of payment service item to use
        in: path
        name: paymentServiceItemID
        required: true
        type: string
    patch:
      consumes:
        - application/json
      produces:
        - application/json
      parameters:
        - in: body
          name: body
          required: true
          schema:
            $ref: '#/definitions/PaymentServiceItem'
        - in: header
          name: If-Match
          type: string
          required: true
      responses:
        '200':
          description: >-
            Successfully updated status for a line item for a move task order by
            ID
          schema:
            $ref: '#/definitions/PaymentServiceItem'
        '400':
          $ref: '#/responses/InvalidRequest'
        '401':
          $ref: '#/responses/PermissionDenied'
        '403':
          $ref: '#/responses/PermissionDenied'
        '404':
          $ref: '#/responses/NotFound'
        '412':
          $ref: '#/responses/PreconditionFailed'
        '422':
          $ref: '#/responses/UnprocessableEntity'
        '500':
          $ref: '#/responses/ServerError'
      tags:
        - paymentServiceItem
      description: Changes the status of a line item for a move by ID
      operationId: updatePaymentServiceItemStatus
      summary: Change the status of a payment service item for a move by ID
      x-permissions:
        - update.paymentServiceItemStatus
  /move-task-orders/{moveTaskOrderID}/billable-weights-reviewed-at:
    patch:
      consumes:
        - application/json
      produces:
        - application/json
      parameters:
        - description: ID of move to use
          in: path
          name: moveTaskOrderID
          required: true
          type: string
        - in: header
          name: If-Match
          type: string
          required: true
      responses:
        '200':
          description: Successfully updated move task order billableWeightsReviewedAt field
          schema:
            $ref: '#/definitions/Move'
        '400':
          $ref: '#/responses/InvalidRequest'
        '401':
          $ref: '#/responses/PermissionDenied'
        '403':
          $ref: '#/responses/PermissionDenied'
        '404':
          $ref: '#/responses/NotFound'
        '409':
          $ref: '#/responses/Conflict'
        '412':
          $ref: '#/responses/PreconditionFailed'
        '422':
          $ref: '#/responses/UnprocessableEntity'
        '500':
          $ref: '#/responses/ServerError'
      tags:
        - moveTaskOrder
      description: >-
        Changes move (move task order) billableWeightsReviewedAt field to a
        timestamp
      operationId: updateMTOReviewedBillableWeightsAt
  /move-task-orders/{moveTaskOrderID}/tio-remarks:
    patch:
      consumes:
        - application/json
      produces:
        - application/json
      parameters:
        - description: ID of move to use
          in: path
          name: moveTaskOrderID
          required: true
          type: string
        - in: header
          name: If-Match
          type: string
          required: true
        - in: body
          name: body
          required: true
          schema:
            $ref: '#/definitions/Move'
      responses:
        '200':
          description: Successfully updated move task order tioRemarks field
          schema:
            $ref: '#/definitions/Move'
        '400':
          $ref: '#/responses/InvalidRequest'
        '401':
          $ref: '#/responses/PermissionDenied'
        '403':
          $ref: '#/responses/PermissionDenied'
        '404':
          $ref: '#/responses/NotFound'
        '409':
          $ref: '#/responses/Conflict'
        '412':
          $ref: '#/responses/PreconditionFailed'
        '422':
          $ref: '#/responses/UnprocessableEntity'
        '500':
          $ref: '#/responses/ServerError'
      tags:
        - moveTaskOrder
      description: >-
        Changes move (move task order) billableWeightsReviewedAt field to a
        timestamp
      operationId: updateMoveTIORemarks
  /move-task-orders/{moveTaskOrderID}/entitlements:
    parameters:
      - description: ID of move to use
        in: path
        name: moveTaskOrderID
        required: true
        type: string
    get:
      produces:
        - application/json
      parameters: []
      tags:
        - moveTaskOrder
      responses:
        '200':
          description: Successfully retrieved entitlements
          schema:
            $ref: '#/definitions/Entitlements'
        '400':
          $ref: '#/responses/InvalidRequest'
        '401':
          $ref: '#/responses/PermissionDenied'
        '403':
          $ref: '#/responses/PermissionDenied'
        '404':
          $ref: '#/responses/NotFound'
        '500':
          $ref: '#/responses/ServerError'
      description: Gets entitlements
      operationId: getEntitlements
      summary: Gets entitlements for a move by ID
  /payment-requests/{paymentRequestID}:
    parameters:
      - description: UUID of payment request
        format: uuid
        in: path
        name: paymentRequestID
        required: true
        type: string
    get:
      produces:
        - application/json
      parameters: []
      responses:
        '200':
          description: fetched instance of payment request
          schema:
            $ref: '#/definitions/PaymentRequest'
        '400':
          $ref: '#/responses/InvalidRequest'
        '401':
          $ref: '#/responses/PermissionDenied'
        '403':
          $ref: '#/responses/PermissionDenied'
        '404':
          $ref: '#/responses/NotFound'
        '500':
          $ref: '#/responses/ServerError'
      tags:
        - paymentRequests
      description: Fetches an instance of a payment request by id
      operationId: getPaymentRequest
      summary: Fetches a payment request by id
      x-permissions:
        - read.paymentRequest
  /moves/{locator}/closeout-office:
    parameters:
      - description: >-
          move code to identify a move to update the PPM shipment's closeout
          office for Army and Air Force service members
        format: string
        in: path
        name: locator
        required: true
        type: string
    patch:
      description: >-
        Sets the transportation office closeout location for where the Move's
        PPM Shipment documentation will be reviewed by
      tags:
        - move
      operationId: updateCloseoutOffice
      x-permissions:
        - update.closeoutOffice
      summary: Updates a Move's PPM closeout office for Army and Air Force customers
      produces:
        - application/json
      consumes:
        - application/json
      parameters:
        - in: body
          name: body
          schema:
            properties:
              closeoutOfficeId:
                type: string
                format: uuid
            required:
              - closeoutOfficeId
        - in: header
          name: If-Match
          type: string
          required: true
      responses:
        '200':
          description: Successfully set the closeout office for the move
          schema:
            $ref: '#/definitions/Move'
        '400':
          $ref: '#/responses/InvalidRequest'
        '401':
          $ref: '#/responses/PermissionDenied'
        '403':
          $ref: '#/responses/PermissionDenied'
        '404':
          $ref: '#/responses/NotFound'
        '412':
          $ref: '#/responses/PreconditionFailed'
        '422':
          $ref: '#/responses/UnprocessableEntity'
        '500':
          $ref: '#/responses/ServerError'
  /moves/{locator}/customer-support-remarks:
    parameters:
      - description: move code to identify a move for customer support remarks
        format: string
        in: path
        name: locator
        required: true
        type: string
    post:
      produces:
        - application/json
      consumes:
        - application/json
      parameters:
        - in: body
          name: body
          schema:
            $ref: '#/definitions/CreateCustomerSupportRemark'
      responses:
        '200':
          description: Successfully created customer support remark
          schema:
            $ref: '#/definitions/CustomerSupportRemark'
        '400':
          $ref: '#/responses/InvalidRequest'
        '404':
          $ref: '#/responses/NotFound'
        '422':
          $ref: '#/responses/UnprocessableEntity'
        '500':
          $ref: '#/responses/ServerError'
      tags:
        - customerSupportRemarks
      description: Creates a customer support remark for a move
      operationId: createCustomerSupportRemarkForMove
      summary: Creates a customer support remark for a move
    get:
      produces:
        - application/json
      parameters: []
      responses:
        '200':
          description: Successfully retrieved all line items for a move task order
          schema:
            $ref: '#/definitions/CustomerSupportRemarks'
        '403':
          $ref: '#/responses/PermissionDenied'
        '404':
          $ref: '#/responses/NotFound'
        '422':
          $ref: '#/responses/UnprocessableEntity'
        '500':
          $ref: '#/responses/ServerError'
      tags:
        - customerSupportRemarks
      description: Fetches customer support remarks for a move
      operationId: getCustomerSupportRemarksForMove
      summary: Fetches customer support remarks using the move code (locator).
  /customer-support-remarks/{customerSupportRemarkID}:
    parameters:
      - in: path
        description: the customer support remark ID to be modified
        name: customerSupportRemarkID
        required: true
        type: string
        format: uuid
    patch:
      tags:
        - customerSupportRemarks
      description: Updates a customer support remark for a move
      operationId: updateCustomerSupportRemarkForMove
      summary: Updates a customer support remark for a move
      consumes:
        - application/json
      produces:
        - application/json
      parameters:
        - in: body
          name: body
          required: true
          schema:
            $ref: '#/definitions/UpdateCustomerSupportRemarkPayload'
      responses:
        '200':
          description: Successfully updated customer support remark
          schema:
            $ref: '#/definitions/CustomerSupportRemark'
        '400':
          $ref: '#/responses/InvalidRequest'
        '403':
          $ref: '#/responses/PermissionDenied'
        '404':
          $ref: '#/responses/NotFound'
        '422':
          $ref: '#/responses/UnprocessableEntity'
        '500':
          $ref: '#/responses/ServerError'
    delete:
      summary: Soft deletes a customer support remark by ID
      description: Soft deletes a customer support remark by ID
      operationId: deleteCustomerSupportRemark
      tags:
        - customerSupportRemarks
      produces:
        - application/json
      responses:
        '204':
          description: Successfully soft deleted the shipment
        '400':
          $ref: '#/responses/InvalidRequest'
        '403':
          $ref: '#/responses/PermissionDenied'
        '404':
          $ref: '#/responses/NotFound'
        '409':
          $ref: '#/responses/Conflict'
        '422':
          $ref: '#/responses/UnprocessableEntity'
        '500':
          $ref: '#/responses/ServerError'
  /moves/{locator}/evaluation-reports:
    parameters:
      - in: path
        name: locator
        required: true
        type: string
    post:
      produces:
        - application/json
      consumes:
        - application/json
      parameters:
        - in: body
          name: body
          schema:
            $ref: '#/definitions/CreateEvaluationReport'
      responses:
        '200':
          description: Successfully created evaluation report
          schema:
            $ref: '#/definitions/EvaluationReport'
        '400':
          $ref: '#/responses/InvalidRequest'
        '404':
          $ref: '#/responses/NotFound'
        '422':
          $ref: '#/responses/UnprocessableEntity'
        '500':
          $ref: '#/responses/ServerError'
      x-permissions:
        - create.evaluationReport
      tags:
        - evaluationReports
      description: Creates an evaluation report
      operationId: createEvaluationReport
      summary: Creates an evaluation report
  /evaluation-reports/{reportID}/download:
    parameters:
      - in: path
        description: the evaluation report ID to be downloaded
        name: reportID
        required: true
        type: string
        format: uuid
    get:
      summary: Downloads an evaluation report as a PDF
      description: Downloads an evaluation report as a PDF
      operationId: downloadEvaluationReport
      tags:
        - evaluationReports
      produces:
        - application/pdf
      responses:
        '200':
          headers:
            Content-Disposition:
              type: string
              description: File name to download
          description: Evaluation report PDF
          schema:
            format: binary
            type: file
        '403':
          $ref: '#/responses/PermissionDenied'
        '404':
          $ref: '#/responses/NotFound'
        '500':
          $ref: '#/responses/ServerError'
  /evaluation-reports/{reportID}:
    parameters:
      - in: path
        description: the evaluation report ID to be modified
        name: reportID
        required: true
        type: string
        format: uuid
    get:
      summary: Gets an evaluation report by ID
      description: Gets an evaluation report by ID
      operationId: getEvaluationReport
      tags:
        - evaluationReports
      produces:
        - application/json
      responses:
        '200':
          description: Successfully got the report
          schema:
            $ref: '#/definitions/EvaluationReport'
        '400':
          $ref: '#/responses/InvalidRequest'
        '403':
          $ref: '#/responses/PermissionDenied'
        '404':
          $ref: '#/responses/NotFound'
        '500':
          $ref: '#/responses/ServerError'
    delete:
      summary: Deletes an evaluation report by ID
      description: Deletes an evaluation report by ID
      operationId: deleteEvaluationReport
      x-permissions:
        - delete.evaluationReport
      tags:
        - evaluationReports
      produces:
        - application/json
      responses:
        '204':
          description: Successfully deleted the report
        '400':
          $ref: '#/responses/InvalidRequest'
        '403':
          $ref: '#/responses/PermissionDenied'
        '404':
          $ref: '#/responses/NotFound'
        '409':
          $ref: '#/responses/Conflict'
        '422':
          $ref: '#/responses/UnprocessableEntity'
        '500':
          $ref: '#/responses/ServerError'
    put:
      summary: Saves an evaluation report as a draft
      description: Saves an evaluation report as a draft
      operationId: saveEvaluationReport
      x-permissions:
        - update.evaluationReport
      tags:
        - evaluationReports
      produces:
        - application/json
      consumes:
        - application/json
      parameters:
        - in: body
          name: body
          schema:
            $ref: '#/definitions/EvaluationReport'
        - in: header
          name: If-Match
          type: string
          required: true
          description: >
            Optimistic locking is implemented via the `If-Match` header. If the
            ETag header does not match the value of the resource on the server,
            the server rejects the change with a `412 Precondition Failed`
            error.
      responses:
        '204':
          description: Successfully saved the report
        '400':
          $ref: '#/responses/InvalidRequest'
        '403':
          $ref: '#/responses/PermissionDenied'
        '404':
          $ref: '#/responses/NotFound'
        '409':
          $ref: '#/responses/Conflict'
        '412':
          $ref: '#/responses/PreconditionFailed'
        '422':
          $ref: '#/responses/UnprocessableEntity'
        '500':
          $ref: '#/responses/ServerError'
  /evaluation-reports/{reportID}/submit:
    parameters:
      - in: path
        description: the evaluation report ID to be modified
        name: reportID
        required: true
        type: string
        format: uuid
    post:
      summary: Submits an evaluation report
      description: Submits an evaluation report
      operationId: submitEvaluationReport
      tags:
        - evaluationReports
      produces:
        - application/json
      parameters:
        - in: header
          name: If-Match
          type: string
          required: true
          description: >
            Optimistic locking is implemented via the `If-Match` header. If the
            ETag header does not match the value of the resource on the server,
            the server rejects the change with a `412 Precondition Failed`
            error.
      responses:
        '204':
          description: Successfully submitted an evaluation report with the provided ID
        '403':
          $ref: '#/responses/PermissionDenied'
        '404':
          $ref: '#/responses/NotFound'
        '412':
          $ref: '#/responses/PreconditionFailed'
        '422':
          $ref: '#/responses/UnprocessableEntity'
        '500':
          $ref: '#/responses/ServerError'
      x-permissions:
        - update.evaluationReport
  /pws-violations:
    get:
      summary: Fetch the possible PWS violations for an evaluation report
      description: Fetch the possible PWS violations for an evaluation report
      operationId: getPWSViolations
      tags:
        - pwsViolations
      produces:
        - application/json
      responses:
        '200':
          description: Successfully retrieved the PWS violations
          schema:
            $ref: '#/definitions/PWSViolations'
        '400':
          $ref: '#/responses/InvalidRequest'
        '403':
          $ref: '#/responses/PermissionDenied'
        '404':
          $ref: '#/responses/NotFound'
        '500':
          $ref: '#/responses/ServerError'
  /report-violations/{reportID}:
    parameters:
      - in: path
        description: the evaluation report ID that has associated violations
        name: reportID
        required: true
        type: string
        format: uuid
    get:
      summary: Fetch the report violations for an evaluation report
      description: Fetch the report violations for an evaluation report
      operationId: getReportViolationsByReportID
      tags:
        - reportViolations
      produces:
        - application/json
      responses:
        '200':
          description: Successfully retrieved the report violations
          schema:
            $ref: '#/definitions/ReportViolations'
        '400':
          $ref: '#/responses/InvalidRequest'
        '403':
          $ref: '#/responses/PermissionDenied'
        '404':
          $ref: '#/responses/NotFound'
        '500':
          $ref: '#/responses/ServerError'
    post:
      summary: Associate violations with an evaluation report
      description: >-
        Associate violations with an evaluation report. This will overwrite any
        existing report-violations associations for the report and replace them
        with the newly provided ones.  An empty array will remove all violation
        associations for a given report.
      operationId: associateReportViolations
      tags:
        - reportViolations
      produces:
        - application/json
      consumes:
        - application/json
      parameters:
        - in: body
          name: body
          schema:
            $ref: '#/definitions/AssociateReportViolations'
      responses:
        '204':
          description: Successfully saved the report violations
        '400':
          $ref: '#/responses/InvalidRequest'
        '403':
          $ref: '#/responses/PermissionDenied'
        '404':
          $ref: '#/responses/NotFound'
        '409':
          $ref: '#/responses/Conflict'
        '422':
          $ref: '#/responses/UnprocessableEntity'
        '500':
          $ref: '#/responses/ServerError'
      x-permissions:
        - create.reportViolation
  /moves/{locator}/payment-requests:
    parameters:
      - description: move code to identify a move for payment requests
        format: string
        in: path
        name: locator
        required: true
        type: string
    get:
      produces:
        - application/json
      parameters: []
      responses:
        '200':
          description: Successfully retrieved all line items for a move task order
          schema:
            $ref: '#/definitions/PaymentRequests'
        '403':
          $ref: '#/responses/PermissionDenied'
        '404':
          $ref: '#/responses/NotFound'
        '422':
          $ref: '#/responses/UnprocessableEntity'
        '500':
          $ref: '#/responses/ServerError'
      tags:
        - paymentRequests
      description: Fetches payment requests for a move
      operationId: getPaymentRequestsForMove
      summary: Fetches payment requests using the move code (locator).
      x-permissions:
        - read.paymentRequest
  /moves/{moveID}/financial-review-flag:
    parameters:
      - description: ID of move to flag
        in: path
        name: moveID
        required: true
        type: string
        format: uuid
    post:
      summary: Flags a move for financial office review
      description: >-
        This sets a flag which indicates that the move should be reviewed by a
        fincancial office. For example, if the origin or destination address of
        a shipment is far from the duty location and may incur excess costs to
        the customer.
      operationId: setFinancialReviewFlag
      tags:
        - move
      consumes:
        - application/json
      produces:
        - application/json
      parameters:
        - in: header
          name: If-Match
          type: string
        - in: body
          name: body
          schema:
            required:
              - flagForReview
            properties:
              remarks:
                description: >-
                  explanation of why the move is being flagged for financial
                  review
                example: this address is way too far away
                type: string
                x-nullable: true
              flagForReview:
                description: >-
                  boolean value representing whether we should flag a move for
                  financial review
                example: false
                type: boolean
      responses:
        '200':
          description: updated Move
          schema:
            $ref: '#/definitions/Move'
        '403':
          $ref: '#/responses/PermissionDenied'
        '404':
          $ref: '#/responses/NotFound'
        '412':
          $ref: '#/responses/PreconditionFailed'
        '422':
          $ref: '#/responses/UnprocessableEntity'
        '500':
          $ref: '#/responses/ServerError'
      x-permissions:
        - update.financialReviewFlag
  /payment-requests/{paymentRequestID}/shipments-payment-sit-balance:
    parameters:
      - description: >-
          payment request ID of the payment request with SIT service items being
          reviewed
        name: paymentRequestID
        type: string
        format: uuid
        in: path
        required: true
    get:
      produces:
        - application/json
      parameters: []
      responses:
        '200':
          description: >-
            Successfully retrieved shipments and their SIT days balance from all
            payment requests on the move
          schema:
            $ref: '#/definitions/ShipmentsPaymentSITBalance'
        '403':
          $ref: '#/responses/PermissionDenied'
        '404':
          $ref: '#/responses/NotFound'
        '422':
          $ref: '#/responses/UnprocessableEntity'
        '500':
          $ref: '#/responses/ServerError'
      tags:
        - paymentRequests
      description: >-
        Returns all shipment payment request SIT usage to support partial SIT
        invoicing
      operationId: getShipmentsPaymentSITBalance
      summary: >-
        Returns all shipment payment request SIT usage to support partial SIT
        invoicing
      x-permissions:
        - read.shipmentsPaymentSITBalance
  /payment-requests/{paymentRequestID}/status:
    patch:
      consumes:
        - application/json
      produces:
        - application/json
      parameters:
        - description: UUID of payment request
          format: uuid
          in: path
          name: paymentRequestID
          required: true
          type: string
        - in: body
          name: body
          required: true
          schema:
            $ref: '#/definitions/UpdatePaymentRequestStatusPayload'
        - in: header
          name: If-Match
          type: string
          required: true
      responses:
        '200':
          description: updated payment request
          schema:
            $ref: '#/definitions/PaymentRequest'
        '400':
          $ref: '#/responses/InvalidRequest'
        '401':
          $ref: '#/responses/PermissionDenied'
        '403':
          $ref: '#/responses/PermissionDenied'
        '404':
          $ref: '#/responses/NotFound'
        '412':
          $ref: '#/responses/PreconditionFailed'
        '422':
          $ref: '#/responses/UnprocessableEntity'
        '500':
          $ref: '#/responses/ServerError'
      tags:
        - paymentRequests
      description: Updates status of a payment request by id
      operationId: updatePaymentRequestStatus
      summary: Updates status of a payment request by id
      x-permissions:
        - update.paymentRequest
  /documents/{documentId}:
    get:
      summary: Returns a document
      description: Returns a document and its uploads
      operationId: getDocument
      tags:
        - ghcDocuments
      parameters:
        - in: path
          name: documentId
          type: string
          format: uuid
          required: true
          description: UUID of the document to return
      responses:
        '200':
          description: the requested document
          schema:
            $ref: '#/definitions/Document'
        '400':
          $ref: '#/responses/InvalidRequest'
        '401':
          $ref: '#/responses/PermissionDenied'
        '403':
          $ref: '#/responses/PermissionDenied'
        '404':
          $ref: '#/responses/NotFound'
        '412':
          $ref: '#/responses/PreconditionFailed'
        '422':
          $ref: '#/responses/UnprocessableEntity'
        '500':
          $ref: '#/responses/ServerError'
  /queues/counseling:
    get:
      produces:
        - application/json
      summary: >-
        Gets queued list of all customer moves needing services counseling by
        GBLOC origin
      description: >
        An office services counselor user will be assigned a transportation
        office that will determine which moves are displayed in their queue
        based on the origin duty location.  GHC moves will show up here onced
        they have reached the NEEDS SERVICE COUNSELING status after submission
        from a customer or created on a customer's behalf.
      operationId: getServicesCounselingQueue
      tags:
        - queues
      parameters:
        - in: query
          name: page
          type: integer
          description: requested page number of paginated move results
        - in: query
          name: perPage
          type: integer
          description: maximum number of moves to show on each page of paginated results
        - in: query
          name: sort
          type: string
          enum:
            - lastName
            - dodID
            - branch
            - locator
            - status
            - requestedMoveDate
            - submittedAt
            - originGBLOC
            - originDutyLocation
            - destinationDutyLocation
            - ppmType
            - closeoutInitiated
            - closeoutLocation
          description: field that results should be sorted by
        - in: query
          name: order
          type: string
          enum:
            - asc
            - desc
          description: direction of sort order if applied
        - in: query
          name: branch
          type: string
          description: filters by the branch of the move's service member
        - in: query
          name: locator
          type: string
          description: filters to match the unique move code locator
        - in: query
          name: lastName
          type: string
          description: filters using a prefix match on the service member's last name
        - in: query
          name: dodID
          type: string
          description: filters to match the unique service member's DoD ID
        - in: query
          name: requestedMoveDate
          type: string
          description: filters the requested pickup date of a shipment on the move
        - in: query
          name: submittedAt
          type: string
          format: date-time
          description: >-
            Start of the submitted at date in the user's local time zone
            converted to UTC
        - in: query
          name: originGBLOC
          type: string
          description: filters the GBLOC of the service member's origin duty location
        - in: query
          name: originDutyLocation
          type: string
          description: filters the name of the origin duty location on the orders
        - in: query
          name: destinationDutyLocation
          type: string
          description: filters the name of the destination duty location on the orders
        - in: query
          name: status
          type: array
          description: filters the status of the move
          uniqueItems: true
          items:
            type: string
            enum:
              - NEEDS SERVICE COUNSELING
              - SERVICE COUNSELING COMPLETED
        - in: query
          name: needsPPMCloseout
          type: boolean
          description: >-
            Only used for Services Counseling queue. If true, show PPM moves
            that are ready for closeout. Otherwise, show all other moves.
        - in: query
          name: ppmType
          type: string
          enum:
            - FULL
            - PARTIAL
          description: filters PPM type
        - in: query
          name: closeoutInitiated
          type: string
          format: date-time
          description: Latest date that closeout was initiated on a PPM on the move
        - in: query
          name: closeoutLocation
          type: string
          description: closeout location
        - in: query
          name: orderType
          type: string
          description: order type
      responses:
        '200':
          description: Successfully returned all moves matching the criteria
          schema:
            $ref: '#/definitions/QueueMovesResult'
        '403':
          $ref: '#/responses/PermissionDenied'
        '500':
          $ref: '#/responses/ServerError'
  /queues/prime-moves:
    get:
      summary: getPrimeMovesQueue
      description: >
        Gets all moves that have been reviewed and approved by the TOO. The
        `since` parameter can be used to filter this

        list down to only the moves that have been updated since the provided
        timestamp. A move will be considered

        updated if the `updatedAt` timestamp on the move or on its orders,
        shipments, service items, or payment

        requests, is later than the provided date and time.


        **WIP**: Include what causes moves to leave this list. Currently, once
        the `availableToPrimeAt` timestamp has

        been set, that move will always appear in this list.
      operationId: listPrimeMoves
      tags:
        - queues
      produces:
        - application/json
      parameters:
        - in: query
          name: since
          type: string
          format: date-time
          description: >-
            Only return moves updated since this time. Formatted like
            "2021-07-23T18:30:47.116Z"
        - in: query
          name: page
          type: integer
          description: requested page of results
        - in: query
          name: perPage
          type: integer
          description: results per page
        - in: query
          name: id
          type: string
        - in: query
          name: moveCode
          type: string
        - in: query
          name: orderType
          type: string
          description: order type
      responses:
        '200':
          description: >-
            Successfully retrieved moves. A successful fetch might still return
            zero moves.
          schema:
            $ref: '#/definitions/ListPrimeMovesResult'
        '403':
          $ref: '#/responses/PermissionDenied'
        '500':
          $ref: '#/responses/ServerError'
  /queues/moves:
    get:
      produces:
        - application/json
      summary: Gets queued list of all customer moves by GBLOC origin
      description: >
        An office TOO user will be assigned a transportation office that will
        determine which moves are displayed in their queue based on the origin
        duty location.  GHC moves will show up here onced they have reached the
        submitted status sent by the customer and have move task orders,
        shipments, and service items to approve.
      operationId: getMovesQueue
      tags:
        - queues
      parameters:
        - in: query
          name: page
          type: integer
          description: requested page of results
        - in: query
          name: perPage
          type: integer
          description: results per page
        - in: query
          name: sort
          type: string
          enum:
            - lastName
            - dodID
            - branch
            - locator
            - status
            - originDutyLocation
            - destinationDutyLocation
            - requestedMoveDate
            - appearedInTooAt
          description: field that results should be sorted by
        - in: query
          name: order
          type: string
          enum:
            - asc
            - desc
          description: direction of sort order if applied
        - in: query
          name: branch
          type: string
        - in: query
          name: locator
          type: string
        - in: query
          name: lastName
          type: string
        - in: query
          name: dodID
          type: string
        - in: query
          name: originDutyLocation
          type: string
        - in: query
          name: destinationDutyLocation
          type: string
        - in: query
          name: appearedInTooAt
          type: string
          format: date-time
        - in: query
          name: requestedMoveDate
          type: string
          description: filters the requested pickup date of a shipment on the move
        - in: query
          name: status
          type: array
          description: Filtering for the status.
          uniqueItems: true
          items:
            type: string
            enum:
              - SUBMITTED
              - APPROVALS REQUESTED
              - APPROVED
        - in: query
          name: orderType
          type: string
          description: order type
      responses:
        '200':
          description: Successfully returned all moves matching the criteria
          schema:
            $ref: '#/definitions/QueueMovesResult'
        '403':
          $ref: '#/responses/PermissionDenied'
        '500':
          $ref: '#/responses/ServerError'
      x-permissions:
        - update.move
        - create.serviceItem
  /queues/payment-requests:
    get:
      produces:
        - application/json
      summary: Gets queued list of all payment requests by GBLOC origin
      description: >
        An office TIO user will be assigned a transportation office that will
        determine which payment requests are displayed in their queue based on
        the origin duty location.
      operationId: getPaymentRequestsQueue
      tags:
        - queues
      parameters:
        - in: query
          name: sort
          type: string
          enum:
            - lastName
            - locator
            - submittedAt
            - branch
            - status
            - dodID
            - age
            - originDutyLocation
          description: field that results should be sorted by
        - in: query
          name: order
          type: string
          enum:
            - asc
            - desc
          description: direction of sort order if applied
        - in: query
          name: page
          type: integer
          description: requested page of results
        - in: query
          name: perPage
          type: integer
          description: number of records to include per page
        - in: query
          name: submittedAt
          type: string
          format: date-time
          description: >-
            Start of the submitted at date in the user's local time zone
            converted to UTC
        - in: query
          name: branch
          type: string
        - in: query
          name: locator
          type: string
        - in: query
          name: lastName
          type: string
        - in: query
          name: dodID
          type: string
        - in: query
          name: destinationDutyLocation
          type: string
        - in: query
          name: originDutyLocation
          type: string
        - in: query
          name: status
          type: array
          description: Filtering for the status.
          uniqueItems: true
          items:
            type: string
            enum:
              - PENDING
              - REVIEWED
              - REVIEWED_AND_ALL_SERVICE_ITEMS_REJECTED
              - PAID
              - DEPRECATED
              - EDI_ERROR
        - in: query
          name: orderType
          type: string
          description: order type
      responses:
        '200':
          description: Successfully returned all moves matching the criteria
          schema:
            $ref: '#/definitions/QueuePaymentRequestsResult'
        '403':
          $ref: '#/responses/PermissionDenied'
        '500':
          $ref: '#/responses/ServerError'
  /moves/search:
    post:
      produces:
        - application/json
      consumes:
        - application/json
      summary: Search moves by locator, DOD ID, or customer name
      description: >
        Search moves by locator, DOD ID, or customer name. Used by QAE and CSR
        users.
      operationId: searchMoves
      tags:
        - move
      parameters:
        - in: body
          name: body
          schema:
            properties:
              page:
                type: integer
                description: requested page of results
              perPage:
                type: integer
              locator:
                description: Move locator
                type: string
                minLength: 6
                maxLength: 6
                x-nullable: true
              dodID:
                description: DOD ID
                type: string
                minLength: 10
                maxLength: 10
                x-nullable: true
              customerName:
                description: Customer Name
                type: string
                minLength: 1
                x-nullable: true
              status:
                type: array
                description: Filtering for the status.
                uniqueItems: true
                items:
                  type: string
                  enum:
                    - DRAFT
                    - SUBMITTED
                    - APPROVALS REQUESTED
                    - APPROVED
                    - NEEDS SERVICE COUNSELING
                    - SERVICE COUNSELING COMPLETED
              originPostalCode:
                type: string
                x-nullable: true
              destinationPostalCode:
                type: string
                x-nullable: true
              branch:
                type: string
                x-nullable: true
              shipmentsCount:
                type: integer
                x-nullable: true
              pickupDate:
                type: string
                format: date-time
                x-nullable: true
              deliveryDate:
                type: string
                format: date-time
                x-nullable: true
              sort:
                type: string
                x-nullable: true
                enum:
                  - customerName
                  - dodID
                  - branch
                  - locator
                  - status
                  - originPostalCode
                  - destinationPostalCode
                  - shipmentsCount
              order:
                type: string
                x-nullable: true
                enum:
                  - asc
                  - desc
          description: field that results should be sorted by
      responses:
        '200':
          description: Successfully returned all moves matching the criteria
          schema:
            $ref: '#/definitions/SearchMovesResult'
        '403':
          $ref: '#/responses/PermissionDenied'
        '500':
          $ref: '#/responses/ServerError'
  /tac/valid:
    get:
      summary: Validation of a TAC value
      description: Returns a boolean based on whether a tac value is valid or not
      operationId: tacValidation
      tags:
        - tac
        - order
      parameters:
        - in: query
          name: tac
          type: string
          required: true
          description: The tac value to validate
      responses:
        '200':
          description: Successfully retrieved validation status
          schema:
            $ref: '#/definitions/TacValid'
        '400':
          $ref: '#/responses/InvalidRequest'
        '401':
          $ref: '#/responses/PermissionDenied'
        '403':
          $ref: '#/responses/PermissionDenied'
        '404':
          $ref: '#/responses/NotFound'
        '500':
          $ref: '#/responses/ServerError'
  /transportation-offices:
    get:
      produces:
        - application/json
      summary: Returns the transportation offices matching the search query
      description: Returns the transportation offices matching the search query
      operationId: getTransportationOffices
      tags:
        - transportationOffice
      parameters:
        - in: query
          name: search
          type: string
          required: true
          minLength: 2
          description: Search string for transportation offices
      responses:
        '200':
          description: Successfully retrieved transportation offices
          schema:
            $ref: '#/definitions/TransportationOffices'
        '400':
          $ref: '#/responses/InvalidRequest'
        '401':
          $ref: '#/responses/PermissionDenied'
        '403':
          $ref: '#/responses/PermissionDenied'
        '404':
          $ref: '#/responses/NotFound'
        '500':
          $ref: '#/responses/ServerError'
  /open/transportation-offices:
    get:
      produces:
        - application/json
      summary: Returns the transportation offices matching the search query
      description: >-
        This endpoint is publicly accessible as it is utilized to access
        transportation office information without having an office
        account.Returns the transportation offices matching the search query.
      operationId: getTransportationOfficesOpen
      tags:
        - transportationOffice
      parameters:
        - in: query
          name: search
          type: string
          required: true
          minLength: 2
          description: Search string for transportation offices
      responses:
        '200':
          description: Successfully retrieved transportation offices
          schema:
            $ref: '#/definitions/TransportationOffices'
        '400':
          $ref: '#/responses/InvalidRequest'
        '401':
          $ref: '#/responses/PermissionDenied'
        '403':
          $ref: '#/responses/PermissionDenied'
        '404':
          $ref: '#/responses/NotFound'
        '500':
          $ref: '#/responses/ServerError'
  /uploads:
    post:
      summary: Create a new upload
      description: >-
        Uploads represent a single digital file, such as a JPEG or PDF.
        Currently, office application uploads are only for Services Counselors
        to upload files for orders, but this may be expanded in the future.
      operationId: createUpload
      tags:
        - uploads
      consumes:
        - multipart/form-data
      produces:
        - application/json
      parameters:
        - in: query
          name: documentId
          type: string
          format: uuid
          required: false
          description: UUID of the document to add an upload to
        - in: formData
          name: file
          type: file
          description: The file to upload.
          required: true
      responses:
        '201':
          description: created upload
          schema:
            $ref: '#/definitions/Upload'
        '400':
          description: invalid request
        '403':
          description: not authorized
        '404':
          description: not found
        '413':
          description: payload is too large
        '500':
          description: server error
definitions:
  ClientError:
    type: object
    properties:
      title:
        type: string
      detail:
        type: string
      instance:
        type: string
        format: uuid
    required:
      - title
      - detail
      - instance
  ValidationError:
    allOf:
      - $ref: '#/definitions/ClientError'
      - type: object
    properties:
      invalid_fields:
        type: object
        additionalProperties:
          type: string
    required:
      - invalid_fields
  BackupContact:
    type: object
    properties:
      name:
        type: string
      email:
        type: string
        format: x-email
        example: backupContact@mail.com
      phone:
        type: string
        format: telephone
        pattern: ^[2-9]\d{2}-\d{3}-\d{4}$
    required:
      - name
      - email
      - phone
  Contractor:
    properties:
      contractNumber:
        type: string
      id:
        format: uuid
        type: string
      name:
        type: string
      type:
        type: string
  Role:
    type: object
    properties:
      id:
        type: string
        format: uuid
        example: c56a4180-65aa-42ec-a945-5fd21dec0538
      roleType:
        type: string
        example: customer
      roleName:
        type: string
        example: Transportation Ordering Officer
      createdAt:
        type: string
        format: date-time
        readOnly: true
      updatedAt:
        type: string
        format: date-time
        readOnly: true
    required:
      - id
      - roleType
      - roleName
      - createdAt
      - updatedAt
  OfficeUser:
    type: object
    properties:
      id:
        type: string
        format: uuid
        example: c56a4180-65aa-42ec-a945-5fd21dec0538
      userId:
        type: string
        format: uuid
      firstName:
        type: string
      middleInitials:
        type: string
      lastName:
        type: string
      email:
        type: string
        format: x-email
        pattern: ^[a-zA-Z0-9._%+-]+@[a-zA-Z0-9.-]+\.[a-zA-Z]{2,}$
      telephone:
        type: string
        format: telephone
        pattern: ^[2-9]\d{2}-\d{3}-\d{4}$
      transportationOfficeId:
        type: string
        format: uuid
      active:
        type: boolean
      roles:
        type: array
        items:
          $ref: '#/definitions/Role'
      edipi:
        type: string
      otherUniqueId:
        type: string
      rejectionReason:
        type: string
      status:
        type: string
        enum:
          - APPROVED
          - REQUESTED
          - REJECTED
      createdAt:
        type: string
        format: date-time
        readOnly: true
      updatedAt:
        type: string
        format: date-time
        readOnly: true
    required:
      - id
      - firstName
      - middleInitials
      - lastName
      - email
      - telephone
      - transportationOfficeId
      - active
      - roles
      - edipi
      - otherUniqueId
      - rejectionReason
      - status
      - createdAt
      - updatedAt
  OfficeUserCreate:
    type: object
    properties:
      email:
        type: string
        example: user@userdomain.com
        title: Email
        x-nullable: false
      edipi:
        type: string
        example: '1234567890'
        maxLength: 10
        title: EDIPI
        x-nullable: true
      otherUniqueId:
        type: string
        title: Office user identifier when EDIPI is not available
        x-nullable: true
      firstName:
        type: string
        title: First Name
        x-nullable: false
      middleInitials:
        type: string
        example: L.
        x-nullable: true
        title: Middle Initials
      lastName:
        type: string
        title: Last Name
        x-nullable: false
      telephone:
        type: string
        format: telephone
        pattern: ^[2-9]\d{2}-\d{3}-\d{4}$
        example: 212-555-5555
        x-nullable: false
      transportationOfficeId:
        type: string
        format: uuid
        example: c56a4180-65aa-42ec-a945-5fd21dec0538
        x-nullable: false
      roles:
        type: array
        items:
          $ref: '#/definitions/OfficeUserRole'
        x-nullable: false
    required:
      - firstName
      - lastName
      - email
      - telephone
      - transportationOfficeId
      - roles
  OfficeUserRole:
    type: object
    properties:
      name:
        type: string
        example: Transportation Ordering Officer
        x-nullable: true
        title: name
      roleType:
        type: string
        example: transportation_ordering_officer
        x-nullable: true
        title: roleType
  Customer:
    type: object
    properties:
      agency:
        type: string
        title: Agency customer is affilated with
      first_name:
        type: string
        example: John
      last_name:
        type: string
        example: Doe
      phone:
        type: string
        format: telephone
        pattern: ^[2-9]\d{2}-\d{3}-\d{4}$
        x-nullable: true
      email:
        type: string
        format: x-email
        pattern: ^[a-zA-Z0-9._%+-]+@[a-zA-Z0-9.-]+\.[a-zA-Z]{2,}$
        x-nullable: true
      suffix:
        type: string
        example: Jr.
        x-nullable: true
      middle_name:
        type: string
        example: David
        x-nullable: true
      current_address:
        $ref: '#/definitions/Address'
      backup_contact:
        $ref: '#/definitions/BackupContact'
      id:
        type: string
        format: uuid
        example: c56a4180-65aa-42ec-a945-5fd21dec0538
      dodID:
        type: string
      userID:
        type: string
        format: uuid
        example: c56a4180-65aa-42ec-a945-5fd21dec0538
      eTag:
        type: string
      phoneIsPreferred:
        type: boolean
      emailIsPreferred:
        type: boolean
      secondaryTelephone:
        type: string
        format: telephone
        pattern: ^[2-9]\d{2}-\d{3}-\d{4}$|^$
        x-nullable: true
      backupAddress:
        $ref: '#/definitions/Address'
      cacValidated:
        type: boolean
  CreatedCustomer:
    type: object
    properties:
      affiliation:
        type: string
        title: Branch of service customer is affilated with
      firstName:
        type: string
        example: John
      lastName:
        type: string
        example: Doe
      telephone:
        type: string
        format: telephone
        pattern: ^[2-9]\d{2}-\d{3}-\d{4}$
        x-nullable: true
      personalEmail:
        type: string
        format: x-email
        pattern: ^[a-zA-Z0-9._%+-]+@[a-zA-Z0-9.-]+\.[a-zA-Z]{2,}$
      suffix:
        type: string
        example: Jr.
        x-nullable: true
      middleName:
        type: string
        example: David
        x-nullable: true
      residentialAddress:
        $ref: '#/definitions/Address'
      backupContact:
        $ref: '#/definitions/BackupContact'
      id:
        type: string
        format: uuid
        example: c56a4180-65aa-42ec-a945-5fd21dec0538
      edipi:
        type: string
        x-nullable: true
      userID:
        type: string
        format: uuid
        example: c56a4180-65aa-42ec-a945-5fd21dec0538
      oktaID:
        type: string
      oktaEmail:
        type: string
      phoneIsPreferred:
        type: boolean
      emailIsPreferred:
        type: boolean
      secondaryTelephone:
        type: string
        format: telephone
        pattern: ^[2-9]\d{2}-\d{3}-\d{4}$
        x-nullable: true
      backupAddress:
        $ref: '#/definitions/Address'
      cacValidated:
        type: boolean
  UpdateCustomerPayload:
    type: object
    properties:
      first_name:
        type: string
        example: John
      last_name:
        type: string
        example: Doe
      phone:
        type: string
        format: telephone
        pattern: ^[2-9]\d{2}-\d{3}-\d{4}$
        x-nullable: true
      email:
        type: string
        format: x-email
        pattern: ^[a-zA-Z0-9._%+-]+@[a-zA-Z0-9.-]+\.[a-zA-Z]{2,}$
        x-nullable: true
      suffix:
        type: string
        example: Jr.
        x-nullable: true
      middle_name:
        type: string
        example: David
        x-nullable: true
      current_address:
        allOf:
          - $ref: '#/definitions/Address'
      backup_contact:
        $ref: '#/definitions/BackupContact'
      phoneIsPreferred:
        type: boolean
      emailIsPreferred:
        type: boolean
      secondaryTelephone:
        type: string
        format: telephone
        pattern: ^[2-9]\d{2}-\d{3}-\d{4}$|^$
        x-nullable: true
      backupAddress:
        allOf:
          - $ref: '#/definitions/Address'
      cac_validated:
        type: boolean
  CreateCustomerPayload:
    type: object
    properties:
      affiliation:
        $ref: '#/definitions/Affiliation'
      edipi:
        type: string
        example: John
        x-nullable: true
      firstName:
        type: string
        example: John
      middleName:
        type: string
        example: David
        x-nullable: true
      lastName:
        type: string
        example: Doe
      suffix:
        type: string
        example: Jr.
        x-nullable: true
      telephone:
        type: string
        format: telephone
        pattern: ^[2-9]\d{2}-\d{3}-\d{4}$
        x-nullable: true
      secondaryTelephone:
        type: string
        format: telephone
        pattern: ^[2-9]\d{2}-\d{3}-\d{4}$
        x-nullable: true
      personalEmail:
        type: string
        format: x-email
        example: personalEmail@email.com
        pattern: ^[a-zA-Z0-9._%+-]+@[a-zA-Z0-9.-]+\.[a-zA-Z]{2,}$
      phoneIsPreferred:
        type: boolean
      emailIsPreferred:
        type: boolean
      residentialAddress:
        allOf:
          - $ref: '#/definitions/Address'
      backupContact:
        $ref: '#/definitions/BackupContact'
      backupMailingAddress:
        allOf:
          - $ref: '#/definitions/Address'
      createOktaAccount:
        type: boolean
<<<<<<< HEAD
  SearchCustomersResult:
    type: object
    properties:
      page:
        type: integer
      perPage:
        type: integer
      totalCount:
        type: integer
      searchCustomers:
        $ref: '#/definitions/SearchCustomers'
  SearchCustomers:
    type: array
    items:
      $ref: '#/definitions/SearchCustomer'
  SearchCustomer:
    type: object
    properties:
      id:
        type: string
        format: uuid
      firstName:
        type: string
        example: John
        x-nullable: true
      lastName:
        type: string
        example: Doe
        x-nullable: true
      dodID:
        type: string
        example: 1234567890
        x-nullable: true
      branch:
        type: string
      telephone:
        type: string
        format: telephone
        pattern: ^[2-9]\d{2}-\d{3}-\d{4}$
        x-nullable: true
      personalEmail:
        type: string
        format: x-email
        example: personalEmail@email.com
        pattern: ^[a-zA-Z0-9._%+-]+@[a-zA-Z0-9.-]+\.[a-zA-Z]{2,}$
=======
      cacUser:
        type: boolean
>>>>>>> eae5bdfd
  Entitlements:
    properties:
      id:
        example: 571008b1-b0de-454d-b843-d71be9f02c04
        format: uuid
        type: string
      authorizedWeight:
        example: 2000
        type: integer
        x-formatting: weight
        x-nullable: true
      dependentsAuthorized:
        example: true
        type: boolean
        x-nullable: true
      gunSafe:
        type: boolean
        example: false
      nonTemporaryStorage:
        example: false
        type: boolean
        x-nullable: true
      privatelyOwnedVehicle:
        example: false
        type: boolean
        x-nullable: true
      proGearWeight:
        example: 2000
        type: integer
        x-formatting: weight
      proGearWeightSpouse:
        example: 500
        type: integer
        x-formatting: weight
      storageInTransit:
        example: 90
        type: integer
        x-nullable: true
      totalWeight:
        example: 500
        type: integer
        x-formatting: weight
      totalDependents:
        example: 2
        type: integer
      requiredMedicalEquipmentWeight:
        example: 500
        type: integer
        x-formatting: weight
      organizationalClothingAndIndividualEquipment:
        example: true
        type: boolean
      eTag:
        type: string
    type: object
  Error:
    properties:
      message:
        type: string
    required:
      - message
    type: object
  Grade:
    type: string
    x-nullable: true
    title: grade
    enum:
      - E_1
      - E_2
      - E_3
      - E_4
      - E_5
      - E_6
      - E_7
      - E_8
      - E_9
      - E_9_SPECIAL_SENIOR_ENLISTED
      - O_1_ACADEMY_GRADUATE
      - O_2
      - O_3
      - O_4
      - O_5
      - O_6
      - O_7
      - O_8
      - O_9
      - O_10
      - W_1
      - W_2
      - W_3
      - W_4
      - W_5
      - AVIATION_CADET
      - CIVILIAN_EMPLOYEE
      - ACADEMY_CADET
      - MIDSHIPMAN
    x-display-value:
      E_1: E-1
      E_2: E-2
      E_3: E-3
      E_4: E-4
      E_5: E-5
      E_6: E-6
      E_7: E-7
      E_8: E-8
      E_9: E-9
      E_9_SPECIAL_SENIOR_ENLISTED: E-9 (Special Senior Enlisted)
      O_1_ACADEMY_GRADUATE: O-1 or Service Academy Graduate
      O_2: O-2
      O_3: O-3
      O_4: O-4
      O_5: O-5
      O_6: O-6
      O_7: O-7
      O_8: O-8
      O_9: O-9
      O_10: O-10
      W_1: W-1
      W_2: W-2
      W_3: W-3
      W_4: W-4
      W_5: W-5
      AVIATION_CADET: Aviation Cadet
      CIVILIAN_EMPLOYEE: Civilian Employee
      ACADEMY_CADET: Service Academy Cadet
      MIDSHIPMAN: Midshipman
  Move:
    properties:
      id:
        example: 1f2270c7-7166-40ae-981e-b200ebdf3054
        format: uuid
        type: string
      serviceCounselingCompletedAt:
        format: date-time
        type: string
        x-nullable: true
      availableToPrimeAt:
        format: date-time
        type: string
        x-nullable: true
      billableWeightsReviewedAt:
        format: date-time
        type: string
        x-nullable: true
      contractorId:
        type: string
        format: uuid
        x-nullable: true
      contractor:
        $ref: '#/definitions/Contractor'
      locator:
        type: string
        example: 1K43AR
      ordersId:
        type: string
        format: uuid
        example: c56a4180-65aa-42ec-a945-5fd21dec0538
      orders:
        $ref: '#/definitions/Order'
      referenceId:
        example: 1001-3456
        type: string
        x-nullable: true
      status:
        $ref: '#/definitions/MoveStatus'
      excess_weight_qualified_at:
        type: string
        format: date-time
        description: >-
          Timestamp of when the estimated shipment weights of the move reached
          90% of the weight allowance
        x-nullable: true
      excess_weight_acknowledged_at:
        type: string
        format: date-time
        description: >-
          Timestamp of when the TOO acknowledged the excess weight risk by
          either dismissing the alert or updating the max billable weight
        x-nullable: true
      tioRemarks:
        type: string
        example: approved additional weight
        x-nullable: true
      financialReviewFlag:
        type: boolean
        example: false
        description: >-
          This flag is set by office users if a move should be reviewed by a
          Financial Office
        x-nullable: false
        readOnly: true
      financialReviewRemarks:
        type: string
        example: Destination address is too far from duty location
        x-nullable: true
        readOnly: true
      closeoutOffice:
        $ref: '#/definitions/TransportationOffice'
      closeoutOfficeId:
        type: string
        format: uuid
        description: >-
          The transportation office that will handle reviewing PPM Closeout
          documentation for Army and Air Force service members
        x-nullable: true
      approvalsRequestedAt:
        type: string
        format: date-time
        description: >-
          The time at which a move is sent back to the TOO becuase the prime
          added a new service item for approval
        x-nullable: true
      createdAt:
        type: string
        format: date-time
      submittedAt:
        type: string
        format: date-time
        x-nullable: true
      updatedAt:
        type: string
        format: date-time
      eTag:
        type: string
      shipmentGBLOC:
        $ref: '#/definitions/GBLOC'
  MoveHistory:
    properties:
      id:
        description: move ID
        example: 1f2270c7-7166-40ae-981e-b200ebdf3054
        format: uuid
        type: string
      historyRecords:
        description: A list of MoveAuditHistory's connected to the move.
        $ref: '#/definitions/MoveAuditHistories'
      locator:
        description: move locator
        type: string
        example: 1K43AR
      referenceId:
        description: move referenceID
        example: 1001-3456
        type: string
        x-nullable: true
  MoveHistoryResult:
    type: object
    properties:
      page:
        type: integer
      perPage:
        type: integer
      totalCount:
        type: integer
      id:
        description: move ID
        example: 1f2270c7-7166-40ae-981e-b200ebdf3054
        format: uuid
        type: string
      historyRecords:
        description: A list of MoveAuditHistory's connected to the move.
        $ref: '#/definitions/MoveAuditHistories'
      locator:
        description: move locator
        type: string
        example: 1K43AR
      referenceId:
        description: move referenceID
        example: 1001-3456
        type: string
        x-nullable: true
  MoveAuditHistories:
    type: array
    items:
      $ref: '#/definitions/MoveAuditHistory'
  MoveAuditHistory:
    properties:
      id:
        description: id from audity_history table
        example: 1f2270c7-7166-40ae-981e-b200ebdf3054
        format: uuid
        type: string
      schemaName:
        description: Database schema audited table for this event is in
        type: string
      tableName:
        description: name of database table that was changed
        type: string
      relId:
        description: relation OID. Table OID (object identifier). Changes with drop/create.
        type: integer
      objectId:
        description: id column for the tableName where the data was changed
        example: 1f2270c7-7166-40ae-981e-b200ebdf3054
        format: uuid
        type: string
        x-nullable: true
      sessionUserId:
        example: 1f2270c7-7166-40ae-981e-b200ebdf3054
        format: uuid
        type: string
        x-nullable: true
      sessionUserFirstName:
        example: foo
        type: string
        x-nullable: true
      sessionUserLastName:
        example: bar
        type: string
        x-nullable: true
      sessionUserEmail:
        example: foobar@example.com
        type: string
        x-nullable: true
      sessionUserTelephone:
        format: telephone
        type: string
        pattern: ^[2-9]\d{2}-\d{3}-\d{4}$
        x-nullable: true
      context:
        type: array
        items:
          type: object
          additionalProperties:
            type: string
        x-nullable: true
      contextId:
        description: id column for the context table the record belongs to
        example: 1f2270c7-7166-40ae-981e-b200ebdf3054
        type: string
        x-nullable: true
      eventName:
        description: API endpoint name that was called to make the change
        type: string
        x-nullable: true
      actionTstampTx:
        description: Transaction start timestamp for tx in which audited event occurred
        type: string
        format: date-time
      actionTstampStm:
        description: Statement start timestamp for tx in which audited event occurred
        type: string
        format: date-time
      actionTstampClk:
        description: Wall clock time at which audited event's trigger call occurred
        type: string
        format: date-time
      transactionId:
        description: >-
          Identifier of transaction that made the change. May wrap, but unique
          paired with action_tstamp_tx.
        type: integer
        x-nullable: true
      action:
        description: Action type; I = insert, D = delete, U = update, T = truncate
        type: string
      oldValues:
        description: >-
          A list of (old/previous) MoveAuditHistoryItem's for a record before
          the change.
        type: object
        additionalProperties: true
        x-nullable: true
      changedValues:
        description: >-
          A list of (changed/updated) MoveAuditHistoryItem's for a record after
          the change.
        type: object
        additionalProperties: true
        x-nullable: true
      statementOnly:
        description: >-
          true if audit event is from an FOR EACH STATEMENT trigger, false for
          FOR EACH ROW'
        type: boolean
        example: false
  MoveAuditHistoryItems:
    type: array
    items:
      $ref: '#/definitions/MoveAuditHistoryItem'
  MoveAuditHistoryItem:
    properties:
      columnName:
        type: string
      columnValue:
        type: string
  MoveStatus:
    type: string
    enum:
      - DRAFT
      - NEEDS SERVICE COUNSELING
      - SERVICE COUNSELING COMPLETED
      - SUBMITTED
      - APPROVALS REQUESTED
      - APPROVED
      - CANCELED
  DeptIndicator:
    type: string
    title: Dept. indicator
    x-nullable: true
    enum:
      - NAVY_AND_MARINES
      - ARMY
      - ARMY_CORPS_OF_ENGINEERS
      - AIR_AND_SPACE_FORCE
      - COAST_GUARD
      - OFFICE_OF_SECRETARY_OF_DEFENSE
    x-display-value:
      NAVY_AND_MARINES: 17 Navy and Marine Corps
      ARMY: 21 Army
      ARMY_CORPS_OF_ENGINEERS: 96 Army Corps of Engineers
      AIR_AND_SPACE_FORCE: 57 Air Force and Space Force
      COAST_GUARD: 70 Coast Guard
      OFFICE_OF_SECRETARY_OF_DEFENSE: 97 Office of the Secretary of Defense
  OrdersTypeDetail:
    type: string
    title: Orders type detail
    x-nullable: true
    enum:
      - HHG_PERMITTED
      - PCS_TDY
      - HHG_RESTRICTED_PROHIBITED
      - HHG_RESTRICTED_AREA
      - INSTRUCTION_20_WEEKS
      - HHG_PROHIBITED_20_WEEKS
      - DELAYED_APPROVAL
    x-display-value:
      HHG_PERMITTED: Shipment of HHG Permitted
      PCS_TDY: PCS with TDY Enroute
      HHG_RESTRICTED_PROHIBITED: Shipment of HHG Restricted or Prohibited
      HHG_RESTRICTED_AREA: HHG Restricted Area-HHG Prohibited
      INSTRUCTION_20_WEEKS: Course of Instruction 20 Weeks or More
      HHG_PROHIBITED_20_WEEKS: Shipment of HHG Prohibited but Authorized within 20 weeks
      DELAYED_APPROVAL: Delayed Approval 20 Weeks or More
  Order:
    properties:
      id:
        example: 1f2270c7-7166-40ae-981e-b200ebdf3054
        format: uuid
        type: string
      customerID:
        example: c56a4180-65aa-42ec-a945-5fd21dec0538
        format: uuid
        type: string
      customer:
        $ref: '#/definitions/Customer'
      moveCode:
        type: string
        example: H2XFJF
      first_name:
        type: string
        example: John
        readOnly: true
      last_name:
        type: string
        example: Doe
        readOnly: true
      grade:
        $ref: '#/definitions/Grade'
      agency:
        $ref: '#/definitions/Affiliation'
      entitlement:
        $ref: '#/definitions/Entitlements'
      destinationDutyLocation:
        $ref: '#/definitions/DutyLocation'
      originDutyLocation:
        $ref: '#/definitions/DutyLocation'
      originDutyLocationGBLOC:
        $ref: '#/definitions/GBLOC'
      moveTaskOrderID:
        example: c56a4180-65aa-42ec-a945-5fd21dec0538
        format: uuid
        type: string
      uploaded_order_id:
        example: c56a4180-65aa-42ec-a945-5fd21dec0538
        format: uuid
        type: string
      uploadedAmendedOrderID:
        example: c56a4180-65aa-42ec-a945-5fd21dec0538
        format: uuid
        type: string
        x-nullable: true
      amendedOrdersAcknowledgedAt:
        type: string
        format: date-time
        x-nullable: true
      order_number:
        type: string
        x-nullable: true
        example: 030-00362
      order_type:
        $ref: '#/definitions/OrdersType'
      order_type_detail:
        $ref: '#/definitions/OrdersTypeDetail'
        x-nullable: true
      date_issued:
        type: string
        format: date
        example: '2020-01-01'
      report_by_date:
        type: string
        format: date
        example: '2020-01-01'
      department_indicator:
        $ref: '#/definitions/DeptIndicator'
        x-nullable: true
      tac:
        type: string
        title: TAC
        example: F8J1
        x-nullable: true
      sac:
        type: string
        title: SAC
        example: N002214CSW32Y9
        x-nullable: true
      ntsTac:
        type: string
        title: NTS TAC
        example: F8J1
        x-nullable: true
      ntsSac:
        type: string
        title: NTS SAC
        example: N002214CSW32Y9
        x-nullable: true
      has_dependents:
        type: boolean
        example: false
        title: Are dependents included in your orders?
      spouse_has_pro_gear:
        type: boolean
        example: false
        title: >-
          Do you have a spouse who will need to move items related to their
          occupation (also known as spouse pro-gear)?
      supplyAndServicesCostEstimate:
        type: string
      packingAndShippingInstructions:
        type: string
      methodOfPayment:
        type: string
      naics:
        type: string
      eTag:
        type: string
    type: object
  OrderBody:
    type: object
    properties:
      id:
        type: string
        format: uuid
  CreateOrders:
    type: object
    properties:
      serviceMemberId:
        type: string
        format: uuid
        example: c56a4180-65aa-42ec-a945-5fd21dec0538
      issueDate:
        type: string
        description: The date and time that these orders were cut.
        format: date
        title: Orders date
      reportByDate:
        type: string
        description: Report By Date
        format: date
        title: Report-by date
      ordersType:
        $ref: '#/definitions/OrdersType'
      ordersTypeDetail:
        $ref: '#/definitions/OrdersTypeDetail'
      hasDependents:
        type: boolean
        title: Are dependents included in your orders?
      spouseHasProGear:
        type: boolean
        title: >-
          Do you have a spouse who will need to move items related to their
          occupation (also known as spouse pro-gear)?
      newDutyLocationId:
        type: string
        format: uuid
        example: c56a4180-65aa-42ec-a945-5fd21dec0538
      ordersNumber:
        type: string
        title: Orders Number
        x-nullable: true
        example: 030-00362
      tac:
        type: string
        title: TAC
        example: F8J1
        x-nullable: true
      sac:
        type: string
        title: SAC
        example: N002214CSW32Y9
        x-nullable: true
      departmentIndicator:
        $ref: '#/definitions/DeptIndicator'
      grade:
        $ref: '#/definitions/Grade'
      originDutyLocationId:
        type: string
        format: uuid
        example: c56a4180-65aa-42ec-a945-5fd21dec0538
    required:
      - serviceMemberId
      - issueDate
      - reportByDate
      - ordersType
      - hasDependents
      - spouseHasProGear
      - newDutyLocationId
  CounselingUpdateOrderPayload:
    type: object
    properties:
      issueDate:
        type: string
        description: The date and time that these orders were cut.
        format: date
        example: '2018-04-26'
        title: Orders date
      reportByDate:
        type: string
        description: Report By Date
        format: date
        example: '2018-04-26'
        title: Report-by date
      ordersType:
        $ref: '#/definitions/OrdersType'
      ordersTypeDetail:
        $ref: '#/definitions/OrdersTypeDetail'
      ordersNumber:
        type: string
        title: Orders Number
        x-nullable: true
        example: 030-00362
      departmentIndicator:
        $ref: '#/definitions/DeptIndicator'
        x-nullable: true
      originDutyLocationId:
        type: string
        format: uuid
        example: c56a4180-65aa-42ec-a945-5fd21dec0538
      newDutyLocationId:
        type: string
        format: uuid
        example: c56a4180-65aa-42ec-a945-5fd21dec0538
      tac:
        type: string
        title: HHG TAC
        minLength: 4
        maxLength: 4
        example: F8J1
        x-nullable: true
      sac:
        title: HHG SAC
        example: N002214CSW32Y9
        $ref: '#/definitions/NullableString'
      ntsTac:
        title: NTS TAC
        minLength: 4
        maxLength: 4
        example: F8J1
        $ref: '#/definitions/NullableString'
      ntsSac:
        title: NTS SAC
        example: N002214CSW32Y9
        $ref: '#/definitions/NullableString'
      grade:
        $ref: '#/definitions/Grade'
    required:
      - issueDate
      - reportByDate
      - ordersType
      - originDutyLocationId
      - newDutyLocationId
  UpdateOrderPayload:
    type: object
    properties:
      issueDate:
        type: string
        description: The date and time that these orders were cut.
        format: date
        example: '2018-04-26'
        title: Orders date
      reportByDate:
        type: string
        description: Report By Date
        format: date
        example: '2018-04-26'
        title: Report-by date
      ordersType:
        $ref: '#/definitions/OrdersType'
      ordersTypeDetail:
        $ref: '#/definitions/OrdersTypeDetail'
      originDutyLocationId:
        type: string
        format: uuid
        example: c56a4180-65aa-42ec-a945-5fd21dec0538
      newDutyLocationId:
        type: string
        format: uuid
        example: c56a4180-65aa-42ec-a945-5fd21dec0538
      ordersNumber:
        type: string
        title: Orders Number
        x-nullable: true
        example: 030-00362
      tac:
        type: string
        title: HHG TAC
        minLength: 4
        maxLength: 4
        example: F8J1
        x-nullable: true
      sac:
        title: HHG SAC
        example: N002214CSW32Y9
        $ref: '#/definitions/NullableString'
      ntsTac:
        title: NTS TAC
        minLength: 4
        maxLength: 4
        example: F8J1
        $ref: '#/definitions/NullableString'
      ntsSac:
        title: NTS SAC
        example: N002214CSW32Y9
        $ref: '#/definitions/NullableString'
      departmentIndicator:
        $ref: '#/definitions/DeptIndicator'
        x-nullable: true
      ordersAcknowledgement:
        description: >-
          Confirmation that the new amended orders were reviewed after
          previously approving the original orders
        type: boolean
        x-nullable: true
      grade:
        $ref: '#/definitions/Grade'
    required:
      - issueDate
      - reportByDate
      - ordersType
      - newDutyLocationId
      - originDutyLocationId
  UpdateAllowancePayload:
    type: object
    properties:
      grade:
        $ref: '#/definitions/Grade'
      dependentsAuthorized:
        type: boolean
        x-nullable: true
      agency:
        $ref: '#/definitions/Affiliation'
      proGearWeight:
        description: unit is in lbs
        example: 2000
        type: integer
        minimum: 0
        maximum: 2000
        x-formatting: weight
        x-nullable: true
      proGearWeightSpouse:
        description: unit is in lbs
        example: 500
        type: integer
        minimum: 0
        maximum: 500
        x-formatting: weight
        x-nullable: true
      requiredMedicalEquipmentWeight:
        description: unit is in lbs
        example: 2000
        type: integer
        minimum: 0
        x-formatting: weight
      organizationalClothingAndIndividualEquipment:
        description: only for Army
        type: boolean
        x-nullable: true
      storageInTransit:
        description: >-
          the number of storage in transit days that the customer is entitled to
          for a given shipment on their move
        type: integer
        minimum: 0
      gunSafe:
        description: >-
          True if user is entitled to move a gun safe (up to 500 lbs) as part of
          their move without it being charged against their weight allowance.
        type: boolean
        x-nullable: true
  UpdateBillableWeightPayload:
    type: object
    properties:
      authorizedWeight:
        description: unit is in lbs
        example: 2000
        minimum: 1
        type: integer
        x-formatting: weight
        x-nullable: true
  UpdateMaxBillableWeightAsTIOPayload:
    type: object
    properties:
      authorizedWeight:
        description: unit is in lbs
        example: 2000
        minimum: 1
        type: integer
        x-formatting: weight
        x-nullable: true
      tioRemarks:
        description: TIO remarks for updating the max billable weight
        example: Increasing max billable weight
        type: string
        minLength: 1
        x-nullable: true
    required:
      - authorizedWeight
      - tioRemarks
  CounselingUpdateAllowancePayload:
    type: object
    properties:
      grade:
        $ref: '#/definitions/Grade'
      dependentsAuthorized:
        type: boolean
        x-nullable: true
      agency:
        $ref: '#/definitions/Affiliation'
      proGearWeight:
        minimum: 0
        maximum: 2000
        description: unit is in lbs
        example: 2000
        type: integer
        x-formatting: weight
        x-nullable: true
      proGearWeightSpouse:
        minimum: 0
        maximum: 500
        description: unit is in lbs
        example: 2000
        type: integer
        x-formatting: weight
        x-nullable: true
      requiredMedicalEquipmentWeight:
        minimum: 0
        description: unit is in lbs
        example: 2000
        type: integer
        x-formatting: weight
      organizationalClothingAndIndividualEquipment:
        description: only for Army
        type: boolean
        x-nullable: true
      storageInTransit:
        description: >-
          the number of storage in transit days that the customer is entitled to
          for a given shipment on their move
        type: integer
        minimum: 0
      gunSafe:
        description: >-
          True if user is entitled to move a gun safe (up to 500 lbs) as part of
          their move without it being charged against their weight allowance.
        type: boolean
        x-nullable: true
  MoveTaskOrder:
    description: The Move (MoveTaskOrder)
    properties:
      id:
        example: 1f2270c7-7166-40ae-981e-b200ebdf3054
        format: uuid
        type: string
      createdAt:
        format: date-time
        type: string
      orderID:
        example: c56a4180-65aa-42ec-a945-5fd21dec0538
        format: uuid
        type: string
      locator:
        type: string
        example: 1K43AR
      referenceId:
        example: 1001-3456
        type: string
      serviceCounselingCompletedAt:
        format: date-time
        type: string
        x-nullable: true
      availableToPrimeAt:
        format: date-time
        type: string
        x-nullable: true
      updatedAt:
        format: date-time
        type: string
      destinationAddress:
        $ref: '#/definitions/Address'
      pickupAddress:
        $ref: '#/definitions/Address'
      destinationDutyLocation:
        example: 1f2270c7-7166-40ae-981e-b200ebdf3054
        format: uuid
        type: string
      originDutyLocation:
        example: 1f2270c7-7166-40ae-981e-b200ebdf3054
        format: uuid
        type: string
      entitlements:
        $ref: '#/definitions/Entitlements'
      requestedPickupDate:
        format: date
        type: string
      tioRemarks:
        type: string
        example: approved additional weight
        x-nullable: true
      eTag:
        type: string
    type: object
  MoveTaskOrders:
    items:
      $ref: '#/definitions/MoveTaskOrder'
    type: array
  PaymentRequest:
    properties:
      proofOfServiceDocs:
        $ref: '#/definitions/ProofOfServiceDocs'
      id:
        example: c56a4180-65aa-42ec-a945-5fd21dec0538
        format: uuid
        readOnly: true
        type: string
      isFinal:
        default: false
        type: boolean
      moveTaskOrder:
        $ref: '#/definitions/Move'
      moveTaskOrderID:
        example: c56a4180-65aa-42ec-a945-5fd21dec0538
        format: uuid
        type: string
      rejectionReason:
        example: documentation was incomplete
        type: string
        x-nullable: true
      serviceItems:
        $ref: '#/definitions/PaymentServiceItems'
      status:
        $ref: '#/definitions/PaymentRequestStatus'
      paymentRequestNumber:
        example: 1234-5678-1
        readOnly: true
        type: string
      recalculationOfPaymentRequestID:
        example: c56a4180-65aa-42ec-a945-5fd21dec0538
        format: uuid
        type: string
        readOnly: true
        x-nullable: true
      eTag:
        type: string
      reviewedAt:
        format: date-time
        type: string
        x-nullable: true
      createdAt:
        format: date-time
        type: string
    type: object
  PaymentRequests:
    items:
      $ref: '#/definitions/PaymentRequest'
    type: array
  PaymentServiceItems:
    items:
      $ref: '#/definitions/PaymentServiceItem'
    type: array
  PaymentServiceItem:
    properties:
      id:
        example: c56a4180-65aa-42ec-a945-5fd21dec0538
        format: uuid
        readOnly: true
        type: string
      createdAt:
        format: date-time
        type: string
      paymentRequestID:
        example: c56a4180-65aa-42ec-a945-5fd21dec0538
        format: uuid
        type: string
      mtoServiceItemID:
        example: c56a4180-65aa-42ec-a945-5fd21dec0538
        format: uuid
        type: string
      mtoServiceItemCode:
        example: DLH
        type: string
      mtoServiceItemName:
        example: Move management
        type: string
      mtoShipmentType:
        $ref: '#/definitions/MTOShipmentType'
      mtoShipmentID:
        type: string
        format: uuid
        example: c56a4180-65aa-42ec-a945-5fd21dec0538
        x-nullable: true
      status:
        $ref: '#/definitions/PaymentServiceItemStatus'
      priceCents:
        type: integer
        format: cents
        title: Price of the service item in cents
        x-nullable: true
      rejectionReason:
        example: documentation was incomplete
        type: string
        x-nullable: true
      referenceID:
        example: 1234-5678-c56a4180
        readOnly: true
        format: string
      paymentServiceItemParams:
        $ref: '#/definitions/PaymentServiceItemParams'
      eTag:
        type: string
    type: object
  PaymentRequestStatus:
    type: string
    enum:
      - PENDING
      - REVIEWED
      - REVIEWED_AND_ALL_SERVICE_ITEMS_REJECTED
      - SENT_TO_GEX
      - RECEIVED_BY_GEX
      - PAID
      - EDI_ERROR
      - DEPRECATED
    title: Payment Request Status
  ProofOfServiceDocs:
    items:
      $ref: '#/definitions/ProofOfServiceDoc'
    type: array
  ProofOfServiceDoc:
    properties:
      isWeightTicket:
        type: boolean
      uploads:
        items:
          $ref: '#/definitions/Upload'
        type: array
  ShipmentsPaymentSITBalance:
    items:
      $ref: '#/definitions/ShipmentPaymentSITBalance'
    type: array
  ShipmentPaymentSITBalance:
    properties:
      shipmentID:
        type: string
        format: uuid
      totalSITDaysAuthorized:
        type: integer
      totalSITDaysRemaining:
        type: integer
      totalSITEndDate:
        type: string
        format: date
        x-nullable: true
      pendingSITDaysInvoiced:
        type: integer
      pendingBilledStartDate:
        type: string
        format: date
        x-nullable: true
      pendingBilledEndDate:
        type: string
        format: date
        x-nullable: true
      previouslyBilledDays:
        type: integer
        x-nullable: true
      previouslyBilledStartDate:
        type: string
        format: date
        x-nullable: true
      previouslyBilledEndDate:
        type: string
        format: date
        x-nullable: true
  UpdateShipment:
    type: object
    properties:
      shipmentType:
        $ref: '#/definitions/MTOShipmentType'
      requestedPickupDate:
        format: date
        type: string
        x-nullable: true
      requestedDeliveryDate:
        format: date
        type: string
        x-nullable: true
      customerRemarks:
        type: string
        example: handle with care
        x-nullable: true
      counselorRemarks:
        type: string
        example: counselor approved
        x-nullable: true
      billableWeightCap:
        type: integer
        description: estimated weight of the shuttle service item provided by the prime
        example: 2500
        x-formatting: weight
        x-nullable: true
      billableWeightJustification:
        type: string
        example: more weight than expected
        x-nullable: true
      pickupAddress:
        allOf:
          - $ref: '#/definitions/Address'
      destinationAddress:
        allOf:
          - $ref: '#/definitions/Address'
      secondaryDeliveryAddress:
        allOf:
          - $ref: '#/definitions/Address'
      secondaryPickupAddress:
        allOf:
          - $ref: '#/definitions/Address'
      hasSecondaryPickupAddress:
        type: boolean
        x-nullable: true
        x-omitempty: false
      hasSecondaryDeliveryAddress:
        type: boolean
        x-nullable: true
        x-omitempty: false
      actualProGearWeight:
        type: integer
        x-nullable: true
        x-omitempty: false
      actualSpouseProGearWeight:
        type: integer
        x-nullable: true
        x-omitempty: false
      destinationType:
        $ref: '#/definitions/DestinationType'
      agents:
        $ref: '#/definitions/MTOAgents'
        x-nullable: true
      tacType:
        $ref: '#/definitions/LOATypeNullable'
      sacType:
        $ref: '#/definitions/LOATypeNullable'
      usesExternalVendor:
        type: boolean
        example: false
        x-nullable: true
      serviceOrderNumber:
        type: string
        x-nullable: true
      ntsRecordedWeight:
        description: >-
          The previously recorded weight for the NTS Shipment. Used for NTS
          Release to know what the previous primeActualWeight or billable weight
          was.
        example: 2000
        type: integer
        x-formatting: weight
        x-nullable: true
      storageFacility:
        x-nullable: true
        $ref: '#/definitions/StorageFacility'
      ppmShipment:
        $ref: '#/definitions/UpdatePPMShipment'
  UpdatePPMShipment:
    type: object
    properties:
      expectedDepartureDate:
        description: |
          Date the customer expects to move.
        format: date
        type: string
        x-nullable: true
      actualMoveDate:
        format: date
        type: string
        x-nullable: true
      pickupAddress:
        allOf:
          - $ref: '#/definitions/Address'
      secondaryPickupAddress:
        allOf:
          - $ref: '#/definitions/Address'
      destinationAddress:
        allOf:
          - $ref: '#/definitions/Address'
      secondaryDestinationAddress:
        allOf:
          - $ref: '#/definitions/Address'
      hasSecondaryPickupAddress:
        type: boolean
        x-nullable: true
        x-omitempty: false
      hasSecondaryDestinationAddress:
        type: boolean
        x-nullable: true
        x-omitempty: false
      w2Address:
        x-nullable: true
        $ref: '#/definitions/Address'
      sitExpected:
        type: boolean
        x-nullable: true
      sitLocation:
        allOf:
          - $ref: '#/definitions/SITLocationType'
          - x-nullable: true
      sitEstimatedWeight:
        type: integer
        example: 2000
        x-nullable: true
      sitEstimatedEntryDate:
        format: date
        type: string
        x-nullable: true
      sitEstimatedDepartureDate:
        format: date
        type: string
        x-nullable: true
      estimatedWeight:
        type: integer
        example: 4200
        x-nullable: true
      hasProGear:
        description: |
          Indicates whether PPM shipment has pro gear.
        type: boolean
        x-nullable: true
      proGearWeight:
        type: integer
        x-nullable: true
      spouseProGearWeight:
        type: integer
        x-nullable: true
      hasRequestedAdvance:
        description: |
          Indicates whether an advance has been requested for the PPM shipment.
        type: boolean
        x-nullable: true
      advanceAmountRequested:
        description: |
          The amount request for an advance, or null if no advance is requested
        type: integer
        format: cents
        x-nullable: true
      advanceStatus:
        $ref: '#/definitions/PPMAdvanceStatus'
        x-nullable: true
  UpdateWeightTicket:
    type: object
    properties:
      emptyWeight:
        description: Weight of the vehicle when empty.
        type: integer
        minimum: 0
      fullWeight:
        description: The weight of the vehicle when full.
        type: integer
        minimum: 0
      ownsTrailer:
        description: Indicates if the customer used a trailer they own for the move.
        type: boolean
      trailerMeetsCriteria:
        description: >-
          Indicates if the trailer that the customer used meets all the criteria
          to be claimable.
        type: boolean
      status:
        $ref: '#/definitions/PPMDocumentStatus'
      reason:
        description: The reason the services counselor has excluded or rejected the item.
        type: string
      adjustedNetWeight:
        description: Indicates the adjusted net weight of the vehicle
        type: integer
        minimum: 0
      netWeightRemarks:
        description: Remarks explaining any edits made to the net weight
        type: string
      allowableWeight:
        description: Indicates the maximum reimbursable weight of the shipment
        type: integer
        minimum: 0
  UpdateMovingExpense:
    type: object
    properties:
      amount:
        description: The total amount of the expense as indicated on the receipt
        type: integer
      sitStartDate:
        description: >-
          The date the shipment entered storage, applicable for the `STORAGE`
          movingExpenseType only
        type: string
        format: date
      sitEndDate:
        description: >-
          The date the shipment exited storage, applicable for the `STORAGE`
          movingExpenseType only
        type: string
        format: date
      status:
        $ref: '#/definitions/PPMDocumentStatus'
      reason:
        description: The reason the services counselor has excluded or rejected the item.
        type: string
  UpdateProGearWeightTicket:
    type: object
    properties:
      belongsToSelf:
        description: >-
          Indicates if this information is for the customer's own pro-gear,
          otherwise, it's the spouse's.
        type: boolean
      hasWeightTickets:
        description: >-
          Indicates if the user has a weight ticket for their pro-gear,
          otherwise they have a constructed weight.
        type: boolean
      weight:
        description: Weight of the pro-gear contained in the shipment.
        type: integer
        minimum: 0
      status:
        $ref: '#/definitions/PPMDocumentStatus'
      reason:
        description: The reason the services counselor has excluded or rejected the item.
        type: string
  MTOShipments:
    items:
      $ref: '#/definitions/MTOShipment'
    type: array
  CreateMTOShipment:
    type: object
    properties:
      moveTaskOrderID:
        description: The ID of the move this new shipment is for.
        example: 1f2270c7-7166-40ae-981e-b200ebdf3054
        format: uuid
        type: string
      requestedPickupDate:
        description: >
          The customer's preferred pickup date. Other dates, such as required
          delivery date and (outside MilMove) the pack date, are derived from
          this date.
        format: date
        type: string
        x-nullable: true
      requestedDeliveryDate:
        description: |
          The customer's preferred delivery date.
        format: date
        type: string
        x-nullable: true
      customerRemarks:
        description: >
          The customer can use the customer remarks field to inform the services
          counselor and the movers about any

          special circumstances for this shipment. Typical examples:
            * bulky or fragile items,
            * weapons,
            * access info for their address.
          Customer enters this information during onboarding. Optional field.
        type: string
        example: handle with care
        x-nullable: true
      counselorRemarks:
        description: >
          The counselor can use the counselor remarks field to inform the movers
          about any

          special circumstances for this shipment. Typical examples:
            * bulky or fragile items,
            * weapons,
            * access info for their address.
          Counselors enters this information when creating or editing an MTO
          Shipment. Optional field.
        type: string
        example: handle with care
        x-nullable: true
      agents:
        $ref: '#/definitions/MTOAgents'
      mtoServiceItems:
        $ref: '#/definitions/MTOServiceItems'
      pickupAddress:
        description: The address where the movers should pick up this shipment.
        allOf:
          - $ref: '#/definitions/Address'
      destinationAddress:
        description: Where the movers should deliver this shipment.
        allOf:
          - $ref: '#/definitions/Address'
      destinationType:
        $ref: '#/definitions/DestinationType'
      shipmentType:
        $ref: '#/definitions/MTOShipmentType'
      tacType:
        allOf:
          - $ref: '#/definitions/LOAType'
          - x-nullable: true
      sacType:
        allOf:
          - $ref: '#/definitions/LOAType'
          - x-nullable: true
      usesExternalVendor:
        type: boolean
        example: false
        x-nullable: true
      serviceOrderNumber:
        type: string
        x-nullable: true
      ntsRecordedWeight:
        description: >-
          The previously recorded weight for the NTS Shipment. Used for NTS
          Release to know what the previous primeActualWeight or billable weight
          was.
        example: 2000
        type: integer
        x-nullable: true
        x-formatting: weight
      storageFacility:
        x-nullable: true
        $ref: '#/definitions/StorageFacility'
      ppmShipment:
        $ref: '#/definitions/CreatePPMShipment'
    required:
      - moveTaskOrderID
      - shipmentType
  CreatePPMShipment:
    description: >-
      A personally procured move is a type of shipment that a service members
      moves themselves.
    properties:
      expectedDepartureDate:
        description: |
          Date the customer expects to move.
        format: date
        type: string
      pickupAddress:
        allOf:
          - $ref: '#/definitions/Address'
      destinationAddress:
        allOf:
          - $ref: '#/definitions/Address'
      secondaryDestinationAddress:
        allOf:
          - $ref: '#/definitions/Address'
      secondaryPickupAddress:
        allOf:
          - $ref: '#/definitions/Address'
      hasSecondaryPickupAddress:
        type: boolean
        x-nullable: true
        x-omitempty: false
      hasSecondaryDestinationAddress:
        type: boolean
        x-nullable: true
        x-omitempty: false
      sitExpected:
        type: boolean
      sitLocation:
        allOf:
          - $ref: '#/definitions/SITLocationType'
          - x-nullable: true
      sitEstimatedWeight:
        type: integer
        example: 2000
        x-nullable: true
      sitEstimatedEntryDate:
        format: date
        type: string
        x-nullable: true
      sitEstimatedDepartureDate:
        format: date
        type: string
        x-nullable: true
      estimatedWeight:
        type: integer
        example: 4200
      hasProGear:
        description: |
          Indicates whether PPM shipment has pro gear.
        type: boolean
      proGearWeight:
        type: integer
        x-nullable: true
      spouseProGearWeight:
        type: integer
        x-nullable: true
    required:
      - expectedDepartureDate
      - pickupAddress
      - destinationAddress
      - sitExpected
      - estimatedWeight
      - hasProGear
  RejectShipment:
    properties:
      rejectionReason:
        type: string
        example: MTO Shipment not good enough
    required:
      - rejectionReason
  ApproveSITExtension:
    properties:
      approvedDays:
        description: Number of days approved for SIT extension
        type: integer
        example: 21
        minimum: 1
      requestReason:
        description: >-
          Reason from service counselor-provided picklist for SIT Duration
          Update
        example: AWAITING_COMPLETION_OF_RESIDENCE
        type: string
        enum:
          - SERIOUS_ILLNESS_MEMBER
          - SERIOUS_ILLNESS_DEPENDENT
          - IMPENDING_ASSIGNEMENT
          - DIRECTED_TEMPORARY_DUTY
          - NONAVAILABILITY_OF_CIVILIAN_HOUSING
          - AWAITING_COMPLETION_OF_RESIDENCE
          - OTHER
      officeRemarks:
        description: Remarks from TOO about SIT approval
        type: string
        example: Approved for three weeks rather than requested 45 days
        x-nullable: true
    required:
      - approvedDays
  DenySITExtension:
    properties:
      officeRemarks:
        description: Remarks from TOO about SIT denial
        type: string
        example: Denied this extension as it does not match the criteria
        x-nullable: true
      convertToCustomerExpense:
        description: >-
          Whether or not to convert to members expense once SIT extension is
          denied.
        type: boolean
        example: false
    required:
      - officeRemarks
      - convertToCustomerExpense
  UpdateSITServiceItemCustomerExpense:
    properties:
      convertToCustomerExpense:
        example: true
        type: boolean
      customerExpenseReason:
        description: Reason the service item was rejected
        type: string
        example: Insufficent details provided
    required:
      - convertToCustomerExpense
      - customerExpenseReason
  CreateApprovedSITDurationUpdate:
    properties:
      requestReason:
        description: >-
          Reason from service counselor-provided picklist for SIT Duration
          Update
        example: AWAITING_COMPLETION_OF_RESIDENCE
        type: string
        enum:
          - SERIOUS_ILLNESS_MEMBER
          - SERIOUS_ILLNESS_DEPENDENT
          - IMPENDING_ASSIGNEMENT
          - DIRECTED_TEMPORARY_DUTY
          - NONAVAILABILITY_OF_CIVILIAN_HOUSING
          - AWAITING_COMPLETION_OF_RESIDENCE
          - OTHER
      approvedDays:
        description: >-
          Number of days approved for SIT extension. This will match requested
          days saved to the SIT extension model.
        type: integer
        example: 21
      officeRemarks:
        description: Remarks from TOO about SIT Duration Update creation
        type: string
        example: >-
          Customer needs additional storage time as their new place of residence
          is not yet ready
        x-nullable: true
    required:
      - requestReason
      - approvedDays
  PatchMTOServiceItemStatusPayload:
    properties:
      status:
        description: Describes all statuses for a MTOServiceItem
        type: string
        enum:
          - SUBMITTED
          - APPROVED
          - REJECTED
      rejectionReason:
        description: Reason the service item was rejected
        type: string
        example: Insufficent details provided
        x-nullable: true
  MTOApprovalServiceItemCodes:
    description: MTO level service items to create when updating MTO status.
    properties:
      serviceCodeCS:
        example: true
        type: boolean
      serviceCodeMS:
        example: true
        type: boolean
    type: object
  TacValid:
    properties:
      isValid:
        example: true
        type: boolean
    required:
      - isValid
    type: object
  UpdatePaymentRequestStatusPayload:
    properties:
      rejectionReason:
        example: documentation was incomplete
        type: string
        x-nullable: true
      status:
        $ref: '#/definitions/PaymentRequestStatus'
      eTag:
        type: string
    type: object
  QueueMoves:
    type: array
    items:
      $ref: '#/definitions/QueueMove'
  QueueMove:
    type: object
    properties:
      id:
        type: string
        format: uuid
      customer:
        $ref: '#/definitions/Customer'
      status:
        $ref: '#/definitions/MoveStatus'
      locator:
        type: string
      submittedAt:
        format: date-time
        type: string
        x-nullable: true
      appearedInTooAt:
        format: date-time
        type: string
        x-nullable: true
      requestedMoveDate:
        format: date
        type: string
        x-nullable: true
      departmentIndicator:
        $ref: '#/definitions/DeptIndicator'
      shipmentsCount:
        type: integer
      originDutyLocation:
        $ref: '#/definitions/DutyLocation'
      destinationDutyLocation:
        $ref: '#/definitions/DutyLocation'
      originGBLOC:
        $ref: '#/definitions/GBLOC'
      ppmType:
        type: string
        enum:
          - FULL
          - PARTIAL
        x-nullable: true
      closeoutInitiated:
        format: date-time
        type: string
        x-nullable: true
      closeoutLocation:
        type: string
        x-nullable: true
      orderType:
        type: string
        x-nullable: true
  QueueMovesResult:
    type: object
    properties:
      page:
        type: integer
      perPage:
        type: integer
      totalCount:
        type: integer
      queueMoves:
        $ref: '#/definitions/QueueMoves'
  ListPrimeMove:
    description: >
      An abbreviated definition for a move, without all the nested information
      (shipments, service items, etc). Used to fetch a list of moves more
      efficiently.
    type: object
    properties:
      id:
        example: 1f2270c7-7166-40ae-981e-b200ebdf3054
        format: uuid
        type: string
      moveCode:
        type: string
        example: HYXFJF
        readOnly: true
      createdAt:
        format: date-time
        type: string
        readOnly: true
      orderID:
        example: c56a4180-65aa-42ec-a945-5fd21dec0538
        format: uuid
        type: string
      referenceId:
        example: 1001-3456
        type: string
      availableToPrimeAt:
        format: date-time
        type: string
        x-nullable: true
        readOnly: true
      updatedAt:
        format: date-time
        type: string
        readOnly: true
      ppmType:
        type: string
        enum:
          - FULL
          - PARTIAL
      eTag:
        type: string
        readOnly: true
      orderType:
        type: string
  ListPrimeMoves:
    type: array
    items:
      $ref: '#/definitions/ListPrimeMove'
  ListPrimeMovesResult:
    type: object
    properties:
      page:
        type: integer
      perPage:
        type: integer
      totalCount:
        type: integer
      queueMoves:
        $ref: '#/definitions/ListPrimeMoves'
  QueuePaymentRequest:
    type: object
    properties:
      id:
        type: string
        format: uuid
      moveID:
        type: string
        format: uuid
      customer:
        $ref: '#/definitions/Customer'
      status:
        $ref: '#/definitions/QueuePaymentRequestStatus'
      age:
        type: number
        format: double
        description: >-
          Days since the payment request has been requested.  Decimal
          representation will allow more accurate sorting.
      submittedAt:
        type: string
        format: date-time
      locator:
        type: string
      departmentIndicator:
        $ref: '#/definitions/DeptIndicator'
      originGBLOC:
        $ref: '#/definitions/GBLOC'
      originDutyLocation:
        $ref: '#/definitions/DutyLocation'
      orderType:
        type: string
        x-nullable: true
  QueuePaymentRequests:
    type: array
    items:
      $ref: '#/definitions/QueuePaymentRequest'
  QueuePaymentRequestsResult:
    type: object
    properties:
      page:
        type: integer
      perPage:
        type: integer
      totalCount:
        type: integer
      queuePaymentRequests:
        $ref: '#/definitions/QueuePaymentRequests'
  QueuePaymentRequestStatus:
    enum:
      - Payment requested
      - Reviewed
      - Rejected
      - Paid
    title: Queue Payment Request Status
    type: string
  SearchMoves:
    type: array
    items:
      $ref: '#/definitions/SearchMove'
  SearchMove:
    type: object
    properties:
      id:
        type: string
        format: uuid
      firstName:
        type: string
        example: John
        x-nullable: true
      lastName:
        type: string
        example: Doe
        x-nullable: true
      dodID:
        type: string
        example: 1234567890
        x-nullable: true
      status:
        $ref: '#/definitions/MoveStatus'
      locator:
        type: string
      branch:
        type: string
      shipmentsCount:
        type: integer
      originDutyLocationPostalCode:
        format: zip
        type: string
        title: ZIP
        example: '90210'
        pattern: ^(\d{5})$
      destinationDutyLocationPostalCode:
        format: zip
        type: string
        title: ZIP
        example: '90210'
        pattern: ^(\d{5})$
      requestedPickupDate:
        type: string
        format: date
        x-nullable: true
      requestedDeliveryDate:
        type: string
        format: date
        x-nullable: true
      originGBLOC:
        $ref: '#/definitions/GBLOC'
      destinationGBLOC:
        $ref: '#/definitions/GBLOC'
      orderType:
        type: string
  SearchMovesResult:
    type: object
    properties:
      page:
        type: integer
      perPage:
        type: integer
      totalCount:
        type: integer
      searchMoves:
        $ref: '#/definitions/SearchMoves'
  GBLOC:
    type: string
    enum:
      - AGFM
      - APAT
      - BGAC
      - BGNC
      - BKAS
      - CFMQ
      - CLPK
      - CNNQ
      - DMAT
      - GSAT
      - HAFC
      - HBAT
      - JEAT
      - JENQ
      - KKFA
      - LHNQ
      - LKNQ
      - MAPK
      - MAPS
      - MBFL
      - MLNQ
      - XXXX
  CreateCustomerSupportRemark:
    type: object
    description: >-
      A text remark written by an customer support user that is associated with
      a specific move.
    required:
      - content
      - officeUserID
    properties:
      content:
        example: This is a remark about a move.
        type: string
      officeUserID:
        example: 1f2270c7-7166-40ae-981e-b200ebdf3054
        format: uuid
        type: string
  UpdateCustomerSupportRemarkPayload:
    type: object
    description: >-
      A text remark update to an existing remark created by the current active
      user (the CSR).
    required:
      - content
    properties:
      content:
        example: This is a remark about a move.
        type: string
  EvaluationReportType:
    type: string
    enum:
      - SHIPMENT
      - COUNSELING
  EvaluationReportInspectionType:
    type: string
    enum:
      - DATA_REVIEW
      - PHYSICAL
      - VIRTUAL
    x-nullable: true
  EvaluationReportLocation:
    type: string
    enum:
      - ORIGIN
      - DESTINATION
      - OTHER
    x-nullable: true
  EvaluationReportOfficeUser:
    type: object
    readOnly: true
    description: The authoring office user for an evaluation report
    properties:
      id:
        example: 1f2270c7-7166-40ae-981e-b200ebdf3054
        format: uuid
        type: string
      firstName:
        type: string
      lastName:
        type: string
      email:
        type: string
        format: x-email
        pattern: ^[a-zA-Z0-9._%+-]+@[a-zA-Z0-9.-]+\.[a-zA-Z]{2,}$
      phone:
        type: string
        format: telephone
        pattern: ^[2-9]\d{2}-\d{3}-\d{4}$
  EvaluationReportList:
    type: array
    items:
      $ref: '#/definitions/EvaluationReport'
  EvaluationReport:
    type: object
    description: An evaluation report
    properties:
      id:
        example: 1f2270c7-7166-40ae-981e-b200ebdf3054
        format: uuid
        type: string
        readOnly: true
      moveID:
        example: 1f2270c7-7166-40ae-981e-b200ebdf3054
        format: uuid
        type: string
        readOnly: true
      shipmentID:
        example: 1f2270c7-7166-40ae-981e-b200ebdf3054
        format: uuid
        type: string
        x-nullable: true
        readOnly: true
      type:
        $ref: '#/definitions/EvaluationReportType'
      inspectionType:
        $ref: '#/definitions/EvaluationReportInspectionType'
        x-nullable: true
      inspectionDate:
        type: string
        format: date
        x-nullable: true
      officeUser:
        $ref: '#/definitions/EvaluationReportOfficeUser'
      location:
        $ref: '#/definitions/EvaluationReportLocation'
        x-nullable: true
      ReportViolations:
        $ref: '#/definitions/ReportViolations'
        x-nullable: true
      locationDescription:
        type: string
        example: Route 66 at crash inspection site 3
        x-nullable: true
      observedShipmentDeliveryDate:
        type: string
        format: date
        x-nullable: true
      observedShipmentPhysicalPickupDate:
        type: string
        format: date
        x-nullable: true
      timeDepart:
        type: string
        x-nullable: true
        pattern: ^(0[0-9]|1[0-9]|2[0-3]):[0-5][0-9]$
        example: '14:30'
      evalStart:
        type: string
        x-nullable: true
        pattern: ^(0[0-9]|1[0-9]|2[0-3]):[0-5][0-9]$
        example: '15:00'
      evalEnd:
        type: string
        x-nullable: true
        pattern: ^(0[0-9]|1[0-9]|2[0-3]):[0-5][0-9]$
        example: '18:00'
      violationsObserved:
        type: boolean
        x-nullable: true
      remarks:
        type: string
        x-nullable: true
      seriousIncident:
        type: boolean
        x-nullable: true
      seriousIncidentDesc:
        type: string
        x-nullable: true
      observedClaimsResponseDate:
        type: string
        format: date
        x-nullable: true
      observedPickupDate:
        type: string
        format: date
        x-nullable: true
      observedPickupSpreadStartDate:
        type: string
        format: date
        x-nullable: true
      observedPickupSpreadEndDate:
        type: string
        format: date
        x-nullable: true
      observedDeliveryDate:
        type: string
        format: date
        x-nullable: true
      moveReferenceID:
        type: string
        x-nullable: true
        readOnly: true
      eTag:
        type: string
      submittedAt:
        type: string
        format: date-time
        x-nullable: true
      createdAt:
        type: string
        format: date-time
        readOnly: true
      updatedAt:
        type: string
        format: date-time
        readOnly: true
  CreateEvaluationReport:
    type: object
    description: >-
      Minimal set of info needed to create a shipment evaluation report, which
      is just a shipment ID.
    properties:
      shipmentID:
        description: The shipment ID of the shipment to be evaluated in the report
        example: 01b9671e-b268-4906-967b-ba661a1d3933
        format: uuid
        type: string
  PWSViolation:
    type: object
    description: A PWS violation for an evaluation report
    readOnly: true
    properties:
      id:
        example: 1f2270c7-7166-40ae-981e-b200ebdf3054
        format: uuid
        type: string
      displayOrder:
        example: 3
        type: integer
      paragraphNumber:
        example: 1.2.3.4.5
        type: string
      title:
        example: Customer Support
        type: string
      category:
        example: Pre-Move Services
        type: string
      subCategory:
        example: Weight Estimate
        type: string
      requirementSummary:
        example: Provide a single point of contact (POC)
        type: string
      requirementStatement:
        example: >-
          The contractor shall prepare and load property going into NTS in
          containers at residence for shipment to NTS.
        type: string
      isKpi:
        example: false
        type: boolean
      additionalDataElem:
        example: QAE Observed Delivery Date
        type: string
  PWSViolations:
    type: array
    items:
      $ref: '#/definitions/PWSViolation'
  AssociateReportViolations:
    type: object
    description: A list of PWS violation string ids to associate with an evaluation report
    properties:
      violations:
        type: array
        items:
          type: string
          format: uuid
  ReportViolation:
    type: object
    description: An object associating violations to evaluation reports
    properties:
      id:
        example: 1f2270c7-7166-40ae-981e-b200ebdf3054
        format: uuid
        type: string
      reportID:
        example: 1f2270c7-7166-40ae-981e-b200ebdf3054
        format: uuid
        type: string
      violationID:
        example: 1f2270c7-7166-40ae-981e-b200ebdf3054
        format: uuid
        type: string
      violation:
        $ref: '#/definitions/PWSViolation'
  ReportViolations:
    type: array
    items:
      $ref: '#/definitions/ReportViolation'
  TransportationOffices:
    type: array
    items:
      $ref: '#/definitions/TransportationOffice'
  Affiliation:
    type: string
    x-nullable: true
    title: Branch of service
    description: Military branch of service
    enum:
      - ARMY
      - NAVY
      - MARINES
      - AIR_FORCE
      - COAST_GUARD
      - SPACE_FORCE
      - OTHER
    x-display-value:
      ARMY: Army
      NAVY: Navy
      MARINES: Marine Corps
      AIR_FORCE: Air Force
      COAST_GUARD: Coast Guard
      SPACE_FORCE: Space Force
      OTHER: OTHER
  Address:
    description: A postal address
    type: object
    properties:
      id:
        type: string
        format: uuid
        example: c56a4180-65aa-42ec-a945-5fd21dec0538
      streetAddress1:
        type: string
        example: 123 Main Ave
        title: Street address 1
      streetAddress2:
        type: string
        example: Apartment 9000
        x-nullable: true
        title: Street address 2
      streetAddress3:
        type: string
        example: Montmârtre
        x-nullable: true
        title: Address Line 3
      city:
        type: string
        example: Anytown
        title: City
      eTag:
        type: string
        readOnly: true
      state:
        title: State
        type: string
        x-display-value:
          AL: AL
          AK: AK
          AR: AR
          AZ: AZ
          CA: CA
          CO: CO
          CT: CT
          DC: DC
          DE: DE
          FL: FL
          GA: GA
          HI: HI
          IA: IA
          ID: ID
          IL: IL
          IN: IN
          KS: KS
          KY: KY
          LA: LA
          MA: MA
          MD: MD
          ME: ME
          MI: MI
          MN: MN
          MO: MO
          MS: MS
          MT: MT
          NC: NC
          ND: ND
          NE: NE
          NH: NH
          NJ: NJ
          NM: NM
          NV: NV
          NY: NY
          OH: OH
          OK: OK
          OR: OR
          PA: PA
          RI: RI
          SC: SC
          SD: SD
          TN: TN
          TX: TX
          UT: UT
          VA: VA
          VT: VT
          WA: WA
          WI: WI
          WV: WV
          WY: WY
        enum:
          - AL
          - AK
          - AR
          - AZ
          - CA
          - CO
          - CT
          - DC
          - DE
          - FL
          - GA
          - HI
          - IA
          - ID
          - IL
          - IN
          - KS
          - KY
          - LA
          - MA
          - MD
          - ME
          - MI
          - MN
          - MO
          - MS
          - MT
          - NC
          - ND
          - NE
          - NH
          - NJ
          - NM
          - NV
          - NY
          - OH
          - OK
          - OR
          - PA
          - RI
          - SC
          - SD
          - TN
          - TX
          - UT
          - VA
          - VT
          - WA
          - WI
          - WV
          - WY
      postalCode:
        type: string
        format: zip
        title: ZIP
        example: '90210'
        pattern: ^(\d{5}([\-]\d{4})?)$
      country:
        type: string
        title: Country
        x-nullable: true
        example: USA
        default: USA
      county:
        type: string
        title: County
        x-nullable: true
        example: LOS ANGELES
    required:
      - streetAddress1
      - city
      - state
      - postalCode
  DutyLocation:
    type: object
    properties:
      id:
        type: string
        format: uuid
        example: c56a4180-65aa-42ec-a945-5fd21dec0538
      name:
        type: string
        example: Fort Bragg North Station
      address_id:
        type: string
        format: uuid
        example: c56a4180-65aa-42ec-a945-5fd21dec0538
      address:
        $ref: '#/definitions/Address'
      eTag:
        type: string
  OrdersType:
    type: string
    title: Orders type
    enum:
      - PERMANENT_CHANGE_OF_STATION
      - LOCAL_MOVE
      - RETIREMENT
      - SEPARATION
      - WOUNDED_WARRIOR
      - BLUEBARK
      - SAFETY_MOVE
    x-display-value:
      PERMANENT_CHANGE_OF_STATION: Permanent Change Of Station
      LOCAL_MOVE: Local Move
      RETIREMENT: Retirement
      SEPARATION: Separation
      WOUNDED_WARRIOR: Wounded Warrior
      BLUEBARK: BLUEBARK
      SAFETY_MOVE: Safety Move
  TransportationOffice:
    type: object
    properties:
      id:
        type: string
        format: uuid
        example: c56a4180-65aa-42ec-a945-5fd21dec0538
      name:
        type: string
        example: Fort Bragg North Station
      address:
        $ref: '#/definitions/Address'
      phone_lines:
        type: array
        items:
          type: string
          format: telephone
          pattern: ^[2-9]\d{2}-\d{3}-\d{4}$
          example: 212-555-5555
      gbloc:
        type: string
        pattern: ^[A-Z]{4}$
        example: JENQ
      latitude:
        type: number
        format: float
        example: 29.382973
      longitude:
        type: number
        format: float
        example: -98.62759
      created_at:
        type: string
        format: date-time
      updated_at:
        type: string
        format: date-time
    required:
      - id
      - name
      - address
      - created_at
      - updated_at
  NullableString:
    type: string
    x-go-type:
      import:
        package: github.com/transcom/mymove/pkg/swagger/nullable
      type: String
  CustomerContactType:
    description: >-
      Describes a customer contact type for a MTOServiceItem of type domestic
      destination SIT.
    type: string
    enum:
      - FIRST
      - SECOND
  MTOServiceItemCustomerContact:
    description: Customer contact information for a destination SIT service item
    type: object
    properties:
      id:
        example: 1f2270c7-7166-40ae-981e-b200ebdf3054
        format: uuid
        type: string
      type:
        $ref: '#/definitions/CustomerContactType'
      dateOfContact:
        format: date
        type: string
        description: Date of attempted contact by the prime.
      timeMilitary:
        type: string
        example: 0400Z
        description: Time of attempted contact by the prime.
      firstAvailableDeliveryDate:
        format: date
        type: string
        example: '2020-12-31'
        description: First available date that the Prime can deliver SIT service item.
  MTOServiceItemCustomerContacts:
    type: array
    items:
      $ref: '#/definitions/MTOServiceItemCustomerContact'
  DimensionType:
    description: Describes a dimension type for a MTOServiceItemDimension.
    type: string
    enum:
      - ITEM
      - CRATE
  MTOServiceItemDimension:
    description: Describes a dimension object for the MTOServiceItem.
    type: object
    properties:
      id:
        example: 1f2270c7-7166-40ae-981e-b200ebdf3054
        format: uuid
        type: string
      type:
        $ref: '#/definitions/DimensionType'
      length:
        description: Length in thousandth inches. 1000 thou = 1 inch.
        example: 1000
        type: integer
        format: int32
      width:
        description: Width in thousandth inches. 1000 thou = 1 inch.
        example: 1000
        type: integer
        format: int32
      height:
        description: Height in thousandth inches. 1000 thou = 1 inch.
        example: 1000
        type: integer
        format: int32
  MTOServiceItemDimensions:
    type: array
    items:
      $ref: '#/definitions/MTOServiceItemDimension'
  SITAddressUpdate:
    type: object
    description: An update to a SIT service item address.
    properties:
      id:
        example: 1f2270c7-7166-40ae-981e-b200ebdf3054
        format: uuid
        type: string
      mtoServiceItemID:
        example: 1f2270c7-7166-40ae-981e-b200ebdf3054
        format: uuid
        type: string
      distance:
        description: The distance between the old address and the new address in miles.
        example: 54
        minimum: 0
        type: integer
      contractorRemarks:
        example: The customer has found a new house closer to base.
        type: string
        x-nullable: true
        x-omitempty: false
      officeRemarks:
        example: The customer has found a new house closer to base.
        type: string
        x-nullable: true
        x-omitempty: false
      status:
        enum:
          - REQUESTED
          - APPROVED
          - REJECTED
      oldAddress:
        $ref: '#/definitions/Address'
      newAddress:
        $ref: '#/definitions/Address'
      createdAt:
        format: date-time
        type: string
        readOnly: true
      updatedAt:
        format: date-time
        type: string
        readOnly: true
      eTag:
        type: string
        readOnly: true
  SITAddressUpdates:
    description: A list of updates to a SIT service item address.
    type: array
    items:
      $ref: '#/definitions/SITAddressUpdate'
  MTOServiceItemStatus:
    description: Describes all statuses for a MTOServiceItem
    type: string
    enum:
      - SUBMITTED
      - APPROVED
      - REJECTED
  Upload:
    description: An uploaded file.
    type: object
    properties:
      id:
        type: string
        format: uuid
        example: c56a4180-65aa-42ec-a945-5fd21dec0538
        readOnly: true
      url:
        type: string
        format: uri
        example: https://uploads.domain.test/dir/c56a4180-65aa-42ec-a945-5fd21dec0538
        readOnly: true
      filename:
        type: string
        example: filename.pdf
        readOnly: true
      contentType:
        type: string
        format: mime-type
        example: application/pdf
        readOnly: true
      bytes:
        type: integer
        readOnly: true
      status:
        type: string
        enum:
          - INFECTED
          - CLEAN
          - PROCESSING
        readOnly: true
      createdAt:
        type: string
        format: date-time
        readOnly: true
      updatedAt:
        type: string
        format: date-time
        readOnly: true
      isWeightTicket:
        type: boolean
    required:
      - id
      - url
      - filename
      - contentType
      - bytes
      - createdAt
      - updatedAt
  ServiceRequestDocument:
    type: object
    properties:
      mtoServiceItemID:
        type: string
        format: uuid
      uploads:
        items:
          $ref: '#/definitions/Upload'
        type: array
  ServiceRequestDocuments:
    description: documents uploaded by the Prime as proof of request for service items
    type: array
    items:
      $ref: '#/definitions/ServiceRequestDocument'
  MTOServiceItem:
    type: object
    required:
      - id
      - moveTaskOrderID
      - reServiceID
      - reServiceCode
      - reServiceName
    properties:
      moveTaskOrderID:
        example: 1f2270c7-7166-40ae-981e-b200ebdf3054
        format: uuid
        type: string
      mtoShipmentID:
        example: 1f2270c7-7166-40ae-981e-b200ebdf3054
        format: uuid
        type: string
        x-nullable: true
      reServiceID:
        example: 1f2270c7-7166-40ae-981e-b200ebdf3054
        format: uuid
        type: string
      reServiceCode:
        type: string
      reServiceName:
        type: string
      createdAt:
        format: date-time
        type: string
      convertToCustomerExpense:
        type: boolean
        example: false
        x-omitempty: false
      customerExpenseReason:
        type: string
        x-nullable: true
      customerContacts:
        $ref: '#/definitions/MTOServiceItemCustomerContacts'
      deletedAt:
        format: date
        type: string
      description:
        type: string
        x-nullable: true
      dimensions:
        $ref: '#/definitions/MTOServiceItemDimensions'
      reason:
        type: string
        x-nullable: true
      rejectionReason:
        type: string
        x-nullable: true
      pickupPostalCode:
        type: string
        x-nullable: true
      SITPostalCode:
        type: string
        readOnly: true
        x-nullable: true
      sitEntryDate:
        type: string
        format: date-time
        x-nullable: true
      sitDepartureDate:
        type: string
        format: date-time
        x-nullable: true
      sitCustomerContacted:
        type: string
        format: date
        x-nullable: true
      sitRequestedDelivery:
        type: string
        format: date
        x-nullable: true
      sitDestinationOriginalAddress:
        $ref: '#/definitions/Address'
      sitOriginHHGOriginalAddress:
        $ref: '#/definitions/Address'
      sitOriginHHGActualAddress:
        $ref: '#/definitions/Address'
      sitDestinationFinalAddress:
        $ref: '#/definitions/Address'
      sitAddressUpdates:
        $ref: '#/definitions/SITAddressUpdates'
      sitDeliveryMiles:
        type: integer
        x-nullable: true
      feeType:
        enum:
          - COUNSELING
          - CRATING
          - TRUCKING
          - SHUTTLE
        type: string
      id:
        example: 1f2270c7-7166-40ae-981e-b200ebdf3054
        format: uuid
        type: string
      quantity:
        type: integer
      rate:
        type: integer
      status:
        $ref: '#/definitions/MTOServiceItemStatus'
      submittedAt:
        format: date
        type: string
      total:
        format: cents
        type: integer
      estimatedWeight:
        type: integer
        description: estimated weight of the shuttle service item provided by the prime
        example: 2500
        x-formatting: weight
        x-nullable: true
      updatedAt:
        format: date-time
        type: string
      approvedAt:
        format: date-time
        type: string
        x-nullable: true
      rejectedAt:
        format: date-time
        type: string
        x-nullable: true
      eTag:
        type: string
      updateReason:
        type: string
        description: Reason for updating service item.
        x-nullable: true
      serviceRequestDocuments:
        $ref: '#/definitions/ServiceRequestDocuments'
  MTOServiceItems:
    description: A list of service items connected to this shipment.
    type: array
    items:
      $ref: '#/definitions/MTOServiceItem'
  MTOAgent:
    type: object
    properties:
      id:
        example: 1f2270c7-7166-40ae-981e-b200ebdf3054
        format: uuid
        type: string
      mtoShipmentID:
        example: 1f2270c7-7166-40ae-981e-b200ebdf3054
        format: uuid
        type: string
      createdAt:
        format: date-time
        type: string
      updatedAt:
        format: date-time
        type: string
      firstName:
        type: string
        x-nullable: true
      lastName:
        type: string
        x-nullable: true
      email:
        type: string
        format: x-email
        pattern: (^[a-zA-Z0-9._%+-]+@[a-zA-Z0-9.-]+\.[a-zA-Z]{2,}$)|(^$)
        x-nullable: true
      phone:
        type: string
        format: telephone
        pattern: (^[2-9]\d{2}-\d{3}-\d{4}$)|(^$)
        x-nullable: true
      agentType:
        type: string
        enum:
          - RELEASING_AGENT
          - RECEIVING_AGENT
      eTag:
        type: string
  MTOAgents:
    items:
      $ref: '#/definitions/MTOAgent'
    type: array
  DestinationType:
    type: string
    title: Destination Type
    example: OTHER_THAN_AUTHORIZED
    x-nullable: true
    enum:
      - HOME_OF_RECORD
      - HOME_OF_SELECTION
      - PLACE_ENTERED_ACTIVE_DUTY
      - OTHER_THAN_AUTHORIZED
  MTOShipmentType:
    type: string
    title: Shipment Type
    example: HHG
    enum:
      - HHG
      - HHG_INTO_NTS_DOMESTIC
      - HHG_OUTOF_NTS_DOMESTIC
      - INTERNATIONAL_HHG
      - INTERNATIONAL_UB
      - PPM
    x-display-value:
      HHG: HHG
      INTERNATIONAL_HHG: International HHG
      INTERNATIONAL_UB: International UB
      HHG_INTO_NTS_DOMESTIC: NTS
      HHG_OUTOF_NTS_DOMESTIC: NTS Release
      PPM: PPM
  LOAType:
    description: The Line of accounting (TAC/SAC) type that will be used for the shipment
    type: string
    example: HHG
    enum:
      - HHG
      - NTS
  StorageFacility:
    description: The Storage Facility information for the shipment
    type: object
    properties:
      id:
        type: string
        format: uuid
        example: c56a4180-65aa-42ec-a945-5fd21dec0538
      facilityName:
        type: string
      address:
        $ref: '#/definitions/Address'
      lotNumber:
        type: string
        x-nullable: true
      phone:
        type: string
        format: telephone
        pattern: ^[2-9]\d{2}-\d{3}-\d{4}$
        x-nullable: true
      email:
        type: string
        format: x-email
        pattern: ^[a-zA-Z0-9._%+-]+@[a-zA-Z0-9.-]+\.[a-zA-Z]{2,}$
        x-nullable: true
      eTag:
        type: string
        readOnly: true
  SITLocationType:
    description: The list of SIT location types.
    type: string
    enum:
      - ORIGIN
      - DESTINATION
  MTOShipmentStatus:
    type: string
    title: Shipment Status
    example: SUBMITTED
    enum:
      - SUBMITTED
      - REJECTED
      - APPROVED
      - CANCELLATION_REQUESTED
      - CANCELED
      - DIVERSION_REQUESTED
  ReweighRequester:
    type: string
    enum:
      - CUSTOMER
      - PRIME
      - SYSTEM
      - TOO
  Reweigh:
    description: >-
      A reweigh  is when a shipment is weighed for a second time due to the
      request of a customer, the contractor, system or TOO.
    type: object
    properties:
      id:
        example: 1f2270c7-7166-40ae-981e-b200ebdf3054
        format: uuid
        type: string
      requestedAt:
        format: date-time
        type: string
      requestedBy:
        $ref: '#/definitions/ReweighRequester'
      shipmentID:
        example: 1f2270c7-7166-40ae-981e-b200ebdf3054
        format: uuid
        type: string
      verificationProvidedAt:
        x-nullable: true
        x-omitempty: false
        format: date-time
        type: string
      verificationReason:
        example: >-
          The reweigh was not performed due to some justification provided by
          the counselor
        type: string
        x-nullable: true
        x-omitempty: false
      weight:
        example: 2000
        type: integer
        x-formatting: weight
        x-nullable: true
        x-omitempty: false
  SITExtension:
    type: object
    description: >-
      A storage in transit (SIT) Extension is a request for an increase in the
      billable number of days a shipment is allowed to be in SIT.
    properties:
      id:
        example: 1f2270c7-7166-40ae-981e-b200ebdf3054
        format: uuid
        type: string
      mtoShipmentID:
        example: 1f2270c7-7166-40ae-981e-b200ebdf3054
        format: uuid
        type: string
      requestReason:
        type: string
        enum:
          - SERIOUS_ILLNESS_MEMBER
          - SERIOUS_ILLNESS_DEPENDENT
          - IMPENDING_ASSIGNEMENT
          - DIRECTED_TEMPORARY_DUTY
          - NONAVAILABILITY_OF_CIVILIAN_HOUSING
          - AWAITING_COMPLETION_OF_RESIDENCE
          - OTHER
      contractorRemarks:
        example: We need SIT additional days. The customer has not found a house yet.
        type: string
        x-nullable: true
        x-omitempty: false
      requestedDays:
        type: integer
        example: 30
      status:
        enum:
          - PENDING
          - APPROVED
          - DENIED
      approvedDays:
        type: integer
        example: 30
        x-nullable: true
        x-omitempty: false
      decisionDate:
        format: date-time
        type: string
        x-nullable: true
        x-omitempty: false
      officeRemarks:
        type: string
        x-nullable: true
        x-omitempty: false
      createdAt:
        format: date-time
        type: string
        readOnly: true
      updatedAt:
        format: date-time
        type: string
        readOnly: true
      eTag:
        type: string
        readOnly: true
  SITExtensions:
    type: array
    items:
      $ref: '#/definitions/SITExtension'
  SITStatus:
    properties:
      totalSITDaysUsed:
        type: integer
        minimum: 0
      totalDaysRemaining:
        type: integer
        minimum: 0
      calculatedTotalDaysInSIT:
        type: integer
        minimum: 0
      currentSIT:
        type: object
        properties:
          serviceItemID:
            type: string
            format: uuid
            example: c56a4180-65aa-42ec-a945-5fd21dec0538
          location:
            enum:
              - ORIGIN
              - DESTINATION
          daysInSIT:
            type: integer
            minimum: 0
          sitEntryDate:
            type: string
            format: date
            x-nullable: true
          sitDepartureDate:
            type: string
            format: date
            x-nullable: true
          sitAllowanceEndDate:
            type: string
            format: date
            x-nullable: true
          sitCustomerContacted:
            type: string
            format: date
            x-nullable: true
          sitRequestedDelivery:
            type: string
            format: date
            x-nullable: true
      pastSITServiceItems:
        $ref: '#/definitions/MTOServiceItems'
  PPMShipmentStatus:
    description: |
      Status of the PPM Shipment:
        * **DRAFT**: The customer has created the PPM shipment but has not yet submitted their move for counseling.
        * **SUBMITTED**: The shipment belongs to a move that has been submitted by the customer or has been created by a Service Counselor or Prime Contractor for a submitted move.
        * **WAITING_ON_CUSTOMER**: The PPM shipment has been approved and the customer may now provide their actual move closeout information and documentation required to get paid.
        * **NEEDS_ADVANCE_APPROVAL**: The shipment was counseled by the Prime Contractor and approved but an advance was requested so will need further financial approval from the government.
        * **NEEDS_PAYMENT_APPROVAL**: The customer has provided their closeout weight tickets, receipts, and expenses and certified it for the Service Counselor to approve, exclude or reject.
        * **PAYMENT_APPROVED**: The Service Counselor has reviewed all of the customer's PPM closeout documentation and authorizes the customer can download and submit their finalized SSW packet.
    type: string
    readOnly: true
    enum:
      - DRAFT
      - SUBMITTED
      - WAITING_ON_CUSTOMER
      - NEEDS_ADVANCE_APPROVAL
      - NEEDS_PAYMENT_APPROVAL
      - PAYMENT_APPROVED
  PPMAdvanceStatus:
    type: string
    title: PPM Advance Status
    description: >-
      Indicates whether an advance status has been accepted, rejected, or
      edited, or a prime counseled PPM has been received or not received
    x-nullable: true
    enum:
      - APPROVED
      - REJECTED
      - EDITED
      - RECEIVED
      - NOT_RECEIVED
  Document:
    type: object
    properties:
      id:
        type: string
        format: uuid
        example: c56a4180-65aa-42ec-a945-5fd21dec0538
      service_member_id:
        type: string
        format: uuid
        title: The service member this document belongs to
      uploads:
        type: array
        items:
          $ref: '#/definitions/Upload'
    required:
      - id
      - service_member_id
      - uploads
  OmittablePPMDocumentStatus:
    description: Status of the PPM document.
    type: string
    enum:
      - APPROVED
      - EXCLUDED
      - REJECTED
    x-display-value:
      APPROVED: Approved
      EXCLUDED: Excluded
      REJECTED: Rejected
    x-nullable: true
    x-omitempty: false
  PPMDocumentStatusReason:
    description: The reason the services counselor has excluded or rejected the item.
    type: string
    x-nullable: true
    x-omitempty: false
  WeightTicket:
    description: >-
      Vehicle and optional trailer information and weight documents used to move
      this PPM shipment.
    type: object
    properties:
      id:
        description: ID of this set of weight tickets.
        type: string
        format: uuid
        example: c56a4180-65aa-42ec-a945-5fd21dec0538
        readOnly: true
      ppmShipmentId:
        description: The ID of the PPM shipment that this set of weight tickets is for.
        type: string
        format: uuid
        example: c56a4180-65aa-42ec-a945-5fd21dec0538
        readOnly: true
      createdAt:
        type: string
        format: date-time
        readOnly: true
      updatedAt:
        type: string
        format: date-time
        readOnly: true
      vehicleDescription:
        description: >-
          Description of the vehicle used for the trip. E.g. make/model, type of
          truck/van, etc.
        type: string
        x-nullable: true
        x-omitempty: false
      emptyWeight:
        description: Weight of the vehicle when empty.
        type: integer
        minimum: 0
        x-nullable: true
        x-omitempty: false
      missingEmptyWeightTicket:
        description: >-
          Indicates if the customer is missing a weight ticket for the vehicle
          weight when empty.
        type: boolean
        x-nullable: true
        x-omitempty: false
      emptyDocumentId:
        description: >-
          ID of the document that is associated with the user uploads containing
          the vehicle weight when empty.
        type: string
        format: uuid
        readOnly: true
      emptyDocument:
        allOf:
          - description: >-
              Document that is associated with the user uploads containing the
              vehicle weight when empty.
          - $ref: '#/definitions/Document'
      fullWeight:
        description: The weight of the vehicle when full.
        type: integer
        minimum: 0
        x-nullable: true
        x-omitempty: false
      missingFullWeightTicket:
        description: >-
          Indicates if the customer is missing a weight ticket for the vehicle
          weight when full.
        type: boolean
        x-nullable: true
        x-omitempty: false
      fullDocumentId:
        description: >-
          ID of the document that is associated with the user uploads containing
          the vehicle weight when full.
        type: string
        format: uuid
        example: c56a4180-65aa-42ec-a945-5fd21dec0538
        readOnly: true
      fullDocument:
        allOf:
          - description: >-
              Document that is associated with the user uploads containing the
              vehicle weight when full.
          - $ref: '#/definitions/Document'
      ownsTrailer:
        description: Indicates if the customer used a trailer they own for the move.
        type: boolean
        x-nullable: true
        x-omitempty: false
      trailerMeetsCriteria:
        description: >-
          Indicates if the trailer that the customer used meets all the criteria
          to be claimable.
        type: boolean
        x-nullable: true
        x-omitempty: false
      proofOfTrailerOwnershipDocumentId:
        description: >-
          ID of the document that is associated with the user uploads containing
          the proof of trailer ownership.
        type: string
        format: uuid
        example: c56a4180-65aa-42ec-a945-5fd21dec0538
        readOnly: true
      proofOfTrailerOwnershipDocument:
        allOf:
          - description: >-
              Document that is associated with the user uploads containing the
              proof of trailer ownership.
          - $ref: '#/definitions/Document'
      status:
        $ref: '#/definitions/OmittablePPMDocumentStatus'
      reason:
        $ref: '#/definitions/PPMDocumentStatusReason'
      adjustedNetWeight:
        description: Indicates the adjusted net weight of the vehicle
        type: integer
        minimum: 0
        x-nullable: true
        x-omitempty: false
      netWeightRemarks:
        description: Remarks explaining any edits made to the net weight
        type: string
        x-nullable: true
        x-omitempty: false
      eTag:
        description: A hash that should be used as the "If-Match" header for any updates.
        type: string
        readOnly: true
      allowableWeight:
        description: Maximum reimbursable weight.
        type: integer
        minimum: 0
        x-nullable: true
        x-omitempty: false
    required:
      - ppmShipmentId
      - createdAt
      - updatedAt
      - emptyDocumentId
      - emptyDocument
      - fullDocument
      - fullDocumentId
      - proofOfTrailerOwnershipDocument
      - proofOfTrailerOwnershipDocumentId
  WeightTickets:
    description: All weight tickets associated with a PPM shipment.
    type: array
    items:
      $ref: '#/definitions/WeightTicket'
    x-omitempty: false
  OmittableMovingExpenseType:
    type: string
    description: Moving Expense Type
    enum:
      - CONTRACTED_EXPENSE
      - GAS
      - OIL
      - OTHER
      - PACKING_MATERIALS
      - RENTAL_EQUIPMENT
      - STORAGE
      - TOLLS
      - WEIGHING_FEE
    x-display-value:
      CONTRACTED_EXPENSE: Contracted expense
      GAS: Gas
      OIL: Oil
      OTHER: Other
      PACKING_MATERIALS: Packing materials
      STORAGE: Storage
      RENTAL_EQUIPMENT: Rental equipment
      TOLLS: Tolls
      WEIGHING_FEE: Weighing fee
    x-nullable: true
    x-omitempty: false
  MovingExpense:
    description: >-
      Expense information and receipts of costs incurred that can be reimbursed
      while moving a PPM shipment.
    type: object
    properties:
      id:
        description: Unique primary identifier of the Moving Expense object
        type: string
        format: uuid
        example: c56a4180-65aa-42ec-a945-5fd21dec0538
        readOnly: true
      ppmShipmentId:
        description: The PPM Shipment id that this moving expense belongs to
        type: string
        format: uuid
        example: c56a4180-65aa-42ec-a945-5fd21dec0538
        readOnly: true
      documentId:
        description: The id of the Document that contains all file uploads for this expense
        type: string
        format: uuid
        example: c56a4180-65aa-42ec-a945-5fd21dec0538
        readOnly: true
      document:
        allOf:
          - description: >-
              The Document object that contains all file uploads for this
              expense
          - $ref: '#/definitions/Document'
      movingExpenseType:
        $ref: '#/definitions/OmittableMovingExpenseType'
      description:
        description: A brief description of the expense
        type: string
        x-nullable: true
        x-omitempty: false
      paidWithGtcc:
        description: >-
          Indicates if the service member used their government issued card to
          pay for the expense
        type: boolean
        x-nullable: true
        x-omitempty: false
      amount:
        description: The total amount of the expense as indicated on the receipt
        type: integer
        x-nullable: true
        x-omitempty: false
      missingReceipt:
        description: >-
          Indicates if the service member is missing the receipt with the proof
          of expense amount
        type: boolean
        x-nullable: true
        x-omitempty: false
      status:
        $ref: '#/definitions/OmittablePPMDocumentStatus'
      reason:
        $ref: '#/definitions/PPMDocumentStatusReason'
      sitStartDate:
        description: >-
          The date the shipment entered storage, applicable for the `STORAGE`
          movingExpenseType only
        type: string
        example: '2022-04-26'
        format: date
        x-nullable: true
        x-omitempty: false
      sitEndDate:
        description: >-
          The date the shipment exited storage, applicable for the `STORAGE`
          movingExpenseType only
        type: string
        example: '2018-05-26'
        format: date
        x-nullable: true
        x-omitempty: false
      createdAt:
        description: >-
          Timestamp the moving expense object was initially created in the
          system (UTC)
        type: string
        format: date-time
        readOnly: true
      updatedAt:
        description: >-
          Timestamp when a property of this moving expense object was last
          modified (UTC)
        type: string
        format: date-time
        readOnly: true
      eTag:
        description: A hash that should be used as the "If-Match" header for any updates.
        type: string
        readOnly: true
    required:
      - id
      - createdAt
      - updatedAt
      - ppmShipmentId
      - documentId
      - document
  ProGearWeightTicket:
    description: Pro-gear associated information and weight docs for a PPM shipment
    type: object
    properties:
      id:
        description: The ID of the pro-gear weight ticket.
        type: string
        format: uuid
        example: c56a4180-65aa-42ec-a945-5fd21dec0538
        readOnly: true
      ppmShipmentId:
        description: >-
          The ID of the PPM shipment that this pro-gear weight ticket is
          associated with.
        type: string
        format: uuid
        example: c56a4180-65aa-42ec-a945-5fd21dec0538
        readOnly: true
      updatedAt:
        type: string
        format: date-time
        readOnly: true
      createdAt:
        type: string
        format: date-time
        readOnly: true
      belongsToSelf:
        description: >-
          Indicates if this information is for the customer's own pro-gear,
          otherwise, it's the spouse's.
        type: boolean
        x-nullable: true
        x-omitempty: false
      description:
        description: Describes the pro-gear that was moved.
        type: string
        x-nullable: true
        x-omitempty: false
      hasWeightTickets:
        description: >-
          Indicates if the user has a weight ticket for their pro-gear,
          otherwise they have a constructed weight.
        type: boolean
        x-nullable: true
        x-omitempty: false
      weight:
        description: Weight of the pro-gear.
        type: integer
        minimum: 0
        x-nullable: true
        x-omitempty: false
      documentId:
        description: >-
          The ID of the document that is associated with the user uploads
          containing the pro-gear weight.
        type: string
        format: uuid
        example: c56a4180-65aa-42ec-a945-5fd21dec0538
        readOnly: true
      document:
        allOf:
          - description: >-
              Document that is associated with the user uploads containing the
              pro-gear weight.
          - $ref: '#/definitions/Document'
      status:
        $ref: '#/definitions/OmittablePPMDocumentStatus'
      reason:
        $ref: '#/definitions/PPMDocumentStatusReason'
      eTag:
        description: A hash that should be used as the "If-Match" header for any updates.
        type: string
        readOnly: true
    required:
      - ppmShipmentId
      - createdAt
      - updatedAt
      - documentId
      - document
  SignedCertificationType:
    description: |
      The type of signed certification:
        - PPM_PAYMENT: This is used when the customer has a PPM shipment that they have uploaded their documents for and are
            ready to submit their documentation for review. When they submit, they will be asked to sign certifying the
            information is correct.
        - SHIPMENT: This is used when a customer submits their move with their shipments to be reviewed by office users.
    type: string
    enum:
      - PPM_PAYMENT
      - SHIPMENT
    readOnly: true
  SignedCertification:
    description: Signed certification
    type: object
    properties:
      id:
        description: The ID of the signed certification.
        type: string
        format: uuid
        example: c56a4180-65aa-42ec-a945-5fd21dec0538
        readOnly: true
      submittingUserId:
        description: The ID of the user that signed.
        type: string
        format: uuid
        example: c56a4180-65aa-42ec-a945-5fd21dec0538
        readOnly: true
      moveId:
        description: The ID of the move associated with this signed certification.
        type: string
        format: uuid
        example: c56a4180-65aa-42ec-a945-5fd21dec0538
        readOnly: true
      ppmId:
        description: >-
          The ID of the PPM shipment associated with this signed certification,
          if any.
        type: string
        format: uuid
        example: c56a4180-65aa-42ec-a945-5fd21dec0538
        readOnly: true
        x-nullable: true
        x-omitempty: false
      certificationType:
        $ref: '#/definitions/SignedCertificationType'
      certificationText:
        description: Full text that the customer agreed to and signed.
        type: string
      signature:
        description: The signature that the customer provided.
        type: string
      date:
        description: Date that the customer signed the certification.
        type: string
        format: date
      createdAt:
        type: string
        format: date-time
        readOnly: true
      updatedAt:
        type: string
        format: date-time
        readOnly: true
      eTag:
        description: A hash that should be used as the "If-Match" header for any updates.
        type: string
        readOnly: true
    required:
      - id
      - submittingUserId
      - moveId
      - certificationType
      - certificationText
      - signature
      - date
      - createdAt
      - updatedAt
      - eTag
  PPMShipment:
    description: >-
      A personally procured move is a type of shipment that a service member
      moves themselves.
    x-nullable: true
    properties:
      id:
        description: Primary auto-generated unique identifier of the PPM shipment object
        example: 1f2270c7-7166-40ae-981e-b200ebdf3054
        format: uuid
        type: string
        readOnly: true
      shipmentId:
        description: The id of the parent MTOShipment object
        example: 1f2270c7-7166-40ae-981e-b200ebdf3054
        format: uuid
        type: string
        readOnly: true
      createdAt:
        description: Timestamp of when the PPM Shipment was initially created (UTC)
        format: date-time
        type: string
        readOnly: true
      updatedAt:
        description: Timestamp of when a property of this object was last updated (UTC)
        format: date-time
        type: string
        readOnly: true
      status:
        $ref: '#/definitions/PPMShipmentStatus'
      w2Address:
        x-nullable: true
        $ref: '#/definitions/Address'
      advanceStatus:
        $ref: '#/definitions/PPMAdvanceStatus'
      expectedDepartureDate:
        description: |
          Date the customer expects to begin their move.
        format: date
        type: string
      actualMoveDate:
        description: The actual start date of when the PPM shipment left the origin.
        format: date
        type: string
        x-nullable: true
        x-omitempty: false
      submittedAt:
        description: >-
          The timestamp of when the customer submitted their PPM documentation
          to the counselor for review.
        format: date-time
        type: string
        x-nullable: true
        x-omitempty: false
      reviewedAt:
        description: >-
          The timestamp of when the Service Counselor has reviewed all of the
          closeout documents.
        format: date-time
        type: string
        x-nullable: true
        x-omitempty: false
      approvedAt:
        description: >-
          The timestamp of when the shipment was approved and the service member
          can begin their move.
        format: date-time
        type: string
        x-nullable: true
        x-omitempty: false
      pickupPostalCode:
        description: >-
          The postal code of the origin location where goods are being moved
          from.
        format: zip
        type: string
        title: ZIP
        example: '90210'
        pattern: ^(\d{5})$
      pickupAddress:
        $ref: '#/definitions/Address'
      secondaryPickupPostalCode:
        format: >-
          An optional secondary pickup location near the origin where additional
          goods exist.
        type: string
        title: ZIP
        example: '90210'
        pattern: ^(\d{5})$
        x-nullable: true
        x-omitempty: false
      hasSecondaryPickupAddress:
        type: boolean
        x-omitempty: false
        x-nullable: true
      secondaryPickupAddress:
        allOf:
          - $ref: '#/definitions/Address'
          - x-nullable: true
          - x-omitempty: false
      actualPickupPostalCode:
        description: >
          The actual postal code where the PPM shipment started. To be filled
          once the customer has moved the shipment.
        format: zip
        type: string
        title: ZIP
        example: '90210'
        pattern: ^(\d{5})$
        x-nullable: true
        x-omitempty: false
      destinationPostalCode:
        description: >-
          The postal code of the destination location where goods are being
          delivered to.
        format: zip
        type: string
        title: ZIP
        example: '90210'
        pattern: ^(\d{5})$
      destinationAddress:
        $ref: '#/definitions/Address'
      secondaryDestinationPostalCode:
        description: >-
          An optional secondary location near the destination where goods will
          be dropped off.
        format: zip
        type: string
        title: ZIP
        example: '90210'
        pattern: ^(\d{5})$
        x-nullable: true
        x-omitempty: false
      hasSecondaryDestinationAddress:
        type: boolean
        x-omitempty: false
        x-nullable: true
      secondaryDestinationAddress:
        allOf:
          - $ref: '#/definitions/Address'
          - x-nullable: true
          - x-omitempty: false
      actualDestinationPostalCode:
        description: >
          The actual postal code where the PPM shipment ended. To be filled once
          the customer has moved the shipment.
        format: zip
        type: string
        title: ZIP
        example: '90210'
        pattern: ^(\d{5})$
        x-nullable: true
        x-omitempty: false
      sitExpected:
        description: >
          Captures whether some or all of the PPM shipment will require
          temporary storage at the origin or destination.


          Must be set to `true` when providing `sitLocation`,
          `sitEstimatedWeight`, `sitEstimatedEntryDate`, and
          `sitEstimatedDepartureDate` values to calculate the
          `sitEstimatedCost`.
        type: boolean
      estimatedWeight:
        description: The estimated weight of the PPM shipment goods being moved.
        type: integer
        example: 4200
        x-nullable: true
        x-omitempty: false
      hasProGear:
        description: >
          Indicates whether PPM shipment has pro gear for themselves or their
          spouse.
        type: boolean
        x-nullable: true
        x-omitempty: false
      proGearWeight:
        description: >-
          The estimated weight of the pro-gear being moved belonging to the
          service member.
        type: integer
        x-nullable: true
        x-omitempty: false
      spouseProGearWeight:
        description: >-
          The estimated weight of the pro-gear being moved belonging to a
          spouse.
        type: integer
        x-nullable: true
        x-omitempty: false
      estimatedIncentive:
        description: >-
          The estimated amount the government will pay the service member to
          move their belongings based on the moving date, locations, and
          shipment weight.
        type: integer
        format: cents
        x-nullable: true
        x-omitempty: false
      finalIncentive:
        description: >
          The final calculated incentive for the PPM shipment. This does not
          include **SIT** as it is a reimbursement.
        type: integer
        format: cents
        x-nullable: true
        x-omitempty: false
        readOnly: true
      hasRequestedAdvance:
        description: |
          Indicates whether an advance has been requested for the PPM shipment.
        type: boolean
        x-nullable: true
        x-omitempty: false
      advanceAmountRequested:
        description: >
          The amount requested as an advance by the service member up to a
          maximum percentage of the estimated incentive.
        type: integer
        format: cents
        x-nullable: true
        x-omitempty: false
      hasReceivedAdvance:
        description: |
          Indicates whether an advance was received for the PPM shipment.
        type: boolean
        x-nullable: true
        x-omitempty: false
      advanceAmountReceived:
        description: |
          The amount received for an advance, or null if no advance is received.
        type: integer
        format: cents
        x-nullable: true
        x-omitempty: false
      sitLocation:
        allOf:
          - $ref: '#/definitions/SITLocationType'
          - x-nullable: true
          - x-omitempty: false
      sitEstimatedWeight:
        description: The estimated weight of the goods being put into storage.
        type: integer
        example: 2000
        x-nullable: true
        x-omitempty: false
      sitEstimatedEntryDate:
        description: The date that goods will first enter the storage location.
        format: date
        type: string
        x-nullable: true
        x-omitempty: false
      sitEstimatedDepartureDate:
        description: The date that goods will exit the storage location.
        format: date
        type: string
        x-nullable: true
        x-omitempty: false
      sitEstimatedCost:
        description: >-
          The estimated amount that the government will pay the service member
          to put their goods into storage. This estimated storage cost is
          separate from the estimated incentive.
        type: integer
        format: cents
        x-nullable: true
        x-omitempty: false
      weightTickets:
        $ref: '#/definitions/WeightTickets'
      movingExpenses:
        description: All expense documentation receipt records of this PPM shipment.
        items:
          $ref: '#/definitions/MovingExpense'
        type: array
      proGearWeightTickets:
        description: >-
          All pro-gear weight ticket documentation records for this PPM
          shipment.
        type: array
        items:
          $ref: '#/definitions/ProGearWeightTicket'
      signedCertification:
        $ref: '#/definitions/SignedCertification'
      eTag:
        description: >-
          A hash unique to this shipment that should be used as the "If-Match"
          header for any updates.
        type: string
        readOnly: true
    required:
      - id
      - shipmentId
      - createdAt
      - status
      - expectedDepartureDate
      - pickupPostalCode
      - destinationPostalCode
      - sitExpected
      - eTag
  ShipmentAddressUpdateStatus:
    type: string
    title: Status
    readOnly: true
    x-display-value:
      REQUESTED: REQUESTED
      REJECTED: REJECTED
      APPROVED: APPROVED
    enum:
      - REQUESTED
      - REJECTED
      - APPROVED
  ShipmentAddressUpdate:
    description: >
      This represents a destination address change request made by the Prime
      that is either auto-approved or requires review if the pricing criteria
      has changed. If criteria has changed, then it must be approved or rejected
      by a TOO.
    type: object
    properties:
      id:
        type: string
        format: uuid
        example: c56a4180-65aa-42ec-a945-5fd21dec0538
        readOnly: true
      contractorRemarks:
        type: string
        example: This is a contractor remark
        title: Contractor Remarks
        description: The reason there is an address change.
        readOnly: true
      officeRemarks:
        type: string
        example: This is an office remark
        title: Office Remarks
        x-nullable: true
        description: The TOO comment on approval or rejection.
      status:
        $ref: '#/definitions/ShipmentAddressUpdateStatus'
      shipmentID:
        type: string
        format: uuid
        example: c56a4180-65aa-42ec-a945-5fd21dec0538
        readOnly: true
      originalAddress:
        $ref: '#/definitions/Address'
      newAddress:
        $ref: '#/definitions/Address'
      sitOriginalAddress:
        $ref: '#/definitions/Address'
      oldSitDistanceBetween:
        description: >-
          The distance between the original SIT address and the previous/old
          destination address of shipment
        example: 50
        minimum: 0
        type: integer
      newSitDistanceBetween:
        description: >-
          The distance between the original SIT address and requested new
          destination address of shipment
        example: 88
        minimum: 0
        type: integer
    required:
      - id
      - status
      - shipmentID
      - originalAddress
      - newAddress
      - contractorRemarks
  MTOShipment:
    properties:
      moveTaskOrderID:
        example: 1f2270c7-7166-40ae-981e-b200ebdf3054
        format: uuid
        type: string
      id:
        example: 1f2270c7-7166-40ae-981e-b200ebdf3054
        format: uuid
        type: string
      createdAt:
        format: date-time
        type: string
      updatedAt:
        format: date-time
        type: string
      deletedAt:
        x-nullable: true
        format: date-time
        type: string
      primeEstimatedWeight:
        x-nullable: true
        example: 2000
        type: integer
      primeActualWeight:
        x-nullable: true
        example: 2000
        type: integer
      calculatedBillableWeight:
        x-nullable: true
        example: 2000
        type: integer
        readOnly: true
      ntsRecordedWeight:
        description: >-
          The previously recorded weight for the NTS Shipment. Used for NTS
          Release to know what the previous primeActualWeight or billable weight
          was.
        example: 2000
        type: integer
        x-nullable: true
        x-formatting: weight
      scheduledPickupDate:
        format: date
        type: string
        x-nullable: true
      scheduledDeliveryDate:
        format: date
        type: string
        x-nullable: true
      requestedPickupDate:
        format: date
        type: string
        x-nullable: true
      actualPickupDate:
        x-nullable: true
        format: date
        type: string
      actualDeliveryDate:
        x-nullable: true
        description: >-
          The actual date that the shipment was delivered to the destination
          address by the Prime
        format: date
        type: string
      requestedDeliveryDate:
        format: date
        type: string
        x-nullable: true
      requiredDeliveryDate:
        x-nullable: true
        format: date
        type: string
      approvedDate:
        format: date-time
        type: string
        x-nullable: true
      diversion:
        type: boolean
        example: true
      distance:
        type: integer
        x-nullable: true
        example: 500
      pickupAddress:
        x-nullable: true
        $ref: '#/definitions/Address'
      destinationAddress:
        x-nullable: true
        $ref: '#/definitions/Address'
      destinationType:
        $ref: '#/definitions/DestinationType'
      secondaryPickupAddress:
        x-nullable: true
        $ref: '#/definitions/Address'
      secondaryDeliveryAddress:
        x-nullable: true
        $ref: '#/definitions/Address'
      hasSecondaryPickupAddress:
        type: boolean
        x-omitempty: false
        x-nullable: true
      hasSecondaryDeliveryAddress:
        type: boolean
        x-omitempty: false
        x-nullable: true
      actualProGearWeight:
        type: integer
        x-nullable: true
        x-omitempty: false
      actualSpouseProGearWeight:
        type: integer
        x-nullable: true
        x-omitempty: false
      customerRemarks:
        type: string
        example: handle with care
        x-nullable: true
      counselorRemarks:
        description: >
          The counselor can use the counselor remarks field to inform the movers
          about any

          special circumstances for this shipment. Typical examples:
            * bulky or fragile items,
            * weapons,
            * access info for their address.
          Counselors enters this information when creating or editing an MTO
          Shipment. Optional field.
        type: string
        example: handle with care
        x-nullable: true
      shipmentType:
        $ref: '#/definitions/MTOShipmentType'
      status:
        $ref: '#/definitions/MTOShipmentStatus'
      rejectionReason:
        type: string
        example: MTO Shipment not good enough
        x-nullable: true
      reweigh:
        x-nullable: true
        x-omitempty: true
        $ref: '#/definitions/Reweigh'
      mtoAgents:
        $ref: '#/definitions/MTOAgents'
      mtoServiceItems:
        $ref: '#/definitions/MTOServiceItems'
      sitDaysAllowance:
        type: integer
        x-nullable: true
      sitExtensions:
        $ref: '#/definitions/SITExtensions'
      sitStatus:
        $ref: '#/definitions/SITStatus'
      eTag:
        type: string
      billableWeightCap:
        type: integer
        description: TIO override billable weight to be used for calculations
        example: 2500
        x-formatting: weight
        x-nullable: true
      billableWeightJustification:
        type: string
        example: more weight than expected
        x-nullable: true
      tacType:
        allOf:
          - $ref: '#/definitions/LOAType'
          - x-nullable: true
      sacType:
        allOf:
          - $ref: '#/definitions/LOAType'
          - x-nullable: true
      usesExternalVendor:
        type: boolean
        example: false
      serviceOrderNumber:
        type: string
        x-nullable: true
      storageFacility:
        x-nullable: true
        $ref: '#/definitions/StorageFacility'
      ppmShipment:
        $ref: '#/definitions/PPMShipment'
      deliveryAddressUpdate:
        $ref: '#/definitions/ShipmentAddressUpdate'
      shipmentLocator:
        type: string
        x-nullable: true
        readOnly: true
        example: 1K43AR-01
  LOATypeNullable:
    description: The Line of accounting (TAC/SAC) type that will be used for the shipment
    type: string
    x-go-type:
      import:
        package: github.com/transcom/mymove/pkg/swagger/nullable
      type: String
    example: HHG
    enum:
      - HHG
      - NTS
  ProGearWeightTickets:
    description: All progear weight tickets associated with a PPM shipment.
    type: array
    items:
      $ref: '#/definitions/ProGearWeightTicket'
    x-omitempty: false
  MovingExpenses:
    description: All moving expenses associated with a PPM shipment.
    type: array
    items:
      $ref: '#/definitions/MovingExpense'
    x-omitempty: false
  PPMDocuments:
    description: >-
      All documents associated with a PPM shipment, including weight tickets,
      progear weight tickets, and moving expenses.
    x-nullable: true
    x-omitempty: false
    type: object
    properties:
      WeightTickets:
        $ref: '#/definitions/WeightTickets'
      ProGearWeightTickets:
        $ref: '#/definitions/ProGearWeightTickets'
      MovingExpenses:
        $ref: '#/definitions/MovingExpenses'
  PPMDocumentStatus:
    description: Status of the PPM document.
    type: string
    enum:
      - APPROVED
      - EXCLUDED
      - REJECTED
    x-display-value:
      APPROVED: Approved
      EXCLUDED: Excluded
      REJECTED: Rejected
  PPMCloseout:
    description: >-
      The calculations needed in the "Review Documents" section of a PPM
      closeout. LIst of all expenses/reimbursements related toa PPM shipment.
    properties:
      id:
        description: Primary auto-generated unique identifier of the PPM shipment object
        example: 1f2270c7-7166-40ae-981e-b200ebdf3054
        format: uuid
        type: string
        readOnly: true
      plannedMoveDate:
        description: |
          Date the customer expects to begin their move.
        format: date
        type: string
        x-nullable: true
        x-omitempty: false
      actualMoveDate:
        description: The actual start date of when the PPM shipment left the origin.
        format: date
        type: string
        x-nullable: true
        x-omitempty: false
      miles:
        description: The distance between the old address and the new address in miles.
        example: 54
        minimum: 0
        type: integer
        x-nullable: true
        x-omitempty: false
      estimatedWeight:
        description: The estimated weight of the PPM shipment goods being moved.
        type: integer
        example: 4200
        x-nullable: true
        x-omitempty: false
      actualWeight:
        example: 2000
        type: integer
        x-nullable: true
        x-omitempty: false
      proGearWeightCustomer:
        description: >-
          The estimated weight of the pro-gear being moved belonging to the
          service member.
        type: integer
        x-nullable: true
        x-omitempty: false
      proGearWeightSpouse:
        description: >-
          The estimated weight of the pro-gear being moved belonging to a
          spouse.
        type: integer
        x-nullable: true
        x-omitempty: false
      grossIncentive:
        description: >
          The final calculated incentive for the PPM shipment. This does not
          include **SIT** as it is a reimbursement.
        type: integer
        format: cents
        x-nullable: true
        x-omitempty: false
        readOnly: true
      gcc:
        description: Government Constructive Cost (GCC)
        type: integer
        title: GCC
        format: cents
        x-nullable: true
        x-omitempty: false
      aoa:
        description: Advance Operating Allowance (AOA).
        type: integer
        format: cents
        x-nullable: true
        x-omitempty: false
      remainingIncentive:
        description: The remaining reimbursement amount that is still owed to the customer.
        type: integer
        format: cents
        x-nullable: true
        x-omitempty: false
      haulPrice:
        description: The price of the linehaul or shorthaul.
        type: integer
        format: cents
        x-nullable: true
        x-omitempty: false
      haulFSC:
        description: The linehaul/shorthaul Fuel Surcharge (FSC).
        type: integer
        format: cents
        x-nullable: true
        x-omitempty: false
      dop:
        description: The Domestic Origin Price (DOP).
        type: integer
        format: cents
        x-nullable: true
        x-omitempty: false
      ddp:
        description: The Domestic Destination Price (DDP).
        type: integer
        format: cents
        x-nullable: true
        x-omitempty: false
      packPrice:
        description: The full price of all packing/unpacking services.
        type: integer
        format: cents
        x-nullable: true
        x-omitempty: false
      unpackPrice:
        description: The full price of all packing/unpacking services.
        type: integer
        format: cents
        x-nullable: true
        x-omitempty: false
      SITReimbursement:
        description: >-
          The estimated amount that the government will pay the service member
          to put their goods into storage. This estimated storage cost is
          separate from the estimated incentive.
        type: integer
        format: cents
        x-nullable: true
        x-omitempty: false
    required:
      - id
  PPMActualWeight:
    description: >-
      The actual net weight of a single PPM shipment. Used during document
      review for PPM closeout.
    properties:
      actualWeight:
        example: 2000
        type: integer
        x-nullable: true
        x-omitempty: false
    required:
      - actualWeight
  MTOServiceItemSingle:
    type: object
    properties:
      moveTaskOrderID:
        example: 1f2270c7-7166-40ae-981e-b200ebdf3054
        format: uuid
        type: string
      mtoShipmentID:
        example: 1f2270c7-7166-40ae-981e-b200ebdf3054
        format: uuid
        type: string
        x-nullable: true
      reServiceID:
        example: 1f2270c7-7166-40ae-981e-b200ebdf3054
        format: uuid
        type: string
      reServiceCode:
        type: string
      reServiceName:
        type: string
      createdAt:
        format: date-time
        type: string
        readOnly: true
      convertToCustomerExpense:
        type: boolean
        example: false
        x-omitempty: false
      customerExpenseReason:
        type: string
        x-nullable: true
      deletedAt:
        format: date
        type: string
      rejectionReason:
        type: string
        x-nullable: true
      pickupPostalCode:
        type: string
        x-nullable: true
      sitPostalCode:
        type: string
        readOnly: true
        x-nullable: true
      sitEntryDate:
        type: string
        format: date-time
        x-nullable: true
      sitDepartureDate:
        type: string
        format: date-time
        x-nullable: true
      sitCustomerContacted:
        type: string
        format: date
        x-nullable: true
      sitRequestedDelivery:
        type: string
        format: date
        x-nullable: true
      id:
        example: 1f2270c7-7166-40ae-981e-b200ebdf3054
        format: uuid
        type: string
      status:
        type: string
        x-nullable: true
      updatedAt:
        format: date-time
        type: string
        readOnly: true
      approvedAt:
        format: date-time
        type: string
        x-nullable: true
      rejectedAt:
        format: date-time
        type: string
        x-nullable: true
  ServiceItemSitEntryDate:
    type: object
    properties:
      id:
        example: 1f2270c7-7166-40ae-981e-b200ebdf3054
        format: uuid
        type: string
      sitEntryDate:
        type: string
        format: date-time
        x-nullable: true
  PaymentServiceItemStatus:
    type: string
    enum:
      - REQUESTED
      - APPROVED
      - DENIED
      - SENT_TO_GEX
      - PAID
      - EDI_ERROR
    title: Payment Service Item Status
  ServiceItemParamName:
    type: string
    enum:
      - ActualPickupDate
      - ContractCode
      - ContractYearName
      - CubicFeetBilled
      - CubicFeetCrating
      - DimensionHeight
      - DimensionLength
      - DimensionWidth
      - DistanceZip
      - DistanceZipSITDest
      - DistanceZipSITOrigin
      - EIAFuelPrice
      - EscalationCompounded
      - FSCMultiplier
      - FSCPriceDifferenceInCents
      - FSCWeightBasedDistanceMultiplier
      - IsPeak
      - MarketDest
      - MarketOrigin
      - MTOAvailableToPrimeAt
      - NTSPackingFactor
      - NumberDaysSIT
      - PriceAreaDest
      - PriceAreaIntlDest
      - PriceAreaIntlOrigin
      - PriceAreaOrigin
      - PriceRateOrFactor
      - PSI_LinehaulDom
      - PSI_LinehaulDomPrice
      - PSI_LinehaulShort
      - PSI_LinehaulShortPrice
      - PSI_PriceDomDest
      - PSI_PriceDomDestPrice
      - PSI_PriceDomOrigin
      - PSI_PriceDomOriginPrice
      - PSI_ShippingLinehaulIntlCO
      - PSI_ShippingLinehaulIntlCOPrice
      - PSI_ShippingLinehaulIntlOC
      - PSI_ShippingLinehaulIntlOCPrice
      - PSI_ShippingLinehaulIntlOO
      - PSI_ShippingLinehaulIntlOOPrice
      - RateAreaNonStdDest
      - RateAreaNonStdOrigin
      - ReferenceDate
      - RequestedPickupDate
      - ServiceAreaDest
      - ServiceAreaOrigin
      - ServicesScheduleDest
      - ServicesScheduleOrigin
      - SITPaymentRequestEnd
      - SITPaymentRequestStart
      - SITScheduleDest
      - SITScheduleOrigin
      - SITServiceAreaDest
      - SITServiceAreaOrigin
      - WeightAdjusted
      - WeightBilled
      - WeightEstimated
      - WeightOriginal
      - WeightReweigh
      - ZipDestAddress
      - ZipPickupAddress
      - ZipSITDestHHGFinalAddress
      - ZipSITDestHHGOriginalAddress
      - ZipSITOriginHHGActualAddress
      - ZipSITOriginHHGOriginalAddress
  ServiceItemParamType:
    type: string
    enum:
      - STRING
      - DATE
      - INTEGER
      - DECIMAL
      - TIMESTAMP
      - PaymentServiceItemUUID
      - BOOLEAN
  ServiceItemParamOrigin:
    type: string
    enum:
      - PRIME
      - SYSTEM
      - PRICER
      - PAYMENT_REQUEST
  PaymentServiceItemParam:
    type: object
    properties:
      id:
        example: c56a4180-65aa-42ec-a945-5fd21dec0538
        format: uuid
        readOnly: true
        type: string
      paymentServiceItemID:
        example: c56a4180-65aa-42ec-a945-5fd21dec0538
        format: uuid
        type: string
      key:
        $ref: '#/definitions/ServiceItemParamName'
      value:
        example: '3025'
        type: string
      type:
        $ref: '#/definitions/ServiceItemParamType'
      origin:
        $ref: '#/definitions/ServiceItemParamOrigin'
      eTag:
        type: string
        readOnly: true
  PaymentServiceItemParams:
    type: array
    items:
      $ref: '#/definitions/PaymentServiceItemParam'
  CustomerSupportRemark:
    type: object
    description: >-
      A text remark written by an office user that is associated with a specific
      move.
    required:
      - id
      - moveID
      - officeUserID
      - content
    properties:
      id:
        example: 1f2270c7-7166-40ae-981e-b200ebdf3054
        format: uuid
        type: string
      createdAt:
        type: string
        format: date-time
        readOnly: true
      updatedAt:
        type: string
        format: date-time
        readOnly: true
      officeUserID:
        example: 1f2270c7-7166-40ae-981e-b200ebdf3054
        format: uuid
        type: string
      moveID:
        example: 1f2270c7-7166-40ae-981e-b200ebdf3054
        format: uuid
        type: string
      content:
        example: This is a remark about a move.
        type: string
      officeUserFirstName:
        example: Grace
        type: string
        readOnly: true
      officeUserLastName:
        example: Griffin
        type: string
        readOnly: true
      officeUserEmail:
        type: string
        format: x-email
        pattern: ^[a-zA-Z0-9._%+-]+@[a-zA-Z0-9.-]+\.[a-zA-Z]{2,}$
        readOnly: true
  CustomerSupportRemarks:
    type: array
    items:
      $ref: '#/definitions/CustomerSupportRemark'
responses:
  InvalidRequest:
    description: The request payload is invalid
    schema:
      $ref: '#/definitions/Error'
  NotFound:
    description: The requested resource wasn't found
    schema:
      $ref: '#/definitions/Error'
  Conflict:
    description: Conflict error
    schema:
      $ref: '#/definitions/Error'
  PermissionDenied:
    description: The request was denied
    schema:
      $ref: '#/definitions/Error'
  ServerError:
    description: A server error occurred
    schema:
      $ref: '#/definitions/Error'
  PreconditionFailed:
    description: Precondition failed
    schema:
      $ref: '#/definitions/Error'
  UnprocessableEntity:
    description: The payload was unprocessable.
    schema:
      $ref: '#/definitions/ValidationError'
parameters:
  ifMatch:
    in: header
    name: If-Match
    type: string
    required: true
    description: >
      Optimistic locking is implemented via the `If-Match` header. If the ETag
      header does not match the value of the resource on the server, the server
      rejects the change with a `412 Precondition Failed` error.
  ppmShipmentId:
    name: ppmShipmentId
    in: path
    type: string
    format: uuid
    required: true
    description: UUID of the PPM shipment
  weightTicketId:
    name: weightTicketId
    in: path
    type: string
    format: uuid
    required: true
    description: UUID of the weight ticket
  movingExpenseId:
    name: movingExpenseId
    in: path
    type: string
    format: uuid
    required: true
    description: UUID of the moving expense
  proGearWeightTicketId:
    name: proGearWeightTicketId
    in: path
    type: string
    format: uuid
    required: true
    description: UUID of the pro-gear weight ticket<|MERGE_RESOLUTION|>--- conflicted
+++ resolved
@@ -4117,7 +4117,8 @@
           - $ref: '#/definitions/Address'
       createOktaAccount:
         type: boolean
-<<<<<<< HEAD
+      cacUser:
+        type: boolean
   SearchCustomersResult:
     type: object
     properties:
@@ -4163,10 +4164,6 @@
         format: x-email
         example: personalEmail@email.com
         pattern: ^[a-zA-Z0-9._%+-]+@[a-zA-Z0-9.-]+\.[a-zA-Z]{2,}$
-=======
-      cacUser:
-        type: boolean
->>>>>>> eae5bdfd
   Entitlements:
     properties:
       id:
