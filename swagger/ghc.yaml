swagger: '2.0'
info:
  contact:
    email: milmove-developers@caci.com
  description: >
    The GHC API is a RESTful API that enables the Office application for
    MilMove.


    All endpoints are located under `/ghc/v1`.
  license:
    name: MIT
    url: https://opensource.org/licenses/MIT
  title: MilMove GHC API
  version: 0.0.1
basePath: /ghc/v1
schemes:
  - http
tags:
  - name: queues
  - name: move
  - name: order
    description: >
      Move Orders - Commonly called “Orders,” especially in customer-facing
      language. Orders are plural because they're a bundle of related orders
      issued bya Service (e.g. Army, Air Force, Navy) to a customer that
      authorize (and order) that customer to move from one location to another.

      Orders are backed by $$ in the bank to support that move, which is
      identified by a Line of Account (LOA) code on the orders document.
  - name: moveTaskOrder
  - name: customer
  - name: mtoServiceItem
  - name: mtoShipment
  - name: shipment
  - name: mtoAgent
  - name: paymentServiceItem
  - name: ppm
  - name: tac
  - name: transportationOffice
  - name: uploads
  - name: paymentRequests
paths:
  /open/requested-office-users:
    post:
      consumes:
        - application/json
      produces:
        - application/json
      summary: Create an Office User
      description: >
        This endpoint is publicly accessible as it is utilized for individuals
        who do not have an office account to request the creation of an office
        account.

        Request the creation of an office user. An administrator will need to
        approve them after creation. Note on requirements: An identification
        method must be present. The following 2 fields have an "OR" requirement.
        - edipi - other_unique_id One of these two fields MUST be present to
        serve as identification for the office user being created. This logic is
        handled at the application level.
      operationId: createRequestedOfficeUser
      tags:
        - officeUsers
      parameters:
        - in: body
          name: officeUser
          description: Office User information
          schema:
            $ref: '#/definitions/OfficeUserCreate'
      responses:
        '201':
          description: successfully requested the creation of provided office user
          schema:
            $ref: '#/definitions/OfficeUser'
        '422':
          description: validation error
          schema:
            $ref: '#/definitions/ValidationError'
        '500':
          description: internal server error
  /customer:
    post:
      summary: Creates a customer with Okta option
      description: Creates a customer with option to create an Okta profile account
      operationId: createCustomerWithOktaOption
      tags:
        - customer
      consumes:
        - application/json
      produces:
        - application/json
      parameters:
        - in: body
          name: body
          required: true
          schema:
            $ref: '#/definitions/CreateCustomerPayload'
      responses:
        '200':
          description: successfully created the customer
          schema:
            $ref: '#/definitions/CreatedCustomer'
        '400':
          $ref: '#/responses/InvalidRequest'
        '401':
          $ref: '#/responses/PermissionDenied'
        '403':
          $ref: '#/responses/PermissionDenied'
        '404':
          $ref: '#/responses/NotFound'
        '412':
          $ref: '#/responses/PreconditionFailed'
        '422':
          $ref: '#/responses/UnprocessableEntity'
        '500':
          $ref: '#/responses/ServerError'
  /customer/{customerID}:
    parameters:
      - description: ID of customer to use
        in: path
        name: customerID
        required: true
        type: string
        format: uuid
    get:
      produces:
        - application/json
      parameters: []
      responses:
        '200':
          description: Successfully retrieved information on an individual customer
          schema:
            $ref: '#/definitions/Customer'
        '400':
          $ref: '#/responses/InvalidRequest'
        '401':
          $ref: '#/responses/PermissionDenied'
        '403':
          $ref: '#/responses/PermissionDenied'
        '404':
          $ref: '#/responses/NotFound'
        '500':
          $ref: '#/responses/ServerError'
      tags:
        - customer
      description: Returns a given customer
      operationId: getCustomer
      summary: Returns a given customer
    patch:
      summary: Updates customer info
      description: Updates customer info by ID
      operationId: updateCustomer
      tags:
        - customer
      consumes:
        - application/json
      produces:
        - application/json
      parameters:
        - in: body
          name: body
          required: true
          schema:
            $ref: '#/definitions/UpdateCustomerPayload'
        - in: header
          name: If-Match
          type: string
          required: true
      responses:
        '200':
          description: updated instance of orders
          schema:
            $ref: '#/definitions/Customer'
        '400':
          $ref: '#/responses/InvalidRequest'
        '401':
          $ref: '#/responses/PermissionDenied'
        '403':
          $ref: '#/responses/PermissionDenied'
        '404':
          $ref: '#/responses/NotFound'
        '412':
          $ref: '#/responses/PreconditionFailed'
        '422':
          $ref: '#/responses/UnprocessableEntity'
        '500':
          $ref: '#/responses/ServerError'
      x-permissions:
        - update.customer
  /customer/search:
    post:
      produces:
        - application/json
      consumes:
        - application/json
      summary: Search customers by DOD ID or customer name
      description: >
        Search customers by DOD ID or customer name. Used by services counselors
        to locate profiles to update, find attached moves, and to create new
        moves.
      operationId: searchCustomers
      tags:
        - customer
      parameters:
        - in: body
          name: body
          schema:
            properties:
              page:
                type: integer
                description: requested page of results
              perPage:
                type: integer
              dodID:
                description: DOD ID
                type: string
                minLength: 10
                maxLength: 10
                x-nullable: true
              branch:
                description: Branch
                type: string
                minLength: 1
              customerName:
                description: Customer Name
                type: string
                minLength: 1
                x-nullable: true
              sort:
                type: string
                x-nullable: true
                enum:
                  - customerName
                  - dodID
                  - branch
                  - personalEmail
                  - telephone
              order:
                type: string
                x-nullable: true
                enum:
                  - asc
                  - desc
          description: field that results should be sorted by
      responses:
        '200':
          description: Successfully returned all customers matching the criteria
          schema:
            $ref: '#/definitions/SearchCustomersResult'
        '403':
          $ref: '#/responses/PermissionDenied'
        '500':
          $ref: '#/responses/ServerError'
  /move/{locator}:
    parameters:
      - description: Code used to identify a move in the system
        in: path
        name: locator
        required: true
        type: string
    get:
      produces:
        - application/json
      parameters: []
      responses:
        '200':
          description: Successfully retrieved the individual move
          schema:
            $ref: '#/definitions/Move'
        '400':
          $ref: '#/responses/InvalidRequest'
        '401':
          $ref: '#/responses/PermissionDenied'
        '403':
          $ref: '#/responses/PermissionDenied'
        '404':
          $ref: '#/responses/NotFound'
        '500':
          $ref: '#/responses/ServerError'
      tags:
        - move
      description: Returns a given move for a unique alphanumeric locator string
      summary: Returns a given move
      operationId: getMove
  /move/{locator}/history:
    parameters:
      - description: Code used to identify a move in the system
        in: path
        name: locator
        required: true
        type: string
    get:
      produces:
        - application/json
      parameters:
        - in: query
          name: page
          type: integer
          description: requested page of results
        - in: query
          name: perPage
          type: integer
          description: results per page
      responses:
        '200':
          description: Successfully retrieved the individual move history
          schema:
            $ref: '#/definitions/MoveHistoryResult'
        '400':
          $ref: '#/responses/InvalidRequest'
        '401':
          $ref: '#/responses/PermissionDenied'
        '403':
          $ref: '#/responses/PermissionDenied'
        '404':
          $ref: '#/responses/NotFound'
        '500':
          $ref: '#/responses/ServerError'
      tags:
        - move
      description: >-
        Returns the history for a given move for a unique alphanumeric locator
        string
      summary: Returns the history of an identified move
      operationId: getMoveHistory
  /moves/{moveID}/shipment-evaluation-reports-list:
    parameters:
      - description: Code used to identify a move in the system
        in: path
        name: moveID
        required: true
        type: string
        format: uuid
    get:
      produces:
        - application/json
      responses:
        '200':
          description: Successfully retrieved the move's evaluation reports
          schema:
            $ref: '#/definitions/EvaluationReportList'
        '400':
          $ref: '#/responses/InvalidRequest'
        '401':
          $ref: '#/responses/PermissionDenied'
        '403':
          $ref: '#/responses/PermissionDenied'
        '404':
          $ref: '#/responses/NotFound'
        '500':
          $ref: '#/responses/ServerError'
      tags:
        - move
      description: >-
        Returns shipment evaluation reports for the specified move that are
        visible to the current office user
      summary: >-
        Returns shipment evaluation reports for the specified move that are
        visible to the current office user
      operationId: getMoveShipmentEvaluationReportsList
  /moves/{moveID}/counseling-evaluation-reports-list:
    parameters:
      - description: Code used to identify a move in the system
        in: path
        name: moveID
        required: true
        type: string
        format: uuid
    get:
      produces:
        - application/json
      responses:
        '200':
          description: Successfully retrieved the move's evaluation reports
          schema:
            $ref: '#/definitions/EvaluationReportList'
        '400':
          $ref: '#/responses/InvalidRequest'
        '401':
          $ref: '#/responses/PermissionDenied'
        '403':
          $ref: '#/responses/PermissionDenied'
        '404':
          $ref: '#/responses/NotFound'
        '500':
          $ref: '#/responses/ServerError'
      tags:
        - move
      description: >-
        Returns counseling evaluation reports for the specified move that are
        visible to the current office user
      summary: >-
        Returns counseling evaluation reports for the specified move that are
        visible to the current office user
      operationId: getMoveCounselingEvaluationReportsList
  /counseling/orders/{orderID}:
    parameters:
      - description: ID of order to update
        in: path
        name: orderID
        required: true
        type: string
        format: uuid
    patch:
      summary: Updates an order (performed by a services counselor)
      description: All fields sent in this request will be set on the order referenced
      operationId: counselingUpdateOrder
      tags:
        - order
      consumes:
        - application/json
      produces:
        - application/json
      parameters:
        - in: body
          name: body
          required: true
          schema:
            $ref: '#/definitions/CounselingUpdateOrderPayload'
        - in: header
          name: If-Match
          type: string
          required: true
      responses:
        '200':
          description: updated instance of orders
          schema:
            $ref: '#/definitions/Order'
        '403':
          $ref: '#/responses/PermissionDenied'
        '404':
          $ref: '#/responses/NotFound'
        '412':
          $ref: '#/responses/PreconditionFailed'
        '422':
          $ref: '#/responses/UnprocessableEntity'
        '500':
          $ref: '#/responses/ServerError'
  /orders:
    post:
      summary: Creates an orders model for a logged-in user
      description: >-
        Creates an instance of orders tied to a service member, which allow for
        creation of a move and an entitlement. Orders are required before the
        creation of a move
      operationId: createOrder
      tags:
        - order
      consumes:
        - application/json
      produces:
        - application/json
      parameters:
        - in: body
          name: createOrders
          schema:
            $ref: '#/definitions/CreateOrders'
      responses:
        '200':
          description: created instance of orders
          schema:
            $ref: '#/definitions/Order'
        '400':
          description: invalid request
        '401':
          description: request requires user authentication
        '403':
          description: user is not authorized
        '422':
          $ref: '#/responses/UnprocessableEntity'
        '500':
          description: internal server error
  /orders/{orderID}:
    parameters:
      - description: ID of order to use
        in: path
        name: orderID
        required: true
        type: string
        format: uuid
    patch:
      summary: Updates an order
      description: All fields sent in this request will be set on the order referenced
      operationId: updateOrder
      tags:
        - order
      consumes:
        - application/json
      produces:
        - application/json
      parameters:
        - in: body
          name: body
          required: true
          schema:
            $ref: '#/definitions/UpdateOrderPayload'
        - in: header
          name: If-Match
          type: string
          required: true
      responses:
        '200':
          description: updated instance of orders
          schema:
            $ref: '#/definitions/Order'
        '400':
          $ref: '#/responses/InvalidRequest'
        '403':
          $ref: '#/responses/PermissionDenied'
        '404':
          $ref: '#/responses/NotFound'
        '409':
          $ref: '#/responses/Conflict'
        '412':
          $ref: '#/responses/PreconditionFailed'
        '422':
          $ref: '#/responses/UnprocessableEntity'
        '500':
          $ref: '#/responses/ServerError'
      x-permissions:
        - update.orders
    get:
      produces:
        - application/json
      parameters: []
      responses:
        '200':
          description: Successfully retrieved order
          schema:
            $ref: '#/definitions/Order'
        '400':
          $ref: '#/responses/InvalidRequest'
        '401':
          $ref: '#/responses/PermissionDenied'
        '403':
          $ref: '#/responses/PermissionDenied'
        '404':
          $ref: '#/responses/NotFound'
        '500':
          $ref: '#/responses/ServerError'
      tags:
        - order
      description: Gets an order
      operationId: getOrder
      summary: Gets an order by ID
  /orders/{orderID}/allowances:
    parameters:
      - description: ID of order to use
        in: path
        name: orderID
        required: true
        type: string
        format: uuid
    patch:
      summary: Updates an allowance (Orders with Entitlements)
      description: All fields sent in this request will be set on the order referenced
      operationId: updateAllowance
      tags:
        - order
      consumes:
        - application/json
      produces:
        - application/json
      parameters:
        - in: body
          name: body
          required: true
          schema:
            $ref: '#/definitions/UpdateAllowancePayload'
        - in: header
          name: If-Match
          type: string
          required: true
      responses:
        '200':
          description: updated instance of allowance
          schema:
            $ref: '#/definitions/Order'
        '403':
          $ref: '#/responses/PermissionDenied'
        '404':
          $ref: '#/responses/NotFound'
        '412':
          $ref: '#/responses/PreconditionFailed'
        '422':
          $ref: '#/responses/UnprocessableEntity'
        '500':
          $ref: '#/responses/ServerError'
      x-permissions:
        - update.allowances
  /orders/{orderID}/acknowledge-excess-weight-risk:
    parameters:
      - description: ID of order to use
        in: path
        name: orderID
        required: true
        type: string
        format: uuid
    post:
      summary: >-
        Saves the date and time a TOO acknowledged the excess weight risk by
        dismissing the alert
      description: >-
        Saves the date and time a TOO acknowledged the excess weight risk by
        dismissing the alert
      operationId: acknowledgeExcessWeightRisk
      tags:
        - order
      consumes:
        - application/json
      produces:
        - application/json
      parameters:
        - in: header
          name: If-Match
          type: string
          required: true
      responses:
        '200':
          description: updated Move
          schema:
            $ref: '#/definitions/Move'
        '403':
          $ref: '#/responses/PermissionDenied'
        '404':
          $ref: '#/responses/NotFound'
        '412':
          $ref: '#/responses/PreconditionFailed'
        '422':
          $ref: '#/responses/UnprocessableEntity'
        '500':
          $ref: '#/responses/ServerError'
      x-permissions:
        - update.excessWeightRisk
  /orders/{orderID}/update-billable-weight:
    parameters:
      - description: ID of order to use
        in: path
        name: orderID
        required: true
        type: string
        format: uuid
    patch:
      summary: Updates the max billable weight
      description: Updates the DBAuthorizedWeight attribute for the Order Entitlements=
      operationId: updateBillableWeight
      tags:
        - order
      consumes:
        - application/json
      produces:
        - application/json
      parameters:
        - in: body
          name: body
          required: true
          schema:
            $ref: '#/definitions/UpdateBillableWeightPayload'
        - in: header
          name: If-Match
          type: string
          required: true
      responses:
        '200':
          description: updated Order
          schema:
            $ref: '#/definitions/Order'
        '403':
          $ref: '#/responses/PermissionDenied'
        '404':
          $ref: '#/responses/NotFound'
        '412':
          $ref: '#/responses/PreconditionFailed'
        '422':
          $ref: '#/responses/UnprocessableEntity'
        '500':
          $ref: '#/responses/ServerError'
      x-permissions:
        - update.billableWeight
  /orders/{orderID}/update-max-billable-weight/tio:
    parameters:
      - description: ID of order to use
        in: path
        name: orderID
        required: true
        type: string
        format: uuid
    patch:
      summary: Updates the max billable weight with TIO remarks
      description: >-
        Updates the DBAuthorizedWeight attribute for the Order Entitlements and
        move TIO remarks
      operationId: updateMaxBillableWeightAsTIO
      tags:
        - order
      consumes:
        - application/json
      produces:
        - application/json
      parameters:
        - in: body
          name: body
          required: true
          schema:
            $ref: '#/definitions/UpdateMaxBillableWeightAsTIOPayload'
        - $ref: '#/parameters/ifMatch'
      responses:
        '200':
          description: updated Order
          schema:
            $ref: '#/definitions/Order'
        '403':
          $ref: '#/responses/PermissionDenied'
        '404':
          $ref: '#/responses/NotFound'
        '412':
          $ref: '#/responses/PreconditionFailed'
        '422':
          $ref: '#/responses/UnprocessableEntity'
        '500':
          $ref: '#/responses/ServerError'
      x-permissions:
        - update.maxBillableWeight
  /counseling/orders/{orderID}/allowances:
    parameters:
      - description: ID of order to use
        in: path
        name: orderID
        required: true
        type: string
        format: uuid
    patch:
      summary: Updates an allowance (Orders with Entitlements)
      description: All fields sent in this request will be set on the order referenced
      operationId: counselingUpdateAllowance
      tags:
        - order
      consumes:
        - application/json
      produces:
        - application/json
      parameters:
        - in: body
          name: body
          required: true
          schema:
            $ref: '#/definitions/CounselingUpdateAllowancePayload'
        - in: header
          name: If-Match
          type: string
          required: true
      responses:
        '200':
          description: updated instance of allowance
          schema:
            $ref: '#/definitions/Order'
        '403':
          $ref: '#/responses/PermissionDenied'
        '404':
          $ref: '#/responses/NotFound'
        '412':
          $ref: '#/responses/PreconditionFailed'
        '422':
          $ref: '#/responses/UnprocessableEntity'
        '500':
          $ref: '#/responses/ServerError'
  /move-task-orders/{moveTaskOrderID}:
    parameters:
      - description: ID of move to use
        in: path
        name: moveTaskOrderID
        required: true
        type: string
    get:
      produces:
        - application/json
      parameters: []
      responses:
        '200':
          description: Successfully retrieved move task order
          schema:
            $ref: '#/definitions/MoveTaskOrder'
        '400':
          $ref: '#/responses/InvalidRequest'
        '401':
          $ref: '#/responses/PermissionDenied'
        '403':
          $ref: '#/responses/PermissionDenied'
        '404':
          $ref: '#/responses/NotFound'
        '500':
          $ref: '#/responses/ServerError'
      tags:
        - moveTaskOrder
      description: Gets a move
      operationId: getMoveTaskOrder
      summary: Gets a move by ID
  /move_task_orders/{moveTaskOrderID}/mto_service_items:
    parameters:
      - description: ID of move for mto service item to use
        in: path
        name: moveTaskOrderID
        required: true
        format: uuid
        type: string
    get:
      produces:
        - application/json
      parameters: []
      responses:
        '200':
          description: Successfully retrieved all line items for a move task order
          schema:
            $ref: '#/definitions/MTOServiceItems'
        '404':
          $ref: '#/responses/NotFound'
        '422':
          $ref: '#/responses/UnprocessableEntity'
        '500':
          $ref: '#/responses/ServerError'
      tags:
        - mtoServiceItem
      description: Gets all line items for a move
      operationId: listMTOServiceItems
      summary: Gets all line items for a move
  /mto-shipments:
    post:
      summary: createMTOShipment
      description: |
        Creates a MTO shipment for the specified Move Task Order.
        Required fields include:
        * Shipment Type
        * Customer requested pick-up date
        * Pick-up Address
        * Delivery Address
        * Releasing / Receiving agents
        Optional fields include:
        * Delivery Address Type
        * Customer Remarks
        * Releasing / Receiving agents
        * An array of optional accessorial service item codes
      consumes:
        - application/json
      produces:
        - application/json
      operationId: createMTOShipment
      tags:
        - mtoShipment
      parameters:
        - in: body
          name: body
          schema:
            $ref: '#/definitions/CreateMTOShipment'
      responses:
        '200':
          description: Successfully created a MTO shipment.
          schema:
            $ref: '#/definitions/MTOShipment'
        '400':
          $ref: '#/responses/InvalidRequest'
        '404':
          $ref: '#/responses/NotFound'
        '422':
          $ref: '#/responses/UnprocessableEntity'
        '500':
          $ref: '#/responses/ServerError'
  /move_task_orders/{moveTaskOrderID}/mto_shipments:
    parameters:
      - description: ID of move task order for mto shipment to use
        in: path
        name: moveTaskOrderID
        required: true
        format: uuid
        type: string
    get:
      produces:
        - application/json
      parameters: []
      responses:
        '200':
          description: Successfully retrieved all mto shipments for a move task order
          schema:
            $ref: '#/definitions/MTOShipments'
        '403':
          $ref: '#/responses/PermissionDenied'
        '404':
          $ref: '#/responses/NotFound'
        '422':
          $ref: '#/responses/UnprocessableEntity'
        '500':
          $ref: '#/responses/ServerError'
      tags:
        - mtoShipment
      description: Gets all shipments for a move task order
      operationId: listMTOShipments
      summary: Gets all shipments for a move task order
  /shipments/{shipmentID}:
    get:
      summary: fetches a shipment by ID
      description: fetches a shipment by ID
      operationId: getShipment
      tags:
        - mtoShipment
      produces:
        - application/json
      parameters:
        - description: ID of the shipment to be fetched
          in: path
          name: shipmentID
          required: true
          format: uuid
          type: string
      responses:
        '200':
          description: Successfully fetched the shipment
          schema:
            $ref: '#/definitions/MTOShipment'
        '400':
          $ref: '#/responses/InvalidRequest'
        '403':
          $ref: '#/responses/PermissionDenied'
        '404':
          $ref: '#/responses/NotFound'
        '422':
          $ref: '#/responses/UnprocessableEntity'
        '500':
          $ref: '#/responses/ServerError'
    delete:
      summary: Soft deletes a shipment by ID
      description: Soft deletes a shipment by ID
      operationId: deleteShipment
      tags:
        - shipment
      produces:
        - application/json
      parameters:
        - description: ID of the shipment to be deleted
          in: path
          name: shipmentID
          required: true
          format: uuid
          type: string
      responses:
        '204':
          description: Successfully soft deleted the shipment
        '400':
          $ref: '#/responses/InvalidRequest'
        '403':
          $ref: '#/responses/PermissionDenied'
        '404':
          $ref: '#/responses/NotFound'
        '409':
          $ref: '#/responses/Conflict'
        '422':
          $ref: '#/responses/UnprocessableEntity'
        '500':
          $ref: '#/responses/ServerError'
  /move_task_orders/{moveTaskOrderID}/mto_shipments/{shipmentID}:
    patch:
      summary: updateMTOShipment
      description: |
        Updates a specified MTO shipment.
        Required fields include:
        * MTO Shipment ID required in path
        * If-Match required in headers
        * No fields required in body
        Optional fields include:
        * New shipment status type
        * Shipment Type
        * Customer requested pick-up date
        * Pick-up Address
        * Delivery Address
        * Secondary Pick-up Address
        * SecondaryDelivery Address
        * Delivery Address Type
        * Customer Remarks
        * Counselor Remarks
        * Releasing / Receiving agents
        * Actual Pro Gear Weight
        * Actual Spouse Pro Gear Weight
      consumes:
        - application/json
      produces:
        - application/json
      operationId: updateMTOShipment
      tags:
        - mtoShipment
      parameters:
        - in: path
          name: moveTaskOrderID
          required: true
          format: uuid
          type: string
          description: ID of move task order for mto shipment to use
        - in: path
          name: shipmentID
          type: string
          format: uuid
          required: true
          description: UUID of the MTO Shipment to update
        - in: header
          name: If-Match
          type: string
          required: true
          description: >
            Optimistic locking is implemented via the `If-Match` header. If the
            ETag header does not match the value of the resource on the server,
            the server rejects the change with a `412 Precondition Failed`
            error.
        - in: body
          name: body
          schema:
            $ref: '#/definitions/UpdateShipment'
      responses:
        '200':
          description: Successfully updated the specified MTO shipment.
          schema:
            $ref: '#/definitions/MTOShipment'
        '400':
          $ref: '#/responses/InvalidRequest'
        '401':
          $ref: '#/responses/PermissionDenied'
        '403':
          $ref: '#/responses/PermissionDenied'
        '404':
          $ref: '#/responses/NotFound'
        '412':
          $ref: '#/responses/PreconditionFailed'
        '422':
          $ref: '#/responses/UnprocessableEntity'
        '500':
          $ref: '#/responses/ServerError'
  /shipments/{shipmentID}/approve:
    parameters:
      - description: ID of the shipment
        in: path
        name: shipmentID
        required: true
        format: uuid
        type: string
    post:
      consumes:
        - application/json
      produces:
        - application/json
      parameters:
        - in: header
          name: If-Match
          type: string
          required: true
      responses:
        '200':
          description: Successfully approved the shipment
          schema:
            $ref: '#/definitions/MTOShipment'
        '403':
          $ref: '#/responses/PermissionDenied'
        '404':
          $ref: '#/responses/NotFound'
        '409':
          $ref: '#/responses/Conflict'
        '412':
          $ref: '#/responses/PreconditionFailed'
        '422':
          $ref: '#/responses/UnprocessableEntity'
        '500':
          $ref: '#/responses/ServerError'
      tags:
        - shipment
      description: Approves a shipment
      operationId: approveShipment
      summary: Approves a shipment
      x-permissions:
        - update.shipment
  /shipments/{shipmentID}/request-diversion:
    parameters:
      - description: ID of the shipment
        in: path
        name: shipmentID
        required: true
        format: uuid
        type: string
    post:
      consumes:
        - application/json
      produces:
        - application/json
      parameters:
        - in: header
          name: If-Match
          type: string
          required: true
        - in: body
          name: body
          required: true
          schema:
            $ref: '#/definitions/RequestDiversion'
      responses:
        '200':
          description: Successfully requested the shipment diversion
          schema:
            $ref: '#/definitions/MTOShipment'
        '403':
          $ref: '#/responses/PermissionDenied'
        '404':
          $ref: '#/responses/NotFound'
        '409':
          $ref: '#/responses/Conflict'
        '412':
          $ref: '#/responses/PreconditionFailed'
        '422':
          $ref: '#/responses/UnprocessableEntity'
        '500':
          $ref: '#/responses/ServerError'
      tags:
        - shipment
      description: Requests a shipment diversion
      operationId: requestShipmentDiversion
      summary: Requests a shipment diversion
      x-permissions:
        - create.shipmentDiversionRequest
  /shipments/{shipmentID}/approve-diversion:
    parameters:
      - description: ID of the shipment
        in: path
        name: shipmentID
        required: true
        format: uuid
        type: string
    post:
      consumes:
        - application/json
      produces:
        - application/json
      parameters:
        - in: header
          name: If-Match
          type: string
          required: true
      responses:
        '200':
          description: Successfully approved the shipment diversion
          schema:
            $ref: '#/definitions/MTOShipment'
        '403':
          $ref: '#/responses/PermissionDenied'
        '404':
          $ref: '#/responses/NotFound'
        '409':
          $ref: '#/responses/Conflict'
        '412':
          $ref: '#/responses/PreconditionFailed'
        '422':
          $ref: '#/responses/UnprocessableEntity'
        '500':
          $ref: '#/responses/ServerError'
      x-permissions:
        - update.shipment
      tags:
        - shipment
      description: Approves a shipment diversion
      operationId: approveShipmentDiversion
      summary: Approves a shipment diversion
  /shipments/{shipmentID}/reject:
    parameters:
      - description: ID of the shipment
        in: path
        name: shipmentID
        required: true
        format: uuid
        type: string
    post:
      consumes:
        - application/json
      produces:
        - application/json
      parameters:
        - in: header
          name: If-Match
          type: string
          required: true
        - in: body
          name: body
          required: true
          schema:
            $ref: '#/definitions/RejectShipment'
      responses:
        '200':
          description: Successfully rejected the shipment
          schema:
            $ref: '#/definitions/MTOShipment'
        '403':
          $ref: '#/responses/PermissionDenied'
        '404':
          $ref: '#/responses/NotFound'
        '409':
          $ref: '#/responses/Conflict'
        '412':
          $ref: '#/responses/PreconditionFailed'
        '422':
          $ref: '#/responses/UnprocessableEntity'
        '500':
          $ref: '#/responses/ServerError'
      tags:
        - shipment
      description: rejects a shipment
      operationId: rejectShipment
      summary: rejects a shipment
  /shipments/{shipmentID}/request-cancellation:
    parameters:
      - description: ID of the shipment
        in: path
        name: shipmentID
        required: true
        format: uuid
        type: string
    post:
      consumes:
        - application/json
      produces:
        - application/json
      parameters:
        - in: header
          name: If-Match
          type: string
          required: true
      responses:
        '200':
          description: Successfully requested the shipment cancellation
          schema:
            $ref: '#/definitions/MTOShipment'
        '403':
          $ref: '#/responses/PermissionDenied'
        '404':
          $ref: '#/responses/NotFound'
        '409':
          $ref: '#/responses/Conflict'
        '412':
          $ref: '#/responses/PreconditionFailed'
        '422':
          $ref: '#/responses/UnprocessableEntity'
        '500':
          $ref: '#/responses/ServerError'
      tags:
        - shipment
      description: Requests a shipment cancellation
      operationId: requestShipmentCancellation
      summary: Requests a shipment cancellation
      x-permissions:
        - create.shipmentCancellation
  /shipments/{shipmentID}/request-reweigh:
    parameters:
      - description: ID of the shipment
        in: path
        name: shipmentID
        required: true
        format: uuid
        type: string
    post:
      consumes:
        - application/json
      produces:
        - application/json
      responses:
        '200':
          description: Successfully requested a reweigh of the shipment
          schema:
            $ref: '#/definitions/Reweigh'
        '403':
          $ref: '#/responses/PermissionDenied'
        '404':
          $ref: '#/responses/NotFound'
        '409':
          $ref: '#/responses/Conflict'
        '412':
          $ref: '#/responses/PreconditionFailed'
        '422':
          $ref: '#/responses/UnprocessableEntity'
        '500':
          $ref: '#/responses/ServerError'
      tags:
        - shipment
        - reweigh
      description: Requests a shipment reweigh
      operationId: requestShipmentReweigh
      summary: Requests a shipment reweigh
      x-permissions:
        - create.reweighRequest
  /shipments/{shipmentID}/review-shipment-address-update:
    parameters:
      - description: ID of the shipment
        in: path
        name: shipmentID
        required: true
        format: uuid
        type: string
    patch:
      consumes:
        - application/json
      produces:
        - application/json
      parameters:
        - in: header
          name: If-Match
          type: string
          required: true
        - in: body
          name: body
          required: true
          schema:
            properties:
              status:
                type: string
                enum:
                  - REJECTED
                  - APPROVED
              officeRemarks:
                type: string
            required:
              - officeRemarks
              - status
      responses:
        '200':
          description: Successfully requested a shipment address update
          schema:
            $ref: '#/definitions/ShipmentAddressUpdate'
        '403':
          $ref: '#/responses/PermissionDenied'
        '404':
          $ref: '#/responses/NotFound'
        '409':
          $ref: '#/responses/Conflict'
        '412':
          $ref: '#/responses/PreconditionFailed'
        '422':
          $ref: '#/responses/UnprocessableEntity'
        '500':
          $ref: '#/responses/ServerError'
      tags:
        - shipment
      description: >-
        This endpoint is used to approve a address update request. Office
        remarks are required. Approving the address update will update the
        Destination Final Address of the associated service item
      operationId: reviewShipmentAddressUpdate
      summary: Allows TOO to review a shipment address update
  /shipments/{shipmentID}/sit-extensions:
    post:
      summary: Create an approved SIT Duration Update
      description: >-
        TOO can creates an already-approved SIT Duration Update on behalf of a
        customer
      consumes:
        - application/json
      produces:
        - application/json
      operationId: createApprovedSITDurationUpdate
      tags:
        - shipment
        - sitExtension
      parameters:
        - description: ID of the shipment
          in: path
          name: shipmentID
          required: true
          format: uuid
          type: string
        - in: body
          name: body
          schema:
            $ref: '#/definitions/CreateApprovedSITDurationUpdate'
          required: true
        - in: header
          description: >-
            We want the shipment's eTag rather than the SIT Duration Update eTag
            as the SIT Duration Update is always associated with a shipment
          name: If-Match
          type: string
          required: true
      responses:
        '200':
          description: Successfully created a SIT Extension.
          schema:
            $ref: '#/definitions/MTOShipment'
        '400':
          $ref: '#/responses/InvalidRequest'
        '403':
          $ref: '#/responses/PermissionDenied'
        '404':
          $ref: '#/responses/NotFound'
        '422':
          $ref: '#/responses/UnprocessableEntity'
        '500':
          $ref: '#/responses/ServerError'
      x-permissions:
        - create.SITExtension
  /shipments/{shipmentID}/sit-extensions/{sitExtensionID}/approve:
    parameters:
      - description: ID of the shipment
        in: path
        name: shipmentID
        required: true
        format: uuid
        type: string
      - description: ID of the SIT extension
        in: path
        name: sitExtensionID
        required: true
        format: uuid
        type: string
    patch:
      consumes:
        - application/json
      produces:
        - application/json
      parameters:
        - in: body
          name: body
          required: true
          schema:
            $ref: '#/definitions/ApproveSITExtension'
        - in: header
          description: >-
            We want the shipment's eTag rather than the SIT extension eTag as
            the SIT extension is always associated with a shipment
          name: If-Match
          type: string
          required: true
      responses:
        '200':
          description: Successfully approved a SIT extension
          schema:
            $ref: '#/definitions/MTOShipment'
        '403':
          $ref: '#/responses/PermissionDenied'
        '404':
          $ref: '#/responses/NotFound'
        '409':
          $ref: '#/responses/Conflict'
        '412':
          $ref: '#/responses/PreconditionFailed'
        '422':
          $ref: '#/responses/UnprocessableEntity'
        '500':
          $ref: '#/responses/ServerError'
      tags:
        - shipment
        - sitExtension
      description: Approves a SIT extension
      operationId: approveSITExtension
      summary: Approves a SIT extension
      x-permissions:
        - update.SITExtension
  /shipments/{shipmentID}/sit-extensions/{sitExtensionID}/deny:
    parameters:
      - description: ID of the shipment
        in: path
        name: shipmentID
        required: true
        format: uuid
        type: string
      - description: ID of the SIT extension
        in: path
        name: sitExtensionID
        required: true
        format: uuid
        type: string
    patch:
      consumes:
        - application/json
      produces:
        - application/json
      parameters:
        - in: body
          name: body
          required: true
          schema:
            $ref: '#/definitions/DenySITExtension'
        - in: header
          name: If-Match
          type: string
          required: true
      responses:
        '200':
          description: Successfully denied a SIT extension
          schema:
            $ref: '#/definitions/MTOShipment'
        '403':
          $ref: '#/responses/PermissionDenied'
        '404':
          $ref: '#/responses/NotFound'
        '409':
          $ref: '#/responses/Conflict'
        '412':
          $ref: '#/responses/PreconditionFailed'
        '422':
          $ref: '#/responses/UnprocessableEntity'
        '500':
          $ref: '#/responses/ServerError'
      tags:
        - shipment
        - sitExtension
      description: Denies a SIT extension
      operationId: denySITExtension
      summary: Denies a SIT extension
      x-permissions:
        - update.SITExtension
  /shipments/{shipmentID}/sit-service-item/convert-to-customer-expense:
    parameters:
      - description: ID of the shipment
        in: path
        name: shipmentID
        required: true
        format: uuid
        type: string
    patch:
      consumes:
        - application/json
      produces:
        - application/json
      parameters:
        - in: body
          name: body
          required: true
          schema:
            $ref: '#/definitions/UpdateSITServiceItemCustomerExpense'
        - in: header
          name: If-Match
          type: string
          required: true
      responses:
        '200':
          description: Successfully converted to customer expense
          schema:
            $ref: '#/definitions/MTOShipment'
        '403':
          $ref: '#/responses/PermissionDenied'
        '404':
          $ref: '#/responses/NotFound'
        '409':
          $ref: '#/responses/Conflict'
        '412':
          $ref: '#/responses/PreconditionFailed'
        '422':
          $ref: '#/responses/UnprocessableEntity'
        '500':
          $ref: '#/responses/ServerError'
      tags:
        - shipment
        - mtoServiceItem
      description: Converts a SIT to customer expense
      operationId: updateSITServiceItemCustomerExpense
      summary: Converts a SIT to customer expense
      x-permissions:
        - update.MTOServiceItem
  /shipments/{shipmentID}/ppm-documents:
    parameters:
      - description: ID of the shipment
        in: path
        name: shipmentID
        required: true
        format: uuid
        type: string
    get:
      summary: Gets all the PPM documents for a PPM shipment
      description: >
        Retrieves all of the documents and associated uploads for each ppm
        document type connected to a PPM shipment. This

        excludes any deleted PPM documents.
      operationId: getPPMDocuments
      tags:
        - ppm
      consumes:
        - application/json
      produces:
        - application/json
      responses:
        '200':
          description: >-
            All PPM documents and associated uploads for the specified PPM
            shipment.
          schema:
            $ref: '#/definitions/PPMDocuments'
        '401':
          $ref: '#/responses/PermissionDenied'
        '403':
          $ref: '#/responses/PermissionDenied'
        '422':
          $ref: '#/responses/UnprocessableEntity'
        '500':
          $ref: '#/responses/ServerError'
  /ppm-shipments/{ppmShipmentId}/weight-ticket/{weightTicketId}:
    parameters:
      - $ref: '#/parameters/ppmShipmentId'
      - $ref: '#/parameters/weightTicketId'
    patch:
      summary: Updates a weight ticket document
      description: >
        Updates a PPM shipment's weight ticket document with new information.
        Only some of the weight ticket document's

        fields are editable because some have to be set by the customer, e.g.
        vehicle description.
      operationId: updateWeightTicket
      tags:
        - ppm
      consumes:
        - application/json
      produces:
        - application/json
      parameters:
        - $ref: '#/parameters/ifMatch'
        - in: body
          name: updateWeightTicketPayload
          required: true
          schema:
            $ref: '#/definitions/UpdateWeightTicket'
      responses:
        '200':
          description: returns an updated weight ticket object
          schema:
            $ref: '#/definitions/WeightTicket'
        '400':
          $ref: '#/responses/InvalidRequest'
        '401':
          $ref: '#/responses/PermissionDenied'
        '403':
          $ref: '#/responses/PermissionDenied'
        '404':
          $ref: '#/responses/NotFound'
        '412':
          $ref: '#/responses/PreconditionFailed'
        '422':
          $ref: '#/responses/UnprocessableEntity'
        '500':
          $ref: '#/responses/ServerError'
  /ppm-shipments/{ppmShipmentId}/moving-expenses/{movingExpenseId}:
    parameters:
      - $ref: '#/parameters/ppmShipmentId'
      - $ref: '#/parameters/movingExpenseId'
    patch:
      summary: Updates the moving expense
      description: >
        Updates a PPM shipment's moving expense with new information. Only some
        of the moving expense's fields are

        editable because some have to be set by the customer, e.g. the
        description and the moving expense type.
      operationId: updateMovingExpense
      tags:
        - ppm
      consumes:
        - application/json
      produces:
        - application/json
      parameters:
        - $ref: '#/parameters/ifMatch'
        - in: body
          name: updateMovingExpense
          required: true
          schema:
            $ref: '#/definitions/UpdateMovingExpense'
      responses:
        '200':
          description: returns an updated moving expense object
          schema:
            $ref: '#/definitions/MovingExpense'
        '400':
          $ref: '#/responses/InvalidRequest'
        '401':
          $ref: '#/responses/PermissionDenied'
        '403':
          $ref: '#/responses/PermissionDenied'
        '404':
          $ref: '#/responses/NotFound'
        '412':
          $ref: '#/responses/PreconditionFailed'
        '422':
          $ref: '#/responses/UnprocessableEntity'
        '500':
          $ref: '#/responses/ServerError'
  /ppm-shipments/{ppmShipmentId}/pro-gear-weight-tickets/{proGearWeightTicketId}:
    parameters:
      - $ref: '#/parameters/ppmShipmentId'
      - $ref: '#/parameters/proGearWeightTicketId'
    patch:
      summary: Updates a pro-gear weight ticket
      description: >
        Updates a PPM shipment's pro-gear weight ticket with new information.
        Only some of the fields are editable

        because some have to be set by the customer, e.g. the description.
      operationId: updateProGearWeightTicket
      tags:
        - ppm
      consumes:
        - application/json
      produces:
        - application/json
      parameters:
        - $ref: '#/parameters/ifMatch'
        - in: body
          name: updateProGearWeightTicket
          required: true
          schema:
            $ref: '#/definitions/UpdateProGearWeightTicket'
      responses:
        '200':
          description: returns an updated pro-gear weight ticket object
          schema:
            $ref: '#/definitions/ProGearWeightTicket'
        '400':
          $ref: '#/responses/InvalidRequest'
        '401':
          $ref: '#/responses/PermissionDenied'
        '403':
          $ref: '#/responses/PermissionDenied'
        '404':
          $ref: '#/responses/NotFound'
        '412':
          $ref: '#/responses/PreconditionFailed'
        '422':
          $ref: '#/responses/UnprocessableEntity'
        '500':
          $ref: '#/responses/ServerError'
  /ppm-shipments/{ppmShipmentId}/aoa-packet:
    parameters:
      - description: the id for the ppmshipment with aoa to be downloaded
        in: path
        name: ppmShipmentId
        required: true
        type: string
    get:
      summary: Downloads AOA Packet form PPMShipment as a PDF
      description: >
        ### Functionality

        This endpoint downloads all uploaded move order documentation combined
        with the Shipment Summary Worksheet into a single PDF.

        ### Errors

        * The PPMShipment must have requested an AOA.

        * The PPMShipment AOA Request must have been approved.
      operationId: showAOAPacket
      tags:
        - ppm
      produces:
        - application/pdf
      responses:
        '200':
          headers:
            Content-Disposition:
              type: string
              description: File name to download
          description: AOA PDF
          schema:
            format: binary
            type: file
        '400':
          $ref: '#/responses/InvalidRequest'
        '403':
          $ref: '#/responses/PermissionDenied'
        '404':
          $ref: '#/responses/NotFound'
        '422':
          $ref: '#/responses/UnprocessableEntity'
        '500':
          $ref: '#/responses/ServerError'
  /ppm-shipments/{ppmShipmentId}/finish-document-review:
    parameters:
      - $ref: '#/parameters/ppmShipmentId'
    patch:
      summary: Updates a PPM shipment's status after document review
      description: >
        Updates a PPM shipment's status once documents have been reviewed.
        Status is updated depending on whether any documents have been rejected.
      operationId: finishDocumentReview
      tags:
        - ppm
      consumes:
        - application/json
      produces:
        - application/json
      parameters:
        - in: header
          name: If-Match
          type: string
          required: true
      responses:
        '200':
          description: Successfully finished document review
          schema:
            $ref: '#/definitions/PPMShipment'
        '400':
          $ref: '#/responses/InvalidRequest'
        '401':
          $ref: '#/responses/PermissionDenied'
        '403':
          $ref: '#/responses/PermissionDenied'
        '404':
          $ref: '#/responses/NotFound'
        '409':
          $ref: '#/responses/Conflict'
        '412':
          $ref: '#/responses/PreconditionFailed'
        '422':
          $ref: '#/responses/UnprocessableEntity'
        '500':
          $ref: '#/responses/ServerError'
      x-permissions:
        - update.shipment
  /ppm-shipments/{ppmShipmentId}/closeout:
    parameters:
      - $ref: '#/parameters/ppmShipmentId'
    get:
      summary: Get the closeout calcuations for the specified PPM shipment
      description: |
        Retrieves the closeout calculations for the specified PPM shipment.
      operationId: getPPMCloseout
      tags:
        - ppm
      produces:
        - application/json
      responses:
        '200':
          description: Returns closeout for the specified PPM shipment.
          schema:
            $ref: '#/definitions/PPMCloseout'
        '400':
          $ref: '#/responses/InvalidRequest'
        '403':
          $ref: '#/responses/PermissionDenied'
        '404':
          $ref: '#/responses/NotFound'
        '422':
          $ref: '#/responses/UnprocessableEntity'
        '500':
          $ref: '#/responses/ServerError'
  /ppm-shipments/{ppmShipmentId}/actual-weight:
    parameters:
      - $ref: '#/parameters/ppmShipmentId'
    get:
      summary: Get the actual weight for a PPM shipment
      description: |
        Retrieves the actual weight for the specified PPM shipment.
      operationId: getPPMActualWeight
      tags:
        - ppm
      produces:
        - application/json
      responses:
        '200':
          description: Returns actual weight for the specified PPM shipment.
          schema:
            $ref: '#/definitions/PPMActualWeight'
        '400':
          $ref: '#/responses/InvalidRequest'
        '403':
          $ref: '#/responses/PermissionDenied'
        '404':
          $ref: '#/responses/NotFound'
        '422':
          $ref: '#/responses/UnprocessableEntity'
        '500':
          $ref: '#/responses/ServerError'
  /ppm-shipments/{ppmShipmentId}/payment-packet:
    get:
      summary: Returns PPM payment packet
      description: >-
        Generates a PDF containing all user uploaded documentations for PPM.
        Contains SSW form, orders, weight and expense documentations.
      operationId: showPaymentPacket
      tags:
        - ppm
      parameters:
        - in: path
          name: ppmShipmentId
          type: string
          format: uuid
          required: true
          description: UUID of the ppmShipment
      produces:
        - application/pdf
      responses:
        '200':
          headers:
            Content-Disposition:
              type: string
              description: File name to download
          description: PPM Payment Packet PDF
          schema:
            format: binary
            type: file
        '400':
          description: invalid request
        '401':
          description: request requires user authentication
        '403':
          description: user is not authorized
        '404':
          description: ppm not found
        '500':
          description: internal server error
  /move_task_orders/{moveTaskOrderID}/mto_shipments/{shipmentID}/mto-agents:
    parameters:
      - description: ID of move task order
        in: path
        name: moveTaskOrderID
        required: true
        format: uuid
        type: string
      - description: ID of the shipment
        in: path
        name: shipmentID
        required: true
        format: uuid
        type: string
    get:
      produces:
        - application/json
      parameters: []
      responses:
        '200':
          description: Successfully retrieved all agents for a move task order
          schema:
            $ref: '#/definitions/MTOAgents'
        '404':
          $ref: '#/responses/NotFound'
        '422':
          $ref: '#/responses/UnprocessableEntity'
        '500':
          $ref: '#/responses/ServerError'
      tags:
        - mtoAgent
      description: Fetches a list of agents associated with a move task order.
      operationId: fetchMTOAgentList
      summary: Fetch move task order agents.
  /move-task-orders/{moveTaskOrderID}/service-items/{mtoServiceItemID}:
    parameters:
      - description: ID of move to use
        in: path
        name: moveTaskOrderID
        required: true
        type: string
      - description: ID of line item to use
        in: path
        name: mtoServiceItemID
        required: true
        type: string
    get:
      produces:
        - application/json
      parameters: []
      responses:
        '200':
          description: Successfully retrieved a line item for a move task order by ID
          schema:
            $ref: '#/definitions/MTOServiceItemSingle'
        '400':
          $ref: '#/responses/InvalidRequest'
        '401':
          $ref: '#/responses/PermissionDenied'
        '403':
          $ref: '#/responses/PermissionDenied'
        '404':
          $ref: '#/responses/NotFound'
        '500':
          $ref: '#/responses/ServerError'
      tags:
        - mtoServiceItem
      description: Gets a line item by ID for a move by ID
      operationId: getMTOServiceItem
      summary: Gets a line item by ID for a move by ID
  /move-task-orders/{moveTaskOrderID}/service-items/{mtoServiceItemID}/status:
    parameters:
      - description: ID of move to use
        in: path
        name: moveTaskOrderID
        required: true
        type: string
      - description: ID of line item to use
        in: path
        name: mtoServiceItemID
        required: true
        type: string
    patch:
      consumes:
        - application/json
      produces:
        - application/json
      parameters:
        - in: body
          name: body
          required: true
          schema:
            $ref: '#/definitions/PatchMTOServiceItemStatusPayload'
        - in: header
          name: If-Match
          type: string
          required: true
      responses:
        '200':
          description: >-
            Successfully updated status for a line item for a move task order by
            ID
          schema:
            $ref: '#/definitions/MTOServiceItem'
        '400':
          $ref: '#/responses/InvalidRequest'
        '401':
          $ref: '#/responses/PermissionDenied'
        '403':
          $ref: '#/responses/PermissionDenied'
        '404':
          $ref: '#/responses/NotFound'
        '412':
          $ref: '#/responses/PreconditionFailed'
        '422':
          $ref: '#/responses/UnprocessableEntity'
        '500':
          $ref: '#/responses/ServerError'
      tags:
        - mtoServiceItem
      description: Changes the status of a line item for a move by ID
      operationId: updateMTOServiceItemStatus
      summary: Change the status of a line item for a move by ID
      x-permissions:
        - update.MTOServiceItem
  /service-item/{mtoServiceItemID}/entry-date-update:
    parameters:
      - description: ID of the service item
        in: path
        name: mtoServiceItemID
        required: true
        type: string
    patch:
      consumes:
        - application/json
      produces:
        - application/json
      parameters:
        - in: body
          name: body
          required: true
          schema:
            $ref: '#/definitions/ServiceItemSitEntryDate'
      responses:
        '200':
          description: Successfully updated SIT entry date
          schema:
            $ref: '#/definitions/MTOServiceItemSingle'
        '400':
          $ref: '#/responses/InvalidRequest'
        '401':
          $ref: '#/responses/PermissionDenied'
        '403':
          $ref: '#/responses/PermissionDenied'
        '404':
          $ref: '#/responses/NotFound'
        '412':
          $ref: '#/responses/PreconditionFailed'
        '422':
          $ref: '#/responses/UnprocessableEntity'
        '500':
          $ref: '#/responses/ServerError'
      tags:
        - mtoServiceItem
      description: >-
        Locates the service item in the database and updates the SIT entry date
        for the selected service item and returns the service item
      operationId: updateServiceItemSitEntryDate
      summary: Updates a service item's SIT entry date by ID
  /move-task-orders/{moveTaskOrderID}/status:
    patch:
      consumes:
        - application/json
      produces:
        - application/json
      parameters:
        - description: ID of move to use
          in: path
          name: moveTaskOrderID
          required: true
          type: string
        - in: header
          name: If-Match
          type: string
          required: true
        - in: body
          name: serviceItemCodes
          schema:
            $ref: '#/definitions/MTOApprovalServiceItemCodes'
          required: true
      responses:
        '200':
          description: Successfully updated move task order status
          schema:
            $ref: '#/definitions/Move'
        '400':
          $ref: '#/responses/InvalidRequest'
        '401':
          $ref: '#/responses/PermissionDenied'
        '403':
          $ref: '#/responses/PermissionDenied'
        '404':
          $ref: '#/responses/NotFound'
        '409':
          $ref: '#/responses/Conflict'
        '412':
          $ref: '#/responses/PreconditionFailed'
        '422':
          $ref: '#/responses/UnprocessableEntity'
        '500':
          $ref: '#/responses/ServerError'
      tags:
        - moveTaskOrder
      description: Changes move task order status to make it available to prime
      operationId: updateMoveTaskOrderStatus
      summary: Change the status of a move task order to make it available to prime
      x-permissions:
        - update.move
        - create.serviceItem
  /move-task-orders/{moveTaskOrderID}/status/service-counseling-completed:
    patch:
      consumes:
        - application/json
      produces:
        - application/json
      parameters:
        - description: ID of move to use
          in: path
          name: moveTaskOrderID
          required: true
          type: string
        - in: header
          name: If-Match
          type: string
          required: true
      responses:
        '200':
          description: Successfully updated move task order status
          schema:
            $ref: '#/definitions/Move'
        '400':
          $ref: '#/responses/InvalidRequest'
        '401':
          $ref: '#/responses/PermissionDenied'
        '403':
          $ref: '#/responses/PermissionDenied'
        '404':
          $ref: '#/responses/NotFound'
        '409':
          $ref: '#/responses/Conflict'
        '412':
          $ref: '#/responses/PreconditionFailed'
        '422':
          $ref: '#/responses/UnprocessableEntity'
        '500':
          $ref: '#/responses/ServerError'
      tags:
        - moveTaskOrder
      description: Changes move (move task order) status to service counseling completed
      operationId: updateMTOStatusServiceCounselingCompleted
      summary: Changes move (move task order) status to service counseling completed
  /move-task-orders/{moveTaskOrderID}/payment-service-items/{paymentServiceItemID}/status:
    parameters:
      - description: ID of move to use
        in: path
        name: moveTaskOrderID
        required: true
        type: string
      - description: ID of payment service item to use
        in: path
        name: paymentServiceItemID
        required: true
        type: string
    patch:
      consumes:
        - application/json
      produces:
        - application/json
      parameters:
        - in: body
          name: body
          required: true
          schema:
            $ref: '#/definitions/PaymentServiceItem'
        - in: header
          name: If-Match
          type: string
          required: true
      responses:
        '200':
          description: >-
            Successfully updated status for a line item for a move task order by
            ID
          schema:
            $ref: '#/definitions/PaymentServiceItem'
        '400':
          $ref: '#/responses/InvalidRequest'
        '401':
          $ref: '#/responses/PermissionDenied'
        '403':
          $ref: '#/responses/PermissionDenied'
        '404':
          $ref: '#/responses/NotFound'
        '412':
          $ref: '#/responses/PreconditionFailed'
        '422':
          $ref: '#/responses/UnprocessableEntity'
        '500':
          $ref: '#/responses/ServerError'
      tags:
        - paymentServiceItem
      description: Changes the status of a line item for a move by ID
      operationId: updatePaymentServiceItemStatus
      summary: Change the status of a payment service item for a move by ID
      x-permissions:
        - update.paymentServiceItemStatus
  /move-task-orders/{moveTaskOrderID}/billable-weights-reviewed-at:
    patch:
      consumes:
        - application/json
      produces:
        - application/json
      parameters:
        - description: ID of move to use
          in: path
          name: moveTaskOrderID
          required: true
          type: string
        - in: header
          name: If-Match
          type: string
          required: true
      responses:
        '200':
          description: Successfully updated move task order billableWeightsReviewedAt field
          schema:
            $ref: '#/definitions/Move'
        '400':
          $ref: '#/responses/InvalidRequest'
        '401':
          $ref: '#/responses/PermissionDenied'
        '403':
          $ref: '#/responses/PermissionDenied'
        '404':
          $ref: '#/responses/NotFound'
        '409':
          $ref: '#/responses/Conflict'
        '412':
          $ref: '#/responses/PreconditionFailed'
        '422':
          $ref: '#/responses/UnprocessableEntity'
        '500':
          $ref: '#/responses/ServerError'
      tags:
        - moveTaskOrder
      description: >-
        Changes move (move task order) billableWeightsReviewedAt field to a
        timestamp
      operationId: updateMTOReviewedBillableWeightsAt
  /move-task-orders/{moveTaskOrderID}/tio-remarks:
    patch:
      consumes:
        - application/json
      produces:
        - application/json
      parameters:
        - description: ID of move to use
          in: path
          name: moveTaskOrderID
          required: true
          type: string
        - in: header
          name: If-Match
          type: string
          required: true
        - in: body
          name: body
          required: true
          schema:
            $ref: '#/definitions/Move'
      responses:
        '200':
          description: Successfully updated move task order tioRemarks field
          schema:
            $ref: '#/definitions/Move'
        '400':
          $ref: '#/responses/InvalidRequest'
        '401':
          $ref: '#/responses/PermissionDenied'
        '403':
          $ref: '#/responses/PermissionDenied'
        '404':
          $ref: '#/responses/NotFound'
        '409':
          $ref: '#/responses/Conflict'
        '412':
          $ref: '#/responses/PreconditionFailed'
        '422':
          $ref: '#/responses/UnprocessableEntity'
        '500':
          $ref: '#/responses/ServerError'
      tags:
        - moveTaskOrder
      description: >-
        Changes move (move task order) billableWeightsReviewedAt field to a
        timestamp
      operationId: updateMoveTIORemarks
  /move-task-orders/{moveTaskOrderID}/entitlements:
    parameters:
      - description: ID of move to use
        in: path
        name: moveTaskOrderID
        required: true
        type: string
    get:
      produces:
        - application/json
      parameters: []
      tags:
        - moveTaskOrder
      responses:
        '200':
          description: Successfully retrieved entitlements
          schema:
            $ref: '#/definitions/Entitlements'
        '400':
          $ref: '#/responses/InvalidRequest'
        '401':
          $ref: '#/responses/PermissionDenied'
        '403':
          $ref: '#/responses/PermissionDenied'
        '404':
          $ref: '#/responses/NotFound'
        '500':
          $ref: '#/responses/ServerError'
      description: Gets entitlements
      operationId: getEntitlements
      summary: Gets entitlements for a move by ID
  /payment-requests/{paymentRequestID}:
    parameters:
      - description: UUID of payment request
        format: uuid
        in: path
        name: paymentRequestID
        required: true
        type: string
    get:
      produces:
        - application/json
      parameters: []
      responses:
        '200':
          description: fetched instance of payment request
          schema:
            $ref: '#/definitions/PaymentRequest'
        '400':
          $ref: '#/responses/InvalidRequest'
        '401':
          $ref: '#/responses/PermissionDenied'
        '403':
          $ref: '#/responses/PermissionDenied'
        '404':
          $ref: '#/responses/NotFound'
        '500':
          $ref: '#/responses/ServerError'
      tags:
        - paymentRequests
      description: Fetches an instance of a payment request by id
      operationId: getPaymentRequest
      summary: Fetches a payment request by id
      x-permissions:
        - read.paymentRequest
  /moves/{locator}/closeout-office:
    parameters:
      - description: >-
          move code to identify a move to update the PPM shipment's closeout
          office for Army and Air Force service members
        format: string
        in: path
        name: locator
        required: true
        type: string
    patch:
      description: >-
        Sets the transportation office closeout location for where the Move's
        PPM Shipment documentation will be reviewed by
      tags:
        - move
      operationId: updateCloseoutOffice
      x-permissions:
        - update.closeoutOffice
      summary: Updates a Move's PPM closeout office for Army and Air Force customers
      produces:
        - application/json
      consumes:
        - application/json
      parameters:
        - in: body
          name: body
          schema:
            properties:
              closeoutOfficeId:
                type: string
                format: uuid
            required:
              - closeoutOfficeId
        - in: header
          name: If-Match
          type: string
          required: true
      responses:
        '200':
          description: Successfully set the closeout office for the move
          schema:
            $ref: '#/definitions/Move'
        '400':
          $ref: '#/responses/InvalidRequest'
        '401':
          $ref: '#/responses/PermissionDenied'
        '403':
          $ref: '#/responses/PermissionDenied'
        '404':
          $ref: '#/responses/NotFound'
        '412':
          $ref: '#/responses/PreconditionFailed'
        '422':
          $ref: '#/responses/UnprocessableEntity'
        '500':
          $ref: '#/responses/ServerError'
  /moves/{locator}/customer-support-remarks:
    parameters:
      - description: move code to identify a move for customer support remarks
        format: string
        in: path
        name: locator
        required: true
        type: string
    post:
      produces:
        - application/json
      consumes:
        - application/json
      parameters:
        - in: body
          name: body
          schema:
            $ref: '#/definitions/CreateCustomerSupportRemark'
      responses:
        '200':
          description: Successfully created customer support remark
          schema:
            $ref: '#/definitions/CustomerSupportRemark'
        '400':
          $ref: '#/responses/InvalidRequest'
        '404':
          $ref: '#/responses/NotFound'
        '422':
          $ref: '#/responses/UnprocessableEntity'
        '500':
          $ref: '#/responses/ServerError'
      tags:
        - customerSupportRemarks
      description: Creates a customer support remark for a move
      operationId: createCustomerSupportRemarkForMove
      summary: Creates a customer support remark for a move
    get:
      produces:
        - application/json
      parameters: []
      responses:
        '200':
          description: Successfully retrieved all line items for a move task order
          schema:
            $ref: '#/definitions/CustomerSupportRemarks'
        '403':
          $ref: '#/responses/PermissionDenied'
        '404':
          $ref: '#/responses/NotFound'
        '422':
          $ref: '#/responses/UnprocessableEntity'
        '500':
          $ref: '#/responses/ServerError'
      tags:
        - customerSupportRemarks
      description: Fetches customer support remarks for a move
      operationId: getCustomerSupportRemarksForMove
      summary: Fetches customer support remarks using the move code (locator).
  /customer-support-remarks/{customerSupportRemarkID}:
    parameters:
      - in: path
        description: the customer support remark ID to be modified
        name: customerSupportRemarkID
        required: true
        type: string
        format: uuid
    patch:
      tags:
        - customerSupportRemarks
      description: Updates a customer support remark for a move
      operationId: updateCustomerSupportRemarkForMove
      summary: Updates a customer support remark for a move
      consumes:
        - application/json
      produces:
        - application/json
      parameters:
        - in: body
          name: body
          required: true
          schema:
            $ref: '#/definitions/UpdateCustomerSupportRemarkPayload'
      responses:
        '200':
          description: Successfully updated customer support remark
          schema:
            $ref: '#/definitions/CustomerSupportRemark'
        '400':
          $ref: '#/responses/InvalidRequest'
        '403':
          $ref: '#/responses/PermissionDenied'
        '404':
          $ref: '#/responses/NotFound'
        '422':
          $ref: '#/responses/UnprocessableEntity'
        '500':
          $ref: '#/responses/ServerError'
    delete:
      summary: Soft deletes a customer support remark by ID
      description: Soft deletes a customer support remark by ID
      operationId: deleteCustomerSupportRemark
      tags:
        - customerSupportRemarks
      produces:
        - application/json
      responses:
        '204':
          description: Successfully soft deleted the shipment
        '400':
          $ref: '#/responses/InvalidRequest'
        '403':
          $ref: '#/responses/PermissionDenied'
        '404':
          $ref: '#/responses/NotFound'
        '409':
          $ref: '#/responses/Conflict'
        '422':
          $ref: '#/responses/UnprocessableEntity'
        '500':
          $ref: '#/responses/ServerError'
  /moves/{locator}/evaluation-reports:
    parameters:
      - in: path
        name: locator
        required: true
        type: string
    post:
      produces:
        - application/json
      consumes:
        - application/json
      parameters:
        - in: body
          name: body
          schema:
            $ref: '#/definitions/CreateEvaluationReport'
      responses:
        '200':
          description: Successfully created evaluation report
          schema:
            $ref: '#/definitions/EvaluationReport'
        '400':
          $ref: '#/responses/InvalidRequest'
        '404':
          $ref: '#/responses/NotFound'
        '422':
          $ref: '#/responses/UnprocessableEntity'
        '500':
          $ref: '#/responses/ServerError'
      x-permissions:
        - create.evaluationReport
      tags:
        - evaluationReports
      description: Creates an evaluation report
      operationId: createEvaluationReport
      summary: Creates an evaluation report
  /evaluation-reports/{reportID}/download:
    parameters:
      - in: path
        description: the evaluation report ID to be downloaded
        name: reportID
        required: true
        type: string
        format: uuid
    get:
      summary: Downloads an evaluation report as a PDF
      description: Downloads an evaluation report as a PDF
      operationId: downloadEvaluationReport
      tags:
        - evaluationReports
      produces:
        - application/pdf
      responses:
        '200':
          headers:
            Content-Disposition:
              type: string
              description: File name to download
          description: Evaluation report PDF
          schema:
            format: binary
            type: file
        '403':
          $ref: '#/responses/PermissionDenied'
        '404':
          $ref: '#/responses/NotFound'
        '500':
          $ref: '#/responses/ServerError'
  /evaluation-reports/{reportID}:
    parameters:
      - in: path
        description: the evaluation report ID to be modified
        name: reportID
        required: true
        type: string
        format: uuid
    get:
      summary: Gets an evaluation report by ID
      description: Gets an evaluation report by ID
      operationId: getEvaluationReport
      tags:
        - evaluationReports
      produces:
        - application/json
      responses:
        '200':
          description: Successfully got the report
          schema:
            $ref: '#/definitions/EvaluationReport'
        '400':
          $ref: '#/responses/InvalidRequest'
        '403':
          $ref: '#/responses/PermissionDenied'
        '404':
          $ref: '#/responses/NotFound'
        '500':
          $ref: '#/responses/ServerError'
    delete:
      summary: Deletes an evaluation report by ID
      description: Deletes an evaluation report by ID
      operationId: deleteEvaluationReport
      x-permissions:
        - delete.evaluationReport
      tags:
        - evaluationReports
      produces:
        - application/json
      responses:
        '204':
          description: Successfully deleted the report
        '400':
          $ref: '#/responses/InvalidRequest'
        '403':
          $ref: '#/responses/PermissionDenied'
        '404':
          $ref: '#/responses/NotFound'
        '409':
          $ref: '#/responses/Conflict'
        '422':
          $ref: '#/responses/UnprocessableEntity'
        '500':
          $ref: '#/responses/ServerError'
    put:
      summary: Saves an evaluation report as a draft
      description: Saves an evaluation report as a draft
      operationId: saveEvaluationReport
      x-permissions:
        - update.evaluationReport
      tags:
        - evaluationReports
      produces:
        - application/json
      consumes:
        - application/json
      parameters:
        - in: body
          name: body
          schema:
            $ref: '#/definitions/EvaluationReport'
        - in: header
          name: If-Match
          type: string
          required: true
          description: >
            Optimistic locking is implemented via the `If-Match` header. If the
            ETag header does not match the value of the resource on the server,
            the server rejects the change with a `412 Precondition Failed`
            error.
      responses:
        '204':
          description: Successfully saved the report
        '400':
          $ref: '#/responses/InvalidRequest'
        '403':
          $ref: '#/responses/PermissionDenied'
        '404':
          $ref: '#/responses/NotFound'
        '409':
          $ref: '#/responses/Conflict'
        '412':
          $ref: '#/responses/PreconditionFailed'
        '422':
          $ref: '#/responses/UnprocessableEntity'
        '500':
          $ref: '#/responses/ServerError'
  /evaluation-reports/{reportID}/submit:
    parameters:
      - in: path
        description: the evaluation report ID to be modified
        name: reportID
        required: true
        type: string
        format: uuid
    post:
      summary: Submits an evaluation report
      description: Submits an evaluation report
      operationId: submitEvaluationReport
      tags:
        - evaluationReports
      produces:
        - application/json
      parameters:
        - in: header
          name: If-Match
          type: string
          required: true
          description: >
            Optimistic locking is implemented via the `If-Match` header. If the
            ETag header does not match the value of the resource on the server,
            the server rejects the change with a `412 Precondition Failed`
            error.
      responses:
        '204':
          description: Successfully submitted an evaluation report with the provided ID
        '403':
          $ref: '#/responses/PermissionDenied'
        '404':
          $ref: '#/responses/NotFound'
        '412':
          $ref: '#/responses/PreconditionFailed'
        '422':
          $ref: '#/responses/UnprocessableEntity'
        '500':
          $ref: '#/responses/ServerError'
      x-permissions:
        - update.evaluationReport
  /pws-violations:
    get:
      summary: Fetch the possible PWS violations for an evaluation report
      description: Fetch the possible PWS violations for an evaluation report
      operationId: getPWSViolations
      tags:
        - pwsViolations
      produces:
        - application/json
      responses:
        '200':
          description: Successfully retrieved the PWS violations
          schema:
            $ref: '#/definitions/PWSViolations'
        '400':
          $ref: '#/responses/InvalidRequest'
        '403':
          $ref: '#/responses/PermissionDenied'
        '404':
          $ref: '#/responses/NotFound'
        '500':
          $ref: '#/responses/ServerError'
  /report-violations/{reportID}:
    parameters:
      - in: path
        description: the evaluation report ID that has associated violations
        name: reportID
        required: true
        type: string
        format: uuid
    get:
      summary: Fetch the report violations for an evaluation report
      description: Fetch the report violations for an evaluation report
      operationId: getReportViolationsByReportID
      tags:
        - reportViolations
      produces:
        - application/json
      responses:
        '200':
          description: Successfully retrieved the report violations
          schema:
            $ref: '#/definitions/ReportViolations'
        '400':
          $ref: '#/responses/InvalidRequest'
        '403':
          $ref: '#/responses/PermissionDenied'
        '404':
          $ref: '#/responses/NotFound'
        '500':
          $ref: '#/responses/ServerError'
    post:
      summary: Associate violations with an evaluation report
      description: >-
        Associate violations with an evaluation report. This will overwrite any
        existing report-violations associations for the report and replace them
        with the newly provided ones.  An empty array will remove all violation
        associations for a given report.
      operationId: associateReportViolations
      tags:
        - reportViolations
      produces:
        - application/json
      consumes:
        - application/json
      parameters:
        - in: body
          name: body
          schema:
            $ref: '#/definitions/AssociateReportViolations'
      responses:
        '204':
          description: Successfully saved the report violations
        '400':
          $ref: '#/responses/InvalidRequest'
        '403':
          $ref: '#/responses/PermissionDenied'
        '404':
          $ref: '#/responses/NotFound'
        '409':
          $ref: '#/responses/Conflict'
        '422':
          $ref: '#/responses/UnprocessableEntity'
        '500':
          $ref: '#/responses/ServerError'
      x-permissions:
        - create.reportViolation
  /moves/{locator}/payment-requests:
    parameters:
      - description: move code to identify a move for payment requests
        format: string
        in: path
        name: locator
        required: true
        type: string
    get:
      produces:
        - application/json
      parameters: []
      responses:
        '200':
          description: Successfully retrieved all line items for a move task order
          schema:
            $ref: '#/definitions/PaymentRequests'
        '403':
          $ref: '#/responses/PermissionDenied'
        '404':
          $ref: '#/responses/NotFound'
        '422':
          $ref: '#/responses/UnprocessableEntity'
        '500':
          $ref: '#/responses/ServerError'
      tags:
        - paymentRequests
      description: Fetches payment requests for a move
      operationId: getPaymentRequestsForMove
      summary: Fetches payment requests using the move code (locator).
      x-permissions:
        - read.paymentRequest
  /moves/{moveID}/financial-review-flag:
    parameters:
      - description: ID of move to flag
        in: path
        name: moveID
        required: true
        type: string
        format: uuid
    post:
      summary: Flags a move for financial office review
      description: >-
        This sets a flag which indicates that the move should be reviewed by a
        fincancial office. For example, if the origin or destination address of
        a shipment is far from the duty location and may incur excess costs to
        the customer.
      operationId: setFinancialReviewFlag
      tags:
        - move
      consumes:
        - application/json
      produces:
        - application/json
      parameters:
        - in: header
          name: If-Match
          type: string
        - in: body
          name: body
          schema:
            required:
              - flagForReview
            properties:
              remarks:
                description: >-
                  explanation of why the move is being flagged for financial
                  review
                example: this address is way too far away
                type: string
                x-nullable: true
              flagForReview:
                description: >-
                  boolean value representing whether we should flag a move for
                  financial review
                example: false
                type: boolean
      responses:
        '200':
          description: updated Move
          schema:
            $ref: '#/definitions/Move'
        '403':
          $ref: '#/responses/PermissionDenied'
        '404':
          $ref: '#/responses/NotFound'
        '412':
          $ref: '#/responses/PreconditionFailed'
        '422':
          $ref: '#/responses/UnprocessableEntity'
        '500':
          $ref: '#/responses/ServerError'
      x-permissions:
        - update.financialReviewFlag
  /payment-requests/{paymentRequestID}/shipments-payment-sit-balance:
    parameters:
      - description: >-
          payment request ID of the payment request with SIT service items being
          reviewed
        name: paymentRequestID
        type: string
        format: uuid
        in: path
        required: true
    get:
      produces:
        - application/json
      parameters: []
      responses:
        '200':
          description: >-
            Successfully retrieved shipments and their SIT days balance from all
            payment requests on the move
          schema:
            $ref: '#/definitions/ShipmentsPaymentSITBalance'
        '403':
          $ref: '#/responses/PermissionDenied'
        '404':
          $ref: '#/responses/NotFound'
        '422':
          $ref: '#/responses/UnprocessableEntity'
        '500':
          $ref: '#/responses/ServerError'
      tags:
        - paymentRequests
      description: >-
        Returns all shipment payment request SIT usage to support partial SIT
        invoicing
      operationId: getShipmentsPaymentSITBalance
      summary: >-
        Returns all shipment payment request SIT usage to support partial SIT
        invoicing
      x-permissions:
        - read.shipmentsPaymentSITBalance
  /payment-requests/{paymentRequestID}/status:
    patch:
      consumes:
        - application/json
      produces:
        - application/json
      parameters:
        - description: UUID of payment request
          format: uuid
          in: path
          name: paymentRequestID
          required: true
          type: string
        - in: body
          name: body
          required: true
          schema:
            $ref: '#/definitions/UpdatePaymentRequestStatusPayload'
        - in: header
          name: If-Match
          type: string
          required: true
      responses:
        '200':
          description: updated payment request
          schema:
            $ref: '#/definitions/PaymentRequest'
        '400':
          $ref: '#/responses/InvalidRequest'
        '401':
          $ref: '#/responses/PermissionDenied'
        '403':
          $ref: '#/responses/PermissionDenied'
        '404':
          $ref: '#/responses/NotFound'
        '412':
          $ref: '#/responses/PreconditionFailed'
        '422':
          $ref: '#/responses/UnprocessableEntity'
        '500':
          $ref: '#/responses/ServerError'
      tags:
        - paymentRequests
      description: Updates status of a payment request by id
      operationId: updatePaymentRequestStatus
      summary: Updates status of a payment request by id
      x-permissions:
        - update.paymentRequest
  /documents/{documentId}:
    get:
      summary: Returns a document
      description: Returns a document and its uploads
      operationId: getDocument
      tags:
        - ghcDocuments
      parameters:
        - in: path
          name: documentId
          type: string
          format: uuid
          required: true
          description: UUID of the document to return
      responses:
        '200':
          description: the requested document
          schema:
            $ref: '#/definitions/Document'
        '400':
          $ref: '#/responses/InvalidRequest'
        '401':
          $ref: '#/responses/PermissionDenied'
        '403':
          $ref: '#/responses/PermissionDenied'
        '404':
          $ref: '#/responses/NotFound'
        '412':
          $ref: '#/responses/PreconditionFailed'
        '422':
          $ref: '#/responses/UnprocessableEntity'
        '500':
          $ref: '#/responses/ServerError'
  /queues/counseling:
    get:
      produces:
        - application/json
      summary: >-
        Gets queued list of all customer moves needing services counseling by
        GBLOC origin
      description: >
        An office services counselor user will be assigned a transportation
        office that will determine which moves are displayed in their queue
        based on the origin duty location.  GHC moves will show up here onced
        they have reached the NEEDS SERVICE COUNSELING status after submission
        from a customer or created on a customer's behalf.
      operationId: getServicesCounselingQueue
      tags:
        - queues
      parameters:
        - in: query
          name: page
          type: integer
          description: requested page number of paginated move results
        - in: query
          name: perPage
          type: integer
          description: maximum number of moves to show on each page of paginated results
        - in: query
          name: sort
          type: string
          enum:
            - lastName
            - dodID
            - branch
            - locator
            - status
            - requestedMoveDate
            - submittedAt
            - originGBLOC
            - originDutyLocation
            - destinationDutyLocation
            - ppmType
            - closeoutInitiated
            - closeoutLocation
          description: field that results should be sorted by
        - in: query
          name: order
          type: string
          enum:
            - asc
            - desc
          description: direction of sort order if applied
        - in: query
          name: branch
          type: string
          description: filters by the branch of the move's service member
        - in: query
          name: locator
          type: string
          description: filters to match the unique move code locator
        - in: query
          name: lastName
          type: string
          description: filters using a prefix match on the service member's last name
        - in: query
          name: dodID
          type: string
          description: filters to match the unique service member's DoD ID
        - in: query
          name: requestedMoveDate
          type: string
          description: filters the requested pickup date of a shipment on the move
        - in: query
          name: submittedAt
          type: string
          format: date-time
          description: >-
            Start of the submitted at date in the user's local time zone
            converted to UTC
        - in: query
          name: originGBLOC
          type: string
          description: filters the GBLOC of the service member's origin duty location
        - in: query
          name: originDutyLocation
          type: string
          description: filters the name of the origin duty location on the orders
        - in: query
          name: destinationDutyLocation
          type: string
          description: filters the name of the destination duty location on the orders
        - in: query
          name: status
          type: array
          description: filters the status of the move
          uniqueItems: true
          items:
            type: string
            enum:
              - NEEDS SERVICE COUNSELING
              - SERVICE COUNSELING COMPLETED
        - in: query
          name: needsPPMCloseout
          type: boolean
          description: >-
            Only used for Services Counseling queue. If true, show PPM moves
            that are ready for closeout. Otherwise, show all other moves.
        - in: query
          name: ppmType
          type: string
          enum:
            - FULL
            - PARTIAL
          description: filters PPM type
        - in: query
          name: closeoutInitiated
          type: string
          format: date-time
          description: Latest date that closeout was initiated on a PPM on the move
        - in: query
          name: closeoutLocation
          type: string
          description: closeout location
        - in: query
          name: orderType
          type: string
          description: order type
      responses:
        '200':
          description: Successfully returned all moves matching the criteria
          schema:
            $ref: '#/definitions/QueueMovesResult'
        '403':
          $ref: '#/responses/PermissionDenied'
        '500':
          $ref: '#/responses/ServerError'
  /queues/prime-moves:
    get:
      summary: getPrimeMovesQueue
      description: >
        Gets all moves that have been reviewed and approved by the TOO. The
        `since` parameter can be used to filter this

        list down to only the moves that have been updated since the provided
        timestamp. A move will be considered

        updated if the `updatedAt` timestamp on the move or on its orders,
        shipments, service items, or payment

        requests, is later than the provided date and time.


        **WIP**: Include what causes moves to leave this list. Currently, once
        the `availableToPrimeAt` timestamp has

        been set, that move will always appear in this list.
      operationId: listPrimeMoves
      tags:
        - queues
      produces:
        - application/json
      parameters:
        - in: query
          name: since
          type: string
          format: date-time
          description: >-
            Only return moves updated since this time. Formatted like
            "2021-07-23T18:30:47.116Z"
        - in: query
          name: page
          type: integer
          description: requested page of results
        - in: query
          name: perPage
          type: integer
          description: results per page
        - in: query
          name: id
          type: string
        - in: query
          name: moveCode
          type: string
        - in: query
          name: orderType
          type: string
          description: order type
      responses:
        '200':
          description: >-
            Successfully retrieved moves. A successful fetch might still return
            zero moves.
          schema:
            $ref: '#/definitions/ListPrimeMovesResult'
        '403':
          $ref: '#/responses/PermissionDenied'
        '500':
          $ref: '#/responses/ServerError'
  /queues/moves:
    get:
      produces:
        - application/json
      summary: Gets queued list of all customer moves by GBLOC origin
      description: >
        An office TOO user will be assigned a transportation office that will
        determine which moves are displayed in their queue based on the origin
        duty location.  GHC moves will show up here onced they have reached the
        submitted status sent by the customer and have move task orders,
        shipments, and service items to approve.
      operationId: getMovesQueue
      tags:
        - queues
      parameters:
        - in: query
          name: page
          type: integer
          description: requested page of results
        - in: query
          name: perPage
          type: integer
          description: results per page
        - in: query
          name: sort
          type: string
          enum:
            - lastName
            - dodID
            - branch
            - locator
            - status
            - originDutyLocation
            - destinationDutyLocation
            - requestedMoveDate
            - appearedInTooAt
          description: field that results should be sorted by
        - in: query
          name: order
          type: string
          enum:
            - asc
            - desc
          description: direction of sort order if applied
        - in: query
          name: branch
          type: string
        - in: query
          name: locator
          type: string
        - in: query
          name: lastName
          type: string
        - in: query
          name: dodID
          type: string
        - in: query
          name: originDutyLocation
          type: string
        - in: query
          name: destinationDutyLocation
          type: string
        - in: query
          name: appearedInTooAt
          type: string
          format: date-time
        - in: query
          name: requestedMoveDate
          type: string
          description: filters the requested pickup date of a shipment on the move
        - in: query
          name: status
          type: array
          description: Filtering for the status.
          uniqueItems: true
          items:
            type: string
            enum:
              - SUBMITTED
              - APPROVALS REQUESTED
              - APPROVED
        - in: query
          name: orderType
          type: string
          description: order type
      responses:
        '200':
          description: Successfully returned all moves matching the criteria
          schema:
            $ref: '#/definitions/QueueMovesResult'
        '403':
          $ref: '#/responses/PermissionDenied'
        '500':
          $ref: '#/responses/ServerError'
      x-permissions:
        - update.move
        - create.serviceItem
  /queues/payment-requests:
    get:
      produces:
        - application/json
      summary: Gets queued list of all payment requests by GBLOC origin
      description: >
        An office TIO user will be assigned a transportation office that will
        determine which payment requests are displayed in their queue based on
        the origin duty location.
      operationId: getPaymentRequestsQueue
      tags:
        - queues
      parameters:
        - in: query
          name: sort
          type: string
          enum:
            - lastName
            - locator
            - submittedAt
            - branch
            - status
            - dodID
            - age
            - originDutyLocation
          description: field that results should be sorted by
        - in: query
          name: order
          type: string
          enum:
            - asc
            - desc
          description: direction of sort order if applied
        - in: query
          name: page
          type: integer
          description: requested page of results
        - in: query
          name: perPage
          type: integer
          description: number of records to include per page
        - in: query
          name: submittedAt
          type: string
          format: date-time
          description: >-
            Start of the submitted at date in the user's local time zone
            converted to UTC
        - in: query
          name: branch
          type: string
        - in: query
          name: locator
          type: string
        - in: query
          name: lastName
          type: string
        - in: query
          name: dodID
          type: string
        - in: query
          name: destinationDutyLocation
          type: string
        - in: query
          name: originDutyLocation
          type: string
        - in: query
          name: status
          type: array
          description: Filtering for the status.
          uniqueItems: true
          items:
            type: string
            enum:
              - PENDING
              - REVIEWED
              - REVIEWED_AND_ALL_SERVICE_ITEMS_REJECTED
              - PAID
              - DEPRECATED
              - EDI_ERROR
        - in: query
          name: orderType
          type: string
          description: order type
      responses:
        '200':
          description: Successfully returned all moves matching the criteria
          schema:
            $ref: '#/definitions/QueuePaymentRequestsResult'
        '403':
          $ref: '#/responses/PermissionDenied'
        '500':
          $ref: '#/responses/ServerError'
  /moves/search:
    post:
      produces:
        - application/json
      consumes:
        - application/json
      summary: Search moves by locator, DOD ID, or customer name
      description: >
        Search moves by locator, DOD ID, or customer name. Used by QAE and CSR
        users.
      operationId: searchMoves
      tags:
        - move
      parameters:
        - in: body
          name: body
          schema:
            properties:
              page:
                type: integer
                description: requested page of results
              perPage:
                type: integer
              locator:
                description: Move locator
                type: string
                minLength: 6
                maxLength: 6
                x-nullable: true
              dodID:
                description: DOD ID
                type: string
                minLength: 10
                maxLength: 10
                x-nullable: true
              customerName:
                description: Customer Name
                type: string
                minLength: 1
                x-nullable: true
              status:
                type: array
                description: Filtering for the status.
                uniqueItems: true
                items:
                  type: string
                  enum:
                    - DRAFT
                    - SUBMITTED
                    - APPROVALS REQUESTED
                    - APPROVED
                    - NEEDS SERVICE COUNSELING
                    - SERVICE COUNSELING COMPLETED
              originPostalCode:
                type: string
                x-nullable: true
              destinationPostalCode:
                type: string
                x-nullable: true
              branch:
                type: string
                x-nullable: true
              shipmentsCount:
                type: integer
                x-nullable: true
              pickupDate:
                type: string
                format: date-time
                x-nullable: true
              deliveryDate:
                type: string
                format: date-time
                x-nullable: true
              sort:
                type: string
                x-nullable: true
                enum:
                  - customerName
                  - dodID
                  - branch
                  - locator
                  - status
                  - originPostalCode
                  - destinationPostalCode
                  - shipmentsCount
              order:
                type: string
                x-nullable: true
                enum:
                  - asc
                  - desc
          description: field that results should be sorted by
      responses:
        '200':
          description: Successfully returned all moves matching the criteria
          schema:
            $ref: '#/definitions/SearchMovesResult'
        '403':
          $ref: '#/responses/PermissionDenied'
        '500':
          $ref: '#/responses/ServerError'
  /tac/valid:
    get:
      summary: Validation of a TAC value
      description: Returns a boolean based on whether a tac value is valid or not
      operationId: tacValidation
      tags:
        - tac
        - order
      parameters:
        - in: query
          name: tac
          type: string
          required: true
          description: The tac value to validate
      responses:
        '200':
          description: Successfully retrieved validation status
          schema:
            $ref: '#/definitions/TacValid'
        '400':
          $ref: '#/responses/InvalidRequest'
        '401':
          $ref: '#/responses/PermissionDenied'
        '403':
          $ref: '#/responses/PermissionDenied'
        '404':
          $ref: '#/responses/NotFound'
        '500':
          $ref: '#/responses/ServerError'
  /transportation-offices:
    get:
      produces:
        - application/json
      summary: Returns the transportation offices matching the search query
      description: Returns the transportation offices matching the search query
      operationId: getTransportationOffices
      tags:
        - transportationOffice
      parameters:
        - in: query
          name: search
          type: string
          required: true
          minLength: 2
          description: Search string for transportation offices
      responses:
        '200':
          description: Successfully retrieved transportation offices
          schema:
            $ref: '#/definitions/TransportationOffices'
        '400':
          $ref: '#/responses/InvalidRequest'
        '401':
          $ref: '#/responses/PermissionDenied'
        '403':
          $ref: '#/responses/PermissionDenied'
        '404':
          $ref: '#/responses/NotFound'
        '500':
          $ref: '#/responses/ServerError'
  /open/transportation-offices:
    get:
      produces:
        - application/json
      summary: Returns the transportation offices matching the search query
      description: >-
        This endpoint is publicly accessible as it is utilized to access
        transportation office information without having an office
        account.Returns the transportation offices matching the search query.
      operationId: getTransportationOfficesOpen
      tags:
        - transportationOffice
      parameters:
        - in: query
          name: search
          type: string
          required: true
          minLength: 2
          description: Search string for transportation offices
      responses:
        '200':
          description: Successfully retrieved transportation offices
          schema:
            $ref: '#/definitions/TransportationOffices'
        '400':
          $ref: '#/responses/InvalidRequest'
        '401':
          $ref: '#/responses/PermissionDenied'
        '403':
          $ref: '#/responses/PermissionDenied'
        '404':
          $ref: '#/responses/NotFound'
        '500':
          $ref: '#/responses/ServerError'
  /uploads:
    post:
      summary: Create a new upload
      description: >-
        Uploads represent a single digital file, such as a JPEG or PDF.
        Currently, office application uploads are only for Services Counselors
        to upload files for orders, but this may be expanded in the future.
      operationId: createUpload
      tags:
        - uploads
      consumes:
        - multipart/form-data
      produces:
        - application/json
      parameters:
        - in: query
          name: documentId
          type: string
          format: uuid
          required: false
          description: UUID of the document to add an upload to
        - in: formData
          name: file
          type: file
          description: The file to upload.
          required: true
      responses:
        '201':
          description: created upload
          schema:
            $ref: '#/definitions/Upload'
        '400':
          description: invalid request
        '403':
          description: not authorized
        '404':
          description: not found
        '413':
          description: payload is too large
        '500':
          description: server error
definitions:
  ClientError:
    type: object
    properties:
      title:
        type: string
      detail:
        type: string
      instance:
        type: string
        format: uuid
    required:
      - title
      - detail
      - instance
  ValidationError:
    allOf:
      - $ref: '#/definitions/ClientError'
      - type: object
    properties:
      invalid_fields:
        type: object
        additionalProperties:
          type: string
    required:
      - invalid_fields
  BackupContact:
    type: object
    properties:
      name:
        type: string
      email:
        type: string
        format: x-email
        example: backupContact@mail.com
      phone:
        type: string
        format: telephone
        pattern: ^[2-9]\d{2}-\d{3}-\d{4}$
    required:
      - name
      - email
      - phone
  Contractor:
    properties:
      contractNumber:
        type: string
      id:
        format: uuid
        type: string
      name:
        type: string
      type:
        type: string
  Role:
    type: object
    properties:
      id:
        type: string
        format: uuid
        example: c56a4180-65aa-42ec-a945-5fd21dec0538
      roleType:
        type: string
        example: customer
      roleName:
        type: string
        example: Transportation Ordering Officer
      createdAt:
        type: string
        format: date-time
        readOnly: true
      updatedAt:
        type: string
        format: date-time
        readOnly: true
    required:
      - id
      - roleType
      - roleName
      - createdAt
      - updatedAt
  OfficeUser:
    type: object
    properties:
      id:
        type: string
        format: uuid
        example: c56a4180-65aa-42ec-a945-5fd21dec0538
      userId:
        type: string
        format: uuid
      firstName:
        type: string
      middleInitials:
        type: string
      lastName:
        type: string
      email:
        type: string
        format: x-email
        pattern: ^[a-zA-Z0-9._%+-]+@[a-zA-Z0-9.-]+\.[a-zA-Z]{2,}$
      telephone:
        type: string
        format: telephone
        pattern: ^[2-9]\d{2}-\d{3}-\d{4}$
      transportationOfficeId:
        type: string
        format: uuid
      transportationOffice:
        $ref: '#/definitions/TransportationOffice'
      active:
        type: boolean
      roles:
        type: array
        items:
          $ref: '#/definitions/Role'
      edipi:
        type: string
      otherUniqueId:
        type: string
      rejectionReason:
        type: string
      status:
        type: string
        enum:
          - APPROVED
          - REQUESTED
          - REJECTED
      createdAt:
        type: string
        format: date-time
        readOnly: true
      updatedAt:
        type: string
        format: date-time
        readOnly: true
    required:
      - id
      - firstName
      - middleInitials
      - lastName
      - email
      - telephone
      - transportationOfficeId
      - active
      - roles
      - edipi
      - otherUniqueId
      - rejectionReason
      - status
      - createdAt
      - updatedAt
  LockedOfficeUser:
    type: object
    properties:
      firstName:
        type: string
      lastName:
        type: string
      transportationOfficeId:
        type: string
        format: uuid
      transportationOffice:
        $ref: '#/definitions/TransportationOffice'
  OfficeUserCreate:
    type: object
    properties:
      email:
        type: string
        example: user@userdomain.com
        title: Email
        x-nullable: false
      edipi:
        type: string
        example: '1234567890'
        maxLength: 10
        title: EDIPI
        x-nullable: true
      otherUniqueId:
        type: string
        title: Office user identifier when EDIPI is not available
        x-nullable: true
      firstName:
        type: string
        title: First Name
        x-nullable: false
      middleInitials:
        type: string
        example: L.
        x-nullable: true
        title: Middle Initials
      lastName:
        type: string
        title: Last Name
        x-nullable: false
      telephone:
        type: string
        format: telephone
        pattern: ^[2-9]\d{2}-\d{3}-\d{4}$
        example: 212-555-5555
        x-nullable: false
      transportationOfficeId:
        type: string
        format: uuid
        example: c56a4180-65aa-42ec-a945-5fd21dec0538
        x-nullable: false
      roles:
        type: array
        items:
          $ref: '#/definitions/OfficeUserRole'
        x-nullable: false
    required:
      - firstName
      - lastName
      - email
      - telephone
      - transportationOfficeId
      - roles
  OfficeUserRole:
    type: object
    properties:
      name:
        type: string
        example: Transportation Ordering Officer
        x-nullable: true
        title: name
      roleType:
        type: string
        example: transportation_ordering_officer
        x-nullable: true
        title: roleType
  Customer:
    type: object
    properties:
      agency:
        type: string
        title: Agency customer is affilated with
      first_name:
        type: string
        example: John
      last_name:
        type: string
        example: Doe
      phone:
        type: string
        format: telephone
        pattern: ^[2-9]\d{2}-\d{3}-\d{4}$
        x-nullable: true
      email:
        type: string
        format: x-email
        pattern: ^[a-zA-Z0-9._%+-]+@[a-zA-Z0-9.-]+\.[a-zA-Z]{2,}$
        x-nullable: true
      suffix:
        type: string
        example: Jr.
        x-nullable: true
      middle_name:
        type: string
        example: David
        x-nullable: true
      current_address:
        $ref: '#/definitions/Address'
      backup_contact:
        $ref: '#/definitions/BackupContact'
      id:
        type: string
        format: uuid
        example: c56a4180-65aa-42ec-a945-5fd21dec0538
      dodID:
        type: string
      userID:
        type: string
        format: uuid
        example: c56a4180-65aa-42ec-a945-5fd21dec0538
      eTag:
        type: string
      phoneIsPreferred:
        type: boolean
      emailIsPreferred:
        type: boolean
      secondaryTelephone:
        type: string
        format: telephone
        pattern: ^[2-9]\d{2}-\d{3}-\d{4}$|^$
        x-nullable: true
      backupAddress:
        $ref: '#/definitions/Address'
      cacValidated:
        type: boolean
  CreatedCustomer:
    type: object
    properties:
      affiliation:
        type: string
        title: Branch of service customer is affilated with
      firstName:
        type: string
        example: John
      lastName:
        type: string
        example: Doe
      telephone:
        type: string
        format: telephone
        pattern: ^[2-9]\d{2}-\d{3}-\d{4}$
        x-nullable: true
      personalEmail:
        type: string
        format: x-email
        pattern: ^[a-zA-Z0-9._%+-]+@[a-zA-Z0-9.-]+\.[a-zA-Z]{2,}$
      suffix:
        type: string
        example: Jr.
        x-nullable: true
      middleName:
        type: string
        example: David
        x-nullable: true
      residentialAddress:
        $ref: '#/definitions/Address'
      backupContact:
        $ref: '#/definitions/BackupContact'
      id:
        type: string
        format: uuid
        example: c56a4180-65aa-42ec-a945-5fd21dec0538
      edipi:
        type: string
        x-nullable: true
      userID:
        type: string
        format: uuid
        example: c56a4180-65aa-42ec-a945-5fd21dec0538
      oktaID:
        type: string
      oktaEmail:
        type: string
      phoneIsPreferred:
        type: boolean
      emailIsPreferred:
        type: boolean
      secondaryTelephone:
        type: string
        format: telephone
        pattern: ^[2-9]\d{2}-\d{3}-\d{4}$
        x-nullable: true
      backupAddress:
        $ref: '#/definitions/Address'
      cacValidated:
        type: boolean
  UpdateCustomerPayload:
    type: object
    properties:
      first_name:
        type: string
        example: John
      last_name:
        type: string
        example: Doe
      phone:
        type: string
        format: telephone
        pattern: ^[2-9]\d{2}-\d{3}-\d{4}$
        x-nullable: true
      email:
        type: string
        format: x-email
        pattern: ^[a-zA-Z0-9._%+-]+@[a-zA-Z0-9.-]+\.[a-zA-Z]{2,}$
        x-nullable: true
      suffix:
        type: string
        example: Jr.
        x-nullable: true
      middle_name:
        type: string
        example: David
        x-nullable: true
      current_address:
        allOf:
          - $ref: '#/definitions/Address'
      backup_contact:
        $ref: '#/definitions/BackupContact'
      phoneIsPreferred:
        type: boolean
      emailIsPreferred:
        type: boolean
      secondaryTelephone:
        type: string
        format: telephone
        pattern: ^[2-9]\d{2}-\d{3}-\d{4}$|^$
        x-nullable: true
      backupAddress:
        allOf:
          - $ref: '#/definitions/Address'
      cac_validated:
        type: boolean
  CreateCustomerPayload:
    type: object
    properties:
      affiliation:
        $ref: '#/definitions/Affiliation'
      edipi:
        type: string
        example: John
        x-nullable: true
      firstName:
        type: string
        example: John
      middleName:
        type: string
        example: David
        x-nullable: true
      lastName:
        type: string
        example: Doe
      suffix:
        type: string
        example: Jr.
        x-nullable: true
      telephone:
        type: string
        format: telephone
        pattern: ^[2-9]\d{2}-\d{3}-\d{4}$
        x-nullable: true
      secondaryTelephone:
        type: string
        format: telephone
        pattern: ^[2-9]\d{2}-\d{3}-\d{4}$
        x-nullable: true
      personalEmail:
        type: string
        format: x-email
        example: personalEmail@email.com
        pattern: ^[a-zA-Z0-9._%+-]+@[a-zA-Z0-9.-]+\.[a-zA-Z]{2,}$
      phoneIsPreferred:
        type: boolean
      emailIsPreferred:
        type: boolean
      residentialAddress:
        allOf:
          - $ref: '#/definitions/Address'
      backupContact:
        $ref: '#/definitions/BackupContact'
      backupMailingAddress:
        allOf:
          - $ref: '#/definitions/Address'
      createOktaAccount:
        type: boolean
      cacUser:
        type: boolean
  SearchCustomersResult:
    type: object
    properties:
      page:
        type: integer
      perPage:
        type: integer
      totalCount:
        type: integer
      searchCustomers:
        $ref: '#/definitions/SearchCustomers'
  SearchCustomers:
    type: array
    items:
      $ref: '#/definitions/SearchCustomer'
  SearchCustomer:
    type: object
    properties:
      id:
        type: string
        format: uuid
      firstName:
        type: string
        example: John
        x-nullable: true
      lastName:
        type: string
        example: Doe
        x-nullable: true
      dodID:
        type: string
        example: 1234567890
        x-nullable: true
      branch:
        type: string
      telephone:
        type: string
        format: telephone
        pattern: ^[2-9]\d{2}-\d{3}-\d{4}$
        x-nullable: true
      personalEmail:
        type: string
        format: x-email
        example: personalEmail@email.com
        pattern: ^[a-zA-Z0-9._%+-]+@[a-zA-Z0-9.-]+\.[a-zA-Z]{2,}$
  Entitlements:
    properties:
      id:
        example: 571008b1-b0de-454d-b843-d71be9f02c04
        format: uuid
        type: string
      authorizedWeight:
        example: 2000
        type: integer
        x-formatting: weight
        x-nullable: true
      dependentsAuthorized:
        example: true
        type: boolean
        x-nullable: true
      gunSafe:
        type: boolean
        example: false
      nonTemporaryStorage:
        example: false
        type: boolean
        x-nullable: true
      privatelyOwnedVehicle:
        example: false
        type: boolean
        x-nullable: true
      proGearWeight:
        example: 2000
        type: integer
        x-formatting: weight
      proGearWeightSpouse:
        example: 500
        type: integer
        x-formatting: weight
      storageInTransit:
        example: 90
        type: integer
        x-nullable: true
      totalWeight:
        example: 500
        type: integer
        x-formatting: weight
      totalDependents:
        example: 2
        type: integer
      requiredMedicalEquipmentWeight:
        example: 500
        type: integer
        x-formatting: weight
      organizationalClothingAndIndividualEquipment:
        example: true
        type: boolean
      eTag:
        type: string
    type: object
  Error:
    properties:
      message:
        type: string
    required:
      - message
    type: object
  Grade:
    type: string
    x-nullable: true
    title: grade
    enum:
      - E_1
      - E_2
      - E_3
      - E_4
      - E_5
      - E_6
      - E_7
      - E_8
      - E_9
      - E_9_SPECIAL_SENIOR_ENLISTED
      - O_1_ACADEMY_GRADUATE
      - O_2
      - O_3
      - O_4
      - O_5
      - O_6
      - O_7
      - O_8
      - O_9
      - O_10
      - W_1
      - W_2
      - W_3
      - W_4
      - W_5
      - AVIATION_CADET
      - CIVILIAN_EMPLOYEE
      - ACADEMY_CADET
      - MIDSHIPMAN
    x-display-value:
      E_1: E-1
      E_2: E-2
      E_3: E-3
      E_4: E-4
      E_5: E-5
      E_6: E-6
      E_7: E-7
      E_8: E-8
      E_9: E-9
      E_9_SPECIAL_SENIOR_ENLISTED: E-9 (Special Senior Enlisted)
      O_1_ACADEMY_GRADUATE: O-1 or Service Academy Graduate
      O_2: O-2
      O_3: O-3
      O_4: O-4
      O_5: O-5
      O_6: O-6
      O_7: O-7
      O_8: O-8
      O_9: O-9
      O_10: O-10
      W_1: W-1
      W_2: W-2
      W_3: W-3
      W_4: W-4
      W_5: W-5
      AVIATION_CADET: Aviation Cadet
      CIVILIAN_EMPLOYEE: Civilian Employee
      ACADEMY_CADET: Service Academy Cadet
      MIDSHIPMAN: Midshipman
  Move:
    properties:
      id:
        example: 1f2270c7-7166-40ae-981e-b200ebdf3054
        format: uuid
        type: string
      serviceCounselingCompletedAt:
        format: date-time
        type: string
        x-nullable: true
      availableToPrimeAt:
        format: date-time
        type: string
        x-nullable: true
      billableWeightsReviewedAt:
        format: date-time
        type: string
        x-nullable: true
      contractorId:
        type: string
        format: uuid
        x-nullable: true
      contractor:
        $ref: '#/definitions/Contractor'
      locator:
        type: string
        example: 1K43AR
      ordersId:
        type: string
        format: uuid
        example: c56a4180-65aa-42ec-a945-5fd21dec0538
      orders:
        $ref: '#/definitions/Order'
      referenceId:
        example: 1001-3456
        type: string
        x-nullable: true
      status:
        $ref: '#/definitions/MoveStatus'
      excess_weight_qualified_at:
        type: string
        format: date-time
        description: >-
          Timestamp of when the estimated shipment weights of the move reached
          90% of the weight allowance
        x-nullable: true
      excess_weight_acknowledged_at:
        type: string
        format: date-time
        description: >-
          Timestamp of when the TOO acknowledged the excess weight risk by
          either dismissing the alert or updating the max billable weight
        x-nullable: true
      tioRemarks:
        type: string
        example: approved additional weight
        x-nullable: true
      financialReviewFlag:
        type: boolean
        example: false
        description: >-
          This flag is set by office users if a move should be reviewed by a
          Financial Office
        x-nullable: false
        readOnly: true
      financialReviewRemarks:
        type: string
        example: Destination address is too far from duty location
        x-nullable: true
        readOnly: true
      closeoutOffice:
        $ref: '#/definitions/TransportationOffice'
      closeoutOfficeId:
        type: string
        format: uuid
        description: >-
          The transportation office that will handle reviewing PPM Closeout
          documentation for Army and Air Force service members
        x-nullable: true
      approvalsRequestedAt:
        type: string
        format: date-time
        description: >-
          The time at which a move is sent back to the TOO becuase the prime
          added a new service item for approval
        x-nullable: true
      createdAt:
        type: string
        format: date-time
      submittedAt:
        type: string
        format: date-time
        x-nullable: true
      updatedAt:
        type: string
        format: date-time
      eTag:
        type: string
      shipmentGBLOC:
        $ref: '#/definitions/GBLOC'
      lockedByOfficeUserID:
        type: string
        format: uuid
        x-nullable: true
      lockedByOfficeUser:
        $ref: '#/definitions/LockedOfficeUser'
        x-nullable: true
      lockExpiresAt:
        type: string
        format: date-time
        x-nullable: true
  MoveHistory:
    properties:
      id:
        description: move ID
        example: 1f2270c7-7166-40ae-981e-b200ebdf3054
        format: uuid
        type: string
      historyRecords:
        description: A list of MoveAuditHistory's connected to the move.
        $ref: '#/definitions/MoveAuditHistories'
      locator:
        description: move locator
        type: string
        example: 1K43AR
      referenceId:
        description: move referenceID
        example: 1001-3456
        type: string
        x-nullable: true
  MoveHistoryResult:
    type: object
    properties:
      page:
        type: integer
      perPage:
        type: integer
      totalCount:
        type: integer
      id:
        description: move ID
        example: 1f2270c7-7166-40ae-981e-b200ebdf3054
        format: uuid
        type: string
      historyRecords:
        description: A list of MoveAuditHistory's connected to the move.
        $ref: '#/definitions/MoveAuditHistories'
      locator:
        description: move locator
        type: string
        example: 1K43AR
      referenceId:
        description: move referenceID
        example: 1001-3456
        type: string
        x-nullable: true
  MoveAuditHistories:
    type: array
    items:
      $ref: '#/definitions/MoveAuditHistory'
  MoveAuditHistory:
    properties:
      id:
        description: id from audity_history table
        example: 1f2270c7-7166-40ae-981e-b200ebdf3054
        format: uuid
        type: string
      schemaName:
        description: Database schema audited table for this event is in
        type: string
      tableName:
        description: name of database table that was changed
        type: string
      relId:
        description: relation OID. Table OID (object identifier). Changes with drop/create.
        type: integer
      objectId:
        description: id column for the tableName where the data was changed
        example: 1f2270c7-7166-40ae-981e-b200ebdf3054
        format: uuid
        type: string
        x-nullable: true
      sessionUserId:
        example: 1f2270c7-7166-40ae-981e-b200ebdf3054
        format: uuid
        type: string
        x-nullable: true
      sessionUserFirstName:
        example: foo
        type: string
        x-nullable: true
      sessionUserLastName:
        example: bar
        type: string
        x-nullable: true
      sessionUserEmail:
        example: foobar@example.com
        type: string
        x-nullable: true
      sessionUserTelephone:
        format: telephone
        type: string
        pattern: ^[2-9]\d{2}-\d{3}-\d{4}$
        x-nullable: true
      context:
        type: array
        items:
          type: object
          additionalProperties:
            type: string
        x-nullable: true
      contextId:
        description: id column for the context table the record belongs to
        example: 1f2270c7-7166-40ae-981e-b200ebdf3054
        type: string
        x-nullable: true
      eventName:
        description: API endpoint name that was called to make the change
        type: string
        x-nullable: true
      actionTstampTx:
        description: Transaction start timestamp for tx in which audited event occurred
        type: string
        format: date-time
      actionTstampStm:
        description: Statement start timestamp for tx in which audited event occurred
        type: string
        format: date-time
      actionTstampClk:
        description: Wall clock time at which audited event's trigger call occurred
        type: string
        format: date-time
      transactionId:
        description: >-
          Identifier of transaction that made the change. May wrap, but unique
          paired with action_tstamp_tx.
        type: integer
        x-nullable: true
      action:
        description: Action type; I = insert, D = delete, U = update, T = truncate
        type: string
      oldValues:
        description: >-
          A list of (old/previous) MoveAuditHistoryItem's for a record before
          the change.
        type: object
        additionalProperties: true
        x-nullable: true
      changedValues:
        description: >-
          A list of (changed/updated) MoveAuditHistoryItem's for a record after
          the change.
        type: object
        additionalProperties: true
        x-nullable: true
      statementOnly:
        description: >-
          true if audit event is from an FOR EACH STATEMENT trigger, false for
          FOR EACH ROW'
        type: boolean
        example: false
  MoveAuditHistoryItems:
    type: array
    items:
      $ref: '#/definitions/MoveAuditHistoryItem'
  MoveAuditHistoryItem:
    properties:
      columnName:
        type: string
      columnValue:
        type: string
  MoveStatus:
    type: string
    enum:
      - DRAFT
      - NEEDS SERVICE COUNSELING
      - SERVICE COUNSELING COMPLETED
      - SUBMITTED
      - APPROVALS REQUESTED
      - APPROVED
      - CANCELED
  DeptIndicator:
    type: string
    title: Dept. indicator
    x-nullable: true
    enum:
      - NAVY_AND_MARINES
      - ARMY
      - ARMY_CORPS_OF_ENGINEERS
      - AIR_AND_SPACE_FORCE
      - COAST_GUARD
      - OFFICE_OF_SECRETARY_OF_DEFENSE
    x-display-value:
      NAVY_AND_MARINES: 17 Navy and Marine Corps
      ARMY: 21 Army
      ARMY_CORPS_OF_ENGINEERS: 96 Army Corps of Engineers
      AIR_AND_SPACE_FORCE: 57 Air Force and Space Force
      COAST_GUARD: 70 Coast Guard
      OFFICE_OF_SECRETARY_OF_DEFENSE: 97 Office of the Secretary of Defense
  OrdersTypeDetail:
    type: string
    title: Orders type detail
    x-nullable: true
    enum:
      - HHG_PERMITTED
      - PCS_TDY
      - HHG_RESTRICTED_PROHIBITED
      - HHG_RESTRICTED_AREA
      - INSTRUCTION_20_WEEKS
      - HHG_PROHIBITED_20_WEEKS
      - DELAYED_APPROVAL
    x-display-value:
      HHG_PERMITTED: Shipment of HHG Permitted
      PCS_TDY: PCS with TDY Enroute
      HHG_RESTRICTED_PROHIBITED: Shipment of HHG Restricted or Prohibited
      HHG_RESTRICTED_AREA: HHG Restricted Area-HHG Prohibited
      INSTRUCTION_20_WEEKS: Course of Instruction 20 Weeks or More
      HHG_PROHIBITED_20_WEEKS: Shipment of HHG Prohibited but Authorized within 20 weeks
      DELAYED_APPROVAL: Delayed Approval 20 Weeks or More
  Order:
    properties:
      id:
        example: 1f2270c7-7166-40ae-981e-b200ebdf3054
        format: uuid
        type: string
      customerID:
        example: c56a4180-65aa-42ec-a945-5fd21dec0538
        format: uuid
        type: string
      customer:
        $ref: '#/definitions/Customer'
      moveCode:
        type: string
        example: H2XFJF
      first_name:
        type: string
        example: John
        readOnly: true
      last_name:
        type: string
        example: Doe
        readOnly: true
      grade:
        $ref: '#/definitions/Grade'
      agency:
        $ref: '#/definitions/Affiliation'
      entitlement:
        $ref: '#/definitions/Entitlements'
      destinationDutyLocation:
        $ref: '#/definitions/DutyLocation'
      originDutyLocation:
        $ref: '#/definitions/DutyLocation'
      originDutyLocationGBLOC:
        $ref: '#/definitions/GBLOC'
      moveTaskOrderID:
        example: c56a4180-65aa-42ec-a945-5fd21dec0538
        format: uuid
        type: string
      uploaded_order_id:
        example: c56a4180-65aa-42ec-a945-5fd21dec0538
        format: uuid
        type: string
      uploadedAmendedOrderID:
        example: c56a4180-65aa-42ec-a945-5fd21dec0538
        format: uuid
        type: string
        x-nullable: true
      amendedOrdersAcknowledgedAt:
        type: string
        format: date-time
        x-nullable: true
      order_number:
        type: string
        x-nullable: true
        example: 030-00362
      order_type:
        $ref: '#/definitions/OrdersType'
      order_type_detail:
        $ref: '#/definitions/OrdersTypeDetail'
        x-nullable: true
      date_issued:
        type: string
        format: date
        example: '2020-01-01'
      report_by_date:
        type: string
        format: date
        example: '2020-01-01'
      department_indicator:
        $ref: '#/definitions/DeptIndicator'
        x-nullable: true
      tac:
        type: string
        title: TAC
        example: F8J1
        x-nullable: true
      sac:
        type: string
        title: SAC
        example: N002214CSW32Y9
        x-nullable: true
      ntsTac:
        type: string
        title: NTS TAC
        example: F8J1
        x-nullable: true
      ntsSac:
        type: string
        title: NTS SAC
        example: N002214CSW32Y9
        x-nullable: true
      has_dependents:
        type: boolean
        example: false
        title: Are dependents included in your orders?
      spouse_has_pro_gear:
        type: boolean
        example: false
        title: >-
          Do you have a spouse who will need to move items related to their
          occupation (also known as spouse pro-gear)?
      supplyAndServicesCostEstimate:
        type: string
      packingAndShippingInstructions:
        type: string
      methodOfPayment:
        type: string
      naics:
        type: string
      eTag:
        type: string
    type: object
  OrderBody:
    type: object
    properties:
      id:
        type: string
        format: uuid
  CreateOrders:
    type: object
    properties:
      serviceMemberId:
        type: string
        format: uuid
        example: c56a4180-65aa-42ec-a945-5fd21dec0538
      issueDate:
        type: string
        description: The date and time that these orders were cut.
        format: date
        title: Orders date
      reportByDate:
        type: string
        description: Report By Date
        format: date
        title: Report-by date
      ordersType:
        $ref: '#/definitions/OrdersType'
      ordersTypeDetail:
        $ref: '#/definitions/OrdersTypeDetail'
      hasDependents:
        type: boolean
        title: Are dependents included in your orders?
      spouseHasProGear:
        type: boolean
        title: >-
          Do you have a spouse who will need to move items related to their
          occupation (also known as spouse pro-gear)?
      newDutyLocationId:
        type: string
        format: uuid
        example: c56a4180-65aa-42ec-a945-5fd21dec0538
      ordersNumber:
        type: string
        title: Orders Number
        x-nullable: true
        example: 030-00362
      tac:
        type: string
        title: TAC
        example: F8J1
        x-nullable: true
      sac:
        type: string
        title: SAC
        example: N002214CSW32Y9
        x-nullable: true
      departmentIndicator:
        $ref: '#/definitions/DeptIndicator'
      grade:
        $ref: '#/definitions/Grade'
      originDutyLocationId:
        type: string
        format: uuid
        example: c56a4180-65aa-42ec-a945-5fd21dec0538
    required:
      - serviceMemberId
      - issueDate
      - reportByDate
      - ordersType
      - hasDependents
      - spouseHasProGear
      - newDutyLocationId
  CounselingUpdateOrderPayload:
    type: object
    properties:
      issueDate:
        type: string
        description: The date and time that these orders were cut.
        format: date
        example: '2018-04-26'
        title: Orders date
      reportByDate:
        type: string
        description: Report By Date
        format: date
        example: '2018-04-26'
        title: Report-by date
      ordersType:
        $ref: '#/definitions/OrdersType'
      ordersTypeDetail:
        $ref: '#/definitions/OrdersTypeDetail'
      ordersNumber:
        type: string
        title: Orders Number
        x-nullable: true
        example: 030-00362
      departmentIndicator:
        $ref: '#/definitions/DeptIndicator'
        x-nullable: true
      originDutyLocationId:
        type: string
        format: uuid
        example: c56a4180-65aa-42ec-a945-5fd21dec0538
      newDutyLocationId:
        type: string
        format: uuid
        example: c56a4180-65aa-42ec-a945-5fd21dec0538
      tac:
        type: string
        title: HHG TAC
        minLength: 4
        maxLength: 4
        example: F8J1
        x-nullable: true
      sac:
        title: HHG SAC
        example: N002214CSW32Y9
        $ref: '#/definitions/NullableString'
      ntsTac:
        title: NTS TAC
        minLength: 4
        maxLength: 4
        example: F8J1
        $ref: '#/definitions/NullableString'
      ntsSac:
        title: NTS SAC
        example: N002214CSW32Y9
        $ref: '#/definitions/NullableString'
      grade:
        $ref: '#/definitions/Grade'
    required:
      - issueDate
      - reportByDate
      - ordersType
      - originDutyLocationId
      - newDutyLocationId
  UpdateOrderPayload:
    type: object
    properties:
      issueDate:
        type: string
        description: The date and time that these orders were cut.
        format: date
        example: '2018-04-26'
        title: Orders date
      reportByDate:
        type: string
        description: Report By Date
        format: date
        example: '2018-04-26'
        title: Report-by date
      ordersType:
        $ref: '#/definitions/OrdersType'
      ordersTypeDetail:
        $ref: '#/definitions/OrdersTypeDetail'
      originDutyLocationId:
        type: string
        format: uuid
        example: c56a4180-65aa-42ec-a945-5fd21dec0538
      newDutyLocationId:
        type: string
        format: uuid
        example: c56a4180-65aa-42ec-a945-5fd21dec0538
      ordersNumber:
        type: string
        title: Orders Number
        x-nullable: true
        example: 030-00362
      tac:
        type: string
        title: HHG TAC
        minLength: 4
        maxLength: 4
        example: F8J1
        x-nullable: true
      sac:
        title: HHG SAC
        example: N002214CSW32Y9
        $ref: '#/definitions/NullableString'
      ntsTac:
        title: NTS TAC
        minLength: 4
        maxLength: 4
        example: F8J1
        $ref: '#/definitions/NullableString'
      ntsSac:
        title: NTS SAC
        example: N002214CSW32Y9
        $ref: '#/definitions/NullableString'
      departmentIndicator:
        $ref: '#/definitions/DeptIndicator'
        x-nullable: true
      ordersAcknowledgement:
        description: >-
          Confirmation that the new amended orders were reviewed after
          previously approving the original orders
        type: boolean
        x-nullable: true
      grade:
        $ref: '#/definitions/Grade'
    required:
      - issueDate
      - reportByDate
      - ordersType
      - newDutyLocationId
      - originDutyLocationId
  UpdateAllowancePayload:
    type: object
    properties:
      grade:
        $ref: '#/definitions/Grade'
      dependentsAuthorized:
        type: boolean
        x-nullable: true
      agency:
        $ref: '#/definitions/Affiliation'
      proGearWeight:
        description: unit is in lbs
        example: 2000
        type: integer
        minimum: 0
        maximum: 2000
        x-formatting: weight
        x-nullable: true
      proGearWeightSpouse:
        description: unit is in lbs
        example: 500
        type: integer
        minimum: 0
        maximum: 500
        x-formatting: weight
        x-nullable: true
      requiredMedicalEquipmentWeight:
        description: unit is in lbs
        example: 2000
        type: integer
        minimum: 0
        x-formatting: weight
      organizationalClothingAndIndividualEquipment:
        description: only for Army
        type: boolean
        x-nullable: true
      storageInTransit:
        description: >-
          the number of storage in transit days that the customer is entitled to
          for a given shipment on their move
        type: integer
        minimum: 0
      gunSafe:
        description: >-
          True if user is entitled to move a gun safe (up to 500 lbs) as part of
          their move without it being charged against their weight allowance.
        type: boolean
        x-nullable: true
  UpdateBillableWeightPayload:
    type: object
    properties:
      authorizedWeight:
        description: unit is in lbs
        example: 2000
        minimum: 1
        type: integer
        x-formatting: weight
        x-nullable: true
  UpdateMaxBillableWeightAsTIOPayload:
    type: object
    properties:
      authorizedWeight:
        description: unit is in lbs
        example: 2000
        minimum: 1
        type: integer
        x-formatting: weight
        x-nullable: true
      tioRemarks:
        description: TIO remarks for updating the max billable weight
        example: Increasing max billable weight
        type: string
        minLength: 1
        x-nullable: true
    required:
      - authorizedWeight
      - tioRemarks
  CounselingUpdateAllowancePayload:
    type: object
    properties:
      grade:
        $ref: '#/definitions/Grade'
      dependentsAuthorized:
        type: boolean
        x-nullable: true
      agency:
        $ref: '#/definitions/Affiliation'
      proGearWeight:
        minimum: 0
        maximum: 2000
        description: unit is in lbs
        example: 2000
        type: integer
        x-formatting: weight
        x-nullable: true
      proGearWeightSpouse:
        minimum: 0
        maximum: 500
        description: unit is in lbs
        example: 2000
        type: integer
        x-formatting: weight
        x-nullable: true
      requiredMedicalEquipmentWeight:
        minimum: 0
        description: unit is in lbs
        example: 2000
        type: integer
        x-formatting: weight
      organizationalClothingAndIndividualEquipment:
        description: only for Army
        type: boolean
        x-nullable: true
      storageInTransit:
        description: >-
          the number of storage in transit days that the customer is entitled to
          for a given shipment on their move
        type: integer
        minimum: 0
      gunSafe:
        description: >-
          True if user is entitled to move a gun safe (up to 500 lbs) as part of
          their move without it being charged against their weight allowance.
        type: boolean
        x-nullable: true
  MoveTaskOrder:
    description: The Move (MoveTaskOrder)
    properties:
      id:
        example: 1f2270c7-7166-40ae-981e-b200ebdf3054
        format: uuid
        type: string
      createdAt:
        format: date-time
        type: string
      orderID:
        example: c56a4180-65aa-42ec-a945-5fd21dec0538
        format: uuid
        type: string
      locator:
        type: string
        example: 1K43AR
      referenceId:
        example: 1001-3456
        type: string
      serviceCounselingCompletedAt:
        format: date-time
        type: string
        x-nullable: true
      availableToPrimeAt:
        format: date-time
        type: string
        x-nullable: true
      updatedAt:
        format: date-time
        type: string
      destinationAddress:
        $ref: '#/definitions/Address'
      pickupAddress:
        $ref: '#/definitions/Address'
      destinationDutyLocation:
        example: 1f2270c7-7166-40ae-981e-b200ebdf3054
        format: uuid
        type: string
      originDutyLocation:
        example: 1f2270c7-7166-40ae-981e-b200ebdf3054
        format: uuid
        type: string
      entitlements:
        $ref: '#/definitions/Entitlements'
      requestedPickupDate:
        format: date
        type: string
      tioRemarks:
        type: string
        example: approved additional weight
        x-nullable: true
      eTag:
        type: string
    type: object
  MoveTaskOrders:
    items:
      $ref: '#/definitions/MoveTaskOrder'
    type: array
  PaymentRequest:
    properties:
      proofOfServiceDocs:
        $ref: '#/definitions/ProofOfServiceDocs'
      id:
        example: c56a4180-65aa-42ec-a945-5fd21dec0538
        format: uuid
        readOnly: true
        type: string
      isFinal:
        default: false
        type: boolean
      moveTaskOrder:
        $ref: '#/definitions/Move'
      moveTaskOrderID:
        example: c56a4180-65aa-42ec-a945-5fd21dec0538
        format: uuid
        type: string
      rejectionReason:
        example: documentation was incomplete
        type: string
        x-nullable: true
      serviceItems:
        $ref: '#/definitions/PaymentServiceItems'
      status:
        $ref: '#/definitions/PaymentRequestStatus'
      paymentRequestNumber:
        example: 1234-5678-1
        readOnly: true
        type: string
      recalculationOfPaymentRequestID:
        example: c56a4180-65aa-42ec-a945-5fd21dec0538
        format: uuid
        type: string
        readOnly: true
        x-nullable: true
      eTag:
        type: string
      reviewedAt:
        format: date-time
        type: string
        x-nullable: true
      createdAt:
        format: date-time
        type: string
    type: object
  PaymentRequests:
    items:
      $ref: '#/definitions/PaymentRequest'
    type: array
  PaymentServiceItems:
    items:
      $ref: '#/definitions/PaymentServiceItem'
    type: array
  PaymentServiceItem:
    properties:
      id:
        example: c56a4180-65aa-42ec-a945-5fd21dec0538
        format: uuid
        readOnly: true
        type: string
      createdAt:
        format: date-time
        type: string
      paymentRequestID:
        example: c56a4180-65aa-42ec-a945-5fd21dec0538
        format: uuid
        type: string
      mtoServiceItemID:
        example: c56a4180-65aa-42ec-a945-5fd21dec0538
        format: uuid
        type: string
      mtoServiceItemCode:
        example: DLH
        type: string
      mtoServiceItemName:
        example: Move management
        type: string
      mtoShipmentType:
        $ref: '#/definitions/MTOShipmentType'
      mtoShipmentID:
        type: string
        format: uuid
        example: c56a4180-65aa-42ec-a945-5fd21dec0538
        x-nullable: true
      status:
        $ref: '#/definitions/PaymentServiceItemStatus'
      priceCents:
        type: integer
        format: cents
        title: Price of the service item in cents
        x-nullable: true
      rejectionReason:
        example: documentation was incomplete
        type: string
        x-nullable: true
      referenceID:
        example: 1234-5678-c56a4180
        readOnly: true
        format: string
      paymentServiceItemParams:
        $ref: '#/definitions/PaymentServiceItemParams'
      eTag:
        type: string
    type: object
  PaymentRequestStatus:
    type: string
    enum:
      - PENDING
      - REVIEWED
      - REVIEWED_AND_ALL_SERVICE_ITEMS_REJECTED
      - SENT_TO_GEX
      - RECEIVED_BY_GEX
      - PAID
      - EDI_ERROR
      - DEPRECATED
    title: Payment Request Status
  ProofOfServiceDocs:
    items:
      $ref: '#/definitions/ProofOfServiceDoc'
    type: array
  ProofOfServiceDoc:
    properties:
      isWeightTicket:
        type: boolean
      uploads:
        items:
          $ref: '#/definitions/Upload'
        type: array
  ShipmentsPaymentSITBalance:
    items:
      $ref: '#/definitions/ShipmentPaymentSITBalance'
    type: array
  ShipmentPaymentSITBalance:
    properties:
      shipmentID:
        type: string
        format: uuid
      totalSITDaysAuthorized:
        type: integer
      totalSITDaysRemaining:
        type: integer
      totalSITEndDate:
        type: string
        format: date
        x-nullable: true
      pendingSITDaysInvoiced:
        type: integer
      pendingBilledStartDate:
        type: string
        format: date
        x-nullable: true
      pendingBilledEndDate:
        type: string
        format: date
        x-nullable: true
      previouslyBilledDays:
        type: integer
        x-nullable: true
      previouslyBilledStartDate:
        type: string
        format: date
        x-nullable: true
      previouslyBilledEndDate:
        type: string
        format: date
        x-nullable: true
  UpdateShipment:
    type: object
    properties:
      shipmentType:
        $ref: '#/definitions/MTOShipmentType'
      requestedPickupDate:
        format: date
        type: string
        x-nullable: true
      requestedDeliveryDate:
        format: date
        type: string
        x-nullable: true
      customerRemarks:
        type: string
        example: handle with care
        x-nullable: true
      counselorRemarks:
        type: string
        example: counselor approved
        x-nullable: true
      billableWeightCap:
        type: integer
        description: estimated weight of the shuttle service item provided by the prime
        example: 2500
        x-formatting: weight
        x-nullable: true
      billableWeightJustification:
        type: string
        example: more weight than expected
        x-nullable: true
      pickupAddress:
        allOf:
          - $ref: '#/definitions/Address'
      destinationAddress:
        allOf:
          - $ref: '#/definitions/Address'
      secondaryDeliveryAddress:
        allOf:
          - $ref: '#/definitions/Address'
      secondaryPickupAddress:
        allOf:
          - $ref: '#/definitions/Address'
      hasSecondaryPickupAddress:
        type: boolean
        x-nullable: true
        x-omitempty: false
      hasSecondaryDeliveryAddress:
        type: boolean
        x-nullable: true
        x-omitempty: false
      actualProGearWeight:
        type: integer
        x-nullable: true
        x-omitempty: false
      actualSpouseProGearWeight:
        type: integer
        x-nullable: true
        x-omitempty: false
      destinationType:
        $ref: '#/definitions/DestinationType'
      agents:
        $ref: '#/definitions/MTOAgents'
        x-nullable: true
      tacType:
        $ref: '#/definitions/LOATypeNullable'
      sacType:
        $ref: '#/definitions/LOATypeNullable'
      usesExternalVendor:
        type: boolean
        example: false
        x-nullable: true
      serviceOrderNumber:
        type: string
        x-nullable: true
      ntsRecordedWeight:
        description: >-
          The previously recorded weight for the NTS Shipment. Used for NTS
          Release to know what the previous primeActualWeight or billable weight
          was.
        example: 2000
        type: integer
        x-formatting: weight
        x-nullable: true
      storageFacility:
        x-nullable: true
        $ref: '#/definitions/StorageFacility'
      ppmShipment:
        $ref: '#/definitions/UpdatePPMShipment'
  UpdatePPMShipment:
    type: object
    properties:
      expectedDepartureDate:
        description: |
          Date the customer expects to move.
        format: date
        type: string
        x-nullable: true
      actualMoveDate:
        format: date
        type: string
        x-nullable: true
      pickupAddress:
        allOf:
          - $ref: '#/definitions/Address'
      secondaryPickupAddress:
        allOf:
          - $ref: '#/definitions/Address'
      destinationAddress:
        allOf:
          - $ref: '#/definitions/Address'
      secondaryDestinationAddress:
        allOf:
          - $ref: '#/definitions/Address'
      hasSecondaryPickupAddress:
        type: boolean
        x-nullable: true
        x-omitempty: false
      hasSecondaryDestinationAddress:
        type: boolean
        x-nullable: true
        x-omitempty: false
      w2Address:
        x-nullable: true
        $ref: '#/definitions/Address'
      sitExpected:
        type: boolean
        x-nullable: true
      sitLocation:
        allOf:
          - $ref: '#/definitions/SITLocationType'
          - x-nullable: true
      sitEstimatedWeight:
        type: integer
        example: 2000
        x-nullable: true
      sitEstimatedEntryDate:
        format: date
        type: string
        x-nullable: true
      sitEstimatedDepartureDate:
        format: date
        type: string
        x-nullable: true
      estimatedWeight:
        type: integer
        example: 4200
        x-nullable: true
      hasProGear:
        description: |
          Indicates whether PPM shipment has pro gear.
        type: boolean
        x-nullable: true
      proGearWeight:
        type: integer
        x-nullable: true
      spouseProGearWeight:
        type: integer
        x-nullable: true
      hasRequestedAdvance:
        description: |
          Indicates whether an advance has been requested for the PPM shipment.
        type: boolean
        x-nullable: true
      hasReceivedAdvance:
        description: |
          Indicates whether an advance was received for the PPM shipment.
        type: boolean
        x-nullable: true
      advanceAmountRequested:
        description: |
          The amount request for an advance, or null if no advance is requested
        type: integer
        format: cents
        x-nullable: true
      advanceAmountReceived:
        description: |
          The amount received for an advance, or null if no advance is received
        type: integer
        format: cents
        x-nullable: true
      advanceStatus:
        $ref: '#/definitions/PPMAdvanceStatus'
        x-nullable: true
  UpdateWeightTicket:
    type: object
    properties:
      emptyWeight:
        description: Weight of the vehicle when empty.
        type: integer
        minimum: 0
      fullWeight:
        description: The weight of the vehicle when full.
        type: integer
        minimum: 0
      ownsTrailer:
        description: Indicates if the customer used a trailer they own for the move.
        type: boolean
      trailerMeetsCriteria:
        description: >-
          Indicates if the trailer that the customer used meets all the criteria
          to be claimable.
        type: boolean
      status:
        $ref: '#/definitions/PPMDocumentStatus'
      reason:
        description: The reason the services counselor has excluded or rejected the item.
        type: string
      adjustedNetWeight:
        description: Indicates the adjusted net weight of the vehicle
        type: integer
        minimum: 0
      netWeightRemarks:
        description: Remarks explaining any edits made to the net weight
        type: string
      allowableWeight:
        description: Indicates the maximum reimbursable weight of the shipment
        type: integer
        minimum: 0
  UpdateMovingExpense:
    type: object
    properties:
      movingExpenseType:
        $ref: '#/definitions/OmittableMovingExpenseType'
      description:
        description: A brief description of the expense.
        type: string
        x-nullable: true
        x-omitempty: false
      amount:
        description: The total amount of the expense as indicated on the receipt
        type: integer
      sitStartDate:
        description: >-
          The date the shipment entered storage, applicable for the `STORAGE`
          movingExpenseType only
        type: string
        format: date
      sitEndDate:
        description: >-
          The date the shipment exited storage, applicable for the `STORAGE`
          movingExpenseType only
        type: string
        format: date
      status:
        $ref: '#/definitions/PPMDocumentStatus'
      reason:
        description: The reason the services counselor has excluded or rejected the item.
        type: string
      weightStored:
        description: The total weight stored in PPM SIT
        type: integer
  UpdateProGearWeightTicket:
    type: object
    properties:
      belongsToSelf:
        description: >-
          Indicates if this information is for the customer's own pro-gear,
          otherwise, it's the spouse's.
        type: boolean
      hasWeightTickets:
        description: >-
          Indicates if the user has a weight ticket for their pro-gear,
          otherwise they have a constructed weight.
        type: boolean
      weight:
        description: Weight of the pro-gear contained in the shipment.
        type: integer
        minimum: 0
      status:
        $ref: '#/definitions/PPMDocumentStatus'
      reason:
        description: The reason the services counselor has excluded or rejected the item.
        type: string
  MTOShipments:
    items:
      $ref: '#/definitions/MTOShipment'
    type: array
  CreateMTOShipment:
    type: object
    properties:
      moveTaskOrderID:
        description: The ID of the move this new shipment is for.
        example: 1f2270c7-7166-40ae-981e-b200ebdf3054
        format: uuid
        type: string
      requestedPickupDate:
        description: >
          The customer's preferred pickup date. Other dates, such as required
          delivery date and (outside MilMove) the pack date, are derived from
          this date.
        format: date
        type: string
        x-nullable: true
      requestedDeliveryDate:
        description: |
          The customer's preferred delivery date.
        format: date
        type: string
        x-nullable: true
      customerRemarks:
        description: >
          The customer can use the customer remarks field to inform the services
          counselor and the movers about any

          special circumstances for this shipment. Typical examples:
            * bulky or fragile items,
            * weapons,
            * access info for their address.
          Customer enters this information during onboarding. Optional field.
        type: string
        example: handle with care
        x-nullable: true
      counselorRemarks:
        description: >
          The counselor can use the counselor remarks field to inform the movers
          about any

          special circumstances for this shipment. Typical examples:
            * bulky or fragile items,
            * weapons,
            * access info for their address.
          Counselors enters this information when creating or editing an MTO
          Shipment. Optional field.
        type: string
        example: handle with care
        x-nullable: true
      agents:
        $ref: '#/definitions/MTOAgents'
      mtoServiceItems:
        $ref: '#/definitions/MTOServiceItems'
      pickupAddress:
        description: The address where the movers should pick up this shipment.
        allOf:
          - $ref: '#/definitions/Address'
      destinationAddress:
        description: Where the movers should deliver this shipment.
        allOf:
          - $ref: '#/definitions/Address'
      destinationType:
        $ref: '#/definitions/DestinationType'
      shipmentType:
        $ref: '#/definitions/MTOShipmentType'
      tacType:
        allOf:
          - $ref: '#/definitions/LOAType'
          - x-nullable: true
      sacType:
        allOf:
          - $ref: '#/definitions/LOAType'
          - x-nullable: true
      usesExternalVendor:
        type: boolean
        example: false
        x-nullable: true
      serviceOrderNumber:
        type: string
        x-nullable: true
      ntsRecordedWeight:
        description: >-
          The previously recorded weight for the NTS Shipment. Used for NTS
          Release to know what the previous primeActualWeight or billable weight
          was.
        example: 2000
        type: integer
        x-nullable: true
        x-formatting: weight
      storageFacility:
        x-nullable: true
        $ref: '#/definitions/StorageFacility'
      ppmShipment:
        $ref: '#/definitions/CreatePPMShipment'
    required:
      - moveTaskOrderID
      - shipmentType
  CreatePPMShipment:
    description: >-
      A personally procured move is a type of shipment that a service members
      moves themselves.
    properties:
      expectedDepartureDate:
        description: |
          Date the customer expects to move.
        format: date
        type: string
      pickupAddress:
        allOf:
          - $ref: '#/definitions/Address'
      destinationAddress:
        allOf:
          - $ref: '#/definitions/Address'
      secondaryDestinationAddress:
        allOf:
          - $ref: '#/definitions/Address'
      secondaryPickupAddress:
        allOf:
          - $ref: '#/definitions/Address'
      hasSecondaryPickupAddress:
        type: boolean
        x-nullable: true
        x-omitempty: false
      hasSecondaryDestinationAddress:
        type: boolean
        x-nullable: true
        x-omitempty: false
      sitExpected:
        type: boolean
      sitLocation:
        allOf:
          - $ref: '#/definitions/SITLocationType'
          - x-nullable: true
      sitEstimatedWeight:
        type: integer
        example: 2000
        x-nullable: true
      sitEstimatedEntryDate:
        format: date
        type: string
        x-nullable: true
      sitEstimatedDepartureDate:
        format: date
        type: string
        x-nullable: true
      estimatedWeight:
        type: integer
        example: 4200
      hasProGear:
        description: |
          Indicates whether PPM shipment has pro gear.
        type: boolean
      proGearWeight:
        type: integer
        x-nullable: true
      spouseProGearWeight:
        type: integer
        x-nullable: true
    required:
      - expectedDepartureDate
      - pickupAddress
      - destinationAddress
      - sitExpected
      - estimatedWeight
      - hasProGear
  RejectShipment:
    properties:
      rejectionReason:
        type: string
        example: MTO Shipment not good enough
    required:
      - rejectionReason
  RequestDiversion:
    properties:
      diversionReason:
        type: string
        example: Shipment route needs to change
    required:
      - diversionReason
  ApproveSITExtension:
    properties:
      approvedDays:
        description: Number of days approved for SIT extension
        type: integer
        example: 21
        minimum: 1
      requestReason:
        description: >-
          Reason from service counselor-provided picklist for SIT Duration
          Update
        example: AWAITING_COMPLETION_OF_RESIDENCE
        type: string
        enum:
          - SERIOUS_ILLNESS_MEMBER
          - SERIOUS_ILLNESS_DEPENDENT
          - IMPENDING_ASSIGNEMENT
          - DIRECTED_TEMPORARY_DUTY
          - NONAVAILABILITY_OF_CIVILIAN_HOUSING
          - AWAITING_COMPLETION_OF_RESIDENCE
          - OTHER
      officeRemarks:
        description: Remarks from TOO about SIT approval
        type: string
        example: Approved for three weeks rather than requested 45 days
        x-nullable: true
    required:
      - approvedDays
  DenySITExtension:
    properties:
      officeRemarks:
        description: Remarks from TOO about SIT denial
        type: string
        example: Denied this extension as it does not match the criteria
        x-nullable: true
      convertToCustomerExpense:
        description: >-
          Whether or not to convert to members expense once SIT extension is
          denied.
        type: boolean
        example: false
    required:
      - officeRemarks
      - convertToCustomerExpense
  UpdateSITServiceItemCustomerExpense:
    properties:
      convertToCustomerExpense:
        example: true
        type: boolean
      customerExpenseReason:
        description: Reason the service item was rejected
        type: string
        example: Insufficent details provided
    required:
      - convertToCustomerExpense
      - customerExpenseReason
  CreateApprovedSITDurationUpdate:
    properties:
      requestReason:
        description: >-
          Reason from service counselor-provided picklist for SIT Duration
          Update
        example: AWAITING_COMPLETION_OF_RESIDENCE
        type: string
        enum:
          - SERIOUS_ILLNESS_MEMBER
          - SERIOUS_ILLNESS_DEPENDENT
          - IMPENDING_ASSIGNEMENT
          - DIRECTED_TEMPORARY_DUTY
          - NONAVAILABILITY_OF_CIVILIAN_HOUSING
          - AWAITING_COMPLETION_OF_RESIDENCE
          - OTHER
      approvedDays:
        description: >-
          Number of days approved for SIT extension. This will match requested
          days saved to the SIT extension model.
        type: integer
        example: 21
      officeRemarks:
        description: Remarks from TOO about SIT Duration Update creation
        type: string
        example: >-
          Customer needs additional storage time as their new place of residence
          is not yet ready
        x-nullable: true
    required:
      - requestReason
      - approvedDays
  PatchMTOServiceItemStatusPayload:
    properties:
      status:
        description: Describes all statuses for a MTOServiceItem
        type: string
        enum:
          - SUBMITTED
          - APPROVED
          - REJECTED
      rejectionReason:
        description: Reason the service item was rejected
        type: string
        example: Insufficent details provided
        x-nullable: true
  MTOApprovalServiceItemCodes:
    description: MTO level service items to create when updating MTO status.
    properties:
      serviceCodeCS:
        example: true
        type: boolean
      serviceCodeMS:
        example: true
        type: boolean
    type: object
  TacValid:
    properties:
      isValid:
        example: true
        type: boolean
    required:
      - isValid
    type: object
  UpdatePaymentRequestStatusPayload:
    properties:
      rejectionReason:
        example: documentation was incomplete
        type: string
        x-nullable: true
      status:
        $ref: '#/definitions/PaymentRequestStatus'
      eTag:
        type: string
    type: object
  QueueMoves:
    type: array
    items:
      $ref: '#/definitions/QueueMove'
  QueueMove:
    type: object
    properties:
      id:
        type: string
        format: uuid
      customer:
        $ref: '#/definitions/Customer'
      status:
        $ref: '#/definitions/MoveStatus'
      locator:
        type: string
      submittedAt:
        format: date-time
        type: string
        x-nullable: true
      appearedInTooAt:
        format: date-time
        type: string
        x-nullable: true
      requestedMoveDate:
        format: date
        type: string
        x-nullable: true
      departmentIndicator:
        $ref: '#/definitions/DeptIndicator'
      shipmentsCount:
        type: integer
      originDutyLocation:
        $ref: '#/definitions/DutyLocation'
      destinationDutyLocation:
        $ref: '#/definitions/DutyLocation'
      originGBLOC:
        $ref: '#/definitions/GBLOC'
      ppmType:
        type: string
        enum:
          - FULL
          - PARTIAL
        x-nullable: true
      closeoutInitiated:
        format: date-time
        type: string
        x-nullable: true
      closeoutLocation:
        type: string
        x-nullable: true
      orderType:
        type: string
        x-nullable: true
      lockedByOfficeUserID:
        type: string
        format: uuid
        x-nullable: true
      lockedByOfficeUser:
        $ref: '#/definitions/LockedOfficeUser'
        x-nullable: true
      lockExpiresAt:
        type: string
        format: date-time
        x-nullable: true
  QueueMovesResult:
    type: object
    properties:
      page:
        type: integer
      perPage:
        type: integer
      totalCount:
        type: integer
      queueMoves:
        $ref: '#/definitions/QueueMoves'
  ListPrimeMove:
    description: >
      An abbreviated definition for a move, without all the nested information
      (shipments, service items, etc). Used to fetch a list of moves more
      efficiently.
    type: object
    properties:
      id:
        example: 1f2270c7-7166-40ae-981e-b200ebdf3054
        format: uuid
        type: string
      moveCode:
        type: string
        example: HYXFJF
        readOnly: true
      createdAt:
        format: date-time
        type: string
        readOnly: true
      orderID:
        example: c56a4180-65aa-42ec-a945-5fd21dec0538
        format: uuid
        type: string
      referenceId:
        example: 1001-3456
        type: string
      availableToPrimeAt:
        format: date-time
        type: string
        x-nullable: true
        readOnly: true
      updatedAt:
        format: date-time
        type: string
        readOnly: true
      ppmType:
        type: string
        enum:
          - FULL
          - PARTIAL
      eTag:
        type: string
        readOnly: true
      orderType:
        type: string
  ListPrimeMoves:
    type: array
    items:
      $ref: '#/definitions/ListPrimeMove'
  ListPrimeMovesResult:
    type: object
    properties:
      page:
        type: integer
      perPage:
        type: integer
      totalCount:
        type: integer
      queueMoves:
        $ref: '#/definitions/ListPrimeMoves'
  QueuePaymentRequest:
    type: object
    properties:
      id:
        type: string
        format: uuid
      moveID:
        type: string
        format: uuid
      customer:
        $ref: '#/definitions/Customer'
      status:
        $ref: '#/definitions/QueuePaymentRequestStatus'
      age:
        type: number
        format: double
        description: >-
          Days since the payment request has been requested.  Decimal
          representation will allow more accurate sorting.
      submittedAt:
        type: string
        format: date-time
      locator:
        type: string
      departmentIndicator:
        $ref: '#/definitions/DeptIndicator'
      originGBLOC:
        $ref: '#/definitions/GBLOC'
      originDutyLocation:
        $ref: '#/definitions/DutyLocation'
      orderType:
        type: string
        x-nullable: true
      lockedByOfficeUserID:
        type: string
        format: uuid
        x-nullable: true
      lockExpiresAt:
        type: string
        format: date-time
        x-nullable: true
  QueuePaymentRequests:
    type: array
    items:
      $ref: '#/definitions/QueuePaymentRequest'
  QueuePaymentRequestsResult:
    type: object
    properties:
      page:
        type: integer
      perPage:
        type: integer
      totalCount:
        type: integer
      queuePaymentRequests:
        $ref: '#/definitions/QueuePaymentRequests'
  QueuePaymentRequestStatus:
    enum:
      - Payment requested
      - Reviewed
      - Rejected
      - Paid
    title: Queue Payment Request Status
    type: string
  SearchMoves:
    type: array
    items:
      $ref: '#/definitions/SearchMove'
  SearchMove:
    type: object
    properties:
      id:
        type: string
        format: uuid
      firstName:
        type: string
        example: John
        x-nullable: true
      lastName:
        type: string
        example: Doe
        x-nullable: true
      dodID:
        type: string
        example: 1234567890
        x-nullable: true
      status:
        $ref: '#/definitions/MoveStatus'
      locator:
        type: string
      branch:
        type: string
      shipmentsCount:
        type: integer
      originDutyLocationPostalCode:
        format: zip
        type: string
        title: ZIP
        example: '90210'
        pattern: ^(\d{5})$
      destinationDutyLocationPostalCode:
        format: zip
        type: string
        title: ZIP
        example: '90210'
        pattern: ^(\d{5})$
      orderType:
        type: string
      requestedPickupDate:
        type: string
        format: date
        x-nullable: true
      requestedDeliveryDate:
        type: string
        format: date
        x-nullable: true
      originGBLOC:
        $ref: '#/definitions/GBLOC'
      destinationGBLOC:
        $ref: '#/definitions/GBLOC'
<<<<<<< HEAD
=======
      lockedByOfficeUserID:
        type: string
        format: uuid
        x-nullable: true
      lockExpiresAt:
        type: string
        format: date-time
        x-nullable: true
>>>>>>> d5c0f407
  SearchMovesResult:
    type: object
    properties:
      page:
        type: integer
      perPage:
        type: integer
      totalCount:
        type: integer
      searchMoves:
        $ref: '#/definitions/SearchMoves'
  GBLOC:
    type: string
    enum:
      - AGFM
      - APAT
      - BGAC
      - BGNC
      - BKAS
      - CFMQ
      - CLPK
      - CNNQ
      - DMAT
      - GSAT
      - HAFC
      - HBAT
      - JEAT
      - JENQ
      - KKFA
      - LHNQ
      - LKNQ
      - MAPK
      - MAPS
      - MBFL
      - MLNQ
      - XXXX
  CreateCustomerSupportRemark:
    type: object
    description: >-
      A text remark written by an customer support user that is associated with
      a specific move.
    required:
      - content
      - officeUserID
    properties:
      content:
        example: This is a remark about a move.
        type: string
      officeUserID:
        example: 1f2270c7-7166-40ae-981e-b200ebdf3054
        format: uuid
        type: string
  UpdateCustomerSupportRemarkPayload:
    type: object
    description: >-
      A text remark update to an existing remark created by the current active
      user (the CSR).
    required:
      - content
    properties:
      content:
        example: This is a remark about a move.
        type: string
  EvaluationReportType:
    type: string
    enum:
      - SHIPMENT
      - COUNSELING
  EvaluationReportInspectionType:
    type: string
    enum:
      - DATA_REVIEW
      - PHYSICAL
      - VIRTUAL
    x-nullable: true
  EvaluationReportLocation:
    type: string
    enum:
      - ORIGIN
      - DESTINATION
      - OTHER
    x-nullable: true
  EvaluationReportOfficeUser:
    type: object
    readOnly: true
    description: The authoring office user for an evaluation report
    properties:
      id:
        example: 1f2270c7-7166-40ae-981e-b200ebdf3054
        format: uuid
        type: string
      firstName:
        type: string
      lastName:
        type: string
      email:
        type: string
        format: x-email
        pattern: ^[a-zA-Z0-9._%+-]+@[a-zA-Z0-9.-]+\.[a-zA-Z]{2,}$
      phone:
        type: string
        format: telephone
        pattern: ^[2-9]\d{2}-\d{3}-\d{4}$
  EvaluationReportList:
    type: array
    items:
      $ref: '#/definitions/EvaluationReport'
  EvaluationReport:
    type: object
    description: An evaluation report
    properties:
      id:
        example: 1f2270c7-7166-40ae-981e-b200ebdf3054
        format: uuid
        type: string
        readOnly: true
      moveID:
        example: 1f2270c7-7166-40ae-981e-b200ebdf3054
        format: uuid
        type: string
        readOnly: true
      shipmentID:
        example: 1f2270c7-7166-40ae-981e-b200ebdf3054
        format: uuid
        type: string
        x-nullable: true
        readOnly: true
      type:
        $ref: '#/definitions/EvaluationReportType'
      inspectionType:
        $ref: '#/definitions/EvaluationReportInspectionType'
        x-nullable: true
      inspectionDate:
        type: string
        format: date
        x-nullable: true
      officeUser:
        $ref: '#/definitions/EvaluationReportOfficeUser'
      location:
        $ref: '#/definitions/EvaluationReportLocation'
        x-nullable: true
      ReportViolations:
        $ref: '#/definitions/ReportViolations'
        x-nullable: true
      locationDescription:
        type: string
        example: Route 66 at crash inspection site 3
        x-nullable: true
      observedShipmentDeliveryDate:
        type: string
        format: date
        x-nullable: true
      observedShipmentPhysicalPickupDate:
        type: string
        format: date
        x-nullable: true
      timeDepart:
        type: string
        x-nullable: true
        pattern: ^(0[0-9]|1[0-9]|2[0-3]):[0-5][0-9]$
        example: '14:30'
      evalStart:
        type: string
        x-nullable: true
        pattern: ^(0[0-9]|1[0-9]|2[0-3]):[0-5][0-9]$
        example: '15:00'
      evalEnd:
        type: string
        x-nullable: true
        pattern: ^(0[0-9]|1[0-9]|2[0-3]):[0-5][0-9]$
        example: '18:00'
      violationsObserved:
        type: boolean
        x-nullable: true
      remarks:
        type: string
        x-nullable: true
      seriousIncident:
        type: boolean
        x-nullable: true
      seriousIncidentDesc:
        type: string
        x-nullable: true
      observedClaimsResponseDate:
        type: string
        format: date
        x-nullable: true
      observedPickupDate:
        type: string
        format: date
        x-nullable: true
      observedPickupSpreadStartDate:
        type: string
        format: date
        x-nullable: true
      observedPickupSpreadEndDate:
        type: string
        format: date
        x-nullable: true
      observedDeliveryDate:
        type: string
        format: date
        x-nullable: true
      moveReferenceID:
        type: string
        x-nullable: true
        readOnly: true
      eTag:
        type: string
      submittedAt:
        type: string
        format: date-time
        x-nullable: true
      createdAt:
        type: string
        format: date-time
        readOnly: true
      updatedAt:
        type: string
        format: date-time
        readOnly: true
  CreateEvaluationReport:
    type: object
    description: >-
      Minimal set of info needed to create a shipment evaluation report, which
      is just a shipment ID.
    properties:
      shipmentID:
        description: The shipment ID of the shipment to be evaluated in the report
        example: 01b9671e-b268-4906-967b-ba661a1d3933
        format: uuid
        type: string
  PWSViolation:
    type: object
    description: A PWS violation for an evaluation report
    readOnly: true
    properties:
      id:
        example: 1f2270c7-7166-40ae-981e-b200ebdf3054
        format: uuid
        type: string
      displayOrder:
        example: 3
        type: integer
      paragraphNumber:
        example: 1.2.3.4.5
        type: string
      title:
        example: Customer Support
        type: string
      category:
        example: Pre-Move Services
        type: string
      subCategory:
        example: Weight Estimate
        type: string
      requirementSummary:
        example: Provide a single point of contact (POC)
        type: string
      requirementStatement:
        example: >-
          The contractor shall prepare and load property going into NTS in
          containers at residence for shipment to NTS.
        type: string
      isKpi:
        example: false
        type: boolean
      additionalDataElem:
        example: QAE Observed Delivery Date
        type: string
  PWSViolations:
    type: array
    items:
      $ref: '#/definitions/PWSViolation'
  AssociateReportViolations:
    type: object
    description: A list of PWS violation string ids to associate with an evaluation report
    properties:
      violations:
        type: array
        items:
          type: string
          format: uuid
  ReportViolation:
    type: object
    description: An object associating violations to evaluation reports
    properties:
      id:
        example: 1f2270c7-7166-40ae-981e-b200ebdf3054
        format: uuid
        type: string
      reportID:
        example: 1f2270c7-7166-40ae-981e-b200ebdf3054
        format: uuid
        type: string
      violationID:
        example: 1f2270c7-7166-40ae-981e-b200ebdf3054
        format: uuid
        type: string
      violation:
        $ref: '#/definitions/PWSViolation'
  ReportViolations:
    type: array
    items:
      $ref: '#/definitions/ReportViolation'
  TransportationOffices:
    type: array
    items:
      $ref: '#/definitions/TransportationOffice'
  Address:
    description: A postal address
    type: object
    properties:
      id:
        type: string
        format: uuid
        example: c56a4180-65aa-42ec-a945-5fd21dec0538
      streetAddress1:
        type: string
        example: 123 Main Ave
        title: Street address 1
      streetAddress2:
        type: string
        example: Apartment 9000
        x-nullable: true
        title: Street address 2
      streetAddress3:
        type: string
        example: Montmârtre
        x-nullable: true
        title: Address Line 3
      city:
        type: string
        example: Anytown
        title: City
      eTag:
        type: string
        readOnly: true
      state:
        title: State
        type: string
        x-display-value:
          AL: AL
          AK: AK
          AR: AR
          AZ: AZ
          CA: CA
          CO: CO
          CT: CT
          DC: DC
          DE: DE
          FL: FL
          GA: GA
          HI: HI
          IA: IA
          ID: ID
          IL: IL
          IN: IN
          KS: KS
          KY: KY
          LA: LA
          MA: MA
          MD: MD
          ME: ME
          MI: MI
          MN: MN
          MO: MO
          MS: MS
          MT: MT
          NC: NC
          ND: ND
          NE: NE
          NH: NH
          NJ: NJ
          NM: NM
          NV: NV
          NY: NY
          OH: OH
          OK: OK
          OR: OR
          PA: PA
          RI: RI
          SC: SC
          SD: SD
          TN: TN
          TX: TX
          UT: UT
          VA: VA
          VT: VT
          WA: WA
          WI: WI
          WV: WV
          WY: WY
        enum:
          - AL
          - AK
          - AR
          - AZ
          - CA
          - CO
          - CT
          - DC
          - DE
          - FL
          - GA
          - HI
          - IA
          - ID
          - IL
          - IN
          - KS
          - KY
          - LA
          - MA
          - MD
          - ME
          - MI
          - MN
          - MO
          - MS
          - MT
          - NC
          - ND
          - NE
          - NH
          - NJ
          - NM
          - NV
          - NY
          - OH
          - OK
          - OR
          - PA
          - RI
          - SC
          - SD
          - TN
          - TX
          - UT
          - VA
          - VT
          - WA
          - WI
          - WV
          - WY
      postalCode:
        type: string
        format: zip
        title: ZIP
        example: '90210'
        pattern: ^(\d{5}([\-]\d{4})?)$
      country:
        type: string
        title: Country
        x-nullable: true
        example: USA
        default: USA
      county:
        type: string
        title: County
        x-nullable: true
        example: LOS ANGELES
    required:
      - streetAddress1
      - city
      - state
      - postalCode
  TransportationOffice:
    type: object
    properties:
      id:
        type: string
        format: uuid
        example: c56a4180-65aa-42ec-a945-5fd21dec0538
      name:
        type: string
        example: Fort Bragg North Station
      address:
        $ref: '#/definitions/Address'
      phone_lines:
        type: array
        items:
          type: string
          format: telephone
          pattern: ^[2-9]\d{2}-\d{3}-\d{4}$
          example: 212-555-5555
      gbloc:
        type: string
        pattern: ^[A-Z]{4}$
        example: JENQ
      latitude:
        type: number
        format: float
        example: 29.382973
      longitude:
        type: number
        format: float
        example: -98.62759
      created_at:
        type: string
        format: date-time
      updated_at:
        type: string
        format: date-time
    required:
      - id
      - name
      - address
      - created_at
      - updated_at
  Affiliation:
    type: string
    x-nullable: true
    title: Branch of service
    description: Military branch of service
    enum:
      - ARMY
      - NAVY
      - MARINES
      - AIR_FORCE
      - COAST_GUARD
      - SPACE_FORCE
      - OTHER
    x-display-value:
      ARMY: Army
      NAVY: Navy
      MARINES: Marine Corps
      AIR_FORCE: Air Force
      COAST_GUARD: Coast Guard
      SPACE_FORCE: Space Force
      OTHER: OTHER
  DutyLocation:
    type: object
    properties:
      id:
        type: string
        format: uuid
        example: c56a4180-65aa-42ec-a945-5fd21dec0538
      name:
        type: string
        example: Fort Bragg North Station
      address_id:
        type: string
        format: uuid
        example: c56a4180-65aa-42ec-a945-5fd21dec0538
      address:
        $ref: '#/definitions/Address'
      eTag:
        type: string
  OrdersType:
    type: string
    title: Orders type
    enum:
      - PERMANENT_CHANGE_OF_STATION
      - LOCAL_MOVE
      - RETIREMENT
      - SEPARATION
      - WOUNDED_WARRIOR
      - BLUEBARK
    x-display-value:
      PERMANENT_CHANGE_OF_STATION: Permanent Change Of Station
      LOCAL_MOVE: Local Move
      RETIREMENT: Retirement
      SEPARATION: Separation
      WOUNDED_WARRIOR: Wounded Warrior
      BLUEBARK: BLUEBARK
  NullableString:
    type: string
    x-go-type:
      import:
        package: github.com/transcom/mymove/pkg/swagger/nullable
      type: String
  CustomerContactType:
    description: >-
      Describes a customer contact type for a MTOServiceItem of type domestic
      destination SIT.
    type: string
    enum:
      - FIRST
      - SECOND
  MTOServiceItemCustomerContact:
    description: Customer contact information for a destination SIT service item
    type: object
    properties:
      id:
        example: 1f2270c7-7166-40ae-981e-b200ebdf3054
        format: uuid
        type: string
      type:
        $ref: '#/definitions/CustomerContactType'
      dateOfContact:
        format: date
        type: string
        description: Date of attempted contact by the prime.
      timeMilitary:
        type: string
        example: 0400Z
        description: Time of attempted contact by the prime.
      firstAvailableDeliveryDate:
        format: date
        type: string
        example: '2020-12-31'
        description: First available date that the Prime can deliver SIT service item.
  MTOServiceItemCustomerContacts:
    type: array
    items:
      $ref: '#/definitions/MTOServiceItemCustomerContact'
  DimensionType:
    description: Describes a dimension type for a MTOServiceItemDimension.
    type: string
    enum:
      - ITEM
      - CRATE
  MTOServiceItemDimension:
    description: Describes a dimension object for the MTOServiceItem.
    type: object
    properties:
      id:
        example: 1f2270c7-7166-40ae-981e-b200ebdf3054
        format: uuid
        type: string
      type:
        $ref: '#/definitions/DimensionType'
      length:
        description: Length in thousandth inches. 1000 thou = 1 inch.
        example: 1000
        type: integer
        format: int32
      width:
        description: Width in thousandth inches. 1000 thou = 1 inch.
        example: 1000
        type: integer
        format: int32
      height:
        description: Height in thousandth inches. 1000 thou = 1 inch.
        example: 1000
        type: integer
        format: int32
  MTOServiceItemDimensions:
    type: array
    items:
      $ref: '#/definitions/MTOServiceItemDimension'
  SITAddressUpdate:
    type: object
    description: An update to a SIT service item address.
    properties:
      id:
        example: 1f2270c7-7166-40ae-981e-b200ebdf3054
        format: uuid
        type: string
      mtoServiceItemID:
        example: 1f2270c7-7166-40ae-981e-b200ebdf3054
        format: uuid
        type: string
      distance:
        description: The distance between the old address and the new address in miles.
        example: 54
        minimum: 0
        type: integer
      contractorRemarks:
        example: The customer has found a new house closer to base.
        type: string
        x-nullable: true
        x-omitempty: false
      officeRemarks:
        example: The customer has found a new house closer to base.
        type: string
        x-nullable: true
        x-omitempty: false
      status:
        enum:
          - REQUESTED
          - APPROVED
          - REJECTED
      oldAddress:
        $ref: '#/definitions/Address'
      newAddress:
        $ref: '#/definitions/Address'
      createdAt:
        format: date-time
        type: string
        readOnly: true
      updatedAt:
        format: date-time
        type: string
        readOnly: true
      eTag:
        type: string
        readOnly: true
  SITAddressUpdates:
    description: A list of updates to a SIT service item address.
    type: array
    items:
      $ref: '#/definitions/SITAddressUpdate'
  MTOServiceItemStatus:
    description: Describes all statuses for a MTOServiceItem
    type: string
    enum:
      - SUBMITTED
      - APPROVED
      - REJECTED
  Upload:
    description: An uploaded file.
    type: object
    properties:
      id:
        type: string
        format: uuid
        example: c56a4180-65aa-42ec-a945-5fd21dec0538
        readOnly: true
      url:
        type: string
        format: uri
        example: https://uploads.domain.test/dir/c56a4180-65aa-42ec-a945-5fd21dec0538
        readOnly: true
      filename:
        type: string
        example: filename.pdf
        readOnly: true
      contentType:
        type: string
        format: mime-type
        example: application/pdf
        readOnly: true
      bytes:
        type: integer
        readOnly: true
      status:
        type: string
        enum:
          - INFECTED
          - CLEAN
          - PROCESSING
        readOnly: true
      createdAt:
        type: string
        format: date-time
        readOnly: true
      updatedAt:
        type: string
        format: date-time
        readOnly: true
      isWeightTicket:
        type: boolean
    required:
      - id
      - url
      - filename
      - contentType
      - bytes
      - createdAt
      - updatedAt
  ServiceRequestDocument:
    type: object
    properties:
      mtoServiceItemID:
        type: string
        format: uuid
      uploads:
        items:
          $ref: '#/definitions/Upload'
        type: array
  ServiceRequestDocuments:
    description: documents uploaded by the Prime as proof of request for service items
    type: array
    items:
      $ref: '#/definitions/ServiceRequestDocument'
  MTOServiceItem:
    type: object
    required:
      - id
      - moveTaskOrderID
      - reServiceID
      - reServiceCode
      - reServiceName
    properties:
      moveTaskOrderID:
        example: 1f2270c7-7166-40ae-981e-b200ebdf3054
        format: uuid
        type: string
      mtoShipmentID:
        example: 1f2270c7-7166-40ae-981e-b200ebdf3054
        format: uuid
        type: string
        x-nullable: true
      reServiceID:
        example: 1f2270c7-7166-40ae-981e-b200ebdf3054
        format: uuid
        type: string
      reServiceCode:
        type: string
      reServiceName:
        type: string
      createdAt:
        format: date-time
        type: string
      convertToCustomerExpense:
        type: boolean
        example: false
        x-omitempty: false
      customerExpenseReason:
        type: string
        x-nullable: true
      customerContacts:
        $ref: '#/definitions/MTOServiceItemCustomerContacts'
      deletedAt:
        format: date
        type: string
      description:
        type: string
        x-nullable: true
      dimensions:
        $ref: '#/definitions/MTOServiceItemDimensions'
      reason:
        type: string
        x-nullable: true
      rejectionReason:
        type: string
        x-nullable: true
      pickupPostalCode:
        type: string
        x-nullable: true
      SITPostalCode:
        type: string
        readOnly: true
        x-nullable: true
      sitEntryDate:
        type: string
        format: date-time
        x-nullable: true
      sitDepartureDate:
        type: string
        format: date-time
        x-nullable: true
      sitCustomerContacted:
        type: string
        format: date
        x-nullable: true
      sitRequestedDelivery:
        type: string
        format: date
        x-nullable: true
      sitDestinationOriginalAddress:
        $ref: '#/definitions/Address'
      sitOriginHHGOriginalAddress:
        $ref: '#/definitions/Address'
      sitOriginHHGActualAddress:
        $ref: '#/definitions/Address'
      sitDestinationFinalAddress:
        $ref: '#/definitions/Address'
      sitAddressUpdates:
        $ref: '#/definitions/SITAddressUpdates'
      sitDeliveryMiles:
        type: integer
        x-nullable: true
      feeType:
        enum:
          - COUNSELING
          - CRATING
          - TRUCKING
          - SHUTTLE
        type: string
      id:
        example: 1f2270c7-7166-40ae-981e-b200ebdf3054
        format: uuid
        type: string
      quantity:
        type: integer
      rate:
        type: integer
      status:
        $ref: '#/definitions/MTOServiceItemStatus'
      submittedAt:
        format: date
        type: string
      total:
        format: cents
        type: integer
      estimatedWeight:
        type: integer
        description: estimated weight of the shuttle service item provided by the prime
        example: 2500
        x-formatting: weight
        x-nullable: true
      updatedAt:
        format: date-time
        type: string
      approvedAt:
        format: date-time
        type: string
        x-nullable: true
      rejectedAt:
        format: date-time
        type: string
        x-nullable: true
      eTag:
        type: string
      updateReason:
        type: string
        description: Reason for updating service item.
        x-nullable: true
      serviceRequestDocuments:
        $ref: '#/definitions/ServiceRequestDocuments'
  MTOServiceItems:
    description: A list of service items connected to this shipment.
    type: array
    items:
      $ref: '#/definitions/MTOServiceItem'
  MTOAgent:
    type: object
    properties:
      id:
        example: 1f2270c7-7166-40ae-981e-b200ebdf3054
        format: uuid
        type: string
      mtoShipmentID:
        example: 1f2270c7-7166-40ae-981e-b200ebdf3054
        format: uuid
        type: string
      createdAt:
        format: date-time
        type: string
      updatedAt:
        format: date-time
        type: string
      firstName:
        type: string
        x-nullable: true
      lastName:
        type: string
        x-nullable: true
      email:
        type: string
        format: x-email
        pattern: (^[a-zA-Z0-9._%+-]+@[a-zA-Z0-9.-]+\.[a-zA-Z]{2,}$)|(^$)
        x-nullable: true
      phone:
        type: string
        format: telephone
        pattern: (^[2-9]\d{2}-\d{3}-\d{4}$)|(^$)
        x-nullable: true
      agentType:
        type: string
        enum:
          - RELEASING_AGENT
          - RECEIVING_AGENT
      eTag:
        type: string
  MTOAgents:
    items:
      $ref: '#/definitions/MTOAgent'
    type: array
  DestinationType:
    type: string
    title: Destination Type
    example: OTHER_THAN_AUTHORIZED
    x-nullable: true
    enum:
      - HOME_OF_RECORD
      - HOME_OF_SELECTION
      - PLACE_ENTERED_ACTIVE_DUTY
      - OTHER_THAN_AUTHORIZED
  MTOShipmentType:
    type: string
    title: Shipment Type
    example: HHG
    enum:
      - HHG
      - HHG_INTO_NTS_DOMESTIC
      - HHG_OUTOF_NTS_DOMESTIC
      - INTERNATIONAL_HHG
      - INTERNATIONAL_UB
      - PPM
    x-display-value:
      HHG: HHG
      INTERNATIONAL_HHG: International HHG
      INTERNATIONAL_UB: International UB
      HHG_INTO_NTS_DOMESTIC: NTS
      HHG_OUTOF_NTS_DOMESTIC: NTS Release
      PPM: PPM
  LOAType:
    description: The Line of accounting (TAC/SAC) type that will be used for the shipment
    type: string
    example: HHG
    enum:
      - HHG
      - NTS
  StorageFacility:
    description: The Storage Facility information for the shipment
    type: object
    properties:
      id:
        type: string
        format: uuid
        example: c56a4180-65aa-42ec-a945-5fd21dec0538
      facilityName:
        type: string
      address:
        $ref: '#/definitions/Address'
      lotNumber:
        type: string
        x-nullable: true
      phone:
        type: string
        format: telephone
        pattern: ^[2-9]\d{2}-\d{3}-\d{4}$
        x-nullable: true
      email:
        type: string
        format: x-email
        pattern: ^[a-zA-Z0-9._%+-]+@[a-zA-Z0-9.-]+\.[a-zA-Z]{2,}$
        x-nullable: true
      eTag:
        type: string
        readOnly: true
  SITLocationType:
    description: The list of SIT location types.
    type: string
    enum:
      - ORIGIN
      - DESTINATION
  MTOShipmentStatus:
    type: string
    title: Shipment Status
    example: SUBMITTED
    enum:
      - SUBMITTED
      - REJECTED
      - APPROVED
      - CANCELLATION_REQUESTED
      - CANCELED
      - DIVERSION_REQUESTED
  ReweighRequester:
    type: string
    enum:
      - CUSTOMER
      - PRIME
      - SYSTEM
      - TOO
  Reweigh:
    description: >-
      A reweigh  is when a shipment is weighed for a second time due to the
      request of a customer, the contractor, system or TOO.
    type: object
    properties:
      id:
        example: 1f2270c7-7166-40ae-981e-b200ebdf3054
        format: uuid
        type: string
      requestedAt:
        format: date-time
        type: string
      requestedBy:
        $ref: '#/definitions/ReweighRequester'
      shipmentID:
        example: 1f2270c7-7166-40ae-981e-b200ebdf3054
        format: uuid
        type: string
      verificationProvidedAt:
        x-nullable: true
        x-omitempty: false
        format: date-time
        type: string
      verificationReason:
        example: >-
          The reweigh was not performed due to some justification provided by
          the counselor
        type: string
        x-nullable: true
        x-omitempty: false
      weight:
        example: 2000
        type: integer
        x-formatting: weight
        x-nullable: true
        x-omitempty: false
  SITExtension:
    type: object
    description: >-
      A storage in transit (SIT) Extension is a request for an increase in the
      billable number of days a shipment is allowed to be in SIT.
    properties:
      id:
        example: 1f2270c7-7166-40ae-981e-b200ebdf3054
        format: uuid
        type: string
      mtoShipmentID:
        example: 1f2270c7-7166-40ae-981e-b200ebdf3054
        format: uuid
        type: string
      requestReason:
        type: string
        enum:
          - SERIOUS_ILLNESS_MEMBER
          - SERIOUS_ILLNESS_DEPENDENT
          - IMPENDING_ASSIGNEMENT
          - DIRECTED_TEMPORARY_DUTY
          - NONAVAILABILITY_OF_CIVILIAN_HOUSING
          - AWAITING_COMPLETION_OF_RESIDENCE
          - OTHER
      contractorRemarks:
        example: We need SIT additional days. The customer has not found a house yet.
        type: string
        x-nullable: true
        x-omitempty: false
      requestedDays:
        type: integer
        example: 30
      status:
        enum:
          - PENDING
          - APPROVED
          - DENIED
      approvedDays:
        type: integer
        example: 30
        x-nullable: true
        x-omitempty: false
      decisionDate:
        format: date-time
        type: string
        x-nullable: true
        x-omitempty: false
      officeRemarks:
        type: string
        x-nullable: true
        x-omitempty: false
      createdAt:
        format: date-time
        type: string
        readOnly: true
      updatedAt:
        format: date-time
        type: string
        readOnly: true
      eTag:
        type: string
        readOnly: true
  SITExtensions:
    type: array
    items:
      $ref: '#/definitions/SITExtension'
  SITStatus:
    properties:
      totalSITDaysUsed:
        type: integer
        minimum: 0
      totalDaysRemaining:
        type: integer
        minimum: 0
      calculatedTotalDaysInSIT:
        type: integer
        minimum: 0
      currentSIT:
        type: object
        properties:
          serviceItemID:
            type: string
            format: uuid
            example: c56a4180-65aa-42ec-a945-5fd21dec0538
          location:
            enum:
              - ORIGIN
              - DESTINATION
          daysInSIT:
            type: integer
            minimum: 0
          sitEntryDate:
            type: string
            format: date
            x-nullable: true
          sitDepartureDate:
            type: string
            format: date
            x-nullable: true
          sitAuthorizedEndDate:
            type: string
            format: date
            x-nullable: true
          sitCustomerContacted:
            type: string
            format: date
            x-nullable: true
          sitRequestedDelivery:
            type: string
            format: date
            x-nullable: true
      pastSITServiceItems:
        $ref: '#/definitions/MTOServiceItems'
  PPMShipmentStatus:
    description: |
      Status of the PPM Shipment:
        * **DRAFT**: The customer has created the PPM shipment but has not yet submitted their move for counseling.
        * **SUBMITTED**: The shipment belongs to a move that has been submitted by the customer or has been created by a Service Counselor or Prime Contractor for a submitted move.
        * **WAITING_ON_CUSTOMER**: The PPM shipment has been approved and the customer may now provide their actual move closeout information and documentation required to get paid.
        * **NEEDS_ADVANCE_APPROVAL**: The shipment was counseled by the Prime Contractor and approved but an advance was requested so will need further financial approval from the government.
        * **NEEDS_PAYMENT_APPROVAL**: The customer has provided their closeout weight tickets, receipts, and expenses and certified it for the Service Counselor to approve, exclude or reject.
        * **PAYMENT_APPROVED**: The Service Counselor has reviewed all of the customer's PPM closeout documentation and authorizes the customer can download and submit their finalized SSW packet.
    type: string
    readOnly: true
    enum:
      - DRAFT
      - SUBMITTED
      - WAITING_ON_CUSTOMER
      - NEEDS_ADVANCE_APPROVAL
      - NEEDS_PAYMENT_APPROVAL
      - PAYMENT_APPROVED
  PPMAdvanceStatus:
    type: string
    title: PPM Advance Status
    description: >-
      Indicates whether an advance status has been accepted, rejected, or
      edited, or a prime counseled PPM has been received or not received
    x-nullable: true
    enum:
      - APPROVED
      - REJECTED
      - EDITED
      - RECEIVED
      - NOT_RECEIVED
  Document:
    type: object
    properties:
      id:
        type: string
        format: uuid
        example: c56a4180-65aa-42ec-a945-5fd21dec0538
      service_member_id:
        type: string
        format: uuid
        title: The service member this document belongs to
      uploads:
        type: array
        items:
          $ref: '#/definitions/Upload'
    required:
      - id
      - service_member_id
      - uploads
  OmittablePPMDocumentStatus:
    description: Status of the PPM document.
    type: string
    enum:
      - APPROVED
      - EXCLUDED
      - REJECTED
    x-display-value:
      APPROVED: Approved
      EXCLUDED: Excluded
      REJECTED: Rejected
    x-nullable: true
    x-omitempty: false
  PPMDocumentStatusReason:
    description: The reason the services counselor has excluded or rejected the item.
    type: string
    x-nullable: true
    x-omitempty: false
  WeightTicket:
    description: >-
      Vehicle and optional trailer information and weight documents used to move
      this PPM shipment.
    type: object
    properties:
      id:
        description: ID of this set of weight tickets.
        type: string
        format: uuid
        example: c56a4180-65aa-42ec-a945-5fd21dec0538
        readOnly: true
      ppmShipmentId:
        description: The ID of the PPM shipment that this set of weight tickets is for.
        type: string
        format: uuid
        example: c56a4180-65aa-42ec-a945-5fd21dec0538
        readOnly: true
      createdAt:
        type: string
        format: date-time
        readOnly: true
      updatedAt:
        type: string
        format: date-time
        readOnly: true
      vehicleDescription:
        description: >-
          Description of the vehicle used for the trip. E.g. make/model, type of
          truck/van, etc.
        type: string
        x-nullable: true
        x-omitempty: false
      emptyWeight:
        description: Weight of the vehicle when empty.
        type: integer
        minimum: 0
        x-nullable: true
        x-omitempty: false
      missingEmptyWeightTicket:
        description: >-
          Indicates if the customer is missing a weight ticket for the vehicle
          weight when empty.
        type: boolean
        x-nullable: true
        x-omitempty: false
      emptyDocumentId:
        description: >-
          ID of the document that is associated with the user uploads containing
          the vehicle weight when empty.
        type: string
        format: uuid
        readOnly: true
      emptyDocument:
        allOf:
          - description: >-
              Document that is associated with the user uploads containing the
              vehicle weight when empty.
          - $ref: '#/definitions/Document'
      fullWeight:
        description: The weight of the vehicle when full.
        type: integer
        minimum: 0
        x-nullable: true
        x-omitempty: false
      missingFullWeightTicket:
        description: >-
          Indicates if the customer is missing a weight ticket for the vehicle
          weight when full.
        type: boolean
        x-nullable: true
        x-omitempty: false
      fullDocumentId:
        description: >-
          ID of the document that is associated with the user uploads containing
          the vehicle weight when full.
        type: string
        format: uuid
        example: c56a4180-65aa-42ec-a945-5fd21dec0538
        readOnly: true
      fullDocument:
        allOf:
          - description: >-
              Document that is associated with the user uploads containing the
              vehicle weight when full.
          - $ref: '#/definitions/Document'
      ownsTrailer:
        description: Indicates if the customer used a trailer they own for the move.
        type: boolean
        x-nullable: true
        x-omitempty: false
      trailerMeetsCriteria:
        description: >-
          Indicates if the trailer that the customer used meets all the criteria
          to be claimable.
        type: boolean
        x-nullable: true
        x-omitempty: false
      proofOfTrailerOwnershipDocumentId:
        description: >-
          ID of the document that is associated with the user uploads containing
          the proof of trailer ownership.
        type: string
        format: uuid
        example: c56a4180-65aa-42ec-a945-5fd21dec0538
        readOnly: true
      proofOfTrailerOwnershipDocument:
        allOf:
          - description: >-
              Document that is associated with the user uploads containing the
              proof of trailer ownership.
          - $ref: '#/definitions/Document'
      status:
        $ref: '#/definitions/OmittablePPMDocumentStatus'
      reason:
        $ref: '#/definitions/PPMDocumentStatusReason'
      adjustedNetWeight:
        description: Indicates the adjusted net weight of the vehicle
        type: integer
        minimum: 0
        x-nullable: true
        x-omitempty: false
      netWeightRemarks:
        description: Remarks explaining any edits made to the net weight
        type: string
        x-nullable: true
        x-omitempty: false
      eTag:
        description: A hash that should be used as the "If-Match" header for any updates.
        type: string
        readOnly: true
      allowableWeight:
        description: Maximum reimbursable weight.
        type: integer
        minimum: 0
        x-nullable: true
        x-omitempty: false
    required:
      - ppmShipmentId
      - createdAt
      - updatedAt
      - emptyDocumentId
      - emptyDocument
      - fullDocument
      - fullDocumentId
      - proofOfTrailerOwnershipDocument
      - proofOfTrailerOwnershipDocumentId
  WeightTickets:
    description: All weight tickets associated with a PPM shipment.
    type: array
    items:
      $ref: '#/definitions/WeightTicket'
    x-omitempty: false
  OmittableMovingExpenseType:
    type: string
    description: Moving Expense Type
    enum:
      - CONTRACTED_EXPENSE
      - GAS
      - OIL
      - OTHER
      - PACKING_MATERIALS
      - RENTAL_EQUIPMENT
      - STORAGE
      - TOLLS
      - WEIGHING_FEE
    x-display-value:
      CONTRACTED_EXPENSE: Contracted expense
      GAS: Gas
      OIL: Oil
      OTHER: Other
      PACKING_MATERIALS: Packing materials
      STORAGE: Storage
      RENTAL_EQUIPMENT: Rental equipment
      TOLLS: Tolls
      WEIGHING_FEE: Weighing fee
    x-nullable: true
    x-omitempty: false
  MovingExpense:
    description: >-
      Expense information and receipts of costs incurred that can be reimbursed
      while moving a PPM shipment.
    type: object
    properties:
      id:
        description: Unique primary identifier of the Moving Expense object
        type: string
        format: uuid
        example: c56a4180-65aa-42ec-a945-5fd21dec0538
        readOnly: true
      ppmShipmentId:
        description: The PPM Shipment id that this moving expense belongs to
        type: string
        format: uuid
        example: c56a4180-65aa-42ec-a945-5fd21dec0538
        readOnly: true
      documentId:
        description: The id of the Document that contains all file uploads for this expense
        type: string
        format: uuid
        example: c56a4180-65aa-42ec-a945-5fd21dec0538
        readOnly: true
      document:
        allOf:
          - description: >-
              The Document object that contains all file uploads for this
              expense
          - $ref: '#/definitions/Document'
      movingExpenseType:
        $ref: '#/definitions/OmittableMovingExpenseType'
      description:
        description: A brief description of the expense
        type: string
        x-nullable: true
        x-omitempty: false
      paidWithGtcc:
        description: >-
          Indicates if the service member used their government issued card to
          pay for the expense
        type: boolean
        x-nullable: true
        x-omitempty: false
      amount:
        description: The total amount of the expense as indicated on the receipt
        type: integer
        x-nullable: true
        x-omitempty: false
      missingReceipt:
        description: >-
          Indicates if the service member is missing the receipt with the proof
          of expense amount
        type: boolean
        x-nullable: true
        x-omitempty: false
      status:
        $ref: '#/definitions/OmittablePPMDocumentStatus'
      reason:
        $ref: '#/definitions/PPMDocumentStatusReason'
      sitStartDate:
        description: >-
          The date the shipment entered storage, applicable for the `STORAGE`
          movingExpenseType only
        type: string
        example: '2022-04-26'
        format: date
        x-nullable: true
        x-omitempty: false
      sitEndDate:
        description: >-
          The date the shipment exited storage, applicable for the `STORAGE`
          movingExpenseType only
        type: string
        example: '2018-05-26'
        format: date
        x-nullable: true
        x-omitempty: false
      createdAt:
        description: >-
          Timestamp the moving expense object was initially created in the
          system (UTC)
        type: string
        format: date-time
        readOnly: true
      updatedAt:
        description: >-
          Timestamp when a property of this moving expense object was last
          modified (UTC)
        type: string
        format: date-time
        readOnly: true
      eTag:
        description: A hash that should be used as the "If-Match" header for any updates.
        type: string
        readOnly: true
      weightStored:
        description: The total weight stored in PPM SIT
        type: integer
        x-nullable: true
        x-omitempty: false
    required:
      - id
      - createdAt
      - updatedAt
      - ppmShipmentId
      - documentId
      - document
  ProGearWeightTicket:
    description: Pro-gear associated information and weight docs for a PPM shipment
    type: object
    properties:
      id:
        description: The ID of the pro-gear weight ticket.
        type: string
        format: uuid
        example: c56a4180-65aa-42ec-a945-5fd21dec0538
        readOnly: true
      ppmShipmentId:
        description: >-
          The ID of the PPM shipment that this pro-gear weight ticket is
          associated with.
        type: string
        format: uuid
        example: c56a4180-65aa-42ec-a945-5fd21dec0538
        readOnly: true
      updatedAt:
        type: string
        format: date-time
        readOnly: true
      createdAt:
        type: string
        format: date-time
        readOnly: true
      belongsToSelf:
        description: >-
          Indicates if this information is for the customer's own pro-gear,
          otherwise, it's the spouse's.
        type: boolean
        x-nullable: true
        x-omitempty: false
      description:
        description: Describes the pro-gear that was moved.
        type: string
        x-nullable: true
        x-omitempty: false
      hasWeightTickets:
        description: >-
          Indicates if the user has a weight ticket for their pro-gear,
          otherwise they have a constructed weight.
        type: boolean
        x-nullable: true
        x-omitempty: false
      weight:
        description: Weight of the pro-gear.
        type: integer
        minimum: 0
        x-nullable: true
        x-omitempty: false
      documentId:
        description: >-
          The ID of the document that is associated with the user uploads
          containing the pro-gear weight.
        type: string
        format: uuid
        example: c56a4180-65aa-42ec-a945-5fd21dec0538
        readOnly: true
      document:
        allOf:
          - description: >-
              Document that is associated with the user uploads containing the
              pro-gear weight.
          - $ref: '#/definitions/Document'
      status:
        $ref: '#/definitions/OmittablePPMDocumentStatus'
      reason:
        $ref: '#/definitions/PPMDocumentStatusReason'
      eTag:
        description: A hash that should be used as the "If-Match" header for any updates.
        type: string
        readOnly: true
    required:
      - ppmShipmentId
      - createdAt
      - updatedAt
      - documentId
      - document
  SignedCertificationType:
    description: |
      The type of signed certification:
        - PPM_PAYMENT: This is used when the customer has a PPM shipment that they have uploaded their documents for and are
            ready to submit their documentation for review. When they submit, they will be asked to sign certifying the
            information is correct.
        - SHIPMENT: This is used when a customer submits their move with their shipments to be reviewed by office users.
    type: string
    enum:
      - PPM_PAYMENT
      - SHIPMENT
    readOnly: true
  SignedCertification:
    description: Signed certification
    type: object
    properties:
      id:
        description: The ID of the signed certification.
        type: string
        format: uuid
        example: c56a4180-65aa-42ec-a945-5fd21dec0538
        readOnly: true
      submittingUserId:
        description: The ID of the user that signed.
        type: string
        format: uuid
        example: c56a4180-65aa-42ec-a945-5fd21dec0538
        readOnly: true
      moveId:
        description: The ID of the move associated with this signed certification.
        type: string
        format: uuid
        example: c56a4180-65aa-42ec-a945-5fd21dec0538
        readOnly: true
      ppmId:
        description: >-
          The ID of the PPM shipment associated with this signed certification,
          if any.
        type: string
        format: uuid
        example: c56a4180-65aa-42ec-a945-5fd21dec0538
        readOnly: true
        x-nullable: true
        x-omitempty: false
      certificationType:
        $ref: '#/definitions/SignedCertificationType'
      certificationText:
        description: Full text that the customer agreed to and signed.
        type: string
      signature:
        description: The signature that the customer provided.
        type: string
      date:
        description: Date that the customer signed the certification.
        type: string
        format: date
      createdAt:
        type: string
        format: date-time
        readOnly: true
      updatedAt:
        type: string
        format: date-time
        readOnly: true
      eTag:
        description: A hash that should be used as the "If-Match" header for any updates.
        type: string
        readOnly: true
    required:
      - id
      - submittingUserId
      - moveId
      - certificationType
      - certificationText
      - signature
      - date
      - createdAt
      - updatedAt
      - eTag
  PPMShipment:
    description: >-
      A personally procured move is a type of shipment that a service member
      moves themselves.
    x-nullable: true
    properties:
      id:
        description: Primary auto-generated unique identifier of the PPM shipment object
        example: 1f2270c7-7166-40ae-981e-b200ebdf3054
        format: uuid
        type: string
        readOnly: true
      shipmentId:
        description: The id of the parent MTOShipment object
        example: 1f2270c7-7166-40ae-981e-b200ebdf3054
        format: uuid
        type: string
        readOnly: true
      createdAt:
        description: Timestamp of when the PPM Shipment was initially created (UTC)
        format: date-time
        type: string
        readOnly: true
      updatedAt:
        description: Timestamp of when a property of this object was last updated (UTC)
        format: date-time
        type: string
        readOnly: true
      status:
        $ref: '#/definitions/PPMShipmentStatus'
      w2Address:
        x-nullable: true
        $ref: '#/definitions/Address'
      advanceStatus:
        $ref: '#/definitions/PPMAdvanceStatus'
      expectedDepartureDate:
        description: |
          Date the customer expects to begin their move.
        format: date
        type: string
      actualMoveDate:
        description: The actual start date of when the PPM shipment left the origin.
        format: date
        type: string
        x-nullable: true
        x-omitempty: false
      submittedAt:
        description: >-
          The timestamp of when the customer submitted their PPM documentation
          to the counselor for review.
        format: date-time
        type: string
        x-nullable: true
        x-omitempty: false
      reviewedAt:
        description: >-
          The timestamp of when the Service Counselor has reviewed all of the
          closeout documents.
        format: date-time
        type: string
        x-nullable: true
        x-omitempty: false
      approvedAt:
        description: >-
          The timestamp of when the shipment was approved and the service member
          can begin their move.
        format: date-time
        type: string
        x-nullable: true
        x-omitempty: false
      pickupPostalCode:
        description: >-
          The postal code of the origin location where goods are being moved
          from.
        format: zip
        type: string
        title: ZIP
        example: '90210'
        pattern: ^(\d{5})$
      pickupAddress:
        $ref: '#/definitions/Address'
      secondaryPickupPostalCode:
        format: >-
          An optional secondary pickup location near the origin where additional
          goods exist.
        type: string
        title: ZIP
        example: '90210'
        pattern: ^(\d{5})$
        x-nullable: true
        x-omitempty: false
      hasSecondaryPickupAddress:
        type: boolean
        x-omitempty: false
        x-nullable: true
      secondaryPickupAddress:
        allOf:
          - $ref: '#/definitions/Address'
          - x-nullable: true
          - x-omitempty: false
      actualPickupPostalCode:
        description: >
          The actual postal code where the PPM shipment started. To be filled
          once the customer has moved the shipment.
        format: zip
        type: string
        title: ZIP
        example: '90210'
        pattern: ^(\d{5})$
        x-nullable: true
        x-omitempty: false
      destinationPostalCode:
        description: >-
          The postal code of the destination location where goods are being
          delivered to.
        format: zip
        type: string
        title: ZIP
        example: '90210'
        pattern: ^(\d{5})$
      destinationAddress:
        $ref: '#/definitions/Address'
      secondaryDestinationPostalCode:
        description: >-
          An optional secondary location near the destination where goods will
          be dropped off.
        format: zip
        type: string
        title: ZIP
        example: '90210'
        pattern: ^(\d{5})$
        x-nullable: true
        x-omitempty: false
      hasSecondaryDestinationAddress:
        type: boolean
        x-omitempty: false
        x-nullable: true
      secondaryDestinationAddress:
        allOf:
          - $ref: '#/definitions/Address'
          - x-nullable: true
          - x-omitempty: false
      actualDestinationPostalCode:
        description: >
          The actual postal code where the PPM shipment ended. To be filled once
          the customer has moved the shipment.
        format: zip
        type: string
        title: ZIP
        example: '90210'
        pattern: ^(\d{5})$
        x-nullable: true
        x-omitempty: false
      sitExpected:
        description: >
          Captures whether some or all of the PPM shipment will require
          temporary storage at the origin or destination.


          Must be set to `true` when providing `sitLocation`,
          `sitEstimatedWeight`, `sitEstimatedEntryDate`, and
          `sitEstimatedDepartureDate` values to calculate the
          `sitEstimatedCost`.
        type: boolean
      estimatedWeight:
        description: The estimated weight of the PPM shipment goods being moved.
        type: integer
        example: 4200
        x-nullable: true
        x-omitempty: false
      hasProGear:
        description: >
          Indicates whether PPM shipment has pro gear for themselves or their
          spouse.
        type: boolean
        x-nullable: true
        x-omitempty: false
      proGearWeight:
        description: >-
          The estimated weight of the pro-gear being moved belonging to the
          service member.
        type: integer
        x-nullable: true
        x-omitempty: false
      spouseProGearWeight:
        description: >-
          The estimated weight of the pro-gear being moved belonging to a
          spouse.
        type: integer
        x-nullable: true
        x-omitempty: false
      estimatedIncentive:
        description: >-
          The estimated amount the government will pay the service member to
          move their belongings based on the moving date, locations, and
          shipment weight.
        type: integer
        format: cents
        x-nullable: true
        x-omitempty: false
      finalIncentive:
        description: >
          The final calculated incentive for the PPM shipment. This does not
          include **SIT** as it is a reimbursement.
        type: integer
        format: cents
        x-nullable: true
        x-omitempty: false
        readOnly: true
      hasRequestedAdvance:
        description: |
          Indicates whether an advance has been requested for the PPM shipment.
        type: boolean
        x-nullable: true
        x-omitempty: false
      advanceAmountRequested:
        description: >
          The amount requested as an advance by the service member up to a
          maximum percentage of the estimated incentive.
        type: integer
        format: cents
        x-nullable: true
        x-omitempty: false
      hasReceivedAdvance:
        description: |
          Indicates whether an advance was received for the PPM shipment.
        type: boolean
        x-nullable: true
        x-omitempty: false
      advanceAmountReceived:
        description: |
          The amount received for an advance, or null if no advance is received.
        type: integer
        format: cents
        x-nullable: true
        x-omitempty: false
      sitLocation:
        allOf:
          - $ref: '#/definitions/SITLocationType'
          - x-nullable: true
          - x-omitempty: false
      sitEstimatedWeight:
        description: The estimated weight of the goods being put into storage.
        type: integer
        example: 2000
        x-nullable: true
        x-omitempty: false
      sitEstimatedEntryDate:
        description: The date that goods will first enter the storage location.
        format: date
        type: string
        x-nullable: true
        x-omitempty: false
      sitEstimatedDepartureDate:
        description: The date that goods will exit the storage location.
        format: date
        type: string
        x-nullable: true
        x-omitempty: false
      sitEstimatedCost:
        description: >-
          The estimated amount that the government will pay the service member
          to put their goods into storage. This estimated storage cost is
          separate from the estimated incentive.
        type: integer
        format: cents
        x-nullable: true
        x-omitempty: false
      weightTickets:
        $ref: '#/definitions/WeightTickets'
      movingExpenses:
        description: All expense documentation receipt records of this PPM shipment.
        items:
          $ref: '#/definitions/MovingExpense'
        type: array
      proGearWeightTickets:
        description: >-
          All pro-gear weight ticket documentation records for this PPM
          shipment.
        type: array
        items:
          $ref: '#/definitions/ProGearWeightTicket'
      signedCertification:
        $ref: '#/definitions/SignedCertification'
      eTag:
        description: >-
          A hash unique to this shipment that should be used as the "If-Match"
          header for any updates.
        type: string
        readOnly: true
    required:
      - id
      - shipmentId
      - createdAt
      - status
      - expectedDepartureDate
      - pickupPostalCode
      - destinationPostalCode
      - sitExpected
      - eTag
  ShipmentAddressUpdateStatus:
    type: string
    title: Status
    readOnly: true
    x-display-value:
      REQUESTED: REQUESTED
      REJECTED: REJECTED
      APPROVED: APPROVED
    enum:
      - REQUESTED
      - REJECTED
      - APPROVED
  ShipmentAddressUpdate:
    description: >
      This represents a destination address change request made by the Prime
      that is either auto-approved or requires review if the pricing criteria
      has changed. If criteria has changed, then it must be approved or rejected
      by a TOO.
    type: object
    properties:
      id:
        type: string
        format: uuid
        example: c56a4180-65aa-42ec-a945-5fd21dec0538
        readOnly: true
      contractorRemarks:
        type: string
        example: This is a contractor remark
        title: Contractor Remarks
        description: The reason there is an address change.
        readOnly: true
      officeRemarks:
        type: string
        example: This is an office remark
        title: Office Remarks
        x-nullable: true
        description: The TOO comment on approval or rejection.
      status:
        $ref: '#/definitions/ShipmentAddressUpdateStatus'
      shipmentID:
        type: string
        format: uuid
        example: c56a4180-65aa-42ec-a945-5fd21dec0538
        readOnly: true
      originalAddress:
        $ref: '#/definitions/Address'
      newAddress:
        $ref: '#/definitions/Address'
      sitOriginalAddress:
        $ref: '#/definitions/Address'
      oldSitDistanceBetween:
        description: >-
          The distance between the original SIT address and the previous/old
          destination address of shipment
        example: 50
        minimum: 0
        type: integer
      newSitDistanceBetween:
        description: >-
          The distance between the original SIT address and requested new
          destination address of shipment
        example: 88
        minimum: 0
        type: integer
    required:
      - id
      - status
      - shipmentID
      - originalAddress
      - newAddress
      - contractorRemarks
  MTOShipment:
    properties:
      moveTaskOrderID:
        example: 1f2270c7-7166-40ae-981e-b200ebdf3054
        format: uuid
        type: string
      id:
        example: 1f2270c7-7166-40ae-981e-b200ebdf3054
        format: uuid
        type: string
      createdAt:
        format: date-time
        type: string
      updatedAt:
        format: date-time
        type: string
      deletedAt:
        x-nullable: true
        format: date-time
        type: string
      primeEstimatedWeight:
        x-nullable: true
        example: 2000
        type: integer
      primeActualWeight:
        x-nullable: true
        example: 2000
        type: integer
      calculatedBillableWeight:
        x-nullable: true
        example: 2000
        type: integer
        readOnly: true
      ntsRecordedWeight:
        description: >-
          The previously recorded weight for the NTS Shipment. Used for NTS
          Release to know what the previous primeActualWeight or billable weight
          was.
        example: 2000
        type: integer
        x-nullable: true
        x-formatting: weight
      scheduledPickupDate:
        format: date
        type: string
        x-nullable: true
      scheduledDeliveryDate:
        format: date
        type: string
        x-nullable: true
      requestedPickupDate:
        format: date
        type: string
        x-nullable: true
      actualPickupDate:
        x-nullable: true
        format: date
        type: string
      actualDeliveryDate:
        x-nullable: true
        description: >-
          The actual date that the shipment was delivered to the destination
          address by the Prime
        format: date
        type: string
      requestedDeliveryDate:
        format: date
        type: string
        x-nullable: true
      requiredDeliveryDate:
        x-nullable: true
        format: date
        type: string
      approvedDate:
        format: date-time
        type: string
        x-nullable: true
      diversion:
        type: boolean
        example: true
      diversionReason:
        type: string
        example: MTO Shipment needs rerouted
        x-nullable: true
      distance:
        type: integer
        x-nullable: true
        example: 500
      pickupAddress:
        x-nullable: true
        $ref: '#/definitions/Address'
      destinationAddress:
        x-nullable: true
        $ref: '#/definitions/Address'
      destinationType:
        $ref: '#/definitions/DestinationType'
      secondaryPickupAddress:
        x-nullable: true
        $ref: '#/definitions/Address'
      secondaryDeliveryAddress:
        x-nullable: true
        $ref: '#/definitions/Address'
      hasSecondaryPickupAddress:
        type: boolean
        x-omitempty: false
        x-nullable: true
      hasSecondaryDeliveryAddress:
        type: boolean
        x-omitempty: false
        x-nullable: true
      actualProGearWeight:
        type: integer
        x-nullable: true
        x-omitempty: false
      actualSpouseProGearWeight:
        type: integer
        x-nullable: true
        x-omitempty: false
      customerRemarks:
        type: string
        example: handle with care
        x-nullable: true
      counselorRemarks:
        description: >
          The counselor can use the counselor remarks field to inform the movers
          about any

          special circumstances for this shipment. Typical examples:
            * bulky or fragile items,
            * weapons,
            * access info for their address.
          Counselors enters this information when creating or editing an MTO
          Shipment. Optional field.
        type: string
        example: handle with care
        x-nullable: true
      shipmentType:
        $ref: '#/definitions/MTOShipmentType'
      status:
        $ref: '#/definitions/MTOShipmentStatus'
      rejectionReason:
        type: string
        example: MTO Shipment not good enough
        x-nullable: true
      reweigh:
        x-nullable: true
        x-omitempty: true
        $ref: '#/definitions/Reweigh'
      mtoAgents:
        $ref: '#/definitions/MTOAgents'
      mtoServiceItems:
        $ref: '#/definitions/MTOServiceItems'
      sitDaysAllowance:
        type: integer
        x-nullable: true
      sitExtensions:
        $ref: '#/definitions/SITExtensions'
      sitStatus:
        $ref: '#/definitions/SITStatus'
      eTag:
        type: string
      billableWeightCap:
        type: integer
        description: TIO override billable weight to be used for calculations
        example: 2500
        x-formatting: weight
        x-nullable: true
      billableWeightJustification:
        type: string
        example: more weight than expected
        x-nullable: true
      tacType:
        allOf:
          - $ref: '#/definitions/LOAType'
          - x-nullable: true
      sacType:
        allOf:
          - $ref: '#/definitions/LOAType'
          - x-nullable: true
      usesExternalVendor:
        type: boolean
        example: false
      serviceOrderNumber:
        type: string
        x-nullable: true
      storageFacility:
        x-nullable: true
        $ref: '#/definitions/StorageFacility'
      ppmShipment:
        $ref: '#/definitions/PPMShipment'
      deliveryAddressUpdate:
        $ref: '#/definitions/ShipmentAddressUpdate'
      shipmentLocator:
        type: string
        x-nullable: true
        readOnly: true
        example: 1K43AR-01
      originSitAuthEndDate:
        format: date-time
        type: string
      destinationSitAuthEndDate:
        format: date-time
        type: string
  LOATypeNullable:
    description: The Line of accounting (TAC/SAC) type that will be used for the shipment
    type: string
    x-go-type:
      import:
        package: github.com/transcom/mymove/pkg/swagger/nullable
      type: String
    example: HHG
    enum:
      - HHG
      - NTS
  ProGearWeightTickets:
    description: All progear weight tickets associated with a PPM shipment.
    type: array
    items:
      $ref: '#/definitions/ProGearWeightTicket'
    x-omitempty: false
  MovingExpenses:
    description: All moving expenses associated with a PPM shipment.
    type: array
    items:
      $ref: '#/definitions/MovingExpense'
    x-omitempty: false
  PPMDocuments:
    description: >-
      All documents associated with a PPM shipment, including weight tickets,
      progear weight tickets, and moving expenses.
    x-nullable: true
    x-omitempty: false
    type: object
    properties:
      WeightTickets:
        $ref: '#/definitions/WeightTickets'
      ProGearWeightTickets:
        $ref: '#/definitions/ProGearWeightTickets'
      MovingExpenses:
        $ref: '#/definitions/MovingExpenses'
  PPMDocumentStatus:
    description: Status of the PPM document.
    type: string
    enum:
      - APPROVED
      - EXCLUDED
      - REJECTED
    x-display-value:
      APPROVED: Approved
      EXCLUDED: Excluded
      REJECTED: Rejected
  PPMCloseout:
    description: >-
      The calculations needed in the "Review Documents" section of a PPM
      closeout. LIst of all expenses/reimbursements related toa PPM shipment.
    properties:
      id:
        description: Primary auto-generated unique identifier of the PPM shipment object
        example: 1f2270c7-7166-40ae-981e-b200ebdf3054
        format: uuid
        type: string
        readOnly: true
      plannedMoveDate:
        description: |
          Date the customer expects to begin their move.
        format: date
        type: string
        x-nullable: true
        x-omitempty: false
      actualMoveDate:
        description: The actual start date of when the PPM shipment left the origin.
        format: date
        type: string
        x-nullable: true
        x-omitempty: false
      miles:
        description: The distance between the old address and the new address in miles.
        example: 54
        minimum: 0
        type: integer
        x-nullable: true
        x-omitempty: false
      estimatedWeight:
        description: The estimated weight of the PPM shipment goods being moved.
        type: integer
        example: 4200
        x-nullable: true
        x-omitempty: false
      actualWeight:
        example: 2000
        type: integer
        x-nullable: true
        x-omitempty: false
      proGearWeightCustomer:
        description: >-
          The estimated weight of the pro-gear being moved belonging to the
          service member.
        type: integer
        x-nullable: true
        x-omitempty: false
      proGearWeightSpouse:
        description: >-
          The estimated weight of the pro-gear being moved belonging to a
          spouse.
        type: integer
        x-nullable: true
        x-omitempty: false
      grossIncentive:
        description: >
          The final calculated incentive for the PPM shipment. This does not
          include **SIT** as it is a reimbursement.
        type: integer
        format: cents
        x-nullable: true
        x-omitempty: false
        readOnly: true
      gcc:
        description: Government Constructive Cost (GCC)
        type: integer
        title: GCC
        format: cents
        x-nullable: true
        x-omitempty: false
      aoa:
        description: Advance Operating Allowance (AOA).
        type: integer
        format: cents
        x-nullable: true
        x-omitempty: false
      remainingIncentive:
        description: The remaining reimbursement amount that is still owed to the customer.
        type: integer
        format: cents
        x-nullable: true
        x-omitempty: false
      haulPrice:
        description: The price of the linehaul or shorthaul.
        type: integer
        format: cents
        x-nullable: true
        x-omitempty: false
      haulFSC:
        description: The linehaul/shorthaul Fuel Surcharge (FSC).
        type: integer
        format: cents
        x-nullable: true
        x-omitempty: false
      dop:
        description: The Domestic Origin Price (DOP).
        type: integer
        format: cents
        x-nullable: true
        x-omitempty: false
      ddp:
        description: The Domestic Destination Price (DDP).
        type: integer
        format: cents
        x-nullable: true
        x-omitempty: false
      packPrice:
        description: The full price of all packing/unpacking services.
        type: integer
        format: cents
        x-nullable: true
        x-omitempty: false
      unpackPrice:
        description: The full price of all packing/unpacking services.
        type: integer
        format: cents
        x-nullable: true
        x-omitempty: false
      SITReimbursement:
        description: >-
          The estimated amount that the government will pay the service member
          to put their goods into storage. This estimated storage cost is
          separate from the estimated incentive.
        type: integer
        format: cents
        x-nullable: true
        x-omitempty: false
    required:
      - id
  PPMActualWeight:
    description: >-
      The actual net weight of a single PPM shipment. Used during document
      review for PPM closeout.
    properties:
      actualWeight:
        example: 2000
        type: integer
        x-nullable: true
        x-omitempty: false
    required:
      - actualWeight
  MTOServiceItemSingle:
    type: object
    properties:
      moveTaskOrderID:
        example: 1f2270c7-7166-40ae-981e-b200ebdf3054
        format: uuid
        type: string
      mtoShipmentID:
        example: 1f2270c7-7166-40ae-981e-b200ebdf3054
        format: uuid
        type: string
        x-nullable: true
      reServiceID:
        example: 1f2270c7-7166-40ae-981e-b200ebdf3054
        format: uuid
        type: string
      reServiceCode:
        type: string
      reServiceName:
        type: string
      createdAt:
        format: date-time
        type: string
        readOnly: true
      convertToCustomerExpense:
        type: boolean
        example: false
        x-omitempty: false
      customerExpenseReason:
        type: string
        x-nullable: true
      deletedAt:
        format: date
        type: string
      rejectionReason:
        type: string
        x-nullable: true
      pickupPostalCode:
        type: string
        x-nullable: true
      sitPostalCode:
        type: string
        readOnly: true
        x-nullable: true
      sitEntryDate:
        type: string
        format: date-time
        x-nullable: true
      sitDepartureDate:
        type: string
        format: date-time
        x-nullable: true
      sitCustomerContacted:
        type: string
        format: date
        x-nullable: true
      sitRequestedDelivery:
        type: string
        format: date
        x-nullable: true
      id:
        example: 1f2270c7-7166-40ae-981e-b200ebdf3054
        format: uuid
        type: string
      status:
        type: string
        x-nullable: true
      updatedAt:
        format: date-time
        type: string
        readOnly: true
      approvedAt:
        format: date-time
        type: string
        x-nullable: true
      rejectedAt:
        format: date-time
        type: string
        x-nullable: true
  ServiceItemSitEntryDate:
    type: object
    properties:
      id:
        example: 1f2270c7-7166-40ae-981e-b200ebdf3054
        format: uuid
        type: string
      sitEntryDate:
        type: string
        format: date-time
        x-nullable: true
  PaymentServiceItemStatus:
    type: string
    enum:
      - REQUESTED
      - APPROVED
      - DENIED
      - SENT_TO_GEX
      - PAID
      - EDI_ERROR
    title: Payment Service Item Status
  ServiceItemParamName:
    type: string
    enum:
      - ActualPickupDate
      - ContractCode
      - ContractYearName
      - CubicFeetBilled
      - CubicFeetCrating
      - DimensionHeight
      - DimensionLength
      - DimensionWidth
      - DistanceZip
      - DistanceZipSITDest
      - DistanceZipSITOrigin
      - EIAFuelPrice
      - EscalationCompounded
      - FSCMultiplier
      - FSCPriceDifferenceInCents
      - FSCWeightBasedDistanceMultiplier
      - IsPeak
      - MarketDest
      - MarketOrigin
      - MTOAvailableToPrimeAt
      - NTSPackingFactor
      - NumberDaysSIT
      - PriceAreaDest
      - PriceAreaIntlDest
      - PriceAreaIntlOrigin
      - PriceAreaOrigin
      - PriceRateOrFactor
      - PSI_LinehaulDom
      - PSI_LinehaulDomPrice
      - PSI_LinehaulShort
      - PSI_LinehaulShortPrice
      - PSI_PriceDomDest
      - PSI_PriceDomDestPrice
      - PSI_PriceDomOrigin
      - PSI_PriceDomOriginPrice
      - PSI_ShippingLinehaulIntlCO
      - PSI_ShippingLinehaulIntlCOPrice
      - PSI_ShippingLinehaulIntlOC
      - PSI_ShippingLinehaulIntlOCPrice
      - PSI_ShippingLinehaulIntlOO
      - PSI_ShippingLinehaulIntlOOPrice
      - RateAreaNonStdDest
      - RateAreaNonStdOrigin
      - ReferenceDate
      - RequestedPickupDate
      - ServiceAreaDest
      - ServiceAreaOrigin
      - ServicesScheduleDest
      - ServicesScheduleOrigin
      - SITPaymentRequestEnd
      - SITPaymentRequestStart
      - SITScheduleDest
      - SITScheduleOrigin
      - SITServiceAreaDest
      - SITServiceAreaOrigin
      - WeightAdjusted
      - WeightBilled
      - WeightEstimated
      - WeightOriginal
      - WeightReweigh
      - ZipDestAddress
      - ZipPickupAddress
      - ZipSITDestHHGFinalAddress
      - ZipSITDestHHGOriginalAddress
      - ZipSITOriginHHGActualAddress
      - ZipSITOriginHHGOriginalAddress
  ServiceItemParamType:
    type: string
    enum:
      - STRING
      - DATE
      - INTEGER
      - DECIMAL
      - TIMESTAMP
      - PaymentServiceItemUUID
      - BOOLEAN
  ServiceItemParamOrigin:
    type: string
    enum:
      - PRIME
      - SYSTEM
      - PRICER
      - PAYMENT_REQUEST
  PaymentServiceItemParam:
    type: object
    properties:
      id:
        example: c56a4180-65aa-42ec-a945-5fd21dec0538
        format: uuid
        readOnly: true
        type: string
      paymentServiceItemID:
        example: c56a4180-65aa-42ec-a945-5fd21dec0538
        format: uuid
        type: string
      key:
        $ref: '#/definitions/ServiceItemParamName'
      value:
        example: '3025'
        type: string
      type:
        $ref: '#/definitions/ServiceItemParamType'
      origin:
        $ref: '#/definitions/ServiceItemParamOrigin'
      eTag:
        type: string
        readOnly: true
  PaymentServiceItemParams:
    type: array
    items:
      $ref: '#/definitions/PaymentServiceItemParam'
  CustomerSupportRemark:
    type: object
    description: >-
      A text remark written by an office user that is associated with a specific
      move.
    required:
      - id
      - moveID
      - officeUserID
      - content
    properties:
      id:
        example: 1f2270c7-7166-40ae-981e-b200ebdf3054
        format: uuid
        type: string
      createdAt:
        type: string
        format: date-time
        readOnly: true
      updatedAt:
        type: string
        format: date-time
        readOnly: true
      officeUserID:
        example: 1f2270c7-7166-40ae-981e-b200ebdf3054
        format: uuid
        type: string
      moveID:
        example: 1f2270c7-7166-40ae-981e-b200ebdf3054
        format: uuid
        type: string
      content:
        example: This is a remark about a move.
        type: string
      officeUserFirstName:
        example: Grace
        type: string
        readOnly: true
      officeUserLastName:
        example: Griffin
        type: string
        readOnly: true
      officeUserEmail:
        type: string
        format: x-email
        pattern: ^[a-zA-Z0-9._%+-]+@[a-zA-Z0-9.-]+\.[a-zA-Z]{2,}$
        readOnly: true
  CustomerSupportRemarks:
    type: array
    items:
      $ref: '#/definitions/CustomerSupportRemark'
responses:
  InvalidRequest:
    description: The request payload is invalid
    schema:
      $ref: '#/definitions/Error'
  NotFound:
    description: The requested resource wasn't found
    schema:
      $ref: '#/definitions/Error'
  Conflict:
    description: Conflict error
    schema:
      $ref: '#/definitions/Error'
  PermissionDenied:
    description: The request was denied
    schema:
      $ref: '#/definitions/Error'
  ServerError:
    description: A server error occurred
    schema:
      $ref: '#/definitions/Error'
  PreconditionFailed:
    description: Precondition failed
    schema:
      $ref: '#/definitions/Error'
  UnprocessableEntity:
    description: The payload was unprocessable.
    schema:
      $ref: '#/definitions/ValidationError'
parameters:
  ifMatch:
    in: header
    name: If-Match
    type: string
    required: true
    description: >
      Optimistic locking is implemented via the `If-Match` header. If the ETag
      header does not match the value of the resource on the server, the server
      rejects the change with a `412 Precondition Failed` error.
  ppmShipmentId:
    name: ppmShipmentId
    in: path
    type: string
    format: uuid
    required: true
    description: UUID of the PPM shipment
  weightTicketId:
    name: weightTicketId
    in: path
    type: string
    format: uuid
    required: true
    description: UUID of the weight ticket
  movingExpenseId:
    name: movingExpenseId
    in: path
    type: string
    format: uuid
    required: true
    description: UUID of the moving expense
  proGearWeightTicketId:
    name: proGearWeightTicketId
    in: path
    type: string
    format: uuid
    required: true
    description: UUID of the pro-gear weight ticket<|MERGE_RESOLUTION|>--- conflicted
+++ resolved
@@ -6137,8 +6137,6 @@
         $ref: '#/definitions/GBLOC'
       destinationGBLOC:
         $ref: '#/definitions/GBLOC'
-<<<<<<< HEAD
-=======
       lockedByOfficeUserID:
         type: string
         format: uuid
@@ -6147,7 +6145,6 @@
         type: string
         format: date-time
         x-nullable: true
->>>>>>> d5c0f407
   SearchMovesResult:
     type: object
     properties:
