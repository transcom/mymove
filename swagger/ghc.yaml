swagger: '2.0'
info:
  contact:
    email: milmove-developers@caci.com
  description: >
    The GHC API is a RESTful API that enables the Office application for
    MilMove.


    All endpoints are located under `/ghc/v1`.
  license:
    name: MIT
    url: https://opensource.org/licenses/MIT
  title: MilMove GHC API
  version: 0.0.1
basePath: /ghc/v1
schemes:
  - http
tags:
  - name: queues
  - name: move
  - name: order
    description: >
      Move Orders - Commonly called “Orders,” especially in customer-facing
      language. Orders are plural because they're a bundle of related orders
      issued bya Service (e.g. Army, Air Force, Navy) to a customer that
      authorize (and order) that customer to move from one location to another.

      Orders are backed by $$ in the bank to support that move, which is
      identified by a Line of Account (LOA) code on the orders document.
  - name: moveTaskOrder
  - name: customer
  - name: mtoServiceItem
  - name: mtoShipment
  - name: shipment
  - name: mtoAgent
  - name: paymentServiceItem
  - name: ppm
  - name: tac
  - name: transportationOffice
  - name: addresses
  - name: uploads
  - name: paymentRequests
  - name: reServiceItems
paths:
  /customer:
    post:
      summary: Creates a customer with Okta option
      description: >-
        Creates a customer with option to also create an Okta profile account
        based on the office user's input when completing the UI form and
        submitting.
      operationId: createCustomerWithOktaOption
      tags:
        - customer
      consumes:
        - application/json
      produces:
        - application/json
      parameters:
        - in: body
          name: body
          required: true
          schema:
            $ref: '#/definitions/CreateCustomerPayload'
      responses:
        '200':
          description: successfully created the customer
          schema:
            $ref: '#/definitions/CreatedCustomer'
        '400':
          $ref: '#/responses/InvalidRequest'
        '401':
          $ref: '#/responses/PermissionDenied'
        '403':
          $ref: '#/responses/PermissionDenied'
        '404':
          $ref: '#/responses/NotFound'
        '409':
          $ref: '#/responses/Conflict'
        '412':
          $ref: '#/responses/PreconditionFailed'
        '422':
          $ref: '#/responses/UnprocessableEntity'
        '500':
          $ref: '#/responses/ServerError'
  /open/requested-office-users:
    post:
      consumes:
        - application/json
      produces:
        - application/json
      summary: Create an Office User
      description: >
        This endpoint is publicly accessible as it is utilized for individuals
        who do not have an office account to request the creation of an office
        account.

        Request the creation of an office user. An administrator will need to
        approve them after creation. Note on requirements: An identification
        method must be present. The following 2 fields have an "OR" requirement.
        - edipi - other_unique_id One of these two fields MUST be present to
        serve as identification for the office user being created. This logic is
        handled at the application level.
      operationId: createRequestedOfficeUser
      tags:
        - officeUsers
      parameters:
        - in: body
          name: officeUser
          description: Office User information
          schema:
            $ref: '#/definitions/OfficeUserCreate'
      responses:
        '201':
          description: successfully requested the creation of provided office user
          schema:
            $ref: '#/definitions/OfficeUser'
        '422':
          description: validation error
          schema:
            $ref: '#/definitions/ValidationError'
        '500':
          description: internal server error
  /customer/{customerID}:
    parameters:
      - description: ID of customer to use
        in: path
        name: customerID
        required: true
        type: string
        format: uuid
    get:
      produces:
        - application/json
      parameters: []
      responses:
        '200':
          description: Successfully retrieved information on an individual customer
          schema:
            $ref: '#/definitions/Customer'
        '400':
          $ref: '#/responses/InvalidRequest'
        '401':
          $ref: '#/responses/PermissionDenied'
        '403':
          $ref: '#/responses/PermissionDenied'
        '404':
          $ref: '#/responses/NotFound'
        '500':
          $ref: '#/responses/ServerError'
      tags:
        - customer
      description: Returns a given customer
      operationId: getCustomer
      summary: Returns a given customer
    patch:
      summary: Updates customer info
      description: Updates customer info by ID
      operationId: updateCustomer
      tags:
        - customer
      consumes:
        - application/json
      produces:
        - application/json
      parameters:
        - in: body
          name: body
          required: true
          schema:
            $ref: '#/definitions/UpdateCustomerPayload'
        - in: header
          name: If-Match
          type: string
          required: true
      responses:
        '200':
          description: updated instance of orders
          schema:
            $ref: '#/definitions/Customer'
        '400':
          $ref: '#/responses/InvalidRequest'
        '401':
          $ref: '#/responses/PermissionDenied'
        '403':
          $ref: '#/responses/PermissionDenied'
        '404':
          $ref: '#/responses/NotFound'
        '412':
          $ref: '#/responses/PreconditionFailed'
        '422':
          $ref: '#/responses/UnprocessableEntity'
        '500':
          $ref: '#/responses/ServerError'
      x-permissions:
        - update.customer
  /customer/search:
    post:
      produces:
        - application/json
      consumes:
        - application/json
      summary: Search customers by DOD ID or customer name
      description: >
        Search customers by DOD ID or customer name. Used by services counselors
        to locate profiles to update, find attached moves, and to create new
        moves.
      operationId: searchCustomers
      tags:
        - customer
      parameters:
        - in: body
          name: body
          schema:
            properties:
              page:
                type: integer
                description: requested page of results
              perPage:
                type: integer
              edipi:
                description: DOD ID
                type: string
                minLength: 10
                maxLength: 10
                x-nullable: true
              emplid:
                description: EMPLID
                type: string
                minLength: 7
                maxLength: 7
                x-nullable: true
              branch:
                description: Branch
                type: string
                minLength: 1
              customerName:
                description: Customer Name
                type: string
                minLength: 1
                x-nullable: true
              sort:
                type: string
                x-nullable: true
                enum:
                  - customerName
                  - edipi
                  - emplid
                  - branch
                  - personalEmail
                  - telephone
              order:
                type: string
                x-nullable: true
                enum:
                  - asc
                  - desc
          description: field that results should be sorted by
      responses:
        '200':
          description: Successfully returned all customers matching the criteria
          schema:
            $ref: '#/definitions/SearchCustomersResult'
        '403':
          $ref: '#/responses/PermissionDenied'
        '500':
          $ref: '#/responses/ServerError'
  /move/{locator}:
    parameters:
      - description: Code used to identify a move in the system
        in: path
        name: locator
        required: true
        type: string
    get:
      produces:
        - application/json
      parameters: []
      responses:
        '200':
          description: Successfully retrieved the individual move
          schema:
            $ref: '#/definitions/Move'
        '400':
          $ref: '#/responses/InvalidRequest'
        '401':
          $ref: '#/responses/PermissionDenied'
        '403':
          $ref: '#/responses/PermissionDenied'
        '404':
          $ref: '#/responses/NotFound'
        '500':
          $ref: '#/responses/ServerError'
      tags:
        - move
      description: Returns a given move for a unique alphanumeric locator string
      summary: Returns a given move
      operationId: getMove
  /move/{locator}/history:
    parameters:
      - description: Code used to identify a move in the system
        in: path
        name: locator
        required: true
        type: string
    get:
      produces:
        - application/json
      parameters:
        - in: query
          name: page
          type: integer
          description: requested page of results
        - in: query
          name: perPage
          type: integer
          description: results per page
      responses:
        '200':
          description: Successfully retrieved the individual move history
          schema:
            $ref: '#/definitions/MoveHistoryResult'
        '400':
          $ref: '#/responses/InvalidRequest'
        '401':
          $ref: '#/responses/PermissionDenied'
        '403':
          $ref: '#/responses/PermissionDenied'
        '404':
          $ref: '#/responses/NotFound'
        '500':
          $ref: '#/responses/ServerError'
      tags:
        - move
      description: >-
        Returns the history for a given move for a unique alphanumeric locator
        string
      summary: Returns the history of an identified move
      operationId: getMoveHistory
  /moves/{moveID}/shipment-evaluation-reports-list:
    parameters:
      - description: Code used to identify a move in the system
        in: path
        name: moveID
        required: true
        type: string
        format: uuid
    get:
      produces:
        - application/json
      responses:
        '200':
          description: Successfully retrieved the move's evaluation reports
          schema:
            $ref: '#/definitions/EvaluationReportList'
        '400':
          $ref: '#/responses/InvalidRequest'
        '401':
          $ref: '#/responses/PermissionDenied'
        '403':
          $ref: '#/responses/PermissionDenied'
        '404':
          $ref: '#/responses/NotFound'
        '500':
          $ref: '#/responses/ServerError'
      tags:
        - move
      description: >-
        Returns shipment evaluation reports for the specified move that are
        visible to the current office user
      summary: >-
        Returns shipment evaluation reports for the specified move that are
        visible to the current office user
      operationId: getMoveShipmentEvaluationReportsList
  /moves/{moveID}/counseling-evaluation-reports-list:
    parameters:
      - description: Code used to identify a move in the system
        in: path
        name: moveID
        required: true
        type: string
        format: uuid
    get:
      produces:
        - application/json
      responses:
        '200':
          description: Successfully retrieved the move's evaluation reports
          schema:
            $ref: '#/definitions/EvaluationReportList'
        '400':
          $ref: '#/responses/InvalidRequest'
        '401':
          $ref: '#/responses/PermissionDenied'
        '403':
          $ref: '#/responses/PermissionDenied'
        '404':
          $ref: '#/responses/NotFound'
        '500':
          $ref: '#/responses/ServerError'
      tags:
        - move
      description: >-
        Returns counseling evaluation reports for the specified move that are
        visible to the current office user
      summary: >-
        Returns counseling evaluation reports for the specified move that are
        visible to the current office user
      operationId: getMoveCounselingEvaluationReportsList
  /moves/{moveID}/cancel:
    parameters:
      - description: ID of the move
        in: path
        name: moveID
        required: true
        format: uuid
        type: string
    post:
      consumes:
        - application/json
      produces:
        - application/json
      parameters: []
      responses:
        '200':
          description: Successfully canceled move
          schema:
            $ref: '#/definitions/Move'
        '403':
          $ref: '#/responses/PermissionDenied'
        '404':
          $ref: '#/responses/NotFound'
        '409':
          $ref: '#/responses/Conflict'
        '412':
          $ref: '#/responses/PreconditionFailed'
        '422':
          $ref: '#/responses/UnprocessableEntity'
        '500':
          $ref: '#/responses/ServerError'
      tags:
        - move
      description: cancels a move
      operationId: moveCanceler
      summary: Cancels a move
      x-permissions:
        - update.cancelMoveFlag
  /counseling/orders/{orderID}:
    parameters:
      - description: ID of order to update
        in: path
        name: orderID
        required: true
        type: string
        format: uuid
    patch:
      summary: Updates an order (performed by a services counselor)
      description: All fields sent in this request will be set on the order referenced
      operationId: counselingUpdateOrder
      tags:
        - order
      consumes:
        - application/json
      produces:
        - application/json
      parameters:
        - in: body
          name: body
          required: true
          schema:
            $ref: '#/definitions/CounselingUpdateOrderPayload'
        - in: header
          name: If-Match
          type: string
          required: true
      responses:
        '200':
          description: updated instance of orders
          schema:
            $ref: '#/definitions/Order'
        '403':
          $ref: '#/responses/PermissionDenied'
        '404':
          $ref: '#/responses/NotFound'
        '412':
          $ref: '#/responses/PreconditionFailed'
        '422':
          $ref: '#/responses/UnprocessableEntity'
        '500':
          $ref: '#/responses/ServerError'
  /orders:
    post:
      summary: Creates an orders model for a logged-in user
      description: >-
        Creates an instance of orders tied to a service member, which allow for
        creation of a move and an entitlement. Orders are required before the
        creation of a move
      operationId: createOrder
      tags:
        - order
      consumes:
        - application/json
      produces:
        - application/json
      parameters:
        - in: body
          name: createOrders
          schema:
            $ref: '#/definitions/CreateOrders'
      responses:
        '200':
          description: created instance of orders
          schema:
            $ref: '#/definitions/Order'
        '400':
          description: invalid request
        '401':
          description: request requires user authentication
        '403':
          description: user is not authorized
        '422':
          $ref: '#/responses/UnprocessableEntity'
        '500':
          description: internal server error
  /orders/{orderID}:
    parameters:
      - description: ID of order to use
        in: path
        name: orderID
        required: true
        type: string
        format: uuid
    patch:
      summary: Updates an order
      description: All fields sent in this request will be set on the order referenced
      operationId: updateOrder
      tags:
        - order
      consumes:
        - application/json
      produces:
        - application/json
      parameters:
        - in: body
          name: body
          required: true
          schema:
            $ref: '#/definitions/UpdateOrderPayload'
        - in: header
          name: If-Match
          type: string
          required: true
      responses:
        '200':
          description: updated instance of orders
          schema:
            $ref: '#/definitions/Order'
        '400':
          $ref: '#/responses/InvalidRequest'
        '403':
          $ref: '#/responses/PermissionDenied'
        '404':
          $ref: '#/responses/NotFound'
        '409':
          $ref: '#/responses/Conflict'
        '412':
          $ref: '#/responses/PreconditionFailed'
        '422':
          $ref: '#/responses/UnprocessableEntity'
        '500':
          $ref: '#/responses/ServerError'
      x-permissions:
        - update.orders
    get:
      produces:
        - application/json
      parameters: []
      responses:
        '200':
          description: Successfully retrieved order
          schema:
            $ref: '#/definitions/Order'
        '400':
          $ref: '#/responses/InvalidRequest'
        '401':
          $ref: '#/responses/PermissionDenied'
        '403':
          $ref: '#/responses/PermissionDenied'
        '404':
          $ref: '#/responses/NotFound'
        '500':
          $ref: '#/responses/ServerError'
      tags:
        - order
      description: Gets an order
      operationId: getOrder
      summary: Gets an order by ID
  /orders/{orderID}/allowances:
    parameters:
      - description: ID of order to use
        in: path
        name: orderID
        required: true
        type: string
        format: uuid
    patch:
      summary: Updates an allowance (Orders with Entitlements)
      description: All fields sent in this request will be set on the order referenced
      operationId: updateAllowance
      tags:
        - order
      consumes:
        - application/json
      produces:
        - application/json
      parameters:
        - in: body
          name: body
          required: true
          schema:
            $ref: '#/definitions/UpdateAllowancePayload'
        - in: header
          name: If-Match
          type: string
          required: true
      responses:
        '200':
          description: updated instance of allowance
          schema:
            $ref: '#/definitions/Order'
        '403':
          $ref: '#/responses/PermissionDenied'
        '404':
          $ref: '#/responses/NotFound'
        '412':
          $ref: '#/responses/PreconditionFailed'
        '422':
          $ref: '#/responses/UnprocessableEntity'
        '500':
          $ref: '#/responses/ServerError'
      x-permissions:
        - update.allowances
  /orders/{orderID}/acknowledge-excess-weight-risk:
    parameters:
      - description: ID of order to use
        in: path
        name: orderID
        required: true
        type: string
        format: uuid
    post:
      summary: >-
        Saves the date and time a TOO acknowledged the excess weight risk by
        dismissing the alert
      description: >-
        Saves the date and time a TOO acknowledged the excess weight risk by
        dismissing the alert
      operationId: acknowledgeExcessWeightRisk
      tags:
        - order
      consumes:
        - application/json
      produces:
        - application/json
      parameters:
        - in: header
          name: If-Match
          type: string
          required: true
      responses:
        '200':
          description: updated Move
          schema:
            $ref: '#/definitions/Move'
        '403':
          $ref: '#/responses/PermissionDenied'
        '404':
          $ref: '#/responses/NotFound'
        '412':
          $ref: '#/responses/PreconditionFailed'
        '422':
          $ref: '#/responses/UnprocessableEntity'
        '500':
          $ref: '#/responses/ServerError'
      x-permissions:
        - update.excessWeightRisk
  /orders/{orderID}/update-billable-weight:
    parameters:
      - description: ID of order to use
        in: path
        name: orderID
        required: true
        type: string
        format: uuid
    patch:
      summary: Updates the max billable weight
      description: Updates the DBAuthorizedWeight attribute for the Order Entitlements=
      operationId: updateBillableWeight
      tags:
        - order
      consumes:
        - application/json
      produces:
        - application/json
      parameters:
        - in: body
          name: body
          required: true
          schema:
            $ref: '#/definitions/UpdateBillableWeightPayload'
        - in: header
          name: If-Match
          type: string
          required: true
      responses:
        '200':
          description: updated Order
          schema:
            $ref: '#/definitions/Order'
        '403':
          $ref: '#/responses/PermissionDenied'
        '404':
          $ref: '#/responses/NotFound'
        '412':
          $ref: '#/responses/PreconditionFailed'
        '422':
          $ref: '#/responses/UnprocessableEntity'
        '500':
          $ref: '#/responses/ServerError'
      x-permissions:
        - update.billableWeight
  /orders/{orderID}/update-max-billable-weight/tio:
    parameters:
      - description: ID of order to use
        in: path
        name: orderID
        required: true
        type: string
        format: uuid
    patch:
      summary: Updates the max billable weight with TIO remarks
      description: >-
        Updates the DBAuthorizedWeight attribute for the Order Entitlements and
        move TIO remarks
      operationId: updateMaxBillableWeightAsTIO
      tags:
        - order
      consumes:
        - application/json
      produces:
        - application/json
      parameters:
        - in: body
          name: body
          required: true
          schema:
            $ref: '#/definitions/UpdateMaxBillableWeightAsTIOPayload'
        - $ref: '#/parameters/ifMatch'
      responses:
        '200':
          description: updated Order
          schema:
            $ref: '#/definitions/Order'
        '403':
          $ref: '#/responses/PermissionDenied'
        '404':
          $ref: '#/responses/NotFound'
        '412':
          $ref: '#/responses/PreconditionFailed'
        '422':
          $ref: '#/responses/UnprocessableEntity'
        '500':
          $ref: '#/responses/ServerError'
      x-permissions:
        - update.maxBillableWeight
  /orders/{orderID}/upload_amended_orders:
    post:
      summary: Create an amended order for a given order
      description: Create an amended order for a given order
      operationId: uploadAmendedOrders
      tags:
        - order
      consumes:
        - multipart/form-data
      parameters:
        - in: path
          name: orderID
          type: string
          format: uuid
          required: true
          description: UUID of the order
        - in: formData
          name: file
          type: file
          description: The file to upload.
          required: true
      responses:
        '201':
          description: created upload
          schema:
            $ref: '#/definitions/Upload'
        '400':
          description: invalid request
          schema:
            $ref: '#/definitions/InvalidRequestResponsePayload'
        '403':
          description: not authorized
        '404':
          description: not found
        '413':
          description: payload is too large
        '500':
          description: server error
  /counseling/orders/{orderID}/allowances:
    parameters:
      - description: ID of order to use
        in: path
        name: orderID
        required: true
        type: string
        format: uuid
    patch:
      summary: Updates an allowance (Orders with Entitlements)
      description: All fields sent in this request will be set on the order referenced
      operationId: counselingUpdateAllowance
      tags:
        - order
      consumes:
        - application/json
      produces:
        - application/json
      parameters:
        - in: body
          name: body
          required: true
          schema:
            $ref: '#/definitions/CounselingUpdateAllowancePayload'
        - in: header
          name: If-Match
          type: string
          required: true
      responses:
        '200':
          description: updated instance of allowance
          schema:
            $ref: '#/definitions/Order'
        '403':
          $ref: '#/responses/PermissionDenied'
        '404':
          $ref: '#/responses/NotFound'
        '412':
          $ref: '#/responses/PreconditionFailed'
        '422':
          $ref: '#/responses/UnprocessableEntity'
        '500':
          $ref: '#/responses/ServerError'
  /move-task-orders/{moveTaskOrderID}:
    parameters:
      - description: ID of move to use
        in: path
        name: moveTaskOrderID
        required: true
        type: string
    get:
      produces:
        - application/json
      parameters: []
      responses:
        '200':
          description: Successfully retrieved move task order
          schema:
            $ref: '#/definitions/MoveTaskOrder'
        '400':
          $ref: '#/responses/InvalidRequest'
        '401':
          $ref: '#/responses/PermissionDenied'
        '403':
          $ref: '#/responses/PermissionDenied'
        '404':
          $ref: '#/responses/NotFound'
        '500':
          $ref: '#/responses/ServerError'
      tags:
        - moveTaskOrder
      description: Gets a move
      operationId: getMoveTaskOrder
      summary: Gets a move by ID
  /move_task_orders/{moveTaskOrderID}/mto_service_items:
    parameters:
      - description: ID of move for mto service item to use
        in: path
        name: moveTaskOrderID
        required: true
        format: uuid
        type: string
    get:
      produces:
        - application/json
      parameters: []
      responses:
        '200':
          description: Successfully retrieved all line items for a move task order
          schema:
            $ref: '#/definitions/MTOServiceItems'
        '404':
          $ref: '#/responses/NotFound'
        '422':
          $ref: '#/responses/UnprocessableEntity'
        '500':
          $ref: '#/responses/ServerError'
      tags:
        - mtoServiceItem
      description: Gets all line items for a move
      operationId: listMTOServiceItems
      summary: Gets all line items for a move
  /mto-shipments:
    post:
      summary: createMTOShipment
      description: |
        Creates a MTO shipment for the specified Move Task Order.
        Required fields include:
        * Shipment Type
        * Customer requested pick-up date
        * Pick-up Address
        * Delivery Address
        * Releasing / Receiving agents
        Optional fields include:
        * Delivery Address Type
        * Customer Remarks
        * Releasing / Receiving agents
        * An array of optional accessorial service item codes
      consumes:
        - application/json
      produces:
        - application/json
      operationId: createMTOShipment
      tags:
        - mtoShipment
      parameters:
        - in: body
          name: body
          schema:
            $ref: '#/definitions/CreateMTOShipment'
      responses:
        '200':
          description: Successfully created a MTO shipment.
          schema:
            $ref: '#/definitions/MTOShipment'
        '400':
          $ref: '#/responses/InvalidRequest'
        '404':
          $ref: '#/responses/NotFound'
        '422':
          $ref: '#/responses/UnprocessableEntity'
        '500':
          $ref: '#/responses/ServerError'
  /move_task_orders/{moveTaskOrderID}/mto_shipments:
    parameters:
      - description: ID of move task order for mto shipment to use
        in: path
        name: moveTaskOrderID
        required: true
        format: uuid
        type: string
    get:
      produces:
        - application/json
      parameters: []
      responses:
        '200':
          description: Successfully retrieved all mto shipments for a move task order
          schema:
            $ref: '#/definitions/MTOShipments'
        '403':
          $ref: '#/responses/PermissionDenied'
        '404':
          $ref: '#/responses/NotFound'
        '422':
          $ref: '#/responses/UnprocessableEntity'
        '500':
          $ref: '#/responses/ServerError'
      tags:
        - mtoShipment
      description: Gets all shipments for a move task order
      operationId: listMTOShipments
      summary: Gets all shipments for a move task order
  /shipments/{shipmentID}:
    get:
      summary: fetches a shipment by ID
      description: fetches a shipment by ID
      operationId: getShipment
      tags:
        - mtoShipment
      produces:
        - application/json
      parameters:
        - description: ID of the shipment to be fetched
          in: path
          name: shipmentID
          required: true
          format: uuid
          type: string
      responses:
        '200':
          description: Successfully fetched the shipment
          schema:
            $ref: '#/definitions/MTOShipment'
        '400':
          $ref: '#/responses/InvalidRequest'
        '403':
          $ref: '#/responses/PermissionDenied'
        '404':
          $ref: '#/responses/NotFound'
        '422':
          $ref: '#/responses/UnprocessableEntity'
        '500':
          $ref: '#/responses/ServerError'
    delete:
      summary: Soft deletes a shipment by ID
      description: Soft deletes a shipment by ID
      operationId: deleteShipment
      tags:
        - shipment
      produces:
        - application/json
      parameters:
        - description: ID of the shipment to be deleted
          in: path
          name: shipmentID
          required: true
          format: uuid
          type: string
      responses:
        '204':
          description: Successfully soft deleted the shipment
        '400':
          $ref: '#/responses/InvalidRequest'
        '403':
          $ref: '#/responses/PermissionDenied'
        '404':
          $ref: '#/responses/NotFound'
        '409':
          $ref: '#/responses/Conflict'
        '422':
          $ref: '#/responses/UnprocessableEntity'
        '500':
          $ref: '#/responses/ServerError'
  /move_task_orders/{moveTaskOrderID}/mto_shipments/{shipmentID}:
    patch:
      summary: updateMTOShipment
      description: |
        Updates a specified MTO shipment.
        Required fields include:
        * MTO Shipment ID required in path
        * If-Match required in headers
        * No fields required in body
        Optional fields include:
        * New shipment status type
        * Shipment Type
        * Customer requested pick-up date
        * Pick-up Address
        * Delivery Address
        * Secondary Pick-up Address
        * SecondaryDelivery Address
        * Delivery Address Type
        * Customer Remarks
        * Counselor Remarks
        * Releasing / Receiving agents
        * Actual Pro Gear Weight
        * Actual Spouse Pro Gear Weight
      consumes:
        - application/json
      produces:
        - application/json
      operationId: updateMTOShipment
      tags:
        - mtoShipment
      parameters:
        - in: path
          name: moveTaskOrderID
          required: true
          format: uuid
          type: string
          description: ID of move task order for mto shipment to use
        - in: path
          name: shipmentID
          type: string
          format: uuid
          required: true
          description: UUID of the MTO Shipment to update
        - in: header
          name: If-Match
          type: string
          required: true
          description: >
            Optimistic locking is implemented via the `If-Match` header. If the
            ETag header does not match the value of the resource on the server,
            the server rejects the change with a `412 Precondition Failed`
            error.
        - in: body
          name: body
          schema:
            $ref: '#/definitions/UpdateShipment'
      responses:
        '200':
          description: Successfully updated the specified MTO shipment.
          schema:
            $ref: '#/definitions/MTOShipment'
        '400':
          $ref: '#/responses/InvalidRequest'
        '401':
          $ref: '#/responses/PermissionDenied'
        '403':
          $ref: '#/responses/PermissionDenied'
        '404':
          $ref: '#/responses/NotFound'
        '412':
          $ref: '#/responses/PreconditionFailed'
        '422':
          $ref: '#/responses/UnprocessableEntity'
        '500':
          $ref: '#/responses/ServerError'
  /shipments/{shipmentID}/approve:
    parameters:
      - description: ID of the shipment
        in: path
        name: shipmentID
        required: true
        format: uuid
        type: string
    post:
      consumes:
        - application/json
      produces:
        - application/json
      parameters:
        - in: header
          name: If-Match
          type: string
          required: true
      responses:
        '200':
          description: Successfully approved the shipment
          schema:
            $ref: '#/definitions/MTOShipment'
        '403':
          $ref: '#/responses/PermissionDenied'
        '404':
          $ref: '#/responses/NotFound'
        '409':
          $ref: '#/responses/Conflict'
        '412':
          $ref: '#/responses/PreconditionFailed'
        '422':
          $ref: '#/responses/UnprocessableEntity'
        '500':
          $ref: '#/responses/ServerError'
      tags:
        - shipment
      description: Approves a shipment
      operationId: approveShipment
      summary: Approves a shipment
      x-permissions:
        - update.shipment
  /shipments/{shipmentID}/request-diversion:
    parameters:
      - description: ID of the shipment
        in: path
        name: shipmentID
        required: true
        format: uuid
        type: string
    post:
      consumes:
        - application/json
      produces:
        - application/json
      parameters:
        - in: header
          name: If-Match
          type: string
          required: true
        - in: body
          name: body
          required: true
          schema:
            $ref: '#/definitions/RequestDiversion'
      responses:
        '200':
          description: Successfully requested the shipment diversion
          schema:
            $ref: '#/definitions/MTOShipment'
        '403':
          $ref: '#/responses/PermissionDenied'
        '404':
          $ref: '#/responses/NotFound'
        '409':
          $ref: '#/responses/Conflict'
        '412':
          $ref: '#/responses/PreconditionFailed'
        '422':
          $ref: '#/responses/UnprocessableEntity'
        '500':
          $ref: '#/responses/ServerError'
      tags:
        - shipment
      description: Requests a shipment diversion
      operationId: requestShipmentDiversion
      summary: Requests a shipment diversion
      x-permissions:
        - create.shipmentDiversionRequest
  /shipments/{shipmentID}/approve-diversion:
    parameters:
      - description: ID of the shipment
        in: path
        name: shipmentID
        required: true
        format: uuid
        type: string
    post:
      consumes:
        - application/json
      produces:
        - application/json
      parameters:
        - in: header
          name: If-Match
          type: string
          required: true
      responses:
        '200':
          description: Successfully approved the shipment diversion
          schema:
            $ref: '#/definitions/MTOShipment'
        '403':
          $ref: '#/responses/PermissionDenied'
        '404':
          $ref: '#/responses/NotFound'
        '409':
          $ref: '#/responses/Conflict'
        '412':
          $ref: '#/responses/PreconditionFailed'
        '422':
          $ref: '#/responses/UnprocessableEntity'
        '500':
          $ref: '#/responses/ServerError'
      x-permissions:
        - update.shipment
      tags:
        - shipment
      description: Approves a shipment diversion
      operationId: approveShipmentDiversion
      summary: Approves a shipment diversion
  /shipments/{shipmentID}/reject:
    parameters:
      - description: ID of the shipment
        in: path
        name: shipmentID
        required: true
        format: uuid
        type: string
    post:
      consumes:
        - application/json
      produces:
        - application/json
      parameters:
        - in: header
          name: If-Match
          type: string
          required: true
        - in: body
          name: body
          required: true
          schema:
            $ref: '#/definitions/RejectShipment'
      responses:
        '200':
          description: Successfully rejected the shipment
          schema:
            $ref: '#/definitions/MTOShipment'
        '403':
          $ref: '#/responses/PermissionDenied'
        '404':
          $ref: '#/responses/NotFound'
        '409':
          $ref: '#/responses/Conflict'
        '412':
          $ref: '#/responses/PreconditionFailed'
        '422':
          $ref: '#/responses/UnprocessableEntity'
        '500':
          $ref: '#/responses/ServerError'
      tags:
        - shipment
      description: rejects a shipment
      operationId: rejectShipment
      summary: rejects a shipment
  /shipments/{shipmentID}/request-cancellation:
    parameters:
      - description: ID of the shipment
        in: path
        name: shipmentID
        required: true
        format: uuid
        type: string
    post:
      consumes:
        - application/json
      produces:
        - application/json
      parameters:
        - in: header
          name: If-Match
          type: string
          required: true
      responses:
        '200':
          description: Successfully requested the shipment cancellation
          schema:
            $ref: '#/definitions/MTOShipment'
        '403':
          $ref: '#/responses/PermissionDenied'
        '404':
          $ref: '#/responses/NotFound'
        '409':
          $ref: '#/responses/Conflict'
        '412':
          $ref: '#/responses/PreconditionFailed'
        '422':
          $ref: '#/responses/UnprocessableEntity'
        '500':
          $ref: '#/responses/ServerError'
      tags:
        - shipment
      description: Requests a shipment cancellation
      operationId: requestShipmentCancellation
      summary: Requests a shipment cancellation
      x-permissions:
        - create.shipmentCancellation
  /shipments/{shipmentID}/request-reweigh:
    parameters:
      - description: ID of the shipment
        in: path
        name: shipmentID
        required: true
        format: uuid
        type: string
    post:
      consumes:
        - application/json
      produces:
        - application/json
      responses:
        '200':
          description: Successfully requested a reweigh of the shipment
          schema:
            $ref: '#/definitions/Reweigh'
        '403':
          $ref: '#/responses/PermissionDenied'
        '404':
          $ref: '#/responses/NotFound'
        '409':
          $ref: '#/responses/Conflict'
        '412':
          $ref: '#/responses/PreconditionFailed'
        '422':
          $ref: '#/responses/UnprocessableEntity'
        '500':
          $ref: '#/responses/ServerError'
      tags:
        - shipment
        - reweigh
      description: Requests a shipment reweigh
      operationId: requestShipmentReweigh
      summary: Requests a shipment reweigh
      x-permissions:
        - create.reweighRequest
  /shipments/{shipmentID}/review-shipment-address-update:
    parameters:
      - description: ID of the shipment
        in: path
        name: shipmentID
        required: true
        format: uuid
        type: string
    patch:
      consumes:
        - application/json
      produces:
        - application/json
      parameters:
        - in: header
          name: If-Match
          type: string
          required: true
        - in: body
          name: body
          required: true
          schema:
            properties:
              status:
                type: string
                enum:
                  - REJECTED
                  - APPROVED
              officeRemarks:
                type: string
            required:
              - officeRemarks
              - status
      responses:
        '200':
          description: Successfully requested a shipment address update
          schema:
            $ref: '#/definitions/ShipmentAddressUpdate'
        '403':
          $ref: '#/responses/PermissionDenied'
        '404':
          $ref: '#/responses/NotFound'
        '409':
          $ref: '#/responses/Conflict'
        '412':
          $ref: '#/responses/PreconditionFailed'
        '422':
          $ref: '#/responses/UnprocessableEntity'
        '500':
          $ref: '#/responses/ServerError'
      tags:
        - shipment
      description: >-
        This endpoint is used to approve a address update request. Office
        remarks are required. Approving the address update will update the
        Destination Final Address of the associated service item
      operationId: reviewShipmentAddressUpdate
      summary: Allows TOO to review a shipment address update
  /shipments/{shipmentID}/sit-extensions:
    post:
      summary: Create an approved SIT Duration Update
      description: >-
        TOO can creates an already-approved SIT Duration Update on behalf of a
        customer
      consumes:
        - application/json
      produces:
        - application/json
      operationId: createApprovedSITDurationUpdate
      tags:
        - shipment
        - sitExtension
      parameters:
        - description: ID of the shipment
          in: path
          name: shipmentID
          required: true
          format: uuid
          type: string
        - in: body
          name: body
          schema:
            $ref: '#/definitions/CreateApprovedSITDurationUpdate'
          required: true
        - in: header
          description: >-
            We want the shipment's eTag rather than the SIT Duration Update eTag
            as the SIT Duration Update is always associated with a shipment
          name: If-Match
          type: string
          required: true
      responses:
        '200':
          description: Successfully created a SIT Extension.
          schema:
            $ref: '#/definitions/MTOShipment'
        '400':
          $ref: '#/responses/InvalidRequest'
        '403':
          $ref: '#/responses/PermissionDenied'
        '404':
          $ref: '#/responses/NotFound'
        '422':
          $ref: '#/responses/UnprocessableEntity'
        '500':
          $ref: '#/responses/ServerError'
      x-permissions:
        - create.SITExtension
  /shipments/{shipmentID}/sit-extensions/{sitExtensionID}/approve:
    parameters:
      - description: ID of the shipment
        in: path
        name: shipmentID
        required: true
        format: uuid
        type: string
      - description: ID of the SIT extension
        in: path
        name: sitExtensionID
        required: true
        format: uuid
        type: string
    patch:
      consumes:
        - application/json
      produces:
        - application/json
      parameters:
        - in: body
          name: body
          required: true
          schema:
            $ref: '#/definitions/ApproveSITExtension'
        - in: header
          description: >-
            We want the shipment's eTag rather than the SIT extension eTag as
            the SIT extension is always associated with a shipment
          name: If-Match
          type: string
          required: true
      responses:
        '200':
          description: Successfully approved a SIT extension
          schema:
            $ref: '#/definitions/MTOShipment'
        '403':
          $ref: '#/responses/PermissionDenied'
        '404':
          $ref: '#/responses/NotFound'
        '409':
          $ref: '#/responses/Conflict'
        '412':
          $ref: '#/responses/PreconditionFailed'
        '422':
          $ref: '#/responses/UnprocessableEntity'
        '500':
          $ref: '#/responses/ServerError'
      tags:
        - shipment
        - sitExtension
      description: Approves a SIT extension
      operationId: approveSITExtension
      summary: Approves a SIT extension
      x-permissions:
        - update.SITExtension
  /shipments/{shipmentID}/sit-extensions/{sitExtensionID}/deny:
    parameters:
      - description: ID of the shipment
        in: path
        name: shipmentID
        required: true
        format: uuid
        type: string
      - description: ID of the SIT extension
        in: path
        name: sitExtensionID
        required: true
        format: uuid
        type: string
    patch:
      consumes:
        - application/json
      produces:
        - application/json
      parameters:
        - in: body
          name: body
          required: true
          schema:
            $ref: '#/definitions/DenySITExtension'
        - in: header
          name: If-Match
          type: string
          required: true
      responses:
        '200':
          description: Successfully denied a SIT extension
          schema:
            $ref: '#/definitions/MTOShipment'
        '403':
          $ref: '#/responses/PermissionDenied'
        '404':
          $ref: '#/responses/NotFound'
        '409':
          $ref: '#/responses/Conflict'
        '412':
          $ref: '#/responses/PreconditionFailed'
        '422':
          $ref: '#/responses/UnprocessableEntity'
        '500':
          $ref: '#/responses/ServerError'
      tags:
        - shipment
        - sitExtension
      description: Denies a SIT extension
      operationId: denySITExtension
      summary: Denies a SIT extension
      x-permissions:
        - update.SITExtension
  /shipments/{shipmentID}/sit-service-item/convert-to-customer-expense:
    parameters:
      - description: ID of the shipment
        in: path
        name: shipmentID
        required: true
        format: uuid
        type: string
    patch:
      consumes:
        - application/json
      produces:
        - application/json
      parameters:
        - in: body
          name: body
          required: true
          schema:
            $ref: '#/definitions/UpdateSITServiceItemCustomerExpense'
        - in: header
          name: If-Match
          type: string
          required: true
      responses:
        '200':
          description: Successfully converted to customer expense
          schema:
            $ref: '#/definitions/MTOShipment'
        '403':
          $ref: '#/responses/PermissionDenied'
        '404':
          $ref: '#/responses/NotFound'
        '409':
          $ref: '#/responses/Conflict'
        '412':
          $ref: '#/responses/PreconditionFailed'
        '422':
          $ref: '#/responses/UnprocessableEntity'
        '500':
          $ref: '#/responses/ServerError'
      tags:
        - shipment
        - mtoServiceItem
      description: Converts a SIT to customer expense
      operationId: updateSITServiceItemCustomerExpense
      summary: Converts a SIT to customer expense
      x-permissions:
        - update.MTOServiceItem
  /shipments/{shipmentID}/ppm-documents:
    parameters:
      - description: ID of the shipment
        in: path
        name: shipmentID
        required: true
        format: uuid
        type: string
    get:
      summary: Gets all the PPM documents for a PPM shipment
      description: >
        Retrieves all of the documents and associated uploads for each ppm
        document type connected to a PPM shipment. This

        excludes any deleted PPM documents.
      operationId: getPPMDocuments
      tags:
        - ppm
      consumes:
        - application/json
      produces:
        - application/json
      responses:
        '200':
          description: >-
            All PPM documents and associated uploads for the specified PPM
            shipment.
          schema:
            $ref: '#/definitions/PPMDocuments'
        '401':
          $ref: '#/responses/PermissionDenied'
        '403':
          $ref: '#/responses/PermissionDenied'
        '422':
          $ref: '#/responses/UnprocessableEntity'
        '500':
          $ref: '#/responses/ServerError'
  /ppm-shipments/{ppmShipmentId}/weight-ticket/{weightTicketId}:
    parameters:
      - $ref: '#/parameters/ppmShipmentId'
      - $ref: '#/parameters/weightTicketId'
    patch:
      summary: Updates a weight ticket document
      description: >
        Updates a PPM shipment's weight ticket document with new information.
        Only some of the weight ticket document's

        fields are editable because some have to be set by the customer, e.g.
        vehicle description.
      operationId: updateWeightTicket
      tags:
        - ppm
      consumes:
        - application/json
      produces:
        - application/json
      parameters:
        - $ref: '#/parameters/ifMatch'
        - in: body
          name: updateWeightTicketPayload
          required: true
          schema:
            $ref: '#/definitions/UpdateWeightTicket'
      responses:
        '200':
          description: returns an updated weight ticket object
          schema:
            $ref: '#/definitions/WeightTicket'
        '400':
          $ref: '#/responses/InvalidRequest'
        '401':
          $ref: '#/responses/PermissionDenied'
        '403':
          $ref: '#/responses/PermissionDenied'
        '404':
          $ref: '#/responses/NotFound'
        '412':
          $ref: '#/responses/PreconditionFailed'
        '422':
          $ref: '#/responses/UnprocessableEntity'
        '500':
          $ref: '#/responses/ServerError'
  /ppm-shipments/{ppmShipmentId}/moving-expenses/{movingExpenseId}:
    parameters:
      - $ref: '#/parameters/ppmShipmentId'
      - $ref: '#/parameters/movingExpenseId'
    patch:
      summary: Updates the moving expense
      description: >
        Updates a PPM shipment's moving expense with new information. Only some
        of the moving expense's fields are

        editable because some have to be set by the customer, e.g. the
        description and the moving expense type.
      operationId: updateMovingExpense
      tags:
        - ppm
      consumes:
        - application/json
      produces:
        - application/json
      parameters:
        - $ref: '#/parameters/ifMatch'
        - in: body
          name: updateMovingExpense
          required: true
          schema:
            $ref: '#/definitions/UpdateMovingExpense'
      responses:
        '200':
          description: returns an updated moving expense object
          schema:
            $ref: '#/definitions/MovingExpense'
        '400':
          $ref: '#/responses/InvalidRequest'
        '401':
          $ref: '#/responses/PermissionDenied'
        '403':
          $ref: '#/responses/PermissionDenied'
        '404':
          $ref: '#/responses/NotFound'
        '412':
          $ref: '#/responses/PreconditionFailed'
        '422':
          $ref: '#/responses/UnprocessableEntity'
        '500':
          $ref: '#/responses/ServerError'
  /ppm-shipments/{ppmShipmentId}/pro-gear-weight-tickets/{proGearWeightTicketId}:
    parameters:
      - $ref: '#/parameters/ppmShipmentId'
      - $ref: '#/parameters/proGearWeightTicketId'
    patch:
      summary: Updates a pro-gear weight ticket
      description: >
        Updates a PPM shipment's pro-gear weight ticket with new information.
        Only some of the fields are editable

        because some have to be set by the customer, e.g. the description.
      operationId: updateProGearWeightTicket
      tags:
        - ppm
      consumes:
        - application/json
      produces:
        - application/json
      parameters:
        - $ref: '#/parameters/ifMatch'
        - in: body
          name: updateProGearWeightTicket
          required: true
          schema:
            $ref: '#/definitions/UpdateProGearWeightTicket'
      responses:
        '200':
          description: returns an updated pro-gear weight ticket object
          schema:
            $ref: '#/definitions/ProGearWeightTicket'
        '400':
          $ref: '#/responses/InvalidRequest'
        '401':
          $ref: '#/responses/PermissionDenied'
        '403':
          $ref: '#/responses/PermissionDenied'
        '404':
          $ref: '#/responses/NotFound'
        '412':
          $ref: '#/responses/PreconditionFailed'
        '422':
          $ref: '#/responses/UnprocessableEntity'
        '500':
          $ref: '#/responses/ServerError'
  /ppm-shipments/{ppmShipmentId}/aoa-packet:
    parameters:
      - description: the id for the ppmshipment with aoa to be downloaded
        in: path
        name: ppmShipmentId
        required: true
        type: string
    get:
      summary: Downloads AOA Packet form PPMShipment as a PDF
      description: >
        ### Functionality

        This endpoint downloads all uploaded move order documentation combined
        with the Shipment Summary Worksheet into a single PDF.

        ### Errors

        * The PPMShipment must have requested an AOA.

        * The PPMShipment AOA Request must have been approved.
      operationId: showAOAPacket
      tags:
        - ppm
      produces:
        - application/pdf
      responses:
        '200':
          headers:
            Content-Disposition:
              type: string
              description: File name to download
          description: AOA PDF
          schema:
            format: binary
            type: file
        '400':
          $ref: '#/responses/InvalidRequest'
        '403':
          $ref: '#/responses/PermissionDenied'
        '404':
          $ref: '#/responses/NotFound'
        '422':
          $ref: '#/responses/UnprocessableEntity'
        '500':
          $ref: '#/responses/ServerError'
  /ppm-shipments/{ppmShipmentId}/finish-document-review:
    parameters:
      - $ref: '#/parameters/ppmShipmentId'
    patch:
      summary: Updates a PPM shipment's status after document review
      description: >
        Updates a PPM shipment's status once documents have been reviewed.
        Status is updated depending on whether any documents have been rejected.
      operationId: finishDocumentReview
      tags:
        - ppm
      consumes:
        - application/json
      produces:
        - application/json
      parameters:
        - in: header
          name: If-Match
          type: string
          required: true
      responses:
        '200':
          description: Successfully finished document review
          schema:
            $ref: '#/definitions/PPMShipment'
        '400':
          $ref: '#/responses/InvalidRequest'
        '401':
          $ref: '#/responses/PermissionDenied'
        '403':
          $ref: '#/responses/PermissionDenied'
        '404':
          $ref: '#/responses/NotFound'
        '409':
          $ref: '#/responses/Conflict'
        '412':
          $ref: '#/responses/PreconditionFailed'
        '422':
          $ref: '#/responses/UnprocessableEntity'
        '500':
          $ref: '#/responses/ServerError'
      x-permissions:
        - update.shipment
  /ppm-shipments/{ppmShipmentId}/ppm-sit:
    patch:
      summary: Updates a PPM shipment's SIT values
      description: |
        Updates a PPM shipment's SIT values
      operationId: updatePPMSIT
      tags:
        - ppm
      consumes:
        - application/json
      produces:
        - application/json
      parameters:
        - $ref: '#/parameters/ppmShipmentId'
        - in: header
          name: If-Match
          type: string
          required: true
        - in: body
          name: body
          schema:
            $ref: '#/definitions/PPMShipmentSIT'
      responses:
        '200':
          description: Successfully finished PPM SIT update
          schema:
            $ref: '#/definitions/PPMShipment'
        '400':
          $ref: '#/responses/InvalidRequest'
        '403':
          $ref: '#/responses/PermissionDenied'
        '404':
          $ref: '#/responses/NotFound'
        '412':
          $ref: '#/responses/PreconditionFailed'
        '422':
          $ref: '#/responses/UnprocessableEntity'
        '500':
          $ref: '#/responses/ServerError'
  /ppm-shipments/{ppmShipmentId}/closeout:
    parameters:
      - $ref: '#/parameters/ppmShipmentId'
    get:
      summary: Get the closeout calcuations for the specified PPM shipment
      description: |
        Retrieves the closeout calculations for the specified PPM shipment.
      operationId: getPPMCloseout
      tags:
        - ppm
      produces:
        - application/json
      responses:
        '200':
          description: Returns closeout for the specified PPM shipment.
          schema:
            $ref: '#/definitions/PPMCloseout'
        '400':
          $ref: '#/responses/InvalidRequest'
        '403':
          $ref: '#/responses/PermissionDenied'
        '404':
          $ref: '#/responses/NotFound'
        '422':
          $ref: '#/responses/UnprocessableEntity'
        '500':
          $ref: '#/responses/ServerError'
  /ppm-shipments/{ppmShipmentId}/actual-weight:
    parameters:
      - $ref: '#/parameters/ppmShipmentId'
    get:
      summary: Get the actual weight for a PPM shipment
      description: |
        Retrieves the actual weight for the specified PPM shipment.
      operationId: getPPMActualWeight
      tags:
        - ppm
      produces:
        - application/json
      responses:
        '200':
          description: Returns actual weight for the specified PPM shipment.
          schema:
            $ref: '#/definitions/PPMActualWeight'
        '400':
          $ref: '#/responses/InvalidRequest'
        '403':
          $ref: '#/responses/PermissionDenied'
        '404':
          $ref: '#/responses/NotFound'
        '422':
          $ref: '#/responses/UnprocessableEntity'
        '500':
          $ref: '#/responses/ServerError'
  /ppm-shipments/{ppmShipmentId}/sit_location/{sitLocation}/sit-estimated-cost:
    parameters:
      - $ref: '#/parameters/ppmShipmentId'
      - in: path
        format: string
        description: location of sit
        name: sitLocation
        required: true
        type: string
        enum:
          - ORIGIN
          - DESTINATION
      - in: query
        format: date-time
        description: Date entered into SIT
        name: sitEntryDate
        required: true
        type: string
      - in: query
        format: date-time
        description: Date departed SIT
        name: sitDepartureDate
        required: true
        type: string
      - in: query
        description: Weight stored in SIT
        name: weightStored
        required: true
        type: integer
        minimum: 0
    get:
      summary: Get the SIT estimated cost for a PPM shipment
      description: >
        Calculates and returns the SIT estimated cost for the specified PPM
        shipment.
      operationId: getPPMSITEstimatedCost
      tags:
        - ppm
      produces:
        - application/json
      responses:
        '200':
          description: >-
            Calculates and returns the SIT estimated cost for the specified PPM
            shipment.
          schema:
            $ref: '#/definitions/PPMSITEstimatedCost'
        '400':
          $ref: '#/responses/InvalidRequest'
        '403':
          $ref: '#/responses/PermissionDenied'
        '404':
          $ref: '#/responses/NotFound'
        '422':
          $ref: '#/responses/UnprocessableEntity'
        '500':
          $ref: '#/responses/ServerError'
  /ppm-shipments/{ppmShipmentId}/payment-packet:
    get:
      summary: Returns PPM payment packet
      description: >-
        Generates a PDF containing all user uploaded documentations for PPM.
        Contains SSW form, orders, weight and expense documentations.
      operationId: showPaymentPacket
      tags:
        - ppm
      parameters:
        - in: path
          name: ppmShipmentId
          type: string
          format: uuid
          required: true
          description: UUID of the ppmShipment
      produces:
        - application/pdf
      responses:
        '200':
          headers:
            Content-Disposition:
              type: string
              description: File name to download
          description: PPM Payment Packet PDF
          schema:
            format: binary
            type: file
        '400':
          description: invalid request
        '401':
          description: request requires user authentication
        '403':
          description: user is not authorized
        '404':
          description: ppm not found
        '500':
          description: internal server error
  /move_task_orders/{moveTaskOrderID}/mto_shipments/{shipmentID}/mto-agents:
    parameters:
      - description: ID of move task order
        in: path
        name: moveTaskOrderID
        required: true
        format: uuid
        type: string
      - description: ID of the shipment
        in: path
        name: shipmentID
        required: true
        format: uuid
        type: string
    get:
      produces:
        - application/json
      parameters: []
      responses:
        '200':
          description: Successfully retrieved all agents for a move task order
          schema:
            $ref: '#/definitions/MTOAgents'
        '404':
          $ref: '#/responses/NotFound'
        '422':
          $ref: '#/responses/UnprocessableEntity'
        '500':
          $ref: '#/responses/ServerError'
      tags:
        - mtoAgent
      description: Fetches a list of agents associated with a move task order.
      operationId: fetchMTOAgentList
      summary: Fetch move task order agents.
  /move-task-orders/{moveTaskOrderID}/service-items/{mtoServiceItemID}:
    parameters:
      - description: ID of move to use
        in: path
        name: moveTaskOrderID
        required: true
        type: string
      - description: ID of line item to use
        in: path
        name: mtoServiceItemID
        required: true
        type: string
    get:
      produces:
        - application/json
      parameters: []
      responses:
        '200':
          description: Successfully retrieved a line item for a move task order by ID
          schema:
            $ref: '#/definitions/MTOServiceItemSingle'
        '400':
          $ref: '#/responses/InvalidRequest'
        '401':
          $ref: '#/responses/PermissionDenied'
        '403':
          $ref: '#/responses/PermissionDenied'
        '404':
          $ref: '#/responses/NotFound'
        '500':
          $ref: '#/responses/ServerError'
      tags:
        - mtoServiceItem
      description: Gets a line item by ID for a move by ID
      operationId: getMTOServiceItem
      summary: Gets a line item by ID for a move by ID
  /move-task-orders/{moveTaskOrderID}/service-items/{mtoServiceItemID}/status:
    parameters:
      - description: ID of move to use
        in: path
        name: moveTaskOrderID
        required: true
        type: string
      - description: ID of line item to use
        in: path
        name: mtoServiceItemID
        required: true
        type: string
    patch:
      consumes:
        - application/json
      produces:
        - application/json
      parameters:
        - in: body
          name: body
          required: true
          schema:
            $ref: '#/definitions/PatchMTOServiceItemStatusPayload'
        - in: header
          name: If-Match
          type: string
          required: true
      responses:
        '200':
          description: >-
            Successfully updated status for a line item for a move task order by
            ID
          schema:
            $ref: '#/definitions/MTOServiceItem'
        '400':
          $ref: '#/responses/InvalidRequest'
        '401':
          $ref: '#/responses/PermissionDenied'
        '403':
          $ref: '#/responses/PermissionDenied'
        '404':
          $ref: '#/responses/NotFound'
        '412':
          $ref: '#/responses/PreconditionFailed'
        '422':
          $ref: '#/responses/UnprocessableEntity'
        '500':
          $ref: '#/responses/ServerError'
      tags:
        - mtoServiceItem
      description: Changes the status of a line item for a move by ID
      operationId: updateMTOServiceItemStatus
      summary: Change the status of a line item for a move by ID
      x-permissions:
        - update.MTOServiceItem
  /service-item/{mtoServiceItemID}/entry-date-update:
    parameters:
      - description: ID of the service item
        in: path
        name: mtoServiceItemID
        required: true
        type: string
    patch:
      consumes:
        - application/json
      produces:
        - application/json
      parameters:
        - in: body
          name: body
          required: true
          schema:
            $ref: '#/definitions/ServiceItemSitEntryDate'
      responses:
        '200':
          description: Successfully updated SIT entry date
          schema:
            $ref: '#/definitions/MTOServiceItemSingle'
        '400':
          $ref: '#/responses/InvalidRequest'
        '401':
          $ref: '#/responses/PermissionDenied'
        '403':
          $ref: '#/responses/PermissionDenied'
        '404':
          $ref: '#/responses/NotFound'
        '412':
          $ref: '#/responses/PreconditionFailed'
        '422':
          $ref: '#/responses/UnprocessableEntity'
        '500':
          $ref: '#/responses/ServerError'
      tags:
        - mtoServiceItem
      description: >-
        Locates the service item in the database and updates the SIT entry date
        for the selected service item and returns the service item
      operationId: updateServiceItemSitEntryDate
      summary: Updates a service item's SIT entry date by ID
  /move-task-orders/{moveTaskOrderID}/status:
    patch:
      consumes:
        - application/json
      produces:
        - application/json
      parameters:
        - description: ID of move to use
          in: path
          name: moveTaskOrderID
          required: true
          type: string
        - in: header
          name: If-Match
          type: string
          required: true
        - in: body
          name: serviceItemCodes
          schema:
            $ref: '#/definitions/MTOApprovalServiceItemCodes'
          required: true
      responses:
        '200':
          description: Successfully updated move task order status
          schema:
            $ref: '#/definitions/Move'
        '400':
          $ref: '#/responses/InvalidRequest'
        '401':
          $ref: '#/responses/PermissionDenied'
        '403':
          $ref: '#/responses/PermissionDenied'
        '404':
          $ref: '#/responses/NotFound'
        '409':
          $ref: '#/responses/Conflict'
        '412':
          $ref: '#/responses/PreconditionFailed'
        '422':
          $ref: '#/responses/UnprocessableEntity'
        '500':
          $ref: '#/responses/ServerError'
      tags:
        - moveTaskOrder
      description: Changes move task order status to make it available to prime
      operationId: updateMoveTaskOrderStatus
      summary: Change the status of a move task order to make it available to prime
      x-permissions:
        - update.move
        - create.serviceItem
  /move-task-orders/{moveTaskOrderID}/status/service-counseling-completed:
    patch:
      consumes:
        - application/json
      produces:
        - application/json
      parameters:
        - description: ID of move to use
          in: path
          name: moveTaskOrderID
          required: true
          type: string
        - in: header
          name: If-Match
          type: string
          required: true
      responses:
        '200':
          description: Successfully updated move task order status
          schema:
            $ref: '#/definitions/Move'
        '400':
          $ref: '#/responses/InvalidRequest'
        '401':
          $ref: '#/responses/PermissionDenied'
        '403':
          $ref: '#/responses/PermissionDenied'
        '404':
          $ref: '#/responses/NotFound'
        '409':
          $ref: '#/responses/Conflict'
        '412':
          $ref: '#/responses/PreconditionFailed'
        '422':
          $ref: '#/responses/UnprocessableEntity'
        '500':
          $ref: '#/responses/ServerError'
      tags:
        - moveTaskOrder
      description: Changes move (move task order) status to service counseling completed
      operationId: updateMTOStatusServiceCounselingCompleted
      summary: Changes move (move task order) status to service counseling completed
  /move-task-orders/{moveTaskOrderID}/payment-service-items/{paymentServiceItemID}/status:
    parameters:
      - description: ID of move to use
        in: path
        name: moveTaskOrderID
        required: true
        type: string
      - description: ID of payment service item to use
        in: path
        name: paymentServiceItemID
        required: true
        type: string
    patch:
      consumes:
        - application/json
      produces:
        - application/json
      parameters:
        - in: body
          name: body
          required: true
          schema:
            $ref: '#/definitions/PaymentServiceItem'
        - in: header
          name: If-Match
          type: string
          required: true
      responses:
        '200':
          description: >-
            Successfully updated status for a line item for a move task order by
            ID
          schema:
            $ref: '#/definitions/PaymentServiceItem'
        '400':
          $ref: '#/responses/InvalidRequest'
        '401':
          $ref: '#/responses/PermissionDenied'
        '403':
          $ref: '#/responses/PermissionDenied'
        '404':
          $ref: '#/responses/NotFound'
        '412':
          $ref: '#/responses/PreconditionFailed'
        '422':
          $ref: '#/responses/UnprocessableEntity'
        '500':
          $ref: '#/responses/ServerError'
      tags:
        - paymentServiceItem
      description: Changes the status of a line item for a move by ID
      operationId: updatePaymentServiceItemStatus
      summary: Change the status of a payment service item for a move by ID
      x-permissions:
        - update.paymentServiceItemStatus
  /move-task-orders/{moveTaskOrderID}/billable-weights-reviewed-at:
    patch:
      consumes:
        - application/json
      produces:
        - application/json
      parameters:
        - description: ID of move to use
          in: path
          name: moveTaskOrderID
          required: true
          type: string
        - in: header
          name: If-Match
          type: string
          required: true
      responses:
        '200':
          description: Successfully updated move task order billableWeightsReviewedAt field
          schema:
            $ref: '#/definitions/Move'
        '400':
          $ref: '#/responses/InvalidRequest'
        '401':
          $ref: '#/responses/PermissionDenied'
        '403':
          $ref: '#/responses/PermissionDenied'
        '404':
          $ref: '#/responses/NotFound'
        '409':
          $ref: '#/responses/Conflict'
        '412':
          $ref: '#/responses/PreconditionFailed'
        '422':
          $ref: '#/responses/UnprocessableEntity'
        '500':
          $ref: '#/responses/ServerError'
      tags:
        - moveTaskOrder
      description: >-
        Changes move (move task order) billableWeightsReviewedAt field to a
        timestamp
      operationId: updateMTOReviewedBillableWeightsAt
  /move-task-orders/{moveTaskOrderID}/tio-remarks:
    patch:
      consumes:
        - application/json
      produces:
        - application/json
      parameters:
        - description: ID of move to use
          in: path
          name: moveTaskOrderID
          required: true
          type: string
        - in: header
          name: If-Match
          type: string
          required: true
        - in: body
          name: body
          required: true
          schema:
            $ref: '#/definitions/Move'
      responses:
        '200':
          description: Successfully updated move task order tioRemarks field
          schema:
            $ref: '#/definitions/Move'
        '400':
          $ref: '#/responses/InvalidRequest'
        '401':
          $ref: '#/responses/PermissionDenied'
        '403':
          $ref: '#/responses/PermissionDenied'
        '404':
          $ref: '#/responses/NotFound'
        '409':
          $ref: '#/responses/Conflict'
        '412':
          $ref: '#/responses/PreconditionFailed'
        '422':
          $ref: '#/responses/UnprocessableEntity'
        '500':
          $ref: '#/responses/ServerError'
      tags:
        - moveTaskOrder
      description: >-
        Changes move (move task order) billableWeightsReviewedAt field to a
        timestamp
      operationId: updateMoveTIORemarks
  /move-task-orders/{moveTaskOrderID}/entitlements:
    parameters:
      - description: ID of move to use
        in: path
        name: moveTaskOrderID
        required: true
        type: string
    get:
      produces:
        - application/json
      parameters: []
      tags:
        - moveTaskOrder
      responses:
        '200':
          description: Successfully retrieved entitlements
          schema:
            $ref: '#/definitions/Entitlements'
        '400':
          $ref: '#/responses/InvalidRequest'
        '401':
          $ref: '#/responses/PermissionDenied'
        '403':
          $ref: '#/responses/PermissionDenied'
        '404':
          $ref: '#/responses/NotFound'
        '500':
          $ref: '#/responses/ServerError'
      description: Gets entitlements
      operationId: getEntitlements
      summary: Gets entitlements for a move by ID
  /payment-requests/{paymentRequestID}:
    parameters:
      - description: UUID of payment request
        format: uuid
        in: path
        name: paymentRequestID
        required: true
        type: string
    get:
      produces:
        - application/json
      parameters: []
      responses:
        '200':
          description: fetched instance of payment request
          schema:
            $ref: '#/definitions/PaymentRequest'
        '400':
          $ref: '#/responses/InvalidRequest'
        '401':
          $ref: '#/responses/PermissionDenied'
        '403':
          $ref: '#/responses/PermissionDenied'
        '404':
          $ref: '#/responses/NotFound'
        '500':
          $ref: '#/responses/ServerError'
      tags:
        - paymentRequests
      description: Fetches an instance of a payment request by id
      operationId: getPaymentRequest
      summary: Fetches a payment request by id
      x-permissions:
        - read.paymentRequest
  /moves/{locator}/closeout-office:
    parameters:
      - description: >-
          move code to identify a move to update the PPM shipment's closeout
          office for Army and Air Force service members
        format: string
        in: path
        name: locator
        required: true
        type: string
    patch:
      description: >-
        Sets the transportation office closeout location for where the Move's
        PPM Shipment documentation will be reviewed by
      tags:
        - move
      operationId: updateCloseoutOffice
      x-permissions:
        - update.closeoutOffice
      summary: Updates a Move's PPM closeout office for Army and Air Force customers
      produces:
        - application/json
      consumes:
        - application/json
      parameters:
        - in: body
          name: body
          schema:
            properties:
              closeoutOfficeId:
                type: string
                format: uuid
            required:
              - closeoutOfficeId
        - in: header
          name: If-Match
          type: string
          required: true
      responses:
        '200':
          description: Successfully set the closeout office for the move
          schema:
            $ref: '#/definitions/Move'
        '400':
          $ref: '#/responses/InvalidRequest'
        '401':
          $ref: '#/responses/PermissionDenied'
        '403':
          $ref: '#/responses/PermissionDenied'
        '404':
          $ref: '#/responses/NotFound'
        '412':
          $ref: '#/responses/PreconditionFailed'
        '422':
          $ref: '#/responses/UnprocessableEntity'
        '500':
          $ref: '#/responses/ServerError'
  /moves/{locator}/customer-support-remarks:
    parameters:
      - description: move code to identify a move for customer support remarks
        format: string
        in: path
        name: locator
        required: true
        type: string
    post:
      produces:
        - application/json
      consumes:
        - application/json
      parameters:
        - in: body
          name: body
          schema:
            $ref: '#/definitions/CreateCustomerSupportRemark'
      responses:
        '200':
          description: Successfully created customer support remark
          schema:
            $ref: '#/definitions/CustomerSupportRemark'
        '400':
          $ref: '#/responses/InvalidRequest'
        '404':
          $ref: '#/responses/NotFound'
        '422':
          $ref: '#/responses/UnprocessableEntity'
        '500':
          $ref: '#/responses/ServerError'
      tags:
        - customerSupportRemarks
      description: Creates a customer support remark for a move
      operationId: createCustomerSupportRemarkForMove
      summary: Creates a customer support remark for a move
    get:
      produces:
        - application/json
      parameters: []
      responses:
        '200':
          description: Successfully retrieved all line items for a move task order
          schema:
            $ref: '#/definitions/CustomerSupportRemarks'
        '403':
          $ref: '#/responses/PermissionDenied'
        '404':
          $ref: '#/responses/NotFound'
        '422':
          $ref: '#/responses/UnprocessableEntity'
        '500':
          $ref: '#/responses/ServerError'
      tags:
        - customerSupportRemarks
      description: Fetches customer support remarks for a move
      operationId: getCustomerSupportRemarksForMove
      summary: Fetches customer support remarks using the move code (locator).
  /customer-support-remarks/{customerSupportRemarkID}:
    parameters:
      - in: path
        description: the customer support remark ID to be modified
        name: customerSupportRemarkID
        required: true
        type: string
        format: uuid
    patch:
      tags:
        - customerSupportRemarks
      description: Updates a customer support remark for a move
      operationId: updateCustomerSupportRemarkForMove
      summary: Updates a customer support remark for a move
      consumes:
        - application/json
      produces:
        - application/json
      parameters:
        - in: body
          name: body
          required: true
          schema:
            $ref: '#/definitions/UpdateCustomerSupportRemarkPayload'
      responses:
        '200':
          description: Successfully updated customer support remark
          schema:
            $ref: '#/definitions/CustomerSupportRemark'
        '400':
          $ref: '#/responses/InvalidRequest'
        '403':
          $ref: '#/responses/PermissionDenied'
        '404':
          $ref: '#/responses/NotFound'
        '422':
          $ref: '#/responses/UnprocessableEntity'
        '500':
          $ref: '#/responses/ServerError'
    delete:
      summary: Soft deletes a customer support remark by ID
      description: Soft deletes a customer support remark by ID
      operationId: deleteCustomerSupportRemark
      tags:
        - customerSupportRemarks
      produces:
        - application/json
      responses:
        '204':
          description: Successfully soft deleted the shipment
        '400':
          $ref: '#/responses/InvalidRequest'
        '403':
          $ref: '#/responses/PermissionDenied'
        '404':
          $ref: '#/responses/NotFound'
        '409':
          $ref: '#/responses/Conflict'
        '422':
          $ref: '#/responses/UnprocessableEntity'
        '500':
          $ref: '#/responses/ServerError'
  /moves/{locator}/evaluation-reports:
    parameters:
      - in: path
        name: locator
        required: true
        type: string
    post:
      produces:
        - application/json
      consumes:
        - application/json
      parameters:
        - in: body
          name: body
          schema:
            $ref: '#/definitions/CreateEvaluationReport'
      responses:
        '200':
          description: Successfully created evaluation report
          schema:
            $ref: '#/definitions/EvaluationReport'
        '400':
          $ref: '#/responses/InvalidRequest'
        '404':
          $ref: '#/responses/NotFound'
        '422':
          $ref: '#/responses/UnprocessableEntity'
        '500':
          $ref: '#/responses/ServerError'
      x-permissions:
        - create.evaluationReport
      tags:
        - evaluationReports
      description: Creates an evaluation report
      operationId: createEvaluationReport
      summary: Creates an evaluation report
  /evaluation-reports/{reportID}/download:
    parameters:
      - in: path
        description: the evaluation report ID to be downloaded
        name: reportID
        required: true
        type: string
        format: uuid
    get:
      summary: Downloads an evaluation report as a PDF
      description: Downloads an evaluation report as a PDF
      operationId: downloadEvaluationReport
      tags:
        - evaluationReports
      produces:
        - application/pdf
      responses:
        '200':
          headers:
            Content-Disposition:
              type: string
              description: File name to download
          description: Evaluation report PDF
          schema:
            format: binary
            type: file
        '403':
          $ref: '#/responses/PermissionDenied'
        '404':
          $ref: '#/responses/NotFound'
        '500':
          $ref: '#/responses/ServerError'
  /evaluation-reports/{reportID}:
    parameters:
      - in: path
        description: the evaluation report ID to be modified
        name: reportID
        required: true
        type: string
        format: uuid
    get:
      summary: Gets an evaluation report by ID
      description: Gets an evaluation report by ID
      operationId: getEvaluationReport
      tags:
        - evaluationReports
      produces:
        - application/json
      responses:
        '200':
          description: Successfully got the report
          schema:
            $ref: '#/definitions/EvaluationReport'
        '400':
          $ref: '#/responses/InvalidRequest'
        '403':
          $ref: '#/responses/PermissionDenied'
        '404':
          $ref: '#/responses/NotFound'
        '500':
          $ref: '#/responses/ServerError'
    delete:
      summary: Deletes an evaluation report by ID
      description: Deletes an evaluation report by ID
      operationId: deleteEvaluationReport
      x-permissions:
        - delete.evaluationReport
      tags:
        - evaluationReports
      produces:
        - application/json
      responses:
        '204':
          description: Successfully deleted the report
        '400':
          $ref: '#/responses/InvalidRequest'
        '403':
          $ref: '#/responses/PermissionDenied'
        '404':
          $ref: '#/responses/NotFound'
        '409':
          $ref: '#/responses/Conflict'
        '422':
          $ref: '#/responses/UnprocessableEntity'
        '500':
          $ref: '#/responses/ServerError'
    put:
      summary: Saves an evaluation report as a draft
      description: Saves an evaluation report as a draft
      operationId: saveEvaluationReport
      x-permissions:
        - update.evaluationReport
      tags:
        - evaluationReports
      produces:
        - application/json
      consumes:
        - application/json
      parameters:
        - in: body
          name: body
          schema:
            $ref: '#/definitions/EvaluationReport'
        - in: header
          name: If-Match
          type: string
          required: true
          description: >
            Optimistic locking is implemented via the `If-Match` header. If the
            ETag header does not match the value of the resource on the server,
            the server rejects the change with a `412 Precondition Failed`
            error.
      responses:
        '204':
          description: Successfully saved the report
        '400':
          $ref: '#/responses/InvalidRequest'
        '403':
          $ref: '#/responses/PermissionDenied'
        '404':
          $ref: '#/responses/NotFound'
        '409':
          $ref: '#/responses/Conflict'
        '412':
          $ref: '#/responses/PreconditionFailed'
        '422':
          $ref: '#/responses/UnprocessableEntity'
        '500':
          $ref: '#/responses/ServerError'
  /evaluation-reports/{reportID}/submit:
    parameters:
      - in: path
        description: the evaluation report ID to be modified
        name: reportID
        required: true
        type: string
        format: uuid
    post:
      summary: Submits an evaluation report
      description: Submits an evaluation report
      operationId: submitEvaluationReport
      tags:
        - evaluationReports
      produces:
        - application/json
      parameters:
        - in: header
          name: If-Match
          type: string
          required: true
          description: >
            Optimistic locking is implemented via the `If-Match` header. If the
            ETag header does not match the value of the resource on the server,
            the server rejects the change with a `412 Precondition Failed`
            error.
      responses:
        '204':
          description: Successfully submitted an evaluation report with the provided ID
        '403':
          $ref: '#/responses/PermissionDenied'
        '404':
          $ref: '#/responses/NotFound'
        '412':
          $ref: '#/responses/PreconditionFailed'
        '422':
          $ref: '#/responses/UnprocessableEntity'
        '500':
          $ref: '#/responses/ServerError'
      x-permissions:
        - update.evaluationReport
  /evaluation-reports/{reportID}/appeal/add:
    parameters:
      - in: path
        description: the evaluation report ID
        name: reportID
        required: true
        type: string
        format: uuid
    post:
      summary: Adds an appeal to a serious incident on an evaluation report
      description: Adds an appeal to a serious incident on an evaluation report
      operationId: addAppealToSeriousIncident
      tags:
        - evaluationReports
      produces:
        - application/json
      consumes:
        - application/json
      parameters:
        - in: body
          name: body
          schema:
            $ref: '#/definitions/CreateAppeal'
      responses:
        '204':
          description: Successfully added an appeal to a serious incident
        '403':
          $ref: '#/responses/PermissionDenied'
        '404':
          $ref: '#/responses/NotFound'
        '412':
          $ref: '#/responses/PreconditionFailed'
        '422':
          $ref: '#/responses/UnprocessableEntity'
        '500':
          $ref: '#/responses/ServerError'
      x-permissions:
        - update.evaluationReport
  /evaluation-reports/{reportID}/{reportViolationID}/appeal/add:
    parameters:
      - in: path
        description: the evaluation report ID
        name: reportID
        required: true
        type: string
        format: uuid
      - in: path
        description: the report violation ID
        name: reportViolationID
        required: true
        type: string
        format: uuid
    post:
      summary: Adds an appeal to a violation
      description: Adds an appeal to a violation
      operationId: addAppealToViolation
      tags:
        - evaluationReports
      produces:
        - application/json
      consumes:
        - application/json
      parameters:
        - in: body
          name: body
          schema:
            $ref: '#/definitions/CreateAppeal'
      responses:
        '204':
          description: Successfully added an appeal to a violation
        '403':
          $ref: '#/responses/PermissionDenied'
        '404':
          $ref: '#/responses/NotFound'
        '412':
          $ref: '#/responses/PreconditionFailed'
        '422':
          $ref: '#/responses/UnprocessableEntity'
        '500':
          $ref: '#/responses/ServerError'
      x-permissions:
        - update.evaluationReport
  /pws-violations:
    get:
      summary: Fetch the possible PWS violations for an evaluation report
      description: Fetch the possible PWS violations for an evaluation report
      operationId: getPWSViolations
      tags:
        - pwsViolations
      produces:
        - application/json
      responses:
        '200':
          description: Successfully retrieved the PWS violations
          schema:
            $ref: '#/definitions/PWSViolations'
        '400':
          $ref: '#/responses/InvalidRequest'
        '403':
          $ref: '#/responses/PermissionDenied'
        '404':
          $ref: '#/responses/NotFound'
        '500':
          $ref: '#/responses/ServerError'
  /report-violations/{reportID}:
    parameters:
      - in: path
        description: the evaluation report ID that has associated violations
        name: reportID
        required: true
        type: string
        format: uuid
    get:
      summary: Fetch the report violations for an evaluation report
      description: Fetch the report violations for an evaluation report
      operationId: getReportViolationsByReportID
      tags:
        - reportViolations
      produces:
        - application/json
      responses:
        '200':
          description: Successfully retrieved the report violations
          schema:
            $ref: '#/definitions/ReportViolations'
        '400':
          $ref: '#/responses/InvalidRequest'
        '403':
          $ref: '#/responses/PermissionDenied'
        '404':
          $ref: '#/responses/NotFound'
        '500':
          $ref: '#/responses/ServerError'
    post:
      summary: Associate violations with an evaluation report
      description: >-
        Associate violations with an evaluation report. This will overwrite any
        existing report-violations associations for the report and replace them
        with the newly provided ones.  An empty array will remove all violation
        associations for a given report.
      operationId: associateReportViolations
      tags:
        - reportViolations
      produces:
        - application/json
      consumes:
        - application/json
      parameters:
        - in: body
          name: body
          schema:
            $ref: '#/definitions/AssociateReportViolations'
      responses:
        '204':
          description: Successfully saved the report violations
        '400':
          $ref: '#/responses/InvalidRequest'
        '403':
          $ref: '#/responses/PermissionDenied'
        '404':
          $ref: '#/responses/NotFound'
        '409':
          $ref: '#/responses/Conflict'
        '422':
          $ref: '#/responses/UnprocessableEntity'
        '500':
          $ref: '#/responses/ServerError'
      x-permissions:
        - create.reportViolation
  /moves/{locator}/payment-requests:
    parameters:
      - description: move code to identify a move for payment requests
        format: string
        in: path
        name: locator
        required: true
        type: string
    get:
      produces:
        - application/json
      parameters: []
      responses:
        '200':
          description: Successfully retrieved all line items for a move task order
          schema:
            $ref: '#/definitions/PaymentRequests'
        '403':
          $ref: '#/responses/PermissionDenied'
        '404':
          $ref: '#/responses/NotFound'
        '422':
          $ref: '#/responses/UnprocessableEntity'
        '500':
          $ref: '#/responses/ServerError'
      tags:
        - paymentRequests
      description: Fetches payment requests for a move
      operationId: getPaymentRequestsForMove
      summary: Fetches payment requests using the move code (locator).
      x-permissions:
        - read.paymentRequest
  /moves/{moveID}/financial-review-flag:
    parameters:
      - description: ID of move to flag
        in: path
        name: moveID
        required: true
        type: string
        format: uuid
    post:
      summary: Flags a move for financial office review
      description: >-
        This sets a flag which indicates that the move should be reviewed by a
        fincancial office. For example, if the origin or delivery address of a
        shipment is far from the duty location and may incur excess costs to the
        customer.
      operationId: setFinancialReviewFlag
      tags:
        - move
      consumes:
        - application/json
      produces:
        - application/json
      parameters:
        - in: header
          name: If-Match
          type: string
        - in: body
          name: body
          schema:
            required:
              - flagForReview
            properties:
              remarks:
                description: >-
                  explanation of why the move is being flagged for financial
                  review
                example: this address is way too far away
                type: string
                x-nullable: true
              flagForReview:
                description: >-
                  boolean value representing whether we should flag a move for
                  financial review
                example: false
                type: boolean
      responses:
        '200':
          description: updated Move
          schema:
            $ref: '#/definitions/Move'
        '403':
          $ref: '#/responses/PermissionDenied'
        '404':
          $ref: '#/responses/NotFound'
        '412':
          $ref: '#/responses/PreconditionFailed'
        '422':
          $ref: '#/responses/UnprocessableEntity'
        '500':
          $ref: '#/responses/ServerError'
      x-permissions:
        - update.financialReviewFlag
  /moves/{moveID}/uploadAdditionalDocuments:
    patch:
      summary: Patch the additional documents for a given move
      description: >-
        Customers will on occaision need the ability to upload additional
        supporting documents, for a variety of reasons. This does not include
        amended order.
      operationId: uploadAdditionalDocuments
      tags:
        - move
      consumes:
        - multipart/form-data
      parameters:
        - in: path
          name: moveID
          type: string
          format: uuid
          required: true
          description: UUID of the order
        - in: formData
          name: file
          type: file
          description: The file to upload.
          required: true
      responses:
        '201':
          description: created upload
          schema:
            $ref: '#/definitions/Upload'
        '400':
          description: invalid request
          schema:
            $ref: '#/definitions/InvalidRequestResponsePayload'
        '403':
          description: not authorized
        '404':
          description: not found
        '413':
          description: payload is too large
        '500':
          description: server error
      x-permissions:
        - create.supportingDocuments
  /payment-requests/{paymentRequestID}/shipments-payment-sit-balance:
    parameters:
      - description: >-
          payment request ID of the payment request with SIT service items being
          reviewed
        name: paymentRequestID
        type: string
        format: uuid
        in: path
        required: true
    get:
      produces:
        - application/json
      parameters: []
      responses:
        '200':
          description: >-
            Successfully retrieved shipments and their SIT days balance from all
            payment requests on the move
          schema:
            $ref: '#/definitions/ShipmentsPaymentSITBalance'
        '403':
          $ref: '#/responses/PermissionDenied'
        '404':
          $ref: '#/responses/NotFound'
        '422':
          $ref: '#/responses/UnprocessableEntity'
        '500':
          $ref: '#/responses/ServerError'
      tags:
        - paymentRequests
      description: >-
        Returns all shipment payment request SIT usage to support partial SIT
        invoicing
      operationId: getShipmentsPaymentSITBalance
      summary: >-
        Returns all shipment payment request SIT usage to support partial SIT
        invoicing
      x-permissions:
        - read.shipmentsPaymentSITBalance
  /payment-requests/{paymentRequestID}/status:
    patch:
      consumes:
        - application/json
      produces:
        - application/json
      parameters:
        - description: UUID of payment request
          format: uuid
          in: path
          name: paymentRequestID
          required: true
          type: string
        - in: body
          name: body
          required: true
          schema:
            $ref: '#/definitions/UpdatePaymentRequestStatusPayload'
        - in: header
          name: If-Match
          type: string
          required: true
      responses:
        '200':
          description: updated payment request
          schema:
            $ref: '#/definitions/PaymentRequest'
        '400':
          $ref: '#/responses/InvalidRequest'
        '401':
          $ref: '#/responses/PermissionDenied'
        '403':
          $ref: '#/responses/PermissionDenied'
        '404':
          $ref: '#/responses/NotFound'
        '412':
          $ref: '#/responses/PreconditionFailed'
        '422':
          $ref: '#/responses/UnprocessableEntity'
        '500':
          $ref: '#/responses/ServerError'
      tags:
        - paymentRequests
      description: Updates status of a payment request by id
      operationId: updatePaymentRequestStatus
      summary: Updates status of a payment request by id
      x-permissions:
        - update.paymentRequest
  /payment-requests/{paymentRequestID}/bulkDownload:
    parameters:
      - description: the id for the payment-request with files to be downloaded
        in: path
        name: paymentRequestID
        required: true
        type: string
    get:
      summary: Downloads all Payment Request documents as a PDF
      description: >
        This endpoint downloads all uploaded payment request documentation
        combined into a single PDF.
      operationId: bulkDownload
      tags:
        - paymentRequests
      produces:
        - application/pdf
      responses:
        '200':
          headers:
            Content-Disposition:
              type: string
              description: File name to download
          description: Payment Request Files PDF
          schema:
            format: binary
            type: file
        '400':
          $ref: '#/responses/InvalidRequest'
        '500':
          $ref: '#/responses/ServerError'
  /documents/{documentId}:
    get:
      summary: Returns a document
      description: Returns a document and its uploads
      operationId: getDocument
      tags:
        - ghcDocuments
      parameters:
        - in: path
          name: documentId
          type: string
          format: uuid
          required: true
          description: UUID of the document to return
      responses:
        '200':
          description: the requested document
          schema:
            $ref: '#/definitions/Document'
        '400':
          $ref: '#/responses/InvalidRequest'
        '401':
          $ref: '#/responses/PermissionDenied'
        '403':
          $ref: '#/responses/PermissionDenied'
        '404':
          $ref: '#/responses/NotFound'
        '412':
          $ref: '#/responses/PreconditionFailed'
        '422':
          $ref: '#/responses/UnprocessableEntity'
        '500':
          $ref: '#/responses/ServerError'
  /documents:
    post:
      summary: Create a new document
      description: >-
        Documents represent a physical artifact such as a scanned document or a
        PDF file
      operationId: createDocument
      tags:
        - ghcDocuments
      parameters:
        - in: body
          name: documentPayload
          required: true
          schema:
            $ref: '#/definitions/PostDocumentPayload'
      responses:
        '201':
          description: created document
          schema:
            $ref: '#/definitions/Document'
        '400':
          description: invalid request
        '403':
          $ref: '#/responses/PermissionDenied'
        '500':
          description: server error
  /queues/counseling:
    get:
      produces:
        - application/json
      summary: >-
        Gets queued list of all customer moves needing services counseling by
        GBLOC origin
      description: >
        An office services counselor user will be assigned a transportation
        office that will determine which moves are displayed in their queue
        based on the origin duty location.  GHC moves will show up here onced
        they have reached the NEEDS SERVICE COUNSELING status after submission
        from a customer or created on a customer's behalf.
      operationId: getServicesCounselingQueue
      tags:
        - queues
      parameters:
        - in: query
          name: page
          type: integer
          description: requested page number of paginated move results
        - in: query
          name: perPage
          type: integer
          description: maximum number of moves to show on each page of paginated results
        - in: query
          name: sort
          type: string
          enum:
            - customerName
            - edipi
            - emplid
            - branch
            - locator
            - status
            - requestedMoveDate
            - submittedAt
            - originGBLOC
            - originDutyLocation
            - destinationDutyLocation
            - ppmType
            - closeoutInitiated
            - closeoutLocation
            - ppmStatus
            - counselingOffice
            - assignedTo
          description: field that results should be sorted by
        - in: query
          name: order
          type: string
          enum:
            - asc
            - desc
          description: direction of sort order if applied
        - in: query
          name: branch
          type: string
          description: filters by the branch of the move's service member
        - in: query
          name: locator
          type: string
          description: filters to match the unique move code locator
        - in: query
          name: customerName
          type: string
          description: filters using a prefix match on the service member's last name
        - in: query
          name: counselingOffice
          type: string
          description: filters using a counselingOffice name of the move
        - in: query
          name: edipi
          type: string
          description: filters to match the unique service member's DoD ID
        - in: query
          name: emplid
          type: string
          description: filters to match the unique service member's EMPLID
        - in: query
          name: requestedMoveDate
          type: string
          description: filters the requested pickup date of a shipment on the move
        - in: query
          name: submittedAt
          type: string
          format: date-time
          description: >-
            Start of the submitted at date in the user's local time zone
            converted to UTC
        - in: query
          name: originGBLOC
          type: string
          description: filters the GBLOC of the service member's origin duty location
        - in: query
          name: originDutyLocation
          type: array
          uniqueItems: true
          collectionFormat: multi
          items:
            type: string
          description: filters the name of the origin duty location on the orders
        - in: query
          name: destinationDutyLocation
          type: string
          description: filters the name of the destination duty location on the orders
        - in: query
          name: status
          type: array
          description: filters the status of the move
          uniqueItems: true
          items:
            type: string
            enum:
              - NEEDS SERVICE COUNSELING
              - SERVICE COUNSELING COMPLETED
        - in: query
          name: needsPPMCloseout
          type: boolean
          description: >-
            Only used for Services Counseling queue. If true, show PPM moves
            that are ready for closeout. Otherwise, show all other moves.
        - in: query
          name: ppmType
          type: string
          enum:
            - FULL
            - PARTIAL
          description: filters PPM type
        - in: query
          name: closeoutInitiated
          type: string
          format: date-time
          description: Latest date that closeout was initiated on a PPM on the move
        - in: query
          name: closeoutLocation
          type: string
          description: closeout location
        - in: query
          name: orderType
          type: string
          description: order type
        - in: query
          name: ppmStatus
          type: string
          enum:
            - WAITING_ON_CUSTOMER
            - NEEDS_CLOSEOUT
          description: filters the status of the PPM shipment
        - in: query
          name: viewAsGBLOC
          type: string
          description: >
            Used to return a queue for a GBLOC other than the default of the
            current user. Requires the HQ role. The parameter is ignored if the
            requesting user does not have the necessary role.
        - in: query
          name: assignedTo
          type: string
          description: |
            Used to illustrate which user is assigned to this payment request.
      responses:
        '200':
          description: Successfully returned all moves matching the criteria
          schema:
            $ref: '#/definitions/QueueMovesResult'
        '403':
          $ref: '#/responses/PermissionDenied'
        '500':
          $ref: '#/responses/ServerError'
  /queues/counseling/origin-list:
    get:
      produces:
        - application/json
      summary: Gets queued list of all moves origin locations in the counselors queue
      description: >
        An office services counselor user will be assigned a transportation
        office that will determine which moves are displayed in their queue
        based on the origin duty location. This pulls the availalble origin duty
        locations.
      operationId: getServicesCounselingOriginList
      tags:
        - queues
      parameters:
        - in: query
          name: needsPPMCloseout
          type: boolean
          description: >-
            Only used for Services Counseling queue. If true, show PPM moves
            origin locations that are ready for closeout. Otherwise, show all
            other moves origin locations.
      responses:
        '200':
          description: Successfully returned all moves matching the criteria
          schema:
            $ref: '#/definitions/Locations'
        '403':
          $ref: '#/responses/PermissionDenied'
        '500':
          $ref: '#/responses/ServerError'
  /queues/prime-moves:
    get:
      summary: getPrimeMovesQueue
      description: >
        Gets all moves that have been reviewed and approved by the TOO. The
        `since` parameter can be used to filter this

        list down to only the moves that have been updated since the provided
        timestamp. A move will be considered

        updated if the `updatedAt` timestamp on the move or on its orders,
        shipments, service items, or payment

        requests, is later than the provided date and time.


        **WIP**: Include what causes moves to leave this list. Currently, once
        the `availableToPrimeAt` timestamp has

        been set, that move will always appear in this list.
      operationId: listPrimeMoves
      tags:
        - queues
      produces:
        - application/json
      parameters:
        - in: query
          name: since
          type: string
          format: date-time
          description: >-
            Only return moves updated since this time. Formatted like
            "2021-07-23T18:30:47.116Z"
        - in: query
          name: page
          type: integer
          description: requested page of results
        - in: query
          name: perPage
          type: integer
          description: results per page
        - in: query
          name: id
          type: string
        - in: query
          name: moveCode
          type: string
        - in: query
          name: orderType
          type: string
          description: order type
      responses:
        '200':
          description: >-
            Successfully retrieved moves. A successful fetch might still return
            zero moves.
          schema:
            $ref: '#/definitions/ListPrimeMovesResult'
        '403':
          $ref: '#/responses/PermissionDenied'
        '500':
          $ref: '#/responses/ServerError'
  /queues/moves:
    get:
      produces:
        - application/json
      summary: Gets queued list of all customer moves by GBLOC origin
      description: >
        An office TOO user will be assigned a transportation office that will
        determine which moves are displayed in their queue based on the origin
        duty location.  GHC moves will show up here onced they have reached the
        submitted status sent by the customer and have move task orders,
        shipments, and service items to approve.
      operationId: getMovesQueue
      tags:
        - queues
      parameters:
        - in: query
          name: page
          type: integer
          description: requested page of results
        - in: query
          name: perPage
          type: integer
          description: results per page
        - in: query
          name: sort
          type: string
          enum:
            - customerName
            - edipi
            - emplid
            - branch
            - locator
            - status
            - originDutyLocation
            - destinationDutyLocation
            - requestedMoveDate
            - appearedInTooAt
            - assignedTo
            - counselingOffice
          description: field that results should be sorted by
        - in: query
          name: order
          type: string
          enum:
            - asc
            - desc
          description: direction of sort order if applied
        - in: query
          name: branch
          type: string
        - in: query
          name: locator
          type: string
        - in: query
          name: customerName
          type: string
        - in: query
          name: edipi
          type: string
        - in: query
          name: emplid
          type: string
        - in: query
          name: originDutyLocation
          type: array
          uniqueItems: true
          collectionFormat: multi
          items:
            type: string
        - in: query
          name: destinationDutyLocation
          type: string
        - in: query
          name: appearedInTooAt
          type: string
          format: date-time
        - in: query
          name: requestedMoveDate
          type: string
          description: filters the requested pickup date of a shipment on the move
        - in: query
          name: status
          type: array
          description: Filtering for the status.
          uniqueItems: true
          items:
            type: string
            enum:
              - SUBMITTED
              - SERVICE COUNSELING COMPLETED
              - APPROVALS REQUESTED
        - in: query
          name: orderType
          type: string
          description: order type
        - in: query
          name: viewAsGBLOC
          type: string
          description: >
            Used to return a queue for a GBLOC other than the default of the
            current user. Requires the HQ role. The parameter is ignored if the
            requesting user does not have the necessary role.
        - in: query
          name: assignedTo
          type: string
          description: |
            Used to illustrate which user is assigned to this move.
        - in: query
          name: counselingOffice
          type: string
          description: filters using a counselingOffice name of the move
      responses:
        '200':
          description: Successfully returned all moves matching the criteria
          schema:
            $ref: '#/definitions/QueueMovesResult'
        '403':
          $ref: '#/responses/PermissionDenied'
        '500':
          $ref: '#/responses/ServerError'
  /queues/payment-requests:
    get:
      produces:
        - application/json
      summary: Gets queued list of all payment requests by GBLOC origin
      description: >
        An office TIO user will be assigned a transportation office that will
        determine which payment requests are displayed in their queue based on
        the origin duty location.
      operationId: getPaymentRequestsQueue
      tags:
        - queues
      parameters:
        - in: query
          name: sort
          type: string
          enum:
            - customerName
            - locator
            - submittedAt
            - branch
            - status
            - edipi
            - emplid
            - age
            - originDutyLocation
            - assignedTo
            - counselingOffice
          description: field that results should be sorted by
        - in: query
          name: order
          type: string
          enum:
            - asc
            - desc
          description: direction of sort order if applied
        - in: query
          name: page
          type: integer
          description: requested page of results
        - in: query
          name: perPage
          type: integer
          description: number of records to include per page
        - in: query
          name: submittedAt
          type: string
          format: date-time
          description: >-
            Start of the submitted at date in the user's local time zone
            converted to UTC
        - in: query
          name: branch
          type: string
        - in: query
          name: locator
          type: string
        - in: query
          name: customerName
          type: string
        - in: query
          name: edipi
          type: string
        - in: query
          name: emplid
          type: string
        - in: query
          name: destinationDutyLocation
          type: string
        - in: query
          name: originDutyLocation
          type: string
        - in: query
          name: assignedTo
          type: string
          description: |
            Used to illustrate which user is assigned to this payment request.
        - in: query
          name: counselingOffice
          type: string
          description: filters using a counselingOffice name of the move
        - in: query
          name: status
          type: array
          description: Filtering for the status.
          uniqueItems: true
          items:
            type: string
            enum:
              - PENDING
              - REVIEWED
              - REVIEWED_AND_ALL_SERVICE_ITEMS_REJECTED
              - PAID
              - DEPRECATED
              - EDI_ERROR
        - in: query
          name: orderType
          type: string
          description: order type
        - in: query
          name: viewAsGBLOC
          type: string
          description: >
            Used to return a queue for a GBLOC other than the default of the
            current user. Requires the HQ role. The parameter is ignored if the
            requesting user does not have the necessary role.
      responses:
        '200':
          description: Successfully returned all moves matching the criteria
          schema:
            $ref: '#/definitions/QueuePaymentRequestsResult'
        '403':
          $ref: '#/responses/PermissionDenied'
        '500':
          $ref: '#/responses/ServerError'
  /moves/search:
    post:
      produces:
        - application/json
      consumes:
        - application/json
      summary: Search moves by locator, DOD ID, or customer name
      description: >
        Search moves by locator, DOD ID, or customer name. Used by QAE and CSR
        users.
      operationId: searchMoves
      tags:
        - move
      parameters:
        - in: body
          name: body
          schema:
            properties:
              page:
                type: integer
                description: requested page of results
              perPage:
                type: integer
              locator:
                description: Move locator
                type: string
                minLength: 6
                maxLength: 6
                x-nullable: true
              edipi:
                description: DOD ID
                type: string
                minLength: 10
                maxLength: 10
                x-nullable: true
              emplid:
                description: EMPLID
                type: string
                minLength: 7
                maxLength: 7
                x-nullable: true
              customerName:
                description: Customer Name
                type: string
                minLength: 1
                x-nullable: true
              paymentRequestCode:
                type: string
                example: 9551-6199-2
                x-nullable: true
              status:
                type: array
                description: Filtering for the status.
                uniqueItems: true
                items:
                  type: string
                  enum:
                    - DRAFT
                    - SUBMITTED
                    - APPROVALS REQUESTED
                    - APPROVED
                    - NEEDS SERVICE COUNSELING
                    - SERVICE COUNSELING COMPLETED
                    - CANCELED
              originPostalCode:
                type: string
                x-nullable: true
              destinationPostalCode:
                type: string
                x-nullable: true
              branch:
                type: string
                x-nullable: true
              shipmentsCount:
                type: integer
                x-nullable: true
              pickupDate:
                type: string
                format: date-time
                x-nullable: true
              deliveryDate:
                type: string
                format: date-time
                x-nullable: true
              sort:
                type: string
                x-nullable: true
                enum:
                  - customerName
                  - edipi
                  - emplid
                  - branch
                  - locator
                  - status
                  - originPostalCode
                  - destinationPostalCode
                  - shipmentsCount
              order:
                type: string
                x-nullable: true
                enum:
                  - asc
                  - desc
          description: field that results should be sorted by
      responses:
        '200':
          description: Successfully returned all moves matching the criteria
          schema:
            $ref: '#/definitions/SearchMovesResult'
        '403':
          $ref: '#/responses/PermissionDenied'
        '500':
          $ref: '#/responses/ServerError'
  /tac/valid:
    get:
      summary: Validation of a TAC value
      description: Returns a boolean based on whether a tac value is valid or not
      operationId: tacValidation
      tags:
        - tac
        - order
      parameters:
        - in: query
          name: tac
          type: string
          required: true
          description: The tac value to validate
      responses:
        '200':
          description: Successfully retrieved validation status
          schema:
            $ref: '#/definitions/TacValid'
        '400':
          $ref: '#/responses/InvalidRequest'
        '401':
          $ref: '#/responses/PermissionDenied'
        '403':
          $ref: '#/responses/PermissionDenied'
        '404':
          $ref: '#/responses/NotFound'
        '500':
          $ref: '#/responses/ServerError'
  /lines-of-accounting:
    post:
      summary: Fetch line of accounting
      description: >
        Fetches a line of accounting based on provided service member
        affiliation, effective date, and Transportation Accounting Code (TAC).
        It uses these parameters to filter the correct Line of Accounting for
        the provided TAC. It does this by filtering through both TAC and LOAs
        based on the provided code and effective date. The 'Effective Date' is
        the date that can be either the orders issued date (For HHG shipments),
        MTO approval date (For NTS shipments), or even the current date for NTS
        shipments with no approval yet (Just providing a preview to the office
        users per customer request). Effective date is used to find "Active"
        TGET data by searching for the TACs and LOAs with begin and end dates
        containing this date.
      operationId: requestLineOfAccounting
      tags:
        - linesOfAccounting
      consumes:
        - application/json
      produces:
        - application/json
      parameters:
        - in: body
          name: body
          description: Service member affiliation, effective date, and TAC code.
          required: true
          schema:
            $ref: '#/definitions/FetchLineOfAccountingPayload'
      responses:
        '200':
          description: Successfully retrieved line of accounting
          schema:
            $ref: '#/definitions/LineOfAccounting'
        '400':
          $ref: '#/responses/InvalidRequest'
        '401':
          $ref: '#/responses/PermissionDenied'
        '403':
          $ref: '#/responses/PermissionDenied'
        '404':
          $ref: '#/responses/NotFound'
        '422':
          $ref: '#/responses/UnprocessableEntity'
        '500':
          $ref: '#/responses/ServerError'
  /transportation-offices:
    get:
      produces:
        - application/json
      summary: >-
        Returns the transportation offices matching the search query that is
        enabled for PPM closeout
      description: >-
        Returns the transportation offices matching the search query that is
        enabled for PPM closeout
      operationId: getTransportationOffices
      tags:
        - transportationOffice
      parameters:
        - in: query
          name: search
          type: string
          required: true
          minLength: 2
          description: Search string for transportation offices
      responses:
        '200':
          description: Successfully retrieved transportation offices
          schema:
            $ref: '#/definitions/TransportationOffices'
        '400':
          $ref: '#/responses/InvalidRequest'
        '401':
          $ref: '#/responses/PermissionDenied'
        '403':
          $ref: '#/responses/PermissionDenied'
        '404':
          $ref: '#/responses/NotFound'
        '500':
          $ref: '#/responses/ServerError'
  /open/transportation-offices:
    get:
      produces:
        - application/json
      summary: Returns the transportation offices matching the search query
      description: >-
        This endpoint is publicly accessible as it is utilized to access
        transportation office information without having an office
        account.Returns the transportation offices matching the search query.
      operationId: getTransportationOfficesOpen
      tags:
        - transportationOffice
      parameters:
        - in: query
          name: search
          type: string
          required: true
          minLength: 2
          description: Search string for transportation offices
      responses:
        '200':
          description: Successfully retrieved transportation offices
          schema:
            $ref: '#/definitions/TransportationOffices'
        '400':
          $ref: '#/responses/InvalidRequest'
        '401':
          $ref: '#/responses/PermissionDenied'
        '403':
          $ref: '#/responses/PermissionDenied'
        '404':
          $ref: '#/responses/NotFound'
        '500':
          $ref: '#/responses/ServerError'
  /transportation-offices/gblocs:
    get:
      produces:
        - application/json
      summary: >-
        Returns a list of distinct GBLOCs that exist in the transportation
        offices table
      description: >-
        Returns a list of distinct GBLOCs that exist in the transportation
        offices table
      operationId: getTransportationOfficesGBLOCs
      tags:
        - transportationOffice
      responses:
        '200':
          description: Successfully retrieved transportation offices
          schema:
            $ref: '#/definitions/GBLOCs'
        '400':
          $ref: '#/responses/InvalidRequest'
        '401':
          $ref: '#/responses/PermissionDenied'
        '403':
          $ref: '#/responses/PermissionDenied'
        '404':
          $ref: '#/responses/NotFound'
        '500':
          $ref: '#/responses/ServerError'
  /addresses/zip-city-lookup/{search}:
    get:
      summary: >-
        Returns city, state, postal code, and county associated with the
        specified full/partial postal code or city and state string
      description: >-
        Find by API using full/partial postal code or city name that returns an
        us_post_region_cities json object containing city, state, county and
        postal code.
      operationId: getLocationByZipCityState
      tags:
        - addresses
      parameters:
        - in: path
          name: search
          type: string
          required: true
      responses:
        '200':
          description: the requested list of city, state, county, and postal code matches
          schema:
            $ref: '#/definitions/VLocations'
        '400':
          $ref: '#/responses/InvalidRequest'
        '403':
          $ref: '#/responses/PermissionDenied'
        '404':
          $ref: '#/responses/NotFound'
        '500':
          $ref: '#/responses/ServerError'
  /uploads:
    post:
      summary: Create a new upload
      description: >-
        Uploads represent a single digital file, such as a JPEG or PDF.
        Currently, office application uploads are only for Services Counselors
        to upload files for orders, but this may be expanded in the future.
      operationId: createUpload
      tags:
        - uploads
      consumes:
        - multipart/form-data
      produces:
        - application/json
      parameters:
        - in: query
          name: documentId
          type: string
          format: uuid
          required: false
          description: UUID of the document to add an upload to
        - in: formData
          name: file
          type: file
          description: The file to upload.
          required: true
      responses:
        '201':
          description: created upload
          schema:
            $ref: '#/definitions/Upload'
        '400':
          description: invalid request
        '403':
          description: not authorized
        '404':
          description: not found
        '413':
          description: payload is too large
        '500':
          description: server error
  /re-service-items:
    get:
      summary: >-
        Returns all ReServiceItems (Service Code, Service Name, Market, Shipment
        Type, Auto Approved)
      description: Get ReServiceItems
      produces:
        - application/json
      operationId: getAllReServiceItems
      tags:
        - reServiceItems
      responses:
        '200':
          description: Successfully retrieved all ReServiceItems.
          schema:
            $ref: '#/definitions/ReServiceItems'
        '400':
          $ref: '#/responses/InvalidRequest'
        '401':
          $ref: '#/responses/PermissionDenied'
        '404':
          $ref: '#/responses/NotFound'
        '500':
          $ref: '#/responses/ServerError'
  /uploads/{uploadID}:
    delete:
      summary: Deletes an upload
      description: Uploads represent a single digital file, such as a JPEG or PDF.
      operationId: deleteUpload
      tags:
        - uploads
      parameters:
        - in: path
          name: uploadID
          type: string
          format: uuid
          required: true
          description: UUID of the upload to be deleted
        - in: query
          name: orderID
          type: string
          format: uuid
          description: ID of the order that the upload belongs to
      responses:
        '204':
          description: deleted
        '400':
          description: invalid request
          schema:
            $ref: '#/definitions/InvalidRequestResponsePayload'
        '403':
          description: not authorized
        '404':
          description: not found
        '500':
          description: server error
  /uploads/get/:
    get:
      produces:
        - application/json
      parameters: []
      responses:
        '200':
          description: Successfully retrieved upload
          schema:
            $ref: '#/definitions/Upload'
        '400':
          $ref: '#/responses/InvalidRequest'
        '401':
          $ref: '#/responses/PermissionDenied'
        '403':
          $ref: '#/responses/PermissionDenied'
        '404':
          $ref: '#/responses/NotFound'
        '500':
          $ref: '#/responses/ServerError'
      tags:
        - uploads
      description: Gets an upload
      operationId: getUpload
      summary: Gets an upload by ID
  /uploads/{uploadID}/update:
    patch:
      summary: >-
        Update an existing upload. This is only needed currently for updating
        the image rotation.
      description: >-
        Uploads represent a single digital file, such as a JPEG or PDF. The
        rotation is relevant to how it is displayed on the page.
      operationId: updateUpload
      tags:
        - uploads
      consumes:
        - application/json
      produces:
        - application/json
      parameters:
        - in: path
          name: uploadID
          type: string
          format: uuid
          required: true
          description: UUID of the upload to be updated
        - in: body
          name: body
          required: true
          schema:
            properties:
              rotation:
                type: integer
                description: The rotation of the image
                minimum: 0
                maximum: 3
      responses:
        '201':
          description: updated upload
          schema:
            $ref: '#/definitions/Upload'
        '400':
          description: invalid request
        '403':
          description: not authorized
        '404':
          description: not found
        '413':
          description: payload is too large
        '500':
          description: server error
  /application_parameters/{parameterName}:
    get:
      summary: Searches for an application parameter by name, returns nil if not found
      description: Searches for an application parameter by name, returns nil if not found
      operationId: getParam
      tags:
        - application_parameters
      parameters:
        - in: path
          name: parameterName
          type: string
          format: string
          required: true
          description: Parameter Name
      responses:
        '200':
          description: Application Parameters
          schema:
            $ref: '#/definitions/ApplicationParameters'
        '400':
          description: invalid request
        '401':
          description: request requires user authentication
        '500':
          description: server error
  /calendar/{countryCode}/is-weekend-holiday/{date}:
    get:
      summary: Validate  move date selection
      description: |
        Utility API to determine if input date falls on weekend and/or holiday.
      produces:
        - application/json
      operationId: isDateWeekendHoliday
      tags:
        - calendar
      parameters:
        - description: country code for context of date
          in: path
          name: countryCode
          required: true
          type: string
          enum:
            - US
        - description: input date to determine if weekend/holiday for given country.
          in: path
          name: date
          required: true
          type: string
          format: date
      responses:
        '200':
          description: >-
            Successfully determine if given date is weekend and/or holiday for
            given country.
          schema:
            $ref: '#/definitions/IsDateWeekendHolidayInfo'
        '400':
          $ref: '#/responses/InvalidRequest'
        '401':
          $ref: '#/responses/PermissionDenied'
        '404':
          $ref: '#/responses/NotFound'
        '500':
          $ref: '#/responses/ServerError'
  /moves/{moveID}/assignOfficeUser:
    parameters:
      - description: ID of the move
        in: path
        name: moveID
        required: true
        format: uuid
        type: string
    patch:
      consumes:
        - application/json
      produces:
        - application/json
      parameters:
        - in: body
          name: body
          required: true
          schema:
            $ref: '#/definitions/AssignOfficeUserBody'
      responses:
        '200':
          description: Successfully assigned office user to the move
          schema:
            $ref: '#/definitions/Move'
        '404':
          $ref: '#/responses/NotFound'
        '500':
          $ref: '#/responses/ServerError'
      tags:
        - move
      description: >-
        assigns either a services counselor, task ordering officer, or task
        invoicing officer to the move
      operationId: updateAssignedOfficeUser
  /moves/{moveID}/unassignOfficeUser:
    parameters:
      - description: ID of the move
        in: path
        name: moveID
        required: true
        format: uuid
        type: string
      - in: body
        name: body
        schema:
          properties:
            roleType:
              type: string
          required:
            - roleType
    patch:
      consumes:
        - application/json
      produces:
        - application/json
      responses:
        '200':
          description: Successfully unassigned office user from the move
          schema:
            $ref: '#/definitions/Move'
        '500':
          $ref: '#/responses/ServerError'
      tags:
        - move
      description: >-
        unassigns either a services counselor, task ordering officer, or task
        invoicing officer from the move
      operationId: deleteAssignedOfficeUser
  /moves/{officeUserID}/CheckForLockedMovesAndUnlock:
    parameters:
      - description: ID of the move's officer
        in: path
        name: officeUserID
        required: true
        format: uuid
        type: string
    patch:
      consumes:
        - application/json
      produces:
        - application/json
      responses:
        '200':
          description: Successfully unlocked officer's move(s).
          schema:
            type: object
            properties:
              successMessage:
                type: string
                example: OK
        '500':
          $ref: '#/responses/ServerError'
      tags:
        - move
      description: Finds and unlocks any locked moves by an office user
      operationId: checkForLockedMovesAndUnlock
definitions:
  ApplicationParameters:
    type: object
    properties:
      validationCode:
        type: string
        format: string
        x-nullable: true
      parameterName:
        type: string
        format: string
        x-nullable: true
      parameterValue:
        type: string
        format: string
        x-nullable: true
  PostDocumentPayload:
    type: object
    properties:
      service_member_id:
        type: string
        format: uuid
        title: The service member this document belongs to
  InvalidRequestResponsePayload:
    type: object
    properties:
      errors:
        type: object
        additionalProperties:
          type: string
  ClientError:
    type: object
    properties:
      title:
        type: string
      detail:
        type: string
      instance:
        type: string
        format: uuid
    required:
      - title
      - detail
      - instance
  ValidationError:
    allOf:
      - $ref: '#/definitions/ClientError'
      - type: object
    properties:
      invalid_fields:
        type: object
        additionalProperties:
          type: string
    required:
      - invalid_fields
  BackupContact:
    type: object
    properties:
      name:
        type: string
      email:
        type: string
        format: x-email
        example: backupContact@mail.com
      phone:
        type: string
        format: telephone
        pattern: ^[2-9]\d{2}-\d{3}-\d{4}$
    required:
      - name
      - email
      - phone
  Contractor:
    properties:
      contractNumber:
        type: string
      id:
        format: uuid
        type: string
      name:
        type: string
      type:
        type: string
  Role:
    type: object
    properties:
      id:
        type: string
        format: uuid
        example: c56a4180-65aa-42ec-a945-5fd21dec0538
      roleType:
        type: string
        example: customer
      roleName:
        type: string
        example: Task Ordering Officer
      createdAt:
        type: string
        format: date-time
        readOnly: true
      updatedAt:
        type: string
        format: date-time
        readOnly: true
    required:
      - id
      - roleType
      - roleName
      - createdAt
      - updatedAt
  OfficeUser:
    type: object
    properties:
      id:
        type: string
        format: uuid
        example: c56a4180-65aa-42ec-a945-5fd21dec0538
      userId:
        type: string
        format: uuid
      firstName:
        type: string
      middleInitials:
        type: string
      lastName:
        type: string
      email:
        type: string
        format: x-email
        pattern: ^[a-zA-Z0-9._%+-]+@[a-zA-Z0-9.-]+\.[a-zA-Z]{2,}$
      telephone:
        type: string
        format: telephone
        pattern: ^[2-9]\d{2}-\d{3}-\d{4}$
      transportationOfficeId:
        type: string
        format: uuid
      transportationOffice:
        $ref: '#/definitions/TransportationOffice'
      active:
        type: boolean
      roles:
        type: array
        items:
          $ref: '#/definitions/Role'
      edipi:
        type: string
      otherUniqueId:
        type: string
      rejectionReason:
        type: string
      status:
        type: string
        enum:
          - APPROVED
          - REQUESTED
          - REJECTED
      createdAt:
        type: string
        format: date-time
        readOnly: true
      updatedAt:
        type: string
        format: date-time
        readOnly: true
    required:
      - id
      - firstName
      - middleInitials
      - lastName
      - email
      - telephone
      - transportationOfficeId
      - active
      - roles
      - edipi
      - otherUniqueId
      - rejectionReason
      - status
      - createdAt
      - updatedAt
  LockedOfficeUser:
    type: object
    properties:
      firstName:
        type: string
      lastName:
        type: string
      transportationOfficeId:
        type: string
        format: uuid
      transportationOffice:
        $ref: '#/definitions/TransportationOffice'
  OfficeUserCreate:
    type: object
    properties:
      email:
        type: string
        example: user@userdomain.com
        title: Email
        x-nullable: false
      edipi:
        type: string
        example: '1234567890'
        maxLength: 10
        title: EDIPI
        x-nullable: true
      otherUniqueId:
        type: string
        title: Office user identifier when EDIPI is not available
        x-nullable: true
      firstName:
        type: string
        title: First Name
        x-nullable: false
      middleInitials:
        type: string
        example: L.
        x-nullable: true
        title: Middle Initials
      lastName:
        type: string
        title: Last Name
        x-nullable: false
      telephone:
        type: string
        format: telephone
        pattern: ^[2-9]\d{2}-\d{3}-\d{4}$
        example: 212-555-5555
        x-nullable: false
      transportationOfficeId:
        type: string
        format: uuid
        example: c56a4180-65aa-42ec-a945-5fd21dec0538
        x-nullable: false
      roles:
        type: array
        items:
          $ref: '#/definitions/OfficeUserRole'
        x-nullable: false
    required:
      - firstName
      - lastName
      - email
      - telephone
      - transportationOfficeId
      - roles
  OfficeUserRole:
    type: object
    properties:
      name:
        type: string
        example: Task Ordering Officer
        x-nullable: true
        title: name
      roleType:
        type: string
        example: task_ordering_officer
        x-nullable: true
        title: roleType
  Customer:
    type: object
    properties:
      agency:
        type: string
        title: Agency customer is affilated with
      first_name:
        type: string
        example: John
      last_name:
        type: string
        example: Doe
      phone:
        type: string
        format: telephone
        pattern: ^[2-9]\d{2}-\d{3}-\d{4}$
        x-nullable: true
      email:
        type: string
        format: x-email
        pattern: ^[a-zA-Z0-9._%+-]+@[a-zA-Z0-9.-]+\.[a-zA-Z]{2,}$
        x-nullable: true
      suffix:
        type: string
        example: Jr.
        x-nullable: true
      middle_name:
        type: string
        example: David
        x-nullable: true
      current_address:
        $ref: '#/definitions/Address'
      backup_contact:
        $ref: '#/definitions/BackupContact'
      id:
        type: string
        format: uuid
        example: c56a4180-65aa-42ec-a945-5fd21dec0538
      edipi:
        type: string
      userID:
        type: string
        format: uuid
        example: c56a4180-65aa-42ec-a945-5fd21dec0538
      eTag:
        type: string
      phoneIsPreferred:
        type: boolean
      emailIsPreferred:
        type: boolean
      secondaryTelephone:
        type: string
        format: telephone
        pattern: ^[2-9]\d{2}-\d{3}-\d{4}$|^$
        x-nullable: true
      backupAddress:
        $ref: '#/definitions/Address'
      cacValidated:
        type: boolean
        x-nullable: true
      emplid:
        type: string
        x-nullable: true
  CreatedCustomer:
    type: object
    properties:
      affiliation:
        type: string
        title: Branch of service customer is affilated with
      firstName:
        type: string
        example: John
      lastName:
        type: string
        example: Doe
      telephone:
        type: string
        format: telephone
        pattern: ^[2-9]\d{2}-\d{3}-\d{4}$
        x-nullable: true
      personalEmail:
        type: string
        format: x-email
        pattern: ^[a-zA-Z0-9._%+-]+@[a-zA-Z0-9.-]+\.[a-zA-Z]{2,}$
      suffix:
        type: string
        example: Jr.
        x-nullable: true
      middleName:
        type: string
        example: David
        x-nullable: true
      residentialAddress:
        $ref: '#/definitions/Address'
      backupContact:
        $ref: '#/definitions/BackupContact'
      id:
        type: string
        format: uuid
        example: c56a4180-65aa-42ec-a945-5fd21dec0538
      edipi:
        type: string
        x-nullable: true
      userID:
        type: string
        format: uuid
        example: c56a4180-65aa-42ec-a945-5fd21dec0538
      oktaID:
        type: string
      oktaEmail:
        type: string
      phoneIsPreferred:
        type: boolean
      emailIsPreferred:
        type: boolean
      secondaryTelephone:
        type: string
        format: telephone
        pattern: ^[2-9]\d{2}-\d{3}-\d{4}$
        x-nullable: true
      backupAddress:
        $ref: '#/definitions/Address'
      cacValidated:
        type: boolean
  UpdateCustomerPayload:
    type: object
    properties:
      first_name:
        type: string
        example: John
      last_name:
        type: string
        example: Doe
      phone:
        type: string
        format: telephone
        pattern: ^[2-9]\d{2}-\d{3}-\d{4}$
        x-nullable: true
      email:
        type: string
        format: x-email
        pattern: ^[a-zA-Z0-9._%+-]+@[a-zA-Z0-9.-]+\.[a-zA-Z]{2,}$
        x-nullable: true
      suffix:
        type: string
        example: Jr.
        x-nullable: true
      middle_name:
        type: string
        example: David
        x-nullable: true
      current_address:
        allOf:
          - $ref: '#/definitions/Address'
      backup_contact:
        $ref: '#/definitions/BackupContact'
      phoneIsPreferred:
        type: boolean
      emailIsPreferred:
        type: boolean
      secondaryTelephone:
        type: string
        format: telephone
        pattern: ^[2-9]\d{2}-\d{3}-\d{4}$|^$
        x-nullable: true
      backupAddress:
        allOf:
          - $ref: '#/definitions/Address'
      cac_validated:
        type: boolean
  CreateCustomerPayload:
    type: object
    properties:
      affiliation:
        $ref: '#/definitions/Affiliation'
      edipi:
        type: string
        example: '1234567890'
        maxLength: 10
        x-nullable: false
      emplid:
        type: string
        example: '9485155'
        maxLength: 7
        x-nullable: true
      firstName:
        type: string
        example: John
      middleName:
        type: string
        example: David
        x-nullable: true
      lastName:
        type: string
        example: Doe
      suffix:
        type: string
        example: Jr.
        x-nullable: true
      telephone:
        type: string
        format: telephone
        pattern: ^[2-9]\d{2}-\d{3}-\d{4}$
        x-nullable: true
      secondaryTelephone:
        type: string
        format: telephone
        pattern: ^[2-9]\d{2}-\d{3}-\d{4}$
        x-nullable: true
      personalEmail:
        type: string
        format: x-email
        example: personalEmail@email.com
        pattern: ^[a-zA-Z0-9._%+-]+@[a-zA-Z0-9.-]+\.[a-zA-Z]{2,}$
      phoneIsPreferred:
        type: boolean
      emailIsPreferred:
        type: boolean
      residentialAddress:
        allOf:
          - $ref: '#/definitions/Address'
      backupContact:
        $ref: '#/definitions/BackupContact'
      backupMailingAddress:
        allOf:
          - $ref: '#/definitions/Address'
      createOktaAccount:
        type: boolean
      cacUser:
        type: boolean
  FetchLineOfAccountingPayload:
    type: object
    properties:
      departmentIndicator:
        $ref: '#/definitions/DepartmentIndicator'
      effectiveDate:
        description: >
          The effective date for the Line Of Accounting (LOA) being fetched. Eg,
          the orders issue date or the Non-Temporary Storage (NTS) Move Task
          Order (MTO) approval date. Effective date is used to find "Active"
          TGET data by searching for the TACs and LOAs with begin and end dates
          containing this date. The 'Effective Date' is the date that can be
          either the orders issued date (For HHG shipments), MTO approval date
          (For NTS shipments), or even the current date for NTS shipments with
          no approval yet (Just providing a preview to the office users per
          customer request).
        type: string
        format: date
        example: '2023-01-01'
      tacCode:
        type: string
        minLength: 4
        maxLength: 4
        example: F8J1
  SearchCustomersResult:
    type: object
    properties:
      page:
        type: integer
      perPage:
        type: integer
      totalCount:
        type: integer
      searchCustomers:
        $ref: '#/definitions/SearchCustomers'
  SearchCustomers:
    type: array
    items:
      $ref: '#/definitions/SearchCustomer'
  SearchCustomer:
    type: object
    properties:
      id:
        type: string
        format: uuid
      firstName:
        type: string
        example: John
        x-nullable: true
      lastName:
        type: string
        example: Doe
        x-nullable: true
      edipi:
        type: string
        x-nullable: true
      emplid:
        type: string
        x-nullable: true
      branch:
        type: string
      telephone:
        type: string
        format: telephone
        pattern: ^[2-9]\d{2}-\d{3}-\d{4}$
        x-nullable: true
      personalEmail:
        type: string
        format: x-email
        example: personalEmail@email.com
        pattern: ^[a-zA-Z0-9._%+-]+@[a-zA-Z0-9.-]+\.[a-zA-Z]{2,}$
        x-nullable: true
  Entitlements:
    properties:
      id:
        example: 571008b1-b0de-454d-b843-d71be9f02c04
        format: uuid
        type: string
      authorizedWeight:
        example: 2000
        type: integer
        x-formatting: weight
        x-nullable: true
      dependentsAuthorized:
        example: true
        type: boolean
        x-nullable: true
      gunSafe:
        type: boolean
        example: false
      nonTemporaryStorage:
        example: false
        type: boolean
        x-nullable: true
      privatelyOwnedVehicle:
        example: false
        type: boolean
        x-nullable: true
      proGearWeight:
        example: 2000
        type: integer
        x-formatting: weight
      proGearWeightSpouse:
        example: 500
        type: integer
        x-formatting: weight
      storageInTransit:
        example: 90
        type: integer
        x-nullable: true
      totalWeight:
        example: 500
        type: integer
        x-formatting: weight
      totalDependents:
        example: 2
        type: integer
      requiredMedicalEquipmentWeight:
        example: 500
        type: integer
        x-formatting: weight
      organizationalClothingAndIndividualEquipment:
        example: true
        type: boolean
      accompaniedTour:
        type: boolean
        example: true
        x-nullable: true
        description: >-
          Indicates if the move entitlement allows dependents to travel to the
          new Permanent Duty Station (PDS). This is only present on OCONUS
          moves.
      unaccompaniedBaggageAllowance:
        type: integer
        example: 3
        x-nullable: true
        description: >-
          The amount of weight in pounds that the move is entitled for shipment
          types of Unaccompanied Baggage.
      dependentsUnderTwelve:
        type: integer
        example: 5
        x-nullable: true
        description: >-
          Indicates the number of dependents under the age of twelve for a move.
          This is only present on OCONUS moves.
      dependentsTwelveAndOver:
        type: integer
        example: 3
        x-nullable: true
        description: >-
          Indicates the number of dependents of the age twelve or older for a
          move. This is only present on OCONUS moves.
      eTag:
        type: string
    type: object
  Error:
    properties:
      message:
        type: string
    required:
      - message
    type: object
  Grade:
    type: string
    x-nullable: true
    title: grade
    enum:
      - E_1
      - E_2
      - E_3
      - E_4
      - E_5
      - E_6
      - E_7
      - E_8
      - E_9
      - E_9_SPECIAL_SENIOR_ENLISTED
      - O_1_ACADEMY_GRADUATE
      - O_2
      - O_3
      - O_4
      - O_5
      - O_6
      - O_7
      - O_8
      - O_9
      - O_10
      - W_1
      - W_2
      - W_3
      - W_4
      - W_5
      - AVIATION_CADET
      - CIVILIAN_EMPLOYEE
      - ACADEMY_CADET
      - MIDSHIPMAN
    x-display-value:
      E_1: E-1
      E_2: E-2
      E_3: E-3
      E_4: E-4
      E_5: E-5
      E_6: E-6
      E_7: E-7
      E_8: E-8
      E_9: E-9
      E_9_SPECIAL_SENIOR_ENLISTED: E-9 (Special Senior Enlisted)
      O_1_ACADEMY_GRADUATE: O-1 or Service Academy Graduate
      O_2: O-2
      O_3: O-3
      O_4: O-4
      O_5: O-5
      O_6: O-6
      O_7: O-7
      O_8: O-8
      O_9: O-9
      O_10: O-10
      W_1: W-1
      W_2: W-2
      W_3: W-3
      W_4: W-4
      W_5: W-5
      AVIATION_CADET: Aviation Cadet
      CIVILIAN_EMPLOYEE: Civilian Employee
      ACADEMY_CADET: Service Academy Cadet
      MIDSHIPMAN: Midshipman
  Move:
    properties:
      id:
        example: 1f2270c7-7166-40ae-981e-b200ebdf3054
        format: uuid
        type: string
      serviceCounselingCompletedAt:
        format: date-time
        type: string
        x-nullable: true
      availableToPrimeAt:
        format: date-time
        type: string
        x-nullable: true
      approvedAt:
        format: date-time
        type: string
        x-nullable: true
      billableWeightsReviewedAt:
        format: date-time
        type: string
        x-nullable: true
      contractorId:
        type: string
        format: uuid
        x-nullable: true
      contractor:
        $ref: '#/definitions/Contractor'
      locator:
        type: string
        example: 1K43AR
      ordersId:
        type: string
        format: uuid
        example: c56a4180-65aa-42ec-a945-5fd21dec0538
      orders:
        $ref: '#/definitions/Order'
      referenceId:
        example: 1001-3456
        type: string
        x-nullable: true
      status:
        $ref: '#/definitions/MoveStatus'
      excess_weight_qualified_at:
        type: string
        format: date-time
        description: >-
          Timestamp of when the estimated shipment weights of the move reached
          90% of the weight allowance
        x-nullable: true
      excess_weight_acknowledged_at:
        type: string
        format: date-time
        description: >-
          Timestamp of when the TOO acknowledged the excess weight risk by
          either dismissing the alert or updating the max billable weight
        x-nullable: true
      tioRemarks:
        type: string
        example: approved additional weight
        x-nullable: true
      financialReviewFlag:
        type: boolean
        example: false
        description: >-
          This flag is set by office users if a move should be reviewed by a
          Financial Office
        x-nullable: false
        readOnly: true
      financialReviewRemarks:
        type: string
        example: Delivery Address is too far from duty location
        x-nullable: true
        readOnly: true
      closeoutOffice:
        $ref: '#/definitions/TransportationOffice'
      closeoutOfficeId:
        type: string
        format: uuid
        description: >-
          The transportation office that will handle reviewing PPM Closeout
          documentation for Army and Air Force service members
        x-nullable: true
      approvalsRequestedAt:
        type: string
        format: date-time
        description: >-
          The time at which a move is sent back to the TOO becuase the prime
          added a new service item for approval
        x-nullable: true
      createdAt:
        type: string
        format: date-time
      submittedAt:
        type: string
        format: date-time
        x-nullable: true
      updatedAt:
        type: string
        format: date-time
      eTag:
        type: string
      shipmentGBLOC:
        $ref: '#/definitions/GBLOC'
      lockedByOfficeUserID:
        type: string
        format: uuid
        x-nullable: true
      lockedByOfficeUser:
        $ref: '#/definitions/LockedOfficeUser'
        x-nullable: true
      lockExpiresAt:
        type: string
        format: date-time
        x-nullable: true
      additionalDocuments:
        $ref: '#/definitions/Document'
      SCAssignedUser:
        $ref: '#/definitions/AssignedOfficeUser'
      TOOAssignedUser:
        $ref: '#/definitions/AssignedOfficeUser'
      TIOAssignedUser:
        $ref: '#/definitions/AssignedOfficeUser'
  MoveHistory:
    properties:
      id:
        description: move ID
        example: 1f2270c7-7166-40ae-981e-b200ebdf3054
        format: uuid
        type: string
      historyRecords:
        description: A list of MoveAuditHistory's connected to the move.
        $ref: '#/definitions/MoveAuditHistories'
      locator:
        description: move locator
        type: string
        example: 1K43AR
      referenceId:
        description: move referenceID
        example: 1001-3456
        type: string
        x-nullable: true
  MoveHistoryResult:
    type: object
    properties:
      page:
        type: integer
      perPage:
        type: integer
      totalCount:
        type: integer
      id:
        description: move ID
        example: 1f2270c7-7166-40ae-981e-b200ebdf3054
        format: uuid
        type: string
      historyRecords:
        description: A list of MoveAuditHistory's connected to the move.
        $ref: '#/definitions/MoveAuditHistories'
      locator:
        description: move locator
        type: string
        example: 1K43AR
      referenceId:
        description: move referenceID
        example: 1001-3456
        type: string
        x-nullable: true
  MoveAuditHistories:
    type: array
    items:
      $ref: '#/definitions/MoveAuditHistory'
  MoveAuditHistory:
    properties:
      id:
        description: id from audity_history table
        example: 1f2270c7-7166-40ae-981e-b200ebdf3054
        format: uuid
        type: string
      schemaName:
        description: Database schema audited table for this event is in
        type: string
      tableName:
        description: name of database table that was changed
        type: string
      relId:
        description: relation OID. Table OID (object identifier). Changes with drop/create.
        type: integer
      objectId:
        description: id column for the tableName where the data was changed
        example: 1f2270c7-7166-40ae-981e-b200ebdf3054
        format: uuid
        type: string
        x-nullable: true
      sessionUserId:
        example: 1f2270c7-7166-40ae-981e-b200ebdf3054
        format: uuid
        type: string
        x-nullable: true
      sessionUserFirstName:
        example: foo
        type: string
        x-nullable: true
      sessionUserLastName:
        example: bar
        type: string
        x-nullable: true
      sessionUserEmail:
        example: foobar@example.com
        type: string
        x-nullable: true
      sessionUserTelephone:
        format: telephone
        type: string
        pattern: ^[2-9]\d{2}-\d{3}-\d{4}$
        x-nullable: true
      context:
        type: array
        items:
          type: object
          additionalProperties:
            type: string
        x-nullable: true
      contextId:
        description: id column for the context table the record belongs to
        example: 1f2270c7-7166-40ae-981e-b200ebdf3054
        type: string
        x-nullable: true
      eventName:
        description: API endpoint name that was called to make the change
        type: string
        x-nullable: true
      actionTstampTx:
        description: Transaction start timestamp for tx in which audited event occurred
        type: string
        format: date-time
      actionTstampStm:
        description: Statement start timestamp for tx in which audited event occurred
        type: string
        format: date-time
      actionTstampClk:
        description: Wall clock time at which audited event's trigger call occurred
        type: string
        format: date-time
      transactionId:
        description: >-
          Identifier of transaction that made the change. May wrap, but unique
          paired with action_tstamp_tx.
        type: integer
        x-nullable: true
      action:
        description: Action type; I = insert, D = delete, U = update, T = truncate
        type: string
      oldValues:
        description: >-
          A list of (old/previous) MoveAuditHistoryItem's for a record before
          the change.
        type: object
        additionalProperties: true
        x-nullable: true
      changedValues:
        description: >-
          A list of (changed/updated) MoveAuditHistoryItem's for a record after
          the change.
        type: object
        additionalProperties: true
        x-nullable: true
      statementOnly:
        description: >-
          true if audit event is from an FOR EACH STATEMENT trigger, false for
          FOR EACH ROW'
        type: boolean
        example: false
  MoveAuditHistoryItems:
    type: array
    items:
      $ref: '#/definitions/MoveAuditHistoryItem'
  MoveAuditHistoryItem:
    properties:
      columnName:
        type: string
      columnValue:
        type: string
  MoveStatus:
    type: string
    enum:
      - DRAFT
      - NEEDS SERVICE COUNSELING
      - SERVICE COUNSELING COMPLETED
      - SUBMITTED
      - APPROVALS REQUESTED
      - APPROVED
      - CANCELED
  PPMStatus:
    type: string
    enum:
      - CANCELED
      - DRAFT
      - SUBMITTED
      - WAITING_ON_CUSTOMER
      - NEEDS_ADVANCE_APPROVAL
      - NEEDS_CLOSEOUT
      - CLOSEOUT_COMPLETE
      - COMPLETED
  DeptIndicator:
    type: string
    title: Dept. indicator
    x-nullable: true
    enum:
      - NAVY_AND_MARINES
      - ARMY
      - ARMY_CORPS_OF_ENGINEERS
      - AIR_AND_SPACE_FORCE
      - COAST_GUARD
      - OFFICE_OF_SECRETARY_OF_DEFENSE
    x-display-value:
      NAVY_AND_MARINES: 17 Navy and Marine Corps
      ARMY: 21 Army
      ARMY_CORPS_OF_ENGINEERS: 96 Army Corps of Engineers
      AIR_AND_SPACE_FORCE: 57 Air Force and Space Force
      COAST_GUARD: 70 Coast Guard
      OFFICE_OF_SECRETARY_OF_DEFENSE: 97 Office of the Secretary of Defense
  OrdersTypeDetail:
    type: string
    title: Orders type detail
    x-nullable: true
    enum:
      - HHG_PERMITTED
      - PCS_TDY
      - HHG_RESTRICTED_PROHIBITED
      - HHG_RESTRICTED_AREA
      - INSTRUCTION_20_WEEKS
      - HHG_PROHIBITED_20_WEEKS
      - DELAYED_APPROVAL
    x-display-value:
      HHG_PERMITTED: Shipment of HHG Permitted
      PCS_TDY: PCS with TDY Enroute
      HHG_RESTRICTED_PROHIBITED: Shipment of HHG Restricted or Prohibited
      HHG_RESTRICTED_AREA: HHG Restricted Area-HHG Prohibited
      INSTRUCTION_20_WEEKS: Course of Instruction 20 Weeks or More
      HHG_PROHIBITED_20_WEEKS: Shipment of HHG Prohibited but Authorized within 20 weeks
      DELAYED_APPROVAL: Delayed Approval 20 Weeks or More
  Order:
    properties:
      id:
        example: 1f2270c7-7166-40ae-981e-b200ebdf3054
        format: uuid
        type: string
      customerID:
        example: c56a4180-65aa-42ec-a945-5fd21dec0538
        format: uuid
        type: string
      customer:
        $ref: '#/definitions/Customer'
      moveCode:
        type: string
        example: H2XFJF
      first_name:
        type: string
        example: John
        readOnly: true
      last_name:
        type: string
        example: Doe
        readOnly: true
      grade:
        $ref: '#/definitions/Grade'
      agency:
        $ref: '#/definitions/Affiliation'
      entitlement:
        $ref: '#/definitions/Entitlements'
      destinationDutyLocation:
        $ref: '#/definitions/DutyLocation'
      destinationDutyLocationGBLOC:
        $ref: '#/definitions/GBLOC'
      originDutyLocation:
        $ref: '#/definitions/DutyLocation'
      originDutyLocationGBLOC:
        $ref: '#/definitions/GBLOC'
      moveTaskOrderID:
        example: c56a4180-65aa-42ec-a945-5fd21dec0538
        format: uuid
        type: string
      uploaded_order_id:
        example: c56a4180-65aa-42ec-a945-5fd21dec0538
        format: uuid
        type: string
      uploadedAmendedOrderID:
        example: c56a4180-65aa-42ec-a945-5fd21dec0538
        format: uuid
        type: string
        x-nullable: true
      amendedOrdersAcknowledgedAt:
        type: string
        format: date-time
        x-nullable: true
      order_number:
        type: string
        x-nullable: true
        example: 030-00362
      order_type:
        $ref: '#/definitions/OrdersType'
      order_type_detail:
        $ref: '#/definitions/OrdersTypeDetail'
        x-nullable: true
      date_issued:
        type: string
        format: date
        example: '2020-01-01'
      report_by_date:
        type: string
        format: date
        example: '2020-01-01'
      department_indicator:
        $ref: '#/definitions/DeptIndicator'
        x-nullable: true
      tac:
        type: string
        title: TAC
        example: F8J1
        x-nullable: true
      sac:
        type: string
        title: SAC
        example: N002214CSW32Y9
        x-nullable: true
      ntsTac:
        type: string
        title: NTS TAC
        example: F8J1
        x-nullable: true
      ntsSac:
        type: string
        title: NTS SAC
        example: N002214CSW32Y9
        x-nullable: true
      has_dependents:
        type: boolean
        example: false
        title: Are dependents included in your orders?
      spouse_has_pro_gear:
        type: boolean
        example: false
        title: >-
          Do you have a spouse who will need to move items related to their
          occupation (also known as spouse pro-gear)?
      supplyAndServicesCostEstimate:
        type: string
      packingAndShippingInstructions:
        type: string
      methodOfPayment:
        type: string
      naics:
        type: string
      orders_type:
        $ref: '#/definitions/OrdersType'
      eTag:
        type: string
    type: object
  Location:
    type: object
    properties:
      label:
        type: string
        example: Label for display
      value:
        type: string
        example: Value for location
    required:
      - label
      - value
  Locations:
    type: array
    items:
      $ref: '#/definitions/Location'
  OrderBody:
    type: object
    properties:
      id:
        type: string
        format: uuid
  CreateOrders:
    type: object
    properties:
      serviceMemberId:
        type: string
        format: uuid
        example: c56a4180-65aa-42ec-a945-5fd21dec0538
      issueDate:
        type: string
        description: The date and time that these orders were cut.
        format: date
        title: Orders date
      reportByDate:
        type: string
        description: Report By Date
        format: date
        title: Report-by date
      ordersType:
        $ref: '#/definitions/OrdersType'
      ordersTypeDetail:
        $ref: '#/definitions/OrdersTypeDetail'
      hasDependents:
        type: boolean
        title: Are dependents included in your orders?
      spouseHasProGear:
        type: boolean
        title: >-
          Do you have a spouse who will need to move items related to their
          occupation (also known as spouse pro-gear)?
      newDutyLocationId:
        type: string
        format: uuid
        example: c56a4180-65aa-42ec-a945-5fd21dec0538
      ordersNumber:
        type: string
        title: Orders Number
        x-nullable: true
        example: 030-00362
      tac:
        type: string
        title: TAC
        example: F8J1
        x-nullable: true
      sac:
        type: string
        title: SAC
        example: N002214CSW32Y9
        x-nullable: true
      departmentIndicator:
        $ref: '#/definitions/DeptIndicator'
      grade:
        $ref: '#/definitions/Grade'
      originDutyLocationId:
        type: string
        format: uuid
        example: c56a4180-65aa-42ec-a945-5fd21dec0538
      accompaniedTour:
        type: boolean
        example: true
        x-nullable: true
        description: >-
          Indicates if the move entitlement allows dependents to travel to the
          new Permanent Duty Station (PDS). This is only present on OCONUS
          moves.
      dependentsUnderTwelve:
        type: integer
        example: 5
        x-nullable: true
        description: >-
          Indicates the number of dependents under the age of twelve for a move.
          This is only present on OCONUS moves.
      dependentsTwelveAndOver:
        type: integer
        example: 3
        x-nullable: true
        description: >-
          Indicates the number of dependents of the age twelve or older for a
          move. This is only present on OCONUS moves.
    required:
      - serviceMemberId
      - issueDate
      - reportByDate
      - ordersType
      - hasDependents
      - spouseHasProGear
      - newDutyLocationId
  CounselingUpdateOrderPayload:
    type: object
    properties:
      issueDate:
        type: string
        description: The date and time that these orders were cut.
        format: date
        example: '2018-04-26'
        title: Orders date
      reportByDate:
        type: string
        description: Report By Date
        format: date
        example: '2018-04-26'
        title: Report-by date
      ordersType:
        $ref: '#/definitions/OrdersType'
      ordersTypeDetail:
        $ref: '#/definitions/OrdersTypeDetail'
      ordersNumber:
        type: string
        title: Orders Number
        x-nullable: true
        example: 030-00362
      departmentIndicator:
        $ref: '#/definitions/DeptIndicator'
        x-nullable: true
      originDutyLocationId:
        type: string
        format: uuid
        example: c56a4180-65aa-42ec-a945-5fd21dec0538
      newDutyLocationId:
        type: string
        format: uuid
        example: c56a4180-65aa-42ec-a945-5fd21dec0538
      tac:
        type: string
        title: HHG TAC
        minLength: 4
        maxLength: 4
        example: F8J1
        x-nullable: true
      sac:
        title: HHG SAC
        example: N002214CSW32Y9
        $ref: '#/definitions/NullableString'
      ntsTac:
        title: NTS TAC
        minLength: 4
        maxLength: 4
        example: F8J1
        $ref: '#/definitions/NullableString'
      ntsSac:
        title: NTS SAC
        example: N002214CSW32Y9
        $ref: '#/definitions/NullableString'
      grade:
        $ref: '#/definitions/Grade'
    required:
      - issueDate
      - reportByDate
      - ordersType
      - originDutyLocationId
      - newDutyLocationId
  UpdateOrderPayload:
    type: object
    properties:
      issueDate:
        type: string
        description: The date and time that these orders were cut.
        format: date
        example: '2018-04-26'
        title: Orders date
      reportByDate:
        type: string
        description: Report By Date
        format: date
        example: '2018-04-26'
        title: Report-by date
      ordersType:
        $ref: '#/definitions/OrdersType'
      ordersTypeDetail:
        $ref: '#/definitions/OrdersTypeDetail'
      originDutyLocationId:
        type: string
        format: uuid
        example: c56a4180-65aa-42ec-a945-5fd21dec0538
      newDutyLocationId:
        type: string
        format: uuid
        example: c56a4180-65aa-42ec-a945-5fd21dec0538
      ordersNumber:
        type: string
        title: Orders Number
        x-nullable: true
        example: 030-00362
      tac:
        type: string
        title: HHG TAC
        minLength: 4
        maxLength: 4
        example: F8J1
        x-nullable: true
      sac:
        title: HHG SAC
        example: N002214CSW32Y9
        $ref: '#/definitions/NullableString'
      ntsTac:
        title: NTS TAC
        minLength: 4
        maxLength: 4
        example: F8J1
        $ref: '#/definitions/NullableString'
      ntsSac:
        title: NTS SAC
        example: N002214CSW32Y9
        $ref: '#/definitions/NullableString'
      departmentIndicator:
        $ref: '#/definitions/DeptIndicator'
        x-nullable: true
      ordersAcknowledgement:
        description: >-
          Confirmation that the new amended orders were reviewed after
          previously approving the original orders
        type: boolean
        x-nullable: true
      grade:
        $ref: '#/definitions/Grade'
    required:
      - issueDate
      - reportByDate
      - ordersType
      - newDutyLocationId
      - originDutyLocationId
  UpdateAllowancePayload:
    type: object
    properties:
      grade:
        $ref: '#/definitions/Grade'
      dependentsAuthorized:
        type: boolean
        x-nullable: true
      agency:
        $ref: '#/definitions/Affiliation'
      proGearWeight:
        description: unit is in lbs
        example: 2000
        type: integer
        minimum: 0
        maximum: 2000
        x-formatting: weight
        x-nullable: true
      proGearWeightSpouse:
        description: unit is in lbs
        example: 500
        type: integer
        minimum: 0
        maximum: 500
        x-formatting: weight
        x-nullable: true
      requiredMedicalEquipmentWeight:
        description: unit is in lbs
        example: 2000
        type: integer
        minimum: 0
        x-formatting: weight
      organizationalClothingAndIndividualEquipment:
        description: only for Army
        type: boolean
        x-nullable: true
      storageInTransit:
        description: >-
          the number of storage in transit days that the customer is entitled to
          for a given shipment on their move
        type: integer
        minimum: 0
      gunSafe:
        description: >-
          True if user is entitled to move a gun safe (up to 500 lbs) as part of
          their move without it being charged against their weight allowance.
        type: boolean
        x-nullable: true
      accompaniedTour:
        type: boolean
        example: true
        x-nullable: true
        description: >-
          Indicates if the move entitlement allows dependents to travel to the
          new Permanent Duty Station (PDS). This is only present on OCONUS
          moves.
      dependentsUnderTwelve:
        type: integer
        example: 5
        x-nullable: true
        description: >-
          Indicates the number of dependents under the age of twelve for a move.
          This is only present on OCONUS moves.
      dependentsTwelveAndOver:
        type: integer
        example: 3
        x-nullable: true
        description: >-
          Indicates the number of dependents of the age twelve or older for a
          move. This is only present on OCONUS moves.
      ubAllowance:
        example: 500
        type: integer
        x-nullable: true
  UpdateBillableWeightPayload:
    type: object
    properties:
      authorizedWeight:
        description: unit is in lbs
        example: 2000
        minimum: 1
        type: integer
        x-formatting: weight
        x-nullable: true
  UpdateMaxBillableWeightAsTIOPayload:
    type: object
    properties:
      authorizedWeight:
        description: unit is in lbs
        example: 2000
        minimum: 1
        type: integer
        x-formatting: weight
        x-nullable: true
      tioRemarks:
        description: TIO remarks for updating the max billable weight
        example: Increasing max billable weight
        type: string
        minLength: 1
        x-nullable: true
    required:
      - authorizedWeight
      - tioRemarks
  CounselingUpdateAllowancePayload:
    type: object
    properties:
      grade:
        $ref: '#/definitions/Grade'
      dependentsAuthorized:
        type: boolean
        x-nullable: true
      agency:
        $ref: '#/definitions/Affiliation'
      proGearWeight:
        minimum: 0
        maximum: 2000
        description: unit is in lbs
        example: 2000
        type: integer
        x-formatting: weight
        x-nullable: true
      proGearWeightSpouse:
        minimum: 0
        maximum: 500
        description: unit is in lbs
        example: 2000
        type: integer
        x-formatting: weight
        x-nullable: true
      requiredMedicalEquipmentWeight:
        minimum: 0
        description: unit is in lbs
        example: 2000
        type: integer
        x-formatting: weight
      organizationalClothingAndIndividualEquipment:
        description: only for Army
        type: boolean
        x-nullable: true
      storageInTransit:
        description: >-
          the number of storage in transit days that the customer is entitled to
          for a given shipment on their move
        type: integer
        minimum: 0
      gunSafe:
        description: >-
          True if user is entitled to move a gun safe (up to 500 lbs) as part of
          their move without it being charged against their weight allowance.
        type: boolean
        x-nullable: true
      accompaniedTour:
        type: boolean
        example: true
        x-nullable: true
        description: >-
          Indicates if the move entitlement allows dependents to travel to the
          new Permanent Duty Station (PDS). This is only present on OCONUS
          moves.
      dependentsUnderTwelve:
        type: integer
        example: 5
        x-nullable: true
        description: >-
          Indicates the number of dependents under the age of twelve for a move.
          This is only present on OCONUS moves.
      dependentsTwelveAndOver:
        type: integer
        example: 3
        x-nullable: true
        description: >-
          Indicates the number of dependents of the age twelve or older for a
          move. This is only present on OCONUS moves.
      ubAllowance:
        example: 500
        type: integer
        x-nullable: true
  MoveTaskOrder:
    description: The Move (MoveTaskOrder)
    properties:
      id:
        example: 1f2270c7-7166-40ae-981e-b200ebdf3054
        format: uuid
        type: string
      createdAt:
        format: date-time
        type: string
      orderID:
        example: c56a4180-65aa-42ec-a945-5fd21dec0538
        format: uuid
        type: string
      locator:
        type: string
        example: 1K43AR
      referenceId:
        example: 1001-3456
        type: string
      serviceCounselingCompletedAt:
        format: date-time
        type: string
        x-nullable: true
      availableToPrimeAt:
        format: date-time
        type: string
        x-nullable: true
      approvedAt:
        format: date-time
        type: string
        x-nullable: true
      updatedAt:
        format: date-time
        type: string
      destinationAddress:
        $ref: '#/definitions/Address'
      pickupAddress:
        $ref: '#/definitions/Address'
      destinationDutyLocation:
        example: 1f2270c7-7166-40ae-981e-b200ebdf3054
        format: uuid
        type: string
      originDutyLocation:
        example: 1f2270c7-7166-40ae-981e-b200ebdf3054
        format: uuid
        type: string
      entitlements:
        $ref: '#/definitions/Entitlements'
      requestedPickupDate:
        format: date
        type: string
      tioRemarks:
        type: string
        example: approved additional weight
        x-nullable: true
      eTag:
        type: string
    type: object
  MoveTaskOrders:
    items:
      $ref: '#/definitions/MoveTaskOrder'
    type: array
  PaymentRequest:
    properties:
      proofOfServiceDocs:
        $ref: '#/definitions/ProofOfServiceDocs'
      id:
        example: c56a4180-65aa-42ec-a945-5fd21dec0538
        format: uuid
        readOnly: true
        type: string
      isFinal:
        default: false
        type: boolean
      moveTaskOrder:
        $ref: '#/definitions/Move'
      moveTaskOrderID:
        example: c56a4180-65aa-42ec-a945-5fd21dec0538
        format: uuid
        type: string
      rejectionReason:
        example: documentation was incomplete
        type: string
        x-nullable: true
      serviceItems:
        $ref: '#/definitions/PaymentServiceItems'
      status:
        $ref: '#/definitions/PaymentRequestStatus'
      paymentRequestNumber:
        example: 1234-5678-1
        readOnly: true
        type: string
      recalculationOfPaymentRequestID:
        example: c56a4180-65aa-42ec-a945-5fd21dec0538
        format: uuid
        type: string
        readOnly: true
        x-nullable: true
      eTag:
        type: string
      reviewedAt:
        format: date-time
        type: string
        x-nullable: true
      createdAt:
        format: date-time
        type: string
      sentToGexAt:
        format: date-time
        type: string
        x-nullable: true
      receivedByGexAt:
        format: date-time
        type: string
        x-nullable: true
      ediErrorType:
        description: >-
          Type of EDI reporting or causing the issue. Can be EDI 997, 824, and
          858.
        type: string
        x-nullable: true
      ediErrorCode:
        description: Reported code from syncada for the EDI error encountered
        type: string
        x-nullable: true
      ediErrorDescription:
        description: The reason the services counselor has excluded or rejected the item.
        type: string
        x-nullable: true
      tppsInvoiceAmountPaidTotalMillicents:
        type: integer
        format: millients
        title: >-
          Total amount that TPPS paid for all service items on the payment
          request in millicents
        x-nullable: true
      tppsInvoiceSellerPaidDate:
        type: string
        format: date-time
        title: Date that TPPS paid HS for the payment request
        x-nullable: true
    type: object
  PaymentRequests:
    items:
      $ref: '#/definitions/PaymentRequest'
    type: array
  PaymentServiceItems:
    items:
      $ref: '#/definitions/PaymentServiceItem'
    type: array
  PaymentServiceItem:
    properties:
      id:
        example: c56a4180-65aa-42ec-a945-5fd21dec0538
        format: uuid
        readOnly: true
        type: string
      createdAt:
        format: date-time
        type: string
      paymentRequestID:
        example: c56a4180-65aa-42ec-a945-5fd21dec0538
        format: uuid
        type: string
      mtoServiceItemID:
        example: c56a4180-65aa-42ec-a945-5fd21dec0538
        format: uuid
        type: string
      mtoServiceItemCode:
        example: DLH
        type: string
      mtoServiceItemName:
        example: Move management
        type: string
      mtoShipmentType:
        $ref: '#/definitions/MTOShipmentType'
      mtoShipmentID:
        type: string
        format: uuid
        example: c56a4180-65aa-42ec-a945-5fd21dec0538
        x-nullable: true
      status:
        $ref: '#/definitions/PaymentServiceItemStatus'
      priceCents:
        type: integer
        format: cents
        title: Price of the service item in cents
        x-nullable: true
      rejectionReason:
        example: documentation was incomplete
        type: string
        x-nullable: true
      referenceID:
        example: 1234-5678-c56a4180
        readOnly: true
        format: string
      paymentServiceItemParams:
        $ref: '#/definitions/PaymentServiceItemParams'
      eTag:
        type: string
      tppsInvoiceAmountPaidPerServiceItemMillicents:
        type: integer
        format: millicents
        title: Amount that TPPS paid for the individual service item in millicents
        x-nullable: true
    type: object
  PaymentRequestStatus:
    type: string
    enum:
      - PENDING
      - REVIEWED
      - REVIEWED_AND_ALL_SERVICE_ITEMS_REJECTED
      - SENT_TO_GEX
      - TPPS_RECEIVED
      - PAID
      - EDI_ERROR
      - DEPRECATED
    title: Payment Request Status
  ProofOfServiceDocs:
    items:
      $ref: '#/definitions/ProofOfServiceDoc'
    type: array
  ProofOfServiceDoc:
    properties:
      isWeightTicket:
        type: boolean
      uploads:
        items:
          $ref: '#/definitions/Upload'
        type: array
  ShipmentsPaymentSITBalance:
    items:
      $ref: '#/definitions/ShipmentPaymentSITBalance'
    type: array
  ShipmentPaymentSITBalance:
    properties:
      shipmentID:
        type: string
        format: uuid
      totalSITDaysAuthorized:
        type: integer
      totalSITDaysRemaining:
        type: integer
      totalSITEndDate:
        type: string
        format: date
        x-nullable: true
      pendingSITDaysInvoiced:
        type: integer
      pendingBilledStartDate:
        type: string
        format: date
        x-nullable: true
      pendingBilledEndDate:
        type: string
        format: date
        x-nullable: true
      previouslyBilledDays:
        type: integer
        x-nullable: true
      previouslyBilledStartDate:
        type: string
        format: date
        x-nullable: true
      previouslyBilledEndDate:
        type: string
        format: date
        x-nullable: true
  UpdateShipment:
    type: object
    properties:
      shipmentType:
        $ref: '#/definitions/MTOShipmentType'
      requestedPickupDate:
        format: date
        type: string
        x-nullable: true
      requestedDeliveryDate:
        format: date
        type: string
        x-nullable: true
      customerRemarks:
        type: string
        example: handle with care
        x-nullable: true
      counselorRemarks:
        type: string
        example: counselor approved
        x-nullable: true
      billableWeightCap:
        type: integer
        description: estimated weight of the shuttle service item provided by the prime
        example: 2500
        x-formatting: weight
        x-nullable: true
      billableWeightJustification:
        type: string
        example: more weight than expected
        x-nullable: true
      pickupAddress:
        allOf:
          - $ref: '#/definitions/Address'
      destinationAddress:
        allOf:
          - $ref: '#/definitions/Address'
      secondaryDeliveryAddress:
        allOf:
          - $ref: '#/definitions/Address'
      secondaryPickupAddress:
        allOf:
          - $ref: '#/definitions/Address'
      hasSecondaryPickupAddress:
        type: boolean
        x-nullable: true
        x-omitempty: false
      hasSecondaryDeliveryAddress:
        type: boolean
        x-nullable: true
        x-omitempty: false
      tertiaryDeliveryAddress:
        allOf:
          - $ref: '#/definitions/Address'
      tertiaryPickupAddress:
        allOf:
          - $ref: '#/definitions/Address'
      hasTertiaryPickupAddress:
        type: boolean
        x-nullable: true
        x-omitempty: false
      hasTertiaryDeliveryAddress:
        type: boolean
        x-nullable: true
        x-omitempty: false
      actualProGearWeight:
        type: integer
        x-nullable: true
        x-omitempty: false
      actualSpouseProGearWeight:
        type: integer
        x-nullable: true
        x-omitempty: false
      destinationType:
        $ref: '#/definitions/DestinationType'
      agents:
        $ref: '#/definitions/MTOAgents'
        x-nullable: true
      tacType:
        $ref: '#/definitions/LOATypeNullable'
      sacType:
        $ref: '#/definitions/LOATypeNullable'
      usesExternalVendor:
        type: boolean
        example: false
        x-nullable: true
      serviceOrderNumber:
        type: string
        x-nullable: true
      ntsRecordedWeight:
        description: >-
          The previously recorded weight for the NTS Shipment. Used for NTS
          Release to know what the previous primeActualWeight or billable weight
          was.
        example: 2000
        type: integer
        x-formatting: weight
        x-nullable: true
      storageFacility:
        x-nullable: true
        $ref: '#/definitions/StorageFacility'
      ppmShipment:
        $ref: '#/definitions/UpdatePPMShipment'
      boatShipment:
        $ref: '#/definitions/UpdateBoatShipment'
      mobileHomeShipment:
        $ref: '#/definitions/UpdateMobileHomeShipment'
  UpdatePPMShipment:
    type: object
    properties:
      expectedDepartureDate:
        description: |
          Date the customer expects to move.
        format: date
        type: string
        x-nullable: true
      actualMoveDate:
        format: date
        type: string
        x-nullable: true
      pickupAddress:
        allOf:
          - $ref: '#/definitions/Address'
      actualPickupPostalCode:
        description: >
          The actual postal code where the PPM shipment started. To be filled
          once the customer has moved the shipment.
        format: zip
        type: string
        title: ZIP
        example: '90210'
        pattern: ^(\d{5})$
        x-nullable: true
      secondaryPickupAddress:
        allOf:
          - $ref: '#/definitions/Address'
      destinationAddress:
        allOf:
          - $ref: '#/definitions/PPMDestinationAddress'
      actualDestinationPostalCode:
        description: >
          The actual postal code where the PPM shipment ended. To be filled once
          the customer has moved the shipment.
        format: zip
        type: string
        title: ZIP
        example: '90210'
        pattern: ^(\d{5})$
        x-nullable: true
      secondaryDestinationAddress:
        allOf:
          - $ref: '#/definitions/Address'
      hasSecondaryPickupAddress:
        type: boolean
        x-nullable: true
        x-omitempty: false
      hasSecondaryDestinationAddress:
        type: boolean
        x-nullable: true
        x-omitempty: false
      tertiaryPickupAddress:
        allOf:
          - $ref: '#/definitions/Address'
      tertiaryDestinationAddress:
        allOf:
          - $ref: '#/definitions/Address'
      hasTertiaryPickupAddress:
        type: boolean
        x-nullable: true
        x-omitempty: false
      hasTertiaryDestinationAddress:
        type: boolean
        x-nullable: true
        x-omitempty: false
      w2Address:
        x-nullable: true
        $ref: '#/definitions/Address'
      sitExpected:
        type: boolean
        x-nullable: true
      sitLocation:
        allOf:
          - $ref: '#/definitions/SITLocationType'
          - x-nullable: true
      sitEstimatedWeight:
        type: integer
        example: 2000
        x-nullable: true
      sitEstimatedEntryDate:
        format: date
        type: string
        x-nullable: true
      sitEstimatedDepartureDate:
        format: date
        type: string
        x-nullable: true
      estimatedWeight:
        type: integer
        example: 4200
        x-nullable: true
      allowableWeight:
        description: The allowable weight of the PPM shipment goods being moved.
        type: integer
        minimum: 0
        example: 4300
        x-nullable: true
      hasProGear:
        description: |
          Indicates whether PPM shipment has pro gear.
        type: boolean
        x-nullable: true
      proGearWeight:
        type: integer
        x-nullable: true
      spouseProGearWeight:
        type: integer
        x-nullable: true
      hasRequestedAdvance:
        description: |
          Indicates whether an advance has been requested for the PPM shipment.
        type: boolean
        x-nullable: true
      hasReceivedAdvance:
        description: |
          Indicates whether an advance was received for the PPM shipment.
        type: boolean
        x-nullable: true
      advanceAmountRequested:
        description: |
          The amount request for an advance, or null if no advance is requested
        type: integer
        format: cents
        x-nullable: true
      advanceAmountReceived:
        description: |
          The amount received for an advance, or null if no advance is received
        type: integer
        format: cents
        x-nullable: true
      advanceStatus:
        $ref: '#/definitions/PPMAdvanceStatus'
        x-nullable: true
      isActualExpenseReimbursement:
        description: >-
          Used for PPM shipments only. Denotes if this shipment uses the Actual
          Expense Reimbursement method.
        type: boolean
        example: false
        x-omitempty: false
        x-nullable: true
  UpdateBoatShipment:
    type: object
    properties:
      type:
        type: string
        enum:
          - HAUL_AWAY
          - TOW_AWAY
        x-nullable: true
      year:
        type: integer
        description: Year of the Boat
        x-nullable: true
      make:
        type: string
        description: Make of the Boat
        x-nullable: true
      model:
        type: string
        description: Model of the Boat
        x-nullable: true
      lengthInInches:
        type: integer
        description: Length of the Boat in inches
        x-nullable: true
      widthInInches:
        type: integer
        description: Width of the Boat in inches
        x-nullable: true
      heightInInches:
        type: integer
        description: Height of the Boat in inches
        x-nullable: true
      hasTrailer:
        type: boolean
        description: Does the boat have a trailer
        x-nullable: true
      isRoadworthy:
        type: boolean
        description: Is the trailer roadworthy
        x-nullable: true
  UpdateMobileHomeShipment:
    type: object
    properties:
      year:
        type: integer
        description: Year of the Boat
        x-nullable: true
      make:
        type: string
        description: Make of the Boat
        x-nullable: true
      model:
        type: string
        description: Model of the Boat
        x-nullable: true
      lengthInInches:
        type: integer
        description: Length of the Boat in inches
        x-nullable: true
      widthInInches:
        type: integer
        description: Width of the Boat in inches
        x-nullable: true
      heightInInches:
        type: integer
        description: Height of the Boat in inches
        x-nullable: true
  UpdateWeightTicket:
    type: object
    properties:
      emptyWeight:
        description: Weight of the vehicle when empty.
        type: integer
        minimum: 0
      fullWeight:
        description: The weight of the vehicle when full.
        type: integer
        minimum: 0
      ownsTrailer:
        description: Indicates if the customer used a trailer they own for the move.
        type: boolean
      trailerMeetsCriteria:
        description: >-
          Indicates if the trailer that the customer used meets all the criteria
          to be claimable.
        type: boolean
      status:
        $ref: '#/definitions/PPMDocumentStatus'
      reason:
        description: The reason the services counselor has excluded or rejected the item.
        type: string
      adjustedNetWeight:
        description: Indicates the adjusted net weight of the vehicle
        type: integer
        minimum: 0
      netWeightRemarks:
        description: Remarks explaining any edits made to the net weight
        type: string
  UpdateMovingExpense:
    type: object
    properties:
      movingExpenseType:
        $ref: '#/definitions/OmittableMovingExpenseType'
      description:
        description: A brief description of the expense.
        type: string
        x-nullable: true
        x-omitempty: false
      amount:
        description: The total amount of the expense as indicated on the receipt
        type: integer
      sitStartDate:
        description: >-
          The date the shipment entered storage, applicable for the `STORAGE`
          movingExpenseType only
        type: string
        format: date
      sitEndDate:
        description: >-
          The date the shipment exited storage, applicable for the `STORAGE`
          movingExpenseType only
        type: string
        format: date
      status:
        $ref: '#/definitions/PPMDocumentStatus'
      reason:
        description: The reason the services counselor has excluded or rejected the item.
        type: string
      weightStored:
        description: The total weight stored in PPM SIT
        type: integer
      sitLocation:
        allOf:
          - $ref: '#/definitions/SITLocationType'
          - x-nullable: true
      sitEstimatedCost:
        description: >-
          The estimated amount that the government will pay the service member
          to put their goods into storage. This estimated storage cost is
          separate from the estimated incentive.
        type: integer
        format: cents
        x-nullable: true
        x-omitempty: false
      sitReimburseableAmount:
        description: The amount of SIT that will be reimbursed
        type: integer
        format: cents
        x-nullable: true
        x-omitempty: false
  UpdateProGearWeightTicket:
    type: object
    properties:
      belongsToSelf:
        description: >-
          Indicates if this information is for the customer's own pro-gear,
          otherwise, it's the spouse's.
        type: boolean
      hasWeightTickets:
        description: >-
          Indicates if the user has a weight ticket for their pro-gear,
          otherwise they have a constructed weight.
        type: boolean
      weight:
        description: Weight of the pro-gear contained in the shipment.
        type: integer
        minimum: 0
      status:
        $ref: '#/definitions/PPMDocumentStatus'
      reason:
        description: The reason the services counselor has excluded or rejected the item.
        type: string
  MTOShipments:
    items:
      $ref: '#/definitions/MTOShipment'
    type: array
  CreateMTOShipment:
    type: object
    properties:
      moveTaskOrderID:
        description: The ID of the move this new shipment is for.
        example: 1f2270c7-7166-40ae-981e-b200ebdf3054
        format: uuid
        type: string
      requestedPickupDate:
        description: >
          The customer's preferred pickup date. Other dates, such as required
          delivery date and (outside MilMove) the pack date, are derived from
          this date.
        format: date
        type: string
        x-nullable: true
      requestedDeliveryDate:
        description: |
          The customer's preferred delivery date.
        format: date
        type: string
        x-nullable: true
      customerRemarks:
        description: >
          The customer can use the customer remarks field to inform the services
          counselor and the movers about any

          special circumstances for this shipment. Typical examples:
            * bulky or fragile items,
            * weapons,
            * access info for their address.
          Customer enters this information during onboarding. Optional field.
        type: string
        example: handle with care
        x-nullable: true
      counselorRemarks:
        description: >
          The counselor can use the counselor remarks field to inform the movers
          about any

          special circumstances for this shipment. Typical examples:
            * bulky or fragile items,
            * weapons,
            * access info for their address.
          Counselors enters this information when creating or editing an MTO
          Shipment. Optional field.
        type: string
        example: handle with care
        x-nullable: true
      agents:
        $ref: '#/definitions/MTOAgents'
      mtoServiceItems:
        $ref: '#/definitions/MTOServiceItems'
      pickupAddress:
        description: The address where the movers should pick up this shipment.
        allOf:
          - $ref: '#/definitions/Address'
      destinationAddress:
        description: Where the movers should deliver this shipment.
        allOf:
          - $ref: '#/definitions/Address'
      hasSecondaryPickupAddress:
        type: boolean
        x-nullable: true
        x-omitempty: false
      secondaryPickupAddress:
        description: The address where the movers should pick up this shipment.
        allOf:
          - $ref: '#/definitions/Address'
      hasSecondaryDeliveryAddress:
        type: boolean
        x-nullable: true
        x-omitempty: false
      secondaryDeliveryAddress:
        description: Where the movers should deliver this shipment.
        allOf:
          - $ref: '#/definitions/Address'
      hasTertiaryPickupAddress:
        type: boolean
        x-nullable: true
        x-omitempty: false
      tertiaryPickupAddress:
        description: The address where the movers should pick up this shipment.
        allOf:
          - $ref: '#/definitions/Address'
      hasTertiaryDeliveryAddress:
        type: boolean
        x-nullable: true
        x-omitempty: false
      tertiaryDeliveryAddress:
        description: Where the movers should deliver this shipment.
        allOf:
          - $ref: '#/definitions/Address'
      destinationType:
        $ref: '#/definitions/DestinationType'
      shipmentType:
        $ref: '#/definitions/MTOShipmentType'
      tacType:
        allOf:
          - $ref: '#/definitions/LOAType'
          - x-nullable: true
      sacType:
        allOf:
          - $ref: '#/definitions/LOAType'
          - x-nullable: true
      usesExternalVendor:
        type: boolean
        example: false
        x-nullable: true
      serviceOrderNumber:
        type: string
        x-nullable: true
      ntsRecordedWeight:
        description: >-
          The previously recorded weight for the NTS Shipment. Used for NTS
          Release to know what the previous primeActualWeight or billable weight
          was.
        example: 2000
        type: integer
        x-nullable: true
        x-formatting: weight
      storageFacility:
        x-nullable: true
        $ref: '#/definitions/StorageFacility'
      mobileHomeShipment:
        $ref: '#/definitions/CreateMobileHomeShipment'
      ppmShipment:
        $ref: '#/definitions/CreatePPMShipment'
      boatShipment:
        $ref: '#/definitions/CreateBoatShipment'
    required:
      - moveTaskOrderID
      - shipmentType
  CreatePPMShipment:
    description: >-
      A personally procured move is a type of shipment that a service members
      moves themselves.
    properties:
      expectedDepartureDate:
        description: |
          Date the customer expects to move.
        format: date
        type: string
      pickupAddress:
        allOf:
          - $ref: '#/definitions/Address'
      secondaryPickupAddress:
        allOf:
          - $ref: '#/definitions/Address'
      tertiaryPickupAddress:
        allOf:
          - $ref: '#/definitions/Address'
      destinationAddress:
        allOf:
          - $ref: '#/definitions/PPMDestinationAddress'
      secondaryDestinationAddress:
        allOf:
          - $ref: '#/definitions/Address'
      tertiaryDestinationAddress:
        allOf:
          - $ref: '#/definitions/Address'
      hasSecondaryPickupAddress:
        type: boolean
        x-nullable: true
        x-omitempty: false
      hasTertiaryPickupAddress:
        type: boolean
        x-nullable: true
        x-omitempty: false
      hasSecondaryDestinationAddress:
        type: boolean
        x-nullable: true
        x-omitempty: false
      hasTertiaryDestinationAddress:
        type: boolean
        x-nullable: true
        x-omitempty: false
      sitExpected:
        type: boolean
      sitLocation:
        allOf:
          - $ref: '#/definitions/SITLocationType'
          - x-nullable: true
      sitEstimatedWeight:
        type: integer
        example: 2000
        x-nullable: true
      sitEstimatedEntryDate:
        format: date
        type: string
        x-nullable: true
      sitEstimatedDepartureDate:
        format: date
        type: string
        x-nullable: true
      estimatedWeight:
        type: integer
        example: 4200
      hasProGear:
        description: |
          Indicates whether PPM shipment has pro gear.
        type: boolean
      proGearWeight:
        type: integer
        x-nullable: true
      spouseProGearWeight:
        type: integer
        x-nullable: true
      isActualExpenseReimbursement:
        description: >-
          Used for PPM shipments only. Denotes if this shipment uses the Actual
          Expense Reimbursement method.
        type: boolean
        example: false
        x-omitempty: false
        x-nullable: true
    required:
      - expectedDepartureDate
      - pickupAddress
      - destinationAddress
      - sitExpected
      - estimatedWeight
      - hasProGear
  CreateBoatShipment:
    description: Boat shipment information for the move.
    properties:
      type:
        type: string
        enum:
          - HAUL_AWAY
          - TOW_AWAY
      year:
        type: integer
        description: Year of the Boat
      make:
        type: string
        description: Make of the Boat
      model:
        type: string
        description: Model of the Boat
      lengthInInches:
        type: integer
        description: Length of the Boat in inches
      widthInInches:
        type: integer
        description: Width of the Boat in inches
      heightInInches:
        type: integer
        description: Height of the Boat in inches
      hasTrailer:
        type: boolean
        description: Does the boat have a trailer
      isRoadworthy:
        type: boolean
        description: Is the trailer roadworthy
        x-nullable: true
    required:
      - type
      - year
      - make
      - model
      - lengthInInches
      - widthInInches
      - heightInInches
      - hasTrailer
  CreateMobileHomeShipment:
    description: A mobile home shipment that the prime moves for a service member.
    properties:
      make:
        type: string
        description: Make of the Mobile Home
      model:
        type: string
        description: Model of the Mobile Home
      year:
        type: integer
        description: Year of the Mobile Home
      lengthInInches:
        type: integer
        description: Length of the Mobile Home in inches
      heightInInches:
        type: integer
        description: Height of the Mobile Home in inches
      widthInInches:
        type: integer
        description: Width of the Mobile Home in inches
    required:
      - make
      - model
      - year
      - lengthInInches
      - heightInInches
      - widthInInches
  RejectShipment:
    properties:
      rejectionReason:
        type: string
        example: MTO Shipment not good enough
    required:
      - rejectionReason
  RequestDiversion:
    properties:
      diversionReason:
        type: string
        example: Shipment route needs to change
    required:
      - diversionReason
  ApproveSITExtension:
    properties:
      approvedDays:
        description: Number of days approved for SIT extension
        type: integer
        example: 21
        minimum: 1
      requestReason:
        description: >-
          Reason from service counselor-provided picklist for SIT Duration
          Update
        example: AWAITING_COMPLETION_OF_RESIDENCE
        type: string
        enum:
          - SERIOUS_ILLNESS_MEMBER
          - SERIOUS_ILLNESS_DEPENDENT
          - IMPENDING_ASSIGNEMENT
          - DIRECTED_TEMPORARY_DUTY
          - NONAVAILABILITY_OF_CIVILIAN_HOUSING
          - AWAITING_COMPLETION_OF_RESIDENCE
          - OTHER
      officeRemarks:
        description: Remarks from TOO about SIT approval
        type: string
        example: Approved for three weeks rather than requested 45 days
        x-nullable: true
    required:
      - approvedDays
  DenySITExtension:
    properties:
      officeRemarks:
        description: Remarks from TOO about SIT denial
        type: string
        example: Denied this extension as it does not match the criteria
        x-nullable: true
      convertToCustomerExpense:
        description: >-
          Whether or not to convert to members expense once SIT extension is
          denied.
        type: boolean
        example: false
    required:
      - officeRemarks
      - convertToCustomerExpense
  UpdateSITServiceItemCustomerExpense:
    properties:
      convertToCustomerExpense:
        example: true
        type: boolean
      customerExpenseReason:
        description: Reason the service item was rejected
        type: string
        example: Insufficent details provided
    required:
      - convertToCustomerExpense
      - customerExpenseReason
  CreateApprovedSITDurationUpdate:
    properties:
      requestReason:
        description: >-
          Reason from service counselor-provided picklist for SIT Duration
          Update
        example: AWAITING_COMPLETION_OF_RESIDENCE
        type: string
        enum:
          - SERIOUS_ILLNESS_MEMBER
          - SERIOUS_ILLNESS_DEPENDENT
          - IMPENDING_ASSIGNEMENT
          - DIRECTED_TEMPORARY_DUTY
          - NONAVAILABILITY_OF_CIVILIAN_HOUSING
          - AWAITING_COMPLETION_OF_RESIDENCE
          - OTHER
      approvedDays:
        description: >-
          Number of days approved for SIT extension. This will match requested
          days saved to the SIT extension model.
        type: integer
        example: 21
      officeRemarks:
        description: Remarks from TOO about SIT Duration Update creation
        type: string
        example: >-
          Customer needs additional storage time as their new place of residence
          is not yet ready
        x-nullable: true
    required:
      - requestReason
      - approvedDays
  PatchMTOServiceItemStatusPayload:
    properties:
      status:
        description: Describes all statuses for a MTOServiceItem
        type: string
        enum:
          - SUBMITTED
          - APPROVED
          - REJECTED
      rejectionReason:
        description: Reason the service item was rejected
        type: string
        example: Insufficent details provided
        x-nullable: true
  MTOApprovalServiceItemCodes:
    description: MTO level service items to create when updating MTO status.
    properties:
      serviceCodeCS:
        example: true
        type: boolean
      serviceCodeMS:
        example: true
        type: boolean
    type: object
  TacValid:
    properties:
      isValid:
        example: true
        type: boolean
    required:
      - isValid
    type: object
  UpdatePaymentRequestStatusPayload:
    properties:
      rejectionReason:
        example: documentation was incomplete
        type: string
        x-nullable: true
      status:
        $ref: '#/definitions/PaymentRequestStatus'
      eTag:
        type: string
    type: object
  AvailableOfficeUsers:
    type: array
    items:
      $ref: '#/definitions/AvailableOfficeUser'
  AvailableOfficeUser:
    type: object
    properties:
      officeUserId:
        type: string
        format: uuid
        example: c56a4180-65aa-42ec-a945-5fd21dec0538
      lastName:
        type: string
      firstName:
        type: string
  QueueMoves:
    type: array
    items:
      $ref: '#/definitions/QueueMove'
  QueueMove:
    type: object
    properties:
      id:
        type: string
        format: uuid
      customer:
        $ref: '#/definitions/Customer'
      status:
        $ref: '#/definitions/MoveStatus'
      locator:
        type: string
      submittedAt:
        format: date-time
        type: string
        x-nullable: true
      appearedInTooAt:
        format: date-time
        type: string
        x-nullable: true
      requestedMoveDate:
        format: date
        type: string
        x-nullable: true
      departmentIndicator:
        $ref: '#/definitions/DeptIndicator'
      shipmentsCount:
        type: integer
      originDutyLocation:
        $ref: '#/definitions/DutyLocation'
      destinationDutyLocation:
        $ref: '#/definitions/DutyLocation'
      originGBLOC:
        $ref: '#/definitions/GBLOC'
      ppmType:
        type: string
        enum:
          - FULL
          - PARTIAL
        x-nullable: true
      closeoutInitiated:
        format: date-time
        type: string
        x-nullable: true
      closeoutLocation:
        type: string
        x-nullable: true
      orderType:
        type: string
        x-nullable: true
      lockedByOfficeUserID:
        type: string
        format: uuid
        x-nullable: true
      lockedByOfficeUser:
        $ref: '#/definitions/LockedOfficeUser'
        x-nullable: true
      lockExpiresAt:
        type: string
        format: date-time
        x-nullable: true
      ppmStatus:
        $ref: '#/definitions/PPMStatus'
        x-nullable: true
      counselingOffice:
        type: string
        x-nullable: true
      counselingOfficeID:
        type: string
        format: uuid
        x-nullable: true
      assignedTo:
        $ref: '#/definitions/AssignedOfficeUser'
        x-nullable: true
      availableOfficeUsers:
        $ref: '#/definitions/AvailableOfficeUsers'
      assignable:
        type: boolean
  QueueMovesResult:
    type: object
    properties:
      page:
        type: integer
      perPage:
        type: integer
      totalCount:
        type: integer
      queueMoves:
        $ref: '#/definitions/QueueMoves'
  ListPrimeMove:
    description: >
      An abbreviated definition for a move, without all the nested information
      (shipments, service items, etc). Used to fetch a list of moves more
      efficiently.
    type: object
    properties:
      id:
        example: 1f2270c7-7166-40ae-981e-b200ebdf3054
        format: uuid
        type: string
      moveCode:
        type: string
        example: HYXFJF
        readOnly: true
      createdAt:
        format: date-time
        type: string
        readOnly: true
      orderID:
        example: c56a4180-65aa-42ec-a945-5fd21dec0538
        format: uuid
        type: string
      referenceId:
        example: 1001-3456
        type: string
      availableToPrimeAt:
        format: date-time
        type: string
        x-nullable: true
        readOnly: true
      approvedAt:
        format: date-time
        type: string
        x-nullable: true
        readOnly: true
      updatedAt:
        format: date-time
        type: string
        readOnly: true
      ppmType:
        type: string
        enum:
          - FULL
          - PARTIAL
      eTag:
        type: string
        readOnly: true
      orderType:
        type: string
  ListPrimeMoves:
    type: array
    items:
      $ref: '#/definitions/ListPrimeMove'
  ListPrimeMovesResult:
    type: object
    properties:
      page:
        type: integer
      perPage:
        type: integer
      totalCount:
        type: integer
      queueMoves:
        $ref: '#/definitions/ListPrimeMoves'
  QueuePaymentRequest:
    type: object
    properties:
      id:
        type: string
        format: uuid
      moveID:
        type: string
        format: uuid
      customer:
        $ref: '#/definitions/Customer'
      status:
        $ref: '#/definitions/QueuePaymentRequestStatus'
      age:
        type: number
        format: double
        description: >-
          Days since the payment request has been requested.  Decimal
          representation will allow more accurate sorting.
      submittedAt:
        type: string
        format: date-time
      locator:
        type: string
      departmentIndicator:
        $ref: '#/definitions/DeptIndicator'
      originGBLOC:
        $ref: '#/definitions/GBLOC'
      originDutyLocation:
        $ref: '#/definitions/DutyLocation'
      orderType:
        type: string
        x-nullable: true
      lockedByOfficeUserID:
        type: string
        format: uuid
        x-nullable: true
      lockExpiresAt:
        type: string
        format: date-time
        x-nullable: true
      assignedTo:
        $ref: '#/definitions/AssignedOfficeUser'
        x-nullable: true
      availableOfficeUsers:
        $ref: '#/definitions/AvailableOfficeUsers'
      assignable:
        type: boolean
      counselingOffice:
        type: string
        x-nullable: true
  QueuePaymentRequests:
    type: array
    items:
      $ref: '#/definitions/QueuePaymentRequest'
  QueuePaymentRequestsResult:
    type: object
    properties:
      page:
        type: integer
      perPage:
        type: integer
      totalCount:
        type: integer
      queuePaymentRequests:
        $ref: '#/definitions/QueuePaymentRequests'
  QueuePaymentRequestStatus:
    enum:
      - Payment requested
      - Reviewed
      - Rejected
      - Paid
    title: Queue Payment Request Status
    type: string
  SearchMoves:
    type: array
    items:
      $ref: '#/definitions/SearchMove'
  SearchMove:
    type: object
    properties:
      id:
        type: string
        format: uuid
      firstName:
        type: string
        example: John
        x-nullable: true
      lastName:
        type: string
        example: Doe
        x-nullable: true
      edipi:
        type: string
        example: 1234567890
        x-nullable: true
      paymentRequestCode:
        type: string
        example: 9551-6199-2
        x-nullable: true
      status:
        $ref: '#/definitions/MoveStatus'
      locator:
        type: string
      branch:
        type: string
      shipmentsCount:
        type: integer
      originDutyLocationPostalCode:
        format: zip
        type: string
        title: ZIP
        example: '90210'
        pattern: ^(\d{5})$
      destinationDutyLocationPostalCode:
        format: zip
        type: string
        title: ZIP
        example: '90210'
        pattern: ^(\d{5})$
      requestedPickupDate:
        type: string
        format: date
        x-nullable: true
      orderType:
        type: string
      requestedDeliveryDate:
        type: string
        format: date
        x-nullable: true
      originGBLOC:
        $ref: '#/definitions/GBLOC'
      destinationGBLOC:
        $ref: '#/definitions/GBLOC'
      lockedByOfficeUserID:
        type: string
        format: uuid
        x-nullable: true
      lockExpiresAt:
        type: string
        format: date-time
        x-nullable: true
      emplid:
        type: string
        x-nullable: true
  SearchMovesResult:
    type: object
    properties:
      page:
        type: integer
      perPage:
        type: integer
      totalCount:
        type: integer
      searchMoves:
        $ref: '#/definitions/SearchMoves'
  GBLOC:
    type: string
    enum:
      - AGFM
      - APAT
      - BGAC
      - BGNC
      - BKAS
      - CFMQ
      - CLPK
      - CNNQ
      - DMAT
      - GSAT
      - HAFC
      - HBAT
      - JEAT
      - JENQ
      - KKFA
      - LHNQ
      - LKNQ
      - MAPK
      - MAPS
      - MBFL
      - MLNQ
      - XXXX
  CreateCustomerSupportRemark:
    type: object
    description: >-
      A text remark written by an customer support user that is associated with
      a specific move.
    required:
      - content
      - officeUserID
    properties:
      content:
        example: This is a remark about a move.
        type: string
      officeUserID:
        example: 1f2270c7-7166-40ae-981e-b200ebdf3054
        format: uuid
        type: string
  UpdateCustomerSupportRemarkPayload:
    type: object
    description: >-
      A text remark update to an existing remark created by the current active
      user (the CSR).
    required:
      - content
    properties:
      content:
        example: This is a remark about a move.
        type: string
  EvaluationReportType:
    type: string
    enum:
      - SHIPMENT
      - COUNSELING
  EvaluationReportInspectionType:
    type: string
    enum:
      - DATA_REVIEW
      - PHYSICAL
      - VIRTUAL
    x-nullable: true
  EvaluationReportLocation:
    type: string
    enum:
      - ORIGIN
      - DESTINATION
      - OTHER
    x-nullable: true
  EvaluationReportOfficeUser:
    type: object
    readOnly: true
    description: The authoring office user for an evaluation report
    properties:
      id:
        example: 1f2270c7-7166-40ae-981e-b200ebdf3054
        format: uuid
        type: string
      firstName:
        type: string
      lastName:
        type: string
      email:
        type: string
        format: x-email
        pattern: ^[a-zA-Z0-9._%+-]+@[a-zA-Z0-9.-]+\.[a-zA-Z]{2,}$
      phone:
        type: string
        format: telephone
        pattern: ^[2-9]\d{2}-\d{3}-\d{4}$
  EvaluationReportList:
    type: array
    items:
      $ref: '#/definitions/EvaluationReport'
  EvaluationReport:
    type: object
    description: An evaluation report
    properties:
      id:
        example: 1f2270c7-7166-40ae-981e-b200ebdf3054
        format: uuid
        type: string
        readOnly: true
      moveID:
        example: 1f2270c7-7166-40ae-981e-b200ebdf3054
        format: uuid
        type: string
        readOnly: true
      shipmentID:
        example: 1f2270c7-7166-40ae-981e-b200ebdf3054
        format: uuid
        type: string
        x-nullable: true
        readOnly: true
      type:
        $ref: '#/definitions/EvaluationReportType'
      inspectionType:
        $ref: '#/definitions/EvaluationReportInspectionType'
        x-nullable: true
      inspectionDate:
        type: string
        format: date
        x-nullable: true
      officeUser:
        $ref: '#/definitions/EvaluationReportOfficeUser'
      location:
        $ref: '#/definitions/EvaluationReportLocation'
        x-nullable: true
      reportViolations:
        $ref: '#/definitions/ReportViolations'
        x-nullable: true
      gsrAppeals:
        $ref: '#/definitions/GSRAppeals'
        x-nullable: true
      locationDescription:
        type: string
        example: Route 66 at crash inspection site 3
        x-nullable: true
      observedShipmentDeliveryDate:
        type: string
        format: date
        x-nullable: true
      observedShipmentPhysicalPickupDate:
        type: string
        format: date
        x-nullable: true
      timeDepart:
        type: string
        x-nullable: true
        pattern: ^(0[0-9]|1[0-9]|2[0-3]):[0-5][0-9]$
        example: '14:30'
      evalStart:
        type: string
        x-nullable: true
        pattern: ^(0[0-9]|1[0-9]|2[0-3]):[0-5][0-9]$
        example: '15:00'
      evalEnd:
        type: string
        x-nullable: true
        pattern: ^(0[0-9]|1[0-9]|2[0-3]):[0-5][0-9]$
        example: '18:00'
      violationsObserved:
        type: boolean
        x-nullable: true
      remarks:
        type: string
        x-nullable: true
      seriousIncident:
        type: boolean
        x-nullable: true
      seriousIncidentDesc:
        type: string
        x-nullable: true
      observedClaimsResponseDate:
        type: string
        format: date
        x-nullable: true
      observedPickupDate:
        type: string
        format: date
        x-nullable: true
      observedPickupSpreadStartDate:
        type: string
        format: date
        x-nullable: true
      observedPickupSpreadEndDate:
        type: string
        format: date
        x-nullable: true
      observedDeliveryDate:
        type: string
        format: date
        x-nullable: true
      moveReferenceID:
        type: string
        x-nullable: true
        readOnly: true
      eTag:
        type: string
      submittedAt:
        type: string
        format: date-time
        x-nullable: true
      createdAt:
        type: string
        format: date-time
        readOnly: true
      updatedAt:
        type: string
        format: date-time
        readOnly: true
  CreateEvaluationReport:
    type: object
    description: >-
      Minimal set of info needed to create a shipment evaluation report, which
      is just a shipment ID.
    properties:
      shipmentID:
        description: The shipment ID of the shipment to be evaluated in the report
        example: 01b9671e-b268-4906-967b-ba661a1d3933
        format: uuid
        type: string
  CreateAppeal:
    type: object
    description: Appeal status and remarks left for a violation, created by a GSR user.
    properties:
      remarks:
        description: Remarks left by the GSR user
        example: These are my violation appeal remarks
        type: string
      appealStatus:
        description: The status of the appeal set by the GSR user
        example: These are my violation appeal remarks
        type: string
        enum:
          - sustained
          - rejected
  PWSViolation:
    type: object
    description: A PWS violation for an evaluation report
    readOnly: true
    properties:
      id:
        example: 1f2270c7-7166-40ae-981e-b200ebdf3054
        format: uuid
        type: string
      displayOrder:
        example: 3
        type: integer
      paragraphNumber:
        example: 1.2.3.4.5
        type: string
      title:
        example: Customer Support
        type: string
      category:
        example: Pre-Move Services
        type: string
      subCategory:
        example: Weight Estimate
        type: string
      requirementSummary:
        example: Provide a single point of contact (POC)
        type: string
      requirementStatement:
        example: >-
          The contractor shall prepare and load property going into NTS in
          containers at residence for shipment to NTS.
        type: string
      isKpi:
        example: false
        type: boolean
      additionalDataElem:
        example: QAE Observed Delivery Date
        type: string
  PWSViolations:
    type: array
    items:
      $ref: '#/definitions/PWSViolation'
  AssociateReportViolations:
    type: object
    description: A list of PWS violation string ids to associate with an evaluation report
    properties:
      violations:
        type: array
        items:
          type: string
          format: uuid
  ReportViolation:
    type: object
    description: An object associating violations to evaluation reports
    properties:
      id:
        example: 1f2270c7-7166-40ae-981e-b200ebdf3054
        format: uuid
        type: string
      reportID:
        example: 1f2270c7-7166-40ae-981e-b200ebdf3054
        format: uuid
        type: string
      violationID:
        example: 1f2270c7-7166-40ae-981e-b200ebdf3054
        format: uuid
        type: string
      violation:
        $ref: '#/definitions/PWSViolation'
      gsrAppeals:
        $ref: '#/definitions/GSRAppeals'
        x-nullable: true
  ReportViolations:
    type: array
    items:
      $ref: '#/definitions/ReportViolation'
  GSRAppealStatusType:
    type: string
    enum:
      - SUSTAINED
      - REJECTED
  GSRAppeals:
    type: array
    items:
      $ref: '#/definitions/GSRAppeal'
  GSRAppeal:
    type: object
    description: An object associating appeals on violations and serious incidents
    properties:
      id:
        example: 1f2270c7-7166-40ae-981e-b200ebdf3054
        format: uuid
        type: string
      reportID:
        example: 1f2270c7-7166-40ae-981e-b200ebdf3054
        format: uuid
        type: string
      violationID:
        example: 1f2270c7-7166-40ae-981e-b200ebdf3054
        format: uuid
        type: string
      officeUserID:
        example: 1f2270c7-7166-40ae-981e-b200ebdf3054
        format: uuid
        type: string
      officeUser:
        $ref: '#/definitions/EvaluationReportOfficeUser'
      isSeriousIncident:
        type: boolean
        example: false
      appealStatus:
        $ref: '#/definitions/GSRAppealStatusType'
      remarks:
        type: string
        example: Office user remarks
      createdAt:
        type: string
        format: date-time
        readOnly: true
  TransportationOffices:
    type: array
    items:
      $ref: '#/definitions/TransportationOffice'
<<<<<<< HEAD
  VLocations:
    type: array
    items:
      $ref: '#/definitions/VLocation'
=======
  ReServiceItems:
    type: array
    items:
      $ref: '#/definitions/ReServiceItem'
>>>>>>> 744e75e5
  GBLOCs:
    type: array
    items:
      type: string
  MovePayload:
    type: object
    properties:
      id:
        type: string
        format: uuid
        example: c56a4180-65aa-42ec-a945-5fd21dec0538
      orders_id:
        type: string
        format: uuid
        example: c56a4180-65aa-42ec-a945-5fd21dec0538
      service_member_id:
        type: string
        format: uuid
        example: c56a4180-65aa-42ec-a945-5fd21dec0538
        readOnly: true
      locator:
        type: string
        example: '12432'
      status:
        $ref: '#/definitions/MoveStatus'
      created_at:
        type: string
        format: date-time
      updated_at:
        type: string
        format: date-time
      submitted_at:
        type: string
        format: date-time
        x-nullable: true
      mto_shipments:
        $ref: '#/definitions/MTOShipments'
      closeout_office:
        $ref: '#/definitions/TransportationOffice'
      cancel_reason:
        type: string
        example: Change of orders
        x-nullable: true
      eTag:
        type: string
      primeCounselingCompletedAt:
        format: date-time
        type: string
        readOnly: true
      additionalDocuments:
        $ref: '#/definitions/Document'
    required:
      - id
      - orders_id
      - locator
      - created_at
      - updated_at
      - eTag
  IsDateWeekendHolidayInfo:
    type: object
    properties:
      country_code:
        type: string
      country_name:
        type: string
      date:
        type: string
        format: date
        example: '2018-09-25'
      is_weekend:
        type: boolean
      is_holiday:
        type: boolean
      details:
        type: string
    required:
      - country_code
      - country_name
      - date
      - is_weekend
      - is_holiday
  AssignOfficeUserBody:
    type: object
    properties:
      officeUserId:
        type: string
        format: uuid
      roleType:
        type: string
    required:
      - officeUserId
      - roleType
  AssignedOfficeUser:
    type: object
    properties:
      officeUserId:
        type: string
        format: uuid
        example: c56a4180-65aa-42ec-a945-5fd21dec0538
      firstName:
        type: string
      lastName:
        type: string
  Affiliation:
    type: string
    x-nullable: true
    title: Branch of service
    description: Military branch of service
    enum:
      - ARMY
      - NAVY
      - MARINES
      - AIR_FORCE
      - COAST_GUARD
      - SPACE_FORCE
      - OTHER
    x-display-value:
      ARMY: Army
      NAVY: Navy
      MARINES: Marine Corps
      AIR_FORCE: Air Force
      COAST_GUARD: Coast Guard
      SPACE_FORCE: Space Force
      OTHER: OTHER
  Address:
    description: A postal address
    type: object
    properties:
      id:
        type: string
        format: uuid
        example: c56a4180-65aa-42ec-a945-5fd21dec0538
      streetAddress1:
        type: string
        example: 123 Main Ave
        title: Street address 1
      streetAddress2:
        type: string
        example: Apartment 9000
        x-nullable: true
        title: Street address 2
      streetAddress3:
        type: string
        example: Montmârtre
        x-nullable: true
        title: Address Line 3
      city:
        type: string
        example: Anytown
        title: City
      eTag:
        type: string
        readOnly: true
      state:
        title: State
        type: string
        x-display-value:
          AL: AL
          AK: AK
          AR: AR
          AZ: AZ
          CA: CA
          CO: CO
          CT: CT
          DC: DC
          DE: DE
          FL: FL
          GA: GA
          HI: HI
          IA: IA
          ID: ID
          IL: IL
          IN: IN
          KS: KS
          KY: KY
          LA: LA
          MA: MA
          MD: MD
          ME: ME
          MI: MI
          MN: MN
          MO: MO
          MS: MS
          MT: MT
          NC: NC
          ND: ND
          NE: NE
          NH: NH
          NJ: NJ
          NM: NM
          NV: NV
          NY: NY
          OH: OH
          OK: OK
          OR: OR
          PA: PA
          RI: RI
          SC: SC
          SD: SD
          TN: TN
          TX: TX
          UT: UT
          VA: VA
          VT: VT
          WA: WA
          WI: WI
          WV: WV
          WY: WY
        enum:
          - AL
          - AK
          - AR
          - AZ
          - CA
          - CO
          - CT
          - DC
          - DE
          - FL
          - GA
          - HI
          - IA
          - ID
          - IL
          - IN
          - KS
          - KY
          - LA
          - MA
          - MD
          - ME
          - MI
          - MN
          - MO
          - MS
          - MT
          - NC
          - ND
          - NE
          - NH
          - NJ
          - NM
          - NV
          - NY
          - OH
          - OK
          - OR
          - PA
          - RI
          - SC
          - SD
          - TN
          - TX
          - UT
          - VA
          - VT
          - WA
          - WI
          - WV
          - WY
      postalCode:
        type: string
        format: zip
        title: ZIP
        example: '90210'
        pattern: ^(\d{5}([\-]\d{4})?)$
      country:
        type: string
        title: Country
        x-nullable: true
        example: US
        default: US
        pattern: ^[A-Z]{2}$
        description: Two-letter country code
      county:
        type: string
        title: County
        x-nullable: true
        example: LOS ANGELES
      isOconus:
        type: boolean
        title: isOconus
        x-nullable: true
        example: false
      usPostRegionCitiesID:
        type: string
        format: uuid
        example: c56a4180-65aa-42ec-a945-5fd21dec0538
    required:
      - streetAddress1
      - city
      - state
      - postalCode
  TransportationOffice:
    type: object
    properties:
      id:
        type: string
        format: uuid
        example: c56a4180-65aa-42ec-a945-5fd21dec0538
      name:
        type: string
        example: Fort Bragg North Station
      address:
        $ref: '#/definitions/Address'
      phone_lines:
        type: array
        items:
          type: string
          format: telephone
          pattern: ^[2-9]\d{2}-\d{3}-\d{4}$
          example: 212-555-5555
      gbloc:
        type: string
        pattern: ^[A-Z]{4}$
        example: JENQ
      latitude:
        type: number
        format: float
        example: 29.382973
      longitude:
        type: number
        format: float
        example: -98.62759
      created_at:
        type: string
        format: date-time
      updated_at:
        type: string
        format: date-time
    required:
      - id
      - name
      - address
      - created_at
      - updated_at
  DutyLocation:
    type: object
    properties:
      id:
        type: string
        format: uuid
        example: c56a4180-65aa-42ec-a945-5fd21dec0538
      name:
        type: string
        example: Fort Bragg North Station
      address_id:
        type: string
        format: uuid
        example: c56a4180-65aa-42ec-a945-5fd21dec0538
      address:
        $ref: '#/definitions/Address'
      eTag:
        type: string
  OrdersType:
    type: string
    title: Orders type
    enum:
      - PERMANENT_CHANGE_OF_STATION
      - LOCAL_MOVE
      - RETIREMENT
      - SEPARATION
      - WOUNDED_WARRIOR
      - BLUEBARK
      - SAFETY
      - TEMPORARY_DUTY
    x-display-value:
      PERMANENT_CHANGE_OF_STATION: Permanent Change Of Station
      LOCAL_MOVE: Local Move
      RETIREMENT: Retirement
      SEPARATION: Separation
      WOUNDED_WARRIOR: Wounded Warrior
      BLUEBARK: BLUEBARK
      SAFETY: Safety
      TEMPORARY_DUTY: Temporary Duty (TDY)
  Upload:
    description: An uploaded file.
    type: object
    properties:
      id:
        type: string
        format: uuid
        example: c56a4180-65aa-42ec-a945-5fd21dec0538
        readOnly: true
      url:
        type: string
        format: uri
        example: https://uploads.domain.test/dir/c56a4180-65aa-42ec-a945-5fd21dec0538
        readOnly: true
      filename:
        type: string
        example: filename.pdf
        readOnly: true
      contentType:
        type: string
        format: mime-type
        example: application/pdf
        readOnly: true
      bytes:
        type: integer
        readOnly: true
      rotation:
        type: integer
        readOnly: false
        example: 2
      status:
        type: string
        enum:
          - INFECTED
          - CLEAN
          - PROCESSING
        readOnly: true
      createdAt:
        type: string
        format: date-time
        readOnly: true
      updatedAt:
        type: string
        format: date-time
        readOnly: true
      deletedAt:
        type: string
        format: date-time
        x-nullable: true
        readOnly: true
      isWeightTicket:
        type: boolean
      uploadType:
        type: string
        example: OFFICE
        enum:
          - USER
          - PRIME
          - OFFICE
        readOnly: true
    required:
      - id
      - url
      - filename
      - contentType
      - bytes
      - createdAt
      - updatedAt
  Document:
    type: object
    properties:
      id:
        type: string
        format: uuid
        example: c56a4180-65aa-42ec-a945-5fd21dec0538
      service_member_id:
        type: string
        format: uuid
        title: The service member this document belongs to
      uploads:
        type: array
        items:
          $ref: '#/definitions/Upload'
    required:
      - id
      - service_member_id
      - uploads
  NullableString:
    type: string
    x-go-type:
      import:
        package: github.com/transcom/mymove/pkg/swagger/nullable
      type: String
  CustomerContactType:
    description: >-
      Describes a customer contact type for a MTOServiceItem of type domestic
      destination SIT.
    type: string
    enum:
      - FIRST
      - SECOND
  MTOServiceItemCustomerContact:
    description: Customer contact information for a destination SIT service item
    type: object
    properties:
      id:
        example: 1f2270c7-7166-40ae-981e-b200ebdf3054
        format: uuid
        type: string
      type:
        $ref: '#/definitions/CustomerContactType'
      dateOfContact:
        format: date
        type: string
        description: Date of attempted contact by the prime.
      timeMilitary:
        type: string
        example: 0400Z
        description: Time of attempted contact by the prime.
      firstAvailableDeliveryDate:
        format: date
        type: string
        example: '2020-12-31'
        description: First available date that the Prime can deliver SIT service item.
  MTOServiceItemCustomerContacts:
    type: array
    items:
      $ref: '#/definitions/MTOServiceItemCustomerContact'
  DimensionType:
    description: Describes a dimension type for a MTOServiceItemDimension.
    type: string
    enum:
      - ITEM
      - CRATE
  MTOServiceItemDimension:
    description: Describes a dimension object for the MTOServiceItem.
    type: object
    properties:
      id:
        example: 1f2270c7-7166-40ae-981e-b200ebdf3054
        format: uuid
        type: string
      type:
        $ref: '#/definitions/DimensionType'
      length:
        description: Length in thousandth inches. 1000 thou = 1 inch.
        example: 1000
        type: integer
        format: int32
      width:
        description: Width in thousandth inches. 1000 thou = 1 inch.
        example: 1000
        type: integer
        format: int32
      height:
        description: Height in thousandth inches. 1000 thou = 1 inch.
        example: 1000
        type: integer
        format: int32
  MTOServiceItemDimensions:
    type: array
    items:
      $ref: '#/definitions/MTOServiceItemDimension'
  MTOServiceItemStatus:
    description: Describes all statuses for a MTOServiceItem
    type: string
    enum:
      - SUBMITTED
      - APPROVED
      - REJECTED
  ServiceRequestDocument:
    type: object
    properties:
      mtoServiceItemID:
        type: string
        format: uuid
      uploads:
        items:
          $ref: '#/definitions/Upload'
        type: array
  ServiceRequestDocuments:
    description: documents uploaded by the Prime as proof of request for service items
    type: array
    items:
      $ref: '#/definitions/ServiceRequestDocument'
  MTOServiceItem:
    type: object
    required:
      - id
      - moveTaskOrderID
      - reServiceID
      - reServiceCode
      - reServiceName
    properties:
      moveTaskOrderID:
        example: 1f2270c7-7166-40ae-981e-b200ebdf3054
        format: uuid
        type: string
      mtoShipmentID:
        example: 1f2270c7-7166-40ae-981e-b200ebdf3054
        format: uuid
        type: string
        x-nullable: true
      reServiceID:
        example: 1f2270c7-7166-40ae-981e-b200ebdf3054
        format: uuid
        type: string
      reServiceCode:
        type: string
      reServiceName:
        type: string
      createdAt:
        format: date-time
        type: string
      convertToCustomerExpense:
        type: boolean
        example: false
        x-omitempty: false
      customerExpenseReason:
        type: string
        x-nullable: true
      customerContacts:
        $ref: '#/definitions/MTOServiceItemCustomerContacts'
      deletedAt:
        format: date
        type: string
      description:
        type: string
        x-nullable: true
      dimensions:
        $ref: '#/definitions/MTOServiceItemDimensions'
      reason:
        type: string
        x-nullable: true
      rejectionReason:
        type: string
        x-nullable: true
      pickupPostalCode:
        type: string
        x-nullable: true
      SITPostalCode:
        type: string
        readOnly: true
        x-nullable: true
      sitEntryDate:
        type: string
        format: date-time
        x-nullable: true
      sitDepartureDate:
        type: string
        format: date-time
        x-nullable: true
      sitCustomerContacted:
        type: string
        format: date
        x-nullable: true
      sitRequestedDelivery:
        type: string
        format: date
        x-nullable: true
      sitDestinationOriginalAddress:
        $ref: '#/definitions/Address'
      sitOriginHHGOriginalAddress:
        $ref: '#/definitions/Address'
      sitOriginHHGActualAddress:
        $ref: '#/definitions/Address'
      sitDestinationFinalAddress:
        $ref: '#/definitions/Address'
      sitDeliveryMiles:
        type: integer
        x-nullable: true
      feeType:
        enum:
          - COUNSELING
          - CRATING
          - TRUCKING
          - SHUTTLE
        type: string
      id:
        example: 1f2270c7-7166-40ae-981e-b200ebdf3054
        format: uuid
        type: string
      quantity:
        type: integer
      rate:
        type: integer
      status:
        $ref: '#/definitions/MTOServiceItemStatus'
      submittedAt:
        format: date
        type: string
      total:
        format: cents
        type: integer
      estimatedWeight:
        type: integer
        description: estimated weight of the shuttle service item provided by the prime
        example: 2500
        x-formatting: weight
        x-nullable: true
      updatedAt:
        format: date-time
        type: string
      approvedAt:
        format: date-time
        type: string
        x-nullable: true
      rejectedAt:
        format: date-time
        type: string
        x-nullable: true
      eTag:
        type: string
      updateReason:
        type: string
        description: Reason for updating service item.
        x-nullable: true
      standaloneCrate:
        type: boolean
        x-nullable: true
      externalCrate:
        type: boolean
        x-nullable: true
      serviceRequestDocuments:
        $ref: '#/definitions/ServiceRequestDocuments'
      estimatedPrice:
        type: integer
        format: cents
        x-nullable: true
      lockedPriceCents:
        type: integer
        format: cents
        x-nullable: true
      market:
        type: string
        enum:
          - CONUS
          - OCONUS
        example: CONUS
        description: >-
          To identify whether the service was provided within (CONUS) or
          (OCONUS)
        x-nullable: true
  MTOServiceItems:
    description: A list of service items connected to this shipment.
    type: array
    items:
      $ref: '#/definitions/MTOServiceItem'
  MTOAgent:
    type: object
    properties:
      id:
        example: 1f2270c7-7166-40ae-981e-b200ebdf3054
        format: uuid
        type: string
      mtoShipmentID:
        example: 1f2270c7-7166-40ae-981e-b200ebdf3054
        format: uuid
        type: string
      createdAt:
        format: date-time
        type: string
      updatedAt:
        format: date-time
        type: string
      firstName:
        type: string
        x-nullable: true
      lastName:
        type: string
        x-nullable: true
      email:
        type: string
        format: x-email
        pattern: (^[a-zA-Z0-9._%+-]+@[a-zA-Z0-9.-]+\.[a-zA-Z]{2,}$)|(^$)
        x-nullable: true
      phone:
        type: string
        format: telephone
        pattern: (^[2-9]\d{2}-\d{3}-\d{4}$)|(^$)
        x-nullable: true
      agentType:
        type: string
        enum:
          - RELEASING_AGENT
          - RECEIVING_AGENT
      eTag:
        type: string
  MTOAgents:
    items:
      $ref: '#/definitions/MTOAgent'
    type: array
  DestinationType:
    type: string
    title: Destination Type
    example: OTHER_THAN_AUTHORIZED
    x-nullable: true
    enum:
      - HOME_OF_RECORD
      - HOME_OF_SELECTION
      - PLACE_ENTERED_ACTIVE_DUTY
      - OTHER_THAN_AUTHORIZED
  MTOShipmentType:
    type: string
    title: Shipment Type
    example: HHG
    enum:
      - HHG
      - HHG_INTO_NTS_DOMESTIC
      - HHG_OUTOF_NTS_DOMESTIC
      - PPM
      - BOAT_HAUL_AWAY
      - BOAT_TOW_AWAY
      - MOBILE_HOME
      - UNACCOMPANIED_BAGGAGE
    x-display-value:
      HHG: HHG
      HHG_INTO_NTS_DOMESTIC: NTS
      HHG_OUTOF_NTS_DOMESTIC: NTS Release
      PPM: PPM
      BOAT_HAUL_AWAY: Boat Haul-Away
      BOAT_TOW_AWAY: Boat Tow-Away
      MOBILE_HOME: Mobile Home
      UNACCOMPANIED_BAGGAGE: Unaccompanied Baggage
  LOAType:
    description: The Line of accounting (TAC/SAC) type that will be used for the shipment
    type: string
    example: HHG
    enum:
      - HHG
      - NTS
  StorageFacility:
    description: The Storage Facility information for the shipment
    type: object
    properties:
      id:
        type: string
        format: uuid
        example: c56a4180-65aa-42ec-a945-5fd21dec0538
      facilityName:
        type: string
      address:
        $ref: '#/definitions/Address'
      lotNumber:
        type: string
        x-nullable: true
      phone:
        type: string
        format: telephone
        pattern: ^[2-9]\d{2}-\d{3}-\d{4}$
        x-nullable: true
      email:
        type: string
        format: x-email
        pattern: ^[a-zA-Z0-9._%+-]+@[a-zA-Z0-9.-]+\.[a-zA-Z]{2,}$
        x-nullable: true
      eTag:
        type: string
        readOnly: true
  PPMDestinationAddress:
    description: A postal address
    type: object
    properties:
      id:
        type: string
        format: uuid
        example: c56a4180-65aa-42ec-a945-5fd21dec0538
      streetAddress1:
        type: string
        example: 123 Main Ave
        x-nullable: true
        title: Street address 1
      streetAddress2:
        type: string
        example: Apartment 9000
        x-nullable: true
        title: Street address 2
      streetAddress3:
        type: string
        example: Montmârtre
        x-nullable: true
        title: Address Line 3
      city:
        type: string
        example: Anytown
        title: City
      eTag:
        type: string
        readOnly: true
      state:
        title: State
        type: string
        x-display-value:
          AL: AL
          AK: AK
          AR: AR
          AZ: AZ
          CA: CA
          CO: CO
          CT: CT
          DC: DC
          DE: DE
          FL: FL
          GA: GA
          HI: HI
          IA: IA
          ID: ID
          IL: IL
          IN: IN
          KS: KS
          KY: KY
          LA: LA
          MA: MA
          MD: MD
          ME: ME
          MI: MI
          MN: MN
          MO: MO
          MS: MS
          MT: MT
          NC: NC
          ND: ND
          NE: NE
          NH: NH
          NJ: NJ
          NM: NM
          NV: NV
          NY: NY
          OH: OH
          OK: OK
          OR: OR
          PA: PA
          RI: RI
          SC: SC
          SD: SD
          TN: TN
          TX: TX
          UT: UT
          VA: VA
          VT: VT
          WA: WA
          WI: WI
          WV: WV
          WY: WY
        enum:
          - AL
          - AK
          - AR
          - AZ
          - CA
          - CO
          - CT
          - DC
          - DE
          - FL
          - GA
          - HI
          - IA
          - ID
          - IL
          - IN
          - KS
          - KY
          - LA
          - MA
          - MD
          - ME
          - MI
          - MN
          - MO
          - MS
          - MT
          - NC
          - ND
          - NE
          - NH
          - NJ
          - NM
          - NV
          - NY
          - OH
          - OK
          - OR
          - PA
          - RI
          - SC
          - SD
          - TN
          - TX
          - UT
          - VA
          - VT
          - WA
          - WI
          - WV
          - WY
      postalCode:
        type: string
        format: zip
        title: ZIP
        example: '90210'
        pattern: ^(\d{5}([\-]\d{4})?)$
      country:
        type: string
        title: Country
        x-nullable: true
        example: USA
        default: USA
      county:
        type: string
        title: County
        x-nullable: true
        example: LOS ANGELES
      usPostRegionCitiesID:
        type: string
        format: uuid
        example: c56a4180-65aa-42ec-a945-5fd21dec0538
    required:
      - city
      - state
      - postalCode
  SITLocationType:
    description: The list of SIT location types.
    type: string
    enum:
      - ORIGIN
      - DESTINATION
  MTOShipmentStatus:
    type: string
    title: Shipment Status
    example: SUBMITTED
    enum:
      - SUBMITTED
      - REJECTED
      - APPROVED
      - CANCELLATION_REQUESTED
      - CANCELED
      - DIVERSION_REQUESTED
  ReweighRequester:
    type: string
    enum:
      - CUSTOMER
      - PRIME
      - SYSTEM
      - TOO
  Reweigh:
    description: >-
      A reweigh  is when a shipment is weighed for a second time due to the
      request of a customer, the contractor, system or TOO.
    type: object
    properties:
      id:
        example: 1f2270c7-7166-40ae-981e-b200ebdf3054
        format: uuid
        type: string
      requestedAt:
        format: date-time
        type: string
      requestedBy:
        $ref: '#/definitions/ReweighRequester'
      shipmentID:
        example: 1f2270c7-7166-40ae-981e-b200ebdf3054
        format: uuid
        type: string
      verificationProvidedAt:
        x-nullable: true
        x-omitempty: false
        format: date-time
        type: string
      verificationReason:
        example: >-
          The reweigh was not performed due to some justification provided by
          the counselor
        type: string
        x-nullable: true
        x-omitempty: false
      weight:
        example: 2000
        type: integer
        x-formatting: weight
        x-nullable: true
        x-omitempty: false
  SITExtension:
    type: object
    description: >-
      A storage in transit (SIT) Extension is a request for an increase in the
      billable number of days a shipment is allowed to be in SIT.
    properties:
      id:
        example: 1f2270c7-7166-40ae-981e-b200ebdf3054
        format: uuid
        type: string
      mtoShipmentID:
        example: 1f2270c7-7166-40ae-981e-b200ebdf3054
        format: uuid
        type: string
      requestReason:
        type: string
        enum:
          - SERIOUS_ILLNESS_MEMBER
          - SERIOUS_ILLNESS_DEPENDENT
          - IMPENDING_ASSIGNEMENT
          - DIRECTED_TEMPORARY_DUTY
          - NONAVAILABILITY_OF_CIVILIAN_HOUSING
          - AWAITING_COMPLETION_OF_RESIDENCE
          - OTHER
      contractorRemarks:
        example: We need SIT additional days. The customer has not found a house yet.
        type: string
        x-nullable: true
        x-omitempty: false
      requestedDays:
        type: integer
        example: 30
      status:
        enum:
          - PENDING
          - APPROVED
          - DENIED
      approvedDays:
        type: integer
        example: 30
        x-nullable: true
        x-omitempty: false
      decisionDate:
        format: date-time
        type: string
        x-nullable: true
        x-omitempty: false
      officeRemarks:
        type: string
        x-nullable: true
        x-omitempty: false
      createdAt:
        format: date-time
        type: string
        readOnly: true
      updatedAt:
        format: date-time
        type: string
        readOnly: true
      eTag:
        type: string
        readOnly: true
  SITExtensions:
    type: array
    items:
      $ref: '#/definitions/SITExtension'
  SITSummary:
    properties:
      firstDaySITServiceItemID:
        type: string
        format: uuid
        example: c56a4180-65aa-42ec-a945-5fd21dec0538
      location:
        enum:
          - ORIGIN
          - DESTINATION
      daysInSIT:
        type: integer
        minimum: 0
      sitEntryDate:
        type: string
        format: date-time
      sitDepartureDate:
        type: string
        format: date-time
        x-nullable: true
      sitAuthorizedEndDate:
        type: string
        format: date-time
      sitCustomerContacted:
        type: string
        format: date-time
        x-nullable: true
      sitRequestedDelivery:
        type: string
        format: date-time
        x-nullable: true
  SITServiceItemGrouping:
    properties:
      summary:
        $ref: '#/definitions/SITSummary'
        description: >
          Holds the top level summary of a Service Item Grouping, detailing the
          ServiceItemID of the first day SIT service item (Eg, DOFSIT, DOASIT),
          the location (ORIGIN/DESTINATION), how many days the provided instance
          of SIT has been in storage, SIT entry date, departure date, authorized
          end date, customer contacted date, requested delivery date.

          This is provided at a top level because due to our service item
          architecture, SIT information is sometimes split across multiple
          service items, and this summary is a compilation of said information.
          This prevents the need to loop over many service items.
      serviceItems:
        $ref: '#/definitions/MTOServiceItems'
  SITServiceItemGroupings:
    description: >
      Holds groupings of SIT service items and their summaries, detailing the
      summary ServiceItemID of the first day SIT service item (Eg, DOFSIT,
      DOASIT), the location (ORIGIN/DESTINATION), how many days the provided
      instance of SIT has been in storage, SIT entry date, departure date,
      authorized end date, customer contacted date, requested delivery date.
    type: array
    items:
      $ref: '#/definitions/SITServiceItemGrouping'
  SITStatus:
    properties:
      totalSITDaysUsed:
        type: integer
        minimum: 0
      totalDaysRemaining:
        type: integer
        minimum: 0
      calculatedTotalDaysInSIT:
        type: integer
        minimum: 0
      currentSIT:
        type: object
        properties:
          serviceItemID:
            type: string
            format: uuid
            example: c56a4180-65aa-42ec-a945-5fd21dec0538
          location:
            enum:
              - ORIGIN
              - DESTINATION
          daysInSIT:
            type: integer
            minimum: 0
          sitEntryDate:
            type: string
            format: date
            x-nullable: true
          sitDepartureDate:
            type: string
            format: date
            x-nullable: true
          sitAuthorizedEndDate:
            type: string
            format: date
            x-nullable: true
          sitCustomerContacted:
            type: string
            format: date
            x-nullable: true
          sitRequestedDelivery:
            type: string
            format: date
            x-nullable: true
      pastSITServiceItemGroupings:
        $ref: '#/definitions/SITServiceItemGroupings'
        description: >
          A list of past SIT service item groupings. These will contain the
          given SIT service items for an instance of SIT (Either Origin or
          Destination), grouped by the date they went into SIT and service items
          limited explicitly to SIT related Re Service Codes.
  PPMShipmentStatus:
    description: |
      Status of the PPM Shipment:
        * **DRAFT**: The customer has created the PPM shipment but has not yet submitted their move for counseling.
        * **SUBMITTED**: The shipment belongs to a move that has been submitted by the customer or has been created by a Service Counselor or Prime Contractor for a submitted move.
        * **WAITING_ON_CUSTOMER**: The PPM shipment has been approved and the customer may now provide their actual move closeout information and documentation required to get paid.
        * **NEEDS_ADVANCE_APPROVAL**: The shipment was counseled by the Prime Contractor and approved but an advance was requested so will need further financial approval from the government.
        * **NEEDS_CLOSEOUT**: The customer has provided their closeout weight tickets, receipts, and expenses and certified it for the Service Counselor to approve, exclude or reject.
        * **CLOSEOUT_COMPLETE**: The Service Counselor has reviewed all of the customer's PPM closeout documentation and authorizes the customer can download and submit their finalized SSW packet.
    type: string
    readOnly: true
    enum:
      - DRAFT
      - SUBMITTED
      - WAITING_ON_CUSTOMER
      - NEEDS_ADVANCE_APPROVAL
      - NEEDS_CLOSEOUT
      - CLOSEOUT_COMPLETE
      - CANCELED
  PPMAdvanceStatus:
    type: string
    title: PPM Advance Status
    description: >-
      Indicates whether an advance status has been accepted, rejected, or
      edited, or a prime counseled PPM has been received or not received
    x-nullable: true
    enum:
      - APPROVED
      - REJECTED
      - EDITED
      - RECEIVED
      - NOT_RECEIVED
  OmittablePPMDocumentStatus:
    description: Status of the PPM document.
    type: string
    enum:
      - APPROVED
      - EXCLUDED
      - REJECTED
    x-display-value:
      APPROVED: Approved
      EXCLUDED: Excluded
      REJECTED: Rejected
    x-nullable: true
    x-omitempty: false
  PPMDocumentStatusReason:
    description: The reason the services counselor has excluded or rejected the item.
    type: string
    x-nullable: true
    x-omitempty: false
  WeightTicket:
    description: >-
      Vehicle and optional trailer information and weight documents used to move
      this PPM shipment.
    type: object
    properties:
      id:
        description: ID of this set of weight tickets.
        type: string
        format: uuid
        example: c56a4180-65aa-42ec-a945-5fd21dec0538
        readOnly: true
      ppmShipmentId:
        description: The ID of the PPM shipment that this set of weight tickets is for.
        type: string
        format: uuid
        example: c56a4180-65aa-42ec-a945-5fd21dec0538
        readOnly: true
      createdAt:
        type: string
        format: date-time
        readOnly: true
      updatedAt:
        type: string
        format: date-time
        readOnly: true
      vehicleDescription:
        description: >-
          Description of the vehicle used for the trip. E.g. make/model, type of
          truck/van, etc.
        type: string
        x-nullable: true
        x-omitempty: false
      emptyWeight:
        description: Weight of the vehicle when empty.
        type: integer
        minimum: 0
        x-nullable: true
        x-omitempty: false
      submittedEmptyWeight:
        description: Customer submitted weight of the vehicle when empty.
        type: integer
        minimum: 0
        x-nullable: true
        x-omitempty: false
      missingEmptyWeightTicket:
        description: >-
          Indicates if the customer is missing a weight ticket for the vehicle
          weight when empty.
        type: boolean
        x-nullable: true
        x-omitempty: false
      emptyDocumentId:
        description: >-
          ID of the document that is associated with the user uploads containing
          the vehicle weight when empty.
        type: string
        format: uuid
        readOnly: true
      emptyDocument:
        allOf:
          - description: >-
              Document that is associated with the user uploads containing the
              vehicle weight when empty.
          - $ref: '#/definitions/Document'
      fullWeight:
        description: The weight of the vehicle when full.
        type: integer
        minimum: 0
        x-nullable: true
        x-omitempty: false
      submittedFullWeight:
        description: Customer submitted weight of the vehicle when full.
        type: integer
        minimum: 0
        x-nullable: true
        x-omitempty: false
      missingFullWeightTicket:
        description: >-
          Indicates if the customer is missing a weight ticket for the vehicle
          weight when full.
        type: boolean
        x-nullable: true
        x-omitempty: false
      fullDocumentId:
        description: >-
          ID of the document that is associated with the user uploads containing
          the vehicle weight when full.
        type: string
        format: uuid
        example: c56a4180-65aa-42ec-a945-5fd21dec0538
        readOnly: true
      fullDocument:
        allOf:
          - description: >-
              Document that is associated with the user uploads containing the
              vehicle weight when full.
          - $ref: '#/definitions/Document'
      ownsTrailer:
        description: Indicates if the customer used a trailer they own for the move.
        type: boolean
        x-nullable: true
        x-omitempty: false
      submittedOwnsTrailer:
        description: Indicates if the customer used a trailer they own for the move.
        type: boolean
        x-nullable: true
        x-omitempty: false
      trailerMeetsCriteria:
        description: >-
          Indicates if the trailer that the customer used meets all the criteria
          to be claimable.
        type: boolean
        x-nullable: true
        x-omitempty: false
      submittedTrailerMeetsCriteria:
        description: >-
          Indicates if the trailer that the customer used meets all the criteria
          to be claimable.
        type: boolean
        x-nullable: true
        x-omitempty: false
      proofOfTrailerOwnershipDocumentId:
        description: >-
          ID of the document that is associated with the user uploads containing
          the proof of trailer ownership.
        type: string
        format: uuid
        example: c56a4180-65aa-42ec-a945-5fd21dec0538
        readOnly: true
      proofOfTrailerOwnershipDocument:
        allOf:
          - description: >-
              Document that is associated with the user uploads containing the
              proof of trailer ownership.
          - $ref: '#/definitions/Document'
      status:
        $ref: '#/definitions/OmittablePPMDocumentStatus'
      reason:
        $ref: '#/definitions/PPMDocumentStatusReason'
      adjustedNetWeight:
        description: Indicates the adjusted net weight of the vehicle
        type: integer
        minimum: 0
        x-nullable: true
        x-omitempty: false
      netWeightRemarks:
        description: Remarks explaining any edits made to the net weight
        type: string
        x-nullable: true
        x-omitempty: false
      eTag:
        description: A hash that should be used as the "If-Match" header for any updates.
        type: string
        readOnly: true
    required:
      - ppmShipmentId
      - createdAt
      - updatedAt
      - emptyDocumentId
      - emptyDocument
      - fullDocument
      - fullDocumentId
      - proofOfTrailerOwnershipDocument
      - proofOfTrailerOwnershipDocumentId
  WeightTickets:
    description: All weight tickets associated with a PPM shipment.
    type: array
    items:
      $ref: '#/definitions/WeightTicket'
    x-omitempty: false
  OmittableMovingExpenseType:
    type: string
    description: Moving Expense Type
    enum:
      - CONTRACTED_EXPENSE
      - GAS
      - OIL
      - OTHER
      - PACKING_MATERIALS
      - RENTAL_EQUIPMENT
      - STORAGE
      - TOLLS
      - WEIGHING_FEE
    x-display-value:
      CONTRACTED_EXPENSE: Contracted expense
      GAS: Gas
      OIL: Oil
      OTHER: Other
      PACKING_MATERIALS: Packing materials
      STORAGE: Storage
      RENTAL_EQUIPMENT: Rental equipment
      TOLLS: Tolls
      WEIGHING_FEE: Weighing fee
    x-nullable: true
    x-omitempty: false
  SubmittedMovingExpenseType:
    type: string
    description: Customer Submitted Moving Expense Type
    enum:
      - CONTRACTED_EXPENSE
      - GAS
      - OIL
      - OTHER
      - PACKING_MATERIALS
      - RENTAL_EQUIPMENT
      - STORAGE
      - TOLLS
      - WEIGHING_FEE
    x-display-value:
      CONTRACTED_EXPENSE: Contracted expense
      GAS: Gas
      OIL: Oil
      OTHER: Other
      PACKING_MATERIALS: Packing materials
      STORAGE: Storage
      RENTAL_EQUIPMENT: Rental equipment
      TOLLS: Tolls
      WEIGHING_FEE: Weighing fee
    x-nullable: true
    x-omitempty: false
  MovingExpense:
    description: >-
      Expense information and receipts of costs incurred that can be reimbursed
      while moving a PPM shipment.
    type: object
    properties:
      id:
        description: Unique primary identifier of the Moving Expense object
        type: string
        format: uuid
        example: c56a4180-65aa-42ec-a945-5fd21dec0538
        readOnly: true
      ppmShipmentId:
        description: The PPM Shipment id that this moving expense belongs to
        type: string
        format: uuid
        example: c56a4180-65aa-42ec-a945-5fd21dec0538
        readOnly: true
      documentId:
        description: The id of the Document that contains all file uploads for this expense
        type: string
        format: uuid
        example: c56a4180-65aa-42ec-a945-5fd21dec0538
        readOnly: true
      document:
        allOf:
          - description: >-
              The Document object that contains all file uploads for this
              expense
          - $ref: '#/definitions/Document'
      movingExpenseType:
        $ref: '#/definitions/OmittableMovingExpenseType'
      submittedMovingExpenseType:
        $ref: '#/definitions/SubmittedMovingExpenseType'
      description:
        description: A brief description of the expense
        type: string
        x-nullable: true
        x-omitempty: false
      submittedDescription:
        description: Customer submitted description of the expense
        type: string
        x-nullable: true
        x-omitempty: false
      paidWithGtcc:
        description: >-
          Indicates if the service member used their government issued card to
          pay for the expense
        type: boolean
        x-nullable: true
        x-omitempty: false
      amount:
        description: The total amount of the expense as indicated on the receipt
        type: integer
        x-nullable: true
        x-omitempty: false
      submittedAmount:
        description: >-
          Customer submitted total amount of the expense as indicated on the
          receipt
        type: integer
        x-nullable: true
        x-omitempty: false
      missingReceipt:
        description: >-
          Indicates if the service member is missing the receipt with the proof
          of expense amount
        type: boolean
        x-nullable: true
        x-omitempty: false
      status:
        $ref: '#/definitions/OmittablePPMDocumentStatus'
      reason:
        $ref: '#/definitions/PPMDocumentStatusReason'
      sitStartDate:
        description: >-
          The date the shipment entered storage, applicable for the `STORAGE`
          movingExpenseType only
        type: string
        example: '2022-04-26'
        format: date
        x-nullable: true
        x-omitempty: false
      submittedSitStartDate:
        description: >-
          Customer submitted date the shipment entered storage, applicable for
          the `STORAGE` movingExpenseType only
        type: string
        example: '2022-04-26'
        format: date
        x-nullable: true
        x-omitempty: false
      sitEndDate:
        description: >-
          The date the shipment exited storage, applicable for the `STORAGE`
          movingExpenseType only
        type: string
        example: '2018-05-26'
        format: date
        x-nullable: true
        x-omitempty: false
      submittedSitEndDate:
        description: >-
          Customer submitted date the shipment exited storage, applicable for
          the `STORAGE` movingExpenseType only
        type: string
        example: '2018-05-26'
        format: date
        x-nullable: true
        x-omitempty: false
      createdAt:
        description: >-
          Timestamp the moving expense object was initially created in the
          system (UTC)
        type: string
        format: date-time
        readOnly: true
      updatedAt:
        description: >-
          Timestamp when a property of this moving expense object was last
          modified (UTC)
        type: string
        format: date-time
        readOnly: true
      eTag:
        description: A hash that should be used as the "If-Match" header for any updates.
        type: string
        readOnly: true
      weightStored:
        description: The total weight stored in PPM SIT
        type: integer
        x-nullable: true
        x-omitempty: false
      sitLocation:
        allOf:
          - $ref: '#/definitions/SITLocationType'
          - x-nullable: true
          - x-omitempty: false
      sitEstimatedCost:
        description: >-
          The estimated amount that the government will pay the service member
          to put their goods into storage. This estimated storage cost is
          separate from the estimated incentive.
        type: integer
        format: cents
        x-nullable: true
        x-omitempty: false
      sitReimburseableAmount:
        description: The amount of SIT that will be reimbursed
        type: integer
        x-nullable: true
        x-omitempty: false
    required:
      - id
      - createdAt
      - updatedAt
      - ppmShipmentId
      - documentId
      - document
  ProGearWeightTicket:
    description: Pro-gear associated information and weight docs for a PPM shipment
    type: object
    properties:
      id:
        description: The ID of the pro-gear weight ticket.
        type: string
        format: uuid
        example: c56a4180-65aa-42ec-a945-5fd21dec0538
        readOnly: true
      ppmShipmentId:
        description: >-
          The ID of the PPM shipment that this pro-gear weight ticket is
          associated with.
        type: string
        format: uuid
        example: c56a4180-65aa-42ec-a945-5fd21dec0538
        readOnly: true
      updatedAt:
        type: string
        format: date-time
        readOnly: true
      createdAt:
        type: string
        format: date-time
        readOnly: true
      belongsToSelf:
        description: >-
          Indicates if this information is for the customer's own pro-gear,
          otherwise, it's the spouse's.
        type: boolean
        x-nullable: true
        x-omitempty: false
      submittedBelongsToSelf:
        description: >-
          Indicates if this information is for the customer's own pro-gear,
          otherwise, it's the spouse's.
        type: boolean
        x-nullable: true
        x-omitempty: false
      description:
        description: Describes the pro-gear that was moved.
        type: string
        x-nullable: true
        x-omitempty: false
      hasWeightTickets:
        description: >-
          Indicates if the user has a weight ticket for their pro-gear,
          otherwise they have a constructed weight.
        type: boolean
        x-nullable: true
        x-omitempty: false
      submittedHasWeightTickets:
        description: >-
          Indicates if the user has a weight ticket for their pro-gear,
          otherwise they have a constructed weight.
        type: boolean
        x-nullable: true
        x-omitempty: false
      weight:
        description: Weight of the pro-gear.
        type: integer
        minimum: 0
        x-nullable: true
        x-omitempty: false
      submittedWeight:
        description: Customer submitted weight of the pro-gear.
        type: integer
        minimum: 0
        x-nullable: true
        x-omitempty: false
      documentId:
        description: >-
          The ID of the document that is associated with the user uploads
          containing the pro-gear weight.
        type: string
        format: uuid
        example: c56a4180-65aa-42ec-a945-5fd21dec0538
        readOnly: true
      document:
        allOf:
          - description: >-
              Document that is associated with the user uploads containing the
              pro-gear weight.
          - $ref: '#/definitions/Document'
      status:
        $ref: '#/definitions/OmittablePPMDocumentStatus'
      reason:
        $ref: '#/definitions/PPMDocumentStatusReason'
      eTag:
        description: A hash that should be used as the "If-Match" header for any updates.
        type: string
        readOnly: true
    required:
      - ppmShipmentId
      - createdAt
      - updatedAt
      - documentId
      - document
  SignedCertificationType:
    description: |
      The type of signed certification:
        - PPM_PAYMENT: This is used when the customer has a PPM shipment that they have uploaded their documents for and are
            ready to submit their documentation for review. When they submit, they will be asked to sign certifying the
            information is correct.
        - SHIPMENT: This is used when a customer submits their move with their shipments to be reviewed by office users.
        - PRE_CLOSEOUT_REVIEWED_PPM_PAYMENT: This is used when a move has a PPM shipment and is set to
             service-counseling-completed "Submit move details" by service counselor.
        - CLOSEOUT_REVIEWED_PPM_PAYMENT: This is used when a PPM shipment is reviewed by counselor in close out queue.
    type: string
    enum:
      - PPM_PAYMENT
      - SHIPMENT
      - PRE_CLOSEOUT_REVIEWED_PPM_PAYMENT
      - CLOSEOUT_REVIEWED_PPM_PAYMENT
    readOnly: true
  SignedCertification:
    description: Signed certification
    type: object
    properties:
      id:
        description: The ID of the signed certification.
        type: string
        format: uuid
        example: c56a4180-65aa-42ec-a945-5fd21dec0538
        readOnly: true
      submittingUserId:
        description: The ID of the user that signed.
        type: string
        format: uuid
        example: c56a4180-65aa-42ec-a945-5fd21dec0538
        readOnly: true
      moveId:
        description: The ID of the move associated with this signed certification.
        type: string
        format: uuid
        example: c56a4180-65aa-42ec-a945-5fd21dec0538
        readOnly: true
      ppmId:
        description: >-
          The ID of the PPM shipment associated with this signed certification,
          if any.
        type: string
        format: uuid
        example: c56a4180-65aa-42ec-a945-5fd21dec0538
        readOnly: true
        x-nullable: true
        x-omitempty: false
      certificationType:
        $ref: '#/definitions/SignedCertificationType'
      certificationText:
        description: Full text that the customer agreed to and signed.
        type: string
      signature:
        description: The signature that the customer provided.
        type: string
      date:
        description: Date that the customer signed the certification.
        type: string
        format: date
      createdAt:
        type: string
        format: date-time
        readOnly: true
      updatedAt:
        type: string
        format: date-time
        readOnly: true
      eTag:
        description: A hash that should be used as the "If-Match" header for any updates.
        type: string
        readOnly: true
    required:
      - id
      - submittingUserId
      - moveId
      - certificationType
      - certificationText
      - signature
      - date
      - createdAt
      - updatedAt
      - eTag
  PPMShipment:
    description: >-
      A personally procured move is a type of shipment that a service member
      moves themselves.
    x-nullable: true
    properties:
      id:
        description: Primary auto-generated unique identifier of the PPM shipment object
        example: 1f2270c7-7166-40ae-981e-b200ebdf3054
        format: uuid
        type: string
        readOnly: true
      shipmentId:
        description: The id of the parent MTOShipment object
        example: 1f2270c7-7166-40ae-981e-b200ebdf3054
        format: uuid
        type: string
        readOnly: true
      createdAt:
        description: Timestamp of when the PPM Shipment was initially created (UTC)
        format: date-time
        type: string
        readOnly: true
      updatedAt:
        description: Timestamp of when a property of this object was last updated (UTC)
        format: date-time
        type: string
        readOnly: true
      status:
        $ref: '#/definitions/PPMShipmentStatus'
      w2Address:
        x-nullable: true
        $ref: '#/definitions/Address'
      advanceStatus:
        $ref: '#/definitions/PPMAdvanceStatus'
      expectedDepartureDate:
        description: |
          Date the customer expects to begin their move.
        format: date
        type: string
      actualMoveDate:
        description: The actual start date of when the PPM shipment left the origin.
        format: date
        type: string
        x-nullable: true
        x-omitempty: false
      submittedAt:
        description: >-
          The timestamp of when the customer submitted their PPM documentation
          to the counselor for review.
        format: date-time
        type: string
        x-nullable: true
        x-omitempty: false
      reviewedAt:
        description: >-
          The timestamp of when the Service Counselor has reviewed all of the
          closeout documents.
        format: date-time
        type: string
        x-nullable: true
        x-omitempty: false
      approvedAt:
        description: >-
          The timestamp of when the shipment was approved and the service member
          can begin their move.
        format: date-time
        type: string
        x-nullable: true
        x-omitempty: false
      pickupAddress:
        $ref: '#/definitions/Address'
      secondaryPickupAddress:
        allOf:
          - $ref: '#/definitions/Address'
          - x-nullable: true
          - x-omitempty: false
      hasSecondaryPickupAddress:
        type: boolean
        x-omitempty: false
        x-nullable: true
      tertiaryPickupAddress:
        allOf:
          - $ref: '#/definitions/Address'
          - x-nullable: true
          - x-omitempty: false
      hasTertiaryPickupAddress:
        type: boolean
        x-omitempty: false
        x-nullable: true
      actualPickupPostalCode:
        description: >
          The actual postal code where the PPM shipment started. To be filled
          once the customer has moved the shipment.
        format: zip
        type: string
        title: ZIP
        example: '90210'
        pattern: ^(\d{5})$
        x-nullable: true
        x-omitempty: false
      destinationAddress:
        $ref: '#/definitions/Address'
      secondaryDestinationAddress:
        allOf:
          - $ref: '#/definitions/Address'
          - x-nullable: true
          - x-omitempty: false
      hasSecondaryDestinationAddress:
        type: boolean
        x-omitempty: false
        x-nullable: true
      tertiaryDestinationAddress:
        allOf:
          - $ref: '#/definitions/Address'
          - x-nullable: true
          - x-omitempty: false
      hasTertiaryDestinationAddress:
        type: boolean
        x-omitempty: false
        x-nullable: true
      actualDestinationPostalCode:
        description: >
          The actual postal code where the PPM shipment ended. To be filled once
          the customer has moved the shipment.
        format: zip
        type: string
        title: ZIP
        example: '90210'
        pattern: ^(\d{5})$
        x-nullable: true
        x-omitempty: false
      sitExpected:
        description: >
          Captures whether some or all of the PPM shipment will require
          temporary storage at the origin or destination.


          Must be set to `true` when providing `sitLocation`,
          `sitEstimatedWeight`, `sitEstimatedEntryDate`, and
          `sitEstimatedDepartureDate` values to calculate the
          `sitEstimatedCost`.
        type: boolean
      estimatedWeight:
        description: The estimated weight of the PPM shipment goods being moved.
        type: integer
        example: 4200
        x-nullable: true
        x-omitempty: false
      allowableWeight:
        description: The allowable weight of the PPM shipment goods being moved.
        type: integer
        example: 4300
        minimum: 0
        x-nullable: true
        x-omitempty: false
      hasProGear:
        description: >
          Indicates whether PPM shipment has pro gear for themselves or their
          spouse.
        type: boolean
        x-nullable: true
        x-omitempty: false
      proGearWeight:
        description: >-
          The estimated weight of the pro-gear being moved belonging to the
          service member.
        type: integer
        x-nullable: true
        x-omitempty: false
      spouseProGearWeight:
        description: >-
          The estimated weight of the pro-gear being moved belonging to a
          spouse.
        type: integer
        x-nullable: true
        x-omitempty: false
      estimatedIncentive:
        description: >-
          The estimated amount the government will pay the service member to
          move their belongings based on the moving date, locations, and
          shipment weight.
        type: integer
        format: cents
        x-nullable: true
        x-omitempty: false
      maxIncentive:
        description: >-
          The max amount the government will pay the service member to move
          their belongings based on the moving date, locations, and shipment
          weight.
        type: integer
        format: cents
        x-nullable: true
        x-omitempty: false
      finalIncentive:
        description: >
          The final calculated incentive for the PPM shipment. This does not
          include **SIT** as it is a reimbursement.
        type: integer
        format: cents
        x-nullable: true
        x-omitempty: false
        readOnly: true
      hasRequestedAdvance:
        description: |
          Indicates whether an advance has been requested for the PPM shipment.
        type: boolean
        x-nullable: true
        x-omitempty: false
      advanceAmountRequested:
        description: >
          The amount requested as an advance by the service member up to a
          maximum percentage of the estimated incentive.
        type: integer
        format: cents
        x-nullable: true
        x-omitempty: false
      hasReceivedAdvance:
        description: |
          Indicates whether an advance was received for the PPM shipment.
        type: boolean
        x-nullable: true
        x-omitempty: false
      advanceAmountReceived:
        description: |
          The amount received for an advance, or null if no advance is received.
        type: integer
        format: cents
        x-nullable: true
        x-omitempty: false
      sitLocation:
        allOf:
          - $ref: '#/definitions/SITLocationType'
          - x-nullable: true
          - x-omitempty: false
      sitEstimatedWeight:
        description: The estimated weight of the goods being put into storage.
        type: integer
        example: 2000
        x-nullable: true
        x-omitempty: false
      sitEstimatedEntryDate:
        description: The date that goods will first enter the storage location.
        format: date
        type: string
        x-nullable: true
        x-omitempty: false
      sitEstimatedDepartureDate:
        description: The date that goods will exit the storage location.
        format: date
        type: string
        x-nullable: true
        x-omitempty: false
      sitEstimatedCost:
        description: >-
          The estimated amount that the government will pay the service member
          to put their goods into storage. This estimated storage cost is
          separate from the estimated incentive.
        type: integer
        format: cents
        x-nullable: true
        x-omitempty: false
      weightTickets:
        $ref: '#/definitions/WeightTickets'
      movingExpenses:
        description: All expense documentation receipt records of this PPM shipment.
        items:
          $ref: '#/definitions/MovingExpense'
        type: array
      proGearWeightTickets:
        description: >-
          All pro-gear weight ticket documentation records for this PPM
          shipment.
        type: array
        items:
          $ref: '#/definitions/ProGearWeightTicket'
      isActualExpenseReimbursement:
        description: >-
          Used for PPM shipments only. Denotes if this shipment uses the Actual
          Expense Reimbursement method.
        type: boolean
        example: false
        x-omitempty: false
        x-nullable: true
      signedCertification:
        $ref: '#/definitions/SignedCertification'
      eTag:
        description: >-
          A hash unique to this shipment that should be used as the "If-Match"
          header for any updates.
        type: string
        readOnly: true
    required:
      - id
      - shipmentId
      - createdAt
      - status
      - expectedDepartureDate
      - sitExpected
      - eTag
  BoatShipment:
    x-nullable: true
    properties:
      id:
        description: Primary auto-generated unique identifier of the Boat shipment object
        example: 1f2270c7-7166-40ae-981e-b200ebdf3054
        format: uuid
        type: string
        readOnly: true
      shipmentId:
        description: The id of the parent MTOShipment object
        example: 1f2270c7-7166-40ae-981e-b200ebdf3054
        format: uuid
        type: string
        readOnly: true
      createdAt:
        description: Timestamp of when the Boat Shipment was initially created (UTC)
        format: date-time
        type: string
        readOnly: true
      updatedAt:
        description: Timestamp of when a property of this object was last updated (UTC)
        format: date-time
        type: string
        readOnly: true
      type:
        type: string
        enum:
          - HAUL_AWAY
          - TOW_AWAY
      year:
        type: integer
        description: Year of the Boat
      make:
        type: string
        description: Make of the Boat
      model:
        type: string
        description: Model of the Boat
      lengthInInches:
        type: integer
        description: Length of the Boat in inches
      widthInInches:
        type: integer
        description: Width of the Boat in inches
      heightInInches:
        type: integer
        description: Height of the Boat in inches
      hasTrailer:
        type: boolean
        description: Does the boat have a trailer
      isRoadworthy:
        type: boolean
        description: Is the trailer roadworthy
        x-nullable: true
      eTag:
        description: >-
          A hash unique to this shipment that should be used as the "If-Match"
          header for any updates.
        type: string
        readOnly: true
    required:
      - id
      - shipmentId
      - createdAt
      - type
      - year
      - make
      - model
      - lengthInInches
      - widthInInches
      - heightInInches
      - hasTrailer
      - eTag
  MobileHome:
    description: >-
      A mobile home is a type of shipment that a service member moves a mobile
      home.
    x-nullable: true
    properties:
      id:
        description: Primary auto-generated unique identifier of the Mobile Home object
        example: 1f2270c7-7166-40ae-981e-b200ebdf3054
        format: uuid
        type: string
        readOnly: true
      shipmentId:
        description: The id of the parent MTOShipment object
        example: 1f2270c7-7166-40ae-981e-b200ebdf3054
        format: uuid
        type: string
        readOnly: true
      make:
        description: The make of the mobile home
        type: string
      model:
        description: The model of the mobile home.
        type: string
      year:
        description: The year the mobile home was made.
        type: integer
      lengthInInches:
        type: integer
      widthInInches:
        type: integer
      heightInInches:
        type: integer
      updatedAt:
        description: Timestamp of when a property of this object was last updated (UTC)
        format: date-time
        type: string
        readOnly: true
      createdAt:
        description: Timestamp of when a property of this object was created (UTC)
        format: date-time
        type: string
        readOnly: true
      eTag:
        description: >-
          A hash unique to this shipment that should be used as the "If-Match"
          header for any updates.
        type: string
        readOnly: true
  ShipmentAddressUpdateStatus:
    type: string
    title: Status
    readOnly: true
    x-display-value:
      REQUESTED: REQUESTED
      REJECTED: REJECTED
      APPROVED: APPROVED
    enum:
      - REQUESTED
      - REJECTED
      - APPROVED
  ShipmentAddressUpdate:
    description: >
      This represents a delivery address change request made by the Prime that
      is either auto-approved or requires review if the pricing criteria has
      changed. If criteria has changed, then it must be approved or rejected by
      a TOO.
    type: object
    properties:
      id:
        type: string
        format: uuid
        example: c56a4180-65aa-42ec-a945-5fd21dec0538
        readOnly: true
      contractorRemarks:
        type: string
        example: This is a contractor remark
        title: Contractor Remarks
        description: The reason there is an address change.
        readOnly: true
      officeRemarks:
        type: string
        example: This is an office remark
        title: Office Remarks
        x-nullable: true
        description: The TOO comment on approval or rejection.
      status:
        $ref: '#/definitions/ShipmentAddressUpdateStatus'
      shipmentID:
        type: string
        format: uuid
        example: c56a4180-65aa-42ec-a945-5fd21dec0538
        readOnly: true
      originalAddress:
        $ref: '#/definitions/Address'
      newAddress:
        $ref: '#/definitions/Address'
      sitOriginalAddress:
        $ref: '#/definitions/Address'
      oldSitDistanceBetween:
        description: >-
          The distance between the original SIT address and the previous/old
          delivery address of shipment
        example: 50
        minimum: 0
        type: integer
      newSitDistanceBetween:
        description: >-
          The distance between the original SIT address and requested new
          delivery address of shipment
        example: 88
        minimum: 0
        type: integer
    required:
      - id
      - status
      - shipmentID
      - originalAddress
      - newAddress
      - contractorRemarks
  MTOShipment:
    properties:
      moveTaskOrderID:
        example: 1f2270c7-7166-40ae-981e-b200ebdf3054
        format: uuid
        type: string
      id:
        example: 1f2270c7-7166-40ae-981e-b200ebdf3054
        format: uuid
        type: string
      createdAt:
        format: date-time
        type: string
      updatedAt:
        format: date-time
        type: string
      deletedAt:
        x-nullable: true
        format: date-time
        type: string
      primeEstimatedWeight:
        x-nullable: true
        example: 2000
        type: integer
      primeActualWeight:
        x-nullable: true
        example: 2000
        type: integer
      calculatedBillableWeight:
        x-nullable: true
        example: 2000
        type: integer
        readOnly: true
      ntsRecordedWeight:
        description: >-
          The previously recorded weight for the NTS Shipment. Used for NTS
          Release to know what the previous primeActualWeight or billable weight
          was.
        example: 2000
        type: integer
        x-nullable: true
        x-formatting: weight
      scheduledPickupDate:
        format: date
        type: string
        x-nullable: true
      scheduledDeliveryDate:
        format: date
        type: string
        x-nullable: true
      requestedPickupDate:
        format: date
        type: string
        x-nullable: true
      actualPickupDate:
        x-nullable: true
        format: date
        type: string
      actualDeliveryDate:
        x-nullable: true
        description: >-
          The actual date that the shipment was delivered to the delivery
          address by the Prime
        format: date
        type: string
      requestedDeliveryDate:
        format: date
        type: string
        x-nullable: true
      requiredDeliveryDate:
        x-nullable: true
        format: date
        type: string
      approvedDate:
        format: date-time
        type: string
        x-nullable: true
      diversion:
        type: boolean
        example: true
      diversionReason:
        type: string
        example: MTO Shipment needs rerouted
        x-nullable: true
      distance:
        type: integer
        x-nullable: true
        example: 500
      pickupAddress:
        x-nullable: true
        $ref: '#/definitions/Address'
      destinationAddress:
        x-nullable: true
        $ref: '#/definitions/Address'
      destinationType:
        $ref: '#/definitions/DestinationType'
      secondaryPickupAddress:
        x-nullable: true
        $ref: '#/definitions/Address'
      secondaryDeliveryAddress:
        x-nullable: true
        $ref: '#/definitions/Address'
      hasSecondaryPickupAddress:
        type: boolean
        x-omitempty: false
        x-nullable: true
      hasSecondaryDeliveryAddress:
        type: boolean
        x-omitempty: false
        x-nullable: true
      tertiaryPickupAddress:
        x-nullable: true
        $ref: '#/definitions/Address'
      tertiaryDeliveryAddress:
        x-nullable: true
        $ref: '#/definitions/Address'
      hasTertiaryPickupAddress:
        type: boolean
        x-omitempty: false
        x-nullable: true
      hasTertiaryDeliveryAddress:
        type: boolean
        x-omitempty: false
        x-nullable: true
      actualProGearWeight:
        type: integer
        x-nullable: true
        x-omitempty: false
      actualSpouseProGearWeight:
        type: integer
        x-nullable: true
        x-omitempty: false
      customerRemarks:
        type: string
        example: handle with care
        x-nullable: true
      counselorRemarks:
        description: >
          The counselor can use the counselor remarks field to inform the movers
          about any

          special circumstances for this shipment. Typical examples:
            * bulky or fragile items,
            * weapons,
            * access info for their address.
          Counselors enters this information when creating or editing an MTO
          Shipment. Optional field.
        type: string
        example: handle with care
        x-nullable: true
      shipmentType:
        $ref: '#/definitions/MTOShipmentType'
      status:
        $ref: '#/definitions/MTOShipmentStatus'
      rejectionReason:
        type: string
        example: MTO Shipment not good enough
        x-nullable: true
      reweigh:
        x-nullable: true
        x-omitempty: true
        $ref: '#/definitions/Reweigh'
      mtoAgents:
        $ref: '#/definitions/MTOAgents'
      mtoServiceItems:
        $ref: '#/definitions/MTOServiceItems'
      sitDaysAllowance:
        type: integer
        x-nullable: true
      sitExtensions:
        $ref: '#/definitions/SITExtensions'
      sitStatus:
        $ref: '#/definitions/SITStatus'
      eTag:
        type: string
      billableWeightCap:
        type: integer
        description: TIO override billable weight to be used for calculations
        example: 2500
        x-formatting: weight
        x-nullable: true
      billableWeightJustification:
        type: string
        example: more weight than expected
        x-nullable: true
      tacType:
        allOf:
          - $ref: '#/definitions/LOAType'
          - x-nullable: true
      sacType:
        allOf:
          - $ref: '#/definitions/LOAType'
          - x-nullable: true
      usesExternalVendor:
        type: boolean
        example: false
      serviceOrderNumber:
        type: string
        x-nullable: true
      storageFacility:
        x-nullable: true
        $ref: '#/definitions/StorageFacility'
      ppmShipment:
        $ref: '#/definitions/PPMShipment'
      boatShipment:
        $ref: '#/definitions/BoatShipment'
      mobileHomeShipment:
        $ref: '#/definitions/MobileHome'
      deliveryAddressUpdate:
        $ref: '#/definitions/ShipmentAddressUpdate'
      shipmentLocator:
        type: string
        x-nullable: true
        readOnly: true
        example: 1K43AR-01
      originSitAuthEndDate:
        format: date-time
        type: string
      destinationSitAuthEndDate:
        format: date-time
        type: string
      marketCode:
        type: string
        enum:
          - d
          - i
        example: d
        description: >-
          Single-letter designator for domestic (d) or international (i)
          shipments
  LOATypeNullable:
    description: The Line of accounting (TAC/SAC) type that will be used for the shipment
    type: string
    x-go-type:
      import:
        package: github.com/transcom/mymove/pkg/swagger/nullable
      type: String
    example: HHG
    enum:
      - HHG
      - NTS
  ProGearWeightTickets:
    description: All progear weight tickets associated with a PPM shipment.
    type: array
    items:
      $ref: '#/definitions/ProGearWeightTicket'
    x-omitempty: false
  MovingExpenses:
    description: All moving expenses associated with a PPM shipment.
    type: array
    items:
      $ref: '#/definitions/MovingExpense'
    x-omitempty: false
  PPMDocuments:
    description: >-
      All documents associated with a PPM shipment, including weight tickets,
      progear weight tickets, and moving expenses.
    x-nullable: true
    x-omitempty: false
    type: object
    properties:
      WeightTickets:
        $ref: '#/definitions/WeightTickets'
      ProGearWeightTickets:
        $ref: '#/definitions/ProGearWeightTickets'
      MovingExpenses:
        $ref: '#/definitions/MovingExpenses'
  PPMDocumentStatus:
    description: Status of the PPM document.
    type: string
    enum:
      - APPROVED
      - EXCLUDED
      - REJECTED
    x-display-value:
      APPROVED: Approved
      EXCLUDED: Excluded
      REJECTED: Rejected
  PPMShipmentSIT:
    description: SIT related items for a PPM shipment
    x-nullable: true
    properties:
      updatedAt:
        description: Timestamp of when a property of this object was last updated (UTC)
        format: date-time
        type: string
        readOnly: true
      sitLocation:
        allOf:
          - $ref: '#/definitions/SITLocationType'
          - x-nullable: true
          - x-omitempty: false
    required:
      - sitLocation
  PPMCloseout:
    description: >-
      The calculations needed in the "Review Documents" section of a PPM
      closeout. LIst of all expenses/reimbursements related toa PPM shipment.
    properties:
      id:
        description: Primary auto-generated unique identifier of the PPM shipment object
        example: 1f2270c7-7166-40ae-981e-b200ebdf3054
        format: uuid
        type: string
        readOnly: true
      plannedMoveDate:
        description: |
          Date the customer expects to begin their move.
        format: date
        type: string
        x-nullable: true
        x-omitempty: false
      actualMoveDate:
        description: The actual start date of when the PPM shipment left the origin.
        format: date
        type: string
        x-nullable: true
        x-omitempty: false
      miles:
        description: The distance between the old address and the new address in miles.
        example: 54
        minimum: 0
        type: integer
        x-nullable: true
        x-omitempty: false
      estimatedWeight:
        description: The estimated weight of the PPM shipment goods being moved.
        type: integer
        example: 4200
        x-nullable: true
        x-omitempty: false
      actualWeight:
        example: 2000
        type: integer
        x-nullable: true
        x-omitempty: false
      proGearWeightCustomer:
        description: >-
          The estimated weight of the pro-gear being moved belonging to the
          service member.
        type: integer
        x-nullable: true
        x-omitempty: false
      proGearWeightSpouse:
        description: >-
          The estimated weight of the pro-gear being moved belonging to a
          spouse.
        type: integer
        x-nullable: true
        x-omitempty: false
      grossIncentive:
        description: >
          The final calculated incentive for the PPM shipment. This does not
          include **SIT** as it is a reimbursement.
        type: integer
        format: cents
        x-nullable: true
        x-omitempty: false
        readOnly: true
      gcc:
        description: Government Constructive Cost (GCC)
        type: integer
        title: GCC
        format: cents
        x-nullable: true
        x-omitempty: false
      aoa:
        description: Advance Operating Allowance (AOA).
        type: integer
        format: cents
        x-nullable: true
        x-omitempty: false
      remainingIncentive:
        description: The remaining reimbursement amount that is still owed to the customer.
        type: integer
        format: cents
        x-nullable: true
        x-omitempty: false
      haulType:
        description: >-
          The type of haul calculation used for this shipment (shorthaul or
          linehaul).
        type: string
        x-nullable: true
        x-omitempty: false
      haulPrice:
        description: The price of the linehaul or shorthaul.
        type: integer
        format: cents
        x-nullable: true
        x-omitempty: false
      haulFSC:
        description: The linehaul/shorthaul Fuel Surcharge (FSC).
        type: integer
        format: cents
        x-nullable: true
        x-omitempty: false
      dop:
        description: The Domestic Origin Price (DOP).
        type: integer
        format: cents
        x-nullable: true
        x-omitempty: false
      ddp:
        description: The Domestic Destination Price (DDP).
        type: integer
        format: cents
        x-nullable: true
        x-omitempty: false
      packPrice:
        description: The full price of all packing/unpacking services.
        type: integer
        format: cents
        x-nullable: true
        x-omitempty: false
      unpackPrice:
        description: The full price of all packing/unpacking services.
        type: integer
        format: cents
        x-nullable: true
        x-omitempty: false
      SITReimbursement:
        description: >-
          The estimated amount that the government will pay the service member
          to put their goods into storage. This estimated storage cost is
          separate from the estimated incentive.
        type: integer
        format: cents
        x-nullable: true
        x-omitempty: false
    required:
      - id
  PPMActualWeight:
    description: >-
      The actual net weight of a single PPM shipment. Used during document
      review for PPM closeout.
    properties:
      actualWeight:
        example: 2000
        type: integer
        x-nullable: true
        x-omitempty: false
    required:
      - actualWeight
  PPMSITEstimatedCost:
    description: >-
      The estimated cost of SIT for a single PPM shipment. Used during document
      review for PPM.
    properties:
      sitCost:
        example: 2000
        type: integer
      priceFirstDaySIT:
        example: 2000
        type: integer
        format: cents
        title: Price of the first day in SIT
      priceAdditionalDaySIT:
        example: 2000
        type: integer
        format: cents
        title: Price of an additional day in SIT
      paramsFirstDaySIT:
        type: object
        properties:
          contractYearName:
            type: string
            example: Award Term 1
          priceRateOrFactor:
            type: string
            example: '20.53'
          isPeak:
            type: string
            example: 'true'
          escalationCompounded:
            type: string
            example: '1.01'
          serviceAreaOrigin:
            type: string
            example: '252'
            x-nullable: true
            x-omitempty: true
          serviceAreaDestination:
            type: string
            example: '252'
            x-nullable: true
            x-omitempty: true
      paramsAdditionalDaySIT:
        type: object
        properties:
          contractYearName:
            type: string
            example: Award Term 1
          priceRateOrFactor:
            type: string
            example: '0.53'
          isPeak:
            type: string
            example: 'true'
          escalationCompounded:
            type: string
            example: '1.01'
          serviceAreaOrigin:
            type: string
            example: '252'
            x-nullable: true
            x-omitempty: true
          serviceAreaDestination:
            type: string
            example: '252'
            x-nullable: true
            x-omitempty: true
          numberDaysSIT:
            type: string
            example: '30'
            x-nullable: true
            x-omitempty: true
    required:
      - sitCost
      - priceFirstDaySIT
      - priceAdditionalDaySIT
  MTOServiceItemSingle:
    type: object
    properties:
      moveTaskOrderID:
        example: 1f2270c7-7166-40ae-981e-b200ebdf3054
        format: uuid
        type: string
      mtoShipmentID:
        example: 1f2270c7-7166-40ae-981e-b200ebdf3054
        format: uuid
        type: string
        x-nullable: true
      reServiceID:
        example: 1f2270c7-7166-40ae-981e-b200ebdf3054
        format: uuid
        type: string
      reServiceCode:
        type: string
      reServiceName:
        type: string
      createdAt:
        format: date-time
        type: string
        readOnly: true
      convertToCustomerExpense:
        type: boolean
        example: false
        x-omitempty: false
      customerExpenseReason:
        type: string
        x-nullable: true
      deletedAt:
        format: date
        type: string
      rejectionReason:
        type: string
        x-nullable: true
      pickupPostalCode:
        type: string
        x-nullable: true
      sitPostalCode:
        type: string
        readOnly: true
        x-nullable: true
      sitEntryDate:
        type: string
        format: date-time
        x-nullable: true
      sitDepartureDate:
        type: string
        format: date-time
        x-nullable: true
      sitCustomerContacted:
        type: string
        format: date
        x-nullable: true
      sitRequestedDelivery:
        type: string
        format: date
        x-nullable: true
      id:
        example: 1f2270c7-7166-40ae-981e-b200ebdf3054
        format: uuid
        type: string
      status:
        type: string
        x-nullable: true
      updatedAt:
        format: date-time
        type: string
        readOnly: true
      approvedAt:
        format: date-time
        type: string
        x-nullable: true
      rejectedAt:
        format: date-time
        type: string
        x-nullable: true
  ServiceItemSitEntryDate:
    type: object
    properties:
      id:
        example: 1f2270c7-7166-40ae-981e-b200ebdf3054
        format: uuid
        type: string
      sitEntryDate:
        type: string
        format: date-time
        x-nullable: true
  PaymentServiceItemStatus:
    type: string
    enum:
      - REQUESTED
      - APPROVED
      - DENIED
      - SENT_TO_GEX
      - PAID
      - EDI_ERROR
    title: Payment Service Item Status
  ServiceItemParamName:
    type: string
    enum:
      - ActualPickupDate
      - ContractCode
      - ContractYearName
      - CubicFeetBilled
      - CubicFeetCrating
      - DimensionHeight
      - DimensionLength
      - DimensionWidth
      - DistanceZip
      - DistanceZipSITDest
      - DistanceZipSITOrigin
      - EIAFuelPrice
      - EscalationCompounded
      - FSCMultiplier
      - FSCPriceDifferenceInCents
      - FSCWeightBasedDistanceMultiplier
      - IsPeak
      - MarketDest
      - MarketOrigin
      - MTOAvailableToPrimeAt
      - NTSPackingFactor
      - NumberDaysSIT
      - PriceAreaDest
      - PriceAreaIntlDest
      - PriceAreaIntlOrigin
      - PriceAreaOrigin
      - PriceRateOrFactor
      - PSI_LinehaulDom
      - PSI_LinehaulDomPrice
      - PSI_LinehaulShort
      - PSI_LinehaulShortPrice
      - PSI_PriceDomDest
      - PSI_PriceDomDestPrice
      - PSI_PriceDomOrigin
      - PSI_PriceDomOriginPrice
      - PSI_ShippingLinehaulIntlCO
      - PSI_ShippingLinehaulIntlCOPrice
      - PSI_ShippingLinehaulIntlOC
      - PSI_ShippingLinehaulIntlOCPrice
      - PSI_ShippingLinehaulIntlOO
      - PSI_ShippingLinehaulIntlOOPrice
      - RateAreaNonStdDest
      - RateAreaNonStdOrigin
      - ReferenceDate
      - RequestedPickupDate
      - ServiceAreaDest
      - ServiceAreaOrigin
      - ServicesScheduleDest
      - ServicesScheduleOrigin
      - SITPaymentRequestEnd
      - SITPaymentRequestStart
      - SITScheduleDest
      - SITScheduleOrigin
      - SITServiceAreaDest
      - SITServiceAreaOrigin
      - WeightAdjusted
      - WeightBilled
      - WeightEstimated
      - WeightOriginal
      - WeightReweigh
      - ZipDestAddress
      - ZipPickupAddress
      - ZipSITDestHHGFinalAddress
      - ZipSITDestHHGOriginalAddress
      - ZipSITOriginHHGActualAddress
      - ZipSITOriginHHGOriginalAddress
      - StandaloneCrate
      - StandaloneCrateCap
      - UncappedRequestTotal
      - LockedPriceCents
  ServiceItemParamType:
    type: string
    enum:
      - STRING
      - DATE
      - INTEGER
      - DECIMAL
      - TIMESTAMP
      - PaymentServiceItemUUID
      - BOOLEAN
  ServiceItemParamOrigin:
    type: string
    enum:
      - PRIME
      - SYSTEM
      - PRICER
      - PAYMENT_REQUEST
  PaymentServiceItemParam:
    type: object
    properties:
      id:
        example: c56a4180-65aa-42ec-a945-5fd21dec0538
        format: uuid
        readOnly: true
        type: string
      paymentServiceItemID:
        example: c56a4180-65aa-42ec-a945-5fd21dec0538
        format: uuid
        type: string
      key:
        $ref: '#/definitions/ServiceItemParamName'
      value:
        example: '3025'
        type: string
      type:
        $ref: '#/definitions/ServiceItemParamType'
      origin:
        $ref: '#/definitions/ServiceItemParamOrigin'
      eTag:
        type: string
        readOnly: true
  PaymentServiceItemParams:
    type: array
    items:
      $ref: '#/definitions/PaymentServiceItemParam'
  CustomerSupportRemark:
    type: object
    description: >-
      A text remark written by an office user that is associated with a specific
      move.
    required:
      - id
      - moveID
      - officeUserID
      - content
    properties:
      id:
        example: 1f2270c7-7166-40ae-981e-b200ebdf3054
        format: uuid
        type: string
      createdAt:
        type: string
        format: date-time
        readOnly: true
      updatedAt:
        type: string
        format: date-time
        readOnly: true
      officeUserID:
        example: 1f2270c7-7166-40ae-981e-b200ebdf3054
        format: uuid
        type: string
      moveID:
        example: 1f2270c7-7166-40ae-981e-b200ebdf3054
        format: uuid
        type: string
      content:
        example: This is a remark about a move.
        type: string
      officeUserFirstName:
        example: Grace
        type: string
        readOnly: true
      officeUserLastName:
        example: Griffin
        type: string
        readOnly: true
      officeUserEmail:
        type: string
        format: x-email
        pattern: ^[a-zA-Z0-9._%+-]+@[a-zA-Z0-9.-]+\.[a-zA-Z]{2,}$
        readOnly: true
  CustomerSupportRemarks:
    type: array
    items:
      $ref: '#/definitions/CustomerSupportRemark'
  DepartmentIndicator:
    type: string
    x-nullable: true
    title: Department indicator
    description: Military branch of service indicator for orders
    enum:
      - ARMY
      - ARMY_CORPS_OF_ENGINEERS
      - COAST_GUARD
      - NAVY_AND_MARINES
      - AIR_AND_SPACE_FORCE
      - OFFICE_OF_SECRETARY_OF_DEFENSE
    x-display-value:
      ARMY: 21 Army
      ARMY_CORPS_OF_ENGINEERS: 96 Army Corps of Engineers
      COAST_GUARD: 70 Coast Guard
      NAVY_AND_MARINES: 17 Navy and Marine Corps
      AIR_AND_SPACE_FORCE: 57 Air Force and Space Force
      OFFICE_OF_SECRETARY_OF_DEFENSE: 97 Office of Secretary of Defense
  LineOfAccounting:
    type: object
    properties:
      id:
        type: string
        format: uuid
        example: 06254fc3-b763-484c-b555-42855d1ad5cd
      loaSysId:
        type: string
        maxLength: 20
        example: '10003'
        x-nullable: true
      loaDptID:
        type: string
        maxLength: 2
        example: '1 '
        x-nullable: true
      loaTnsfrDptNm:
        type: string
        maxLength: 4
        x-nullable: true
      loaBafID:
        type: string
        maxLength: 4
        example: '1234'
        x-nullable: true
      loaTrsySfxTx:
        type: string
        maxLength: 4
        example: '0000'
        x-nullable: true
      loaMajClmNm:
        type: string
        maxLength: 4
        x-nullable: true
      loaOpAgncyID:
        type: string
        maxLength: 4
        example: 1A
        x-nullable: true
      loaAlltSnID:
        type: string
        maxLength: 5
        example: 123A
        x-nullable: true
      loaPgmElmntID:
        type: string
        maxLength: 12
        example: '00000000'
        x-nullable: true
      loaTskBdgtSblnTx:
        type: string
        maxLength: 8
        x-nullable: true
      loaDfAgncyAlctnRcpntID:
        type: string
        maxLength: 4
        x-nullable: true
      loaJbOrdNm:
        type: string
        maxLength: 10
        x-nullable: true
      loaSbaltmtRcpntID:
        type: string
        maxLength: 1
        x-nullable: true
      loaWkCntrRcpntNm:
        type: string
        maxLength: 6
        x-nullable: true
      loaMajRmbsmtSrcID:
        type: string
        maxLength: 1
        x-nullable: true
      loaDtlRmbsmtSrcID:
        type: string
        maxLength: 3
        x-nullable: true
      loaCustNm:
        type: string
        maxLength: 6
        x-nullable: true
      loaObjClsID:
        type: string
        maxLength: 6
        example: 22NL
        x-nullable: true
      loaSrvSrcID:
        type: string
        maxLength: 1
        x-nullable: true
      loaSpclIntrID:
        type: string
        maxLength: 2
        x-nullable: true
      loaBdgtAcntClsNm:
        type: string
        maxLength: 8
        example: '000000'
        x-nullable: true
      loaDocID:
        type: string
        maxLength: 15
        example: HHG12345678900
        x-nullable: true
      loaClsRefID:
        type: string
        maxLength: 2
        x-nullable: true
      loaInstlAcntgActID:
        type: string
        maxLength: 6
        example: '12345'
        x-nullable: true
      loaLclInstlID:
        type: string
        maxLength: 18
        x-nullable: true
      loaFmsTrnsactnID:
        type: string
        maxLength: 12
        x-nullable: true
      loaDscTx:
        type: string
        example: PERSONAL PROPERTY - PARANORMAL ACTIVITY DIVISION (OTHER)
        x-nullable: true
      loaBgnDt:
        type: string
        format: date
        example: '2005-10-01'
        x-nullable: true
      loaEndDt:
        type: string
        format: date
        example: '2015-10-01'
        x-nullable: true
      loaFnctPrsNm:
        type: string
        maxLength: 255
        x-nullable: true
      loaStatCd:
        type: string
        maxLength: 1
        example: U
        x-nullable: true
      loaHistStatCd:
        type: string
        maxLength: 1
        x-nullable: true
      loaHsGdsCd:
        type: string
        maxLength: 2
        example: HT
        x-nullable: true
      orgGrpDfasCd:
        type: string
        maxLength: 2
        example: ZZ
        x-nullable: true
      loaUic:
        type: string
        maxLength: 6
        x-nullable: true
      loaTrnsnID:
        type: string
        maxLength: 3
        example: B1
        x-nullable: true
      loaSubAcntID:
        type: string
        maxLength: 3
        x-nullable: true
      loaBetCd:
        type: string
        maxLength: 4
        x-nullable: true
      loaFndTyFgCd:
        type: string
        maxLength: 1
        x-nullable: true
      loaBgtLnItmID:
        type: string
        maxLength: 8
        x-nullable: true
      loaScrtyCoopImplAgncCd:
        type: string
        maxLength: 1
        x-nullable: true
      loaScrtyCoopDsgntrCd:
        type: string
        maxLength: 4
        x-nullable: true
      loaScrtyCoopLnItmID:
        type: string
        maxLength: 3
        x-nullable: true
      loaAgncDsbrCd:
        type: string
        maxLength: 6
        x-nullable: true
      loaAgncAcntngCd:
        type: string
        maxLength: 6
        x-nullable: true
      loaFndCntrID:
        type: string
        maxLength: 12
        x-nullable: true
      loaCstCntrID:
        type: string
        maxLength: 16
        x-nullable: true
      loaPrjID:
        type: string
        maxLength: 12
        x-nullable: true
      loaActvtyID:
        type: string
        maxLength: 11
        x-nullable: true
      loaCstCd:
        type: string
        maxLength: 16
        x-nullable: true
      loaWrkOrdID:
        type: string
        maxLength: 16
        x-nullable: true
      loaFnclArID:
        type: string
        maxLength: 6
        x-nullable: true
      loaScrtyCoopCustCd:
        type: string
        maxLength: 2
        x-nullable: true
      loaEndFyTx:
        type: integer
        example: 2016
        x-nullable: true
      loaBgFyTx:
        type: integer
        example: 2006
        x-nullable: true
      loaBgtRstrCd:
        type: string
        maxLength: 1
        x-nullable: true
      loaBgtSubActCd:
        type: string
        maxLength: 4
        x-nullable: true
      createdAt:
        type: string
        format: date-time
        example: '2023-08-03T19:17:10.050Z'
      updatedAt:
        type: string
        format: date-time
        example: '2023-08-03T19:17:38.776Z'
      validLoaForTac:
        type: boolean
        x-nullable: true
      validHhgProgramCodeForLoa:
        type: boolean
        x-nullable: true
<<<<<<< HEAD
  VLocation:
    description: A postal code, city, and state lookup
    type: object
    properties:
      city:
        type: string
        example: Anytown
        title: City
      state:
        title: State
        type: string
        x-display-value:
          AL: AL
          AK: AK
          AR: AR
          AZ: AZ
          CA: CA
          CO: CO
          CT: CT
          DC: DC
          DE: DE
          FL: FL
          GA: GA
          HI: HI
          IA: IA
          ID: ID
          IL: IL
          IN: IN
          KS: KS
          KY: KY
          LA: LA
          MA: MA
          MD: MD
          ME: ME
          MI: MI
          MN: MN
          MO: MO
          MS: MS
          MT: MT
          NC: NC
          ND: ND
          NE: NE
          NH: NH
          NJ: NJ
          NM: NM
          NV: NV
          NY: NY
          OH: OH
          OK: OK
          OR: OR
          PA: PA
          RI: RI
          SC: SC
          SD: SD
          TN: TN
          TX: TX
          UT: UT
          VA: VA
          VT: VT
          WA: WA
          WI: WI
          WV: WV
          WY: WY
        enum:
          - AL
          - AK
          - AR
          - AZ
          - CA
          - CO
          - CT
          - DC
          - DE
          - FL
          - GA
          - HI
          - IA
          - ID
          - IL
          - IN
          - KS
          - KY
          - LA
          - MA
          - MD
          - ME
          - MI
          - MN
          - MO
          - MS
          - MT
          - NC
          - ND
          - NE
          - NH
          - NJ
          - NM
          - NV
          - NY
          - OH
          - OK
          - OR
          - PA
          - RI
          - SC
          - SD
          - TN
          - TX
          - UT
          - VA
          - VT
          - WA
          - WI
          - WV
          - WY
      postalCode:
        type: string
        format: zip
        title: ZIP
        example: '90210'
        pattern: ^(\d{5}?)$
      county:
        type: string
        title: County
        x-nullable: true
        example: LOS ANGELES
      usPostRegionCitiesID:
        type: string
        format: uuid
        example: c56a4180-65aa-42ec-a945-5fd21dec0538
=======
  ReServiceItem:
    description: A Service Item which ties an ReService, Market, and Shipment Type together
    type: object
    properties:
      serviceCode:
        type: string
        example: UBP
        enum:
          - CS
          - DBHF
          - DBTF
          - DCRT
          - DCRTSA
          - DDASIT
          - DDDSIT
          - DDFSIT
          - DDP
          - DDSFSC
          - DDSHUT
          - DLH
          - DMHF
          - DNPK
          - DOASIT
          - DOFSIT
          - DOP
          - DOPSIT
          - DOSFSC
          - DOSHUT
          - DPK
          - DSH
          - DUCRT
          - DUPK
          - FSC
          - IBHF
          - IBTF
          - ICRT
          - ICRTSA
          - IDASIT
          - IDDSIT
          - IDFSIT
          - IDSFSC
          - IDSHUT
          - IHPK
          - IHUPK
          - INPK
          - IOASIT
          - IOFSIT
          - IOPSIT
          - IOSFSC
          - IOSHUT
          - ISLH
          - IUBPK
          - IUBUPK
          - IUCRT
          - MS
          - PODFSC
          - POEFSC
          - UBP
      serviceName:
        type: string
        example: International UB, International Shipping & Linehaul
      marketCode:
        type: string
        example: i (International), d (Domestic)
        enum:
          - i
          - d
      shipmentType:
        type: string
        example: HHG, UNACCOMPANIED_BAGGAGE
        enum:
          - BOAT_HAUL_AWAY
          - BOAT_TOW_AWAY
          - HHG
          - HHG_INTO_NTS_DOMESTIC
          - HHG_OUTOF_NTS_DOMESTIC
          - MOBILE_HOME
          - PPM
          - UNACCOMPANIED_BAGGAGE
      isAutoApproved:
        type: boolean
        example: true
>>>>>>> 744e75e5
responses:
  InvalidRequest:
    description: The request payload is invalid
    schema:
      $ref: '#/definitions/Error'
  NotFound:
    description: The requested resource wasn't found
    schema:
      $ref: '#/definitions/Error'
  Conflict:
    description: Conflict error
    schema:
      $ref: '#/definitions/Error'
  PermissionDenied:
    description: The request was denied
    schema:
      $ref: '#/definitions/Error'
  ServerError:
    description: A server error occurred
    schema:
      $ref: '#/definitions/Error'
  PreconditionFailed:
    description: Precondition failed
    schema:
      $ref: '#/definitions/Error'
  UnprocessableEntity:
    description: The payload was unprocessable.
    schema:
      $ref: '#/definitions/ValidationError'
parameters:
  ifMatch:
    in: header
    name: If-Match
    type: string
    required: true
    description: >
      Optimistic locking is implemented via the `If-Match` header. If the ETag
      header does not match the value of the resource on the server, the server
      rejects the change with a `412 Precondition Failed` error.
  ppmShipmentId:
    name: ppmShipmentId
    in: path
    type: string
    format: uuid
    required: true
    description: UUID of the PPM shipment
  weightTicketId:
    name: weightTicketId
    in: path
    type: string
    format: uuid
    required: true
    description: UUID of the weight ticket
  movingExpenseId:
    name: movingExpenseId
    in: path
    type: string
    format: uuid
    required: true
    description: UUID of the moving expense
  proGearWeightTicketId:
    name: proGearWeightTicketId
    in: path
    type: string
    format: uuid
    required: true
    description: UUID of the pro-gear weight ticket<|MERGE_RESOLUTION|>--- conflicted
+++ resolved
@@ -7990,17 +7990,14 @@
     type: array
     items:
       $ref: '#/definitions/TransportationOffice'
-<<<<<<< HEAD
   VLocations:
     type: array
     items:
       $ref: '#/definitions/VLocation'
-=======
   ReServiceItems:
     type: array
     items:
       $ref: '#/definitions/ReServiceItem'
->>>>>>> 744e75e5
   GBLOCs:
     type: array
     items:
@@ -11417,7 +11414,6 @@
       validHhgProgramCodeForLoa:
         type: boolean
         x-nullable: true
-<<<<<<< HEAD
   VLocation:
     description: A postal code, city, and state lookup
     type: object
@@ -11548,7 +11544,6 @@
         type: string
         format: uuid
         example: c56a4180-65aa-42ec-a945-5fd21dec0538
-=======
   ReServiceItem:
     description: A Service Item which ties an ReService, Market, and Shipment Type together
     type: object
@@ -11631,7 +11626,6 @@
       isAutoApproved:
         type: boolean
         example: true
->>>>>>> 744e75e5
 responses:
   InvalidRequest:
     description: The request payload is invalid
