--- conflicted
+++ resolved
@@ -8717,15 +8717,12 @@
         type: string
         description: comma‑separated list of shipment dates (YYYY‑MM‑DD)
         x-nullable: true
-<<<<<<< HEAD
       closeoutInitiatedDates:
         type: string
         description: >-
           comma‑separated list of PPM shipment closeout initiated dates
           (YYYY‑MM‑DD)
         x-nullable: true
-=======
->>>>>>> eefd7419
       departmentIndicator:
         $ref: '#/definitions/DeptIndicator'
       shipmentsCount:
@@ -11611,8 +11608,6 @@
         type: integer
         x-nullable: true
         x-omitempty: false
-<<<<<<< HEAD
-=======
       gunSafeWeightTickets:
         description: >-
           All gun safe weight ticket documentation records for this PPM
@@ -11620,7 +11615,6 @@
         type: array
         items:
           $ref: '#/definitions/GunSafeWeightTicket'
->>>>>>> eefd7419
       estimatedIncentive:
         description: >-
           The estimated amount the government will pay the service member to
