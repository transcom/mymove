swagger: '2.0'
info:
  contact:
    email: milmove-developers@caci.com
  description: >
    The GHC API is a RESTful API that enables the Office application for
    MilMove.


    All endpoints are located under `/ghc/v1`.
  license:
    name: MIT
    url: https://opensource.org/licenses/MIT
  title: MilMove GHC API
  version: 0.0.1
basePath: /ghc/v1
schemes:
  - http
tags:
  - name: queues
  - name: move
  - name: order
    description: >
      Move Orders - Commonly called “Orders,” especially in customer-facing
      language. Orders are plural because they're a bundle of related orders
      issued bya Service (e.g. Army, Air Force, Navy) to a customer that
      authorize (and order) that customer to move from one location to another.

      Orders are backed by $$ in the bank to support that move, which is
      identified by a Line of Account (LOA) code on the orders document.
  - name: moveTaskOrder
  - name: customer
  - name: mtoServiceItem
  - name: mtoShipment
  - name: shipment
  - name: mtoAgent
  - name: paymentServiceItem
  - name: ppm
  - name: tac
  - name: transportationOffice
  - name: uploads
  - name: paymentRequests
paths:
  /open/requested-office-users:
    post:
      consumes:
        - application/json
      produces:
        - application/json
      summary: Create an Office User
      description: >
        This endpoint is publicly accessible as it is utilized for individuals
        who do not have an office account to request the creation of an office
        account.

        Request the creation of an office user. An administrator will need to
        approve them after creation. Note on requirements: An identification
        method must be present. The following 2 fields have an "OR" requirement.
        - edipi - other_unique_id One of these two fields MUST be present to
        serve as identification for the office user being created. This logic is
        handled at the application level.
      operationId: createRequestedOfficeUser
      tags:
        - officeUsers
      parameters:
        - in: body
          name: officeUser
          description: Office User information
          schema:
            $ref: '#/definitions/OfficeUserCreate'
      responses:
        '201':
          description: successfully requested the creation of provided office user
          schema:
            $ref: '#/definitions/OfficeUser'
        '422':
          description: validation error
          schema:
            $ref: '#/definitions/ValidationError'
        '500':
          description: internal server error
  /customer:
    post:
      summary: Creates a customer with Okta option
      description: >-
        Creates a customer with option to also create an Okta profile account
        based on the office user's input when completing the UI form and
        submitting.
      operationId: createCustomerWithOktaOption
      tags:
        - customer
      consumes:
        - application/json
      produces:
        - application/json
      parameters:
        - in: body
          name: body
          required: true
          schema:
            $ref: '#/definitions/CreateCustomerPayload'
      responses:
        '200':
          description: successfully created the customer
          schema:
            $ref: '#/definitions/CreatedCustomer'
        '400':
          $ref: '#/responses/InvalidRequest'
        '401':
          $ref: '#/responses/PermissionDenied'
        '403':
          $ref: '#/responses/PermissionDenied'
        '404':
          $ref: '#/responses/NotFound'
        '409':
          $ref: '#/responses/Conflict'
        '412':
          $ref: '#/responses/PreconditionFailed'
        '422':
          $ref: '#/responses/UnprocessableEntity'
        '500':
          $ref: '#/responses/ServerError'
  /customer/{customerID}:
    parameters:
      - description: ID of customer to use
        in: path
        name: customerID
        required: true
        type: string
        format: uuid
    get:
      produces:
        - application/json
      parameters: []
      responses:
        '200':
          description: Successfully retrieved information on an individual customer
          schema:
            $ref: '#/definitions/Customer'
        '400':
          $ref: '#/responses/InvalidRequest'
        '401':
          $ref: '#/responses/PermissionDenied'
        '403':
          $ref: '#/responses/PermissionDenied'
        '404':
          $ref: '#/responses/NotFound'
        '500':
          $ref: '#/responses/ServerError'
      tags:
        - customer
      description: Returns a given customer
      operationId: getCustomer
      summary: Returns a given customer
    patch:
      summary: Updates customer info
      description: Updates customer info by ID
      operationId: updateCustomer
      tags:
        - customer
      consumes:
        - application/json
      produces:
        - application/json
      parameters:
        - in: body
          name: body
          required: true
          schema:
            $ref: '#/definitions/UpdateCustomerPayload'
        - in: header
          name: If-Match
          type: string
          required: true
      responses:
        '200':
          description: updated instance of orders
          schema:
            $ref: '#/definitions/Customer'
        '400':
          $ref: '#/responses/InvalidRequest'
        '401':
          $ref: '#/responses/PermissionDenied'
        '403':
          $ref: '#/responses/PermissionDenied'
        '404':
          $ref: '#/responses/NotFound'
        '412':
          $ref: '#/responses/PreconditionFailed'
        '422':
          $ref: '#/responses/UnprocessableEntity'
        '500':
          $ref: '#/responses/ServerError'
      x-permissions:
        - update.customer
  /customer/search:
    post:
      produces:
        - application/json
      consumes:
        - application/json
      summary: Search customers by DOD ID or customer name
      description: >
        Search customers by DOD ID or customer name. Used by services counselors
        to locate profiles to update, find attached moves, and to create new
        moves.
      operationId: searchCustomers
      tags:
        - customer
      parameters:
        - in: body
          name: body
          schema:
            properties:
              page:
                type: integer
                description: requested page of results
              perPage:
                type: integer
              dodID:
                description: DOD ID
                type: string
                minLength: 10
                maxLength: 10
                x-nullable: true
              emplid:
                description: EMPLID
                type: string
                minLength: 7
                maxLength: 7
                x-nullable: true
              branch:
                description: Branch
                type: string
                minLength: 1
              customerName:
                description: Customer Name
                type: string
                minLength: 1
                x-nullable: true
              sort:
                type: string
                x-nullable: true
                enum:
                  - customerName
                  - dodID
                  - emplid
                  - branch
                  - personalEmail
                  - telephone
              order:
                type: string
                x-nullable: true
                enum:
                  - asc
                  - desc
          description: field that results should be sorted by
      responses:
        '200':
          description: Successfully returned all customers matching the criteria
          schema:
            $ref: '#/definitions/SearchCustomersResult'
        '403':
          $ref: '#/responses/PermissionDenied'
        '500':
          $ref: '#/responses/ServerError'
  /move/{locator}:
    parameters:
      - description: Code used to identify a move in the system
        in: path
        name: locator
        required: true
        type: string
    get:
      produces:
        - application/json
      parameters: []
      responses:
        '200':
          description: Successfully retrieved the individual move
          schema:
            $ref: '#/definitions/Move'
        '400':
          $ref: '#/responses/InvalidRequest'
        '401':
          $ref: '#/responses/PermissionDenied'
        '403':
          $ref: '#/responses/PermissionDenied'
        '404':
          $ref: '#/responses/NotFound'
        '500':
          $ref: '#/responses/ServerError'
      tags:
        - move
      description: Returns a given move for a unique alphanumeric locator string
      summary: Returns a given move
      operationId: getMove
  /move/{locator}/history:
    parameters:
      - description: Code used to identify a move in the system
        in: path
        name: locator
        required: true
        type: string
    get:
      produces:
        - application/json
      parameters:
        - in: query
          name: page
          type: integer
          description: requested page of results
        - in: query
          name: perPage
          type: integer
          description: results per page
      responses:
        '200':
          description: Successfully retrieved the individual move history
          schema:
            $ref: '#/definitions/MoveHistoryResult'
        '400':
          $ref: '#/responses/InvalidRequest'
        '401':
          $ref: '#/responses/PermissionDenied'
        '403':
          $ref: '#/responses/PermissionDenied'
        '404':
          $ref: '#/responses/NotFound'
        '500':
          $ref: '#/responses/ServerError'
      tags:
        - move
      description: >-
        Returns the history for a given move for a unique alphanumeric locator
        string
      summary: Returns the history of an identified move
      operationId: getMoveHistory
  /moves/{moveID}/shipment-evaluation-reports-list:
    parameters:
      - description: Code used to identify a move in the system
        in: path
        name: moveID
        required: true
        type: string
        format: uuid
    get:
      produces:
        - application/json
      responses:
        '200':
          description: Successfully retrieved the move's evaluation reports
          schema:
            $ref: '#/definitions/EvaluationReportList'
        '400':
          $ref: '#/responses/InvalidRequest'
        '401':
          $ref: '#/responses/PermissionDenied'
        '403':
          $ref: '#/responses/PermissionDenied'
        '404':
          $ref: '#/responses/NotFound'
        '500':
          $ref: '#/responses/ServerError'
      tags:
        - move
      description: >-
        Returns shipment evaluation reports for the specified move that are
        visible to the current office user
      summary: >-
        Returns shipment evaluation reports for the specified move that are
        visible to the current office user
      operationId: getMoveShipmentEvaluationReportsList
  /moves/{moveID}/counseling-evaluation-reports-list:
    parameters:
      - description: Code used to identify a move in the system
        in: path
        name: moveID
        required: true
        type: string
        format: uuid
    get:
      produces:
        - application/json
      responses:
        '200':
          description: Successfully retrieved the move's evaluation reports
          schema:
            $ref: '#/definitions/EvaluationReportList'
        '400':
          $ref: '#/responses/InvalidRequest'
        '401':
          $ref: '#/responses/PermissionDenied'
        '403':
          $ref: '#/responses/PermissionDenied'
        '404':
          $ref: '#/responses/NotFound'
        '500':
          $ref: '#/responses/ServerError'
      tags:
        - move
      description: >-
        Returns counseling evaluation reports for the specified move that are
        visible to the current office user
      summary: >-
        Returns counseling evaluation reports for the specified move that are
        visible to the current office user
      operationId: getMoveCounselingEvaluationReportsList
  /moves/{moveID}/cancel:
    parameters:
      - description: ID of the move
        in: path
        name: moveID
        required: true
        format: uuid
        type: string
    post:
      consumes:
        - application/json
      produces:
        - application/json
      parameters: []
      responses:
        '200':
          description: Successfully cancelled move
          schema:
            $ref: '#/definitions/Move'
        '403':
          $ref: '#/responses/PermissionDenied'
        '404':
          $ref: '#/responses/NotFound'
        '409':
          $ref: '#/responses/Conflict'
        '412':
          $ref: '#/responses/PreconditionFailed'
        '422':
          $ref: '#/responses/UnprocessableEntity'
        '500':
          $ref: '#/responses/ServerError'
      tags:
        - move
      description: cancels a move
<<<<<<< HEAD
      operationId: moveCancellation
=======
      operationId: moveCanceler
>>>>>>> f6797350
      summary: Cancels a move
  /counseling/orders/{orderID}:
    parameters:
      - description: ID of order to update
        in: path
        name: orderID
        required: true
        type: string
        format: uuid
    patch:
      summary: Updates an order (performed by a services counselor)
      description: All fields sent in this request will be set on the order referenced
      operationId: counselingUpdateOrder
      tags:
        - order
      consumes:
        - application/json
      produces:
        - application/json
      parameters:
        - in: body
          name: body
          required: true
          schema:
            $ref: '#/definitions/CounselingUpdateOrderPayload'
        - in: header
          name: If-Match
          type: string
          required: true
      responses:
        '200':
          description: updated instance of orders
          schema:
            $ref: '#/definitions/Order'
        '403':
          $ref: '#/responses/PermissionDenied'
        '404':
          $ref: '#/responses/NotFound'
        '412':
          $ref: '#/responses/PreconditionFailed'
        '422':
          $ref: '#/responses/UnprocessableEntity'
        '500':
          $ref: '#/responses/ServerError'
  /orders:
    post:
      summary: Creates an orders model for a logged-in user
      description: >-
        Creates an instance of orders tied to a service member, which allow for
        creation of a move and an entitlement. Orders are required before the
        creation of a move
      operationId: createOrder
      tags:
        - order
      consumes:
        - application/json
      produces:
        - application/json
      parameters:
        - in: body
          name: createOrders
          schema:
            $ref: '#/definitions/CreateOrders'
      responses:
        '200':
          description: created instance of orders
          schema:
            $ref: '#/definitions/Order'
        '400':
          description: invalid request
        '401':
          description: request requires user authentication
        '403':
          description: user is not authorized
        '422':
          $ref: '#/responses/UnprocessableEntity'
        '500':
          description: internal server error
  /orders/{orderID}:
    parameters:
      - description: ID of order to use
        in: path
        name: orderID
        required: true
        type: string
        format: uuid
    patch:
      summary: Updates an order
      description: All fields sent in this request will be set on the order referenced
      operationId: updateOrder
      tags:
        - order
      consumes:
        - application/json
      produces:
        - application/json
      parameters:
        - in: body
          name: body
          required: true
          schema:
            $ref: '#/definitions/UpdateOrderPayload'
        - in: header
          name: If-Match
          type: string
          required: true
      responses:
        '200':
          description: updated instance of orders
          schema:
            $ref: '#/definitions/Order'
        '400':
          $ref: '#/responses/InvalidRequest'
        '403':
          $ref: '#/responses/PermissionDenied'
        '404':
          $ref: '#/responses/NotFound'
        '409':
          $ref: '#/responses/Conflict'
        '412':
          $ref: '#/responses/PreconditionFailed'
        '422':
          $ref: '#/responses/UnprocessableEntity'
        '500':
          $ref: '#/responses/ServerError'
      x-permissions:
        - update.orders
    get:
      produces:
        - application/json
      parameters: []
      responses:
        '200':
          description: Successfully retrieved order
          schema:
            $ref: '#/definitions/Order'
        '400':
          $ref: '#/responses/InvalidRequest'
        '401':
          $ref: '#/responses/PermissionDenied'
        '403':
          $ref: '#/responses/PermissionDenied'
        '404':
          $ref: '#/responses/NotFound'
        '500':
          $ref: '#/responses/ServerError'
      tags:
        - order
      description: Gets an order
      operationId: getOrder
      summary: Gets an order by ID
  /orders/{orderID}/allowances:
    parameters:
      - description: ID of order to use
        in: path
        name: orderID
        required: true
        type: string
        format: uuid
    patch:
      summary: Updates an allowance (Orders with Entitlements)
      description: All fields sent in this request will be set on the order referenced
      operationId: updateAllowance
      tags:
        - order
      consumes:
        - application/json
      produces:
        - application/json
      parameters:
        - in: body
          name: body
          required: true
          schema:
            $ref: '#/definitions/UpdateAllowancePayload'
        - in: header
          name: If-Match
          type: string
          required: true
      responses:
        '200':
          description: updated instance of allowance
          schema:
            $ref: '#/definitions/Order'
        '403':
          $ref: '#/responses/PermissionDenied'
        '404':
          $ref: '#/responses/NotFound'
        '412':
          $ref: '#/responses/PreconditionFailed'
        '422':
          $ref: '#/responses/UnprocessableEntity'
        '500':
          $ref: '#/responses/ServerError'
      x-permissions:
        - update.allowances
  /orders/{orderID}/acknowledge-excess-weight-risk:
    parameters:
      - description: ID of order to use
        in: path
        name: orderID
        required: true
        type: string
        format: uuid
    post:
      summary: >-
        Saves the date and time a TOO acknowledged the excess weight risk by
        dismissing the alert
      description: >-
        Saves the date and time a TOO acknowledged the excess weight risk by
        dismissing the alert
      operationId: acknowledgeExcessWeightRisk
      tags:
        - order
      consumes:
        - application/json
      produces:
        - application/json
      parameters:
        - in: header
          name: If-Match
          type: string
          required: true
      responses:
        '200':
          description: updated Move
          schema:
            $ref: '#/definitions/Move'
        '403':
          $ref: '#/responses/PermissionDenied'
        '404':
          $ref: '#/responses/NotFound'
        '412':
          $ref: '#/responses/PreconditionFailed'
        '422':
          $ref: '#/responses/UnprocessableEntity'
        '500':
          $ref: '#/responses/ServerError'
      x-permissions:
        - update.excessWeightRisk
  /orders/{orderID}/update-billable-weight:
    parameters:
      - description: ID of order to use
        in: path
        name: orderID
        required: true
        type: string
        format: uuid
    patch:
      summary: Updates the max billable weight
      description: Updates the DBAuthorizedWeight attribute for the Order Entitlements=
      operationId: updateBillableWeight
      tags:
        - order
      consumes:
        - application/json
      produces:
        - application/json
      parameters:
        - in: body
          name: body
          required: true
          schema:
            $ref: '#/definitions/UpdateBillableWeightPayload'
        - in: header
          name: If-Match
          type: string
          required: true
      responses:
        '200':
          description: updated Order
          schema:
            $ref: '#/definitions/Order'
        '403':
          $ref: '#/responses/PermissionDenied'
        '404':
          $ref: '#/responses/NotFound'
        '412':
          $ref: '#/responses/PreconditionFailed'
        '422':
          $ref: '#/responses/UnprocessableEntity'
        '500':
          $ref: '#/responses/ServerError'
      x-permissions:
        - update.billableWeight
  /orders/{orderID}/update-max-billable-weight/tio:
    parameters:
      - description: ID of order to use
        in: path
        name: orderID
        required: true
        type: string
        format: uuid
    patch:
      summary: Updates the max billable weight with TIO remarks
      description: >-
        Updates the DBAuthorizedWeight attribute for the Order Entitlements and
        move TIO remarks
      operationId: updateMaxBillableWeightAsTIO
      tags:
        - order
      consumes:
        - application/json
      produces:
        - application/json
      parameters:
        - in: body
          name: body
          required: true
          schema:
            $ref: '#/definitions/UpdateMaxBillableWeightAsTIOPayload'
        - $ref: '#/parameters/ifMatch'
      responses:
        '200':
          description: updated Order
          schema:
            $ref: '#/definitions/Order'
        '403':
          $ref: '#/responses/PermissionDenied'
        '404':
          $ref: '#/responses/NotFound'
        '412':
          $ref: '#/responses/PreconditionFailed'
        '422':
          $ref: '#/responses/UnprocessableEntity'
        '500':
          $ref: '#/responses/ServerError'
      x-permissions:
        - update.maxBillableWeight
  /orders/{orderID}/upload_amended_orders:
    post:
      summary: Create an amended order for a given order
      description: Create an amended order for a given order
      operationId: uploadAmendedOrders
      tags:
        - order
      consumes:
        - multipart/form-data
      parameters:
        - in: path
          name: orderID
          type: string
          format: uuid
          required: true
          description: UUID of the order
        - in: formData
          name: file
          type: file
          description: The file to upload.
          required: true
      responses:
        '201':
          description: created upload
          schema:
            $ref: '#/definitions/Upload'
        '400':
          description: invalid request
          schema:
            $ref: '#/definitions/InvalidRequestResponsePayload'
        '403':
          description: not authorized
        '404':
          description: not found
        '413':
          description: payload is too large
        '500':
          description: server error
  /counseling/orders/{orderID}/allowances:
    parameters:
      - description: ID of order to use
        in: path
        name: orderID
        required: true
        type: string
        format: uuid
    patch:
      summary: Updates an allowance (Orders with Entitlements)
      description: All fields sent in this request will be set on the order referenced
      operationId: counselingUpdateAllowance
      tags:
        - order
      consumes:
        - application/json
      produces:
        - application/json
      parameters:
        - in: body
          name: body
          required: true
          schema:
            $ref: '#/definitions/CounselingUpdateAllowancePayload'
        - in: header
          name: If-Match
          type: string
          required: true
      responses:
        '200':
          description: updated instance of allowance
          schema:
            $ref: '#/definitions/Order'
        '403':
          $ref: '#/responses/PermissionDenied'
        '404':
          $ref: '#/responses/NotFound'
        '412':
          $ref: '#/responses/PreconditionFailed'
        '422':
          $ref: '#/responses/UnprocessableEntity'
        '500':
          $ref: '#/responses/ServerError'
  /move-task-orders/{moveTaskOrderID}:
    parameters:
      - description: ID of move to use
        in: path
        name: moveTaskOrderID
        required: true
        type: string
    get:
      produces:
        - application/json
      parameters: []
      responses:
        '200':
          description: Successfully retrieved move task order
          schema:
            $ref: '#/definitions/MoveTaskOrder'
        '400':
          $ref: '#/responses/InvalidRequest'
        '401':
          $ref: '#/responses/PermissionDenied'
        '403':
          $ref: '#/responses/PermissionDenied'
        '404':
          $ref: '#/responses/NotFound'
        '500':
          $ref: '#/responses/ServerError'
      tags:
        - moveTaskOrder
      description: Gets a move
      operationId: getMoveTaskOrder
      summary: Gets a move by ID
  /move_task_orders/{moveTaskOrderID}/mto_service_items:
    parameters:
      - description: ID of move for mto service item to use
        in: path
        name: moveTaskOrderID
        required: true
        format: uuid
        type: string
    get:
      produces:
        - application/json
      parameters: []
      responses:
        '200':
          description: Successfully retrieved all line items for a move task order
          schema:
            $ref: '#/definitions/MTOServiceItems'
        '404':
          $ref: '#/responses/NotFound'
        '422':
          $ref: '#/responses/UnprocessableEntity'
        '500':
          $ref: '#/responses/ServerError'
      tags:
        - mtoServiceItem
      description: Gets all line items for a move
      operationId: listMTOServiceItems
      summary: Gets all line items for a move
  /mto-shipments:
    post:
      summary: createMTOShipment
      description: |
        Creates a MTO shipment for the specified Move Task Order.
        Required fields include:
        * Shipment Type
        * Customer requested pick-up date
        * Pick-up Address
        * Delivery Address
        * Releasing / Receiving agents
        Optional fields include:
        * Delivery Address Type
        * Customer Remarks
        * Releasing / Receiving agents
        * An array of optional accessorial service item codes
      consumes:
        - application/json
      produces:
        - application/json
      operationId: createMTOShipment
      tags:
        - mtoShipment
      parameters:
        - in: body
          name: body
          schema:
            $ref: '#/definitions/CreateMTOShipment'
      responses:
        '200':
          description: Successfully created a MTO shipment.
          schema:
            $ref: '#/definitions/MTOShipment'
        '400':
          $ref: '#/responses/InvalidRequest'
        '404':
          $ref: '#/responses/NotFound'
        '422':
          $ref: '#/responses/UnprocessableEntity'
        '500':
          $ref: '#/responses/ServerError'
  /move_task_orders/{moveTaskOrderID}/mto_shipments:
    parameters:
      - description: ID of move task order for mto shipment to use
        in: path
        name: moveTaskOrderID
        required: true
        format: uuid
        type: string
    get:
      produces:
        - application/json
      parameters: []
      responses:
        '200':
          description: Successfully retrieved all mto shipments for a move task order
          schema:
            $ref: '#/definitions/MTOShipments'
        '403':
          $ref: '#/responses/PermissionDenied'
        '404':
          $ref: '#/responses/NotFound'
        '422':
          $ref: '#/responses/UnprocessableEntity'
        '500':
          $ref: '#/responses/ServerError'
      tags:
        - mtoShipment
      description: Gets all shipments for a move task order
      operationId: listMTOShipments
      summary: Gets all shipments for a move task order
  /shipments/{shipmentID}:
    get:
      summary: fetches a shipment by ID
      description: fetches a shipment by ID
      operationId: getShipment
      tags:
        - mtoShipment
      produces:
        - application/json
      parameters:
        - description: ID of the shipment to be fetched
          in: path
          name: shipmentID
          required: true
          format: uuid
          type: string
      responses:
        '200':
          description: Successfully fetched the shipment
          schema:
            $ref: '#/definitions/MTOShipment'
        '400':
          $ref: '#/responses/InvalidRequest'
        '403':
          $ref: '#/responses/PermissionDenied'
        '404':
          $ref: '#/responses/NotFound'
        '422':
          $ref: '#/responses/UnprocessableEntity'
        '500':
          $ref: '#/responses/ServerError'
    delete:
      summary: Soft deletes a shipment by ID
      description: Soft deletes a shipment by ID
      operationId: deleteShipment
      tags:
        - shipment
      produces:
        - application/json
      parameters:
        - description: ID of the shipment to be deleted
          in: path
          name: shipmentID
          required: true
          format: uuid
          type: string
      responses:
        '204':
          description: Successfully soft deleted the shipment
        '400':
          $ref: '#/responses/InvalidRequest'
        '403':
          $ref: '#/responses/PermissionDenied'
        '404':
          $ref: '#/responses/NotFound'
        '409':
          $ref: '#/responses/Conflict'
        '422':
          $ref: '#/responses/UnprocessableEntity'
        '500':
          $ref: '#/responses/ServerError'
  /move_task_orders/{moveTaskOrderID}/mto_shipments/{shipmentID}:
    patch:
      summary: updateMTOShipment
      description: |
        Updates a specified MTO shipment.
        Required fields include:
        * MTO Shipment ID required in path
        * If-Match required in headers
        * No fields required in body
        Optional fields include:
        * New shipment status type
        * Shipment Type
        * Customer requested pick-up date
        * Pick-up Address
        * Delivery Address
        * Secondary Pick-up Address
        * SecondaryDelivery Address
        * Delivery Address Type
        * Customer Remarks
        * Counselor Remarks
        * Releasing / Receiving agents
        * Actual Pro Gear Weight
        * Actual Spouse Pro Gear Weight
      consumes:
        - application/json
      produces:
        - application/json
      operationId: updateMTOShipment
      tags:
        - mtoShipment
      parameters:
        - in: path
          name: moveTaskOrderID
          required: true
          format: uuid
          type: string
          description: ID of move task order for mto shipment to use
        - in: path
          name: shipmentID
          type: string
          format: uuid
          required: true
          description: UUID of the MTO Shipment to update
        - in: header
          name: If-Match
          type: string
          required: true
          description: >
            Optimistic locking is implemented via the `If-Match` header. If the
            ETag header does not match the value of the resource on the server,
            the server rejects the change with a `412 Precondition Failed`
            error.
        - in: body
          name: body
          schema:
            $ref: '#/definitions/UpdateShipment'
      responses:
        '200':
          description: Successfully updated the specified MTO shipment.
          schema:
            $ref: '#/definitions/MTOShipment'
        '400':
          $ref: '#/responses/InvalidRequest'
        '401':
          $ref: '#/responses/PermissionDenied'
        '403':
          $ref: '#/responses/PermissionDenied'
        '404':
          $ref: '#/responses/NotFound'
        '412':
          $ref: '#/responses/PreconditionFailed'
        '422':
          $ref: '#/responses/UnprocessableEntity'
        '500':
          $ref: '#/responses/ServerError'
  /shipments/{shipmentID}/approve:
    parameters:
      - description: ID of the shipment
        in: path
        name: shipmentID
        required: true
        format: uuid
        type: string
    post:
      consumes:
        - application/json
      produces:
        - application/json
      parameters:
        - in: header
          name: If-Match
          type: string
          required: true
      responses:
        '200':
          description: Successfully approved the shipment
          schema:
            $ref: '#/definitions/MTOShipment'
        '403':
          $ref: '#/responses/PermissionDenied'
        '404':
          $ref: '#/responses/NotFound'
        '409':
          $ref: '#/responses/Conflict'
        '412':
          $ref: '#/responses/PreconditionFailed'
        '422':
          $ref: '#/responses/UnprocessableEntity'
        '500':
          $ref: '#/responses/ServerError'
      tags:
        - shipment
      description: Approves a shipment
      operationId: approveShipment
      summary: Approves a shipment
      x-permissions:
        - update.shipment
  /shipments/{shipmentID}/request-diversion:
    parameters:
      - description: ID of the shipment
        in: path
        name: shipmentID
        required: true
        format: uuid
        type: string
    post:
      consumes:
        - application/json
      produces:
        - application/json
      parameters:
        - in: header
          name: If-Match
          type: string
          required: true
        - in: body
          name: body
          required: true
          schema:
            $ref: '#/definitions/RequestDiversion'
      responses:
        '200':
          description: Successfully requested the shipment diversion
          schema:
            $ref: '#/definitions/MTOShipment'
        '403':
          $ref: '#/responses/PermissionDenied'
        '404':
          $ref: '#/responses/NotFound'
        '409':
          $ref: '#/responses/Conflict'
        '412':
          $ref: '#/responses/PreconditionFailed'
        '422':
          $ref: '#/responses/UnprocessableEntity'
        '500':
          $ref: '#/responses/ServerError'
      tags:
        - shipment
      description: Requests a shipment diversion
      operationId: requestShipmentDiversion
      summary: Requests a shipment diversion
      x-permissions:
        - create.shipmentDiversionRequest
  /shipments/{shipmentID}/approve-diversion:
    parameters:
      - description: ID of the shipment
        in: path
        name: shipmentID
        required: true
        format: uuid
        type: string
    post:
      consumes:
        - application/json
      produces:
        - application/json
      parameters:
        - in: header
          name: If-Match
          type: string
          required: true
      responses:
        '200':
          description: Successfully approved the shipment diversion
          schema:
            $ref: '#/definitions/MTOShipment'
        '403':
          $ref: '#/responses/PermissionDenied'
        '404':
          $ref: '#/responses/NotFound'
        '409':
          $ref: '#/responses/Conflict'
        '412':
          $ref: '#/responses/PreconditionFailed'
        '422':
          $ref: '#/responses/UnprocessableEntity'
        '500':
          $ref: '#/responses/ServerError'
      x-permissions:
        - update.shipment
      tags:
        - shipment
      description: Approves a shipment diversion
      operationId: approveShipmentDiversion
      summary: Approves a shipment diversion
  /shipments/{shipmentID}/reject:
    parameters:
      - description: ID of the shipment
        in: path
        name: shipmentID
        required: true
        format: uuid
        type: string
    post:
      consumes:
        - application/json
      produces:
        - application/json
      parameters:
        - in: header
          name: If-Match
          type: string
          required: true
        - in: body
          name: body
          required: true
          schema:
            $ref: '#/definitions/RejectShipment'
      responses:
        '200':
          description: Successfully rejected the shipment
          schema:
            $ref: '#/definitions/MTOShipment'
        '403':
          $ref: '#/responses/PermissionDenied'
        '404':
          $ref: '#/responses/NotFound'
        '409':
          $ref: '#/responses/Conflict'
        '412':
          $ref: '#/responses/PreconditionFailed'
        '422':
          $ref: '#/responses/UnprocessableEntity'
        '500':
          $ref: '#/responses/ServerError'
      tags:
        - shipment
      description: rejects a shipment
      operationId: rejectShipment
      summary: rejects a shipment
  /shipments/{shipmentID}/request-cancellation:
    parameters:
      - description: ID of the shipment
        in: path
        name: shipmentID
        required: true
        format: uuid
        type: string
    post:
      consumes:
        - application/json
      produces:
        - application/json
      parameters:
        - in: header
          name: If-Match
          type: string
          required: true
      responses:
        '200':
          description: Successfully requested the shipment cancellation
          schema:
            $ref: '#/definitions/MTOShipment'
        '403':
          $ref: '#/responses/PermissionDenied'
        '404':
          $ref: '#/responses/NotFound'
        '409':
          $ref: '#/responses/Conflict'
        '412':
          $ref: '#/responses/PreconditionFailed'
        '422':
          $ref: '#/responses/UnprocessableEntity'
        '500':
          $ref: '#/responses/ServerError'
      tags:
        - shipment
      description: Requests a shipment cancellation
      operationId: requestShipmentCancellation
      summary: Requests a shipment cancellation
      x-permissions:
        - create.shipmentCancellation
  /shipments/{shipmentID}/request-reweigh:
    parameters:
      - description: ID of the shipment
        in: path
        name: shipmentID
        required: true
        format: uuid
        type: string
    post:
      consumes:
        - application/json
      produces:
        - application/json
      responses:
        '200':
          description: Successfully requested a reweigh of the shipment
          schema:
            $ref: '#/definitions/Reweigh'
        '403':
          $ref: '#/responses/PermissionDenied'
        '404':
          $ref: '#/responses/NotFound'
        '409':
          $ref: '#/responses/Conflict'
        '412':
          $ref: '#/responses/PreconditionFailed'
        '422':
          $ref: '#/responses/UnprocessableEntity'
        '500':
          $ref: '#/responses/ServerError'
      tags:
        - shipment
        - reweigh
      description: Requests a shipment reweigh
      operationId: requestShipmentReweigh
      summary: Requests a shipment reweigh
      x-permissions:
        - create.reweighRequest
  /shipments/{shipmentID}/review-shipment-address-update:
    parameters:
      - description: ID of the shipment
        in: path
        name: shipmentID
        required: true
        format: uuid
        type: string
    patch:
      consumes:
        - application/json
      produces:
        - application/json
      parameters:
        - in: header
          name: If-Match
          type: string
          required: true
        - in: body
          name: body
          required: true
          schema:
            properties:
              status:
                type: string
                enum:
                  - REJECTED
                  - APPROVED
              officeRemarks:
                type: string
            required:
              - officeRemarks
              - status
      responses:
        '200':
          description: Successfully requested a shipment address update
          schema:
            $ref: '#/definitions/ShipmentAddressUpdate'
        '403':
          $ref: '#/responses/PermissionDenied'
        '404':
          $ref: '#/responses/NotFound'
        '409':
          $ref: '#/responses/Conflict'
        '412':
          $ref: '#/responses/PreconditionFailed'
        '422':
          $ref: '#/responses/UnprocessableEntity'
        '500':
          $ref: '#/responses/ServerError'
      tags:
        - shipment
      description: >-
        This endpoint is used to approve a address update request. Office
        remarks are required. Approving the address update will update the
        Destination Final Address of the associated service item
      operationId: reviewShipmentAddressUpdate
      summary: Allows TOO to review a shipment address update
  /shipments/{shipmentID}/sit-extensions:
    post:
      summary: Create an approved SIT Duration Update
      description: >-
        TOO can creates an already-approved SIT Duration Update on behalf of a
        customer
      consumes:
        - application/json
      produces:
        - application/json
      operationId: createApprovedSITDurationUpdate
      tags:
        - shipment
        - sitExtension
      parameters:
        - description: ID of the shipment
          in: path
          name: shipmentID
          required: true
          format: uuid
          type: string
        - in: body
          name: body
          schema:
            $ref: '#/definitions/CreateApprovedSITDurationUpdate'
          required: true
        - in: header
          description: >-
            We want the shipment's eTag rather than the SIT Duration Update eTag
            as the SIT Duration Update is always associated with a shipment
          name: If-Match
          type: string
          required: true
      responses:
        '200':
          description: Successfully created a SIT Extension.
          schema:
            $ref: '#/definitions/MTOShipment'
        '400':
          $ref: '#/responses/InvalidRequest'
        '403':
          $ref: '#/responses/PermissionDenied'
        '404':
          $ref: '#/responses/NotFound'
        '422':
          $ref: '#/responses/UnprocessableEntity'
        '500':
          $ref: '#/responses/ServerError'
      x-permissions:
        - create.SITExtension
  /shipments/{shipmentID}/sit-extensions/{sitExtensionID}/approve:
    parameters:
      - description: ID of the shipment
        in: path
        name: shipmentID
        required: true
        format: uuid
        type: string
      - description: ID of the SIT extension
        in: path
        name: sitExtensionID
        required: true
        format: uuid
        type: string
    patch:
      consumes:
        - application/json
      produces:
        - application/json
      parameters:
        - in: body
          name: body
          required: true
          schema:
            $ref: '#/definitions/ApproveSITExtension'
        - in: header
          description: >-
            We want the shipment's eTag rather than the SIT extension eTag as
            the SIT extension is always associated with a shipment
          name: If-Match
          type: string
          required: true
      responses:
        '200':
          description: Successfully approved a SIT extension
          schema:
            $ref: '#/definitions/MTOShipment'
        '403':
          $ref: '#/responses/PermissionDenied'
        '404':
          $ref: '#/responses/NotFound'
        '409':
          $ref: '#/responses/Conflict'
        '412':
          $ref: '#/responses/PreconditionFailed'
        '422':
          $ref: '#/responses/UnprocessableEntity'
        '500':
          $ref: '#/responses/ServerError'
      tags:
        - shipment
        - sitExtension
      description: Approves a SIT extension
      operationId: approveSITExtension
      summary: Approves a SIT extension
      x-permissions:
        - update.SITExtension
  /shipments/{shipmentID}/sit-extensions/{sitExtensionID}/deny:
    parameters:
      - description: ID of the shipment
        in: path
        name: shipmentID
        required: true
        format: uuid
        type: string
      - description: ID of the SIT extension
        in: path
        name: sitExtensionID
        required: true
        format: uuid
        type: string
    patch:
      consumes:
        - application/json
      produces:
        - application/json
      parameters:
        - in: body
          name: body
          required: true
          schema:
            $ref: '#/definitions/DenySITExtension'
        - in: header
          name: If-Match
          type: string
          required: true
      responses:
        '200':
          description: Successfully denied a SIT extension
          schema:
            $ref: '#/definitions/MTOShipment'
        '403':
          $ref: '#/responses/PermissionDenied'
        '404':
          $ref: '#/responses/NotFound'
        '409':
          $ref: '#/responses/Conflict'
        '412':
          $ref: '#/responses/PreconditionFailed'
        '422':
          $ref: '#/responses/UnprocessableEntity'
        '500':
          $ref: '#/responses/ServerError'
      tags:
        - shipment
        - sitExtension
      description: Denies a SIT extension
      operationId: denySITExtension
      summary: Denies a SIT extension
      x-permissions:
        - update.SITExtension
  /shipments/{shipmentID}/sit-service-item/convert-to-customer-expense:
    parameters:
      - description: ID of the shipment
        in: path
        name: shipmentID
        required: true
        format: uuid
        type: string
    patch:
      consumes:
        - application/json
      produces:
        - application/json
      parameters:
        - in: body
          name: body
          required: true
          schema:
            $ref: '#/definitions/UpdateSITServiceItemCustomerExpense'
        - in: header
          name: If-Match
          type: string
          required: true
      responses:
        '200':
          description: Successfully converted to customer expense
          schema:
            $ref: '#/definitions/MTOShipment'
        '403':
          $ref: '#/responses/PermissionDenied'
        '404':
          $ref: '#/responses/NotFound'
        '409':
          $ref: '#/responses/Conflict'
        '412':
          $ref: '#/responses/PreconditionFailed'
        '422':
          $ref: '#/responses/UnprocessableEntity'
        '500':
          $ref: '#/responses/ServerError'
      tags:
        - shipment
        - mtoServiceItem
      description: Converts a SIT to customer expense
      operationId: updateSITServiceItemCustomerExpense
      summary: Converts a SIT to customer expense
      x-permissions:
        - update.MTOServiceItem
  /shipments/{shipmentID}/ppm-documents:
    parameters:
      - description: ID of the shipment
        in: path
        name: shipmentID
        required: true
        format: uuid
        type: string
    get:
      summary: Gets all the PPM documents for a PPM shipment
      description: >
        Retrieves all of the documents and associated uploads for each ppm
        document type connected to a PPM shipment. This

        excludes any deleted PPM documents.
      operationId: getPPMDocuments
      tags:
        - ppm
      consumes:
        - application/json
      produces:
        - application/json
      responses:
        '200':
          description: >-
            All PPM documents and associated uploads for the specified PPM
            shipment.
          schema:
            $ref: '#/definitions/PPMDocuments'
        '401':
          $ref: '#/responses/PermissionDenied'
        '403':
          $ref: '#/responses/PermissionDenied'
        '422':
          $ref: '#/responses/UnprocessableEntity'
        '500':
          $ref: '#/responses/ServerError'
  /ppm-shipments/{ppmShipmentId}/weight-ticket/{weightTicketId}:
    parameters:
      - $ref: '#/parameters/ppmShipmentId'
      - $ref: '#/parameters/weightTicketId'
    patch:
      summary: Updates a weight ticket document
      description: >
        Updates a PPM shipment's weight ticket document with new information.
        Only some of the weight ticket document's

        fields are editable because some have to be set by the customer, e.g.
        vehicle description.
      operationId: updateWeightTicket
      tags:
        - ppm
      consumes:
        - application/json
      produces:
        - application/json
      parameters:
        - $ref: '#/parameters/ifMatch'
        - in: body
          name: updateWeightTicketPayload
          required: true
          schema:
            $ref: '#/definitions/UpdateWeightTicket'
      responses:
        '200':
          description: returns an updated weight ticket object
          schema:
            $ref: '#/definitions/WeightTicket'
        '400':
          $ref: '#/responses/InvalidRequest'
        '401':
          $ref: '#/responses/PermissionDenied'
        '403':
          $ref: '#/responses/PermissionDenied'
        '404':
          $ref: '#/responses/NotFound'
        '412':
          $ref: '#/responses/PreconditionFailed'
        '422':
          $ref: '#/responses/UnprocessableEntity'
        '500':
          $ref: '#/responses/ServerError'
  /ppm-shipments/{ppmShipmentId}/moving-expenses/{movingExpenseId}:
    parameters:
      - $ref: '#/parameters/ppmShipmentId'
      - $ref: '#/parameters/movingExpenseId'
    patch:
      summary: Updates the moving expense
      description: >
        Updates a PPM shipment's moving expense with new information. Only some
        of the moving expense's fields are

        editable because some have to be set by the customer, e.g. the
        description and the moving expense type.
      operationId: updateMovingExpense
      tags:
        - ppm
      consumes:
        - application/json
      produces:
        - application/json
      parameters:
        - $ref: '#/parameters/ifMatch'
        - in: body
          name: updateMovingExpense
          required: true
          schema:
            $ref: '#/definitions/UpdateMovingExpense'
      responses:
        '200':
          description: returns an updated moving expense object
          schema:
            $ref: '#/definitions/MovingExpense'
        '400':
          $ref: '#/responses/InvalidRequest'
        '401':
          $ref: '#/responses/PermissionDenied'
        '403':
          $ref: '#/responses/PermissionDenied'
        '404':
          $ref: '#/responses/NotFound'
        '412':
          $ref: '#/responses/PreconditionFailed'
        '422':
          $ref: '#/responses/UnprocessableEntity'
        '500':
          $ref: '#/responses/ServerError'
  /ppm-shipments/{ppmShipmentId}/pro-gear-weight-tickets/{proGearWeightTicketId}:
    parameters:
      - $ref: '#/parameters/ppmShipmentId'
      - $ref: '#/parameters/proGearWeightTicketId'
    patch:
      summary: Updates a pro-gear weight ticket
      description: >
        Updates a PPM shipment's pro-gear weight ticket with new information.
        Only some of the fields are editable

        because some have to be set by the customer, e.g. the description.
      operationId: updateProGearWeightTicket
      tags:
        - ppm
      consumes:
        - application/json
      produces:
        - application/json
      parameters:
        - $ref: '#/parameters/ifMatch'
        - in: body
          name: updateProGearWeightTicket
          required: true
          schema:
            $ref: '#/definitions/UpdateProGearWeightTicket'
      responses:
        '200':
          description: returns an updated pro-gear weight ticket object
          schema:
            $ref: '#/definitions/ProGearWeightTicket'
        '400':
          $ref: '#/responses/InvalidRequest'
        '401':
          $ref: '#/responses/PermissionDenied'
        '403':
          $ref: '#/responses/PermissionDenied'
        '404':
          $ref: '#/responses/NotFound'
        '412':
          $ref: '#/responses/PreconditionFailed'
        '422':
          $ref: '#/responses/UnprocessableEntity'
        '500':
          $ref: '#/responses/ServerError'
  /ppm-shipments/{ppmShipmentId}/aoa-packet:
    parameters:
      - description: the id for the ppmshipment with aoa to be downloaded
        in: path
        name: ppmShipmentId
        required: true
        type: string
    get:
      summary: Downloads AOA Packet form PPMShipment as a PDF
      description: >
        ### Functionality

        This endpoint downloads all uploaded move order documentation combined
        with the Shipment Summary Worksheet into a single PDF.

        ### Errors

        * The PPMShipment must have requested an AOA.

        * The PPMShipment AOA Request must have been approved.
      operationId: showAOAPacket
      tags:
        - ppm
      produces:
        - application/pdf
      responses:
        '200':
          headers:
            Content-Disposition:
              type: string
              description: File name to download
          description: AOA PDF
          schema:
            format: binary
            type: file
        '400':
          $ref: '#/responses/InvalidRequest'
        '403':
          $ref: '#/responses/PermissionDenied'
        '404':
          $ref: '#/responses/NotFound'
        '422':
          $ref: '#/responses/UnprocessableEntity'
        '500':
          $ref: '#/responses/ServerError'
  /ppm-shipments/{ppmShipmentId}/finish-document-review:
    parameters:
      - $ref: '#/parameters/ppmShipmentId'
    patch:
      summary: Updates a PPM shipment's status after document review
      description: >
        Updates a PPM shipment's status once documents have been reviewed.
        Status is updated depending on whether any documents have been rejected.
      operationId: finishDocumentReview
      tags:
        - ppm
      consumes:
        - application/json
      produces:
        - application/json
      parameters:
        - in: header
          name: If-Match
          type: string
          required: true
      responses:
        '200':
          description: Successfully finished document review
          schema:
            $ref: '#/definitions/PPMShipment'
        '400':
          $ref: '#/responses/InvalidRequest'
        '401':
          $ref: '#/responses/PermissionDenied'
        '403':
          $ref: '#/responses/PermissionDenied'
        '404':
          $ref: '#/responses/NotFound'
        '409':
          $ref: '#/responses/Conflict'
        '412':
          $ref: '#/responses/PreconditionFailed'
        '422':
          $ref: '#/responses/UnprocessableEntity'
        '500':
          $ref: '#/responses/ServerError'
      x-permissions:
        - update.shipment
  /ppm-shipments/{ppmShipmentId}/ppm-sit:
    patch:
      summary: Updates a PPM shipment's SIT values
      description: |
        Updates a PPM shipment's SIT values
      operationId: updatePPMSIT
      tags:
        - ppm
      consumes:
        - application/json
      produces:
        - application/json
      parameters:
        - $ref: '#/parameters/ppmShipmentId'
        - in: header
          name: If-Match
          type: string
          required: true
        - in: body
          name: body
          schema:
            $ref: '#/definitions/PPMShipmentSIT'
      responses:
        '200':
          description: Successfully finished PPM SIT update
          schema:
            $ref: '#/definitions/PPMShipment'
        '400':
          $ref: '#/responses/InvalidRequest'
        '403':
          $ref: '#/responses/PermissionDenied'
        '404':
          $ref: '#/responses/NotFound'
        '412':
          $ref: '#/responses/PreconditionFailed'
        '422':
          $ref: '#/responses/UnprocessableEntity'
        '500':
          $ref: '#/responses/ServerError'
  /ppm-shipments/{ppmShipmentId}/closeout:
    parameters:
      - $ref: '#/parameters/ppmShipmentId'
    get:
      summary: Get the closeout calcuations for the specified PPM shipment
      description: |
        Retrieves the closeout calculations for the specified PPM shipment.
      operationId: getPPMCloseout
      tags:
        - ppm
      produces:
        - application/json
      responses:
        '200':
          description: Returns closeout for the specified PPM shipment.
          schema:
            $ref: '#/definitions/PPMCloseout'
        '400':
          $ref: '#/responses/InvalidRequest'
        '403':
          $ref: '#/responses/PermissionDenied'
        '404':
          $ref: '#/responses/NotFound'
        '422':
          $ref: '#/responses/UnprocessableEntity'
        '500':
          $ref: '#/responses/ServerError'
  /ppm-shipments/{ppmShipmentId}/actual-weight:
    parameters:
      - $ref: '#/parameters/ppmShipmentId'
    get:
      summary: Get the actual weight for a PPM shipment
      description: |
        Retrieves the actual weight for the specified PPM shipment.
      operationId: getPPMActualWeight
      tags:
        - ppm
      produces:
        - application/json
      responses:
        '200':
          description: Returns actual weight for the specified PPM shipment.
          schema:
            $ref: '#/definitions/PPMActualWeight'
        '400':
          $ref: '#/responses/InvalidRequest'
        '403':
          $ref: '#/responses/PermissionDenied'
        '404':
          $ref: '#/responses/NotFound'
        '422':
          $ref: '#/responses/UnprocessableEntity'
        '500':
          $ref: '#/responses/ServerError'
  /ppm-shipments/{ppmShipmentId}/sit_location/{sitLocation}/sit-estimated-cost:
    parameters:
      - $ref: '#/parameters/ppmShipmentId'
      - in: path
        format: string
        description: location of sit
        name: sitLocation
        required: true
        type: string
        enum:
          - ORIGIN
          - DESTINATION
      - in: query
        format: date-time
        description: Date entered into SIT
        name: sitEntryDate
        required: true
        type: string
      - in: query
        format: date-time
        description: Date departed SIT
        name: sitDepartureDate
        required: true
        type: string
      - in: query
        description: Weight stored in SIT
        name: weightStored
        required: true
        type: integer
        minimum: 0
    get:
      summary: Get the SIT estimated cost for a PPM shipment
      description: >
        Calculates and returns the SIT estimated cost for the specified PPM
        shipment.
      operationId: getPPMSITEstimatedCost
      tags:
        - ppm
      produces:
        - application/json
      responses:
        '200':
          description: >-
            Calculates and returns the SIT estimated cost for the specified PPM
            shipment.
          schema:
            $ref: '#/definitions/PPMSITEstimatedCost'
        '400':
          $ref: '#/responses/InvalidRequest'
        '403':
          $ref: '#/responses/PermissionDenied'
        '404':
          $ref: '#/responses/NotFound'
        '422':
          $ref: '#/responses/UnprocessableEntity'
        '500':
          $ref: '#/responses/ServerError'
  /ppm-shipments/{ppmShipmentId}/payment-packet:
    get:
      summary: Returns PPM payment packet
      description: >-
        Generates a PDF containing all user uploaded documentations for PPM.
        Contains SSW form, orders, weight and expense documentations.
      operationId: showPaymentPacket
      tags:
        - ppm
      parameters:
        - in: path
          name: ppmShipmentId
          type: string
          format: uuid
          required: true
          description: UUID of the ppmShipment
      produces:
        - application/pdf
      responses:
        '200':
          headers:
            Content-Disposition:
              type: string
              description: File name to download
          description: PPM Payment Packet PDF
          schema:
            format: binary
            type: file
        '400':
          description: invalid request
        '401':
          description: request requires user authentication
        '403':
          description: user is not authorized
        '404':
          description: ppm not found
        '500':
          description: internal server error
  /move_task_orders/{moveTaskOrderID}/mto_shipments/{shipmentID}/mto-agents:
    parameters:
      - description: ID of move task order
        in: path
        name: moveTaskOrderID
        required: true
        format: uuid
        type: string
      - description: ID of the shipment
        in: path
        name: shipmentID
        required: true
        format: uuid
        type: string
    get:
      produces:
        - application/json
      parameters: []
      responses:
        '200':
          description: Successfully retrieved all agents for a move task order
          schema:
            $ref: '#/definitions/MTOAgents'
        '404':
          $ref: '#/responses/NotFound'
        '422':
          $ref: '#/responses/UnprocessableEntity'
        '500':
          $ref: '#/responses/ServerError'
      tags:
        - mtoAgent
      description: Fetches a list of agents associated with a move task order.
      operationId: fetchMTOAgentList
      summary: Fetch move task order agents.
  /move-task-orders/{moveTaskOrderID}/service-items/{mtoServiceItemID}:
    parameters:
      - description: ID of move to use
        in: path
        name: moveTaskOrderID
        required: true
        type: string
      - description: ID of line item to use
        in: path
        name: mtoServiceItemID
        required: true
        type: string
    get:
      produces:
        - application/json
      parameters: []
      responses:
        '200':
          description: Successfully retrieved a line item for a move task order by ID
          schema:
            $ref: '#/definitions/MTOServiceItemSingle'
        '400':
          $ref: '#/responses/InvalidRequest'
        '401':
          $ref: '#/responses/PermissionDenied'
        '403':
          $ref: '#/responses/PermissionDenied'
        '404':
          $ref: '#/responses/NotFound'
        '500':
          $ref: '#/responses/ServerError'
      tags:
        - mtoServiceItem
      description: Gets a line item by ID for a move by ID
      operationId: getMTOServiceItem
      summary: Gets a line item by ID for a move by ID
  /move-task-orders/{moveTaskOrderID}/service-items/{mtoServiceItemID}/status:
    parameters:
      - description: ID of move to use
        in: path
        name: moveTaskOrderID
        required: true
        type: string
      - description: ID of line item to use
        in: path
        name: mtoServiceItemID
        required: true
        type: string
    patch:
      consumes:
        - application/json
      produces:
        - application/json
      parameters:
        - in: body
          name: body
          required: true
          schema:
            $ref: '#/definitions/PatchMTOServiceItemStatusPayload'
        - in: header
          name: If-Match
          type: string
          required: true
      responses:
        '200':
          description: >-
            Successfully updated status for a line item for a move task order by
            ID
          schema:
            $ref: '#/definitions/MTOServiceItem'
        '400':
          $ref: '#/responses/InvalidRequest'
        '401':
          $ref: '#/responses/PermissionDenied'
        '403':
          $ref: '#/responses/PermissionDenied'
        '404':
          $ref: '#/responses/NotFound'
        '412':
          $ref: '#/responses/PreconditionFailed'
        '422':
          $ref: '#/responses/UnprocessableEntity'
        '500':
          $ref: '#/responses/ServerError'
      tags:
        - mtoServiceItem
      description: Changes the status of a line item for a move by ID
      operationId: updateMTOServiceItemStatus
      summary: Change the status of a line item for a move by ID
      x-permissions:
        - update.MTOServiceItem
  /service-item/{mtoServiceItemID}/entry-date-update:
    parameters:
      - description: ID of the service item
        in: path
        name: mtoServiceItemID
        required: true
        type: string
    patch:
      consumes:
        - application/json
      produces:
        - application/json
      parameters:
        - in: body
          name: body
          required: true
          schema:
            $ref: '#/definitions/ServiceItemSitEntryDate'
      responses:
        '200':
          description: Successfully updated SIT entry date
          schema:
            $ref: '#/definitions/MTOServiceItemSingle'
        '400':
          $ref: '#/responses/InvalidRequest'
        '401':
          $ref: '#/responses/PermissionDenied'
        '403':
          $ref: '#/responses/PermissionDenied'
        '404':
          $ref: '#/responses/NotFound'
        '412':
          $ref: '#/responses/PreconditionFailed'
        '422':
          $ref: '#/responses/UnprocessableEntity'
        '500':
          $ref: '#/responses/ServerError'
      tags:
        - mtoServiceItem
      description: >-
        Locates the service item in the database and updates the SIT entry date
        for the selected service item and returns the service item
      operationId: updateServiceItemSitEntryDate
      summary: Updates a service item's SIT entry date by ID
  /move-task-orders/{moveTaskOrderID}/status:
    patch:
      consumes:
        - application/json
      produces:
        - application/json
      parameters:
        - description: ID of move to use
          in: path
          name: moveTaskOrderID
          required: true
          type: string
        - in: header
          name: If-Match
          type: string
          required: true
        - in: body
          name: serviceItemCodes
          schema:
            $ref: '#/definitions/MTOApprovalServiceItemCodes'
          required: true
      responses:
        '200':
          description: Successfully updated move task order status
          schema:
            $ref: '#/definitions/Move'
        '400':
          $ref: '#/responses/InvalidRequest'
        '401':
          $ref: '#/responses/PermissionDenied'
        '403':
          $ref: '#/responses/PermissionDenied'
        '404':
          $ref: '#/responses/NotFound'
        '409':
          $ref: '#/responses/Conflict'
        '412':
          $ref: '#/responses/PreconditionFailed'
        '422':
          $ref: '#/responses/UnprocessableEntity'
        '500':
          $ref: '#/responses/ServerError'
      tags:
        - moveTaskOrder
      description: Changes move task order status to make it available to prime
      operationId: updateMoveTaskOrderStatus
      summary: Change the status of a move task order to make it available to prime
      x-permissions:
        - update.move
        - create.serviceItem
  /move-task-orders/{moveTaskOrderID}/status/service-counseling-completed:
    patch:
      consumes:
        - application/json
      produces:
        - application/json
      parameters:
        - description: ID of move to use
          in: path
          name: moveTaskOrderID
          required: true
          type: string
        - in: header
          name: If-Match
          type: string
          required: true
      responses:
        '200':
          description: Successfully updated move task order status
          schema:
            $ref: '#/definitions/Move'
        '400':
          $ref: '#/responses/InvalidRequest'
        '401':
          $ref: '#/responses/PermissionDenied'
        '403':
          $ref: '#/responses/PermissionDenied'
        '404':
          $ref: '#/responses/NotFound'
        '409':
          $ref: '#/responses/Conflict'
        '412':
          $ref: '#/responses/PreconditionFailed'
        '422':
          $ref: '#/responses/UnprocessableEntity'
        '500':
          $ref: '#/responses/ServerError'
      tags:
        - moveTaskOrder
      description: Changes move (move task order) status to service counseling completed
      operationId: updateMTOStatusServiceCounselingCompleted
      summary: Changes move (move task order) status to service counseling completed
  /move-task-orders/{moveTaskOrderID}/payment-service-items/{paymentServiceItemID}/status:
    parameters:
      - description: ID of move to use
        in: path
        name: moveTaskOrderID
        required: true
        type: string
      - description: ID of payment service item to use
        in: path
        name: paymentServiceItemID
        required: true
        type: string
    patch:
      consumes:
        - application/json
      produces:
        - application/json
      parameters:
        - in: body
          name: body
          required: true
          schema:
            $ref: '#/definitions/PaymentServiceItem'
        - in: header
          name: If-Match
          type: string
          required: true
      responses:
        '200':
          description: >-
            Successfully updated status for a line item for a move task order by
            ID
          schema:
            $ref: '#/definitions/PaymentServiceItem'
        '400':
          $ref: '#/responses/InvalidRequest'
        '401':
          $ref: '#/responses/PermissionDenied'
        '403':
          $ref: '#/responses/PermissionDenied'
        '404':
          $ref: '#/responses/NotFound'
        '412':
          $ref: '#/responses/PreconditionFailed'
        '422':
          $ref: '#/responses/UnprocessableEntity'
        '500':
          $ref: '#/responses/ServerError'
      tags:
        - paymentServiceItem
      description: Changes the status of a line item for a move by ID
      operationId: updatePaymentServiceItemStatus
      summary: Change the status of a payment service item for a move by ID
      x-permissions:
        - update.paymentServiceItemStatus
  /move-task-orders/{moveTaskOrderID}/billable-weights-reviewed-at:
    patch:
      consumes:
        - application/json
      produces:
        - application/json
      parameters:
        - description: ID of move to use
          in: path
          name: moveTaskOrderID
          required: true
          type: string
        - in: header
          name: If-Match
          type: string
          required: true
      responses:
        '200':
          description: Successfully updated move task order billableWeightsReviewedAt field
          schema:
            $ref: '#/definitions/Move'
        '400':
          $ref: '#/responses/InvalidRequest'
        '401':
          $ref: '#/responses/PermissionDenied'
        '403':
          $ref: '#/responses/PermissionDenied'
        '404':
          $ref: '#/responses/NotFound'
        '409':
          $ref: '#/responses/Conflict'
        '412':
          $ref: '#/responses/PreconditionFailed'
        '422':
          $ref: '#/responses/UnprocessableEntity'
        '500':
          $ref: '#/responses/ServerError'
      tags:
        - moveTaskOrder
      description: >-
        Changes move (move task order) billableWeightsReviewedAt field to a
        timestamp
      operationId: updateMTOReviewedBillableWeightsAt
  /move-task-orders/{moveTaskOrderID}/tio-remarks:
    patch:
      consumes:
        - application/json
      produces:
        - application/json
      parameters:
        - description: ID of move to use
          in: path
          name: moveTaskOrderID
          required: true
          type: string
        - in: header
          name: If-Match
          type: string
          required: true
        - in: body
          name: body
          required: true
          schema:
            $ref: '#/definitions/Move'
      responses:
        '200':
          description: Successfully updated move task order tioRemarks field
          schema:
            $ref: '#/definitions/Move'
        '400':
          $ref: '#/responses/InvalidRequest'
        '401':
          $ref: '#/responses/PermissionDenied'
        '403':
          $ref: '#/responses/PermissionDenied'
        '404':
          $ref: '#/responses/NotFound'
        '409':
          $ref: '#/responses/Conflict'
        '412':
          $ref: '#/responses/PreconditionFailed'
        '422':
          $ref: '#/responses/UnprocessableEntity'
        '500':
          $ref: '#/responses/ServerError'
      tags:
        - moveTaskOrder
      description: >-
        Changes move (move task order) billableWeightsReviewedAt field to a
        timestamp
      operationId: updateMoveTIORemarks
  /move-task-orders/{moveTaskOrderID}/entitlements:
    parameters:
      - description: ID of move to use
        in: path
        name: moveTaskOrderID
        required: true
        type: string
    get:
      produces:
        - application/json
      parameters: []
      tags:
        - moveTaskOrder
      responses:
        '200':
          description: Successfully retrieved entitlements
          schema:
            $ref: '#/definitions/Entitlements'
        '400':
          $ref: '#/responses/InvalidRequest'
        '401':
          $ref: '#/responses/PermissionDenied'
        '403':
          $ref: '#/responses/PermissionDenied'
        '404':
          $ref: '#/responses/NotFound'
        '500':
          $ref: '#/responses/ServerError'
      description: Gets entitlements
      operationId: getEntitlements
      summary: Gets entitlements for a move by ID
  /payment-requests/{paymentRequestID}:
    parameters:
      - description: UUID of payment request
        format: uuid
        in: path
        name: paymentRequestID
        required: true
        type: string
    get:
      produces:
        - application/json
      parameters: []
      responses:
        '200':
          description: fetched instance of payment request
          schema:
            $ref: '#/definitions/PaymentRequest'
        '400':
          $ref: '#/responses/InvalidRequest'
        '401':
          $ref: '#/responses/PermissionDenied'
        '403':
          $ref: '#/responses/PermissionDenied'
        '404':
          $ref: '#/responses/NotFound'
        '500':
          $ref: '#/responses/ServerError'
      tags:
        - paymentRequests
      description: Fetches an instance of a payment request by id
      operationId: getPaymentRequest
      summary: Fetches a payment request by id
      x-permissions:
        - read.paymentRequest
  /moves/{locator}/closeout-office:
    parameters:
      - description: >-
          move code to identify a move to update the PPM shipment's closeout
          office for Army and Air Force service members
        format: string
        in: path
        name: locator
        required: true
        type: string
    patch:
      description: >-
        Sets the transportation office closeout location for where the Move's
        PPM Shipment documentation will be reviewed by
      tags:
        - move
      operationId: updateCloseoutOffice
      x-permissions:
        - update.closeoutOffice
      summary: Updates a Move's PPM closeout office for Army and Air Force customers
      produces:
        - application/json
      consumes:
        - application/json
      parameters:
        - in: body
          name: body
          schema:
            properties:
              closeoutOfficeId:
                type: string
                format: uuid
            required:
              - closeoutOfficeId
        - in: header
          name: If-Match
          type: string
          required: true
      responses:
        '200':
          description: Successfully set the closeout office for the move
          schema:
            $ref: '#/definitions/Move'
        '400':
          $ref: '#/responses/InvalidRequest'
        '401':
          $ref: '#/responses/PermissionDenied'
        '403':
          $ref: '#/responses/PermissionDenied'
        '404':
          $ref: '#/responses/NotFound'
        '412':
          $ref: '#/responses/PreconditionFailed'
        '422':
          $ref: '#/responses/UnprocessableEntity'
        '500':
          $ref: '#/responses/ServerError'
  /moves/{locator}/customer-support-remarks:
    parameters:
      - description: move code to identify a move for customer support remarks
        format: string
        in: path
        name: locator
        required: true
        type: string
    post:
      produces:
        - application/json
      consumes:
        - application/json
      parameters:
        - in: body
          name: body
          schema:
            $ref: '#/definitions/CreateCustomerSupportRemark'
      responses:
        '200':
          description: Successfully created customer support remark
          schema:
            $ref: '#/definitions/CustomerSupportRemark'
        '400':
          $ref: '#/responses/InvalidRequest'
        '404':
          $ref: '#/responses/NotFound'
        '422':
          $ref: '#/responses/UnprocessableEntity'
        '500':
          $ref: '#/responses/ServerError'
      tags:
        - customerSupportRemarks
      description: Creates a customer support remark for a move
      operationId: createCustomerSupportRemarkForMove
      summary: Creates a customer support remark for a move
    get:
      produces:
        - application/json
      parameters: []
      responses:
        '200':
          description: Successfully retrieved all line items for a move task order
          schema:
            $ref: '#/definitions/CustomerSupportRemarks'
        '403':
          $ref: '#/responses/PermissionDenied'
        '404':
          $ref: '#/responses/NotFound'
        '422':
          $ref: '#/responses/UnprocessableEntity'
        '500':
          $ref: '#/responses/ServerError'
      tags:
        - customerSupportRemarks
      description: Fetches customer support remarks for a move
      operationId: getCustomerSupportRemarksForMove
      summary: Fetches customer support remarks using the move code (locator).
  /customer-support-remarks/{customerSupportRemarkID}:
    parameters:
      - in: path
        description: the customer support remark ID to be modified
        name: customerSupportRemarkID
        required: true
        type: string
        format: uuid
    patch:
      tags:
        - customerSupportRemarks
      description: Updates a customer support remark for a move
      operationId: updateCustomerSupportRemarkForMove
      summary: Updates a customer support remark for a move
      consumes:
        - application/json
      produces:
        - application/json
      parameters:
        - in: body
          name: body
          required: true
          schema:
            $ref: '#/definitions/UpdateCustomerSupportRemarkPayload'
      responses:
        '200':
          description: Successfully updated customer support remark
          schema:
            $ref: '#/definitions/CustomerSupportRemark'
        '400':
          $ref: '#/responses/InvalidRequest'
        '403':
          $ref: '#/responses/PermissionDenied'
        '404':
          $ref: '#/responses/NotFound'
        '422':
          $ref: '#/responses/UnprocessableEntity'
        '500':
          $ref: '#/responses/ServerError'
    delete:
      summary: Soft deletes a customer support remark by ID
      description: Soft deletes a customer support remark by ID
      operationId: deleteCustomerSupportRemark
      tags:
        - customerSupportRemarks
      produces:
        - application/json
      responses:
        '204':
          description: Successfully soft deleted the shipment
        '400':
          $ref: '#/responses/InvalidRequest'
        '403':
          $ref: '#/responses/PermissionDenied'
        '404':
          $ref: '#/responses/NotFound'
        '409':
          $ref: '#/responses/Conflict'
        '422':
          $ref: '#/responses/UnprocessableEntity'
        '500':
          $ref: '#/responses/ServerError'
  /moves/{locator}/evaluation-reports:
    parameters:
      - in: path
        name: locator
        required: true
        type: string
    post:
      produces:
        - application/json
      consumes:
        - application/json
      parameters:
        - in: body
          name: body
          schema:
            $ref: '#/definitions/CreateEvaluationReport'
      responses:
        '200':
          description: Successfully created evaluation report
          schema:
            $ref: '#/definitions/EvaluationReport'
        '400':
          $ref: '#/responses/InvalidRequest'
        '404':
          $ref: '#/responses/NotFound'
        '422':
          $ref: '#/responses/UnprocessableEntity'
        '500':
          $ref: '#/responses/ServerError'
      x-permissions:
        - create.evaluationReport
      tags:
        - evaluationReports
      description: Creates an evaluation report
      operationId: createEvaluationReport
      summary: Creates an evaluation report
  /evaluation-reports/{reportID}/download:
    parameters:
      - in: path
        description: the evaluation report ID to be downloaded
        name: reportID
        required: true
        type: string
        format: uuid
    get:
      summary: Downloads an evaluation report as a PDF
      description: Downloads an evaluation report as a PDF
      operationId: downloadEvaluationReport
      tags:
        - evaluationReports
      produces:
        - application/pdf
      responses:
        '200':
          headers:
            Content-Disposition:
              type: string
              description: File name to download
          description: Evaluation report PDF
          schema:
            format: binary
            type: file
        '403':
          $ref: '#/responses/PermissionDenied'
        '404':
          $ref: '#/responses/NotFound'
        '500':
          $ref: '#/responses/ServerError'
  /evaluation-reports/{reportID}:
    parameters:
      - in: path
        description: the evaluation report ID to be modified
        name: reportID
        required: true
        type: string
        format: uuid
    get:
      summary: Gets an evaluation report by ID
      description: Gets an evaluation report by ID
      operationId: getEvaluationReport
      tags:
        - evaluationReports
      produces:
        - application/json
      responses:
        '200':
          description: Successfully got the report
          schema:
            $ref: '#/definitions/EvaluationReport'
        '400':
          $ref: '#/responses/InvalidRequest'
        '403':
          $ref: '#/responses/PermissionDenied'
        '404':
          $ref: '#/responses/NotFound'
        '500':
          $ref: '#/responses/ServerError'
    delete:
      summary: Deletes an evaluation report by ID
      description: Deletes an evaluation report by ID
      operationId: deleteEvaluationReport
      x-permissions:
        - delete.evaluationReport
      tags:
        - evaluationReports
      produces:
        - application/json
      responses:
        '204':
          description: Successfully deleted the report
        '400':
          $ref: '#/responses/InvalidRequest'
        '403':
          $ref: '#/responses/PermissionDenied'
        '404':
          $ref: '#/responses/NotFound'
        '409':
          $ref: '#/responses/Conflict'
        '422':
          $ref: '#/responses/UnprocessableEntity'
        '500':
          $ref: '#/responses/ServerError'
    put:
      summary: Saves an evaluation report as a draft
      description: Saves an evaluation report as a draft
      operationId: saveEvaluationReport
      x-permissions:
        - update.evaluationReport
      tags:
        - evaluationReports
      produces:
        - application/json
      consumes:
        - application/json
      parameters:
        - in: body
          name: body
          schema:
            $ref: '#/definitions/EvaluationReport'
        - in: header
          name: If-Match
          type: string
          required: true
          description: >
            Optimistic locking is implemented via the `If-Match` header. If the
            ETag header does not match the value of the resource on the server,
            the server rejects the change with a `412 Precondition Failed`
            error.
      responses:
        '204':
          description: Successfully saved the report
        '400':
          $ref: '#/responses/InvalidRequest'
        '403':
          $ref: '#/responses/PermissionDenied'
        '404':
          $ref: '#/responses/NotFound'
        '409':
          $ref: '#/responses/Conflict'
        '412':
          $ref: '#/responses/PreconditionFailed'
        '422':
          $ref: '#/responses/UnprocessableEntity'
        '500':
          $ref: '#/responses/ServerError'
  /evaluation-reports/{reportID}/submit:
    parameters:
      - in: path
        description: the evaluation report ID to be modified
        name: reportID
        required: true
        type: string
        format: uuid
    post:
      summary: Submits an evaluation report
      description: Submits an evaluation report
      operationId: submitEvaluationReport
      tags:
        - evaluationReports
      produces:
        - application/json
      parameters:
        - in: header
          name: If-Match
          type: string
          required: true
          description: >
            Optimistic locking is implemented via the `If-Match` header. If the
            ETag header does not match the value of the resource on the server,
            the server rejects the change with a `412 Precondition Failed`
            error.
      responses:
        '204':
          description: Successfully submitted an evaluation report with the provided ID
        '403':
          $ref: '#/responses/PermissionDenied'
        '404':
          $ref: '#/responses/NotFound'
        '412':
          $ref: '#/responses/PreconditionFailed'
        '422':
          $ref: '#/responses/UnprocessableEntity'
        '500':
          $ref: '#/responses/ServerError'
      x-permissions:
        - update.evaluationReport
  /pws-violations:
    get:
      summary: Fetch the possible PWS violations for an evaluation report
      description: Fetch the possible PWS violations for an evaluation report
      operationId: getPWSViolations
      tags:
        - pwsViolations
      produces:
        - application/json
      responses:
        '200':
          description: Successfully retrieved the PWS violations
          schema:
            $ref: '#/definitions/PWSViolations'
        '400':
          $ref: '#/responses/InvalidRequest'
        '403':
          $ref: '#/responses/PermissionDenied'
        '404':
          $ref: '#/responses/NotFound'
        '500':
          $ref: '#/responses/ServerError'
  /report-violations/{reportID}:
    parameters:
      - in: path
        description: the evaluation report ID that has associated violations
        name: reportID
        required: true
        type: string
        format: uuid
    get:
      summary: Fetch the report violations for an evaluation report
      description: Fetch the report violations for an evaluation report
      operationId: getReportViolationsByReportID
      tags:
        - reportViolations
      produces:
        - application/json
      responses:
        '200':
          description: Successfully retrieved the report violations
          schema:
            $ref: '#/definitions/ReportViolations'
        '400':
          $ref: '#/responses/InvalidRequest'
        '403':
          $ref: '#/responses/PermissionDenied'
        '404':
          $ref: '#/responses/NotFound'
        '500':
          $ref: '#/responses/ServerError'
    post:
      summary: Associate violations with an evaluation report
      description: >-
        Associate violations with an evaluation report. This will overwrite any
        existing report-violations associations for the report and replace them
        with the newly provided ones.  An empty array will remove all violation
        associations for a given report.
      operationId: associateReportViolations
      tags:
        - reportViolations
      produces:
        - application/json
      consumes:
        - application/json
      parameters:
        - in: body
          name: body
          schema:
            $ref: '#/definitions/AssociateReportViolations'
      responses:
        '204':
          description: Successfully saved the report violations
        '400':
          $ref: '#/responses/InvalidRequest'
        '403':
          $ref: '#/responses/PermissionDenied'
        '404':
          $ref: '#/responses/NotFound'
        '409':
          $ref: '#/responses/Conflict'
        '422':
          $ref: '#/responses/UnprocessableEntity'
        '500':
          $ref: '#/responses/ServerError'
      x-permissions:
        - create.reportViolation
  /moves/{locator}/payment-requests:
    parameters:
      - description: move code to identify a move for payment requests
        format: string
        in: path
        name: locator
        required: true
        type: string
    get:
      produces:
        - application/json
      parameters: []
      responses:
        '200':
          description: Successfully retrieved all line items for a move task order
          schema:
            $ref: '#/definitions/PaymentRequests'
        '403':
          $ref: '#/responses/PermissionDenied'
        '404':
          $ref: '#/responses/NotFound'
        '422':
          $ref: '#/responses/UnprocessableEntity'
        '500':
          $ref: '#/responses/ServerError'
      tags:
        - paymentRequests
      description: Fetches payment requests for a move
      operationId: getPaymentRequestsForMove
      summary: Fetches payment requests using the move code (locator).
      x-permissions:
        - read.paymentRequest
  /moves/{moveID}/financial-review-flag:
    parameters:
      - description: ID of move to flag
        in: path
        name: moveID
        required: true
        type: string
        format: uuid
    post:
      summary: Flags a move for financial office review
      description: >-
        This sets a flag which indicates that the move should be reviewed by a
        fincancial office. For example, if the origin or destination address of
        a shipment is far from the duty location and may incur excess costs to
        the customer.
      operationId: setFinancialReviewFlag
      tags:
        - move
      consumes:
        - application/json
      produces:
        - application/json
      parameters:
        - in: header
          name: If-Match
          type: string
        - in: body
          name: body
          schema:
            required:
              - flagForReview
            properties:
              remarks:
                description: >-
                  explanation of why the move is being flagged for financial
                  review
                example: this address is way too far away
                type: string
                x-nullable: true
              flagForReview:
                description: >-
                  boolean value representing whether we should flag a move for
                  financial review
                example: false
                type: boolean
      responses:
        '200':
          description: updated Move
          schema:
            $ref: '#/definitions/Move'
        '403':
          $ref: '#/responses/PermissionDenied'
        '404':
          $ref: '#/responses/NotFound'
        '412':
          $ref: '#/responses/PreconditionFailed'
        '422':
          $ref: '#/responses/UnprocessableEntity'
        '500':
          $ref: '#/responses/ServerError'
      x-permissions:
        - update.financialReviewFlag
  /moves/{moveID}/uploadAdditionalDocuments:
    patch:
      summary: Patch the additional documents for a given move
      description: >-
        Customers will on occaision need the ability to upload additional
        supporting documents, for a variety of reasons. This does not include
        amended order.
      operationId: uploadAdditionalDocuments
      tags:
        - move
      consumes:
        - multipart/form-data
      parameters:
        - in: path
          name: moveID
          type: string
          format: uuid
          required: true
          description: UUID of the order
        - in: formData
          name: file
          type: file
          description: The file to upload.
          required: true
      responses:
        '201':
          description: created upload
          schema:
            $ref: '#/definitions/Upload'
        '400':
          description: invalid request
          schema:
            $ref: '#/definitions/InvalidRequestResponsePayload'
        '403':
          description: not authorized
        '404':
          description: not found
        '413':
          description: payload is too large
        '500':
          description: server error
      x-permissions:
        - create.supportingDocuments
  /payment-requests/{paymentRequestID}/shipments-payment-sit-balance:
    parameters:
      - description: >-
          payment request ID of the payment request with SIT service items being
          reviewed
        name: paymentRequestID
        type: string
        format: uuid
        in: path
        required: true
    get:
      produces:
        - application/json
      parameters: []
      responses:
        '200':
          description: >-
            Successfully retrieved shipments and their SIT days balance from all
            payment requests on the move
          schema:
            $ref: '#/definitions/ShipmentsPaymentSITBalance'
        '403':
          $ref: '#/responses/PermissionDenied'
        '404':
          $ref: '#/responses/NotFound'
        '422':
          $ref: '#/responses/UnprocessableEntity'
        '500':
          $ref: '#/responses/ServerError'
      tags:
        - paymentRequests
      description: >-
        Returns all shipment payment request SIT usage to support partial SIT
        invoicing
      operationId: getShipmentsPaymentSITBalance
      summary: >-
        Returns all shipment payment request SIT usage to support partial SIT
        invoicing
      x-permissions:
        - read.shipmentsPaymentSITBalance
  /payment-requests/{paymentRequestID}/status:
    patch:
      consumes:
        - application/json
      produces:
        - application/json
      parameters:
        - description: UUID of payment request
          format: uuid
          in: path
          name: paymentRequestID
          required: true
          type: string
        - in: body
          name: body
          required: true
          schema:
            $ref: '#/definitions/UpdatePaymentRequestStatusPayload'
        - in: header
          name: If-Match
          type: string
          required: true
      responses:
        '200':
          description: updated payment request
          schema:
            $ref: '#/definitions/PaymentRequest'
        '400':
          $ref: '#/responses/InvalidRequest'
        '401':
          $ref: '#/responses/PermissionDenied'
        '403':
          $ref: '#/responses/PermissionDenied'
        '404':
          $ref: '#/responses/NotFound'
        '412':
          $ref: '#/responses/PreconditionFailed'
        '422':
          $ref: '#/responses/UnprocessableEntity'
        '500':
          $ref: '#/responses/ServerError'
      tags:
        - paymentRequests
      description: Updates status of a payment request by id
      operationId: updatePaymentRequestStatus
      summary: Updates status of a payment request by id
      x-permissions:
        - update.paymentRequest
  /documents/{documentId}:
    get:
      summary: Returns a document
      description: Returns a document and its uploads
      operationId: getDocument
      tags:
        - ghcDocuments
      parameters:
        - in: path
          name: documentId
          type: string
          format: uuid
          required: true
          description: UUID of the document to return
      responses:
        '200':
          description: the requested document
          schema:
            $ref: '#/definitions/Document'
        '400':
          $ref: '#/responses/InvalidRequest'
        '401':
          $ref: '#/responses/PermissionDenied'
        '403':
          $ref: '#/responses/PermissionDenied'
        '404':
          $ref: '#/responses/NotFound'
        '412':
          $ref: '#/responses/PreconditionFailed'
        '422':
          $ref: '#/responses/UnprocessableEntity'
        '500':
          $ref: '#/responses/ServerError'
  /documents:
    post:
      summary: Create a new document
      description: >-
        Documents represent a physical artifact such as a scanned document or a
        PDF file
      operationId: createDocument
      tags:
        - ghcDocuments
      parameters:
        - in: body
          name: documentPayload
          required: true
          schema:
            $ref: '#/definitions/PostDocumentPayload'
      responses:
        '201':
          description: created document
          schema:
            $ref: '#/definitions/Document'
        '400':
          description: invalid request
        '403':
          $ref: '#/responses/PermissionDenied'
        '500':
          description: server error
  /queues/counseling:
    get:
      produces:
        - application/json
      summary: >-
        Gets queued list of all customer moves needing services counseling by
        GBLOC origin
      description: >
        An office services counselor user will be assigned a transportation
        office that will determine which moves are displayed in their queue
        based on the origin duty location.  GHC moves will show up here onced
        they have reached the NEEDS SERVICE COUNSELING status after submission
        from a customer or created on a customer's behalf.
      operationId: getServicesCounselingQueue
      tags:
        - queues
      parameters:
        - in: query
          name: page
          type: integer
          description: requested page number of paginated move results
        - in: query
          name: perPage
          type: integer
          description: maximum number of moves to show on each page of paginated results
        - in: query
          name: sort
          type: string
          enum:
            - lastName
            - dodID
            - emplid
            - branch
            - locator
            - status
            - requestedMoveDate
            - submittedAt
            - originGBLOC
            - originDutyLocation
            - destinationDutyLocation
            - ppmType
            - closeoutInitiated
            - closeoutLocation
            - ppmStatus
          description: field that results should be sorted by
        - in: query
          name: order
          type: string
          enum:
            - asc
            - desc
          description: direction of sort order if applied
        - in: query
          name: branch
          type: string
          description: filters by the branch of the move's service member
        - in: query
          name: locator
          type: string
          description: filters to match the unique move code locator
        - in: query
          name: lastName
          type: string
          description: filters using a prefix match on the service member's last name
        - in: query
          name: dodID
          type: string
          description: filters to match the unique service member's DoD ID
        - in: query
          name: emplid
          type: string
          description: filters to match the unique service member's EMPLID
        - in: query
          name: requestedMoveDate
          type: string
          description: filters the requested pickup date of a shipment on the move
        - in: query
          name: submittedAt
          type: string
          format: date-time
          description: >-
            Start of the submitted at date in the user's local time zone
            converted to UTC
        - in: query
          name: originGBLOC
          type: string
          description: filters the GBLOC of the service member's origin duty location
        - in: query
          name: originDutyLocation
          type: array
          uniqueItems: true
          collectionFormat: multi
          items:
            type: string
          description: filters the name of the origin duty location on the orders
        - in: query
          name: destinationDutyLocation
          type: string
          description: filters the name of the destination duty location on the orders
        - in: query
          name: status
          type: array
          description: filters the status of the move
          uniqueItems: true
          items:
            type: string
            enum:
              - NEEDS SERVICE COUNSELING
              - SERVICE COUNSELING COMPLETED
        - in: query
          name: needsPPMCloseout
          type: boolean
          description: >-
            Only used for Services Counseling queue. If true, show PPM moves
            that are ready for closeout. Otherwise, show all other moves.
        - in: query
          name: ppmType
          type: string
          enum:
            - FULL
            - PARTIAL
          description: filters PPM type
        - in: query
          name: closeoutInitiated
          type: string
          format: date-time
          description: Latest date that closeout was initiated on a PPM on the move
        - in: query
          name: closeoutLocation
          type: string
          description: closeout location
        - in: query
          name: orderType
          type: string
          description: order type
        - in: query
          name: ppmStatus
          type: string
          enum:
            - WAITING_ON_CUSTOMER
            - NEEDS_CLOSEOUT
          description: filters the status of the PPM shipment
        - in: query
          name: viewAsGBLOC
          type: string
          description: >
            Used to return a queue for a GBLOC other than the default of the
            current user. Requires the HQ role. The parameter is ignored if the
            requesting user does not have the necessary role.
      responses:
        '200':
          description: Successfully returned all moves matching the criteria
          schema:
            $ref: '#/definitions/QueueMovesResult'
        '403':
          $ref: '#/responses/PermissionDenied'
        '500':
          $ref: '#/responses/ServerError'
  /queues/counseling/origin-list:
    get:
      produces:
        - application/json
      summary: Gets queued list of all moves origin locations in the counselors queue
      description: >
        An office services counselor user will be assigned a transportation
        office that will determine which moves are displayed in their queue
        based on the origin duty location. This pulls the availalble origin duty
        locations.
      operationId: getServicesCounselingOriginList
      tags:
        - queues
      parameters:
        - in: query
          name: needsPPMCloseout
          type: boolean
          description: >-
            Only used for Services Counseling queue. If true, show PPM moves
            origin locations that are ready for closeout. Otherwise, show all
            other moves origin locations.
      responses:
        '200':
          description: Successfully returned all moves matching the criteria
          schema:
            $ref: '#/definitions/Locations'
        '403':
          $ref: '#/responses/PermissionDenied'
        '500':
          $ref: '#/responses/ServerError'
  /queues/prime-moves:
    get:
      summary: getPrimeMovesQueue
      description: >
        Gets all moves that have been reviewed and approved by the TOO. The
        `since` parameter can be used to filter this

        list down to only the moves that have been updated since the provided
        timestamp. A move will be considered

        updated if the `updatedAt` timestamp on the move or on its orders,
        shipments, service items, or payment

        requests, is later than the provided date and time.


        **WIP**: Include what causes moves to leave this list. Currently, once
        the `availableToPrimeAt` timestamp has

        been set, that move will always appear in this list.
      operationId: listPrimeMoves
      tags:
        - queues
      produces:
        - application/json
      parameters:
        - in: query
          name: since
          type: string
          format: date-time
          description: >-
            Only return moves updated since this time. Formatted like
            "2021-07-23T18:30:47.116Z"
        - in: query
          name: page
          type: integer
          description: requested page of results
        - in: query
          name: perPage
          type: integer
          description: results per page
        - in: query
          name: id
          type: string
        - in: query
          name: moveCode
          type: string
        - in: query
          name: orderType
          type: string
          description: order type
      responses:
        '200':
          description: >-
            Successfully retrieved moves. A successful fetch might still return
            zero moves.
          schema:
            $ref: '#/definitions/ListPrimeMovesResult'
        '403':
          $ref: '#/responses/PermissionDenied'
        '500':
          $ref: '#/responses/ServerError'
  /queues/moves:
    get:
      produces:
        - application/json
      summary: Gets queued list of all customer moves by GBLOC origin
      description: >
        An office TOO user will be assigned a transportation office that will
        determine which moves are displayed in their queue based on the origin
        duty location.  GHC moves will show up here onced they have reached the
        submitted status sent by the customer and have move task orders,
        shipments, and service items to approve.
      operationId: getMovesQueue
      tags:
        - queues
      parameters:
        - in: query
          name: page
          type: integer
          description: requested page of results
        - in: query
          name: perPage
          type: integer
          description: results per page
        - in: query
          name: sort
          type: string
          enum:
            - lastName
            - dodID
            - emplid
            - branch
            - locator
            - status
            - originDutyLocation
            - destinationDutyLocation
            - requestedMoveDate
            - appearedInTooAt
          description: field that results should be sorted by
        - in: query
          name: order
          type: string
          enum:
            - asc
            - desc
          description: direction of sort order if applied
        - in: query
          name: branch
          type: string
        - in: query
          name: locator
          type: string
        - in: query
          name: lastName
          type: string
        - in: query
          name: dodID
          type: string
        - in: query
          name: emplid
          type: string
        - in: query
          name: originDutyLocation
          type: array
          uniqueItems: true
          collectionFormat: multi
          items:
            type: string
        - in: query
          name: destinationDutyLocation
          type: string
        - in: query
          name: appearedInTooAt
          type: string
          format: date-time
        - in: query
          name: requestedMoveDate
          type: string
          description: filters the requested pickup date of a shipment on the move
        - in: query
          name: status
          type: array
          description: Filtering for the status.
          uniqueItems: true
          items:
            type: string
            enum:
              - SUBMITTED
              - SERVICE COUNSELING COMPLETED
              - APPROVALS REQUESTED
        - in: query
          name: orderType
          type: string
          description: order type
        - in: query
          name: viewAsGBLOC
          type: string
          description: >
            Used to return a queue for a GBLOC other than the default of the
            current user. Requires the HQ role. The parameter is ignored if the
            requesting user does not have the necessary role.
      responses:
        '200':
          description: Successfully returned all moves matching the criteria
          schema:
            $ref: '#/definitions/QueueMovesResult'
        '403':
          $ref: '#/responses/PermissionDenied'
        '500':
          $ref: '#/responses/ServerError'
  /queues/payment-requests:
    get:
      produces:
        - application/json
      summary: Gets queued list of all payment requests by GBLOC origin
      description: >
        An office TIO user will be assigned a transportation office that will
        determine which payment requests are displayed in their queue based on
        the origin duty location.
      operationId: getPaymentRequestsQueue
      tags:
        - queues
      parameters:
        - in: query
          name: sort
          type: string
          enum:
            - lastName
            - locator
            - submittedAt
            - branch
            - status
            - dodID
            - emplid
            - age
            - originDutyLocation
          description: field that results should be sorted by
        - in: query
          name: order
          type: string
          enum:
            - asc
            - desc
          description: direction of sort order if applied
        - in: query
          name: page
          type: integer
          description: requested page of results
        - in: query
          name: perPage
          type: integer
          description: number of records to include per page
        - in: query
          name: submittedAt
          type: string
          format: date-time
          description: >-
            Start of the submitted at date in the user's local time zone
            converted to UTC
        - in: query
          name: branch
          type: string
        - in: query
          name: locator
          type: string
        - in: query
          name: lastName
          type: string
        - in: query
          name: dodID
          type: string
        - in: query
          name: emplid
          type: string
        - in: query
          name: destinationDutyLocation
          type: string
        - in: query
          name: originDutyLocation
          type: string
        - in: query
          name: status
          type: array
          description: Filtering for the status.
          uniqueItems: true
          items:
            type: string
            enum:
              - PENDING
              - REVIEWED
              - REVIEWED_AND_ALL_SERVICE_ITEMS_REJECTED
              - PAID
              - DEPRECATED
              - EDI_ERROR
        - in: query
          name: orderType
          type: string
          description: order type
        - in: query
          name: viewAsGBLOC
          type: string
          description: >
            Used to return a queue for a GBLOC other than the default of the
            current user. Requires the HQ role. The parameter is ignored if the
            requesting user does not have the necessary role.
      responses:
        '200':
          description: Successfully returned all moves matching the criteria
          schema:
            $ref: '#/definitions/QueuePaymentRequestsResult'
        '403':
          $ref: '#/responses/PermissionDenied'
        '500':
          $ref: '#/responses/ServerError'
  /moves/search:
    post:
      produces:
        - application/json
      consumes:
        - application/json
      summary: Search moves by locator, DOD ID, or customer name
      description: >
        Search moves by locator, DOD ID, or customer name. Used by QAE and CSR
        users.
      operationId: searchMoves
      tags:
        - move
      parameters:
        - in: body
          name: body
          schema:
            properties:
              page:
                type: integer
                description: requested page of results
              perPage:
                type: integer
              locator:
                description: Move locator
                type: string
                minLength: 6
                maxLength: 6
                x-nullable: true
              dodID:
                description: DOD ID
                type: string
                minLength: 10
                maxLength: 10
                x-nullable: true
              emplid:
                description: EMPLID
                type: string
                minLength: 7
                maxLength: 7
                x-nullable: true
              customerName:
                description: Customer Name
                type: string
                minLength: 1
                x-nullable: true
              paymentRequestCode:
                type: string
                example: 9551-6199-2
                x-nullable: true
              status:
                type: array
                description: Filtering for the status.
                uniqueItems: true
                items:
                  type: string
                  enum:
                    - DRAFT
                    - SUBMITTED
                    - APPROVALS REQUESTED
                    - APPROVED
                    - NEEDS SERVICE COUNSELING
                    - SERVICE COUNSELING COMPLETED
              originPostalCode:
                type: string
                x-nullable: true
              destinationPostalCode:
                type: string
                x-nullable: true
              branch:
                type: string
                x-nullable: true
              shipmentsCount:
                type: integer
                x-nullable: true
              pickupDate:
                type: string
                format: date-time
                x-nullable: true
              deliveryDate:
                type: string
                format: date-time
                x-nullable: true
              sort:
                type: string
                x-nullable: true
                enum:
                  - customerName
                  - dodID
                  - emplid
                  - branch
                  - locator
                  - status
                  - originPostalCode
                  - destinationPostalCode
                  - shipmentsCount
              order:
                type: string
                x-nullable: true
                enum:
                  - asc
                  - desc
          description: field that results should be sorted by
      responses:
        '200':
          description: Successfully returned all moves matching the criteria
          schema:
            $ref: '#/definitions/SearchMovesResult'
        '403':
          $ref: '#/responses/PermissionDenied'
        '500':
          $ref: '#/responses/ServerError'
  /tac/valid:
    get:
      summary: Validation of a TAC value
      description: Returns a boolean based on whether a tac value is valid or not
      operationId: tacValidation
      tags:
        - tac
        - order
      parameters:
        - in: query
          name: tac
          type: string
          required: true
          description: The tac value to validate
      responses:
        '200':
          description: Successfully retrieved validation status
          schema:
            $ref: '#/definitions/TacValid'
        '400':
          $ref: '#/responses/InvalidRequest'
        '401':
          $ref: '#/responses/PermissionDenied'
        '403':
          $ref: '#/responses/PermissionDenied'
        '404':
          $ref: '#/responses/NotFound'
        '500':
          $ref: '#/responses/ServerError'
  /lines-of-accounting:
    post:
      summary: Fetch line of accounting
      description: >
        Fetches a line of accounting based on provided service member
        affiliation, effective date, and Transportation Accounting Code (TAC).
        It uses these parameters to filter the correct Line of Accounting for
        the provided TAC. It does this by filtering through both TAC and LOAs
        based on the provided code and effective date. The 'Effective Date' is
        the date that can be either the orders issued date (For HHG shipments),
        MTO approval date (For NTS shipments), or even the current date for NTS
        shipments with no approval yet (Just providing a preview to the office
        users per customer request). Effective date is used to find "Active"
        TGET data by searching for the TACs and LOAs with begin and end dates
        containing this date.
      operationId: requestLineOfAccounting
      tags:
        - linesOfAccounting
      consumes:
        - application/json
      produces:
        - application/json
      parameters:
        - in: body
          name: body
          description: Service member affiliation, effective date, and TAC code.
          required: true
          schema:
            $ref: '#/definitions/FetchLineOfAccountingPayload'
      responses:
        '200':
          description: Successfully retrieved line of accounting
          schema:
            $ref: '#/definitions/LineOfAccounting'
        '400':
          $ref: '#/responses/InvalidRequest'
        '401':
          $ref: '#/responses/PermissionDenied'
        '403':
          $ref: '#/responses/PermissionDenied'
        '404':
          $ref: '#/responses/NotFound'
        '422':
          $ref: '#/responses/UnprocessableEntity'
        '500':
          $ref: '#/responses/ServerError'
  /transportation-offices:
    get:
      produces:
        - application/json
      summary: Returns the transportation offices matching the search query
      description: Returns the transportation offices matching the search query
      operationId: getTransportationOffices
      tags:
        - transportationOffice
      parameters:
        - in: query
          name: search
          type: string
          required: true
          minLength: 2
          description: Search string for transportation offices
      responses:
        '200':
          description: Successfully retrieved transportation offices
          schema:
            $ref: '#/definitions/TransportationOffices'
        '400':
          $ref: '#/responses/InvalidRequest'
        '401':
          $ref: '#/responses/PermissionDenied'
        '403':
          $ref: '#/responses/PermissionDenied'
        '404':
          $ref: '#/responses/NotFound'
        '500':
          $ref: '#/responses/ServerError'
  /open/transportation-offices:
    get:
      produces:
        - application/json
      summary: Returns the transportation offices matching the search query
      description: >-
        This endpoint is publicly accessible as it is utilized to access
        transportation office information without having an office
        account.Returns the transportation offices matching the search query.
      operationId: getTransportationOfficesOpen
      tags:
        - transportationOffice
      parameters:
        - in: query
          name: search
          type: string
          required: true
          minLength: 2
          description: Search string for transportation offices
      responses:
        '200':
          description: Successfully retrieved transportation offices
          schema:
            $ref: '#/definitions/TransportationOffices'
        '400':
          $ref: '#/responses/InvalidRequest'
        '401':
          $ref: '#/responses/PermissionDenied'
        '403':
          $ref: '#/responses/PermissionDenied'
        '404':
          $ref: '#/responses/NotFound'
        '500':
          $ref: '#/responses/ServerError'
  /transportation-offices/gblocs:
    get:
      produces:
        - application/json
      summary: >-
        Returns a list of distinct GBLOCs that exist in the transportation
        offices table
      description: >-
        Returns a list of distinct GBLOCs that exist in the transportation
        offices table
      operationId: getTransportationOfficesGBLOCs
      tags:
        - transportationOffice
      responses:
        '200':
          description: Successfully retrieved transportation offices
          schema:
            $ref: '#/definitions/GBLOCs'
        '400':
          $ref: '#/responses/InvalidRequest'
        '401':
          $ref: '#/responses/PermissionDenied'
        '403':
          $ref: '#/responses/PermissionDenied'
        '404':
          $ref: '#/responses/NotFound'
        '500':
          $ref: '#/responses/ServerError'
  /uploads:
    post:
      summary: Create a new upload
      description: >-
        Uploads represent a single digital file, such as a JPEG or PDF.
        Currently, office application uploads are only for Services Counselors
        to upload files for orders, but this may be expanded in the future.
      operationId: createUpload
      tags:
        - uploads
      consumes:
        - multipart/form-data
      produces:
        - application/json
      parameters:
        - in: query
          name: documentId
          type: string
          format: uuid
          required: false
          description: UUID of the document to add an upload to
        - in: formData
          name: file
          type: file
          description: The file to upload.
          required: true
      responses:
        '201':
          description: created upload
          schema:
            $ref: '#/definitions/Upload'
        '400':
          description: invalid request
        '403':
          description: not authorized
        '404':
          description: not found
        '413':
          description: payload is too large
        '500':
          description: server error
  /uploads/{uploadID}:
    delete:
      summary: Deletes an upload
      description: Uploads represent a single digital file, such as a JPEG or PDF.
      operationId: deleteUpload
      tags:
        - uploads
      parameters:
        - in: path
          name: uploadID
          type: string
          format: uuid
          required: true
          description: UUID of the upload to be deleted
        - in: query
          name: orderID
          type: string
          format: uuid
          description: ID of the order that the upload belongs to
      responses:
        '204':
          description: deleted
        '400':
          description: invalid request
          schema:
            $ref: '#/definitions/InvalidRequestResponsePayload'
        '403':
          description: not authorized
        '404':
          description: not found
        '500':
          description: server error
  /application_parameters/{parameterName}:
    get:
      summary: Searches for an application parameter by name, returns nil if not found
      description: Searches for an application parameter by name, returns nil if not found
      operationId: getParam
      tags:
        - application_parameters
      parameters:
        - in: path
          name: parameterName
          type: string
          format: string
          required: true
          description: Parameter Name
      responses:
        '200':
          description: Application Parameters
          schema:
            $ref: '#/definitions/ApplicationParameters'
        '400':
          description: invalid request
        '401':
          description: request requires user authentication
        '500':
          description: server error
definitions:
  ApplicationParameters:
    type: object
    properties:
      validationCode:
        type: string
        format: string
        x-nullable: true
      parameterName:
        type: string
        format: string
        x-nullable: true
      parameterValue:
        type: string
        format: string
        x-nullable: true
  PostDocumentPayload:
    type: object
    properties:
      service_member_id:
        type: string
        format: uuid
        title: The service member this document belongs to
  InvalidRequestResponsePayload:
    type: object
    properties:
      errors:
        type: object
        additionalProperties:
          type: string
  ClientError:
    type: object
    properties:
      title:
        type: string
      detail:
        type: string
      instance:
        type: string
        format: uuid
    required:
      - title
      - detail
      - instance
  ValidationError:
    allOf:
      - $ref: '#/definitions/ClientError'
      - type: object
    properties:
      invalid_fields:
        type: object
        additionalProperties:
          type: string
    required:
      - invalid_fields
  BackupContact:
    type: object
    properties:
      name:
        type: string
      email:
        type: string
        format: x-email
        example: backupContact@mail.com
      phone:
        type: string
        format: telephone
        pattern: ^[2-9]\d{2}-\d{3}-\d{4}$
    required:
      - name
      - email
      - phone
  Contractor:
    properties:
      contractNumber:
        type: string
      id:
        format: uuid
        type: string
      name:
        type: string
      type:
        type: string
  Role:
    type: object
    properties:
      id:
        type: string
        format: uuid
        example: c56a4180-65aa-42ec-a945-5fd21dec0538
      roleType:
        type: string
        example: customer
      roleName:
        type: string
        example: Task Ordering Officer
      createdAt:
        type: string
        format: date-time
        readOnly: true
      updatedAt:
        type: string
        format: date-time
        readOnly: true
    required:
      - id
      - roleType
      - roleName
      - createdAt
      - updatedAt
  OfficeUser:
    type: object
    properties:
      id:
        type: string
        format: uuid
        example: c56a4180-65aa-42ec-a945-5fd21dec0538
      userId:
        type: string
        format: uuid
      firstName:
        type: string
      middleInitials:
        type: string
      lastName:
        type: string
      email:
        type: string
        format: x-email
        pattern: ^[a-zA-Z0-9._%+-]+@[a-zA-Z0-9.-]+\.[a-zA-Z]{2,}$
      telephone:
        type: string
        format: telephone
        pattern: ^[2-9]\d{2}-\d{3}-\d{4}$
      transportationOfficeId:
        type: string
        format: uuid
      transportationOffice:
        $ref: '#/definitions/TransportationOffice'
      active:
        type: boolean
      roles:
        type: array
        items:
          $ref: '#/definitions/Role'
      edipi:
        type: string
      otherUniqueId:
        type: string
      rejectionReason:
        type: string
      status:
        type: string
        enum:
          - APPROVED
          - REQUESTED
          - REJECTED
      createdAt:
        type: string
        format: date-time
        readOnly: true
      updatedAt:
        type: string
        format: date-time
        readOnly: true
    required:
      - id
      - firstName
      - middleInitials
      - lastName
      - email
      - telephone
      - transportationOfficeId
      - active
      - roles
      - edipi
      - otherUniqueId
      - rejectionReason
      - status
      - createdAt
      - updatedAt
  LockedOfficeUser:
    type: object
    properties:
      firstName:
        type: string
      lastName:
        type: string
      transportationOfficeId:
        type: string
        format: uuid
      transportationOffice:
        $ref: '#/definitions/TransportationOffice'
  OfficeUserCreate:
    type: object
    properties:
      email:
        type: string
        example: user@userdomain.com
        title: Email
        x-nullable: false
      edipi:
        type: string
        example: '1234567890'
        maxLength: 10
        title: EDIPI
        x-nullable: true
      otherUniqueId:
        type: string
        title: Office user identifier when EDIPI is not available
        x-nullable: true
      firstName:
        type: string
        title: First Name
        x-nullable: false
      middleInitials:
        type: string
        example: L.
        x-nullable: true
        title: Middle Initials
      lastName:
        type: string
        title: Last Name
        x-nullable: false
      telephone:
        type: string
        format: telephone
        pattern: ^[2-9]\d{2}-\d{3}-\d{4}$
        example: 212-555-5555
        x-nullable: false
      transportationOfficeId:
        type: string
        format: uuid
        example: c56a4180-65aa-42ec-a945-5fd21dec0538
        x-nullable: false
      roles:
        type: array
        items:
          $ref: '#/definitions/OfficeUserRole'
        x-nullable: false
    required:
      - firstName
      - lastName
      - email
      - telephone
      - transportationOfficeId
      - roles
  OfficeUserRole:
    type: object
    properties:
      name:
        type: string
        example: Task Ordering Officer
        x-nullable: true
        title: name
      roleType:
        type: string
        example: task_ordering_officer
        x-nullable: true
        title: roleType
  Customer:
    type: object
    properties:
      agency:
        type: string
        title: Agency customer is affilated with
      first_name:
        type: string
        example: John
      last_name:
        type: string
        example: Doe
      phone:
        type: string
        format: telephone
        pattern: ^[2-9]\d{2}-\d{3}-\d{4}$
        x-nullable: true
      email:
        type: string
        format: x-email
        pattern: ^[a-zA-Z0-9._%+-]+@[a-zA-Z0-9.-]+\.[a-zA-Z]{2,}$
        x-nullable: true
      suffix:
        type: string
        example: Jr.
        x-nullable: true
      middle_name:
        type: string
        example: David
        x-nullable: true
      current_address:
        $ref: '#/definitions/Address'
      backup_contact:
        $ref: '#/definitions/BackupContact'
      id:
        type: string
        format: uuid
        example: c56a4180-65aa-42ec-a945-5fd21dec0538
      dodID:
        type: string
      userID:
        type: string
        format: uuid
        example: c56a4180-65aa-42ec-a945-5fd21dec0538
      eTag:
        type: string
      phoneIsPreferred:
        type: boolean
      emailIsPreferred:
        type: boolean
      secondaryTelephone:
        type: string
        format: telephone
        pattern: ^[2-9]\d{2}-\d{3}-\d{4}$|^$
        x-nullable: true
      backupAddress:
        $ref: '#/definitions/Address'
      cacValidated:
        type: boolean
        x-nullable: true
      emplid:
        type: string
        x-nullable: true
  CreatedCustomer:
    type: object
    properties:
      affiliation:
        type: string
        title: Branch of service customer is affilated with
      firstName:
        type: string
        example: John
      lastName:
        type: string
        example: Doe
      telephone:
        type: string
        format: telephone
        pattern: ^[2-9]\d{2}-\d{3}-\d{4}$
        x-nullable: true
      personalEmail:
        type: string
        format: x-email
        pattern: ^[a-zA-Z0-9._%+-]+@[a-zA-Z0-9.-]+\.[a-zA-Z]{2,}$
      suffix:
        type: string
        example: Jr.
        x-nullable: true
      middleName:
        type: string
        example: David
        x-nullable: true
      residentialAddress:
        $ref: '#/definitions/Address'
      backupContact:
        $ref: '#/definitions/BackupContact'
      id:
        type: string
        format: uuid
        example: c56a4180-65aa-42ec-a945-5fd21dec0538
      edipi:
        type: string
        x-nullable: true
      userID:
        type: string
        format: uuid
        example: c56a4180-65aa-42ec-a945-5fd21dec0538
      oktaID:
        type: string
      oktaEmail:
        type: string
      phoneIsPreferred:
        type: boolean
      emailIsPreferred:
        type: boolean
      secondaryTelephone:
        type: string
        format: telephone
        pattern: ^[2-9]\d{2}-\d{3}-\d{4}$
        x-nullable: true
      backupAddress:
        $ref: '#/definitions/Address'
      cacValidated:
        type: boolean
  UpdateCustomerPayload:
    type: object
    properties:
      first_name:
        type: string
        example: John
      last_name:
        type: string
        example: Doe
      phone:
        type: string
        format: telephone
        pattern: ^[2-9]\d{2}-\d{3}-\d{4}$
        x-nullable: true
      email:
        type: string
        format: x-email
        pattern: ^[a-zA-Z0-9._%+-]+@[a-zA-Z0-9.-]+\.[a-zA-Z]{2,}$
        x-nullable: true
      suffix:
        type: string
        example: Jr.
        x-nullable: true
      middle_name:
        type: string
        example: David
        x-nullable: true
      current_address:
        allOf:
          - $ref: '#/definitions/Address'
      backup_contact:
        $ref: '#/definitions/BackupContact'
      phoneIsPreferred:
        type: boolean
      emailIsPreferred:
        type: boolean
      secondaryTelephone:
        type: string
        format: telephone
        pattern: ^[2-9]\d{2}-\d{3}-\d{4}$|^$
        x-nullable: true
      backupAddress:
        allOf:
          - $ref: '#/definitions/Address'
      cac_validated:
        type: boolean
  CreateCustomerPayload:
    type: object
    properties:
      affiliation:
        $ref: '#/definitions/Affiliation'
      edipi:
        type: string
        example: John
        x-nullable: true
      emplid:
        type: string
        example: '9485155'
        maxLength: 7
        x-nullable: true
      firstName:
        type: string
        example: John
      middleName:
        type: string
        example: David
        x-nullable: true
      lastName:
        type: string
        example: Doe
      suffix:
        type: string
        example: Jr.
        x-nullable: true
      telephone:
        type: string
        format: telephone
        pattern: ^[2-9]\d{2}-\d{3}-\d{4}$
        x-nullable: true
      secondaryTelephone:
        type: string
        format: telephone
        pattern: ^[2-9]\d{2}-\d{3}-\d{4}$
        x-nullable: true
      personalEmail:
        type: string
        format: x-email
        example: personalEmail@email.com
        pattern: ^[a-zA-Z0-9._%+-]+@[a-zA-Z0-9.-]+\.[a-zA-Z]{2,}$
      phoneIsPreferred:
        type: boolean
      emailIsPreferred:
        type: boolean
      residentialAddress:
        allOf:
          - $ref: '#/definitions/Address'
      backupContact:
        $ref: '#/definitions/BackupContact'
      backupMailingAddress:
        allOf:
          - $ref: '#/definitions/Address'
      createOktaAccount:
        type: boolean
      cacUser:
        type: boolean
  FetchLineOfAccountingPayload:
    type: object
    properties:
      serviceMemberAffiliation:
        $ref: '#/definitions/Affiliation'
      effectiveDate:
        description: >
          The effective date for the Line Of Accounting (LOA) being fetched. Eg,
          the orders issue date or the Non-Temporary Storage (NTS) Move Task
          Order (MTO) approval date. Effective date is used to find "Active"
          TGET data by searching for the TACs and LOAs with begin and end dates
          containing this date. The 'Effective Date' is the date that can be
          either the orders issued date (For HHG shipments), MTO approval date
          (For NTS shipments), or even the current date for NTS shipments with
          no approval yet (Just providing a preview to the office users per
          customer request).
        type: string
        format: date
        example: '2023-01-01'
      tacCode:
        type: string
        minLength: 4
        maxLength: 4
        example: F8J1
  SearchCustomersResult:
    type: object
    properties:
      page:
        type: integer
      perPage:
        type: integer
      totalCount:
        type: integer
      searchCustomers:
        $ref: '#/definitions/SearchCustomers'
  SearchCustomers:
    type: array
    items:
      $ref: '#/definitions/SearchCustomer'
  SearchCustomer:
    type: object
    properties:
      id:
        type: string
        format: uuid
      firstName:
        type: string
        example: John
        x-nullable: true
      lastName:
        type: string
        example: Doe
        x-nullable: true
      dodID:
        type: string
        example: 1234567890
        x-nullable: true
      emplid:
        type: string
        x-nullable: true
      branch:
        type: string
      telephone:
        type: string
        format: telephone
        pattern: ^[2-9]\d{2}-\d{3}-\d{4}$
        x-nullable: true
      personalEmail:
        type: string
        format: x-email
        example: personalEmail@email.com
        pattern: ^[a-zA-Z0-9._%+-]+@[a-zA-Z0-9.-]+\.[a-zA-Z]{2,}$
        x-nullable: true
  Entitlements:
    properties:
      id:
        example: 571008b1-b0de-454d-b843-d71be9f02c04
        format: uuid
        type: string
      authorizedWeight:
        example: 2000
        type: integer
        x-formatting: weight
        x-nullable: true
      dependentsAuthorized:
        example: true
        type: boolean
        x-nullable: true
      gunSafe:
        type: boolean
        example: false
      nonTemporaryStorage:
        example: false
        type: boolean
        x-nullable: true
      privatelyOwnedVehicle:
        example: false
        type: boolean
        x-nullable: true
      proGearWeight:
        example: 2000
        type: integer
        x-formatting: weight
      proGearWeightSpouse:
        example: 500
        type: integer
        x-formatting: weight
      storageInTransit:
        example: 90
        type: integer
        x-nullable: true
      totalWeight:
        example: 500
        type: integer
        x-formatting: weight
      totalDependents:
        example: 2
        type: integer
      requiredMedicalEquipmentWeight:
        example: 500
        type: integer
        x-formatting: weight
      organizationalClothingAndIndividualEquipment:
        example: true
        type: boolean
      eTag:
        type: string
    type: object
  Error:
    properties:
      message:
        type: string
    required:
      - message
    type: object
  Grade:
    type: string
    x-nullable: true
    title: grade
    enum:
      - E_1
      - E_2
      - E_3
      - E_4
      - E_5
      - E_6
      - E_7
      - E_8
      - E_9
      - E_9_SPECIAL_SENIOR_ENLISTED
      - O_1_ACADEMY_GRADUATE
      - O_2
      - O_3
      - O_4
      - O_5
      - O_6
      - O_7
      - O_8
      - O_9
      - O_10
      - W_1
      - W_2
      - W_3
      - W_4
      - W_5
      - AVIATION_CADET
      - CIVILIAN_EMPLOYEE
      - ACADEMY_CADET
      - MIDSHIPMAN
    x-display-value:
      E_1: E-1
      E_2: E-2
      E_3: E-3
      E_4: E-4
      E_5: E-5
      E_6: E-6
      E_7: E-7
      E_8: E-8
      E_9: E-9
      E_9_SPECIAL_SENIOR_ENLISTED: E-9 (Special Senior Enlisted)
      O_1_ACADEMY_GRADUATE: O-1 or Service Academy Graduate
      O_2: O-2
      O_3: O-3
      O_4: O-4
      O_5: O-5
      O_6: O-6
      O_7: O-7
      O_8: O-8
      O_9: O-9
      O_10: O-10
      W_1: W-1
      W_2: W-2
      W_3: W-3
      W_4: W-4
      W_5: W-5
      AVIATION_CADET: Aviation Cadet
      CIVILIAN_EMPLOYEE: Civilian Employee
      ACADEMY_CADET: Service Academy Cadet
      MIDSHIPMAN: Midshipman
  Move:
    properties:
      id:
        example: 1f2270c7-7166-40ae-981e-b200ebdf3054
        format: uuid
        type: string
      serviceCounselingCompletedAt:
        format: date-time
        type: string
        x-nullable: true
      availableToPrimeAt:
        format: date-time
        type: string
        x-nullable: true
      approvedAt:
        format: date-time
        type: string
        x-nullable: true
      billableWeightsReviewedAt:
        format: date-time
        type: string
        x-nullable: true
      contractorId:
        type: string
        format: uuid
        x-nullable: true
      contractor:
        $ref: '#/definitions/Contractor'
      locator:
        type: string
        example: 1K43AR
      ordersId:
        type: string
        format: uuid
        example: c56a4180-65aa-42ec-a945-5fd21dec0538
      orders:
        $ref: '#/definitions/Order'
      referenceId:
        example: 1001-3456
        type: string
        x-nullable: true
      status:
        $ref: '#/definitions/MoveStatus'
      excess_weight_qualified_at:
        type: string
        format: date-time
        description: >-
          Timestamp of when the estimated shipment weights of the move reached
          90% of the weight allowance
        x-nullable: true
      excess_weight_acknowledged_at:
        type: string
        format: date-time
        description: >-
          Timestamp of when the TOO acknowledged the excess weight risk by
          either dismissing the alert or updating the max billable weight
        x-nullable: true
      tioRemarks:
        type: string
        example: approved additional weight
        x-nullable: true
      financialReviewFlag:
        type: boolean
        example: false
        description: >-
          This flag is set by office users if a move should be reviewed by a
          Financial Office
        x-nullable: false
        readOnly: true
      financialReviewRemarks:
        type: string
        example: Destination address is too far from duty location
        x-nullable: true
        readOnly: true
      closeoutOffice:
        $ref: '#/definitions/TransportationOffice'
      closeoutOfficeId:
        type: string
        format: uuid
        description: >-
          The transportation office that will handle reviewing PPM Closeout
          documentation for Army and Air Force service members
        x-nullable: true
      approvalsRequestedAt:
        type: string
        format: date-time
        description: >-
          The time at which a move is sent back to the TOO becuase the prime
          added a new service item for approval
        x-nullable: true
      createdAt:
        type: string
        format: date-time
      submittedAt:
        type: string
        format: date-time
        x-nullable: true
      updatedAt:
        type: string
        format: date-time
      eTag:
        type: string
      shipmentGBLOC:
        $ref: '#/definitions/GBLOC'
      lockedByOfficeUserID:
        type: string
        format: uuid
        x-nullable: true
      lockedByOfficeUser:
        $ref: '#/definitions/LockedOfficeUser'
        x-nullable: true
      lockExpiresAt:
        type: string
        format: date-time
        x-nullable: true
      additionalDocuments:
        $ref: '#/definitions/Document'
  MoveHistory:
    properties:
      id:
        description: move ID
        example: 1f2270c7-7166-40ae-981e-b200ebdf3054
        format: uuid
        type: string
      historyRecords:
        description: A list of MoveAuditHistory's connected to the move.
        $ref: '#/definitions/MoveAuditHistories'
      locator:
        description: move locator
        type: string
        example: 1K43AR
      referenceId:
        description: move referenceID
        example: 1001-3456
        type: string
        x-nullable: true
  MoveHistoryResult:
    type: object
    properties:
      page:
        type: integer
      perPage:
        type: integer
      totalCount:
        type: integer
      id:
        description: move ID
        example: 1f2270c7-7166-40ae-981e-b200ebdf3054
        format: uuid
        type: string
      historyRecords:
        description: A list of MoveAuditHistory's connected to the move.
        $ref: '#/definitions/MoveAuditHistories'
      locator:
        description: move locator
        type: string
        example: 1K43AR
      referenceId:
        description: move referenceID
        example: 1001-3456
        type: string
        x-nullable: true
  MoveAuditHistories:
    type: array
    items:
      $ref: '#/definitions/MoveAuditHistory'
  MoveAuditHistory:
    properties:
      id:
        description: id from audity_history table
        example: 1f2270c7-7166-40ae-981e-b200ebdf3054
        format: uuid
        type: string
      schemaName:
        description: Database schema audited table for this event is in
        type: string
      tableName:
        description: name of database table that was changed
        type: string
      relId:
        description: relation OID. Table OID (object identifier). Changes with drop/create.
        type: integer
      objectId:
        description: id column for the tableName where the data was changed
        example: 1f2270c7-7166-40ae-981e-b200ebdf3054
        format: uuid
        type: string
        x-nullable: true
      sessionUserId:
        example: 1f2270c7-7166-40ae-981e-b200ebdf3054
        format: uuid
        type: string
        x-nullable: true
      sessionUserFirstName:
        example: foo
        type: string
        x-nullable: true
      sessionUserLastName:
        example: bar
        type: string
        x-nullable: true
      sessionUserEmail:
        example: foobar@example.com
        type: string
        x-nullable: true
      sessionUserTelephone:
        format: telephone
        type: string
        pattern: ^[2-9]\d{2}-\d{3}-\d{4}$
        x-nullable: true
      context:
        type: array
        items:
          type: object
          additionalProperties:
            type: string
        x-nullable: true
      contextId:
        description: id column for the context table the record belongs to
        example: 1f2270c7-7166-40ae-981e-b200ebdf3054
        type: string
        x-nullable: true
      eventName:
        description: API endpoint name that was called to make the change
        type: string
        x-nullable: true
      actionTstampTx:
        description: Transaction start timestamp for tx in which audited event occurred
        type: string
        format: date-time
      actionTstampStm:
        description: Statement start timestamp for tx in which audited event occurred
        type: string
        format: date-time
      actionTstampClk:
        description: Wall clock time at which audited event's trigger call occurred
        type: string
        format: date-time
      transactionId:
        description: >-
          Identifier of transaction that made the change. May wrap, but unique
          paired with action_tstamp_tx.
        type: integer
        x-nullable: true
      action:
        description: Action type; I = insert, D = delete, U = update, T = truncate
        type: string
      oldValues:
        description: >-
          A list of (old/previous) MoveAuditHistoryItem's for a record before
          the change.
        type: object
        additionalProperties: true
        x-nullable: true
      changedValues:
        description: >-
          A list of (changed/updated) MoveAuditHistoryItem's for a record after
          the change.
        type: object
        additionalProperties: true
        x-nullable: true
      statementOnly:
        description: >-
          true if audit event is from an FOR EACH STATEMENT trigger, false for
          FOR EACH ROW'
        type: boolean
        example: false
  MoveAuditHistoryItems:
    type: array
    items:
      $ref: '#/definitions/MoveAuditHistoryItem'
  MoveAuditHistoryItem:
    properties:
      columnName:
        type: string
      columnValue:
        type: string
  MoveStatus:
    type: string
    enum:
      - DRAFT
      - NEEDS SERVICE COUNSELING
      - SERVICE COUNSELING COMPLETED
      - SUBMITTED
      - APPROVALS REQUESTED
      - APPROVED
      - CANCELED
  PPMStatus:
    type: string
    enum:
      - CANCELLED
      - DRAFT
      - SUBMITTED
      - WAITING_ON_CUSTOMER
      - NEEDS_ADVANCE_APPROVAL
      - NEEDS_CLOSEOUT
      - CLOSEOUT_COMPLETE
      - COMPLETED
  DeptIndicator:
    type: string
    title: Dept. indicator
    x-nullable: true
    enum:
      - NAVY_AND_MARINES
      - ARMY
      - ARMY_CORPS_OF_ENGINEERS
      - AIR_AND_SPACE_FORCE
      - COAST_GUARD
      - OFFICE_OF_SECRETARY_OF_DEFENSE
    x-display-value:
      NAVY_AND_MARINES: 17 Navy and Marine Corps
      ARMY: 21 Army
      ARMY_CORPS_OF_ENGINEERS: 96 Army Corps of Engineers
      AIR_AND_SPACE_FORCE: 57 Air Force and Space Force
      COAST_GUARD: 70 Coast Guard
      OFFICE_OF_SECRETARY_OF_DEFENSE: 97 Office of the Secretary of Defense
  OrdersTypeDetail:
    type: string
    title: Orders type detail
    x-nullable: true
    enum:
      - HHG_PERMITTED
      - PCS_TDY
      - HHG_RESTRICTED_PROHIBITED
      - HHG_RESTRICTED_AREA
      - INSTRUCTION_20_WEEKS
      - HHG_PROHIBITED_20_WEEKS
      - DELAYED_APPROVAL
    x-display-value:
      HHG_PERMITTED: Shipment of HHG Permitted
      PCS_TDY: PCS with TDY Enroute
      HHG_RESTRICTED_PROHIBITED: Shipment of HHG Restricted or Prohibited
      HHG_RESTRICTED_AREA: HHG Restricted Area-HHG Prohibited
      INSTRUCTION_20_WEEKS: Course of Instruction 20 Weeks or More
      HHG_PROHIBITED_20_WEEKS: Shipment of HHG Prohibited but Authorized within 20 weeks
      DELAYED_APPROVAL: Delayed Approval 20 Weeks or More
  Order:
    properties:
      id:
        example: 1f2270c7-7166-40ae-981e-b200ebdf3054
        format: uuid
        type: string
      customerID:
        example: c56a4180-65aa-42ec-a945-5fd21dec0538
        format: uuid
        type: string
      customer:
        $ref: '#/definitions/Customer'
      moveCode:
        type: string
        example: H2XFJF
      first_name:
        type: string
        example: John
        readOnly: true
      last_name:
        type: string
        example: Doe
        readOnly: true
      grade:
        $ref: '#/definitions/Grade'
      agency:
        $ref: '#/definitions/Affiliation'
      entitlement:
        $ref: '#/definitions/Entitlements'
      destinationDutyLocation:
        $ref: '#/definitions/DutyLocation'
      destinationDutyLocationGBLOC:
        $ref: '#/definitions/GBLOC'
      originDutyLocation:
        $ref: '#/definitions/DutyLocation'
      originDutyLocationGBLOC:
        $ref: '#/definitions/GBLOC'
      moveTaskOrderID:
        example: c56a4180-65aa-42ec-a945-5fd21dec0538
        format: uuid
        type: string
      uploaded_order_id:
        example: c56a4180-65aa-42ec-a945-5fd21dec0538
        format: uuid
        type: string
      uploadedAmendedOrderID:
        example: c56a4180-65aa-42ec-a945-5fd21dec0538
        format: uuid
        type: string
        x-nullable: true
      amendedOrdersAcknowledgedAt:
        type: string
        format: date-time
        x-nullable: true
      order_number:
        type: string
        x-nullable: true
        example: 030-00362
      order_type:
        $ref: '#/definitions/OrdersType'
      order_type_detail:
        $ref: '#/definitions/OrdersTypeDetail'
        x-nullable: true
      date_issued:
        type: string
        format: date
        example: '2020-01-01'
      report_by_date:
        type: string
        format: date
        example: '2020-01-01'
      department_indicator:
        $ref: '#/definitions/DeptIndicator'
        x-nullable: true
      tac:
        type: string
        title: TAC
        example: F8J1
        x-nullable: true
      sac:
        type: string
        title: SAC
        example: N002214CSW32Y9
        x-nullable: true
      ntsTac:
        type: string
        title: NTS TAC
        example: F8J1
        x-nullable: true
      ntsSac:
        type: string
        title: NTS SAC
        example: N002214CSW32Y9
        x-nullable: true
      has_dependents:
        type: boolean
        example: false
        title: Are dependents included in your orders?
      spouse_has_pro_gear:
        type: boolean
        example: false
        title: >-
          Do you have a spouse who will need to move items related to their
          occupation (also known as spouse pro-gear)?
      supplyAndServicesCostEstimate:
        type: string
      packingAndShippingInstructions:
        type: string
      methodOfPayment:
        type: string
      naics:
        type: string
      orders_type:
        $ref: '#/definitions/OrdersType'
      eTag:
        type: string
    type: object
  Location:
    type: object
    properties:
      label:
        type: string
        example: Label for display
      value:
        type: string
        example: Value for location
    required:
      - label
      - value
  Locations:
    type: array
    items:
      $ref: '#/definitions/Location'
  OrderBody:
    type: object
    properties:
      id:
        type: string
        format: uuid
  CreateOrders:
    type: object
    properties:
      serviceMemberId:
        type: string
        format: uuid
        example: c56a4180-65aa-42ec-a945-5fd21dec0538
      issueDate:
        type: string
        description: The date and time that these orders were cut.
        format: date
        title: Orders date
      reportByDate:
        type: string
        description: Report By Date
        format: date
        title: Report-by date
      ordersType:
        $ref: '#/definitions/OrdersType'
      ordersTypeDetail:
        $ref: '#/definitions/OrdersTypeDetail'
      hasDependents:
        type: boolean
        title: Are dependents included in your orders?
      spouseHasProGear:
        type: boolean
        title: >-
          Do you have a spouse who will need to move items related to their
          occupation (also known as spouse pro-gear)?
      newDutyLocationId:
        type: string
        format: uuid
        example: c56a4180-65aa-42ec-a945-5fd21dec0538
      ordersNumber:
        type: string
        title: Orders Number
        x-nullable: true
        example: 030-00362
      tac:
        type: string
        title: TAC
        example: F8J1
        x-nullable: true
      sac:
        type: string
        title: SAC
        example: N002214CSW32Y9
        x-nullable: true
      departmentIndicator:
        $ref: '#/definitions/DeptIndicator'
      grade:
        $ref: '#/definitions/Grade'
      originDutyLocationId:
        type: string
        format: uuid
        example: c56a4180-65aa-42ec-a945-5fd21dec0538
    required:
      - serviceMemberId
      - issueDate
      - reportByDate
      - ordersType
      - hasDependents
      - spouseHasProGear
      - newDutyLocationId
  CounselingUpdateOrderPayload:
    type: object
    properties:
      issueDate:
        type: string
        description: The date and time that these orders were cut.
        format: date
        example: '2018-04-26'
        title: Orders date
      reportByDate:
        type: string
        description: Report By Date
        format: date
        example: '2018-04-26'
        title: Report-by date
      ordersType:
        $ref: '#/definitions/OrdersType'
      ordersTypeDetail:
        $ref: '#/definitions/OrdersTypeDetail'
      ordersNumber:
        type: string
        title: Orders Number
        x-nullable: true
        example: 030-00362
      departmentIndicator:
        $ref: '#/definitions/DeptIndicator'
        x-nullable: true
      originDutyLocationId:
        type: string
        format: uuid
        example: c56a4180-65aa-42ec-a945-5fd21dec0538
      newDutyLocationId:
        type: string
        format: uuid
        example: c56a4180-65aa-42ec-a945-5fd21dec0538
      tac:
        type: string
        title: HHG TAC
        minLength: 4
        maxLength: 4
        example: F8J1
        x-nullable: true
      sac:
        title: HHG SAC
        example: N002214CSW32Y9
        $ref: '#/definitions/NullableString'
      ntsTac:
        title: NTS TAC
        minLength: 4
        maxLength: 4
        example: F8J1
        $ref: '#/definitions/NullableString'
      ntsSac:
        title: NTS SAC
        example: N002214CSW32Y9
        $ref: '#/definitions/NullableString'
      grade:
        $ref: '#/definitions/Grade'
    required:
      - issueDate
      - reportByDate
      - ordersType
      - originDutyLocationId
      - newDutyLocationId
  UpdateOrderPayload:
    type: object
    properties:
      issueDate:
        type: string
        description: The date and time that these orders were cut.
        format: date
        example: '2018-04-26'
        title: Orders date
      reportByDate:
        type: string
        description: Report By Date
        format: date
        example: '2018-04-26'
        title: Report-by date
      ordersType:
        $ref: '#/definitions/OrdersType'
      ordersTypeDetail:
        $ref: '#/definitions/OrdersTypeDetail'
      originDutyLocationId:
        type: string
        format: uuid
        example: c56a4180-65aa-42ec-a945-5fd21dec0538
      newDutyLocationId:
        type: string
        format: uuid
        example: c56a4180-65aa-42ec-a945-5fd21dec0538
      ordersNumber:
        type: string
        title: Orders Number
        x-nullable: true
        example: 030-00362
      tac:
        type: string
        title: HHG TAC
        minLength: 4
        maxLength: 4
        example: F8J1
        x-nullable: true
      sac:
        title: HHG SAC
        example: N002214CSW32Y9
        $ref: '#/definitions/NullableString'
      ntsTac:
        title: NTS TAC
        minLength: 4
        maxLength: 4
        example: F8J1
        $ref: '#/definitions/NullableString'
      ntsSac:
        title: NTS SAC
        example: N002214CSW32Y9
        $ref: '#/definitions/NullableString'
      departmentIndicator:
        $ref: '#/definitions/DeptIndicator'
        x-nullable: true
      ordersAcknowledgement:
        description: >-
          Confirmation that the new amended orders were reviewed after
          previously approving the original orders
        type: boolean
        x-nullable: true
      grade:
        $ref: '#/definitions/Grade'
    required:
      - issueDate
      - reportByDate
      - ordersType
      - newDutyLocationId
      - originDutyLocationId
  UpdateAllowancePayload:
    type: object
    properties:
      grade:
        $ref: '#/definitions/Grade'
      dependentsAuthorized:
        type: boolean
        x-nullable: true
      agency:
        $ref: '#/definitions/Affiliation'
      proGearWeight:
        description: unit is in lbs
        example: 2000
        type: integer
        minimum: 0
        maximum: 2000
        x-formatting: weight
        x-nullable: true
      proGearWeightSpouse:
        description: unit is in lbs
        example: 500
        type: integer
        minimum: 0
        maximum: 500
        x-formatting: weight
        x-nullable: true
      requiredMedicalEquipmentWeight:
        description: unit is in lbs
        example: 2000
        type: integer
        minimum: 0
        x-formatting: weight
      organizationalClothingAndIndividualEquipment:
        description: only for Army
        type: boolean
        x-nullable: true
      storageInTransit:
        description: >-
          the number of storage in transit days that the customer is entitled to
          for a given shipment on their move
        type: integer
        minimum: 0
      gunSafe:
        description: >-
          True if user is entitled to move a gun safe (up to 500 lbs) as part of
          their move without it being charged against their weight allowance.
        type: boolean
        x-nullable: true
  UpdateBillableWeightPayload:
    type: object
    properties:
      authorizedWeight:
        description: unit is in lbs
        example: 2000
        minimum: 1
        type: integer
        x-formatting: weight
        x-nullable: true
  UpdateMaxBillableWeightAsTIOPayload:
    type: object
    properties:
      authorizedWeight:
        description: unit is in lbs
        example: 2000
        minimum: 1
        type: integer
        x-formatting: weight
        x-nullable: true
      tioRemarks:
        description: TIO remarks for updating the max billable weight
        example: Increasing max billable weight
        type: string
        minLength: 1
        x-nullable: true
    required:
      - authorizedWeight
      - tioRemarks
  CounselingUpdateAllowancePayload:
    type: object
    properties:
      grade:
        $ref: '#/definitions/Grade'
      dependentsAuthorized:
        type: boolean
        x-nullable: true
      agency:
        $ref: '#/definitions/Affiliation'
      proGearWeight:
        minimum: 0
        maximum: 2000
        description: unit is in lbs
        example: 2000
        type: integer
        x-formatting: weight
        x-nullable: true
      proGearWeightSpouse:
        minimum: 0
        maximum: 500
        description: unit is in lbs
        example: 2000
        type: integer
        x-formatting: weight
        x-nullable: true
      requiredMedicalEquipmentWeight:
        minimum: 0
        description: unit is in lbs
        example: 2000
        type: integer
        x-formatting: weight
      organizationalClothingAndIndividualEquipment:
        description: only for Army
        type: boolean
        x-nullable: true
      storageInTransit:
        description: >-
          the number of storage in transit days that the customer is entitled to
          for a given shipment on their move
        type: integer
        minimum: 0
      gunSafe:
        description: >-
          True if user is entitled to move a gun safe (up to 500 lbs) as part of
          their move without it being charged against their weight allowance.
        type: boolean
        x-nullable: true
  MoveTaskOrder:
    description: The Move (MoveTaskOrder)
    properties:
      id:
        example: 1f2270c7-7166-40ae-981e-b200ebdf3054
        format: uuid
        type: string
      createdAt:
        format: date-time
        type: string
      orderID:
        example: c56a4180-65aa-42ec-a945-5fd21dec0538
        format: uuid
        type: string
      locator:
        type: string
        example: 1K43AR
      referenceId:
        example: 1001-3456
        type: string
      serviceCounselingCompletedAt:
        format: date-time
        type: string
        x-nullable: true
      availableToPrimeAt:
        format: date-time
        type: string
        x-nullable: true
      approvedAt:
        format: date-time
        type: string
        x-nullable: true
      updatedAt:
        format: date-time
        type: string
      destinationAddress:
        $ref: '#/definitions/Address'
      pickupAddress:
        $ref: '#/definitions/Address'
      destinationDutyLocation:
        example: 1f2270c7-7166-40ae-981e-b200ebdf3054
        format: uuid
        type: string
      originDutyLocation:
        example: 1f2270c7-7166-40ae-981e-b200ebdf3054
        format: uuid
        type: string
      entitlements:
        $ref: '#/definitions/Entitlements'
      requestedPickupDate:
        format: date
        type: string
      tioRemarks:
        type: string
        example: approved additional weight
        x-nullable: true
      eTag:
        type: string
    type: object
  MoveTaskOrders:
    items:
      $ref: '#/definitions/MoveTaskOrder'
    type: array
  PaymentRequest:
    properties:
      proofOfServiceDocs:
        $ref: '#/definitions/ProofOfServiceDocs'
      id:
        example: c56a4180-65aa-42ec-a945-5fd21dec0538
        format: uuid
        readOnly: true
        type: string
      isFinal:
        default: false
        type: boolean
      moveTaskOrder:
        $ref: '#/definitions/Move'
      moveTaskOrderID:
        example: c56a4180-65aa-42ec-a945-5fd21dec0538
        format: uuid
        type: string
      rejectionReason:
        example: documentation was incomplete
        type: string
        x-nullable: true
      serviceItems:
        $ref: '#/definitions/PaymentServiceItems'
      status:
        $ref: '#/definitions/PaymentRequestStatus'
      paymentRequestNumber:
        example: 1234-5678-1
        readOnly: true
        type: string
      recalculationOfPaymentRequestID:
        example: c56a4180-65aa-42ec-a945-5fd21dec0538
        format: uuid
        type: string
        readOnly: true
        x-nullable: true
      eTag:
        type: string
      reviewedAt:
        format: date-time
        type: string
        x-nullable: true
      createdAt:
        format: date-time
        type: string
      sentToGexAt:
        format: date-time
        type: string
        x-nullable: true
      receivedByGexAt:
        format: date-time
        type: string
        x-nullable: true
    type: object
  PaymentRequests:
    items:
      $ref: '#/definitions/PaymentRequest'
    type: array
  PaymentServiceItems:
    items:
      $ref: '#/definitions/PaymentServiceItem'
    type: array
  PaymentServiceItem:
    properties:
      id:
        example: c56a4180-65aa-42ec-a945-5fd21dec0538
        format: uuid
        readOnly: true
        type: string
      createdAt:
        format: date-time
        type: string
      paymentRequestID:
        example: c56a4180-65aa-42ec-a945-5fd21dec0538
        format: uuid
        type: string
      mtoServiceItemID:
        example: c56a4180-65aa-42ec-a945-5fd21dec0538
        format: uuid
        type: string
      mtoServiceItemCode:
        example: DLH
        type: string
      mtoServiceItemName:
        example: Move management
        type: string
      mtoShipmentType:
        $ref: '#/definitions/MTOShipmentType'
      mtoShipmentID:
        type: string
        format: uuid
        example: c56a4180-65aa-42ec-a945-5fd21dec0538
        x-nullable: true
      status:
        $ref: '#/definitions/PaymentServiceItemStatus'
      priceCents:
        type: integer
        format: cents
        title: Price of the service item in cents
        x-nullable: true
      rejectionReason:
        example: documentation was incomplete
        type: string
        x-nullable: true
      referenceID:
        example: 1234-5678-c56a4180
        readOnly: true
        format: string
      paymentServiceItemParams:
        $ref: '#/definitions/PaymentServiceItemParams'
      eTag:
        type: string
    type: object
  PaymentRequestStatus:
    type: string
    enum:
      - PENDING
      - REVIEWED
      - REVIEWED_AND_ALL_SERVICE_ITEMS_REJECTED
      - SENT_TO_GEX
      - TPPS_RECEIVED
      - PAID
      - EDI_ERROR
      - DEPRECATED
    title: Payment Request Status
  ProofOfServiceDocs:
    items:
      $ref: '#/definitions/ProofOfServiceDoc'
    type: array
  ProofOfServiceDoc:
    properties:
      isWeightTicket:
        type: boolean
      uploads:
        items:
          $ref: '#/definitions/Upload'
        type: array
  ShipmentsPaymentSITBalance:
    items:
      $ref: '#/definitions/ShipmentPaymentSITBalance'
    type: array
  ShipmentPaymentSITBalance:
    properties:
      shipmentID:
        type: string
        format: uuid
      totalSITDaysAuthorized:
        type: integer
      totalSITDaysRemaining:
        type: integer
      totalSITEndDate:
        type: string
        format: date
        x-nullable: true
      pendingSITDaysInvoiced:
        type: integer
      pendingBilledStartDate:
        type: string
        format: date
        x-nullable: true
      pendingBilledEndDate:
        type: string
        format: date
        x-nullable: true
      previouslyBilledDays:
        type: integer
        x-nullable: true
      previouslyBilledStartDate:
        type: string
        format: date
        x-nullable: true
      previouslyBilledEndDate:
        type: string
        format: date
        x-nullable: true
  UpdateShipment:
    type: object
    properties:
      shipmentType:
        $ref: '#/definitions/MTOShipmentType'
      requestedPickupDate:
        format: date
        type: string
        x-nullable: true
      requestedDeliveryDate:
        format: date
        type: string
        x-nullable: true
      customerRemarks:
        type: string
        example: handle with care
        x-nullable: true
      counselorRemarks:
        type: string
        example: counselor approved
        x-nullable: true
      billableWeightCap:
        type: integer
        description: estimated weight of the shuttle service item provided by the prime
        example: 2500
        x-formatting: weight
        x-nullable: true
      billableWeightJustification:
        type: string
        example: more weight than expected
        x-nullable: true
      pickupAddress:
        allOf:
          - $ref: '#/definitions/Address'
      destinationAddress:
        allOf:
          - $ref: '#/definitions/Address'
      secondaryDeliveryAddress:
        allOf:
          - $ref: '#/definitions/Address'
      secondaryPickupAddress:
        allOf:
          - $ref: '#/definitions/Address'
      hasSecondaryPickupAddress:
        type: boolean
        x-nullable: true
        x-omitempty: false
      hasSecondaryDeliveryAddress:
        type: boolean
        x-nullable: true
        x-omitempty: false
      tertiaryDeliveryAddress:
        allOf:
          - $ref: '#/definitions/Address'
      tertiaryPickupAddress:
        allOf:
          - $ref: '#/definitions/Address'
      hasTertiaryPickupAddress:
        type: boolean
        x-nullable: true
        x-omitempty: false
      hasTertiaryDeliveryAddress:
        type: boolean
        x-nullable: true
        x-omitempty: false
      actualProGearWeight:
        type: integer
        x-nullable: true
        x-omitempty: false
      actualSpouseProGearWeight:
        type: integer
        x-nullable: true
        x-omitempty: false
      destinationType:
        $ref: '#/definitions/DestinationType'
      agents:
        $ref: '#/definitions/MTOAgents'
        x-nullable: true
      tacType:
        $ref: '#/definitions/LOATypeNullable'
      sacType:
        $ref: '#/definitions/LOATypeNullable'
      usesExternalVendor:
        type: boolean
        example: false
        x-nullable: true
      serviceOrderNumber:
        type: string
        x-nullable: true
      ntsRecordedWeight:
        description: >-
          The previously recorded weight for the NTS Shipment. Used for NTS
          Release to know what the previous primeActualWeight or billable weight
          was.
        example: 2000
        type: integer
        x-formatting: weight
        x-nullable: true
      storageFacility:
        x-nullable: true
        $ref: '#/definitions/StorageFacility'
      ppmShipment:
        $ref: '#/definitions/UpdatePPMShipment'
  UpdatePPMShipment:
    type: object
    properties:
      expectedDepartureDate:
        description: |
          Date the customer expects to move.
        format: date
        type: string
        x-nullable: true
      actualMoveDate:
        format: date
        type: string
        x-nullable: true
      pickupAddress:
        allOf:
          - $ref: '#/definitions/Address'
      actualPickupPostalCode:
        description: >
          The actual postal code where the PPM shipment started. To be filled
          once the customer has moved the shipment.
        format: zip
        type: string
        title: ZIP
        example: '90210'
        pattern: ^(\d{5})$
        x-nullable: true
      secondaryPickupAddress:
        allOf:
          - $ref: '#/definitions/Address'
      destinationAddress:
        allOf:
          - $ref: '#/definitions/Address'
      actualDestinationPostalCode:
        description: >
          The actual postal code where the PPM shipment ended. To be filled once
          the customer has moved the shipment.
        format: zip
        type: string
        title: ZIP
        example: '90210'
        pattern: ^(\d{5})$
        x-nullable: true
      secondaryDestinationAddress:
        allOf:
          - $ref: '#/definitions/Address'
      hasSecondaryPickupAddress:
        type: boolean
        x-nullable: true
        x-omitempty: false
      hasSecondaryDestinationAddress:
        type: boolean
        x-nullable: true
        x-omitempty: false
      tertiaryPickupAddress:
        allOf:
          - $ref: '#/definitions/Address'
      tertiaryDestinationAddress:
        allOf:
          - $ref: '#/definitions/Address'
      hasTertiaryPickupAddress:
        type: boolean
        x-nullable: true
        x-omitempty: false
      hasTertiaryDestinationAddress:
        type: boolean
        x-nullable: true
        x-omitempty: false
      w2Address:
        x-nullable: true
        $ref: '#/definitions/Address'
      sitExpected:
        type: boolean
        x-nullable: true
      sitLocation:
        allOf:
          - $ref: '#/definitions/SITLocationType'
          - x-nullable: true
      sitEstimatedWeight:
        type: integer
        example: 2000
        x-nullable: true
      sitEstimatedEntryDate:
        format: date
        type: string
        x-nullable: true
      sitEstimatedDepartureDate:
        format: date
        type: string
        x-nullable: true
      estimatedWeight:
        type: integer
        example: 4200
        x-nullable: true
      hasProGear:
        description: |
          Indicates whether PPM shipment has pro gear.
        type: boolean
        x-nullable: true
      proGearWeight:
        type: integer
        x-nullable: true
      spouseProGearWeight:
        type: integer
        x-nullable: true
      hasRequestedAdvance:
        description: |
          Indicates whether an advance has been requested for the PPM shipment.
        type: boolean
        x-nullable: true
      hasReceivedAdvance:
        description: |
          Indicates whether an advance was received for the PPM shipment.
        type: boolean
        x-nullable: true
      advanceAmountRequested:
        description: |
          The amount request for an advance, or null if no advance is requested
        type: integer
        format: cents
        x-nullable: true
      advanceAmountReceived:
        description: |
          The amount received for an advance, or null if no advance is received
        type: integer
        format: cents
        x-nullable: true
      advanceStatus:
        $ref: '#/definitions/PPMAdvanceStatus'
        x-nullable: true
  UpdateWeightTicket:
    type: object
    properties:
      emptyWeight:
        description: Weight of the vehicle when empty.
        type: integer
        minimum: 0
      fullWeight:
        description: The weight of the vehicle when full.
        type: integer
        minimum: 0
      ownsTrailer:
        description: Indicates if the customer used a trailer they own for the move.
        type: boolean
      trailerMeetsCriteria:
        description: >-
          Indicates if the trailer that the customer used meets all the criteria
          to be claimable.
        type: boolean
      status:
        $ref: '#/definitions/PPMDocumentStatus'
      reason:
        description: The reason the services counselor has excluded or rejected the item.
        type: string
      adjustedNetWeight:
        description: Indicates the adjusted net weight of the vehicle
        type: integer
        minimum: 0
      netWeightRemarks:
        description: Remarks explaining any edits made to the net weight
        type: string
      allowableWeight:
        description: Indicates the maximum reimbursable weight of the shipment
        type: integer
        minimum: 0
  UpdateMovingExpense:
    type: object
    properties:
      movingExpenseType:
        $ref: '#/definitions/OmittableMovingExpenseType'
      description:
        description: A brief description of the expense.
        type: string
        x-nullable: true
        x-omitempty: false
      amount:
        description: The total amount of the expense as indicated on the receipt
        type: integer
      sitStartDate:
        description: >-
          The date the shipment entered storage, applicable for the `STORAGE`
          movingExpenseType only
        type: string
        format: date
      sitEndDate:
        description: >-
          The date the shipment exited storage, applicable for the `STORAGE`
          movingExpenseType only
        type: string
        format: date
      status:
        $ref: '#/definitions/PPMDocumentStatus'
      reason:
        description: The reason the services counselor has excluded or rejected the item.
        type: string
      weightStored:
        description: The total weight stored in PPM SIT
        type: integer
      sitLocation:
        allOf:
          - $ref: '#/definitions/SITLocationType'
          - x-nullable: true
      sitEstimatedCost:
        description: >-
          The estimated amount that the government will pay the service member
          to put their goods into storage. This estimated storage cost is
          separate from the estimated incentive.
        type: integer
        format: cents
        x-nullable: true
        x-omitempty: false
      sitReimburseableAmount:
        description: The amount of SIT that will be reimbursed
        type: integer
        format: cents
        x-nullable: true
        x-omitempty: false
  UpdateProGearWeightTicket:
    type: object
    properties:
      belongsToSelf:
        description: >-
          Indicates if this information is for the customer's own pro-gear,
          otherwise, it's the spouse's.
        type: boolean
      hasWeightTickets:
        description: >-
          Indicates if the user has a weight ticket for their pro-gear,
          otherwise they have a constructed weight.
        type: boolean
      weight:
        description: Weight of the pro-gear contained in the shipment.
        type: integer
        minimum: 0
      status:
        $ref: '#/definitions/PPMDocumentStatus'
      reason:
        description: The reason the services counselor has excluded or rejected the item.
        type: string
  MTOShipments:
    items:
      $ref: '#/definitions/MTOShipment'
    type: array
  CreateMTOShipment:
    type: object
    properties:
      moveTaskOrderID:
        description: The ID of the move this new shipment is for.
        example: 1f2270c7-7166-40ae-981e-b200ebdf3054
        format: uuid
        type: string
      requestedPickupDate:
        description: >
          The customer's preferred pickup date. Other dates, such as required
          delivery date and (outside MilMove) the pack date, are derived from
          this date.
        format: date
        type: string
        x-nullable: true
      requestedDeliveryDate:
        description: |
          The customer's preferred delivery date.
        format: date
        type: string
        x-nullable: true
      customerRemarks:
        description: >
          The customer can use the customer remarks field to inform the services
          counselor and the movers about any

          special circumstances for this shipment. Typical examples:
            * bulky or fragile items,
            * weapons,
            * access info for their address.
          Customer enters this information during onboarding. Optional field.
        type: string
        example: handle with care
        x-nullable: true
      counselorRemarks:
        description: >
          The counselor can use the counselor remarks field to inform the movers
          about any

          special circumstances for this shipment. Typical examples:
            * bulky or fragile items,
            * weapons,
            * access info for their address.
          Counselors enters this information when creating or editing an MTO
          Shipment. Optional field.
        type: string
        example: handle with care
        x-nullable: true
      agents:
        $ref: '#/definitions/MTOAgents'
      mtoServiceItems:
        $ref: '#/definitions/MTOServiceItems'
      pickupAddress:
        description: The address where the movers should pick up this shipment.
        allOf:
          - $ref: '#/definitions/Address'
      destinationAddress:
        description: Where the movers should deliver this shipment.
        allOf:
          - $ref: '#/definitions/Address'
      hasSecondaryPickupAddress:
        type: boolean
        x-nullable: true
        x-omitempty: false
      secondaryPickupAddress:
        description: The address where the movers should pick up this shipment.
        allOf:
          - $ref: '#/definitions/Address'
      hasSecondaryDeliveryAddress:
        type: boolean
        x-nullable: true
        x-omitempty: false
      secondaryDeliveryAddress:
        description: Where the movers should deliver this shipment.
        allOf:
          - $ref: '#/definitions/Address'
      hasTertiaryPickupAddress:
        type: boolean
        x-nullable: true
        x-omitempty: false
      tertiaryPickupAddress:
        description: The address where the movers should pick up this shipment.
        allOf:
          - $ref: '#/definitions/Address'
      hasTertiaryDeliveryAddress:
        type: boolean
        x-nullable: true
        x-omitempty: false
      tertiaryDeliveryAddress:
        description: Where the movers should deliver this shipment.
        allOf:
          - $ref: '#/definitions/Address'
      destinationType:
        $ref: '#/definitions/DestinationType'
      shipmentType:
        $ref: '#/definitions/MTOShipmentType'
      tacType:
        allOf:
          - $ref: '#/definitions/LOAType'
          - x-nullable: true
      sacType:
        allOf:
          - $ref: '#/definitions/LOAType'
          - x-nullable: true
      usesExternalVendor:
        type: boolean
        example: false
        x-nullable: true
      serviceOrderNumber:
        type: string
        x-nullable: true
      ntsRecordedWeight:
        description: >-
          The previously recorded weight for the NTS Shipment. Used for NTS
          Release to know what the previous primeActualWeight or billable weight
          was.
        example: 2000
        type: integer
        x-nullable: true
        x-formatting: weight
      storageFacility:
        x-nullable: true
        $ref: '#/definitions/StorageFacility'
      mobileHome:
        $ref: '#/definitions/MobileHome'
      ppmShipment:
        $ref: '#/definitions/CreatePPMShipment'
    required:
      - moveTaskOrderID
      - shipmentType
  CreateMobileHome:
    description: A mobile home shipment that the prime moves for a service member.
    $ref: '#/definitions/MobileHome'
  CreatePPMShipment:
    description: >-
      A personally procured move is a type of shipment that a service members
      moves themselves.
    properties:
      expectedDepartureDate:
        description: |
          Date the customer expects to move.
        format: date
        type: string
      pickupAddress:
        allOf:
          - $ref: '#/definitions/Address'
      secondaryPickupAddress:
        allOf:
          - $ref: '#/definitions/Address'
      tertiaryPickupAddress:
        allOf:
          - $ref: '#/definitions/Address'
      destinationAddress:
        allOf:
          - $ref: '#/definitions/Address'
      secondaryDestinationAddress:
        allOf:
          - $ref: '#/definitions/Address'
      tertiaryDestinationAddress:
        allOf:
          - $ref: '#/definitions/Address'
      hasSecondaryPickupAddress:
        type: boolean
        x-nullable: true
        x-omitempty: false
      hasTertiaryPickupAddress:
        type: boolean
        x-nullable: true
        x-omitempty: false
      hasSecondaryDestinationAddress:
        type: boolean
        x-nullable: true
        x-omitempty: false
      hasTertiaryDestinationAddress:
        type: boolean
        x-nullable: true
        x-omitempty: false
      sitExpected:
        type: boolean
      sitLocation:
        allOf:
          - $ref: '#/definitions/SITLocationType'
          - x-nullable: true
      sitEstimatedWeight:
        type: integer
        example: 2000
        x-nullable: true
      sitEstimatedEntryDate:
        format: date
        type: string
        x-nullable: true
      sitEstimatedDepartureDate:
        format: date
        type: string
        x-nullable: true
      estimatedWeight:
        type: integer
        example: 4200
      hasProGear:
        description: |
          Indicates whether PPM shipment has pro gear.
        type: boolean
      proGearWeight:
        type: integer
        x-nullable: true
      spouseProGearWeight:
        type: integer
        x-nullable: true
    required:
      - expectedDepartureDate
      - pickupAddress
      - destinationAddress
      - sitExpected
      - estimatedWeight
      - hasProGear
  RejectShipment:
    properties:
      rejectionReason:
        type: string
        example: MTO Shipment not good enough
    required:
      - rejectionReason
  RequestDiversion:
    properties:
      diversionReason:
        type: string
        example: Shipment route needs to change
    required:
      - diversionReason
  ApproveSITExtension:
    properties:
      approvedDays:
        description: Number of days approved for SIT extension
        type: integer
        example: 21
        minimum: 1
      requestReason:
        description: >-
          Reason from service counselor-provided picklist for SIT Duration
          Update
        example: AWAITING_COMPLETION_OF_RESIDENCE
        type: string
        enum:
          - SERIOUS_ILLNESS_MEMBER
          - SERIOUS_ILLNESS_DEPENDENT
          - IMPENDING_ASSIGNEMENT
          - DIRECTED_TEMPORARY_DUTY
          - NONAVAILABILITY_OF_CIVILIAN_HOUSING
          - AWAITING_COMPLETION_OF_RESIDENCE
          - OTHER
      officeRemarks:
        description: Remarks from TOO about SIT approval
        type: string
        example: Approved for three weeks rather than requested 45 days
        x-nullable: true
    required:
      - approvedDays
  DenySITExtension:
    properties:
      officeRemarks:
        description: Remarks from TOO about SIT denial
        type: string
        example: Denied this extension as it does not match the criteria
        x-nullable: true
      convertToCustomerExpense:
        description: >-
          Whether or not to convert to members expense once SIT extension is
          denied.
        type: boolean
        example: false
    required:
      - officeRemarks
      - convertToCustomerExpense
  UpdateSITServiceItemCustomerExpense:
    properties:
      convertToCustomerExpense:
        example: true
        type: boolean
      customerExpenseReason:
        description: Reason the service item was rejected
        type: string
        example: Insufficent details provided
    required:
      - convertToCustomerExpense
      - customerExpenseReason
  CreateApprovedSITDurationUpdate:
    properties:
      requestReason:
        description: >-
          Reason from service counselor-provided picklist for SIT Duration
          Update
        example: AWAITING_COMPLETION_OF_RESIDENCE
        type: string
        enum:
          - SERIOUS_ILLNESS_MEMBER
          - SERIOUS_ILLNESS_DEPENDENT
          - IMPENDING_ASSIGNEMENT
          - DIRECTED_TEMPORARY_DUTY
          - NONAVAILABILITY_OF_CIVILIAN_HOUSING
          - AWAITING_COMPLETION_OF_RESIDENCE
          - OTHER
      approvedDays:
        description: >-
          Number of days approved for SIT extension. This will match requested
          days saved to the SIT extension model.
        type: integer
        example: 21
      officeRemarks:
        description: Remarks from TOO about SIT Duration Update creation
        type: string
        example: >-
          Customer needs additional storage time as their new place of residence
          is not yet ready
        x-nullable: true
    required:
      - requestReason
      - approvedDays
  PatchMTOServiceItemStatusPayload:
    properties:
      status:
        description: Describes all statuses for a MTOServiceItem
        type: string
        enum:
          - SUBMITTED
          - APPROVED
          - REJECTED
      rejectionReason:
        description: Reason the service item was rejected
        type: string
        example: Insufficent details provided
        x-nullable: true
  MTOApprovalServiceItemCodes:
    description: MTO level service items to create when updating MTO status.
    properties:
      serviceCodeCS:
        example: true
        type: boolean
      serviceCodeMS:
        example: true
        type: boolean
    type: object
  TacValid:
    properties:
      isValid:
        example: true
        type: boolean
    required:
      - isValid
    type: object
  UpdatePaymentRequestStatusPayload:
    properties:
      rejectionReason:
        example: documentation was incomplete
        type: string
        x-nullable: true
      status:
        $ref: '#/definitions/PaymentRequestStatus'
      eTag:
        type: string
    type: object
  AvailableOfficeUsers:
    type: array
    items:
      $ref: '#/definitions/AvailableOfficeUser'
  AvailableOfficeUser:
    type: object
    properties:
      officeUserId:
        type: string
        format: uuid
        example: c56a4180-65aa-42ec-a945-5fd21dec0538
      fullName:
        type: string
      hasSafetyPrivilege:
        type: boolean
  QueueMoves:
    type: array
    items:
      $ref: '#/definitions/QueueMove'
  QueueMove:
    type: object
    properties:
      id:
        type: string
        format: uuid
      customer:
        $ref: '#/definitions/Customer'
      status:
        $ref: '#/definitions/MoveStatus'
      locator:
        type: string
      submittedAt:
        format: date-time
        type: string
        x-nullable: true
      appearedInTooAt:
        format: date-time
        type: string
        x-nullable: true
      requestedMoveDate:
        format: date
        type: string
        x-nullable: true
      departmentIndicator:
        $ref: '#/definitions/DeptIndicator'
      shipmentsCount:
        type: integer
      originDutyLocation:
        $ref: '#/definitions/DutyLocation'
      destinationDutyLocation:
        $ref: '#/definitions/DutyLocation'
      originGBLOC:
        $ref: '#/definitions/GBLOC'
      ppmType:
        type: string
        enum:
          - FULL
          - PARTIAL
        x-nullable: true
      closeoutInitiated:
        format: date-time
        type: string
        x-nullable: true
      closeoutLocation:
        type: string
        x-nullable: true
      orderType:
        type: string
        x-nullable: true
      lockedByOfficeUserID:
        type: string
        format: uuid
        x-nullable: true
      lockedByOfficeUser:
        $ref: '#/definitions/LockedOfficeUser'
        x-nullable: true
      lockExpiresAt:
        type: string
        format: date-time
        x-nullable: true
      ppmStatus:
        $ref: '#/definitions/PPMStatus'
        x-nullable: true
  QueueMovesResult:
    type: object
    properties:
      page:
        type: integer
      perPage:
        type: integer
      totalCount:
        type: integer
      queueMoves:
        $ref: '#/definitions/QueueMoves'
      availableOfficeUsers:
        $ref: '#/definitions/AvailableOfficeUsers'
  ListPrimeMove:
    description: >
      An abbreviated definition for a move, without all the nested information
      (shipments, service items, etc). Used to fetch a list of moves more
      efficiently.
    type: object
    properties:
      id:
        example: 1f2270c7-7166-40ae-981e-b200ebdf3054
        format: uuid
        type: string
      moveCode:
        type: string
        example: HYXFJF
        readOnly: true
      createdAt:
        format: date-time
        type: string
        readOnly: true
      orderID:
        example: c56a4180-65aa-42ec-a945-5fd21dec0538
        format: uuid
        type: string
      referenceId:
        example: 1001-3456
        type: string
      availableToPrimeAt:
        format: date-time
        type: string
        x-nullable: true
        readOnly: true
      approvedAt:
        format: date-time
        type: string
        x-nullable: true
        readOnly: true
      updatedAt:
        format: date-time
        type: string
        readOnly: true
      ppmType:
        type: string
        enum:
          - FULL
          - PARTIAL
      eTag:
        type: string
        readOnly: true
      orderType:
        type: string
  ListPrimeMoves:
    type: array
    items:
      $ref: '#/definitions/ListPrimeMove'
  ListPrimeMovesResult:
    type: object
    properties:
      page:
        type: integer
      perPage:
        type: integer
      totalCount:
        type: integer
      queueMoves:
        $ref: '#/definitions/ListPrimeMoves'
  QueuePaymentRequest:
    type: object
    properties:
      id:
        type: string
        format: uuid
      moveID:
        type: string
        format: uuid
      customer:
        $ref: '#/definitions/Customer'
      status:
        $ref: '#/definitions/QueuePaymentRequestStatus'
      age:
        type: number
        format: double
        description: >-
          Days since the payment request has been requested.  Decimal
          representation will allow more accurate sorting.
      submittedAt:
        type: string
        format: date-time
      locator:
        type: string
      departmentIndicator:
        $ref: '#/definitions/DeptIndicator'
      originGBLOC:
        $ref: '#/definitions/GBLOC'
      originDutyLocation:
        $ref: '#/definitions/DutyLocation'
      orderType:
        type: string
        x-nullable: true
      lockedByOfficeUserID:
        type: string
        format: uuid
        x-nullable: true
      lockExpiresAt:
        type: string
        format: date-time
        x-nullable: true
  QueuePaymentRequests:
    type: array
    items:
      $ref: '#/definitions/QueuePaymentRequest'
  QueuePaymentRequestsResult:
    type: object
    properties:
      page:
        type: integer
      perPage:
        type: integer
      totalCount:
        type: integer
      queuePaymentRequests:
        $ref: '#/definitions/QueuePaymentRequests'
      availableOfficeUsers:
        $ref: '#/definitions/AvailableOfficeUsers'
  QueuePaymentRequestStatus:
    enum:
      - Payment requested
      - Reviewed
      - Rejected
      - Paid
    title: Queue Payment Request Status
    type: string
  SearchMoves:
    type: array
    items:
      $ref: '#/definitions/SearchMove'
  SearchMove:
    type: object
    properties:
      id:
        type: string
        format: uuid
      firstName:
        type: string
        example: John
        x-nullable: true
      lastName:
        type: string
        example: Doe
        x-nullable: true
      dodID:
        type: string
        example: 1234567890
        x-nullable: true
      paymentRequestCode:
        type: string
        example: 9551-6199-2
        x-nullable: true
      status:
        $ref: '#/definitions/MoveStatus'
      locator:
        type: string
      branch:
        type: string
      shipmentsCount:
        type: integer
      originDutyLocationPostalCode:
        format: zip
        type: string
        title: ZIP
        example: '90210'
        pattern: ^(\d{5})$
      destinationDutyLocationPostalCode:
        format: zip
        type: string
        title: ZIP
        example: '90210'
        pattern: ^(\d{5})$
      orderType:
        type: string
      requestedPickupDate:
        type: string
        format: date
        x-nullable: true
      requestedDeliveryDate:
        type: string
        format: date
        x-nullable: true
      originGBLOC:
        $ref: '#/definitions/GBLOC'
      destinationGBLOC:
        $ref: '#/definitions/GBLOC'
      lockedByOfficeUserID:
        type: string
        format: uuid
        x-nullable: true
      lockExpiresAt:
        type: string
        format: date-time
        x-nullable: true
      emplid:
        type: string
        x-nullable: true
  SearchMovesResult:
    type: object
    properties:
      page:
        type: integer
      perPage:
        type: integer
      totalCount:
        type: integer
      searchMoves:
        $ref: '#/definitions/SearchMoves'
  GBLOC:
    type: string
    enum:
      - AGFM
      - APAT
      - BGAC
      - BGNC
      - BKAS
      - CFMQ
      - CLPK
      - CNNQ
      - DMAT
      - GSAT
      - HAFC
      - HBAT
      - JEAT
      - JENQ
      - KKFA
      - LHNQ
      - LKNQ
      - MAPK
      - MAPS
      - MBFL
      - MLNQ
      - XXXX
  CreateCustomerSupportRemark:
    type: object
    description: >-
      A text remark written by an customer support user that is associated with
      a specific move.
    required:
      - content
      - officeUserID
    properties:
      content:
        example: This is a remark about a move.
        type: string
      officeUserID:
        example: 1f2270c7-7166-40ae-981e-b200ebdf3054
        format: uuid
        type: string
  UpdateCustomerSupportRemarkPayload:
    type: object
    description: >-
      A text remark update to an existing remark created by the current active
      user (the CSR).
    required:
      - content
    properties:
      content:
        example: This is a remark about a move.
        type: string
  EvaluationReportType:
    type: string
    enum:
      - SHIPMENT
      - COUNSELING
  EvaluationReportInspectionType:
    type: string
    enum:
      - DATA_REVIEW
      - PHYSICAL
      - VIRTUAL
    x-nullable: true
  EvaluationReportLocation:
    type: string
    enum:
      - ORIGIN
      - DESTINATION
      - OTHER
    x-nullable: true
  EvaluationReportOfficeUser:
    type: object
    readOnly: true
    description: The authoring office user for an evaluation report
    properties:
      id:
        example: 1f2270c7-7166-40ae-981e-b200ebdf3054
        format: uuid
        type: string
      firstName:
        type: string
      lastName:
        type: string
      email:
        type: string
        format: x-email
        pattern: ^[a-zA-Z0-9._%+-]+@[a-zA-Z0-9.-]+\.[a-zA-Z]{2,}$
      phone:
        type: string
        format: telephone
        pattern: ^[2-9]\d{2}-\d{3}-\d{4}$
  EvaluationReportList:
    type: array
    items:
      $ref: '#/definitions/EvaluationReport'
  EvaluationReport:
    type: object
    description: An evaluation report
    properties:
      id:
        example: 1f2270c7-7166-40ae-981e-b200ebdf3054
        format: uuid
        type: string
        readOnly: true
      moveID:
        example: 1f2270c7-7166-40ae-981e-b200ebdf3054
        format: uuid
        type: string
        readOnly: true
      shipmentID:
        example: 1f2270c7-7166-40ae-981e-b200ebdf3054
        format: uuid
        type: string
        x-nullable: true
        readOnly: true
      type:
        $ref: '#/definitions/EvaluationReportType'
      inspectionType:
        $ref: '#/definitions/EvaluationReportInspectionType'
        x-nullable: true
      inspectionDate:
        type: string
        format: date
        x-nullable: true
      officeUser:
        $ref: '#/definitions/EvaluationReportOfficeUser'
      location:
        $ref: '#/definitions/EvaluationReportLocation'
        x-nullable: true
      ReportViolations:
        $ref: '#/definitions/ReportViolations'
        x-nullable: true
      locationDescription:
        type: string
        example: Route 66 at crash inspection site 3
        x-nullable: true
      observedShipmentDeliveryDate:
        type: string
        format: date
        x-nullable: true
      observedShipmentPhysicalPickupDate:
        type: string
        format: date
        x-nullable: true
      timeDepart:
        type: string
        x-nullable: true
        pattern: ^(0[0-9]|1[0-9]|2[0-3]):[0-5][0-9]$
        example: '14:30'
      evalStart:
        type: string
        x-nullable: true
        pattern: ^(0[0-9]|1[0-9]|2[0-3]):[0-5][0-9]$
        example: '15:00'
      evalEnd:
        type: string
        x-nullable: true
        pattern: ^(0[0-9]|1[0-9]|2[0-3]):[0-5][0-9]$
        example: '18:00'
      violationsObserved:
        type: boolean
        x-nullable: true
      remarks:
        type: string
        x-nullable: true
      seriousIncident:
        type: boolean
        x-nullable: true
      seriousIncidentDesc:
        type: string
        x-nullable: true
      observedClaimsResponseDate:
        type: string
        format: date
        x-nullable: true
      observedPickupDate:
        type: string
        format: date
        x-nullable: true
      observedPickupSpreadStartDate:
        type: string
        format: date
        x-nullable: true
      observedPickupSpreadEndDate:
        type: string
        format: date
        x-nullable: true
      observedDeliveryDate:
        type: string
        format: date
        x-nullable: true
      moveReferenceID:
        type: string
        x-nullable: true
        readOnly: true
      eTag:
        type: string
      submittedAt:
        type: string
        format: date-time
        x-nullable: true
      createdAt:
        type: string
        format: date-time
        readOnly: true
      updatedAt:
        type: string
        format: date-time
        readOnly: true
  CreateEvaluationReport:
    type: object
    description: >-
      Minimal set of info needed to create a shipment evaluation report, which
      is just a shipment ID.
    properties:
      shipmentID:
        description: The shipment ID of the shipment to be evaluated in the report
        example: 01b9671e-b268-4906-967b-ba661a1d3933
        format: uuid
        type: string
  PWSViolation:
    type: object
    description: A PWS violation for an evaluation report
    readOnly: true
    properties:
      id:
        example: 1f2270c7-7166-40ae-981e-b200ebdf3054
        format: uuid
        type: string
      displayOrder:
        example: 3
        type: integer
      paragraphNumber:
        example: 1.2.3.4.5
        type: string
      title:
        example: Customer Support
        type: string
      category:
        example: Pre-Move Services
        type: string
      subCategory:
        example: Weight Estimate
        type: string
      requirementSummary:
        example: Provide a single point of contact (POC)
        type: string
      requirementStatement:
        example: >-
          The contractor shall prepare and load property going into NTS in
          containers at residence for shipment to NTS.
        type: string
      isKpi:
        example: false
        type: boolean
      additionalDataElem:
        example: QAE Observed Delivery Date
        type: string
  PWSViolations:
    type: array
    items:
      $ref: '#/definitions/PWSViolation'
  AssociateReportViolations:
    type: object
    description: A list of PWS violation string ids to associate with an evaluation report
    properties:
      violations:
        type: array
        items:
          type: string
          format: uuid
  ReportViolation:
    type: object
    description: An object associating violations to evaluation reports
    properties:
      id:
        example: 1f2270c7-7166-40ae-981e-b200ebdf3054
        format: uuid
        type: string
      reportID:
        example: 1f2270c7-7166-40ae-981e-b200ebdf3054
        format: uuid
        type: string
      violationID:
        example: 1f2270c7-7166-40ae-981e-b200ebdf3054
        format: uuid
        type: string
      violation:
        $ref: '#/definitions/PWSViolation'
  ReportViolations:
    type: array
    items:
      $ref: '#/definitions/ReportViolation'
  TransportationOffices:
    type: array
    items:
      $ref: '#/definitions/TransportationOffice'
  GBLOCs:
    type: array
    items:
      type: string
  MovePayload:
    type: object
    properties:
      id:
        type: string
        format: uuid
        example: c56a4180-65aa-42ec-a945-5fd21dec0538
      orders_id:
        type: string
        format: uuid
        example: c56a4180-65aa-42ec-a945-5fd21dec0538
      service_member_id:
        type: string
        format: uuid
        example: c56a4180-65aa-42ec-a945-5fd21dec0538
        readOnly: true
      locator:
        type: string
        example: '12432'
      status:
        $ref: '#/definitions/MoveStatus'
      created_at:
        type: string
        format: date-time
      updated_at:
        type: string
        format: date-time
      submitted_at:
        type: string
        format: date-time
        x-nullable: true
      mto_shipments:
        $ref: '#/definitions/MTOShipments'
      closeout_office:
        $ref: '#/definitions/TransportationOffice'
      cancel_reason:
        type: string
        example: Change of orders
        x-nullable: true
      eTag:
        type: string
      primeCounselingCompletedAt:
        format: date-time
        type: string
        readOnly: true
      additionalDocuments:
        $ref: '#/definitions/Document'
    required:
      - id
      - orders_id
      - locator
      - created_at
      - updated_at
      - eTag
  Address:
    description: A postal address
    type: object
    properties:
      id:
        type: string
        format: uuid
        example: c56a4180-65aa-42ec-a945-5fd21dec0538
      streetAddress1:
        type: string
        example: 123 Main Ave
        title: Street address 1
      streetAddress2:
        type: string
        example: Apartment 9000
        x-nullable: true
        title: Street address 2
      streetAddress3:
        type: string
        example: Montmârtre
        x-nullable: true
        title: Address Line 3
      city:
        type: string
        example: Anytown
        title: City
      eTag:
        type: string
        readOnly: true
      state:
        title: State
        type: string
        x-display-value:
          AL: AL
          AK: AK
          AR: AR
          AZ: AZ
          CA: CA
          CO: CO
          CT: CT
          DC: DC
          DE: DE
          FL: FL
          GA: GA
          HI: HI
          IA: IA
          ID: ID
          IL: IL
          IN: IN
          KS: KS
          KY: KY
          LA: LA
          MA: MA
          MD: MD
          ME: ME
          MI: MI
          MN: MN
          MO: MO
          MS: MS
          MT: MT
          NC: NC
          ND: ND
          NE: NE
          NH: NH
          NJ: NJ
          NM: NM
          NV: NV
          NY: NY
          OH: OH
          OK: OK
          OR: OR
          PA: PA
          RI: RI
          SC: SC
          SD: SD
          TN: TN
          TX: TX
          UT: UT
          VA: VA
          VT: VT
          WA: WA
          WI: WI
          WV: WV
          WY: WY
        enum:
          - AL
          - AK
          - AR
          - AZ
          - CA
          - CO
          - CT
          - DC
          - DE
          - FL
          - GA
          - HI
          - IA
          - ID
          - IL
          - IN
          - KS
          - KY
          - LA
          - MA
          - MD
          - ME
          - MI
          - MN
          - MO
          - MS
          - MT
          - NC
          - ND
          - NE
          - NH
          - NJ
          - NM
          - NV
          - NY
          - OH
          - OK
          - OR
          - PA
          - RI
          - SC
          - SD
          - TN
          - TX
          - UT
          - VA
          - VT
          - WA
          - WI
          - WV
          - WY
      postalCode:
        type: string
        format: zip
        title: ZIP
        example: '90210'
        pattern: ^(\d{5}([\-]\d{4})?)$
      country:
        type: string
        title: Country
        x-nullable: true
        example: USA
        default: USA
      county:
        type: string
        title: County
        x-nullable: true
        example: LOS ANGELES
    required:
      - streetAddress1
      - city
      - state
      - postalCode
  TransportationOffice:
    type: object
    properties:
      id:
        type: string
        format: uuid
        example: c56a4180-65aa-42ec-a945-5fd21dec0538
      name:
        type: string
        example: Fort Bragg North Station
      address:
        $ref: '#/definitions/Address'
      phone_lines:
        type: array
        items:
          type: string
          format: telephone
          pattern: ^[2-9]\d{2}-\d{3}-\d{4}$
          example: 212-555-5555
      gbloc:
        type: string
        pattern: ^[A-Z]{4}$
        example: JENQ
      latitude:
        type: number
        format: float
        example: 29.382973
      longitude:
        type: number
        format: float
        example: -98.62759
      created_at:
        type: string
        format: date-time
      updated_at:
        type: string
        format: date-time
    required:
      - id
      - name
      - address
      - created_at
      - updated_at
  Affiliation:
    type: string
    x-nullable: true
    title: Branch of service
    description: Military branch of service
    enum:
      - ARMY
      - NAVY
      - MARINES
      - AIR_FORCE
      - COAST_GUARD
      - SPACE_FORCE
      - NAVY_AND_MARINES
      - AIR_AND_SPACE_FORCE
      - OTHER
    x-display-value:
      ARMY: Army
      NAVY: Navy
      MARINES: Marine Corps
      AIR_FORCE: Air Force
      COAST_GUARD: Coast Guard
      SPACE_FORCE: Space Force
      OTHER: OTHER
  DutyLocation:
    type: object
    properties:
      id:
        type: string
        format: uuid
        example: c56a4180-65aa-42ec-a945-5fd21dec0538
      name:
        type: string
        example: Fort Bragg North Station
      address_id:
        type: string
        format: uuid
        example: c56a4180-65aa-42ec-a945-5fd21dec0538
      address:
        $ref: '#/definitions/Address'
      eTag:
        type: string
  OrdersType:
    type: string
    title: Orders type
    enum:
      - PERMANENT_CHANGE_OF_STATION
      - LOCAL_MOVE
      - RETIREMENT
      - SEPARATION
      - WOUNDED_WARRIOR
      - BLUEBARK
      - SAFETY
    x-display-value:
      PERMANENT_CHANGE_OF_STATION: Permanent Change Of Station
      LOCAL_MOVE: Local Move
      RETIREMENT: Retirement
      SEPARATION: Separation
      WOUNDED_WARRIOR: Wounded Warrior
      BLUEBARK: BLUEBARK
      SAFETY: Safety
  Upload:
    description: An uploaded file.
    type: object
    properties:
      id:
        type: string
        format: uuid
        example: c56a4180-65aa-42ec-a945-5fd21dec0538
        readOnly: true
      url:
        type: string
        format: uri
        example: https://uploads.domain.test/dir/c56a4180-65aa-42ec-a945-5fd21dec0538
        readOnly: true
      filename:
        type: string
        example: filename.pdf
        readOnly: true
      contentType:
        type: string
        format: mime-type
        example: application/pdf
        readOnly: true
      bytes:
        type: integer
        readOnly: true
      status:
        type: string
        enum:
          - INFECTED
          - CLEAN
          - PROCESSING
        readOnly: true
      createdAt:
        type: string
        format: date-time
        readOnly: true
      updatedAt:
        type: string
        format: date-time
        readOnly: true
      deletedAt:
        type: string
        format: date-time
        x-nullable: true
        readOnly: true
      isWeightTicket:
        type: boolean
      uploadType:
        type: string
        example: OFFICE
        enum:
          - USER
          - PRIME
          - OFFICE
        readOnly: true
    required:
      - id
      - url
      - filename
      - contentType
      - bytes
      - createdAt
      - updatedAt
  Document:
    type: object
    properties:
      id:
        type: string
        format: uuid
        example: c56a4180-65aa-42ec-a945-5fd21dec0538
      service_member_id:
        type: string
        format: uuid
        title: The service member this document belongs to
      uploads:
        type: array
        items:
          $ref: '#/definitions/Upload'
    required:
      - id
      - service_member_id
      - uploads
  NullableString:
    type: string
    x-go-type:
      import:
        package: github.com/transcom/mymove/pkg/swagger/nullable
      type: String
  CustomerContactType:
    description: >-
      Describes a customer contact type for a MTOServiceItem of type domestic
      destination SIT.
    type: string
    enum:
      - FIRST
      - SECOND
  MTOServiceItemCustomerContact:
    description: Customer contact information for a destination SIT service item
    type: object
    properties:
      id:
        example: 1f2270c7-7166-40ae-981e-b200ebdf3054
        format: uuid
        type: string
      type:
        $ref: '#/definitions/CustomerContactType'
      dateOfContact:
        format: date
        type: string
        description: Date of attempted contact by the prime.
      timeMilitary:
        type: string
        example: 0400Z
        description: Time of attempted contact by the prime.
      firstAvailableDeliveryDate:
        format: date
        type: string
        example: '2020-12-31'
        description: First available date that the Prime can deliver SIT service item.
  MTOServiceItemCustomerContacts:
    type: array
    items:
      $ref: '#/definitions/MTOServiceItemCustomerContact'
  DimensionType:
    description: Describes a dimension type for a MTOServiceItemDimension.
    type: string
    enum:
      - ITEM
      - CRATE
  MTOServiceItemDimension:
    description: Describes a dimension object for the MTOServiceItem.
    type: object
    properties:
      id:
        example: 1f2270c7-7166-40ae-981e-b200ebdf3054
        format: uuid
        type: string
      type:
        $ref: '#/definitions/DimensionType'
      length:
        description: Length in thousandth inches. 1000 thou = 1 inch.
        example: 1000
        type: integer
        format: int32
      width:
        description: Width in thousandth inches. 1000 thou = 1 inch.
        example: 1000
        type: integer
        format: int32
      height:
        description: Height in thousandth inches. 1000 thou = 1 inch.
        example: 1000
        type: integer
        format: int32
  MTOServiceItemDimensions:
    type: array
    items:
      $ref: '#/definitions/MTOServiceItemDimension'
  SITAddressUpdate:
    type: object
    description: An update to a SIT service item address.
    properties:
      id:
        example: 1f2270c7-7166-40ae-981e-b200ebdf3054
        format: uuid
        type: string
      mtoServiceItemID:
        example: 1f2270c7-7166-40ae-981e-b200ebdf3054
        format: uuid
        type: string
      distance:
        description: The distance between the old address and the new address in miles.
        example: 54
        minimum: 0
        type: integer
      contractorRemarks:
        example: The customer has found a new house closer to base.
        type: string
        x-nullable: true
        x-omitempty: false
      officeRemarks:
        example: The customer has found a new house closer to base.
        type: string
        x-nullable: true
        x-omitempty: false
      status:
        enum:
          - REQUESTED
          - APPROVED
          - REJECTED
      oldAddress:
        $ref: '#/definitions/Address'
      newAddress:
        $ref: '#/definitions/Address'
      createdAt:
        format: date-time
        type: string
        readOnly: true
      updatedAt:
        format: date-time
        type: string
        readOnly: true
      eTag:
        type: string
        readOnly: true
  SITAddressUpdates:
    description: A list of updates to a SIT service item address.
    type: array
    items:
      $ref: '#/definitions/SITAddressUpdate'
  MTOServiceItemStatus:
    description: Describes all statuses for a MTOServiceItem
    type: string
    enum:
      - SUBMITTED
      - APPROVED
      - REJECTED
  ServiceRequestDocument:
    type: object
    properties:
      mtoServiceItemID:
        type: string
        format: uuid
      uploads:
        items:
          $ref: '#/definitions/Upload'
        type: array
  ServiceRequestDocuments:
    description: documents uploaded by the Prime as proof of request for service items
    type: array
    items:
      $ref: '#/definitions/ServiceRequestDocument'
  MTOServiceItem:
    type: object
    required:
      - id
      - moveTaskOrderID
      - reServiceID
      - reServiceCode
      - reServiceName
    properties:
      moveTaskOrderID:
        example: 1f2270c7-7166-40ae-981e-b200ebdf3054
        format: uuid
        type: string
      mtoShipmentID:
        example: 1f2270c7-7166-40ae-981e-b200ebdf3054
        format: uuid
        type: string
        x-nullable: true
      reServiceID:
        example: 1f2270c7-7166-40ae-981e-b200ebdf3054
        format: uuid
        type: string
      reServiceCode:
        type: string
      reServiceName:
        type: string
      createdAt:
        format: date-time
        type: string
      convertToCustomerExpense:
        type: boolean
        example: false
        x-omitempty: false
      customerExpenseReason:
        type: string
        x-nullable: true
      customerContacts:
        $ref: '#/definitions/MTOServiceItemCustomerContacts'
      deletedAt:
        format: date
        type: string
      description:
        type: string
        x-nullable: true
      dimensions:
        $ref: '#/definitions/MTOServiceItemDimensions'
      reason:
        type: string
        x-nullable: true
      rejectionReason:
        type: string
        x-nullable: true
      pickupPostalCode:
        type: string
        x-nullable: true
      SITPostalCode:
        type: string
        readOnly: true
        x-nullable: true
      sitEntryDate:
        type: string
        format: date-time
        x-nullable: true
      sitDepartureDate:
        type: string
        format: date-time
        x-nullable: true
      sitCustomerContacted:
        type: string
        format: date
        x-nullable: true
      sitRequestedDelivery:
        type: string
        format: date
        x-nullable: true
      sitDestinationOriginalAddress:
        $ref: '#/definitions/Address'
      sitOriginHHGOriginalAddress:
        $ref: '#/definitions/Address'
      sitOriginHHGActualAddress:
        $ref: '#/definitions/Address'
      sitDestinationFinalAddress:
        $ref: '#/definitions/Address'
      sitAddressUpdates:
        $ref: '#/definitions/SITAddressUpdates'
      sitDeliveryMiles:
        type: integer
        x-nullable: true
      feeType:
        enum:
          - COUNSELING
          - CRATING
          - TRUCKING
          - SHUTTLE
        type: string
      id:
        example: 1f2270c7-7166-40ae-981e-b200ebdf3054
        format: uuid
        type: string
      quantity:
        type: integer
      rate:
        type: integer
      status:
        $ref: '#/definitions/MTOServiceItemStatus'
      submittedAt:
        format: date
        type: string
      total:
        format: cents
        type: integer
      estimatedWeight:
        type: integer
        description: estimated weight of the shuttle service item provided by the prime
        example: 2500
        x-formatting: weight
        x-nullable: true
      updatedAt:
        format: date-time
        type: string
      approvedAt:
        format: date-time
        type: string
        x-nullable: true
      rejectedAt:
        format: date-time
        type: string
        x-nullable: true
      eTag:
        type: string
      updateReason:
        type: string
        description: Reason for updating service item.
        x-nullable: true
      standaloneCrate:
        type: boolean
        x-nullable: true
      serviceRequestDocuments:
        $ref: '#/definitions/ServiceRequestDocuments'
      estimatedPrice:
        type: integer
        format: cents
        x-nullable: true
  MTOServiceItems:
    description: A list of service items connected to this shipment.
    type: array
    items:
      $ref: '#/definitions/MTOServiceItem'
  MTOAgent:
    type: object
    properties:
      id:
        example: 1f2270c7-7166-40ae-981e-b200ebdf3054
        format: uuid
        type: string
      mtoShipmentID:
        example: 1f2270c7-7166-40ae-981e-b200ebdf3054
        format: uuid
        type: string
      createdAt:
        format: date-time
        type: string
      updatedAt:
        format: date-time
        type: string
      firstName:
        type: string
        x-nullable: true
      lastName:
        type: string
        x-nullable: true
      email:
        type: string
        format: x-email
        pattern: (^[a-zA-Z0-9._%+-]+@[a-zA-Z0-9.-]+\.[a-zA-Z]{2,}$)|(^$)
        x-nullable: true
      phone:
        type: string
        format: telephone
        pattern: (^[2-9]\d{2}-\d{3}-\d{4}$)|(^$)
        x-nullable: true
      agentType:
        type: string
        enum:
          - RELEASING_AGENT
          - RECEIVING_AGENT
      eTag:
        type: string
  MTOAgents:
    items:
      $ref: '#/definitions/MTOAgent'
    type: array
  DestinationType:
    type: string
    title: Destination Type
    example: OTHER_THAN_AUTHORIZED
    x-nullable: true
    enum:
      - HOME_OF_RECORD
      - HOME_OF_SELECTION
      - PLACE_ENTERED_ACTIVE_DUTY
      - OTHER_THAN_AUTHORIZED
  MTOShipmentType:
    type: string
    title: Shipment Type
    example: HHG
    enum:
      - HHG
      - HHG_INTO_NTS_DOMESTIC
      - HHG_OUTOF_NTS_DOMESTIC
      - INTERNATIONAL_HHG
      - INTERNATIONAL_UB
      - PPM
      - BOAT_HAUL_AWAY
      - BOAT_TOW_AWAY
      - MOBILE_HOME
    x-display-value:
      HHG: HHG
      INTERNATIONAL_HHG: International HHG
      INTERNATIONAL_UB: International UB
      HHG_INTO_NTS_DOMESTIC: NTS
      HHG_OUTOF_NTS_DOMESTIC: NTS Release
      PPM: PPM
      BOAT_HAUL_AWAY: Boat Haul-Away
      BOAT_TOW_AWAY: Boat Tow-Away
      MOBILE_HOME: Mobile Home
  LOAType:
    description: The Line of accounting (TAC/SAC) type that will be used for the shipment
    type: string
    example: HHG
    enum:
      - HHG
      - NTS
  StorageFacility:
    description: The Storage Facility information for the shipment
    type: object
    properties:
      id:
        type: string
        format: uuid
        example: c56a4180-65aa-42ec-a945-5fd21dec0538
      facilityName:
        type: string
      address:
        $ref: '#/definitions/Address'
      lotNumber:
        type: string
        x-nullable: true
      phone:
        type: string
        format: telephone
        pattern: ^[2-9]\d{2}-\d{3}-\d{4}$
        x-nullable: true
      email:
        type: string
        format: x-email
        pattern: ^[a-zA-Z0-9._%+-]+@[a-zA-Z0-9.-]+\.[a-zA-Z]{2,}$
        x-nullable: true
      eTag:
        type: string
        readOnly: true
  MobileHome:
    description: >-
      A mobile home is a type of shipment that a service member moves a mobile
      home.
    x-nullable: true
    properties:
      id:
        description: Primary auto-generated unique identifier of the Mobile Home object
        example: 1f2270c7-7166-40ae-981e-b200ebdf3054
        format: uuid
        type: string
        readOnly: true
      shipmentId:
        description: The id of the parent MTOShipment object
        example: 1f2270c7-7166-40ae-981e-b200ebdf3054
        format: uuid
        type: string
        readOnly: true
      make:
        description: The make of the mobile home
        type: string
      model:
        description: The model of the mobile home.
        type: string
      year:
        description: The year the mobile home was made.
        type: integer
      lengthInInches:
        type: integer
      widthInInches:
        type: integer
      heightInInches:
        type: integer
      updatedAt:
        description: Timestamp of when a property of this object was last updated (UTC)
        format: date-time
        type: string
        readOnly: true
      createdAt:
        description: Timestamp of when a property of this object was created (UTC)
        format: date-time
        type: string
        readOnly: true
  SITLocationType:
    description: The list of SIT location types.
    type: string
    enum:
      - ORIGIN
      - DESTINATION
  MTOShipmentStatus:
    type: string
    title: Shipment Status
    example: SUBMITTED
    enum:
      - SUBMITTED
      - REJECTED
      - APPROVED
      - CANCELLATION_REQUESTED
      - CANCELED
      - DIVERSION_REQUESTED
  ReweighRequester:
    type: string
    enum:
      - CUSTOMER
      - PRIME
      - SYSTEM
      - TOO
  Reweigh:
    description: >-
      A reweigh  is when a shipment is weighed for a second time due to the
      request of a customer, the contractor, system or TOO.
    type: object
    properties:
      id:
        example: 1f2270c7-7166-40ae-981e-b200ebdf3054
        format: uuid
        type: string
      requestedAt:
        format: date-time
        type: string
      requestedBy:
        $ref: '#/definitions/ReweighRequester'
      shipmentID:
        example: 1f2270c7-7166-40ae-981e-b200ebdf3054
        format: uuid
        type: string
      verificationProvidedAt:
        x-nullable: true
        x-omitempty: false
        format: date-time
        type: string
      verificationReason:
        example: >-
          The reweigh was not performed due to some justification provided by
          the counselor
        type: string
        x-nullable: true
        x-omitempty: false
      weight:
        example: 2000
        type: integer
        x-formatting: weight
        x-nullable: true
        x-omitempty: false
  SITExtension:
    type: object
    description: >-
      A storage in transit (SIT) Extension is a request for an increase in the
      billable number of days a shipment is allowed to be in SIT.
    properties:
      id:
        example: 1f2270c7-7166-40ae-981e-b200ebdf3054
        format: uuid
        type: string
      mtoShipmentID:
        example: 1f2270c7-7166-40ae-981e-b200ebdf3054
        format: uuid
        type: string
      requestReason:
        type: string
        enum:
          - SERIOUS_ILLNESS_MEMBER
          - SERIOUS_ILLNESS_DEPENDENT
          - IMPENDING_ASSIGNEMENT
          - DIRECTED_TEMPORARY_DUTY
          - NONAVAILABILITY_OF_CIVILIAN_HOUSING
          - AWAITING_COMPLETION_OF_RESIDENCE
          - OTHER
      contractorRemarks:
        example: We need SIT additional days. The customer has not found a house yet.
        type: string
        x-nullable: true
        x-omitempty: false
      requestedDays:
        type: integer
        example: 30
      status:
        enum:
          - PENDING
          - APPROVED
          - DENIED
      approvedDays:
        type: integer
        example: 30
        x-nullable: true
        x-omitempty: false
      decisionDate:
        format: date-time
        type: string
        x-nullable: true
        x-omitempty: false
      officeRemarks:
        type: string
        x-nullable: true
        x-omitempty: false
      createdAt:
        format: date-time
        type: string
        readOnly: true
      updatedAt:
        format: date-time
        type: string
        readOnly: true
      eTag:
        type: string
        readOnly: true
  SITExtensions:
    type: array
    items:
      $ref: '#/definitions/SITExtension'
  SITStatus:
    properties:
      totalSITDaysUsed:
        type: integer
        minimum: 0
      totalDaysRemaining:
        type: integer
        minimum: 0
      calculatedTotalDaysInSIT:
        type: integer
        minimum: 0
      currentSIT:
        type: object
        properties:
          serviceItemID:
            type: string
            format: uuid
            example: c56a4180-65aa-42ec-a945-5fd21dec0538
          location:
            enum:
              - ORIGIN
              - DESTINATION
          daysInSIT:
            type: integer
            minimum: 0
          sitEntryDate:
            type: string
            format: date
            x-nullable: true
          sitDepartureDate:
            type: string
            format: date
            x-nullable: true
          sitAuthorizedEndDate:
            type: string
            format: date
            x-nullable: true
          sitCustomerContacted:
            type: string
            format: date
            x-nullable: true
          sitRequestedDelivery:
            type: string
            format: date
            x-nullable: true
      pastSITServiceItems:
        $ref: '#/definitions/MTOServiceItems'
  PPMShipmentStatus:
    description: |
      Status of the PPM Shipment:
        * **DRAFT**: The customer has created the PPM shipment but has not yet submitted their move for counseling.
        * **SUBMITTED**: The shipment belongs to a move that has been submitted by the customer or has been created by a Service Counselor or Prime Contractor for a submitted move.
        * **WAITING_ON_CUSTOMER**: The PPM shipment has been approved and the customer may now provide their actual move closeout information and documentation required to get paid.
        * **NEEDS_ADVANCE_APPROVAL**: The shipment was counseled by the Prime Contractor and approved but an advance was requested so will need further financial approval from the government.
        * **NEEDS_CLOSEOUT**: The customer has provided their closeout weight tickets, receipts, and expenses and certified it for the Service Counselor to approve, exclude or reject.
        * **CLOSEOUT_COMPLETE**: The Service Counselor has reviewed all of the customer's PPM closeout documentation and authorizes the customer can download and submit their finalized SSW packet.
    type: string
    readOnly: true
    enum:
      - DRAFT
      - SUBMITTED
      - WAITING_ON_CUSTOMER
      - NEEDS_ADVANCE_APPROVAL
      - NEEDS_CLOSEOUT
      - CLOSEOUT_COMPLETE
      - CANCELED
  PPMAdvanceStatus:
    type: string
    title: PPM Advance Status
    description: >-
      Indicates whether an advance status has been accepted, rejected, or
      edited, or a prime counseled PPM has been received or not received
    x-nullable: true
    enum:
      - APPROVED
      - REJECTED
      - EDITED
      - RECEIVED
      - NOT_RECEIVED
  OmittablePPMDocumentStatus:
    description: Status of the PPM document.
    type: string
    enum:
      - APPROVED
      - EXCLUDED
      - REJECTED
    x-display-value:
      APPROVED: Approved
      EXCLUDED: Excluded
      REJECTED: Rejected
    x-nullable: true
    x-omitempty: false
  PPMDocumentStatusReason:
    description: The reason the services counselor has excluded or rejected the item.
    type: string
    x-nullable: true
    x-omitempty: false
  WeightTicket:
    description: >-
      Vehicle and optional trailer information and weight documents used to move
      this PPM shipment.
    type: object
    properties:
      id:
        description: ID of this set of weight tickets.
        type: string
        format: uuid
        example: c56a4180-65aa-42ec-a945-5fd21dec0538
        readOnly: true
      ppmShipmentId:
        description: The ID of the PPM shipment that this set of weight tickets is for.
        type: string
        format: uuid
        example: c56a4180-65aa-42ec-a945-5fd21dec0538
        readOnly: true
      createdAt:
        type: string
        format: date-time
        readOnly: true
      updatedAt:
        type: string
        format: date-time
        readOnly: true
      vehicleDescription:
        description: >-
          Description of the vehicle used for the trip. E.g. make/model, type of
          truck/van, etc.
        type: string
        x-nullable: true
        x-omitempty: false
      emptyWeight:
        description: Weight of the vehicle when empty.
        type: integer
        minimum: 0
        x-nullable: true
        x-omitempty: false
      submittedEmptyWeight:
        description: Customer submitted weight of the vehicle when empty.
        type: integer
        minimum: 0
        x-nullable: true
        x-omitempty: false
      missingEmptyWeightTicket:
        description: >-
          Indicates if the customer is missing a weight ticket for the vehicle
          weight when empty.
        type: boolean
        x-nullable: true
        x-omitempty: false
      emptyDocumentId:
        description: >-
          ID of the document that is associated with the user uploads containing
          the vehicle weight when empty.
        type: string
        format: uuid
        readOnly: true
      emptyDocument:
        allOf:
          - description: >-
              Document that is associated with the user uploads containing the
              vehicle weight when empty.
          - $ref: '#/definitions/Document'
      fullWeight:
        description: The weight of the vehicle when full.
        type: integer
        minimum: 0
        x-nullable: true
        x-omitempty: false
      submittedFullWeight:
        description: Customer submitted weight of the vehicle when full.
        type: integer
        minimum: 0
        x-nullable: true
        x-omitempty: false
      missingFullWeightTicket:
        description: >-
          Indicates if the customer is missing a weight ticket for the vehicle
          weight when full.
        type: boolean
        x-nullable: true
        x-omitempty: false
      fullDocumentId:
        description: >-
          ID of the document that is associated with the user uploads containing
          the vehicle weight when full.
        type: string
        format: uuid
        example: c56a4180-65aa-42ec-a945-5fd21dec0538
        readOnly: true
      fullDocument:
        allOf:
          - description: >-
              Document that is associated with the user uploads containing the
              vehicle weight when full.
          - $ref: '#/definitions/Document'
      ownsTrailer:
        description: Indicates if the customer used a trailer they own for the move.
        type: boolean
        x-nullable: true
        x-omitempty: false
      submittedOwnsTrailer:
        description: Indicates if the customer used a trailer they own for the move.
        type: boolean
        x-nullable: true
        x-omitempty: false
      trailerMeetsCriteria:
        description: >-
          Indicates if the trailer that the customer used meets all the criteria
          to be claimable.
        type: boolean
        x-nullable: true
        x-omitempty: false
      submittedTrailerMeetsCriteria:
        description: >-
          Indicates if the trailer that the customer used meets all the criteria
          to be claimable.
        type: boolean
        x-nullable: true
        x-omitempty: false
      proofOfTrailerOwnershipDocumentId:
        description: >-
          ID of the document that is associated with the user uploads containing
          the proof of trailer ownership.
        type: string
        format: uuid
        example: c56a4180-65aa-42ec-a945-5fd21dec0538
        readOnly: true
      proofOfTrailerOwnershipDocument:
        allOf:
          - description: >-
              Document that is associated with the user uploads containing the
              proof of trailer ownership.
          - $ref: '#/definitions/Document'
      status:
        $ref: '#/definitions/OmittablePPMDocumentStatus'
      reason:
        $ref: '#/definitions/PPMDocumentStatusReason'
      adjustedNetWeight:
        description: Indicates the adjusted net weight of the vehicle
        type: integer
        minimum: 0
        x-nullable: true
        x-omitempty: false
      netWeightRemarks:
        description: Remarks explaining any edits made to the net weight
        type: string
        x-nullable: true
        x-omitempty: false
      eTag:
        description: A hash that should be used as the "If-Match" header for any updates.
        type: string
        readOnly: true
      allowableWeight:
        description: Maximum reimbursable weight.
        type: integer
        minimum: 0
        x-nullable: true
        x-omitempty: false
    required:
      - ppmShipmentId
      - createdAt
      - updatedAt
      - emptyDocumentId
      - emptyDocument
      - fullDocument
      - fullDocumentId
      - proofOfTrailerOwnershipDocument
      - proofOfTrailerOwnershipDocumentId
  WeightTickets:
    description: All weight tickets associated with a PPM shipment.
    type: array
    items:
      $ref: '#/definitions/WeightTicket'
    x-omitempty: false
  OmittableMovingExpenseType:
    type: string
    description: Moving Expense Type
    enum:
      - CONTRACTED_EXPENSE
      - GAS
      - OIL
      - OTHER
      - PACKING_MATERIALS
      - RENTAL_EQUIPMENT
      - STORAGE
      - TOLLS
      - WEIGHING_FEE
    x-display-value:
      CONTRACTED_EXPENSE: Contracted expense
      GAS: Gas
      OIL: Oil
      OTHER: Other
      PACKING_MATERIALS: Packing materials
      STORAGE: Storage
      RENTAL_EQUIPMENT: Rental equipment
      TOLLS: Tolls
      WEIGHING_FEE: Weighing fee
    x-nullable: true
    x-omitempty: false
  SubmittedMovingExpenseType:
    type: string
    description: Customer Submitted Moving Expense Type
    enum:
      - CONTRACTED_EXPENSE
      - GAS
      - OIL
      - OTHER
      - PACKING_MATERIALS
      - RENTAL_EQUIPMENT
      - STORAGE
      - TOLLS
      - WEIGHING_FEE
    x-display-value:
      CONTRACTED_EXPENSE: Contracted expense
      GAS: Gas
      OIL: Oil
      OTHER: Other
      PACKING_MATERIALS: Packing materials
      STORAGE: Storage
      RENTAL_EQUIPMENT: Rental equipment
      TOLLS: Tolls
      WEIGHING_FEE: Weighing fee
    x-nullable: true
    x-omitempty: false
  MovingExpense:
    description: >-
      Expense information and receipts of costs incurred that can be reimbursed
      while moving a PPM shipment.
    type: object
    properties:
      id:
        description: Unique primary identifier of the Moving Expense object
        type: string
        format: uuid
        example: c56a4180-65aa-42ec-a945-5fd21dec0538
        readOnly: true
      ppmShipmentId:
        description: The PPM Shipment id that this moving expense belongs to
        type: string
        format: uuid
        example: c56a4180-65aa-42ec-a945-5fd21dec0538
        readOnly: true
      documentId:
        description: The id of the Document that contains all file uploads for this expense
        type: string
        format: uuid
        example: c56a4180-65aa-42ec-a945-5fd21dec0538
        readOnly: true
      document:
        allOf:
          - description: >-
              The Document object that contains all file uploads for this
              expense
          - $ref: '#/definitions/Document'
      movingExpenseType:
        $ref: '#/definitions/OmittableMovingExpenseType'
      submittedMovingExpenseType:
        $ref: '#/definitions/SubmittedMovingExpenseType'
      description:
        description: A brief description of the expense
        type: string
        x-nullable: true
        x-omitempty: false
      submittedDescription:
        description: Customer submitted description of the expense
        type: string
        x-nullable: true
        x-omitempty: false
      paidWithGtcc:
        description: >-
          Indicates if the service member used their government issued card to
          pay for the expense
        type: boolean
        x-nullable: true
        x-omitempty: false
      amount:
        description: The total amount of the expense as indicated on the receipt
        type: integer
        x-nullable: true
        x-omitempty: false
      submittedAmount:
        description: >-
          Customer submitted total amount of the expense as indicated on the
          receipt
        type: integer
        x-nullable: true
        x-omitempty: false
      missingReceipt:
        description: >-
          Indicates if the service member is missing the receipt with the proof
          of expense amount
        type: boolean
        x-nullable: true
        x-omitempty: false
      status:
        $ref: '#/definitions/OmittablePPMDocumentStatus'
      reason:
        $ref: '#/definitions/PPMDocumentStatusReason'
      sitStartDate:
        description: >-
          The date the shipment entered storage, applicable for the `STORAGE`
          movingExpenseType only
        type: string
        example: '2022-04-26'
        format: date
        x-nullable: true
        x-omitempty: false
      submittedSitStartDate:
        description: >-
          Customer submitted date the shipment entered storage, applicable for
          the `STORAGE` movingExpenseType only
        type: string
        example: '2022-04-26'
        format: date
        x-nullable: true
        x-omitempty: false
      sitEndDate:
        description: >-
          The date the shipment exited storage, applicable for the `STORAGE`
          movingExpenseType only
        type: string
        example: '2018-05-26'
        format: date
        x-nullable: true
        x-omitempty: false
      submittedSitEndDate:
        description: >-
          Customer submitted date the shipment exited storage, applicable for
          the `STORAGE` movingExpenseType only
        type: string
        example: '2018-05-26'
        format: date
        x-nullable: true
        x-omitempty: false
      createdAt:
        description: >-
          Timestamp the moving expense object was initially created in the
          system (UTC)
        type: string
        format: date-time
        readOnly: true
      updatedAt:
        description: >-
          Timestamp when a property of this moving expense object was last
          modified (UTC)
        type: string
        format: date-time
        readOnly: true
      eTag:
        description: A hash that should be used as the "If-Match" header for any updates.
        type: string
        readOnly: true
      weightStored:
        description: The total weight stored in PPM SIT
        type: integer
        x-nullable: true
        x-omitempty: false
      sitLocation:
        allOf:
          - $ref: '#/definitions/SITLocationType'
          - x-nullable: true
          - x-omitempty: false
      sitEstimatedCost:
        description: >-
          The estimated amount that the government will pay the service member
          to put their goods into storage. This estimated storage cost is
          separate from the estimated incentive.
        type: integer
        format: cents
        x-nullable: true
        x-omitempty: false
      sitReimburseableAmount:
        description: The amount of SIT that will be reimbursed
        type: integer
        x-nullable: true
        x-omitempty: false
    required:
      - id
      - createdAt
      - updatedAt
      - ppmShipmentId
      - documentId
      - document
  ProGearWeightTicket:
    description: Pro-gear associated information and weight docs for a PPM shipment
    type: object
    properties:
      id:
        description: The ID of the pro-gear weight ticket.
        type: string
        format: uuid
        example: c56a4180-65aa-42ec-a945-5fd21dec0538
        readOnly: true
      ppmShipmentId:
        description: >-
          The ID of the PPM shipment that this pro-gear weight ticket is
          associated with.
        type: string
        format: uuid
        example: c56a4180-65aa-42ec-a945-5fd21dec0538
        readOnly: true
      updatedAt:
        type: string
        format: date-time
        readOnly: true
      createdAt:
        type: string
        format: date-time
        readOnly: true
      belongsToSelf:
        description: >-
          Indicates if this information is for the customer's own pro-gear,
          otherwise, it's the spouse's.
        type: boolean
        x-nullable: true
        x-omitempty: false
      submittedBelongsToSelf:
        description: >-
          Indicates if this information is for the customer's own pro-gear,
          otherwise, it's the spouse's.
        type: boolean
        x-nullable: true
        x-omitempty: false
      description:
        description: Describes the pro-gear that was moved.
        type: string
        x-nullable: true
        x-omitempty: false
      hasWeightTickets:
        description: >-
          Indicates if the user has a weight ticket for their pro-gear,
          otherwise they have a constructed weight.
        type: boolean
        x-nullable: true
        x-omitempty: false
      submittedHasWeightTickets:
        description: >-
          Indicates if the user has a weight ticket for their pro-gear,
          otherwise they have a constructed weight.
        type: boolean
        x-nullable: true
        x-omitempty: false
      weight:
        description: Weight of the pro-gear.
        type: integer
        minimum: 0
        x-nullable: true
        x-omitempty: false
      submittedWeight:
        description: Customer submitted weight of the pro-gear.
        type: integer
        minimum: 0
        x-nullable: true
        x-omitempty: false
      documentId:
        description: >-
          The ID of the document that is associated with the user uploads
          containing the pro-gear weight.
        type: string
        format: uuid
        example: c56a4180-65aa-42ec-a945-5fd21dec0538
        readOnly: true
      document:
        allOf:
          - description: >-
              Document that is associated with the user uploads containing the
              pro-gear weight.
          - $ref: '#/definitions/Document'
      status:
        $ref: '#/definitions/OmittablePPMDocumentStatus'
      reason:
        $ref: '#/definitions/PPMDocumentStatusReason'
      eTag:
        description: A hash that should be used as the "If-Match" header for any updates.
        type: string
        readOnly: true
    required:
      - ppmShipmentId
      - createdAt
      - updatedAt
      - documentId
      - document
  SignedCertificationType:
    description: |
      The type of signed certification:
        - PPM_PAYMENT: This is used when the customer has a PPM shipment that they have uploaded their documents for and are
            ready to submit their documentation for review. When they submit, they will be asked to sign certifying the
            information is correct.
        - SHIPMENT: This is used when a customer submits their move with their shipments to be reviewed by office users.
        - PRE_CLOSEOUT_REVIEWED_PPM_PAYMENT: This is used when a move has a PPM shipment and is set to
             service-counseling-completed "Submit move details" by service counselor.
        - CLOSEOUT_REVIEWED_PPM_PAYMENT: This is used when a PPM shipment is reviewed by counselor in close out queue.
    type: string
    enum:
      - PPM_PAYMENT
      - SHIPMENT
      - PRE_CLOSEOUT_REVIEWED_PPM_PAYMENT
      - CLOSEOUT_REVIEWED_PPM_PAYMENT
    readOnly: true
  SignedCertification:
    description: Signed certification
    type: object
    properties:
      id:
        description: The ID of the signed certification.
        type: string
        format: uuid
        example: c56a4180-65aa-42ec-a945-5fd21dec0538
        readOnly: true
      submittingUserId:
        description: The ID of the user that signed.
        type: string
        format: uuid
        example: c56a4180-65aa-42ec-a945-5fd21dec0538
        readOnly: true
      moveId:
        description: The ID of the move associated with this signed certification.
        type: string
        format: uuid
        example: c56a4180-65aa-42ec-a945-5fd21dec0538
        readOnly: true
      ppmId:
        description: >-
          The ID of the PPM shipment associated with this signed certification,
          if any.
        type: string
        format: uuid
        example: c56a4180-65aa-42ec-a945-5fd21dec0538
        readOnly: true
        x-nullable: true
        x-omitempty: false
      certificationType:
        $ref: '#/definitions/SignedCertificationType'
      certificationText:
        description: Full text that the customer agreed to and signed.
        type: string
      signature:
        description: The signature that the customer provided.
        type: string
      date:
        description: Date that the customer signed the certification.
        type: string
        format: date
      createdAt:
        type: string
        format: date-time
        readOnly: true
      updatedAt:
        type: string
        format: date-time
        readOnly: true
      eTag:
        description: A hash that should be used as the "If-Match" header for any updates.
        type: string
        readOnly: true
    required:
      - id
      - submittingUserId
      - moveId
      - certificationType
      - certificationText
      - signature
      - date
      - createdAt
      - updatedAt
      - eTag
  PPMShipment:
    description: >-
      A personally procured move is a type of shipment that a service member
      moves themselves.
    x-nullable: true
    properties:
      id:
        description: Primary auto-generated unique identifier of the PPM shipment object
        example: 1f2270c7-7166-40ae-981e-b200ebdf3054
        format: uuid
        type: string
        readOnly: true
      shipmentId:
        description: The id of the parent MTOShipment object
        example: 1f2270c7-7166-40ae-981e-b200ebdf3054
        format: uuid
        type: string
        readOnly: true
      createdAt:
        description: Timestamp of when the PPM Shipment was initially created (UTC)
        format: date-time
        type: string
        readOnly: true
      updatedAt:
        description: Timestamp of when a property of this object was last updated (UTC)
        format: date-time
        type: string
        readOnly: true
      status:
        $ref: '#/definitions/PPMShipmentStatus'
      w2Address:
        x-nullable: true
        $ref: '#/definitions/Address'
      advanceStatus:
        $ref: '#/definitions/PPMAdvanceStatus'
      expectedDepartureDate:
        description: |
          Date the customer expects to begin their move.
        format: date
        type: string
      actualMoveDate:
        description: The actual start date of when the PPM shipment left the origin.
        format: date
        type: string
        x-nullable: true
        x-omitempty: false
      submittedAt:
        description: >-
          The timestamp of when the customer submitted their PPM documentation
          to the counselor for review.
        format: date-time
        type: string
        x-nullable: true
        x-omitempty: false
      reviewedAt:
        description: >-
          The timestamp of when the Service Counselor has reviewed all of the
          closeout documents.
        format: date-time
        type: string
        x-nullable: true
        x-omitempty: false
      approvedAt:
        description: >-
          The timestamp of when the shipment was approved and the service member
          can begin their move.
        format: date-time
        type: string
        x-nullable: true
        x-omitempty: false
      pickupAddress:
        $ref: '#/definitions/Address'
      secondaryPickupAddress:
        allOf:
          - $ref: '#/definitions/Address'
          - x-nullable: true
          - x-omitempty: false
      hasSecondaryPickupAddress:
        type: boolean
        x-omitempty: false
        x-nullable: true
      tertiaryPickupAddress:
        allOf:
          - $ref: '#/definitions/Address'
          - x-nullable: true
          - x-omitempty: false
      hasTertiaryPickupAddress:
        type: boolean
        x-omitempty: false
        x-nullable: true
      actualPickupPostalCode:
        description: >
          The actual postal code where the PPM shipment started. To be filled
          once the customer has moved the shipment.
        format: zip
        type: string
        title: ZIP
        example: '90210'
        pattern: ^(\d{5})$
        x-nullable: true
        x-omitempty: false
      destinationAddress:
        $ref: '#/definitions/Address'
      secondaryDestinationAddress:
        allOf:
          - $ref: '#/definitions/Address'
          - x-nullable: true
          - x-omitempty: false
      hasSecondaryDestinationAddress:
        type: boolean
        x-omitempty: false
        x-nullable: true
      tertiaryDestinationAddress:
        allOf:
          - $ref: '#/definitions/Address'
          - x-nullable: true
          - x-omitempty: false
      hasTertiaryDestinationAddress:
        type: boolean
        x-omitempty: false
        x-nullable: true
      actualDestinationPostalCode:
        description: >
          The actual postal code where the PPM shipment ended. To be filled once
          the customer has moved the shipment.
        format: zip
        type: string
        title: ZIP
        example: '90210'
        pattern: ^(\d{5})$
        x-nullable: true
        x-omitempty: false
      sitExpected:
        description: >
          Captures whether some or all of the PPM shipment will require
          temporary storage at the origin or destination.


          Must be set to `true` when providing `sitLocation`,
          `sitEstimatedWeight`, `sitEstimatedEntryDate`, and
          `sitEstimatedDepartureDate` values to calculate the
          `sitEstimatedCost`.
        type: boolean
      estimatedWeight:
        description: The estimated weight of the PPM shipment goods being moved.
        type: integer
        example: 4200
        x-nullable: true
        x-omitempty: false
      hasProGear:
        description: >
          Indicates whether PPM shipment has pro gear for themselves or their
          spouse.
        type: boolean
        x-nullable: true
        x-omitempty: false
      proGearWeight:
        description: >-
          The estimated weight of the pro-gear being moved belonging to the
          service member.
        type: integer
        x-nullable: true
        x-omitempty: false
      spouseProGearWeight:
        description: >-
          The estimated weight of the pro-gear being moved belonging to a
          spouse.
        type: integer
        x-nullable: true
        x-omitempty: false
      estimatedIncentive:
        description: >-
          The estimated amount the government will pay the service member to
          move their belongings based on the moving date, locations, and
          shipment weight.
        type: integer
        format: cents
        x-nullable: true
        x-omitempty: false
      finalIncentive:
        description: >
          The final calculated incentive for the PPM shipment. This does not
          include **SIT** as it is a reimbursement.
        type: integer
        format: cents
        x-nullable: true
        x-omitempty: false
        readOnly: true
      hasRequestedAdvance:
        description: |
          Indicates whether an advance has been requested for the PPM shipment.
        type: boolean
        x-nullable: true
        x-omitempty: false
      advanceAmountRequested:
        description: >
          The amount requested as an advance by the service member up to a
          maximum percentage of the estimated incentive.
        type: integer
        format: cents
        x-nullable: true
        x-omitempty: false
      hasReceivedAdvance:
        description: |
          Indicates whether an advance was received for the PPM shipment.
        type: boolean
        x-nullable: true
        x-omitempty: false
      advanceAmountReceived:
        description: |
          The amount received for an advance, or null if no advance is received.
        type: integer
        format: cents
        x-nullable: true
        x-omitempty: false
      sitLocation:
        allOf:
          - $ref: '#/definitions/SITLocationType'
          - x-nullable: true
          - x-omitempty: false
      sitEstimatedWeight:
        description: The estimated weight of the goods being put into storage.
        type: integer
        example: 2000
        x-nullable: true
        x-omitempty: false
      sitEstimatedEntryDate:
        description: The date that goods will first enter the storage location.
        format: date
        type: string
        x-nullable: true
        x-omitempty: false
      sitEstimatedDepartureDate:
        description: The date that goods will exit the storage location.
        format: date
        type: string
        x-nullable: true
        x-omitempty: false
      sitEstimatedCost:
        description: >-
          The estimated amount that the government will pay the service member
          to put their goods into storage. This estimated storage cost is
          separate from the estimated incentive.
        type: integer
        format: cents
        x-nullable: true
        x-omitempty: false
      weightTickets:
        $ref: '#/definitions/WeightTickets'
      movingExpenses:
        description: All expense documentation receipt records of this PPM shipment.
        items:
          $ref: '#/definitions/MovingExpense'
        type: array
      proGearWeightTickets:
        description: >-
          All pro-gear weight ticket documentation records for this PPM
          shipment.
        type: array
        items:
          $ref: '#/definitions/ProGearWeightTicket'
      signedCertification:
        $ref: '#/definitions/SignedCertification'
      eTag:
        description: >-
          A hash unique to this shipment that should be used as the "If-Match"
          header for any updates.
        type: string
        readOnly: true
    required:
      - id
      - shipmentId
      - createdAt
      - status
      - expectedDepartureDate
      - sitExpected
      - eTag
  BoatShipment:
    x-nullable: true
    properties:
      id:
        description: Primary auto-generated unique identifier of the Boat shipment object
        example: 1f2270c7-7166-40ae-981e-b200ebdf3054
        format: uuid
        type: string
        readOnly: true
      shipmentId:
        description: The id of the parent MTOShipment object
        example: 1f2270c7-7166-40ae-981e-b200ebdf3054
        format: uuid
        type: string
        readOnly: true
      createdAt:
        description: Timestamp of when the Boat Shipment was initially created (UTC)
        format: date-time
        type: string
        readOnly: true
      updatedAt:
        description: Timestamp of when a property of this object was last updated (UTC)
        format: date-time
        type: string
        readOnly: true
      type:
        type: string
        enum:
          - HAUL_AWAY
          - TOW_AWAY
      year:
        type: integer
        description: Year of the Boat
      make:
        type: string
        description: Make of the Boat
      model:
        type: string
        description: Model of the Boat
      lengthInInches:
        type: integer
        description: Length of the Boat in inches
      widthInInches:
        type: integer
        description: Width of the Boat in inches
      heightInInches:
        type: integer
        description: Height of the Boat in inches
      hasTrailer:
        type: boolean
        description: Does the boat have a trailer
      isRoadworthy:
        type: boolean
        description: Is the trailer roadworthy
        x-nullable: true
      eTag:
        description: >-
          A hash unique to this shipment that should be used as the "If-Match"
          header for any updates.
        type: string
        readOnly: true
    required:
      - id
      - shipmentId
      - createdAt
      - type
      - year
      - make
      - model
      - lengthInInches
      - widthInInches
      - heightInInches
      - hasTrailer
      - eTag
  ShipmentAddressUpdateStatus:
    type: string
    title: Status
    readOnly: true
    x-display-value:
      REQUESTED: REQUESTED
      REJECTED: REJECTED
      APPROVED: APPROVED
    enum:
      - REQUESTED
      - REJECTED
      - APPROVED
  ShipmentAddressUpdate:
    description: >
      This represents a destination address change request made by the Prime
      that is either auto-approved or requires review if the pricing criteria
      has changed. If criteria has changed, then it must be approved or rejected
      by a TOO.
    type: object
    properties:
      id:
        type: string
        format: uuid
        example: c56a4180-65aa-42ec-a945-5fd21dec0538
        readOnly: true
      contractorRemarks:
        type: string
        example: This is a contractor remark
        title: Contractor Remarks
        description: The reason there is an address change.
        readOnly: true
      officeRemarks:
        type: string
        example: This is an office remark
        title: Office Remarks
        x-nullable: true
        description: The TOO comment on approval or rejection.
      status:
        $ref: '#/definitions/ShipmentAddressUpdateStatus'
      shipmentID:
        type: string
        format: uuid
        example: c56a4180-65aa-42ec-a945-5fd21dec0538
        readOnly: true
      originalAddress:
        $ref: '#/definitions/Address'
      newAddress:
        $ref: '#/definitions/Address'
      sitOriginalAddress:
        $ref: '#/definitions/Address'
      oldSitDistanceBetween:
        description: >-
          The distance between the original SIT address and the previous/old
          destination address of shipment
        example: 50
        minimum: 0
        type: integer
      newSitDistanceBetween:
        description: >-
          The distance between the original SIT address and requested new
          destination address of shipment
        example: 88
        minimum: 0
        type: integer
    required:
      - id
      - status
      - shipmentID
      - originalAddress
      - newAddress
      - contractorRemarks
  MTOShipment:
    properties:
      moveTaskOrderID:
        example: 1f2270c7-7166-40ae-981e-b200ebdf3054
        format: uuid
        type: string
      id:
        example: 1f2270c7-7166-40ae-981e-b200ebdf3054
        format: uuid
        type: string
      createdAt:
        format: date-time
        type: string
      updatedAt:
        format: date-time
        type: string
      deletedAt:
        x-nullable: true
        format: date-time
        type: string
      primeEstimatedWeight:
        x-nullable: true
        example: 2000
        type: integer
      primeActualWeight:
        x-nullable: true
        example: 2000
        type: integer
      calculatedBillableWeight:
        x-nullable: true
        example: 2000
        type: integer
        readOnly: true
      ntsRecordedWeight:
        description: >-
          The previously recorded weight for the NTS Shipment. Used for NTS
          Release to know what the previous primeActualWeight or billable weight
          was.
        example: 2000
        type: integer
        x-nullable: true
        x-formatting: weight
      scheduledPickupDate:
        format: date
        type: string
        x-nullable: true
      scheduledDeliveryDate:
        format: date
        type: string
        x-nullable: true
      requestedPickupDate:
        format: date
        type: string
        x-nullable: true
      actualPickupDate:
        x-nullable: true
        format: date
        type: string
      actualDeliveryDate:
        x-nullable: true
        description: >-
          The actual date that the shipment was delivered to the destination
          address by the Prime
        format: date
        type: string
      requestedDeliveryDate:
        format: date
        type: string
        x-nullable: true
      requiredDeliveryDate:
        x-nullable: true
        format: date
        type: string
      approvedDate:
        format: date-time
        type: string
        x-nullable: true
      diversion:
        type: boolean
        example: true
      diversionReason:
        type: string
        example: MTO Shipment needs rerouted
        x-nullable: true
      distance:
        type: integer
        x-nullable: true
        example: 500
      pickupAddress:
        x-nullable: true
        $ref: '#/definitions/Address'
      destinationAddress:
        x-nullable: true
        $ref: '#/definitions/Address'
      destinationType:
        $ref: '#/definitions/DestinationType'
      secondaryPickupAddress:
        x-nullable: true
        $ref: '#/definitions/Address'
      secondaryDeliveryAddress:
        x-nullable: true
        $ref: '#/definitions/Address'
      hasSecondaryPickupAddress:
        type: boolean
        x-omitempty: false
        x-nullable: true
      hasSecondaryDeliveryAddress:
        type: boolean
        x-omitempty: false
        x-nullable: true
      tertiaryPickupAddress:
        x-nullable: true
        $ref: '#/definitions/Address'
      tertiaryDeliveryAddress:
        x-nullable: true
        $ref: '#/definitions/Address'
      hasTertiaryPickupAddress:
        type: boolean
        x-omitempty: false
        x-nullable: true
      hasTertiaryDeliveryAddress:
        type: boolean
        x-omitempty: false
        x-nullable: true
      actualProGearWeight:
        type: integer
        x-nullable: true
        x-omitempty: false
      actualSpouseProGearWeight:
        type: integer
        x-nullable: true
        x-omitempty: false
      customerRemarks:
        type: string
        example: handle with care
        x-nullable: true
      counselorRemarks:
        description: >
          The counselor can use the counselor remarks field to inform the movers
          about any

          special circumstances for this shipment. Typical examples:
            * bulky or fragile items,
            * weapons,
            * access info for their address.
          Counselors enters this information when creating or editing an MTO
          Shipment. Optional field.
        type: string
        example: handle with care
        x-nullable: true
      shipmentType:
        $ref: '#/definitions/MTOShipmentType'
      status:
        $ref: '#/definitions/MTOShipmentStatus'
      rejectionReason:
        type: string
        example: MTO Shipment not good enough
        x-nullable: true
      reweigh:
        x-nullable: true
        x-omitempty: true
        $ref: '#/definitions/Reweigh'
      mtoAgents:
        $ref: '#/definitions/MTOAgents'
      mtoServiceItems:
        $ref: '#/definitions/MTOServiceItems'
      sitDaysAllowance:
        type: integer
        x-nullable: true
      sitExtensions:
        $ref: '#/definitions/SITExtensions'
      sitStatus:
        $ref: '#/definitions/SITStatus'
      eTag:
        type: string
      billableWeightCap:
        type: integer
        description: TIO override billable weight to be used for calculations
        example: 2500
        x-formatting: weight
        x-nullable: true
      billableWeightJustification:
        type: string
        example: more weight than expected
        x-nullable: true
      tacType:
        allOf:
          - $ref: '#/definitions/LOAType'
          - x-nullable: true
      sacType:
        allOf:
          - $ref: '#/definitions/LOAType'
          - x-nullable: true
      usesExternalVendor:
        type: boolean
        example: false
      serviceOrderNumber:
        type: string
        x-nullable: true
      storageFacility:
        x-nullable: true
        $ref: '#/definitions/StorageFacility'
      ppmShipment:
        $ref: '#/definitions/PPMShipment'
      boatShipment:
        $ref: '#/definitions/BoatShipment'
      deliveryAddressUpdate:
        $ref: '#/definitions/ShipmentAddressUpdate'
      shipmentLocator:
        type: string
        x-nullable: true
        readOnly: true
        example: 1K43AR-01
      originSitAuthEndDate:
        format: date-time
        type: string
      destinationSitAuthEndDate:
        format: date-time
        type: string
  LOATypeNullable:
    description: The Line of accounting (TAC/SAC) type that will be used for the shipment
    type: string
    x-go-type:
      import:
        package: github.com/transcom/mymove/pkg/swagger/nullable
      type: String
    example: HHG
    enum:
      - HHG
      - NTS
  ProGearWeightTickets:
    description: All progear weight tickets associated with a PPM shipment.
    type: array
    items:
      $ref: '#/definitions/ProGearWeightTicket'
    x-omitempty: false
  MovingExpenses:
    description: All moving expenses associated with a PPM shipment.
    type: array
    items:
      $ref: '#/definitions/MovingExpense'
    x-omitempty: false
  PPMDocuments:
    description: >-
      All documents associated with a PPM shipment, including weight tickets,
      progear weight tickets, and moving expenses.
    x-nullable: true
    x-omitempty: false
    type: object
    properties:
      WeightTickets:
        $ref: '#/definitions/WeightTickets'
      ProGearWeightTickets:
        $ref: '#/definitions/ProGearWeightTickets'
      MovingExpenses:
        $ref: '#/definitions/MovingExpenses'
  PPMDocumentStatus:
    description: Status of the PPM document.
    type: string
    enum:
      - APPROVED
      - EXCLUDED
      - REJECTED
    x-display-value:
      APPROVED: Approved
      EXCLUDED: Excluded
      REJECTED: Rejected
  PPMShipmentSIT:
    description: SIT related items for a PPM shipment
    x-nullable: true
    properties:
      updatedAt:
        description: Timestamp of when a property of this object was last updated (UTC)
        format: date-time
        type: string
        readOnly: true
      sitLocation:
        allOf:
          - $ref: '#/definitions/SITLocationType'
          - x-nullable: true
          - x-omitempty: false
    required:
      - sitLocation
  PPMCloseout:
    description: >-
      The calculations needed in the "Review Documents" section of a PPM
      closeout. LIst of all expenses/reimbursements related toa PPM shipment.
    properties:
      id:
        description: Primary auto-generated unique identifier of the PPM shipment object
        example: 1f2270c7-7166-40ae-981e-b200ebdf3054
        format: uuid
        type: string
        readOnly: true
      plannedMoveDate:
        description: |
          Date the customer expects to begin their move.
        format: date
        type: string
        x-nullable: true
        x-omitempty: false
      actualMoveDate:
        description: The actual start date of when the PPM shipment left the origin.
        format: date
        type: string
        x-nullable: true
        x-omitempty: false
      miles:
        description: The distance between the old address and the new address in miles.
        example: 54
        minimum: 0
        type: integer
        x-nullable: true
        x-omitempty: false
      estimatedWeight:
        description: The estimated weight of the PPM shipment goods being moved.
        type: integer
        example: 4200
        x-nullable: true
        x-omitempty: false
      actualWeight:
        example: 2000
        type: integer
        x-nullable: true
        x-omitempty: false
      proGearWeightCustomer:
        description: >-
          The estimated weight of the pro-gear being moved belonging to the
          service member.
        type: integer
        x-nullable: true
        x-omitempty: false
      proGearWeightSpouse:
        description: >-
          The estimated weight of the pro-gear being moved belonging to a
          spouse.
        type: integer
        x-nullable: true
        x-omitempty: false
      grossIncentive:
        description: >
          The final calculated incentive for the PPM shipment. This does not
          include **SIT** as it is a reimbursement.
        type: integer
        format: cents
        x-nullable: true
        x-omitempty: false
        readOnly: true
      gcc:
        description: Government Constructive Cost (GCC)
        type: integer
        title: GCC
        format: cents
        x-nullable: true
        x-omitempty: false
      aoa:
        description: Advance Operating Allowance (AOA).
        type: integer
        format: cents
        x-nullable: true
        x-omitempty: false
      remainingIncentive:
        description: The remaining reimbursement amount that is still owed to the customer.
        type: integer
        format: cents
        x-nullable: true
        x-omitempty: false
      haulType:
        description: >-
          The type of haul calculation used for this shipment (shorthaul or
          linehaul).
        type: string
        x-nullable: true
        x-omitempty: false
      haulPrice:
        description: The price of the linehaul or shorthaul.
        type: integer
        format: cents
        x-nullable: true
        x-omitempty: false
      haulFSC:
        description: The linehaul/shorthaul Fuel Surcharge (FSC).
        type: integer
        format: cents
        x-nullable: true
        x-omitempty: false
      dop:
        description: The Domestic Origin Price (DOP).
        type: integer
        format: cents
        x-nullable: true
        x-omitempty: false
      ddp:
        description: The Domestic Destination Price (DDP).
        type: integer
        format: cents
        x-nullable: true
        x-omitempty: false
      packPrice:
        description: The full price of all packing/unpacking services.
        type: integer
        format: cents
        x-nullable: true
        x-omitempty: false
      unpackPrice:
        description: The full price of all packing/unpacking services.
        type: integer
        format: cents
        x-nullable: true
        x-omitempty: false
      SITReimbursement:
        description: >-
          The estimated amount that the government will pay the service member
          to put their goods into storage. This estimated storage cost is
          separate from the estimated incentive.
        type: integer
        format: cents
        x-nullable: true
        x-omitempty: false
    required:
      - id
  PPMActualWeight:
    description: >-
      The actual net weight of a single PPM shipment. Used during document
      review for PPM closeout.
    properties:
      actualWeight:
        example: 2000
        type: integer
        x-nullable: true
        x-omitempty: false
    required:
      - actualWeight
  PPMSITEstimatedCost:
    description: >-
      The estimated cost of SIT for a single PPM shipment. Used during document
      review for PPM.
    properties:
      sitCost:
        example: 2000
        type: integer
      priceFirstDaySIT:
        example: 2000
        type: integer
        format: cents
        title: Price of the first day in SIT
      priceAdditionalDaySIT:
        example: 2000
        type: integer
        format: cents
        title: Price of an additional day in SIT
      paramsFirstDaySIT:
        type: object
        properties:
          contractYearName:
            type: string
            example: Award Term 1
          priceRateOrFactor:
            type: string
            example: '20.53'
          isPeak:
            type: string
            example: 'true'
          escalationCompounded:
            type: string
            example: '1.01'
          serviceAreaOrigin:
            type: string
            example: '252'
            x-nullable: true
            x-omitempty: true
          serviceAreaDestination:
            type: string
            example: '252'
            x-nullable: true
            x-omitempty: true
      paramsAdditionalDaySIT:
        type: object
        properties:
          contractYearName:
            type: string
            example: Award Term 1
          priceRateOrFactor:
            type: string
            example: '0.53'
          isPeak:
            type: string
            example: 'true'
          escalationCompounded:
            type: string
            example: '1.01'
          serviceAreaOrigin:
            type: string
            example: '252'
            x-nullable: true
            x-omitempty: true
          serviceAreaDestination:
            type: string
            example: '252'
            x-nullable: true
            x-omitempty: true
          numberDaysSIT:
            type: string
            example: '30'
            x-nullable: true
            x-omitempty: true
    required:
      - sitCost
      - priceFirstDaySIT
      - priceAdditionalDaySIT
  MTOServiceItemSingle:
    type: object
    properties:
      moveTaskOrderID:
        example: 1f2270c7-7166-40ae-981e-b200ebdf3054
        format: uuid
        type: string
      mtoShipmentID:
        example: 1f2270c7-7166-40ae-981e-b200ebdf3054
        format: uuid
        type: string
        x-nullable: true
      reServiceID:
        example: 1f2270c7-7166-40ae-981e-b200ebdf3054
        format: uuid
        type: string
      reServiceCode:
        type: string
      reServiceName:
        type: string
      createdAt:
        format: date-time
        type: string
        readOnly: true
      convertToCustomerExpense:
        type: boolean
        example: false
        x-omitempty: false
      customerExpenseReason:
        type: string
        x-nullable: true
      deletedAt:
        format: date
        type: string
      rejectionReason:
        type: string
        x-nullable: true
      pickupPostalCode:
        type: string
        x-nullable: true
      sitPostalCode:
        type: string
        readOnly: true
        x-nullable: true
      sitEntryDate:
        type: string
        format: date-time
        x-nullable: true
      sitDepartureDate:
        type: string
        format: date-time
        x-nullable: true
      sitCustomerContacted:
        type: string
        format: date
        x-nullable: true
      sitRequestedDelivery:
        type: string
        format: date
        x-nullable: true
      id:
        example: 1f2270c7-7166-40ae-981e-b200ebdf3054
        format: uuid
        type: string
      status:
        type: string
        x-nullable: true
      updatedAt:
        format: date-time
        type: string
        readOnly: true
      approvedAt:
        format: date-time
        type: string
        x-nullable: true
      rejectedAt:
        format: date-time
        type: string
        x-nullable: true
  ServiceItemSitEntryDate:
    type: object
    properties:
      id:
        example: 1f2270c7-7166-40ae-981e-b200ebdf3054
        format: uuid
        type: string
      sitEntryDate:
        type: string
        format: date-time
        x-nullable: true
  PaymentServiceItemStatus:
    type: string
    enum:
      - REQUESTED
      - APPROVED
      - DENIED
      - SENT_TO_GEX
      - PAID
      - EDI_ERROR
    title: Payment Service Item Status
  ServiceItemParamName:
    type: string
    enum:
      - ActualPickupDate
      - ContractCode
      - ContractYearName
      - CubicFeetBilled
      - CubicFeetCrating
      - DimensionHeight
      - DimensionLength
      - DimensionWidth
      - DistanceZip
      - DistanceZipSITDest
      - DistanceZipSITOrigin
      - EIAFuelPrice
      - EscalationCompounded
      - FSCMultiplier
      - FSCPriceDifferenceInCents
      - FSCWeightBasedDistanceMultiplier
      - IsPeak
      - MarketDest
      - MarketOrigin
      - MTOAvailableToPrimeAt
      - NTSPackingFactor
      - NumberDaysSIT
      - PriceAreaDest
      - PriceAreaIntlDest
      - PriceAreaIntlOrigin
      - PriceAreaOrigin
      - PriceRateOrFactor
      - PSI_LinehaulDom
      - PSI_LinehaulDomPrice
      - PSI_LinehaulShort
      - PSI_LinehaulShortPrice
      - PSI_PriceDomDest
      - PSI_PriceDomDestPrice
      - PSI_PriceDomOrigin
      - PSI_PriceDomOriginPrice
      - PSI_ShippingLinehaulIntlCO
      - PSI_ShippingLinehaulIntlCOPrice
      - PSI_ShippingLinehaulIntlOC
      - PSI_ShippingLinehaulIntlOCPrice
      - PSI_ShippingLinehaulIntlOO
      - PSI_ShippingLinehaulIntlOOPrice
      - RateAreaNonStdDest
      - RateAreaNonStdOrigin
      - ReferenceDate
      - RequestedPickupDate
      - ServiceAreaDest
      - ServiceAreaOrigin
      - ServicesScheduleDest
      - ServicesScheduleOrigin
      - SITPaymentRequestEnd
      - SITPaymentRequestStart
      - SITScheduleDest
      - SITScheduleOrigin
      - SITServiceAreaDest
      - SITServiceAreaOrigin
      - WeightAdjusted
      - WeightBilled
      - WeightEstimated
      - WeightOriginal
      - WeightReweigh
      - ZipDestAddress
      - ZipPickupAddress
      - ZipSITDestHHGFinalAddress
      - ZipSITDestHHGOriginalAddress
      - ZipSITOriginHHGActualAddress
      - ZipSITOriginHHGOriginalAddress
      - StandaloneCrate
      - StandaloneCrateCap
      - UncappedRequestTotal
  ServiceItemParamType:
    type: string
    enum:
      - STRING
      - DATE
      - INTEGER
      - DECIMAL
      - TIMESTAMP
      - PaymentServiceItemUUID
      - BOOLEAN
  ServiceItemParamOrigin:
    type: string
    enum:
      - PRIME
      - SYSTEM
      - PRICER
      - PAYMENT_REQUEST
  PaymentServiceItemParam:
    type: object
    properties:
      id:
        example: c56a4180-65aa-42ec-a945-5fd21dec0538
        format: uuid
        readOnly: true
        type: string
      paymentServiceItemID:
        example: c56a4180-65aa-42ec-a945-5fd21dec0538
        format: uuid
        type: string
      key:
        $ref: '#/definitions/ServiceItemParamName'
      value:
        example: '3025'
        type: string
      type:
        $ref: '#/definitions/ServiceItemParamType'
      origin:
        $ref: '#/definitions/ServiceItemParamOrigin'
      eTag:
        type: string
        readOnly: true
  PaymentServiceItemParams:
    type: array
    items:
      $ref: '#/definitions/PaymentServiceItemParam'
  CustomerSupportRemark:
    type: object
    description: >-
      A text remark written by an office user that is associated with a specific
      move.
    required:
      - id
      - moveID
      - officeUserID
      - content
    properties:
      id:
        example: 1f2270c7-7166-40ae-981e-b200ebdf3054
        format: uuid
        type: string
      createdAt:
        type: string
        format: date-time
        readOnly: true
      updatedAt:
        type: string
        format: date-time
        readOnly: true
      officeUserID:
        example: 1f2270c7-7166-40ae-981e-b200ebdf3054
        format: uuid
        type: string
      moveID:
        example: 1f2270c7-7166-40ae-981e-b200ebdf3054
        format: uuid
        type: string
      content:
        example: This is a remark about a move.
        type: string
      officeUserFirstName:
        example: Grace
        type: string
        readOnly: true
      officeUserLastName:
        example: Griffin
        type: string
        readOnly: true
      officeUserEmail:
        type: string
        format: x-email
        pattern: ^[a-zA-Z0-9._%+-]+@[a-zA-Z0-9.-]+\.[a-zA-Z]{2,}$
        readOnly: true
  CustomerSupportRemarks:
    type: array
    items:
      $ref: '#/definitions/CustomerSupportRemark'
  LineOfAccounting:
    type: object
    properties:
      id:
        type: string
        format: uuid
        example: 06254fc3-b763-484c-b555-42855d1ad5cd
      loaSysId:
        type: string
        maxLength: 20
        example: '10003'
        x-nullable: true
      loaDptID:
        type: string
        maxLength: 2
        example: '1 '
        x-nullable: true
      loaTnsfrDptNm:
        type: string
        maxLength: 4
        x-nullable: true
      loaBafID:
        type: string
        maxLength: 4
        example: '1234'
        x-nullable: true
      loaTrsySfxTx:
        type: string
        maxLength: 4
        example: '0000'
        x-nullable: true
      loaMajClmNm:
        type: string
        maxLength: 4
        x-nullable: true
      loaOpAgncyID:
        type: string
        maxLength: 4
        example: 1A
        x-nullable: true
      loaAlltSnID:
        type: string
        maxLength: 5
        example: 123A
        x-nullable: true
      loaPgmElmntID:
        type: string
        maxLength: 12
        example: '00000000'
        x-nullable: true
      loaTskBdgtSblnTx:
        type: string
        maxLength: 8
        x-nullable: true
      loaDfAgncyAlctnRcpntID:
        type: string
        maxLength: 4
        x-nullable: true
      loaJbOrdNm:
        type: string
        maxLength: 10
        x-nullable: true
      loaSbaltmtRcpntID:
        type: string
        maxLength: 1
        x-nullable: true
      loaWkCntrRcpntNm:
        type: string
        maxLength: 6
        x-nullable: true
      loaMajRmbsmtSrcID:
        type: string
        maxLength: 1
        x-nullable: true
      loaDtlRmbsmtSrcID:
        type: string
        maxLength: 3
        x-nullable: true
      loaCustNm:
        type: string
        maxLength: 6
        x-nullable: true
      loaObjClsID:
        type: string
        maxLength: 6
        example: 22NL
        x-nullable: true
      loaSrvSrcID:
        type: string
        maxLength: 1
        x-nullable: true
      loaSpclIntrID:
        type: string
        maxLength: 2
        x-nullable: true
      loaBdgtAcntClsNm:
        type: string
        maxLength: 8
        example: '000000'
        x-nullable: true
      loaDocID:
        type: string
        maxLength: 15
        example: HHG12345678900
        x-nullable: true
      loaClsRefID:
        type: string
        maxLength: 2
        x-nullable: true
      loaInstlAcntgActID:
        type: string
        maxLength: 6
        example: '12345'
        x-nullable: true
      loaLclInstlID:
        type: string
        maxLength: 18
        x-nullable: true
      loaFmsTrnsactnID:
        type: string
        maxLength: 12
        x-nullable: true
      loaDscTx:
        type: string
        example: PERSONAL PROPERTY - PARANORMAL ACTIVITY DIVISION (OTHER)
        x-nullable: true
      loaBgnDt:
        type: string
        format: date
        example: '2005-10-01'
        x-nullable: true
      loaEndDt:
        type: string
        format: date
        example: '2015-10-01'
        x-nullable: true
      loaFnctPrsNm:
        type: string
        maxLength: 255
        x-nullable: true
      loaStatCd:
        type: string
        maxLength: 1
        example: U
        x-nullable: true
      loaHistStatCd:
        type: string
        maxLength: 1
        x-nullable: true
      loaHsGdsCd:
        type: string
        maxLength: 2
        example: HT
        x-nullable: true
      orgGrpDfasCd:
        type: string
        maxLength: 2
        example: ZZ
        x-nullable: true
      loaUic:
        type: string
        maxLength: 6
        x-nullable: true
      loaTrnsnID:
        type: string
        maxLength: 3
        example: B1
        x-nullable: true
      loaSubAcntID:
        type: string
        maxLength: 3
        x-nullable: true
      loaBetCd:
        type: string
        maxLength: 4
        x-nullable: true
      loaFndTyFgCd:
        type: string
        maxLength: 1
        x-nullable: true
      loaBgtLnItmID:
        type: string
        maxLength: 8
        x-nullable: true
      loaScrtyCoopImplAgncCd:
        type: string
        maxLength: 1
        x-nullable: true
      loaScrtyCoopDsgntrCd:
        type: string
        maxLength: 4
        x-nullable: true
      loaScrtyCoopLnItmID:
        type: string
        maxLength: 3
        x-nullable: true
      loaAgncDsbrCd:
        type: string
        maxLength: 6
        x-nullable: true
      loaAgncAcntngCd:
        type: string
        maxLength: 6
        x-nullable: true
      loaFndCntrID:
        type: string
        maxLength: 12
        x-nullable: true
      loaCstCntrID:
        type: string
        maxLength: 16
        x-nullable: true
      loaPrjID:
        type: string
        maxLength: 12
        x-nullable: true
      loaActvtyID:
        type: string
        maxLength: 11
        x-nullable: true
      loaCstCd:
        type: string
        maxLength: 16
        x-nullable: true
      loaWrkOrdID:
        type: string
        maxLength: 16
        x-nullable: true
      loaFnclArID:
        type: string
        maxLength: 6
        x-nullable: true
      loaScrtyCoopCustCd:
        type: string
        maxLength: 2
        x-nullable: true
      loaEndFyTx:
        type: integer
        example: 2016
        x-nullable: true
      loaBgFyTx:
        type: integer
        example: 2006
        x-nullable: true
      loaBgtRstrCd:
        type: string
        maxLength: 1
        x-nullable: true
      loaBgtSubActCd:
        type: string
        maxLength: 4
        x-nullable: true
      createdAt:
        type: string
        format: date-time
        example: '2023-08-03T19:17:10.050Z'
      updatedAt:
        type: string
        format: date-time
        example: '2023-08-03T19:17:38.776Z'
      validLoaForTac:
        type: boolean
        x-nullable: true
      validHhgProgramCodeForLoa:
        type: boolean
        x-nullable: true
responses:
  InvalidRequest:
    description: The request payload is invalid
    schema:
      $ref: '#/definitions/Error'
  NotFound:
    description: The requested resource wasn't found
    schema:
      $ref: '#/definitions/Error'
  Conflict:
    description: Conflict error
    schema:
      $ref: '#/definitions/Error'
  PermissionDenied:
    description: The request was denied
    schema:
      $ref: '#/definitions/Error'
  ServerError:
    description: A server error occurred
    schema:
      $ref: '#/definitions/Error'
  PreconditionFailed:
    description: Precondition failed
    schema:
      $ref: '#/definitions/Error'
  UnprocessableEntity:
    description: The payload was unprocessable.
    schema:
      $ref: '#/definitions/ValidationError'
parameters:
  ifMatch:
    in: header
    name: If-Match
    type: string
    required: true
    description: >
      Optimistic locking is implemented via the `If-Match` header. If the ETag
      header does not match the value of the resource on the server, the server
      rejects the change with a `412 Precondition Failed` error.
  ppmShipmentId:
    name: ppmShipmentId
    in: path
    type: string
    format: uuid
    required: true
    description: UUID of the PPM shipment
  weightTicketId:
    name: weightTicketId
    in: path
    type: string
    format: uuid
    required: true
    description: UUID of the weight ticket
  movingExpenseId:
    name: movingExpenseId
    in: path
    type: string
    format: uuid
    required: true
    description: UUID of the moving expense
  proGearWeightTicketId:
    name: proGearWeightTicketId
    in: path
    type: string
    format: uuid
    required: true
    description: UUID of the pro-gear weight ticket<|MERGE_RESOLUTION|>--- conflicted
+++ resolved
@@ -440,11 +440,7 @@
       tags:
         - move
       description: cancels a move
-<<<<<<< HEAD
-      operationId: moveCancellation
-=======
       operationId: moveCanceler
->>>>>>> f6797350
       summary: Cancels a move
   /counseling/orders/{orderID}:
     parameters:
