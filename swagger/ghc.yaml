--- conflicted
+++ resolved
@@ -7090,11 +7090,8 @@
         x-nullable: true
       availableOfficeUsers:
         $ref: '#/definitions/AvailableOfficeUsers'
-<<<<<<< HEAD
-=======
       assignable:
         type: boolean
->>>>>>> b11c5362
   QueueMovesResult:
     type: object
     properties:
