--- conflicted
+++ resolved
@@ -755,17 +755,9 @@
         '404':
           $ref: '#/responses/NotFound'
         '412':
-<<<<<<< HEAD
           $ref: '#/responses/PreconditionFailed'
-=======
-          description: Precondition Failed
-          schema:
-            $ref: '#/responses/PreconditionFailed'
         '422':
-          description: Validation error
-          schema:
-            $ref: '#/definitions/ValidationError'
->>>>>>> 2a551eb0
+          $ref: '#/responses/UnprocessableEntity'
         '500':
           $ref: '#/responses/ServerError'
       tags:
