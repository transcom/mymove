--- conflicted
+++ resolved
@@ -4382,11 +4382,7 @@
           $ref: '#/responses/NotFound'
         '500':
           $ref: '#/responses/ServerError'
-<<<<<<< HEAD
-  /transportation_offices/{dutyLocationId}/counseling_offices:
-=======
   /transportation_offices/{dutyLocationId}/counseling_offices/{serviceMemberId}:
->>>>>>> 79c7b4b4
     get:
       summary: Returns the counseling locations in the GBLOC matching the duty location
       description: >-
@@ -4402,8 +4398,6 @@
           type: string
           required: true
           description: UUID of the duty location
-<<<<<<< HEAD
-=======
         - in: path
           name: serviceMemberId
           format: uuid
@@ -4412,7 +4406,6 @@
           description: >-
             UUID of the service member, some counseling offices are branch
             specific
->>>>>>> 79c7b4b4
       produces:
         - application/json
       responses:
@@ -4420,15 +4413,12 @@
           description: Successfully retrieved counseling offices
           schema:
             $ref: '#/definitions/CounselingOffices'
-<<<<<<< HEAD
-=======
         '400':
           $ref: '#/responses/InvalidRequest'
         '403':
           $ref: '#/responses/PermissionDenied'
         '404':
           $ref: '#/responses/NotFound'
->>>>>>> 79c7b4b4
         '500':
           description: internal server error
   /uploads:
