--- conflicted
+++ resolved
@@ -8540,15 +8540,12 @@
         type: string
         description: comma‑separated list of shipment dates (YYYY‑MM‑DD)
         x-nullable: true
-<<<<<<< HEAD
       closeoutInitiatedDates:
         type: string
         description: >-
           comma‑separated list of PPM shipment closeout initiated dates
           (YYYY‑MM‑DD)
         x-nullable: true
-=======
->>>>>>> 447f1add
       departmentIndicator:
         $ref: '#/definitions/DeptIndicator'
       shipmentsCount:
