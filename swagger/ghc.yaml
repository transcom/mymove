--- conflicted
+++ resolved
@@ -7136,11 +7136,8 @@
         x-nullable: true
       availableOfficeUsers:
         $ref: '#/definitions/AvailableOfficeUsers'
-<<<<<<< HEAD
       assignable:
         type: boolean
-=======
->>>>>>> 14b76589
   QueueMovesResult:
     type: object
     properties:
