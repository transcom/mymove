--- conflicted
+++ resolved
@@ -2427,14 +2427,9 @@
   QueueMoveStatus:
     type: string
     enum:
-<<<<<<< HEAD
       - New move
       - Move approved
       - Approvals requested
-=======
-      - NEW
-      - APPROVED
-      - APPROVALS_REQUESTED
   QueuePaymentRequest:
     type: object
     properties:
@@ -2476,7 +2471,6 @@
         type: integer
       queuePaymentRequests:
         $ref: '#/definitions/QueuePaymentRequests'
->>>>>>> b5d9e14c
   GBLOC:
     type: string
     enum:
