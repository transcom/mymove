--- conflicted
+++ resolved
@@ -6601,10 +6601,6 @@
         type: string
         format: uuid
         example: c56a4180-65aa-42ec-a945-5fd21dec0538
-<<<<<<< HEAD
-        x-nullable: true
-=======
->>>>>>> f7541f95
       originDutyLocationId:
         type: string
         format: uuid
@@ -6706,14 +6702,10 @@
       grade:
         $ref: '#/definitions/Grade'
       rank:
-<<<<<<< HEAD
         type: string
         format: uuid
         example: c56a4180-65aa-42ec-a945-5fd21dec0538
         x-nullable: true
-=======
-        $ref: '#/definitions/Rank'
->>>>>>> f7541f95
       hasDependents:
         type: boolean
         title: Are dependents included in your orders?
@@ -6800,14 +6792,10 @@
       grade:
         $ref: '#/definitions/Grade'
       rank:
-<<<<<<< HEAD
         type: string
         format: uuid
         example: c56a4180-65aa-42ec-a945-5fd21dec0538
         x-nullable: true
-=======
-        $ref: '#/definitions/Rank'
->>>>>>> f7541f95
       dependentsAuthorized:
         type: boolean
         x-nullable: true
@@ -9390,12 +9378,9 @@
       rankGradeName:
         type: string
         x-nullable: true
-<<<<<<< HEAD
-=======
         example: Seargent
       rankAbbv:
         type: string
->>>>>>> f7541f95
         example: SGT
       rankOrder:
         type: integer
