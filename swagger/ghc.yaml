swagger: '2.0'
info:
  contact:
    email: milmove-developers@caci.com
  description: >
    The GHC API is a RESTful API that enables the Office application for
    MilMove.


    All endpoints are located under `/ghc/v1`.
  license:
    name: MIT
    url: https://opensource.org/licenses/MIT
  title: MilMove GHC API
  version: 0.0.1
basePath: /ghc/v1
schemes:
  - http
tags:
  - name: queues
  - name: move
  - name: order
    description: >
      Move Orders - Commonly called “Orders,” especially in customer-facing
      language. Orders are plural because they're a bundle of related orders
      issued bya Service (e.g. Army, Air Force, Navy) to a customer that
      authorize (and order) that customer to move from one location to another.

      Orders are backed by $$ in the bank to support that move, which is
      identified by a Line of Account (LOA) code on the orders document.
  - name: moveTaskOrder
  - name: customer
  - name: mtoServiceItem
  - name: mtoShipment
  - name: shipment
  - name: mtoAgent
  - name: paymentServiceItem
  - name: ppm
  - name: tac
  - name: transportationOffice
  - name: uploads
  - name: paymentRequests
paths:
  /open/requested-office-users:
    post:
      consumes:
        - application/json
      produces:
        - application/json
      summary: Create an Office User
      description: >
        This endpoint is publicly accessible as it is utilized for individuals
        who do not have an office account to request the creation of an office
        account.

        Request the creation of an office user. An administrator will need to
        approve them after creation. Note on requirements: An identification
        method must be present. The following 2 fields have an "OR" requirement.
        - edipi - other_unique_id One of these two fields MUST be present to
        serve as identification for the office user being created. This logic is
        handled at the application level.
      operationId: createRequestedOfficeUser
      tags:
        - officeUsers
      parameters:
        - in: body
          name: officeUser
          description: Office User information
          schema:
            $ref: '#/definitions/OfficeUserCreate'
      responses:
        '201':
          description: successfully requested the creation of provided office user
          schema:
            $ref: '#/definitions/OfficeUser'
        '422':
          description: validation error
          schema:
            $ref: '#/definitions/ValidationError'
        '500':
          description: internal server error
  /customer:
    post:
      summary: Creates a customer with Okta option
      description: Creates a customer with option to create an Okta profile account
      operationId: createCustomerWithOktaOption
      tags:
        - customer
      consumes:
        - application/json
      produces:
        - application/json
      parameters:
        - in: body
          name: body
          required: true
          schema:
            $ref: '#/definitions/CreateCustomerPayload'
      responses:
        '200':
          description: successfully created the customer
          schema:
            $ref: '#/definitions/CreatedCustomer'
        '400':
          $ref: '#/responses/InvalidRequest'
        '401':
          $ref: '#/responses/PermissionDenied'
        '403':
          $ref: '#/responses/PermissionDenied'
        '404':
          $ref: '#/responses/NotFound'
        '412':
          $ref: '#/responses/PreconditionFailed'
        '422':
          $ref: '#/responses/UnprocessableEntity'
        '500':
          $ref: '#/responses/ServerError'
  /customer/{customerID}:
    parameters:
      - description: ID of customer to use
        in: path
        name: customerID
        required: true
        type: string
        format: uuid
    get:
      produces:
        - application/json
      parameters: []
      responses:
        '200':
          description: Successfully retrieved information on an individual customer
          schema:
            $ref: '#/definitions/Customer'
        '400':
          $ref: '#/responses/InvalidRequest'
        '401':
          $ref: '#/responses/PermissionDenied'
        '403':
          $ref: '#/responses/PermissionDenied'
        '404':
          $ref: '#/responses/NotFound'
        '500':
          $ref: '#/responses/ServerError'
      tags:
        - customer
      description: Returns a given customer
      operationId: getCustomer
      summary: Returns a given customer
    patch:
      summary: Updates customer info
      description: Updates customer info by ID
      operationId: updateCustomer
      tags:
        - customer
      consumes:
        - application/json
      produces:
        - application/json
      parameters:
        - in: body
          name: body
          required: true
          schema:
            $ref: '#/definitions/UpdateCustomerPayload'
        - in: header
          name: If-Match
          type: string
          required: true
      responses:
        '200':
          description: updated instance of orders
          schema:
            $ref: '#/definitions/Customer'
        '400':
          $ref: '#/responses/InvalidRequest'
        '401':
          $ref: '#/responses/PermissionDenied'
        '403':
          $ref: '#/responses/PermissionDenied'
        '404':
          $ref: '#/responses/NotFound'
        '412':
          $ref: '#/responses/PreconditionFailed'
        '422':
          $ref: '#/responses/UnprocessableEntity'
        '500':
          $ref: '#/responses/ServerError'
      x-permissions:
        - update.customer
  /customer/search:
    post:
      produces:
        - application/json
      consumes:
        - application/json
      summary: Search customers by DOD ID or customer name
      description: >
        Search customers by DOD ID or customer name. Used by services counselors
        to locate profiles to update, find attached moves, and to create new
        moves.
      operationId: searchCustomers
      tags:
        - customer
      parameters:
        - in: body
          name: body
          schema:
            properties:
              page:
                type: integer
                description: requested page of results
              perPage:
                type: integer
              dodID:
                description: DOD ID
                type: string
                minLength: 10
                maxLength: 10
                x-nullable: true
              branch:
                description: Branch
                type: string
                minLength: 1
              customerName:
                description: Customer Name
                type: string
                minLength: 1
                x-nullable: true
              sort:
                type: string
                x-nullable: true
                enum:
                  - customerName
                  - dodID
                  - branch
                  - personalEmail
                  - telephone
              order:
                type: string
                x-nullable: true
                enum:
                  - asc
                  - desc
          description: field that results should be sorted by
      responses:
        '200':
          description: Successfully returned all customers matching the criteria
          schema:
            $ref: '#/definitions/SearchCustomersResult'
        '403':
          $ref: '#/responses/PermissionDenied'
        '500':
          $ref: '#/responses/ServerError'
  /move/{locator}:
    parameters:
      - description: Code used to identify a move in the system
        in: path
        name: locator
        required: true
        type: string
    get:
      produces:
        - application/json
      parameters: []
      responses:
        '200':
          description: Successfully retrieved the individual move
          schema:
            $ref: '#/definitions/Move'
        '400':
          $ref: '#/responses/InvalidRequest'
        '401':
          $ref: '#/responses/PermissionDenied'
        '403':
          $ref: '#/responses/PermissionDenied'
        '404':
          $ref: '#/responses/NotFound'
        '500':
          $ref: '#/responses/ServerError'
      tags:
        - move
      description: Returns a given move for a unique alphanumeric locator string
      summary: Returns a given move
      operationId: getMove
  /move/{locator}/history:
    parameters:
      - description: Code used to identify a move in the system
        in: path
        name: locator
        required: true
        type: string
    get:
      produces:
        - application/json
      parameters:
        - in: query
          name: page
          type: integer
          description: requested page of results
        - in: query
          name: perPage
          type: integer
          description: results per page
      responses:
        '200':
          description: Successfully retrieved the individual move history
          schema:
            $ref: '#/definitions/MoveHistoryResult'
        '400':
          $ref: '#/responses/InvalidRequest'
        '401':
          $ref: '#/responses/PermissionDenied'
        '403':
          $ref: '#/responses/PermissionDenied'
        '404':
          $ref: '#/responses/NotFound'
        '500':
          $ref: '#/responses/ServerError'
      tags:
        - move
      description: >-
        Returns the history for a given move for a unique alphanumeric locator
        string
      summary: Returns the history of an identified move
      operationId: getMoveHistory
  /moves/{moveID}/shipment-evaluation-reports-list:
    parameters:
      - description: Code used to identify a move in the system
        in: path
        name: moveID
        required: true
        type: string
        format: uuid
    get:
      produces:
        - application/json
      responses:
        '200':
          description: Successfully retrieved the move's evaluation reports
          schema:
            $ref: '#/definitions/EvaluationReportList'
        '400':
          $ref: '#/responses/InvalidRequest'
        '401':
          $ref: '#/responses/PermissionDenied'
        '403':
          $ref: '#/responses/PermissionDenied'
        '404':
          $ref: '#/responses/NotFound'
        '500':
          $ref: '#/responses/ServerError'
      tags:
        - move
      description: >-
        Returns shipment evaluation reports for the specified move that are
        visible to the current office user
      summary: >-
        Returns shipment evaluation reports for the specified move that are
        visible to the current office user
      operationId: getMoveShipmentEvaluationReportsList
  /moves/{moveID}/counseling-evaluation-reports-list:
    parameters:
      - description: Code used to identify a move in the system
        in: path
        name: moveID
        required: true
        type: string
        format: uuid
    get:
      produces:
        - application/json
      responses:
        '200':
          description: Successfully retrieved the move's evaluation reports
          schema:
            $ref: '#/definitions/EvaluationReportList'
        '400':
          $ref: '#/responses/InvalidRequest'
        '401':
          $ref: '#/responses/PermissionDenied'
        '403':
          $ref: '#/responses/PermissionDenied'
        '404':
          $ref: '#/responses/NotFound'
        '500':
          $ref: '#/responses/ServerError'
      tags:
        - move
      description: >-
        Returns counseling evaluation reports for the specified move that are
        visible to the current office user
      summary: >-
        Returns counseling evaluation reports for the specified move that are
        visible to the current office user
      operationId: getMoveCounselingEvaluationReportsList
  /counseling/orders/{orderID}:
    parameters:
      - description: ID of order to update
        in: path
        name: orderID
        required: true
        type: string
        format: uuid
    patch:
      summary: Updates an order (performed by a services counselor)
      description: All fields sent in this request will be set on the order referenced
      operationId: counselingUpdateOrder
      tags:
        - order
      consumes:
        - application/json
      produces:
        - application/json
      parameters:
        - in: body
          name: body
          required: true
          schema:
            $ref: '#/definitions/CounselingUpdateOrderPayload'
        - in: header
          name: If-Match
          type: string
          required: true
      responses:
        '200':
          description: updated instance of orders
          schema:
            $ref: '#/definitions/Order'
        '403':
          $ref: '#/responses/PermissionDenied'
        '404':
          $ref: '#/responses/NotFound'
        '412':
          $ref: '#/responses/PreconditionFailed'
        '422':
          $ref: '#/responses/UnprocessableEntity'
        '500':
          $ref: '#/responses/ServerError'
  /orders:
    post:
      summary: Creates an orders model for a logged-in user
      description: >-
        Creates an instance of orders tied to a service member, which allow for
        creation of a move and an entitlement. Orders are required before the
        creation of a move
      operationId: createOrder
      tags:
        - order
      consumes:
        - application/json
      produces:
        - application/json
      parameters:
        - in: body
          name: createOrders
          schema:
            $ref: '#/definitions/CreateOrders'
      responses:
        '200':
          description: created instance of orders
          schema:
            $ref: '#/definitions/Order'
        '400':
          description: invalid request
        '401':
          description: request requires user authentication
        '403':
          description: user is not authorized
        '422':
          $ref: '#/responses/UnprocessableEntity'
        '500':
          description: internal server error
  /orders/{orderID}:
    parameters:
      - description: ID of order to use
        in: path
        name: orderID
        required: true
        type: string
        format: uuid
    patch:
      summary: Updates an order
      description: All fields sent in this request will be set on the order referenced
      operationId: updateOrder
      tags:
        - order
      consumes:
        - application/json
      produces:
        - application/json
      parameters:
        - in: body
          name: body
          required: true
          schema:
            $ref: '#/definitions/UpdateOrderPayload'
        - in: header
          name: If-Match
          type: string
          required: true
      responses:
        '200':
          description: updated instance of orders
          schema:
            $ref: '#/definitions/Order'
        '400':
          $ref: '#/responses/InvalidRequest'
        '403':
          $ref: '#/responses/PermissionDenied'
        '404':
          $ref: '#/responses/NotFound'
        '409':
          $ref: '#/responses/Conflict'
        '412':
          $ref: '#/responses/PreconditionFailed'
        '422':
          $ref: '#/responses/UnprocessableEntity'
        '500':
          $ref: '#/responses/ServerError'
      x-permissions:
        - update.orders
    get:
      produces:
        - application/json
      parameters: []
      responses:
        '200':
          description: Successfully retrieved order
          schema:
            $ref: '#/definitions/Order'
        '400':
          $ref: '#/responses/InvalidRequest'
        '401':
          $ref: '#/responses/PermissionDenied'
        '403':
          $ref: '#/responses/PermissionDenied'
        '404':
          $ref: '#/responses/NotFound'
        '500':
          $ref: '#/responses/ServerError'
      tags:
        - order
      description: Gets an order
      operationId: getOrder
      summary: Gets an order by ID
  /orders/{orderID}/allowances:
    parameters:
      - description: ID of order to use
        in: path
        name: orderID
        required: true
        type: string
        format: uuid
    patch:
      summary: Updates an allowance (Orders with Entitlements)
      description: All fields sent in this request will be set on the order referenced
      operationId: updateAllowance
      tags:
        - order
      consumes:
        - application/json
      produces:
        - application/json
      parameters:
        - in: body
          name: body
          required: true
          schema:
            $ref: '#/definitions/UpdateAllowancePayload'
        - in: header
          name: If-Match
          type: string
          required: true
      responses:
        '200':
          description: updated instance of allowance
          schema:
            $ref: '#/definitions/Order'
        '403':
          $ref: '#/responses/PermissionDenied'
        '404':
          $ref: '#/responses/NotFound'
        '412':
          $ref: '#/responses/PreconditionFailed'
        '422':
          $ref: '#/responses/UnprocessableEntity'
        '500':
          $ref: '#/responses/ServerError'
      x-permissions:
        - update.allowances
  /orders/{orderID}/acknowledge-excess-weight-risk:
    parameters:
      - description: ID of order to use
        in: path
        name: orderID
        required: true
        type: string
        format: uuid
    post:
      summary: >-
        Saves the date and time a TOO acknowledged the excess weight risk by
        dismissing the alert
      description: >-
        Saves the date and time a TOO acknowledged the excess weight risk by
        dismissing the alert
      operationId: acknowledgeExcessWeightRisk
      tags:
        - order
      consumes:
        - application/json
      produces:
        - application/json
      parameters:
        - in: header
          name: If-Match
          type: string
          required: true
      responses:
        '200':
          description: updated Move
          schema:
            $ref: '#/definitions/Move'
        '403':
          $ref: '#/responses/PermissionDenied'
        '404':
          $ref: '#/responses/NotFound'
        '412':
          $ref: '#/responses/PreconditionFailed'
        '422':
          $ref: '#/responses/UnprocessableEntity'
        '500':
          $ref: '#/responses/ServerError'
      x-permissions:
        - update.excessWeightRisk
  /orders/{orderID}/update-billable-weight:
    parameters:
      - description: ID of order to use
        in: path
        name: orderID
        required: true
        type: string
        format: uuid
    patch:
      summary: Updates the max billable weight
      description: Updates the DBAuthorizedWeight attribute for the Order Entitlements=
      operationId: updateBillableWeight
      tags:
        - order
      consumes:
        - application/json
      produces:
        - application/json
      parameters:
        - in: body
          name: body
          required: true
          schema:
            $ref: '#/definitions/UpdateBillableWeightPayload'
        - in: header
          name: If-Match
          type: string
          required: true
      responses:
        '200':
          description: updated Order
          schema:
            $ref: '#/definitions/Order'
        '403':
          $ref: '#/responses/PermissionDenied'
        '404':
          $ref: '#/responses/NotFound'
        '412':
          $ref: '#/responses/PreconditionFailed'
        '422':
          $ref: '#/responses/UnprocessableEntity'
        '500':
          $ref: '#/responses/ServerError'
      x-permissions:
        - update.billableWeight
  /orders/{orderID}/update-max-billable-weight/tio:
    parameters:
      - description: ID of order to use
        in: path
        name: orderID
        required: true
        type: string
        format: uuid
    patch:
      summary: Updates the max billable weight with TIO remarks
      description: >-
        Updates the DBAuthorizedWeight attribute for the Order Entitlements and
        move TIO remarks
      operationId: updateMaxBillableWeightAsTIO
      tags:
        - order
      consumes:
        - application/json
      produces:
        - application/json
      parameters:
        - in: body
          name: body
          required: true
          schema:
            $ref: '#/definitions/UpdateMaxBillableWeightAsTIOPayload'
        - $ref: '#/parameters/ifMatch'
      responses:
        '200':
          description: updated Order
          schema:
            $ref: '#/definitions/Order'
        '403':
          $ref: '#/responses/PermissionDenied'
        '404':
          $ref: '#/responses/NotFound'
        '412':
          $ref: '#/responses/PreconditionFailed'
        '422':
          $ref: '#/responses/UnprocessableEntity'
        '500':
          $ref: '#/responses/ServerError'
      x-permissions:
        - update.maxBillableWeight
  /orders/{ordersId}/upload_amended_orders:
    post:
      summary: Create an amended order for a given order
      description: Create an amended order for a given order
      operationId: uploadAmendedOrders
      tags:
        - order
      consumes:
        - multipart/form-data
      parameters:
        - in: path
          name: ordersId
          type: string
          format: uuid
          required: true
          description: UUID of the order
        - in: formData
          name: file
          type: file
          description: The file to upload.
          required: true
      responses:
        '201':
          description: created upload
          schema:
            $ref: '#/definitions/Upload'
        '400':
          description: invalid request
          schema:
            $ref: '#/definitions/InvalidRequestResponsePayload'
        '403':
          description: not authorized
        '404':
          description: not found
        '413':
          description: payload is too large
        '500':
          description: server error
  /counseling/orders/{orderID}/allowances:
    parameters:
      - description: ID of order to use
        in: path
        name: orderID
        required: true
        type: string
        format: uuid
    patch:
      summary: Updates an allowance (Orders with Entitlements)
      description: All fields sent in this request will be set on the order referenced
      operationId: counselingUpdateAllowance
      tags:
        - order
      consumes:
        - application/json
      produces:
        - application/json
      parameters:
        - in: body
          name: body
          required: true
          schema:
            $ref: '#/definitions/CounselingUpdateAllowancePayload'
        - in: header
          name: If-Match
          type: string
          required: true
      responses:
        '200':
          description: updated instance of allowance
          schema:
            $ref: '#/definitions/Order'
        '403':
          $ref: '#/responses/PermissionDenied'
        '404':
          $ref: '#/responses/NotFound'
        '412':
          $ref: '#/responses/PreconditionFailed'
        '422':
          $ref: '#/responses/UnprocessableEntity'
        '500':
          $ref: '#/responses/ServerError'
  /move-task-orders/{moveTaskOrderID}:
    parameters:
      - description: ID of move to use
        in: path
        name: moveTaskOrderID
        required: true
        type: string
    get:
      produces:
        - application/json
      parameters: []
      responses:
        '200':
          description: Successfully retrieved move task order
          schema:
            $ref: '#/definitions/MoveTaskOrder'
        '400':
          $ref: '#/responses/InvalidRequest'
        '401':
          $ref: '#/responses/PermissionDenied'
        '403':
          $ref: '#/responses/PermissionDenied'
        '404':
          $ref: '#/responses/NotFound'
        '500':
          $ref: '#/responses/ServerError'
      tags:
        - moveTaskOrder
      description: Gets a move
      operationId: getMoveTaskOrder
      summary: Gets a move by ID
  /move_task_orders/{moveTaskOrderID}/mto_service_items:
    parameters:
      - description: ID of move for mto service item to use
        in: path
        name: moveTaskOrderID
        required: true
        format: uuid
        type: string
    get:
      produces:
        - application/json
      parameters: []
      responses:
        '200':
          description: Successfully retrieved all line items for a move task order
          schema:
            $ref: '#/definitions/MTOServiceItems'
        '404':
          $ref: '#/responses/NotFound'
        '422':
          $ref: '#/responses/UnprocessableEntity'
        '500':
          $ref: '#/responses/ServerError'
      tags:
        - mtoServiceItem
      description: Gets all line items for a move
      operationId: listMTOServiceItems
      summary: Gets all line items for a move
  /mto-shipments:
    post:
      summary: createMTOShipment
      description: |
        Creates a MTO shipment for the specified Move Task Order.
        Required fields include:
        * Shipment Type
        * Customer requested pick-up date
        * Pick-up Address
        * Delivery Address
        * Releasing / Receiving agents
        Optional fields include:
        * Delivery Address Type
        * Customer Remarks
        * Releasing / Receiving agents
        * An array of optional accessorial service item codes
      consumes:
        - application/json
      produces:
        - application/json
      operationId: createMTOShipment
      tags:
        - mtoShipment
      parameters:
        - in: body
          name: body
          schema:
            $ref: '#/definitions/CreateMTOShipment'
      responses:
        '200':
          description: Successfully created a MTO shipment.
          schema:
            $ref: '#/definitions/MTOShipment'
        '400':
          $ref: '#/responses/InvalidRequest'
        '404':
          $ref: '#/responses/NotFound'
        '422':
          $ref: '#/responses/UnprocessableEntity'
        '500':
          $ref: '#/responses/ServerError'
  /move_task_orders/{moveTaskOrderID}/mto_shipments:
    parameters:
      - description: ID of move task order for mto shipment to use
        in: path
        name: moveTaskOrderID
        required: true
        format: uuid
        type: string
    get:
      produces:
        - application/json
      parameters: []
      responses:
        '200':
          description: Successfully retrieved all mto shipments for a move task order
          schema:
            $ref: '#/definitions/MTOShipments'
        '403':
          $ref: '#/responses/PermissionDenied'
        '404':
          $ref: '#/responses/NotFound'
        '422':
          $ref: '#/responses/UnprocessableEntity'
        '500':
          $ref: '#/responses/ServerError'
      tags:
        - mtoShipment
      description: Gets all shipments for a move task order
      operationId: listMTOShipments
      summary: Gets all shipments for a move task order
  /shipments/{shipmentID}:
    get:
      summary: fetches a shipment by ID
      description: fetches a shipment by ID
      operationId: getShipment
      tags:
        - mtoShipment
      produces:
        - application/json
      parameters:
        - description: ID of the shipment to be fetched
          in: path
          name: shipmentID
          required: true
          format: uuid
          type: string
      responses:
        '200':
          description: Successfully fetched the shipment
          schema:
            $ref: '#/definitions/MTOShipment'
        '400':
          $ref: '#/responses/InvalidRequest'
        '403':
          $ref: '#/responses/PermissionDenied'
        '404':
          $ref: '#/responses/NotFound'
        '422':
          $ref: '#/responses/UnprocessableEntity'
        '500':
          $ref: '#/responses/ServerError'
    delete:
      summary: Soft deletes a shipment by ID
      description: Soft deletes a shipment by ID
      operationId: deleteShipment
      tags:
        - shipment
      produces:
        - application/json
      parameters:
        - description: ID of the shipment to be deleted
          in: path
          name: shipmentID
          required: true
          format: uuid
          type: string
      responses:
        '204':
          description: Successfully soft deleted the shipment
        '400':
          $ref: '#/responses/InvalidRequest'
        '403':
          $ref: '#/responses/PermissionDenied'
        '404':
          $ref: '#/responses/NotFound'
        '409':
          $ref: '#/responses/Conflict'
        '422':
          $ref: '#/responses/UnprocessableEntity'
        '500':
          $ref: '#/responses/ServerError'
  /move_task_orders/{moveTaskOrderID}/mto_shipments/{shipmentID}:
    patch:
      summary: updateMTOShipment
      description: |
        Updates a specified MTO shipment.
        Required fields include:
        * MTO Shipment ID required in path
        * If-Match required in headers
        * No fields required in body
        Optional fields include:
        * New shipment status type
        * Shipment Type
        * Customer requested pick-up date
        * Pick-up Address
        * Delivery Address
        * Secondary Pick-up Address
        * SecondaryDelivery Address
        * Delivery Address Type
        * Customer Remarks
        * Counselor Remarks
        * Releasing / Receiving agents
        * Actual Pro Gear Weight
        * Actual Spouse Pro Gear Weight
      consumes:
        - application/json
      produces:
        - application/json
      operationId: updateMTOShipment
      tags:
        - mtoShipment
      parameters:
        - in: path
          name: moveTaskOrderID
          required: true
          format: uuid
          type: string
          description: ID of move task order for mto shipment to use
        - in: path
          name: shipmentID
          type: string
          format: uuid
          required: true
          description: UUID of the MTO Shipment to update
        - in: header
          name: If-Match
          type: string
          required: true
          description: >
            Optimistic locking is implemented via the `If-Match` header. If the
            ETag header does not match the value of the resource on the server,
            the server rejects the change with a `412 Precondition Failed`
            error.
        - in: body
          name: body
          schema:
            $ref: '#/definitions/UpdateShipment'
      responses:
        '200':
          description: Successfully updated the specified MTO shipment.
          schema:
            $ref: '#/definitions/MTOShipment'
        '400':
          $ref: '#/responses/InvalidRequest'
        '401':
          $ref: '#/responses/PermissionDenied'
        '403':
          $ref: '#/responses/PermissionDenied'
        '404':
          $ref: '#/responses/NotFound'
        '412':
          $ref: '#/responses/PreconditionFailed'
        '422':
          $ref: '#/responses/UnprocessableEntity'
        '500':
          $ref: '#/responses/ServerError'
  /shipments/{shipmentID}/approve:
    parameters:
      - description: ID of the shipment
        in: path
        name: shipmentID
        required: true
        format: uuid
        type: string
    post:
      consumes:
        - application/json
      produces:
        - application/json
      parameters:
        - in: header
          name: If-Match
          type: string
          required: true
      responses:
        '200':
          description: Successfully approved the shipment
          schema:
            $ref: '#/definitions/MTOShipment'
        '403':
          $ref: '#/responses/PermissionDenied'
        '404':
          $ref: '#/responses/NotFound'
        '409':
          $ref: '#/responses/Conflict'
        '412':
          $ref: '#/responses/PreconditionFailed'
        '422':
          $ref: '#/responses/UnprocessableEntity'
        '500':
          $ref: '#/responses/ServerError'
      tags:
        - shipment
      description: Approves a shipment
      operationId: approveShipment
      summary: Approves a shipment
      x-permissions:
        - update.shipment
  /shipments/{shipmentID}/request-diversion:
    parameters:
      - description: ID of the shipment
        in: path
        name: shipmentID
        required: true
        format: uuid
        type: string
    post:
      consumes:
        - application/json
      produces:
        - application/json
      parameters:
        - in: header
          name: If-Match
          type: string
          required: true
        - in: body
          name: body
          required: true
          schema:
            $ref: '#/definitions/RequestDiversion'
      responses:
        '200':
          description: Successfully requested the shipment diversion
          schema:
            $ref: '#/definitions/MTOShipment'
        '403':
          $ref: '#/responses/PermissionDenied'
        '404':
          $ref: '#/responses/NotFound'
        '409':
          $ref: '#/responses/Conflict'
        '412':
          $ref: '#/responses/PreconditionFailed'
        '422':
          $ref: '#/responses/UnprocessableEntity'
        '500':
          $ref: '#/responses/ServerError'
      tags:
        - shipment
      description: Requests a shipment diversion
      operationId: requestShipmentDiversion
      summary: Requests a shipment diversion
      x-permissions:
        - create.shipmentDiversionRequest
  /shipments/{shipmentID}/approve-diversion:
    parameters:
      - description: ID of the shipment
        in: path
        name: shipmentID
        required: true
        format: uuid
        type: string
    post:
      consumes:
        - application/json
      produces:
        - application/json
      parameters:
        - in: header
          name: If-Match
          type: string
          required: true
      responses:
        '200':
          description: Successfully approved the shipment diversion
          schema:
            $ref: '#/definitions/MTOShipment'
        '403':
          $ref: '#/responses/PermissionDenied'
        '404':
          $ref: '#/responses/NotFound'
        '409':
          $ref: '#/responses/Conflict'
        '412':
          $ref: '#/responses/PreconditionFailed'
        '422':
          $ref: '#/responses/UnprocessableEntity'
        '500':
          $ref: '#/responses/ServerError'
      x-permissions:
        - update.shipment
      tags:
        - shipment
      description: Approves a shipment diversion
      operationId: approveShipmentDiversion
      summary: Approves a shipment diversion
  /shipments/{shipmentID}/reject:
    parameters:
      - description: ID of the shipment
        in: path
        name: shipmentID
        required: true
        format: uuid
        type: string
    post:
      consumes:
        - application/json
      produces:
        - application/json
      parameters:
        - in: header
          name: If-Match
          type: string
          required: true
        - in: body
          name: body
          required: true
          schema:
            $ref: '#/definitions/RejectShipment'
      responses:
        '200':
          description: Successfully rejected the shipment
          schema:
            $ref: '#/definitions/MTOShipment'
        '403':
          $ref: '#/responses/PermissionDenied'
        '404':
          $ref: '#/responses/NotFound'
        '409':
          $ref: '#/responses/Conflict'
        '412':
          $ref: '#/responses/PreconditionFailed'
        '422':
          $ref: '#/responses/UnprocessableEntity'
        '500':
          $ref: '#/responses/ServerError'
      tags:
        - shipment
      description: rejects a shipment
      operationId: rejectShipment
      summary: rejects a shipment
  /shipments/{shipmentID}/request-cancellation:
    parameters:
      - description: ID of the shipment
        in: path
        name: shipmentID
        required: true
        format: uuid
        type: string
    post:
      consumes:
        - application/json
      produces:
        - application/json
      parameters:
        - in: header
          name: If-Match
          type: string
          required: true
      responses:
        '200':
          description: Successfully requested the shipment cancellation
          schema:
            $ref: '#/definitions/MTOShipment'
        '403':
          $ref: '#/responses/PermissionDenied'
        '404':
          $ref: '#/responses/NotFound'
        '409':
          $ref: '#/responses/Conflict'
        '412':
          $ref: '#/responses/PreconditionFailed'
        '422':
          $ref: '#/responses/UnprocessableEntity'
        '500':
          $ref: '#/responses/ServerError'
      tags:
        - shipment
      description: Requests a shipment cancellation
      operationId: requestShipmentCancellation
      summary: Requests a shipment cancellation
      x-permissions:
        - create.shipmentCancellation
  /shipments/{shipmentID}/request-reweigh:
    parameters:
      - description: ID of the shipment
        in: path
        name: shipmentID
        required: true
        format: uuid
        type: string
    post:
      consumes:
        - application/json
      produces:
        - application/json
      responses:
        '200':
          description: Successfully requested a reweigh of the shipment
          schema:
            $ref: '#/definitions/Reweigh'
        '403':
          $ref: '#/responses/PermissionDenied'
        '404':
          $ref: '#/responses/NotFound'
        '409':
          $ref: '#/responses/Conflict'
        '412':
          $ref: '#/responses/PreconditionFailed'
        '422':
          $ref: '#/responses/UnprocessableEntity'
        '500':
          $ref: '#/responses/ServerError'
      tags:
        - shipment
        - reweigh
      description: Requests a shipment reweigh
      operationId: requestShipmentReweigh
      summary: Requests a shipment reweigh
      x-permissions:
        - create.reweighRequest
  /shipments/{shipmentID}/review-shipment-address-update:
    parameters:
      - description: ID of the shipment
        in: path
        name: shipmentID
        required: true
        format: uuid
        type: string
    patch:
      consumes:
        - application/json
      produces:
        - application/json
      parameters:
        - in: header
          name: If-Match
          type: string
          required: true
        - in: body
          name: body
          required: true
          schema:
            properties:
              status:
                type: string
                enum:
                  - REJECTED
                  - APPROVED
              officeRemarks:
                type: string
            required:
              - officeRemarks
              - status
      responses:
        '200':
          description: Successfully requested a shipment address update
          schema:
            $ref: '#/definitions/ShipmentAddressUpdate'
        '403':
          $ref: '#/responses/PermissionDenied'
        '404':
          $ref: '#/responses/NotFound'
        '409':
          $ref: '#/responses/Conflict'
        '412':
          $ref: '#/responses/PreconditionFailed'
        '422':
          $ref: '#/responses/UnprocessableEntity'
        '500':
          $ref: '#/responses/ServerError'
      tags:
        - shipment
      description: >-
        This endpoint is used to approve a address update request. Office
        remarks are required. Approving the address update will update the
        Destination Final Address of the associated service item
      operationId: reviewShipmentAddressUpdate
      summary: Allows TOO to review a shipment address update
  /shipments/{shipmentID}/sit-extensions:
    post:
      summary: Create an approved SIT Duration Update
      description: >-
        TOO can creates an already-approved SIT Duration Update on behalf of a
        customer
      consumes:
        - application/json
      produces:
        - application/json
      operationId: createApprovedSITDurationUpdate
      tags:
        - shipment
        - sitExtension
      parameters:
        - description: ID of the shipment
          in: path
          name: shipmentID
          required: true
          format: uuid
          type: string
        - in: body
          name: body
          schema:
            $ref: '#/definitions/CreateApprovedSITDurationUpdate'
          required: true
        - in: header
          description: >-
            We want the shipment's eTag rather than the SIT Duration Update eTag
            as the SIT Duration Update is always associated with a shipment
          name: If-Match
          type: string
          required: true
      responses:
        '200':
          description: Successfully created a SIT Extension.
          schema:
            $ref: '#/definitions/MTOShipment'
        '400':
          $ref: '#/responses/InvalidRequest'
        '403':
          $ref: '#/responses/PermissionDenied'
        '404':
          $ref: '#/responses/NotFound'
        '422':
          $ref: '#/responses/UnprocessableEntity'
        '500':
          $ref: '#/responses/ServerError'
      x-permissions:
        - create.SITExtension
  /shipments/{shipmentID}/sit-extensions/{sitExtensionID}/approve:
    parameters:
      - description: ID of the shipment
        in: path
        name: shipmentID
        required: true
        format: uuid
        type: string
      - description: ID of the SIT extension
        in: path
        name: sitExtensionID
        required: true
        format: uuid
        type: string
    patch:
      consumes:
        - application/json
      produces:
        - application/json
      parameters:
        - in: body
          name: body
          required: true
          schema:
            $ref: '#/definitions/ApproveSITExtension'
        - in: header
          description: >-
            We want the shipment's eTag rather than the SIT extension eTag as
            the SIT extension is always associated with a shipment
          name: If-Match
          type: string
          required: true
      responses:
        '200':
          description: Successfully approved a SIT extension
          schema:
            $ref: '#/definitions/MTOShipment'
        '403':
          $ref: '#/responses/PermissionDenied'
        '404':
          $ref: '#/responses/NotFound'
        '409':
          $ref: '#/responses/Conflict'
        '412':
          $ref: '#/responses/PreconditionFailed'
        '422':
          $ref: '#/responses/UnprocessableEntity'
        '500':
          $ref: '#/responses/ServerError'
      tags:
        - shipment
        - sitExtension
      description: Approves a SIT extension
      operationId: approveSITExtension
      summary: Approves a SIT extension
      x-permissions:
        - update.SITExtension
  /shipments/{shipmentID}/sit-extensions/{sitExtensionID}/deny:
    parameters:
      - description: ID of the shipment
        in: path
        name: shipmentID
        required: true
        format: uuid
        type: string
      - description: ID of the SIT extension
        in: path
        name: sitExtensionID
        required: true
        format: uuid
        type: string
    patch:
      consumes:
        - application/json
      produces:
        - application/json
      parameters:
        - in: body
          name: body
          required: true
          schema:
            $ref: '#/definitions/DenySITExtension'
        - in: header
          name: If-Match
          type: string
          required: true
      responses:
        '200':
          description: Successfully denied a SIT extension
          schema:
            $ref: '#/definitions/MTOShipment'
        '403':
          $ref: '#/responses/PermissionDenied'
        '404':
          $ref: '#/responses/NotFound'
        '409':
          $ref: '#/responses/Conflict'
        '412':
          $ref: '#/responses/PreconditionFailed'
        '422':
          $ref: '#/responses/UnprocessableEntity'
        '500':
          $ref: '#/responses/ServerError'
      tags:
        - shipment
        - sitExtension
      description: Denies a SIT extension
      operationId: denySITExtension
      summary: Denies a SIT extension
      x-permissions:
        - update.SITExtension
  /shipments/{shipmentID}/sit-service-item/convert-to-customer-expense:
    parameters:
      - description: ID of the shipment
        in: path
        name: shipmentID
        required: true
        format: uuid
        type: string
    patch:
      consumes:
        - application/json
      produces:
        - application/json
      parameters:
        - in: body
          name: body
          required: true
          schema:
            $ref: '#/definitions/UpdateSITServiceItemCustomerExpense'
        - in: header
          name: If-Match
          type: string
          required: true
      responses:
        '200':
          description: Successfully converted to customer expense
          schema:
            $ref: '#/definitions/MTOShipment'
        '403':
          $ref: '#/responses/PermissionDenied'
        '404':
          $ref: '#/responses/NotFound'
        '409':
          $ref: '#/responses/Conflict'
        '412':
          $ref: '#/responses/PreconditionFailed'
        '422':
          $ref: '#/responses/UnprocessableEntity'
        '500':
          $ref: '#/responses/ServerError'
      tags:
        - shipment
        - mtoServiceItem
      description: Converts a SIT to customer expense
      operationId: updateSITServiceItemCustomerExpense
      summary: Converts a SIT to customer expense
      x-permissions:
        - update.MTOServiceItem
  /shipments/{shipmentID}/ppm-documents:
    parameters:
      - description: ID of the shipment
        in: path
        name: shipmentID
        required: true
        format: uuid
        type: string
    get:
      summary: Gets all the PPM documents for a PPM shipment
      description: >
        Retrieves all of the documents and associated uploads for each ppm
        document type connected to a PPM shipment. This

        excludes any deleted PPM documents.
      operationId: getPPMDocuments
      tags:
        - ppm
      consumes:
        - application/json
      produces:
        - application/json
      responses:
        '200':
          description: >-
            All PPM documents and associated uploads for the specified PPM
            shipment.
          schema:
            $ref: '#/definitions/PPMDocuments'
        '401':
          $ref: '#/responses/PermissionDenied'
        '403':
          $ref: '#/responses/PermissionDenied'
        '422':
          $ref: '#/responses/UnprocessableEntity'
        '500':
          $ref: '#/responses/ServerError'
  /ppm-shipments/{ppmShipmentId}/weight-ticket/{weightTicketId}:
    parameters:
      - $ref: '#/parameters/ppmShipmentId'
      - $ref: '#/parameters/weightTicketId'
    patch:
      summary: Updates a weight ticket document
      description: >
        Updates a PPM shipment's weight ticket document with new information.
        Only some of the weight ticket document's

        fields are editable because some have to be set by the customer, e.g.
        vehicle description.
      operationId: updateWeightTicket
      tags:
        - ppm
      consumes:
        - application/json
      produces:
        - application/json
      parameters:
        - $ref: '#/parameters/ifMatch'
        - in: body
          name: updateWeightTicketPayload
          required: true
          schema:
            $ref: '#/definitions/UpdateWeightTicket'
      responses:
        '200':
          description: returns an updated weight ticket object
          schema:
            $ref: '#/definitions/WeightTicket'
        '400':
          $ref: '#/responses/InvalidRequest'
        '401':
          $ref: '#/responses/PermissionDenied'
        '403':
          $ref: '#/responses/PermissionDenied'
        '404':
          $ref: '#/responses/NotFound'
        '412':
          $ref: '#/responses/PreconditionFailed'
        '422':
          $ref: '#/responses/UnprocessableEntity'
        '500':
          $ref: '#/responses/ServerError'
  /ppm-shipments/{ppmShipmentId}/moving-expenses/{movingExpenseId}:
    parameters:
      - $ref: '#/parameters/ppmShipmentId'
      - $ref: '#/parameters/movingExpenseId'
    patch:
      summary: Updates the moving expense
      description: >
        Updates a PPM shipment's moving expense with new information. Only some
        of the moving expense's fields are

        editable because some have to be set by the customer, e.g. the
        description and the moving expense type.
      operationId: updateMovingExpense
      tags:
        - ppm
      consumes:
        - application/json
      produces:
        - application/json
      parameters:
        - $ref: '#/parameters/ifMatch'
        - in: body
          name: updateMovingExpense
          required: true
          schema:
            $ref: '#/definitions/UpdateMovingExpense'
      responses:
        '200':
          description: returns an updated moving expense object
          schema:
            $ref: '#/definitions/MovingExpense'
        '400':
          $ref: '#/responses/InvalidRequest'
        '401':
          $ref: '#/responses/PermissionDenied'
        '403':
          $ref: '#/responses/PermissionDenied'
        '404':
          $ref: '#/responses/NotFound'
        '412':
          $ref: '#/responses/PreconditionFailed'
        '422':
          $ref: '#/responses/UnprocessableEntity'
        '500':
          $ref: '#/responses/ServerError'
  /ppm-shipments/{ppmShipmentId}/pro-gear-weight-tickets/{proGearWeightTicketId}:
    parameters:
      - $ref: '#/parameters/ppmShipmentId'
      - $ref: '#/parameters/proGearWeightTicketId'
    patch:
      summary: Updates a pro-gear weight ticket
      description: >
        Updates a PPM shipment's pro-gear weight ticket with new information.
        Only some of the fields are editable

        because some have to be set by the customer, e.g. the description.
      operationId: updateProGearWeightTicket
      tags:
        - ppm
      consumes:
        - application/json
      produces:
        - application/json
      parameters:
        - $ref: '#/parameters/ifMatch'
        - in: body
          name: updateProGearWeightTicket
          required: true
          schema:
            $ref: '#/definitions/UpdateProGearWeightTicket'
      responses:
        '200':
          description: returns an updated pro-gear weight ticket object
          schema:
            $ref: '#/definitions/ProGearWeightTicket'
        '400':
          $ref: '#/responses/InvalidRequest'
        '401':
          $ref: '#/responses/PermissionDenied'
        '403':
          $ref: '#/responses/PermissionDenied'
        '404':
          $ref: '#/responses/NotFound'
        '412':
          $ref: '#/responses/PreconditionFailed'
        '422':
          $ref: '#/responses/UnprocessableEntity'
        '500':
          $ref: '#/responses/ServerError'
  /ppm-shipments/{ppmShipmentId}/aoa-packet:
    parameters:
      - description: the id for the ppmshipment with aoa to be downloaded
        in: path
        name: ppmShipmentId
        required: true
        type: string
    get:
      summary: Downloads AOA Packet form PPMShipment as a PDF
      description: >
        ### Functionality

        This endpoint downloads all uploaded move order documentation combined
        with the Shipment Summary Worksheet into a single PDF.

        ### Errors

        * The PPMShipment must have requested an AOA.

        * The PPMShipment AOA Request must have been approved.
      operationId: showAOAPacket
      tags:
        - ppm
      produces:
        - application/pdf
      responses:
        '200':
          headers:
            Content-Disposition:
              type: string
              description: File name to download
          description: AOA PDF
          schema:
            format: binary
            type: file
        '400':
          $ref: '#/responses/InvalidRequest'
        '403':
          $ref: '#/responses/PermissionDenied'
        '404':
          $ref: '#/responses/NotFound'
        '422':
          $ref: '#/responses/UnprocessableEntity'
        '500':
          $ref: '#/responses/ServerError'
  /ppm-shipments/{ppmShipmentId}/finish-document-review:
    parameters:
      - $ref: '#/parameters/ppmShipmentId'
    patch:
      summary: Updates a PPM shipment's status after document review
      description: >
        Updates a PPM shipment's status once documents have been reviewed.
        Status is updated depending on whether any documents have been rejected.
      operationId: finishDocumentReview
      tags:
        - ppm
      consumes:
        - application/json
      produces:
        - application/json
      parameters:
        - in: header
          name: If-Match
          type: string
          required: true
      responses:
        '200':
          description: Successfully finished document review
          schema:
            $ref: '#/definitions/PPMShipment'
        '400':
          $ref: '#/responses/InvalidRequest'
        '401':
          $ref: '#/responses/PermissionDenied'
        '403':
          $ref: '#/responses/PermissionDenied'
        '404':
          $ref: '#/responses/NotFound'
        '409':
          $ref: '#/responses/Conflict'
        '412':
          $ref: '#/responses/PreconditionFailed'
        '422':
          $ref: '#/responses/UnprocessableEntity'
        '500':
          $ref: '#/responses/ServerError'
      x-permissions:
        - update.shipment
  /ppm-shipments/{ppmShipmentId}/ppm-sit:
    patch:
      summary: Updates a PPM shipment's SIT values
      description: |
        Updates a PPM shipment's SIT values
      operationId: updatePPMSIT
      tags:
        - ppm
      consumes:
        - application/json
      produces:
        - application/json
      parameters:
        - $ref: '#/parameters/ppmShipmentId'
        - in: header
          name: If-Match
          type: string
          required: true
        - in: body
          name: body
          schema:
            $ref: '#/definitions/PPMShipmentSIT'
      responses:
        '200':
          description: Successfully finished PPM SIT update
          schema:
            $ref: '#/definitions/PPMShipment'
        '400':
          $ref: '#/responses/InvalidRequest'
        '403':
          $ref: '#/responses/PermissionDenied'
        '404':
          $ref: '#/responses/NotFound'
        '412':
          $ref: '#/responses/PreconditionFailed'
        '422':
          $ref: '#/responses/UnprocessableEntity'
        '500':
          $ref: '#/responses/ServerError'
  /ppm-shipments/{ppmShipmentId}/closeout:
    parameters:
      - $ref: '#/parameters/ppmShipmentId'
    get:
      summary: Get the closeout calcuations for the specified PPM shipment
      description: |
        Retrieves the closeout calculations for the specified PPM shipment.
      operationId: getPPMCloseout
      tags:
        - ppm
      produces:
        - application/json
      responses:
        '200':
          description: Returns closeout for the specified PPM shipment.
          schema:
            $ref: '#/definitions/PPMCloseout'
        '400':
          $ref: '#/responses/InvalidRequest'
        '403':
          $ref: '#/responses/PermissionDenied'
        '404':
          $ref: '#/responses/NotFound'
        '422':
          $ref: '#/responses/UnprocessableEntity'
        '500':
          $ref: '#/responses/ServerError'
  /ppm-shipments/{ppmShipmentId}/actual-weight:
    parameters:
      - $ref: '#/parameters/ppmShipmentId'
    get:
      summary: Get the actual weight for a PPM shipment
      description: |
        Retrieves the actual weight for the specified PPM shipment.
      operationId: getPPMActualWeight
      tags:
        - ppm
      produces:
        - application/json
      responses:
        '200':
          description: Returns actual weight for the specified PPM shipment.
          schema:
            $ref: '#/definitions/PPMActualWeight'
        '400':
          $ref: '#/responses/InvalidRequest'
        '403':
          $ref: '#/responses/PermissionDenied'
        '404':
          $ref: '#/responses/NotFound'
        '422':
          $ref: '#/responses/UnprocessableEntity'
        '500':
          $ref: '#/responses/ServerError'
  /ppm-shipments/{ppmShipmentId}/sit_location/{sitLocation}/sit-estimated-cost:
    parameters:
      - $ref: '#/parameters/ppmShipmentId'
      - in: path
        format: string
        description: location of sit
        name: sitLocation
        required: true
        type: string
        enum:
          - ORIGIN
          - DESTINATION
      - in: query
        format: date-time
        description: Date entered into SIT
        name: sitEntryDate
        required: true
        type: string
      - in: query
        format: date-time
        description: Date departed SIT
        name: sitDepartureDate
        required: true
        type: string
      - in: query
        description: Weight stored in SIT
        name: weightStored
        required: true
        type: integer
        minimum: 0
    get:
      summary: Get the SIT estimated cost for a PPM shipment
      description: >
        Calculates and returns the SIT estimated cost for the specified PPM
        shipment.
      operationId: getPPMSITEstimatedCost
      tags:
        - ppm
      produces:
        - application/json
      responses:
        '200':
          description: >-
            Calculates and returns the SIT estimated cost for the specified PPM
            shipment.
          schema:
            $ref: '#/definitions/PPMSITEstimatedCost'
        '400':
          $ref: '#/responses/InvalidRequest'
        '403':
          $ref: '#/responses/PermissionDenied'
        '404':
          $ref: '#/responses/NotFound'
        '422':
          $ref: '#/responses/UnprocessableEntity'
        '500':
          $ref: '#/responses/ServerError'
  /ppm-shipments/{ppmShipmentId}/payment-packet:
    get:
      summary: Returns PPM payment packet
      description: >-
        Generates a PDF containing all user uploaded documentations for PPM.
        Contains SSW form, orders, weight and expense documentations.
      operationId: showPaymentPacket
      tags:
        - ppm
      parameters:
        - in: path
          name: ppmShipmentId
          type: string
          format: uuid
          required: true
          description: UUID of the ppmShipment
      produces:
        - application/pdf
      responses:
        '200':
          headers:
            Content-Disposition:
              type: string
              description: File name to download
          description: PPM Payment Packet PDF
          schema:
            format: binary
            type: file
        '400':
          description: invalid request
        '401':
          description: request requires user authentication
        '403':
          description: user is not authorized
        '404':
          description: ppm not found
        '500':
          description: internal server error
  /move_task_orders/{moveTaskOrderID}/mto_shipments/{shipmentID}/mto-agents:
    parameters:
      - description: ID of move task order
        in: path
        name: moveTaskOrderID
        required: true
        format: uuid
        type: string
      - description: ID of the shipment
        in: path
        name: shipmentID
        required: true
        format: uuid
        type: string
    get:
      produces:
        - application/json
      parameters: []
      responses:
        '200':
          description: Successfully retrieved all agents for a move task order
          schema:
            $ref: '#/definitions/MTOAgents'
        '404':
          $ref: '#/responses/NotFound'
        '422':
          $ref: '#/responses/UnprocessableEntity'
        '500':
          $ref: '#/responses/ServerError'
      tags:
        - mtoAgent
      description: Fetches a list of agents associated with a move task order.
      operationId: fetchMTOAgentList
      summary: Fetch move task order agents.
  /move-task-orders/{moveTaskOrderID}/service-items/{mtoServiceItemID}:
    parameters:
      - description: ID of move to use
        in: path
        name: moveTaskOrderID
        required: true
        type: string
      - description: ID of line item to use
        in: path
        name: mtoServiceItemID
        required: true
        type: string
    get:
      produces:
        - application/json
      parameters: []
      responses:
        '200':
          description: Successfully retrieved a line item for a move task order by ID
          schema:
            $ref: '#/definitions/MTOServiceItemSingle'
        '400':
          $ref: '#/responses/InvalidRequest'
        '401':
          $ref: '#/responses/PermissionDenied'
        '403':
          $ref: '#/responses/PermissionDenied'
        '404':
          $ref: '#/responses/NotFound'
        '500':
          $ref: '#/responses/ServerError'
      tags:
        - mtoServiceItem
      description: Gets a line item by ID for a move by ID
      operationId: getMTOServiceItem
      summary: Gets a line item by ID for a move by ID
  /move-task-orders/{moveTaskOrderID}/service-items/{mtoServiceItemID}/status:
    parameters:
      - description: ID of move to use
        in: path
        name: moveTaskOrderID
        required: true
        type: string
      - description: ID of line item to use
        in: path
        name: mtoServiceItemID
        required: true
        type: string
    patch:
      consumes:
        - application/json
      produces:
        - application/json
      parameters:
        - in: body
          name: body
          required: true
          schema:
            $ref: '#/definitions/PatchMTOServiceItemStatusPayload'
        - in: header
          name: If-Match
          type: string
          required: true
      responses:
        '200':
          description: >-
            Successfully updated status for a line item for a move task order by
            ID
          schema:
            $ref: '#/definitions/MTOServiceItem'
        '400':
          $ref: '#/responses/InvalidRequest'
        '401':
          $ref: '#/responses/PermissionDenied'
        '403':
          $ref: '#/responses/PermissionDenied'
        '404':
          $ref: '#/responses/NotFound'
        '412':
          $ref: '#/responses/PreconditionFailed'
        '422':
          $ref: '#/responses/UnprocessableEntity'
        '500':
          $ref: '#/responses/ServerError'
      tags:
        - mtoServiceItem
      description: Changes the status of a line item for a move by ID
      operationId: updateMTOServiceItemStatus
      summary: Change the status of a line item for a move by ID
      x-permissions:
        - update.MTOServiceItem
  /service-item/{mtoServiceItemID}/entry-date-update:
    parameters:
      - description: ID of the service item
        in: path
        name: mtoServiceItemID
        required: true
        type: string
    patch:
      consumes:
        - application/json
      produces:
        - application/json
      parameters:
        - in: body
          name: body
          required: true
          schema:
            $ref: '#/definitions/ServiceItemSitEntryDate'
      responses:
        '200':
          description: Successfully updated SIT entry date
          schema:
            $ref: '#/definitions/MTOServiceItemSingle'
        '400':
          $ref: '#/responses/InvalidRequest'
        '401':
          $ref: '#/responses/PermissionDenied'
        '403':
          $ref: '#/responses/PermissionDenied'
        '404':
          $ref: '#/responses/NotFound'
        '412':
          $ref: '#/responses/PreconditionFailed'
        '422':
          $ref: '#/responses/UnprocessableEntity'
        '500':
          $ref: '#/responses/ServerError'
      tags:
        - mtoServiceItem
      description: >-
        Locates the service item in the database and updates the SIT entry date
        for the selected service item and returns the service item
      operationId: updateServiceItemSitEntryDate
      summary: Updates a service item's SIT entry date by ID
  /move-task-orders/{moveTaskOrderID}/status:
    patch:
      consumes:
        - application/json
      produces:
        - application/json
      parameters:
        - description: ID of move to use
          in: path
          name: moveTaskOrderID
          required: true
          type: string
        - in: header
          name: If-Match
          type: string
          required: true
        - in: body
          name: serviceItemCodes
          schema:
            $ref: '#/definitions/MTOApprovalServiceItemCodes'
          required: true
      responses:
        '200':
          description: Successfully updated move task order status
          schema:
            $ref: '#/definitions/Move'
        '400':
          $ref: '#/responses/InvalidRequest'
        '401':
          $ref: '#/responses/PermissionDenied'
        '403':
          $ref: '#/responses/PermissionDenied'
        '404':
          $ref: '#/responses/NotFound'
        '409':
          $ref: '#/responses/Conflict'
        '412':
          $ref: '#/responses/PreconditionFailed'
        '422':
          $ref: '#/responses/UnprocessableEntity'
        '500':
          $ref: '#/responses/ServerError'
      tags:
        - moveTaskOrder
      description: Changes move task order status to make it available to prime
      operationId: updateMoveTaskOrderStatus
      summary: Change the status of a move task order to make it available to prime
      x-permissions:
        - update.move
        - create.serviceItem
  /move-task-orders/{moveTaskOrderID}/status/service-counseling-completed:
    patch:
      consumes:
        - application/json
      produces:
        - application/json
      parameters:
        - description: ID of move to use
          in: path
          name: moveTaskOrderID
          required: true
          type: string
        - in: header
          name: If-Match
          type: string
          required: true
      responses:
        '200':
          description: Successfully updated move task order status
          schema:
            $ref: '#/definitions/Move'
        '400':
          $ref: '#/responses/InvalidRequest'
        '401':
          $ref: '#/responses/PermissionDenied'
        '403':
          $ref: '#/responses/PermissionDenied'
        '404':
          $ref: '#/responses/NotFound'
        '409':
          $ref: '#/responses/Conflict'
        '412':
          $ref: '#/responses/PreconditionFailed'
        '422':
          $ref: '#/responses/UnprocessableEntity'
        '500':
          $ref: '#/responses/ServerError'
      tags:
        - moveTaskOrder
      description: Changes move (move task order) status to service counseling completed
      operationId: updateMTOStatusServiceCounselingCompleted
      summary: Changes move (move task order) status to service counseling completed
  /move-task-orders/{moveTaskOrderID}/payment-service-items/{paymentServiceItemID}/status:
    parameters:
      - description: ID of move to use
        in: path
        name: moveTaskOrderID
        required: true
        type: string
      - description: ID of payment service item to use
        in: path
        name: paymentServiceItemID
        required: true
        type: string
    patch:
      consumes:
        - application/json
      produces:
        - application/json
      parameters:
        - in: body
          name: body
          required: true
          schema:
            $ref: '#/definitions/PaymentServiceItem'
        - in: header
          name: If-Match
          type: string
          required: true
      responses:
        '200':
          description: >-
            Successfully updated status for a line item for a move task order by
            ID
          schema:
            $ref: '#/definitions/PaymentServiceItem'
        '400':
          $ref: '#/responses/InvalidRequest'
        '401':
          $ref: '#/responses/PermissionDenied'
        '403':
          $ref: '#/responses/PermissionDenied'
        '404':
          $ref: '#/responses/NotFound'
        '412':
          $ref: '#/responses/PreconditionFailed'
        '422':
          $ref: '#/responses/UnprocessableEntity'
        '500':
          $ref: '#/responses/ServerError'
      tags:
        - paymentServiceItem
      description: Changes the status of a line item for a move by ID
      operationId: updatePaymentServiceItemStatus
      summary: Change the status of a payment service item for a move by ID
      x-permissions:
        - update.paymentServiceItemStatus
  /move-task-orders/{moveTaskOrderID}/billable-weights-reviewed-at:
    patch:
      consumes:
        - application/json
      produces:
        - application/json
      parameters:
        - description: ID of move to use
          in: path
          name: moveTaskOrderID
          required: true
          type: string
        - in: header
          name: If-Match
          type: string
          required: true
      responses:
        '200':
          description: Successfully updated move task order billableWeightsReviewedAt field
          schema:
            $ref: '#/definitions/Move'
        '400':
          $ref: '#/responses/InvalidRequest'
        '401':
          $ref: '#/responses/PermissionDenied'
        '403':
          $ref: '#/responses/PermissionDenied'
        '404':
          $ref: '#/responses/NotFound'
        '409':
          $ref: '#/responses/Conflict'
        '412':
          $ref: '#/responses/PreconditionFailed'
        '422':
          $ref: '#/responses/UnprocessableEntity'
        '500':
          $ref: '#/responses/ServerError'
      tags:
        - moveTaskOrder
      description: >-
        Changes move (move task order) billableWeightsReviewedAt field to a
        timestamp
      operationId: updateMTOReviewedBillableWeightsAt
  /move-task-orders/{moveTaskOrderID}/tio-remarks:
    patch:
      consumes:
        - application/json
      produces:
        - application/json
      parameters:
        - description: ID of move to use
          in: path
          name: moveTaskOrderID
          required: true
          type: string
        - in: header
          name: If-Match
          type: string
          required: true
        - in: body
          name: body
          required: true
          schema:
            $ref: '#/definitions/Move'
      responses:
        '200':
          description: Successfully updated move task order tioRemarks field
          schema:
            $ref: '#/definitions/Move'
        '400':
          $ref: '#/responses/InvalidRequest'
        '401':
          $ref: '#/responses/PermissionDenied'
        '403':
          $ref: '#/responses/PermissionDenied'
        '404':
          $ref: '#/responses/NotFound'
        '409':
          $ref: '#/responses/Conflict'
        '412':
          $ref: '#/responses/PreconditionFailed'
        '422':
          $ref: '#/responses/UnprocessableEntity'
        '500':
          $ref: '#/responses/ServerError'
      tags:
        - moveTaskOrder
      description: >-
        Changes move (move task order) billableWeightsReviewedAt field to a
        timestamp
      operationId: updateMoveTIORemarks
  /move-task-orders/{moveTaskOrderID}/entitlements:
    parameters:
      - description: ID of move to use
        in: path
        name: moveTaskOrderID
        required: true
        type: string
    get:
      produces:
        - application/json
      parameters: []
      tags:
        - moveTaskOrder
      responses:
        '200':
          description: Successfully retrieved entitlements
          schema:
            $ref: '#/definitions/Entitlements'
        '400':
          $ref: '#/responses/InvalidRequest'
        '401':
          $ref: '#/responses/PermissionDenied'
        '403':
          $ref: '#/responses/PermissionDenied'
        '404':
          $ref: '#/responses/NotFound'
        '500':
          $ref: '#/responses/ServerError'
      description: Gets entitlements
      operationId: getEntitlements
      summary: Gets entitlements for a move by ID
  /payment-requests/{paymentRequestID}:
    parameters:
      - description: UUID of payment request
        format: uuid
        in: path
        name: paymentRequestID
        required: true
        type: string
    get:
      produces:
        - application/json
      parameters: []
      responses:
        '200':
          description: fetched instance of payment request
          schema:
            $ref: '#/definitions/PaymentRequest'
        '400':
          $ref: '#/responses/InvalidRequest'
        '401':
          $ref: '#/responses/PermissionDenied'
        '403':
          $ref: '#/responses/PermissionDenied'
        '404':
          $ref: '#/responses/NotFound'
        '500':
          $ref: '#/responses/ServerError'
      tags:
        - paymentRequests
      description: Fetches an instance of a payment request by id
      operationId: getPaymentRequest
      summary: Fetches a payment request by id
      x-permissions:
        - read.paymentRequest
  /moves/{locator}/closeout-office:
    parameters:
      - description: >-
          move code to identify a move to update the PPM shipment's closeout
          office for Army and Air Force service members
        format: string
        in: path
        name: locator
        required: true
        type: string
    patch:
      description: >-
        Sets the transportation office closeout location for where the Move's
        PPM Shipment documentation will be reviewed by
      tags:
        - move
      operationId: updateCloseoutOffice
      x-permissions:
        - update.closeoutOffice
      summary: Updates a Move's PPM closeout office for Army and Air Force customers
      produces:
        - application/json
      consumes:
        - application/json
      parameters:
        - in: body
          name: body
          schema:
            properties:
              closeoutOfficeId:
                type: string
                format: uuid
            required:
              - closeoutOfficeId
        - in: header
          name: If-Match
          type: string
          required: true
      responses:
        '200':
          description: Successfully set the closeout office for the move
          schema:
            $ref: '#/definitions/Move'
        '400':
          $ref: '#/responses/InvalidRequest'
        '401':
          $ref: '#/responses/PermissionDenied'
        '403':
          $ref: '#/responses/PermissionDenied'
        '404':
          $ref: '#/responses/NotFound'
        '412':
          $ref: '#/responses/PreconditionFailed'
        '422':
          $ref: '#/responses/UnprocessableEntity'
        '500':
          $ref: '#/responses/ServerError'
  /moves/{locator}/customer-support-remarks:
    parameters:
      - description: move code to identify a move for customer support remarks
        format: string
        in: path
        name: locator
        required: true
        type: string
    post:
      produces:
        - application/json
      consumes:
        - application/json
      parameters:
        - in: body
          name: body
          schema:
            $ref: '#/definitions/CreateCustomerSupportRemark'
      responses:
        '200':
          description: Successfully created customer support remark
          schema:
            $ref: '#/definitions/CustomerSupportRemark'
        '400':
          $ref: '#/responses/InvalidRequest'
        '404':
          $ref: '#/responses/NotFound'
        '422':
          $ref: '#/responses/UnprocessableEntity'
        '500':
          $ref: '#/responses/ServerError'
      tags:
        - customerSupportRemarks
      description: Creates a customer support remark for a move
      operationId: createCustomerSupportRemarkForMove
      summary: Creates a customer support remark for a move
    get:
      produces:
        - application/json
      parameters: []
      responses:
        '200':
          description: Successfully retrieved all line items for a move task order
          schema:
            $ref: '#/definitions/CustomerSupportRemarks'
        '403':
          $ref: '#/responses/PermissionDenied'
        '404':
          $ref: '#/responses/NotFound'
        '422':
          $ref: '#/responses/UnprocessableEntity'
        '500':
          $ref: '#/responses/ServerError'
      tags:
        - customerSupportRemarks
      description: Fetches customer support remarks for a move
      operationId: getCustomerSupportRemarksForMove
      summary: Fetches customer support remarks using the move code (locator).
  /customer-support-remarks/{customerSupportRemarkID}:
    parameters:
      - in: path
        description: the customer support remark ID to be modified
        name: customerSupportRemarkID
        required: true
        type: string
        format: uuid
    patch:
      tags:
        - customerSupportRemarks
      description: Updates a customer support remark for a move
      operationId: updateCustomerSupportRemarkForMove
      summary: Updates a customer support remark for a move
      consumes:
        - application/json
      produces:
        - application/json
      parameters:
        - in: body
          name: body
          required: true
          schema:
            $ref: '#/definitions/UpdateCustomerSupportRemarkPayload'
      responses:
        '200':
          description: Successfully updated customer support remark
          schema:
            $ref: '#/definitions/CustomerSupportRemark'
        '400':
          $ref: '#/responses/InvalidRequest'
        '403':
          $ref: '#/responses/PermissionDenied'
        '404':
          $ref: '#/responses/NotFound'
        '422':
          $ref: '#/responses/UnprocessableEntity'
        '500':
          $ref: '#/responses/ServerError'
    delete:
      summary: Soft deletes a customer support remark by ID
      description: Soft deletes a customer support remark by ID
      operationId: deleteCustomerSupportRemark
      tags:
        - customerSupportRemarks
      produces:
        - application/json
      responses:
        '204':
          description: Successfully soft deleted the shipment
        '400':
          $ref: '#/responses/InvalidRequest'
        '403':
          $ref: '#/responses/PermissionDenied'
        '404':
          $ref: '#/responses/NotFound'
        '409':
          $ref: '#/responses/Conflict'
        '422':
          $ref: '#/responses/UnprocessableEntity'
        '500':
          $ref: '#/responses/ServerError'
  /moves/{locator}/evaluation-reports:
    parameters:
      - in: path
        name: locator
        required: true
        type: string
    post:
      produces:
        - application/json
      consumes:
        - application/json
      parameters:
        - in: body
          name: body
          schema:
            $ref: '#/definitions/CreateEvaluationReport'
      responses:
        '200':
          description: Successfully created evaluation report
          schema:
            $ref: '#/definitions/EvaluationReport'
        '400':
          $ref: '#/responses/InvalidRequest'
        '404':
          $ref: '#/responses/NotFound'
        '422':
          $ref: '#/responses/UnprocessableEntity'
        '500':
          $ref: '#/responses/ServerError'
      x-permissions:
        - create.evaluationReport
      tags:
        - evaluationReports
      description: Creates an evaluation report
      operationId: createEvaluationReport
      summary: Creates an evaluation report
  /evaluation-reports/{reportID}/download:
    parameters:
      - in: path
        description: the evaluation report ID to be downloaded
        name: reportID
        required: true
        type: string
        format: uuid
    get:
      summary: Downloads an evaluation report as a PDF
      description: Downloads an evaluation report as a PDF
      operationId: downloadEvaluationReport
      tags:
        - evaluationReports
      produces:
        - application/pdf
      responses:
        '200':
          headers:
            Content-Disposition:
              type: string
              description: File name to download
          description: Evaluation report PDF
          schema:
            format: binary
            type: file
        '403':
          $ref: '#/responses/PermissionDenied'
        '404':
          $ref: '#/responses/NotFound'
        '500':
          $ref: '#/responses/ServerError'
  /evaluation-reports/{reportID}:
    parameters:
      - in: path
        description: the evaluation report ID to be modified
        name: reportID
        required: true
        type: string
        format: uuid
    get:
      summary: Gets an evaluation report by ID
      description: Gets an evaluation report by ID
      operationId: getEvaluationReport
      tags:
        - evaluationReports
      produces:
        - application/json
      responses:
        '200':
          description: Successfully got the report
          schema:
            $ref: '#/definitions/EvaluationReport'
        '400':
          $ref: '#/responses/InvalidRequest'
        '403':
          $ref: '#/responses/PermissionDenied'
        '404':
          $ref: '#/responses/NotFound'
        '500':
          $ref: '#/responses/ServerError'
    delete:
      summary: Deletes an evaluation report by ID
      description: Deletes an evaluation report by ID
      operationId: deleteEvaluationReport
      x-permissions:
        - delete.evaluationReport
      tags:
        - evaluationReports
      produces:
        - application/json
      responses:
        '204':
          description: Successfully deleted the report
        '400':
          $ref: '#/responses/InvalidRequest'
        '403':
          $ref: '#/responses/PermissionDenied'
        '404':
          $ref: '#/responses/NotFound'
        '409':
          $ref: '#/responses/Conflict'
        '422':
          $ref: '#/responses/UnprocessableEntity'
        '500':
          $ref: '#/responses/ServerError'
    put:
      summary: Saves an evaluation report as a draft
      description: Saves an evaluation report as a draft
      operationId: saveEvaluationReport
      x-permissions:
        - update.evaluationReport
      tags:
        - evaluationReports
      produces:
        - application/json
      consumes:
        - application/json
      parameters:
        - in: body
          name: body
          schema:
            $ref: '#/definitions/EvaluationReport'
        - in: header
          name: If-Match
          type: string
          required: true
          description: >
            Optimistic locking is implemented via the `If-Match` header. If the
            ETag header does not match the value of the resource on the server,
            the server rejects the change with a `412 Precondition Failed`
            error.
      responses:
        '204':
          description: Successfully saved the report
        '400':
          $ref: '#/responses/InvalidRequest'
        '403':
          $ref: '#/responses/PermissionDenied'
        '404':
          $ref: '#/responses/NotFound'
        '409':
          $ref: '#/responses/Conflict'
        '412':
          $ref: '#/responses/PreconditionFailed'
        '422':
          $ref: '#/responses/UnprocessableEntity'
        '500':
          $ref: '#/responses/ServerError'
  /evaluation-reports/{reportID}/submit:
    parameters:
      - in: path
        description: the evaluation report ID to be modified
        name: reportID
        required: true
        type: string
        format: uuid
    post:
      summary: Submits an evaluation report
      description: Submits an evaluation report
      operationId: submitEvaluationReport
      tags:
        - evaluationReports
      produces:
        - application/json
      parameters:
        - in: header
          name: If-Match
          type: string
          required: true
          description: >
            Optimistic locking is implemented via the `If-Match` header. If the
            ETag header does not match the value of the resource on the server,
            the server rejects the change with a `412 Precondition Failed`
            error.
      responses:
        '204':
          description: Successfully submitted an evaluation report with the provided ID
        '403':
          $ref: '#/responses/PermissionDenied'
        '404':
          $ref: '#/responses/NotFound'
        '412':
          $ref: '#/responses/PreconditionFailed'
        '422':
          $ref: '#/responses/UnprocessableEntity'
        '500':
          $ref: '#/responses/ServerError'
      x-permissions:
        - update.evaluationReport
  /pws-violations:
    get:
      summary: Fetch the possible PWS violations for an evaluation report
      description: Fetch the possible PWS violations for an evaluation report
      operationId: getPWSViolations
      tags:
        - pwsViolations
      produces:
        - application/json
      responses:
        '200':
          description: Successfully retrieved the PWS violations
          schema:
            $ref: '#/definitions/PWSViolations'
        '400':
          $ref: '#/responses/InvalidRequest'
        '403':
          $ref: '#/responses/PermissionDenied'
        '404':
          $ref: '#/responses/NotFound'
        '500':
          $ref: '#/responses/ServerError'
  /report-violations/{reportID}:
    parameters:
      - in: path
        description: the evaluation report ID that has associated violations
        name: reportID
        required: true
        type: string
        format: uuid
    get:
      summary: Fetch the report violations for an evaluation report
      description: Fetch the report violations for an evaluation report
      operationId: getReportViolationsByReportID
      tags:
        - reportViolations
      produces:
        - application/json
      responses:
        '200':
          description: Successfully retrieved the report violations
          schema:
            $ref: '#/definitions/ReportViolations'
        '400':
          $ref: '#/responses/InvalidRequest'
        '403':
          $ref: '#/responses/PermissionDenied'
        '404':
          $ref: '#/responses/NotFound'
        '500':
          $ref: '#/responses/ServerError'
    post:
      summary: Associate violations with an evaluation report
      description: >-
        Associate violations with an evaluation report. This will overwrite any
        existing report-violations associations for the report and replace them
        with the newly provided ones.  An empty array will remove all violation
        associations for a given report.
      operationId: associateReportViolations
      tags:
        - reportViolations
      produces:
        - application/json
      consumes:
        - application/json
      parameters:
        - in: body
          name: body
          schema:
            $ref: '#/definitions/AssociateReportViolations'
      responses:
        '204':
          description: Successfully saved the report violations
        '400':
          $ref: '#/responses/InvalidRequest'
        '403':
          $ref: '#/responses/PermissionDenied'
        '404':
          $ref: '#/responses/NotFound'
        '409':
          $ref: '#/responses/Conflict'
        '422':
          $ref: '#/responses/UnprocessableEntity'
        '500':
          $ref: '#/responses/ServerError'
      x-permissions:
        - create.reportViolation
  /moves/{locator}/payment-requests:
    parameters:
      - description: move code to identify a move for payment requests
        format: string
        in: path
        name: locator
        required: true
        type: string
    get:
      produces:
        - application/json
      parameters: []
      responses:
        '200':
          description: Successfully retrieved all line items for a move task order
          schema:
            $ref: '#/definitions/PaymentRequests'
        '403':
          $ref: '#/responses/PermissionDenied'
        '404':
          $ref: '#/responses/NotFound'
        '422':
          $ref: '#/responses/UnprocessableEntity'
        '500':
          $ref: '#/responses/ServerError'
      tags:
        - paymentRequests
      description: Fetches payment requests for a move
      operationId: getPaymentRequestsForMove
      summary: Fetches payment requests using the move code (locator).
      x-permissions:
        - read.paymentRequest
  /moves/{moveID}/financial-review-flag:
    parameters:
      - description: ID of move to flag
        in: path
        name: moveID
        required: true
        type: string
        format: uuid
    post:
      summary: Flags a move for financial office review
      description: >-
        This sets a flag which indicates that the move should be reviewed by a
        fincancial office. For example, if the origin or destination address of
        a shipment is far from the duty location and may incur excess costs to
        the customer.
      operationId: setFinancialReviewFlag
      tags:
        - move
      consumes:
        - application/json
      produces:
        - application/json
      parameters:
        - in: header
          name: If-Match
          type: string
        - in: body
          name: body
          schema:
            required:
              - flagForReview
            properties:
              remarks:
                description: >-
                  explanation of why the move is being flagged for financial
                  review
                example: this address is way too far away
                type: string
                x-nullable: true
              flagForReview:
                description: >-
                  boolean value representing whether we should flag a move for
                  financial review
                example: false
                type: boolean
      responses:
        '200':
          description: updated Move
          schema:
            $ref: '#/definitions/Move'
        '403':
          $ref: '#/responses/PermissionDenied'
        '404':
          $ref: '#/responses/NotFound'
        '412':
          $ref: '#/responses/PreconditionFailed'
        '422':
          $ref: '#/responses/UnprocessableEntity'
        '500':
          $ref: '#/responses/ServerError'
      x-permissions:
        - update.financialReviewFlag
  /moves/{moveId}/uploadAdditionalDocuments:
    patch:
      summary: Patch the additional documents for a given move
      description: >-
        Customers will on occaision need the ability to upload additional
        supporting documents, for a variety of reasons. This does not include
        amended order.
      operationId: uploadAdditionalDocuments
      tags:
        - move
      consumes:
        - multipart/form-data
      parameters:
        - in: path
          name: moveId
          type: string
          format: uuid
          required: true
          description: UUID of the order
        - in: formData
          name: file
          type: file
          description: The file to upload.
          required: true
      responses:
        '201':
          description: created upload
          schema:
            $ref: '#/definitions/Upload'
        '400':
          description: invalid request
          schema:
            $ref: '#/definitions/InvalidRequestResponsePayload'
        '403':
          description: not authorized
        '404':
          description: not found
        '413':
          description: payload is too large
        '500':
          description: server error
  /payment-requests/{paymentRequestID}/shipments-payment-sit-balance:
    parameters:
      - description: >-
          payment request ID of the payment request with SIT service items being
          reviewed
        name: paymentRequestID
        type: string
        format: uuid
        in: path
        required: true
    get:
      produces:
        - application/json
      parameters: []
      responses:
        '200':
          description: >-
            Successfully retrieved shipments and their SIT days balance from all
            payment requests on the move
          schema:
            $ref: '#/definitions/ShipmentsPaymentSITBalance'
        '403':
          $ref: '#/responses/PermissionDenied'
        '404':
          $ref: '#/responses/NotFound'
        '422':
          $ref: '#/responses/UnprocessableEntity'
        '500':
          $ref: '#/responses/ServerError'
      tags:
        - paymentRequests
      description: >-
        Returns all shipment payment request SIT usage to support partial SIT
        invoicing
      operationId: getShipmentsPaymentSITBalance
      summary: >-
        Returns all shipment payment request SIT usage to support partial SIT
        invoicing
      x-permissions:
        - read.shipmentsPaymentSITBalance
  /payment-requests/{paymentRequestID}/status:
    patch:
      consumes:
        - application/json
      produces:
        - application/json
      parameters:
        - description: UUID of payment request
          format: uuid
          in: path
          name: paymentRequestID
          required: true
          type: string
        - in: body
          name: body
          required: true
          schema:
            $ref: '#/definitions/UpdatePaymentRequestStatusPayload'
        - in: header
          name: If-Match
          type: string
          required: true
      responses:
        '200':
          description: updated payment request
          schema:
            $ref: '#/definitions/PaymentRequest'
        '400':
          $ref: '#/responses/InvalidRequest'
        '401':
          $ref: '#/responses/PermissionDenied'
        '403':
          $ref: '#/responses/PermissionDenied'
        '404':
          $ref: '#/responses/NotFound'
        '412':
          $ref: '#/responses/PreconditionFailed'
        '422':
          $ref: '#/responses/UnprocessableEntity'
        '500':
          $ref: '#/responses/ServerError'
      tags:
        - paymentRequests
      description: Updates status of a payment request by id
      operationId: updatePaymentRequestStatus
      summary: Updates status of a payment request by id
      x-permissions:
        - update.paymentRequest
  /documents/{documentId}:
    get:
      summary: Returns a document
      description: Returns a document and its uploads
      operationId: getDocument
      tags:
        - ghcDocuments
      parameters:
        - in: path
          name: documentId
          type: string
          format: uuid
          required: true
          description: UUID of the document to return
      responses:
        '200':
          description: the requested document
          schema:
            $ref: '#/definitions/Document'
        '400':
          $ref: '#/responses/InvalidRequest'
        '401':
          $ref: '#/responses/PermissionDenied'
        '403':
          $ref: '#/responses/PermissionDenied'
        '404':
          $ref: '#/responses/NotFound'
        '412':
          $ref: '#/responses/PreconditionFailed'
        '422':
          $ref: '#/responses/UnprocessableEntity'
        '500':
          $ref: '#/responses/ServerError'
  /documents:
    post:
      summary: Create a new document
      description: >-
        Documents represent a physical artifact such as a scanned document or a
        PDF file
      operationId: createDocument
      tags:
        - ghcDocuments
      parameters:
        - in: body
          name: documentPayload
          required: true
          schema:
            $ref: '#/definitions/PostDocumentPayload'
      responses:
        '201':
          description: created document
          schema:
            $ref: '#/definitions/Document'
        '400':
          description: invalid request
        '403':
          $ref: '#/responses/PermissionDenied'
        '500':
          description: server error
  /queues/counseling:
    get:
      produces:
        - application/json
      summary: >-
        Gets queued list of all customer moves needing services counseling by
        GBLOC origin
      description: >
        An office services counselor user will be assigned a transportation
        office that will determine which moves are displayed in their queue
        based on the origin duty location.  GHC moves will show up here onced
        they have reached the NEEDS SERVICE COUNSELING status after submission
        from a customer or created on a customer's behalf.
      operationId: getServicesCounselingQueue
      tags:
        - queues
      parameters:
        - in: query
          name: page
          type: integer
          description: requested page number of paginated move results
        - in: query
          name: perPage
          type: integer
          description: maximum number of moves to show on each page of paginated results
        - in: query
          name: sort
          type: string
          enum:
            - lastName
            - dodID
            - branch
            - locator
            - status
            - requestedMoveDate
            - submittedAt
            - originGBLOC
            - originDutyLocation
            - destinationDutyLocation
            - ppmType
            - closeoutInitiated
            - closeoutLocation
            - ppmStatus
          description: field that results should be sorted by
        - in: query
          name: order
          type: string
          enum:
            - asc
            - desc
          description: direction of sort order if applied
        - in: query
          name: branch
          type: string
          description: filters by the branch of the move's service member
        - in: query
          name: locator
          type: string
          description: filters to match the unique move code locator
        - in: query
          name: lastName
          type: string
          description: filters using a prefix match on the service member's last name
        - in: query
          name: dodID
          type: string
          description: filters to match the unique service member's DoD ID
        - in: query
          name: requestedMoveDate
          type: string
          description: filters the requested pickup date of a shipment on the move
        - in: query
          name: submittedAt
          type: string
          format: date-time
          description: >-
            Start of the submitted at date in the user's local time zone
            converted to UTC
        - in: query
          name: originGBLOC
          type: string
          description: filters the GBLOC of the service member's origin duty location
        - in: query
          name: originDutyLocation
          type: string
          description: filters the name of the origin duty location on the orders
        - in: query
          name: destinationDutyLocation
          type: string
          description: filters the name of the destination duty location on the orders
        - in: query
          name: status
          type: array
          description: filters the status of the move
          uniqueItems: true
          items:
            type: string
            enum:
              - NEEDS SERVICE COUNSELING
              - SERVICE COUNSELING COMPLETED
        - in: query
          name: needsPPMCloseout
          type: boolean
          description: >-
            Only used for Services Counseling queue. If true, show PPM moves
            that are ready for closeout. Otherwise, show all other moves.
        - in: query
          name: ppmType
          type: string
          enum:
            - FULL
            - PARTIAL
          description: filters PPM type
        - in: query
          name: closeoutInitiated
          type: string
          format: date-time
          description: Latest date that closeout was initiated on a PPM on the move
        - in: query
          name: closeoutLocation
          type: string
          description: closeout location
        - in: query
          name: orderType
          type: string
          description: order type
        - in: query
          name: ppmStatus
          type: string
          enum:
            - WAITING_ON_CUSTOMER
            - NEEDS_CLOSEOUT
          description: filters the status of the PPM shipment
      responses:
        '200':
          description: Successfully returned all moves matching the criteria
          schema:
            $ref: '#/definitions/QueueMovesResult'
        '403':
          $ref: '#/responses/PermissionDenied'
        '500':
          $ref: '#/responses/ServerError'
  /queues/prime-moves:
    get:
      summary: getPrimeMovesQueue
      description: >
        Gets all moves that have been reviewed and approved by the TOO. The
        `since` parameter can be used to filter this

        list down to only the moves that have been updated since the provided
        timestamp. A move will be considered

        updated if the `updatedAt` timestamp on the move or on its orders,
        shipments, service items, or payment

        requests, is later than the provided date and time.


        **WIP**: Include what causes moves to leave this list. Currently, once
        the `availableToPrimeAt` timestamp has

        been set, that move will always appear in this list.
      operationId: listPrimeMoves
      tags:
        - queues
      produces:
        - application/json
      parameters:
        - in: query
          name: since
          type: string
          format: date-time
          description: >-
            Only return moves updated since this time. Formatted like
            "2021-07-23T18:30:47.116Z"
        - in: query
          name: page
          type: integer
          description: requested page of results
        - in: query
          name: perPage
          type: integer
          description: results per page
        - in: query
          name: id
          type: string
        - in: query
          name: moveCode
          type: string
        - in: query
          name: orderType
          type: string
          description: order type
      responses:
        '200':
          description: >-
            Successfully retrieved moves. A successful fetch might still return
            zero moves.
          schema:
            $ref: '#/definitions/ListPrimeMovesResult'
        '403':
          $ref: '#/responses/PermissionDenied'
        '500':
          $ref: '#/responses/ServerError'
  /queues/moves:
    get:
      produces:
        - application/json
      summary: Gets queued list of all customer moves by GBLOC origin
      description: >
        An office TOO user will be assigned a transportation office that will
        determine which moves are displayed in their queue based on the origin
        duty location.  GHC moves will show up here onced they have reached the
        submitted status sent by the customer and have move task orders,
        shipments, and service items to approve.
      operationId: getMovesQueue
      tags:
        - queues
      parameters:
        - in: query
          name: page
          type: integer
          description: requested page of results
        - in: query
          name: perPage
          type: integer
          description: results per page
        - in: query
          name: sort
          type: string
          enum:
            - lastName
            - dodID
            - branch
            - locator
            - status
            - originDutyLocation
            - destinationDutyLocation
            - requestedMoveDate
            - appearedInTooAt
          description: field that results should be sorted by
        - in: query
          name: order
          type: string
          enum:
            - asc
            - desc
          description: direction of sort order if applied
        - in: query
          name: branch
          type: string
        - in: query
          name: locator
          type: string
        - in: query
          name: lastName
          type: string
        - in: query
          name: dodID
          type: string
        - in: query
          name: originDutyLocation
          type: string
        - in: query
          name: destinationDutyLocation
          type: string
        - in: query
          name: appearedInTooAt
          type: string
          format: date-time
        - in: query
          name: requestedMoveDate
          type: string
          description: filters the requested pickup date of a shipment on the move
        - in: query
          name: status
          type: array
          description: Filtering for the status.
          uniqueItems: true
          items:
            type: string
            enum:
              - SUBMITTED
              - SERVICE COUNSELING COMPLETED
              - APPROVALS REQUESTED
        - in: query
          name: orderType
          type: string
          description: order type
      responses:
        '200':
          description: Successfully returned all moves matching the criteria
          schema:
            $ref: '#/definitions/QueueMovesResult'
        '403':
          $ref: '#/responses/PermissionDenied'
        '500':
          $ref: '#/responses/ServerError'
  /queues/payment-requests:
    get:
      produces:
        - application/json
      summary: Gets queued list of all payment requests by GBLOC origin
      description: >
        An office TIO user will be assigned a transportation office that will
        determine which payment requests are displayed in their queue based on
        the origin duty location.
      operationId: getPaymentRequestsQueue
      tags:
        - queues
      parameters:
        - in: query
          name: sort
          type: string
          enum:
            - lastName
            - locator
            - submittedAt
            - branch
            - status
            - dodID
            - age
            - originDutyLocation
          description: field that results should be sorted by
        - in: query
          name: order
          type: string
          enum:
            - asc
            - desc
          description: direction of sort order if applied
        - in: query
          name: page
          type: integer
          description: requested page of results
        - in: query
          name: perPage
          type: integer
          description: number of records to include per page
        - in: query
          name: submittedAt
          type: string
          format: date-time
          description: >-
            Start of the submitted at date in the user's local time zone
            converted to UTC
        - in: query
          name: branch
          type: string
        - in: query
          name: locator
          type: string
        - in: query
          name: lastName
          type: string
        - in: query
          name: dodID
          type: string
        - in: query
          name: destinationDutyLocation
          type: string
        - in: query
          name: originDutyLocation
          type: string
        - in: query
          name: status
          type: array
          description: Filtering for the status.
          uniqueItems: true
          items:
            type: string
            enum:
              - PENDING
              - REVIEWED
              - REVIEWED_AND_ALL_SERVICE_ITEMS_REJECTED
              - PAID
              - DEPRECATED
              - EDI_ERROR
        - in: query
          name: orderType
          type: string
          description: order type
      responses:
        '200':
          description: Successfully returned all moves matching the criteria
          schema:
            $ref: '#/definitions/QueuePaymentRequestsResult'
        '403':
          $ref: '#/responses/PermissionDenied'
        '500':
          $ref: '#/responses/ServerError'
  /moves/search:
    post:
      produces:
        - application/json
      consumes:
        - application/json
      summary: Search moves by locator, DOD ID, or customer name
      description: >
        Search moves by locator, DOD ID, or customer name. Used by QAE and CSR
        users.
      operationId: searchMoves
      tags:
        - move
      parameters:
        - in: body
          name: body
          schema:
            properties:
              page:
                type: integer
                description: requested page of results
              perPage:
                type: integer
              locator:
                description: Move locator
                type: string
                minLength: 6
                maxLength: 6
                x-nullable: true
              dodID:
                description: DOD ID
                type: string
                minLength: 10
                maxLength: 10
                x-nullable: true
              customerName:
                description: Customer Name
                type: string
                minLength: 1
                x-nullable: true
              status:
                type: array
                description: Filtering for the status.
                uniqueItems: true
                items:
                  type: string
                  enum:
                    - DRAFT
                    - SUBMITTED
                    - APPROVALS REQUESTED
                    - APPROVED
                    - NEEDS SERVICE COUNSELING
                    - SERVICE COUNSELING COMPLETED
              originPostalCode:
                type: string
                x-nullable: true
              destinationPostalCode:
                type: string
                x-nullable: true
              branch:
                type: string
                x-nullable: true
              shipmentsCount:
                type: integer
                x-nullable: true
              pickupDate:
                type: string
                format: date-time
                x-nullable: true
              deliveryDate:
                type: string
                format: date-time
                x-nullable: true
              sort:
                type: string
                x-nullable: true
                enum:
                  - customerName
                  - dodID
                  - branch
                  - locator
                  - status
                  - originPostalCode
                  - destinationPostalCode
                  - shipmentsCount
              order:
                type: string
                x-nullable: true
                enum:
                  - asc
                  - desc
          description: field that results should be sorted by
      responses:
        '200':
          description: Successfully returned all moves matching the criteria
          schema:
            $ref: '#/definitions/SearchMovesResult'
        '403':
          $ref: '#/responses/PermissionDenied'
        '500':
          $ref: '#/responses/ServerError'
  /tac/valid:
    get:
      summary: Validation of a TAC value
      description: Returns a boolean based on whether a tac value is valid or not
      operationId: tacValidation
      tags:
        - tac
        - order
      parameters:
        - in: query
          name: tac
          type: string
          required: true
          description: The tac value to validate
      responses:
        '200':
          description: Successfully retrieved validation status
          schema:
            $ref: '#/definitions/TacValid'
        '400':
          $ref: '#/responses/InvalidRequest'
        '401':
          $ref: '#/responses/PermissionDenied'
        '403':
          $ref: '#/responses/PermissionDenied'
        '404':
          $ref: '#/responses/NotFound'
        '500':
          $ref: '#/responses/ServerError'
  /lines-of-accounting:
    post:
      summary: Fetch line of accounting
      description: >-
        Fetches a line of accounting based on provided service member
        affiliation, order issue date, and Transportation Accounting Code (TAC).
      operationId: requestLineOfAccounting
      tags:
        - linesOfAccounting
      consumes:
        - application/json
      produces:
        - application/json
      parameters:
        - in: body
          name: body
          description: Service member affiliation, order issue date, and TAC code.
          required: true
          schema:
            $ref: '#/definitions/FetchLineOfAccountingPayload'
      responses:
        '200':
          description: Successfully retrieved line of accounting
          schema:
            $ref: '#/definitions/LineOfAccounting'
        '400':
          $ref: '#/responses/InvalidRequest'
        '401':
          $ref: '#/responses/PermissionDenied'
        '403':
          $ref: '#/responses/PermissionDenied'
        '404':
          $ref: '#/responses/NotFound'
        '422':
          $ref: '#/responses/UnprocessableEntity'
        '500':
          $ref: '#/responses/ServerError'
  /transportation-offices:
    get:
      produces:
        - application/json
      summary: Returns the transportation offices matching the search query
      description: Returns the transportation offices matching the search query
      operationId: getTransportationOffices
      tags:
        - transportationOffice
      parameters:
        - in: query
          name: search
          type: string
          required: true
          minLength: 2
          description: Search string for transportation offices
      responses:
        '200':
          description: Successfully retrieved transportation offices
          schema:
            $ref: '#/definitions/TransportationOffices'
        '400':
          $ref: '#/responses/InvalidRequest'
        '401':
          $ref: '#/responses/PermissionDenied'
        '403':
          $ref: '#/responses/PermissionDenied'
        '404':
          $ref: '#/responses/NotFound'
        '500':
          $ref: '#/responses/ServerError'
  /open/transportation-offices:
    get:
      produces:
        - application/json
      summary: Returns the transportation offices matching the search query
      description: >-
        This endpoint is publicly accessible as it is utilized to access
        transportation office information without having an office
        account.Returns the transportation offices matching the search query.
      operationId: getTransportationOfficesOpen
      tags:
        - transportationOffice
      parameters:
        - in: query
          name: search
          type: string
          required: true
          minLength: 2
          description: Search string for transportation offices
      responses:
        '200':
          description: Successfully retrieved transportation offices
          schema:
            $ref: '#/definitions/TransportationOffices'
        '400':
          $ref: '#/responses/InvalidRequest'
        '401':
          $ref: '#/responses/PermissionDenied'
        '403':
          $ref: '#/responses/PermissionDenied'
        '404':
          $ref: '#/responses/NotFound'
        '500':
          $ref: '#/responses/ServerError'
  /uploads:
    post:
      summary: Create a new upload
      description: >-
        Uploads represent a single digital file, such as a JPEG or PDF.
        Currently, office application uploads are only for Services Counselors
        to upload files for orders, but this may be expanded in the future.
      operationId: createUpload
      tags:
        - uploads
      consumes:
        - multipart/form-data
      produces:
        - application/json
      parameters:
        - in: query
          name: documentId
          type: string
          format: uuid
          required: false
          description: UUID of the document to add an upload to
        - in: formData
          name: file
          type: file
          description: The file to upload.
          required: true
      responses:
        '201':
          description: created upload
          schema:
            $ref: '#/definitions/Upload'
        '400':
          description: invalid request
        '403':
          description: not authorized
        '404':
          description: not found
        '413':
          description: payload is too large
        '500':
          description: server error
  /uploads/{uploadId}:
    delete:
      summary: Deletes an upload
      description: Uploads represent a single digital file, such as a JPEG or PDF.
      operationId: deleteUpload
      tags:
        - uploads
      parameters:
        - in: path
          name: uploadId
          type: string
          format: uuid
          required: true
          description: UUID of the upload to be deleted
        - in: query
          name: orderId
          type: string
          format: uuid
          description: ID of the order that the upload belongs to
      responses:
        '204':
          description: deleted
        '400':
          description: invalid request
          schema:
            $ref: '#/definitions/InvalidRequestResponsePayload'
        '403':
          description: not authorized
        '404':
          description: not found
        '500':
          description: server error
  /application_parameters/{parameterName}:
    get:
      summary: Searches for an application parameter by name, returns nil if not found
      description: Searches for an application parameter by name, returns nil if not found
      operationId: getParam
      tags:
        - application_parameters
      parameters:
        - in: path
          name: parameterName
          type: string
          format: string
          required: true
          description: Parameter Name
      responses:
        '200':
          description: Application Parameters
          schema:
            $ref: '#/definitions/ApplicationParameters'
        '400':
          description: invalid request
        '401':
          description: request requires user authentication
        '500':
          description: server error
definitions:
  ApplicationParameters:
    type: object
    properties:
      validationCode:
        type: string
        format: string
        x-nullable: true
      parameterName:
        type: string
        format: string
        x-nullable: true
      parameterValue:
        type: string
        format: string
        x-nullable: true
  PostDocumentPayload:
    type: object
    properties:
      service_member_id:
        type: string
        format: uuid
        title: The service member this document belongs to
  InvalidRequestResponsePayload:
    type: object
    properties:
      errors:
        type: object
        additionalProperties:
          type: string
  ClientError:
    type: object
    properties:
      title:
        type: string
      detail:
        type: string
      instance:
        type: string
        format: uuid
    required:
      - title
      - detail
      - instance
  ValidationError:
    allOf:
      - $ref: '#/definitions/ClientError'
      - type: object
    properties:
      invalid_fields:
        type: object
        additionalProperties:
          type: string
    required:
      - invalid_fields
  BackupContact:
    type: object
    properties:
      name:
        type: string
      email:
        type: string
        format: x-email
        example: backupContact@mail.com
      phone:
        type: string
        format: telephone
        pattern: ^[2-9]\d{2}-\d{3}-\d{4}$
    required:
      - name
      - email
      - phone
  Contractor:
    properties:
      contractNumber:
        type: string
      id:
        format: uuid
        type: string
      name:
        type: string
      type:
        type: string
  Role:
    type: object
    properties:
      id:
        type: string
        format: uuid
        example: c56a4180-65aa-42ec-a945-5fd21dec0538
      roleType:
        type: string
        example: customer
      roleName:
        type: string
        example: Task Ordering Officer
      createdAt:
        type: string
        format: date-time
        readOnly: true
      updatedAt:
        type: string
        format: date-time
        readOnly: true
    required:
      - id
      - roleType
      - roleName
      - createdAt
      - updatedAt
  OfficeUser:
    type: object
    properties:
      id:
        type: string
        format: uuid
        example: c56a4180-65aa-42ec-a945-5fd21dec0538
      userId:
        type: string
        format: uuid
      firstName:
        type: string
      middleInitials:
        type: string
      lastName:
        type: string
      email:
        type: string
        format: x-email
        pattern: ^[a-zA-Z0-9._%+-]+@[a-zA-Z0-9.-]+\.[a-zA-Z]{2,}$
      telephone:
        type: string
        format: telephone
        pattern: ^[2-9]\d{2}-\d{3}-\d{4}$
      transportationOfficeId:
        type: string
        format: uuid
      transportationOffice:
        $ref: '#/definitions/TransportationOffice'
      active:
        type: boolean
      roles:
        type: array
        items:
          $ref: '#/definitions/Role'
      edipi:
        type: string
      otherUniqueId:
        type: string
      rejectionReason:
        type: string
      status:
        type: string
        enum:
          - APPROVED
          - REQUESTED
          - REJECTED
      createdAt:
        type: string
        format: date-time
        readOnly: true
      updatedAt:
        type: string
        format: date-time
        readOnly: true
    required:
      - id
      - firstName
      - middleInitials
      - lastName
      - email
      - telephone
      - transportationOfficeId
      - active
      - roles
      - edipi
      - otherUniqueId
      - rejectionReason
      - status
      - createdAt
      - updatedAt
  LockedOfficeUser:
    type: object
    properties:
      firstName:
        type: string
      lastName:
        type: string
      transportationOfficeId:
        type: string
        format: uuid
      transportationOffice:
        $ref: '#/definitions/TransportationOffice'
  OfficeUserCreate:
    type: object
    properties:
      email:
        type: string
        example: user@userdomain.com
        title: Email
        x-nullable: false
      edipi:
        type: string
        example: '1234567890'
        maxLength: 10
        title: EDIPI
        x-nullable: true
      otherUniqueId:
        type: string
        title: Office user identifier when EDIPI is not available
        x-nullable: true
      firstName:
        type: string
        title: First Name
        x-nullable: false
      middleInitials:
        type: string
        example: L.
        x-nullable: true
        title: Middle Initials
      lastName:
        type: string
        title: Last Name
        x-nullable: false
      telephone:
        type: string
        format: telephone
        pattern: ^[2-9]\d{2}-\d{3}-\d{4}$
        example: 212-555-5555
        x-nullable: false
      transportationOfficeId:
        type: string
        format: uuid
        example: c56a4180-65aa-42ec-a945-5fd21dec0538
        x-nullable: false
      roles:
        type: array
        items:
          $ref: '#/definitions/OfficeUserRole'
        x-nullable: false
    required:
      - firstName
      - lastName
      - email
      - telephone
      - transportationOfficeId
      - roles
  OfficeUserRole:
    type: object
    properties:
      name:
        type: string
        example: Task Ordering Officer
        x-nullable: true
        title: name
      roleType:
        type: string
        example: task_ordering_officer
        x-nullable: true
        title: roleType
  Customer:
    type: object
    properties:
      agency:
        type: string
        title: Agency customer is affilated with
      first_name:
        type: string
        example: John
      last_name:
        type: string
        example: Doe
      phone:
        type: string
        format: telephone
        pattern: ^[2-9]\d{2}-\d{3}-\d{4}$
        x-nullable: true
      email:
        type: string
        format: x-email
        pattern: ^[a-zA-Z0-9._%+-]+@[a-zA-Z0-9.-]+\.[a-zA-Z]{2,}$
        x-nullable: true
      suffix:
        type: string
        example: Jr.
        x-nullable: true
      middle_name:
        type: string
        example: David
        x-nullable: true
      current_address:
        $ref: '#/definitions/Address'
      backup_contact:
        $ref: '#/definitions/BackupContact'
      id:
        type: string
        format: uuid
        example: c56a4180-65aa-42ec-a945-5fd21dec0538
      dodID:
        type: string
      emplid:
        type: string
      userID:
        type: string
        format: uuid
        example: c56a4180-65aa-42ec-a945-5fd21dec0538
      eTag:
        type: string
      phoneIsPreferred:
        type: boolean
      emailIsPreferred:
        type: boolean
      secondaryTelephone:
        type: string
        format: telephone
        pattern: ^[2-9]\d{2}-\d{3}-\d{4}$|^$
        x-nullable: true
      backupAddress:
        $ref: '#/definitions/Address'
      cacValidated:
        type: boolean
        x-nullable: true
  CreatedCustomer:
    type: object
    properties:
      affiliation:
        type: string
        title: Branch of service customer is affilated with
      firstName:
        type: string
        example: John
      lastName:
        type: string
        example: Doe
      telephone:
        type: string
        format: telephone
        pattern: ^[2-9]\d{2}-\d{3}-\d{4}$
        x-nullable: true
      personalEmail:
        type: string
        format: x-email
        pattern: ^[a-zA-Z0-9._%+-]+@[a-zA-Z0-9.-]+\.[a-zA-Z]{2,}$
      suffix:
        type: string
        example: Jr.
        x-nullable: true
      middleName:
        type: string
        example: David
        x-nullable: true
      residentialAddress:
        $ref: '#/definitions/Address'
      backupContact:
        $ref: '#/definitions/BackupContact'
      id:
        type: string
        format: uuid
        example: c56a4180-65aa-42ec-a945-5fd21dec0538
      edipi:
        type: string
        x-nullable: true
      userID:
        type: string
        format: uuid
        example: c56a4180-65aa-42ec-a945-5fd21dec0538
      oktaID:
        type: string
      oktaEmail:
        type: string
      phoneIsPreferred:
        type: boolean
      emailIsPreferred:
        type: boolean
      secondaryTelephone:
        type: string
        format: telephone
        pattern: ^[2-9]\d{2}-\d{3}-\d{4}$
        x-nullable: true
      backupAddress:
        $ref: '#/definitions/Address'
      cacValidated:
        type: boolean
  UpdateCustomerPayload:
    type: object
    properties:
      first_name:
        type: string
        example: John
      last_name:
        type: string
        example: Doe
      phone:
        type: string
        format: telephone
        pattern: ^[2-9]\d{2}-\d{3}-\d{4}$
        x-nullable: true
      email:
        type: string
        format: x-email
        pattern: ^[a-zA-Z0-9._%+-]+@[a-zA-Z0-9.-]+\.[a-zA-Z]{2,}$
        x-nullable: true
      suffix:
        type: string
        example: Jr.
        x-nullable: true
      middle_name:
        type: string
        example: David
        x-nullable: true
      current_address:
        allOf:
          - $ref: '#/definitions/Address'
      backup_contact:
        $ref: '#/definitions/BackupContact'
      phoneIsPreferred:
        type: boolean
      emailIsPreferred:
        type: boolean
      secondaryTelephone:
        type: string
        format: telephone
        pattern: ^[2-9]\d{2}-\d{3}-\d{4}$|^$
        x-nullable: true
      backupAddress:
        allOf:
          - $ref: '#/definitions/Address'
      cac_validated:
        type: boolean
  CreateCustomerPayload:
    type: object
    properties:
      affiliation:
        $ref: '#/definitions/Affiliation'
      edipi:
        type: string
        example: John
        x-nullable: true
      firstName:
        type: string
        example: John
      middleName:
        type: string
        example: David
        x-nullable: true
      lastName:
        type: string
        example: Doe
      suffix:
        type: string
        example: Jr.
        x-nullable: true
      telephone:
        type: string
        format: telephone
        pattern: ^[2-9]\d{2}-\d{3}-\d{4}$
        x-nullable: true
      secondaryTelephone:
        type: string
        format: telephone
        pattern: ^[2-9]\d{2}-\d{3}-\d{4}$
        x-nullable: true
      personalEmail:
        type: string
        format: x-email
        example: personalEmail@email.com
        pattern: ^[a-zA-Z0-9._%+-]+@[a-zA-Z0-9.-]+\.[a-zA-Z]{2,}$
      phoneIsPreferred:
        type: boolean
      emailIsPreferred:
        type: boolean
      residentialAddress:
        allOf:
          - $ref: '#/definitions/Address'
      backupContact:
        $ref: '#/definitions/BackupContact'
      backupMailingAddress:
        allOf:
          - $ref: '#/definitions/Address'
      createOktaAccount:
        type: boolean
      cacUser:
        type: boolean
  FetchLineOfAccountingPayload:
    type: object
    properties:
      serviceMemberAffiliation:
        $ref: '#/definitions/Affiliation'
      ordersIssueDate:
        type: string
        format: date
        example: '2023-01-01'
      tacCode:
        type: string
        minLength: 4
        maxLength: 4
        example: F8J1
  SearchCustomersResult:
    type: object
    properties:
      page:
        type: integer
      perPage:
        type: integer
      totalCount:
        type: integer
      searchCustomers:
        $ref: '#/definitions/SearchCustomers'
  SearchCustomers:
    type: array
    items:
      $ref: '#/definitions/SearchCustomer'
  SearchCustomer:
    type: object
    properties:
      id:
        type: string
        format: uuid
      firstName:
        type: string
        example: John
        x-nullable: true
      lastName:
        type: string
        example: Doe
        x-nullable: true
      dodID:
        type: string
        example: 1234567890
        x-nullable: true
      branch:
        type: string
      telephone:
        type: string
        format: telephone
        pattern: ^[2-9]\d{2}-\d{3}-\d{4}$
        x-nullable: true
      personalEmail:
        type: string
        format: x-email
        example: personalEmail@email.com
        pattern: ^[a-zA-Z0-9._%+-]+@[a-zA-Z0-9.-]+\.[a-zA-Z]{2,}$
  Entitlements:
    properties:
      id:
        example: 571008b1-b0de-454d-b843-d71be9f02c04
        format: uuid
        type: string
      authorizedWeight:
        example: 2000
        type: integer
        x-formatting: weight
        x-nullable: true
      dependentsAuthorized:
        example: true
        type: boolean
        x-nullable: true
      gunSafe:
        type: boolean
        example: false
      nonTemporaryStorage:
        example: false
        type: boolean
        x-nullable: true
      privatelyOwnedVehicle:
        example: false
        type: boolean
        x-nullable: true
      proGearWeight:
        example: 2000
        type: integer
        x-formatting: weight
      proGearWeightSpouse:
        example: 500
        type: integer
        x-formatting: weight
      storageInTransit:
        example: 90
        type: integer
        x-nullable: true
      totalWeight:
        example: 500
        type: integer
        x-formatting: weight
      totalDependents:
        example: 2
        type: integer
      requiredMedicalEquipmentWeight:
        example: 500
        type: integer
        x-formatting: weight
      organizationalClothingAndIndividualEquipment:
        example: true
        type: boolean
      eTag:
        type: string
    type: object
  Error:
    properties:
      message:
        type: string
    required:
      - message
    type: object
  Grade:
    type: string
    x-nullable: true
    title: grade
    enum:
      - E_1
      - E_2
      - E_3
      - E_4
      - E_5
      - E_6
      - E_7
      - E_8
      - E_9
      - E_9_SPECIAL_SENIOR_ENLISTED
      - O_1_ACADEMY_GRADUATE
      - O_2
      - O_3
      - O_4
      - O_5
      - O_6
      - O_7
      - O_8
      - O_9
      - O_10
      - W_1
      - W_2
      - W_3
      - W_4
      - W_5
      - AVIATION_CADET
      - CIVILIAN_EMPLOYEE
      - ACADEMY_CADET
      - MIDSHIPMAN
    x-display-value:
      E_1: E-1
      E_2: E-2
      E_3: E-3
      E_4: E-4
      E_5: E-5
      E_6: E-6
      E_7: E-7
      E_8: E-8
      E_9: E-9
      E_9_SPECIAL_SENIOR_ENLISTED: E-9 (Special Senior Enlisted)
      O_1_ACADEMY_GRADUATE: O-1 or Service Academy Graduate
      O_2: O-2
      O_3: O-3
      O_4: O-4
      O_5: O-5
      O_6: O-6
      O_7: O-7
      O_8: O-8
      O_9: O-9
      O_10: O-10
      W_1: W-1
      W_2: W-2
      W_3: W-3
      W_4: W-4
      W_5: W-5
      AVIATION_CADET: Aviation Cadet
      CIVILIAN_EMPLOYEE: Civilian Employee
      ACADEMY_CADET: Service Academy Cadet
      MIDSHIPMAN: Midshipman
  Move:
    properties:
      id:
        example: 1f2270c7-7166-40ae-981e-b200ebdf3054
        format: uuid
        type: string
      serviceCounselingCompletedAt:
        format: date-time
        type: string
        x-nullable: true
      availableToPrimeAt:
        format: date-time
        type: string
        x-nullable: true
      billableWeightsReviewedAt:
        format: date-time
        type: string
        x-nullable: true
      contractorId:
        type: string
        format: uuid
        x-nullable: true
      contractor:
        $ref: '#/definitions/Contractor'
      locator:
        type: string
        example: 1K43AR
      ordersId:
        type: string
        format: uuid
        example: c56a4180-65aa-42ec-a945-5fd21dec0538
      orders:
        $ref: '#/definitions/Order'
      referenceId:
        example: 1001-3456
        type: string
        x-nullable: true
      status:
        $ref: '#/definitions/MoveStatus'
      excess_weight_qualified_at:
        type: string
        format: date-time
        description: >-
          Timestamp of when the estimated shipment weights of the move reached
          90% of the weight allowance
        x-nullable: true
      excess_weight_acknowledged_at:
        type: string
        format: date-time
        description: >-
          Timestamp of when the TOO acknowledged the excess weight risk by
          either dismissing the alert or updating the max billable weight
        x-nullable: true
      tioRemarks:
        type: string
        example: approved additional weight
        x-nullable: true
      financialReviewFlag:
        type: boolean
        example: false
        description: >-
          This flag is set by office users if a move should be reviewed by a
          Financial Office
        x-nullable: false
        readOnly: true
      financialReviewRemarks:
        type: string
        example: Destination address is too far from duty location
        x-nullable: true
        readOnly: true
      closeoutOffice:
        $ref: '#/definitions/TransportationOffice'
      closeoutOfficeId:
        type: string
        format: uuid
        description: >-
          The transportation office that will handle reviewing PPM Closeout
          documentation for Army and Air Force service members
        x-nullable: true
      approvalsRequestedAt:
        type: string
        format: date-time
        description: >-
          The time at which a move is sent back to the TOO becuase the prime
          added a new service item for approval
        x-nullable: true
      createdAt:
        type: string
        format: date-time
      submittedAt:
        type: string
        format: date-time
        x-nullable: true
      updatedAt:
        type: string
        format: date-time
      eTag:
        type: string
      shipmentGBLOC:
        $ref: '#/definitions/GBLOC'
      lockedByOfficeUserID:
        type: string
        format: uuid
        x-nullable: true
      lockedByOfficeUser:
        $ref: '#/definitions/LockedOfficeUser'
        x-nullable: true
      lockExpiresAt:
        type: string
        format: date-time
        x-nullable: true
      additionalDocuments:
        $ref: '#/definitions/Document'
  MoveHistory:
    properties:
      id:
        description: move ID
        example: 1f2270c7-7166-40ae-981e-b200ebdf3054
        format: uuid
        type: string
      historyRecords:
        description: A list of MoveAuditHistory's connected to the move.
        $ref: '#/definitions/MoveAuditHistories'
      locator:
        description: move locator
        type: string
        example: 1K43AR
      referenceId:
        description: move referenceID
        example: 1001-3456
        type: string
        x-nullable: true
  MoveHistoryResult:
    type: object
    properties:
      page:
        type: integer
      perPage:
        type: integer
      totalCount:
        type: integer
      id:
        description: move ID
        example: 1f2270c7-7166-40ae-981e-b200ebdf3054
        format: uuid
        type: string
      historyRecords:
        description: A list of MoveAuditHistory's connected to the move.
        $ref: '#/definitions/MoveAuditHistories'
      locator:
        description: move locator
        type: string
        example: 1K43AR
      referenceId:
        description: move referenceID
        example: 1001-3456
        type: string
        x-nullable: true
  MoveAuditHistories:
    type: array
    items:
      $ref: '#/definitions/MoveAuditHistory'
  MoveAuditHistory:
    properties:
      id:
        description: id from audity_history table
        example: 1f2270c7-7166-40ae-981e-b200ebdf3054
        format: uuid
        type: string
      schemaName:
        description: Database schema audited table for this event is in
        type: string
      tableName:
        description: name of database table that was changed
        type: string
      relId:
        description: relation OID. Table OID (object identifier). Changes with drop/create.
        type: integer
      objectId:
        description: id column for the tableName where the data was changed
        example: 1f2270c7-7166-40ae-981e-b200ebdf3054
        format: uuid
        type: string
        x-nullable: true
      sessionUserId:
        example: 1f2270c7-7166-40ae-981e-b200ebdf3054
        format: uuid
        type: string
        x-nullable: true
      sessionUserFirstName:
        example: foo
        type: string
        x-nullable: true
      sessionUserLastName:
        example: bar
        type: string
        x-nullable: true
      sessionUserEmail:
        example: foobar@example.com
        type: string
        x-nullable: true
      sessionUserTelephone:
        format: telephone
        type: string
        pattern: ^[2-9]\d{2}-\d{3}-\d{4}$
        x-nullable: true
      context:
        type: array
        items:
          type: object
          additionalProperties:
            type: string
        x-nullable: true
      contextId:
        description: id column for the context table the record belongs to
        example: 1f2270c7-7166-40ae-981e-b200ebdf3054
        type: string
        x-nullable: true
      eventName:
        description: API endpoint name that was called to make the change
        type: string
        x-nullable: true
      actionTstampTx:
        description: Transaction start timestamp for tx in which audited event occurred
        type: string
        format: date-time
      actionTstampStm:
        description: Statement start timestamp for tx in which audited event occurred
        type: string
        format: date-time
      actionTstampClk:
        description: Wall clock time at which audited event's trigger call occurred
        type: string
        format: date-time
      transactionId:
        description: >-
          Identifier of transaction that made the change. May wrap, but unique
          paired with action_tstamp_tx.
        type: integer
        x-nullable: true
      action:
        description: Action type; I = insert, D = delete, U = update, T = truncate
        type: string
      oldValues:
        description: >-
          A list of (old/previous) MoveAuditHistoryItem's for a record before
          the change.
        type: object
        additionalProperties: true
        x-nullable: true
      changedValues:
        description: >-
          A list of (changed/updated) MoveAuditHistoryItem's for a record after
          the change.
        type: object
        additionalProperties: true
        x-nullable: true
      statementOnly:
        description: >-
          true if audit event is from an FOR EACH STATEMENT trigger, false for
          FOR EACH ROW'
        type: boolean
        example: false
  MoveAuditHistoryItems:
    type: array
    items:
      $ref: '#/definitions/MoveAuditHistoryItem'
  MoveAuditHistoryItem:
    properties:
      columnName:
        type: string
      columnValue:
        type: string
  MoveStatus:
    type: string
    enum:
      - DRAFT
      - NEEDS SERVICE COUNSELING
      - SERVICE COUNSELING COMPLETED
      - SUBMITTED
      - APPROVALS REQUESTED
      - APPROVED
      - CANCELED
  PPMStatus:
    type: string
    enum:
      - CANCELLED
      - DRAFT
      - SUBMITTED
      - WAITING_ON_CUSTOMER
      - NEEDS_ADVANCE_APPROVAL
      - NEEDS_CLOSEOUT
      - CLOSEOUT_COMPLETE
      - COMPLETED
  DeptIndicator:
    type: string
    title: Dept. indicator
    x-nullable: true
    enum:
      - NAVY_AND_MARINES
      - ARMY
      - ARMY_CORPS_OF_ENGINEERS
      - AIR_AND_SPACE_FORCE
      - COAST_GUARD
      - OFFICE_OF_SECRETARY_OF_DEFENSE
    x-display-value:
      NAVY_AND_MARINES: 17 Navy and Marine Corps
      ARMY: 21 Army
      ARMY_CORPS_OF_ENGINEERS: 96 Army Corps of Engineers
      AIR_AND_SPACE_FORCE: 57 Air Force and Space Force
      COAST_GUARD: 70 Coast Guard
      OFFICE_OF_SECRETARY_OF_DEFENSE: 97 Office of the Secretary of Defense
  OrdersTypeDetail:
    type: string
    title: Orders type detail
    x-nullable: true
    enum:
      - HHG_PERMITTED
      - PCS_TDY
      - HHG_RESTRICTED_PROHIBITED
      - HHG_RESTRICTED_AREA
      - INSTRUCTION_20_WEEKS
      - HHG_PROHIBITED_20_WEEKS
      - DELAYED_APPROVAL
    x-display-value:
      HHG_PERMITTED: Shipment of HHG Permitted
      PCS_TDY: PCS with TDY Enroute
      HHG_RESTRICTED_PROHIBITED: Shipment of HHG Restricted or Prohibited
      HHG_RESTRICTED_AREA: HHG Restricted Area-HHG Prohibited
      INSTRUCTION_20_WEEKS: Course of Instruction 20 Weeks or More
      HHG_PROHIBITED_20_WEEKS: Shipment of HHG Prohibited but Authorized within 20 weeks
      DELAYED_APPROVAL: Delayed Approval 20 Weeks or More
  Order:
    properties:
      id:
        example: 1f2270c7-7166-40ae-981e-b200ebdf3054
        format: uuid
        type: string
      customerID:
        example: c56a4180-65aa-42ec-a945-5fd21dec0538
        format: uuid
        type: string
      customer:
        $ref: '#/definitions/Customer'
      moveCode:
        type: string
        example: H2XFJF
      first_name:
        type: string
        example: John
        readOnly: true
      last_name:
        type: string
        example: Doe
        readOnly: true
      grade:
        $ref: '#/definitions/Grade'
      agency:
        $ref: '#/definitions/Affiliation'
      entitlement:
        $ref: '#/definitions/Entitlements'
      destinationDutyLocation:
        $ref: '#/definitions/DutyLocation'
      originDutyLocation:
        $ref: '#/definitions/DutyLocation'
      originDutyLocationGBLOC:
        $ref: '#/definitions/GBLOC'
      moveTaskOrderID:
        example: c56a4180-65aa-42ec-a945-5fd21dec0538
        format: uuid
        type: string
      uploaded_order_id:
        example: c56a4180-65aa-42ec-a945-5fd21dec0538
        format: uuid
        type: string
      uploadedAmendedOrderID:
        example: c56a4180-65aa-42ec-a945-5fd21dec0538
        format: uuid
        type: string
        x-nullable: true
      amendedOrdersAcknowledgedAt:
        type: string
        format: date-time
        x-nullable: true
      order_number:
        type: string
        x-nullable: true
        example: 030-00362
      order_type:
        $ref: '#/definitions/OrdersType'
      order_type_detail:
        $ref: '#/definitions/OrdersTypeDetail'
        x-nullable: true
      date_issued:
        type: string
        format: date
        example: '2020-01-01'
      report_by_date:
        type: string
        format: date
        example: '2020-01-01'
      department_indicator:
        $ref: '#/definitions/DeptIndicator'
        x-nullable: true
      tac:
        type: string
        title: TAC
        example: F8J1
        x-nullable: true
      sac:
        type: string
        title: SAC
        example: N002214CSW32Y9
        x-nullable: true
      ntsTac:
        type: string
        title: NTS TAC
        example: F8J1
        x-nullable: true
      ntsSac:
        type: string
        title: NTS SAC
        example: N002214CSW32Y9
        x-nullable: true
      has_dependents:
        type: boolean
        example: false
        title: Are dependents included in your orders?
      spouse_has_pro_gear:
        type: boolean
        example: false
        title: >-
          Do you have a spouse who will need to move items related to their
          occupation (also known as spouse pro-gear)?
      supplyAndServicesCostEstimate:
        type: string
      packingAndShippingInstructions:
        type: string
      methodOfPayment:
        type: string
      naics:
        type: string
      orders_type:
        $ref: '#/definitions/OrdersType'
      eTag:
        type: string
    type: object
  OrderBody:
    type: object
    properties:
      id:
        type: string
        format: uuid
  CreateOrders:
    type: object
    properties:
      serviceMemberId:
        type: string
        format: uuid
        example: c56a4180-65aa-42ec-a945-5fd21dec0538
      issueDate:
        type: string
        description: The date and time that these orders were cut.
        format: date
        title: Orders date
      reportByDate:
        type: string
        description: Report By Date
        format: date
        title: Report-by date
      ordersType:
        $ref: '#/definitions/OrdersType'
      ordersTypeDetail:
        $ref: '#/definitions/OrdersTypeDetail'
      hasDependents:
        type: boolean
        title: Are dependents included in your orders?
      spouseHasProGear:
        type: boolean
        title: >-
          Do you have a spouse who will need to move items related to their
          occupation (also known as spouse pro-gear)?
      newDutyLocationId:
        type: string
        format: uuid
        example: c56a4180-65aa-42ec-a945-5fd21dec0538
      ordersNumber:
        type: string
        title: Orders Number
        x-nullable: true
        example: 030-00362
      tac:
        type: string
        title: TAC
        example: F8J1
        x-nullable: true
      sac:
        type: string
        title: SAC
        example: N002214CSW32Y9
        x-nullable: true
      departmentIndicator:
        $ref: '#/definitions/DeptIndicator'
      grade:
        $ref: '#/definitions/Grade'
      originDutyLocationId:
        type: string
        format: uuid
        example: c56a4180-65aa-42ec-a945-5fd21dec0538
    required:
      - serviceMemberId
      - issueDate
      - reportByDate
      - ordersType
      - hasDependents
      - spouseHasProGear
      - newDutyLocationId
  CounselingUpdateOrderPayload:
    type: object
    properties:
      issueDate:
        type: string
        description: The date and time that these orders were cut.
        format: date
        example: '2018-04-26'
        title: Orders date
      reportByDate:
        type: string
        description: Report By Date
        format: date
        example: '2018-04-26'
        title: Report-by date
      ordersType:
        $ref: '#/definitions/OrdersType'
      ordersTypeDetail:
        $ref: '#/definitions/OrdersTypeDetail'
      ordersNumber:
        type: string
        title: Orders Number
        x-nullable: true
        example: 030-00362
      departmentIndicator:
        $ref: '#/definitions/DeptIndicator'
        x-nullable: true
      originDutyLocationId:
        type: string
        format: uuid
        example: c56a4180-65aa-42ec-a945-5fd21dec0538
      newDutyLocationId:
        type: string
        format: uuid
        example: c56a4180-65aa-42ec-a945-5fd21dec0538
      tac:
        type: string
        title: HHG TAC
        minLength: 4
        maxLength: 4
        example: F8J1
        x-nullable: true
      sac:
        title: HHG SAC
        example: N002214CSW32Y9
        $ref: '#/definitions/NullableString'
      ntsTac:
        title: NTS TAC
        minLength: 4
        maxLength: 4
        example: F8J1
        $ref: '#/definitions/NullableString'
      ntsSac:
        title: NTS SAC
        example: N002214CSW32Y9
        $ref: '#/definitions/NullableString'
      grade:
        $ref: '#/definitions/Grade'
    required:
      - issueDate
      - reportByDate
      - ordersType
      - originDutyLocationId
      - newDutyLocationId
  UpdateOrderPayload:
    type: object
    properties:
      issueDate:
        type: string
        description: The date and time that these orders were cut.
        format: date
        example: '2018-04-26'
        title: Orders date
      reportByDate:
        type: string
        description: Report By Date
        format: date
        example: '2018-04-26'
        title: Report-by date
      ordersType:
        $ref: '#/definitions/OrdersType'
      ordersTypeDetail:
        $ref: '#/definitions/OrdersTypeDetail'
      originDutyLocationId:
        type: string
        format: uuid
        example: c56a4180-65aa-42ec-a945-5fd21dec0538
      newDutyLocationId:
        type: string
        format: uuid
        example: c56a4180-65aa-42ec-a945-5fd21dec0538
      ordersNumber:
        type: string
        title: Orders Number
        x-nullable: true
        example: 030-00362
      tac:
        type: string
        title: HHG TAC
        minLength: 4
        maxLength: 4
        example: F8J1
        x-nullable: true
      sac:
        title: HHG SAC
        example: N002214CSW32Y9
        $ref: '#/definitions/NullableString'
      ntsTac:
        title: NTS TAC
        minLength: 4
        maxLength: 4
        example: F8J1
        $ref: '#/definitions/NullableString'
      ntsSac:
        title: NTS SAC
        example: N002214CSW32Y9
        $ref: '#/definitions/NullableString'
      departmentIndicator:
        $ref: '#/definitions/DeptIndicator'
        x-nullable: true
      ordersAcknowledgement:
        description: >-
          Confirmation that the new amended orders were reviewed after
          previously approving the original orders
        type: boolean
        x-nullable: true
      grade:
        $ref: '#/definitions/Grade'
    required:
      - issueDate
      - reportByDate
      - ordersType
      - newDutyLocationId
      - originDutyLocationId
  UpdateAllowancePayload:
    type: object
    properties:
      grade:
        $ref: '#/definitions/Grade'
      dependentsAuthorized:
        type: boolean
        x-nullable: true
      agency:
        $ref: '#/definitions/Affiliation'
      proGearWeight:
        description: unit is in lbs
        example: 2000
        type: integer
        minimum: 0
        maximum: 2000
        x-formatting: weight
        x-nullable: true
      proGearWeightSpouse:
        description: unit is in lbs
        example: 500
        type: integer
        minimum: 0
        maximum: 500
        x-formatting: weight
        x-nullable: true
      requiredMedicalEquipmentWeight:
        description: unit is in lbs
        example: 2000
        type: integer
        minimum: 0
        x-formatting: weight
      organizationalClothingAndIndividualEquipment:
        description: only for Army
        type: boolean
        x-nullable: true
      storageInTransit:
        description: >-
          the number of storage in transit days that the customer is entitled to
          for a given shipment on their move
        type: integer
        minimum: 0
      gunSafe:
        description: >-
          True if user is entitled to move a gun safe (up to 500 lbs) as part of
          their move without it being charged against their weight allowance.
        type: boolean
        x-nullable: true
  UpdateBillableWeightPayload:
    type: object
    properties:
      authorizedWeight:
        description: unit is in lbs
        example: 2000
        minimum: 1
        type: integer
        x-formatting: weight
        x-nullable: true
  UpdateMaxBillableWeightAsTIOPayload:
    type: object
    properties:
      authorizedWeight:
        description: unit is in lbs
        example: 2000
        minimum: 1
        type: integer
        x-formatting: weight
        x-nullable: true
      tioRemarks:
        description: TIO remarks for updating the max billable weight
        example: Increasing max billable weight
        type: string
        minLength: 1
        x-nullable: true
    required:
      - authorizedWeight
      - tioRemarks
  CounselingUpdateAllowancePayload:
    type: object
    properties:
      grade:
        $ref: '#/definitions/Grade'
      dependentsAuthorized:
        type: boolean
        x-nullable: true
      agency:
        $ref: '#/definitions/Affiliation'
      proGearWeight:
        minimum: 0
        maximum: 2000
        description: unit is in lbs
        example: 2000
        type: integer
        x-formatting: weight
        x-nullable: true
      proGearWeightSpouse:
        minimum: 0
        maximum: 500
        description: unit is in lbs
        example: 2000
        type: integer
        x-formatting: weight
        x-nullable: true
      requiredMedicalEquipmentWeight:
        minimum: 0
        description: unit is in lbs
        example: 2000
        type: integer
        x-formatting: weight
      organizationalClothingAndIndividualEquipment:
        description: only for Army
        type: boolean
        x-nullable: true
      storageInTransit:
        description: >-
          the number of storage in transit days that the customer is entitled to
          for a given shipment on their move
        type: integer
        minimum: 0
      gunSafe:
        description: >-
          True if user is entitled to move a gun safe (up to 500 lbs) as part of
          their move without it being charged against their weight allowance.
        type: boolean
        x-nullable: true
  MoveTaskOrder:
    description: The Move (MoveTaskOrder)
    properties:
      id:
        example: 1f2270c7-7166-40ae-981e-b200ebdf3054
        format: uuid
        type: string
      createdAt:
        format: date-time
        type: string
      orderID:
        example: c56a4180-65aa-42ec-a945-5fd21dec0538
        format: uuid
        type: string
      locator:
        type: string
        example: 1K43AR
      referenceId:
        example: 1001-3456
        type: string
      serviceCounselingCompletedAt:
        format: date-time
        type: string
        x-nullable: true
      availableToPrimeAt:
        format: date-time
        type: string
        x-nullable: true
      updatedAt:
        format: date-time
        type: string
      destinationAddress:
        $ref: '#/definitions/Address'
      pickupAddress:
        $ref: '#/definitions/Address'
      destinationDutyLocation:
        example: 1f2270c7-7166-40ae-981e-b200ebdf3054
        format: uuid
        type: string
      originDutyLocation:
        example: 1f2270c7-7166-40ae-981e-b200ebdf3054
        format: uuid
        type: string
      entitlements:
        $ref: '#/definitions/Entitlements'
      requestedPickupDate:
        format: date
        type: string
      tioRemarks:
        type: string
        example: approved additional weight
        x-nullable: true
      eTag:
        type: string
    type: object
  MoveTaskOrders:
    items:
      $ref: '#/definitions/MoveTaskOrder'
    type: array
  PaymentRequest:
    properties:
      proofOfServiceDocs:
        $ref: '#/definitions/ProofOfServiceDocs'
      id:
        example: c56a4180-65aa-42ec-a945-5fd21dec0538
        format: uuid
        readOnly: true
        type: string
      isFinal:
        default: false
        type: boolean
      moveTaskOrder:
        $ref: '#/definitions/Move'
      moveTaskOrderID:
        example: c56a4180-65aa-42ec-a945-5fd21dec0538
        format: uuid
        type: string
      rejectionReason:
        example: documentation was incomplete
        type: string
        x-nullable: true
      serviceItems:
        $ref: '#/definitions/PaymentServiceItems'
      status:
        $ref: '#/definitions/PaymentRequestStatus'
      paymentRequestNumber:
        example: 1234-5678-1
        readOnly: true
        type: string
      recalculationOfPaymentRequestID:
        example: c56a4180-65aa-42ec-a945-5fd21dec0538
        format: uuid
        type: string
        readOnly: true
        x-nullable: true
      eTag:
        type: string
      reviewedAt:
        format: date-time
        type: string
        x-nullable: true
      createdAt:
        format: date-time
        type: string
    type: object
  PaymentRequests:
    items:
      $ref: '#/definitions/PaymentRequest'
    type: array
  PaymentServiceItems:
    items:
      $ref: '#/definitions/PaymentServiceItem'
    type: array
  PaymentServiceItem:
    properties:
      id:
        example: c56a4180-65aa-42ec-a945-5fd21dec0538
        format: uuid
        readOnly: true
        type: string
      createdAt:
        format: date-time
        type: string
      paymentRequestID:
        example: c56a4180-65aa-42ec-a945-5fd21dec0538
        format: uuid
        type: string
      mtoServiceItemID:
        example: c56a4180-65aa-42ec-a945-5fd21dec0538
        format: uuid
        type: string
      mtoServiceItemCode:
        example: DLH
        type: string
      mtoServiceItemName:
        example: Move management
        type: string
      mtoShipmentType:
        $ref: '#/definitions/MTOShipmentType'
      mtoShipmentID:
        type: string
        format: uuid
        example: c56a4180-65aa-42ec-a945-5fd21dec0538
        x-nullable: true
      status:
        $ref: '#/definitions/PaymentServiceItemStatus'
      priceCents:
        type: integer
        format: cents
        title: Price of the service item in cents
        x-nullable: true
      rejectionReason:
        example: documentation was incomplete
        type: string
        x-nullable: true
      referenceID:
        example: 1234-5678-c56a4180
        readOnly: true
        format: string
      paymentServiceItemParams:
        $ref: '#/definitions/PaymentServiceItemParams'
      eTag:
        type: string
    type: object
  PaymentRequestStatus:
    type: string
    enum:
      - PENDING
      - REVIEWED
      - REVIEWED_AND_ALL_SERVICE_ITEMS_REJECTED
      - SENT_TO_GEX
      - RECEIVED_BY_GEX
      - PAID
      - EDI_ERROR
      - DEPRECATED
    title: Payment Request Status
  ProofOfServiceDocs:
    items:
      $ref: '#/definitions/ProofOfServiceDoc'
    type: array
  ProofOfServiceDoc:
    properties:
      isWeightTicket:
        type: boolean
      uploads:
        items:
          $ref: '#/definitions/Upload'
        type: array
  ShipmentsPaymentSITBalance:
    items:
      $ref: '#/definitions/ShipmentPaymentSITBalance'
    type: array
  ShipmentPaymentSITBalance:
    properties:
      shipmentID:
        type: string
        format: uuid
      totalSITDaysAuthorized:
        type: integer
      totalSITDaysRemaining:
        type: integer
      totalSITEndDate:
        type: string
        format: date
        x-nullable: true
      pendingSITDaysInvoiced:
        type: integer
      pendingBilledStartDate:
        type: string
        format: date
        x-nullable: true
      pendingBilledEndDate:
        type: string
        format: date
        x-nullable: true
      previouslyBilledDays:
        type: integer
        x-nullable: true
      previouslyBilledStartDate:
        type: string
        format: date
        x-nullable: true
      previouslyBilledEndDate:
        type: string
        format: date
        x-nullable: true
  UpdateShipment:
    type: object
    properties:
      shipmentType:
        $ref: '#/definitions/MTOShipmentType'
      requestedPickupDate:
        format: date
        type: string
        x-nullable: true
      requestedDeliveryDate:
        format: date
        type: string
        x-nullable: true
      customerRemarks:
        type: string
        example: handle with care
        x-nullable: true
      counselorRemarks:
        type: string
        example: counselor approved
        x-nullable: true
      billableWeightCap:
        type: integer
        description: estimated weight of the shuttle service item provided by the prime
        example: 2500
        x-formatting: weight
        x-nullable: true
      billableWeightJustification:
        type: string
        example: more weight than expected
        x-nullable: true
      pickupAddress:
        allOf:
          - $ref: '#/definitions/Address'
      destinationAddress:
        allOf:
          - $ref: '#/definitions/Address'
      secondaryDeliveryAddress:
        allOf:
          - $ref: '#/definitions/Address'
      secondaryPickupAddress:
        allOf:
          - $ref: '#/definitions/Address'
      hasSecondaryPickupAddress:
        type: boolean
        x-nullable: true
        x-omitempty: false
      hasSecondaryDeliveryAddress:
        type: boolean
        x-nullable: true
        x-omitempty: false
      actualProGearWeight:
        type: integer
        x-nullable: true
        x-omitempty: false
      actualSpouseProGearWeight:
        type: integer
        x-nullable: true
        x-omitempty: false
      destinationType:
        $ref: '#/definitions/DestinationType'
      agents:
        $ref: '#/definitions/MTOAgents'
        x-nullable: true
      tacType:
        $ref: '#/definitions/LOATypeNullable'
      sacType:
        $ref: '#/definitions/LOATypeNullable'
      usesExternalVendor:
        type: boolean
        example: false
        x-nullable: true
      serviceOrderNumber:
        type: string
        x-nullable: true
      ntsRecordedWeight:
        description: >-
          The previously recorded weight for the NTS Shipment. Used for NTS
          Release to know what the previous primeActualWeight or billable weight
          was.
        example: 2000
        type: integer
        x-formatting: weight
        x-nullable: true
      storageFacility:
        x-nullable: true
        $ref: '#/definitions/StorageFacility'
      ppmShipment:
        $ref: '#/definitions/UpdatePPMShipment'
  UpdatePPMShipment:
    type: object
    properties:
      expectedDepartureDate:
        description: |
          Date the customer expects to move.
        format: date
        type: string
        x-nullable: true
      actualMoveDate:
        format: date
        type: string
        x-nullable: true
      pickupAddress:
        allOf:
          - $ref: '#/definitions/Address'
      actualPickupPostalCode:
        description: >
          The actual postal code where the PPM shipment started. To be filled
          once the customer has moved the shipment.
        format: zip
        type: string
        title: ZIP
        example: '90210'
        pattern: ^(\d{5})$
        x-nullable: true
      secondaryPickupAddress:
        allOf:
          - $ref: '#/definitions/Address'
      destinationAddress:
        allOf:
          - $ref: '#/definitions/Address'
      actualDestinationPostalCode:
        description: >
          The actual postal code where the PPM shipment ended. To be filled once
          the customer has moved the shipment.
        format: zip
        type: string
        title: ZIP
        example: '90210'
        pattern: ^(\d{5})$
        x-nullable: true
      secondaryDestinationAddress:
        allOf:
          - $ref: '#/definitions/Address'
      hasSecondaryPickupAddress:
        type: boolean
        x-nullable: true
        x-omitempty: false
      hasSecondaryDestinationAddress:
        type: boolean
        x-nullable: true
        x-omitempty: false
      w2Address:
        x-nullable: true
        $ref: '#/definitions/Address'
      sitExpected:
        type: boolean
        x-nullable: true
      sitLocation:
        allOf:
          - $ref: '#/definitions/SITLocationType'
          - x-nullable: true
      sitEstimatedWeight:
        type: integer
        example: 2000
        x-nullable: true
      sitEstimatedEntryDate:
        format: date
        type: string
        x-nullable: true
      sitEstimatedDepartureDate:
        format: date
        type: string
        x-nullable: true
      estimatedWeight:
        type: integer
        example: 4200
        x-nullable: true
      hasProGear:
        description: |
          Indicates whether PPM shipment has pro gear.
        type: boolean
        x-nullable: true
      proGearWeight:
        type: integer
        x-nullable: true
      spouseProGearWeight:
        type: integer
        x-nullable: true
      hasRequestedAdvance:
        description: |
          Indicates whether an advance has been requested for the PPM shipment.
        type: boolean
        x-nullable: true
      hasReceivedAdvance:
        description: |
          Indicates whether an advance was received for the PPM shipment.
        type: boolean
        x-nullable: true
      advanceAmountRequested:
        description: |
          The amount request for an advance, or null if no advance is requested
        type: integer
        format: cents
        x-nullable: true
      advanceAmountReceived:
        description: |
          The amount received for an advance, or null if no advance is received
        type: integer
        format: cents
        x-nullable: true
      advanceStatus:
        $ref: '#/definitions/PPMAdvanceStatus'
        x-nullable: true
  UpdateWeightTicket:
    type: object
    properties:
      emptyWeight:
        description: Weight of the vehicle when empty.
        type: integer
        minimum: 0
      fullWeight:
        description: The weight of the vehicle when full.
        type: integer
        minimum: 0
      ownsTrailer:
        description: Indicates if the customer used a trailer they own for the move.
        type: boolean
      trailerMeetsCriteria:
        description: >-
          Indicates if the trailer that the customer used meets all the criteria
          to be claimable.
        type: boolean
      status:
        $ref: '#/definitions/PPMDocumentStatus'
      reason:
        description: The reason the services counselor has excluded or rejected the item.
        type: string
      adjustedNetWeight:
        description: Indicates the adjusted net weight of the vehicle
        type: integer
        minimum: 0
      netWeightRemarks:
        description: Remarks explaining any edits made to the net weight
        type: string
      allowableWeight:
        description: Indicates the maximum reimbursable weight of the shipment
        type: integer
        minimum: 0
  UpdateMovingExpense:
    type: object
    properties:
      movingExpenseType:
        $ref: '#/definitions/OmittableMovingExpenseType'
      description:
        description: A brief description of the expense.
        type: string
        x-nullable: true
        x-omitempty: false
      amount:
        description: The total amount of the expense as indicated on the receipt
        type: integer
      sitStartDate:
        description: >-
          The date the shipment entered storage, applicable for the `STORAGE`
          movingExpenseType only
        type: string
        format: date
      sitEndDate:
        description: >-
          The date the shipment exited storage, applicable for the `STORAGE`
          movingExpenseType only
        type: string
        format: date
      status:
        $ref: '#/definitions/PPMDocumentStatus'
      reason:
        description: The reason the services counselor has excluded or rejected the item.
        type: string
      weightStored:
        description: The total weight stored in PPM SIT
        type: integer
      sitLocation:
        allOf:
          - $ref: '#/definitions/SITLocationType'
          - x-nullable: true
      sitEstimatedCost:
        description: >-
          The estimated amount that the government will pay the service member
          to put their goods into storage. This estimated storage cost is
          separate from the estimated incentive.
        type: integer
        format: cents
        x-nullable: true
        x-omitempty: false
  UpdateProGearWeightTicket:
    type: object
    properties:
      belongsToSelf:
        description: >-
          Indicates if this information is for the customer's own pro-gear,
          otherwise, it's the spouse's.
        type: boolean
      hasWeightTickets:
        description: >-
          Indicates if the user has a weight ticket for their pro-gear,
          otherwise they have a constructed weight.
        type: boolean
      weight:
        description: Weight of the pro-gear contained in the shipment.
        type: integer
        minimum: 0
      status:
        $ref: '#/definitions/PPMDocumentStatus'
      reason:
        description: The reason the services counselor has excluded or rejected the item.
        type: string
  MTOShipments:
    items:
      $ref: '#/definitions/MTOShipment'
    type: array
  CreateMTOShipment:
    type: object
    properties:
      moveTaskOrderID:
        description: The ID of the move this new shipment is for.
        example: 1f2270c7-7166-40ae-981e-b200ebdf3054
        format: uuid
        type: string
      requestedPickupDate:
        description: >
          The customer's preferred pickup date. Other dates, such as required
          delivery date and (outside MilMove) the pack date, are derived from
          this date.
        format: date
        type: string
        x-nullable: true
      requestedDeliveryDate:
        description: |
          The customer's preferred delivery date.
        format: date
        type: string
        x-nullable: true
      customerRemarks:
        description: >
          The customer can use the customer remarks field to inform the services
          counselor and the movers about any

          special circumstances for this shipment. Typical examples:
            * bulky or fragile items,
            * weapons,
            * access info for their address.
          Customer enters this information during onboarding. Optional field.
        type: string
        example: handle with care
        x-nullable: true
      counselorRemarks:
        description: >
          The counselor can use the counselor remarks field to inform the movers
          about any

          special circumstances for this shipment. Typical examples:
            * bulky or fragile items,
            * weapons,
            * access info for their address.
          Counselors enters this information when creating or editing an MTO
          Shipment. Optional field.
        type: string
        example: handle with care
        x-nullable: true
      agents:
        $ref: '#/definitions/MTOAgents'
      mtoServiceItems:
        $ref: '#/definitions/MTOServiceItems'
      pickupAddress:
        description: The address where the movers should pick up this shipment.
        allOf:
          - $ref: '#/definitions/Address'
      destinationAddress:
        description: Where the movers should deliver this shipment.
        allOf:
          - $ref: '#/definitions/Address'
      destinationType:
        $ref: '#/definitions/DestinationType'
      shipmentType:
        $ref: '#/definitions/MTOShipmentType'
      tacType:
        allOf:
          - $ref: '#/definitions/LOAType'
          - x-nullable: true
      sacType:
        allOf:
          - $ref: '#/definitions/LOAType'
          - x-nullable: true
      usesExternalVendor:
        type: boolean
        example: false
        x-nullable: true
      serviceOrderNumber:
        type: string
        x-nullable: true
      ntsRecordedWeight:
        description: >-
          The previously recorded weight for the NTS Shipment. Used for NTS
          Release to know what the previous primeActualWeight or billable weight
          was.
        example: 2000
        type: integer
        x-nullable: true
        x-formatting: weight
      storageFacility:
        x-nullable: true
        $ref: '#/definitions/StorageFacility'
      ppmShipment:
        $ref: '#/definitions/CreatePPMShipment'
    required:
      - moveTaskOrderID
      - shipmentType
  CreatePPMShipment:
    description: >-
      A personally procured move is a type of shipment that a service members
      moves themselves.
    properties:
      expectedDepartureDate:
        description: |
          Date the customer expects to move.
        format: date
        type: string
      pickupAddress:
        allOf:
          - $ref: '#/definitions/Address'
      destinationAddress:
        allOf:
          - $ref: '#/definitions/Address'
      secondaryDestinationAddress:
        allOf:
          - $ref: '#/definitions/Address'
      secondaryPickupAddress:
        allOf:
          - $ref: '#/definitions/Address'
      hasSecondaryPickupAddress:
        type: boolean
        x-nullable: true
        x-omitempty: false
      hasSecondaryDestinationAddress:
        type: boolean
        x-nullable: true
        x-omitempty: false
      sitExpected:
        type: boolean
      sitLocation:
        allOf:
          - $ref: '#/definitions/SITLocationType'
          - x-nullable: true
      sitEstimatedWeight:
        type: integer
        example: 2000
        x-nullable: true
      sitEstimatedEntryDate:
        format: date
        type: string
        x-nullable: true
      sitEstimatedDepartureDate:
        format: date
        type: string
        x-nullable: true
      estimatedWeight:
        type: integer
        example: 4200
      hasProGear:
        description: |
          Indicates whether PPM shipment has pro gear.
        type: boolean
      proGearWeight:
        type: integer
        x-nullable: true
      spouseProGearWeight:
        type: integer
        x-nullable: true
    required:
      - expectedDepartureDate
      - pickupAddress
      - destinationAddress
      - sitExpected
      - estimatedWeight
      - hasProGear
  RejectShipment:
    properties:
      rejectionReason:
        type: string
        example: MTO Shipment not good enough
    required:
      - rejectionReason
  RequestDiversion:
    properties:
      diversionReason:
        type: string
        example: Shipment route needs to change
    required:
      - diversionReason
  ApproveSITExtension:
    properties:
      approvedDays:
        description: Number of days approved for SIT extension
        type: integer
        example: 21
        minimum: 1
      requestReason:
        description: >-
          Reason from service counselor-provided picklist for SIT Duration
          Update
        example: AWAITING_COMPLETION_OF_RESIDENCE
        type: string
        enum:
          - SERIOUS_ILLNESS_MEMBER
          - SERIOUS_ILLNESS_DEPENDENT
          - IMPENDING_ASSIGNEMENT
          - DIRECTED_TEMPORARY_DUTY
          - NONAVAILABILITY_OF_CIVILIAN_HOUSING
          - AWAITING_COMPLETION_OF_RESIDENCE
          - OTHER
      officeRemarks:
        description: Remarks from TOO about SIT approval
        type: string
        example: Approved for three weeks rather than requested 45 days
        x-nullable: true
    required:
      - approvedDays
  DenySITExtension:
    properties:
      officeRemarks:
        description: Remarks from TOO about SIT denial
        type: string
        example: Denied this extension as it does not match the criteria
        x-nullable: true
      convertToCustomerExpense:
        description: >-
          Whether or not to convert to members expense once SIT extension is
          denied.
        type: boolean
        example: false
    required:
      - officeRemarks
      - convertToCustomerExpense
  UpdateSITServiceItemCustomerExpense:
    properties:
      convertToCustomerExpense:
        example: true
        type: boolean
      customerExpenseReason:
        description: Reason the service item was rejected
        type: string
        example: Insufficent details provided
    required:
      - convertToCustomerExpense
      - customerExpenseReason
  CreateApprovedSITDurationUpdate:
    properties:
      requestReason:
        description: >-
          Reason from service counselor-provided picklist for SIT Duration
          Update
        example: AWAITING_COMPLETION_OF_RESIDENCE
        type: string
        enum:
          - SERIOUS_ILLNESS_MEMBER
          - SERIOUS_ILLNESS_DEPENDENT
          - IMPENDING_ASSIGNEMENT
          - DIRECTED_TEMPORARY_DUTY
          - NONAVAILABILITY_OF_CIVILIAN_HOUSING
          - AWAITING_COMPLETION_OF_RESIDENCE
          - OTHER
      approvedDays:
        description: >-
          Number of days approved for SIT extension. This will match requested
          days saved to the SIT extension model.
        type: integer
        example: 21
      officeRemarks:
        description: Remarks from TOO about SIT Duration Update creation
        type: string
        example: >-
          Customer needs additional storage time as their new place of residence
          is not yet ready
        x-nullable: true
    required:
      - requestReason
      - approvedDays
  PatchMTOServiceItemStatusPayload:
    properties:
      status:
        description: Describes all statuses for a MTOServiceItem
        type: string
        enum:
          - SUBMITTED
          - APPROVED
          - REJECTED
      rejectionReason:
        description: Reason the service item was rejected
        type: string
        example: Insufficent details provided
        x-nullable: true
  MTOApprovalServiceItemCodes:
    description: MTO level service items to create when updating MTO status.
    properties:
      serviceCodeCS:
        example: true
        type: boolean
      serviceCodeMS:
        example: true
        type: boolean
    type: object
  TacValid:
    properties:
      isValid:
        example: true
        type: boolean
    required:
      - isValid
    type: object
  UpdatePaymentRequestStatusPayload:
    properties:
      rejectionReason:
        example: documentation was incomplete
        type: string
        x-nullable: true
      status:
        $ref: '#/definitions/PaymentRequestStatus'
      eTag:
        type: string
    type: object
  QueueMoves:
    type: array
    items:
      $ref: '#/definitions/QueueMove'
  QueueMove:
    type: object
    properties:
      id:
        type: string
        format: uuid
      customer:
        $ref: '#/definitions/Customer'
      status:
        $ref: '#/definitions/MoveStatus'
      locator:
        type: string
      submittedAt:
        format: date-time
        type: string
        x-nullable: true
      appearedInTooAt:
        format: date-time
        type: string
        x-nullable: true
      requestedMoveDate:
        format: date
        type: string
        x-nullable: true
      departmentIndicator:
        $ref: '#/definitions/DeptIndicator'
      shipmentsCount:
        type: integer
      originDutyLocation:
        $ref: '#/definitions/DutyLocation'
      destinationDutyLocation:
        $ref: '#/definitions/DutyLocation'
      originGBLOC:
        $ref: '#/definitions/GBLOC'
      ppmType:
        type: string
        enum:
          - FULL
          - PARTIAL
        x-nullable: true
      closeoutInitiated:
        format: date-time
        type: string
        x-nullable: true
      closeoutLocation:
        type: string
        x-nullable: true
      orderType:
        type: string
        x-nullable: true
      lockedByOfficeUserID:
        type: string
        format: uuid
        x-nullable: true
      lockedByOfficeUser:
        $ref: '#/definitions/LockedOfficeUser'
        x-nullable: true
      lockExpiresAt:
        type: string
        format: date-time
        x-nullable: true
      ppmStatus:
        $ref: '#/definitions/PPMStatus'
        x-nullable: true
  QueueMovesResult:
    type: object
    properties:
      page:
        type: integer
      perPage:
        type: integer
      totalCount:
        type: integer
      queueMoves:
        $ref: '#/definitions/QueueMoves'
  ListPrimeMove:
    description: >
      An abbreviated definition for a move, without all the nested information
      (shipments, service items, etc). Used to fetch a list of moves more
      efficiently.
    type: object
    properties:
      id:
        example: 1f2270c7-7166-40ae-981e-b200ebdf3054
        format: uuid
        type: string
      moveCode:
        type: string
        example: HYXFJF
        readOnly: true
      createdAt:
        format: date-time
        type: string
        readOnly: true
      orderID:
        example: c56a4180-65aa-42ec-a945-5fd21dec0538
        format: uuid
        type: string
      referenceId:
        example: 1001-3456
        type: string
      availableToPrimeAt:
        format: date-time
        type: string
        x-nullable: true
        readOnly: true
      updatedAt:
        format: date-time
        type: string
        readOnly: true
      ppmType:
        type: string
        enum:
          - FULL
          - PARTIAL
      eTag:
        type: string
        readOnly: true
      orderType:
        type: string
  ListPrimeMoves:
    type: array
    items:
      $ref: '#/definitions/ListPrimeMove'
  ListPrimeMovesResult:
    type: object
    properties:
      page:
        type: integer
      perPage:
        type: integer
      totalCount:
        type: integer
      queueMoves:
        $ref: '#/definitions/ListPrimeMoves'
  QueuePaymentRequest:
    type: object
    properties:
      id:
        type: string
        format: uuid
      moveID:
        type: string
        format: uuid
      customer:
        $ref: '#/definitions/Customer'
      status:
        $ref: '#/definitions/QueuePaymentRequestStatus'
      age:
        type: number
        format: double
        description: >-
          Days since the payment request has been requested.  Decimal
          representation will allow more accurate sorting.
      submittedAt:
        type: string
        format: date-time
      locator:
        type: string
      departmentIndicator:
        $ref: '#/definitions/DeptIndicator'
      originGBLOC:
        $ref: '#/definitions/GBLOC'
      originDutyLocation:
        $ref: '#/definitions/DutyLocation'
      orderType:
        type: string
        x-nullable: true
      lockedByOfficeUserID:
        type: string
        format: uuid
        x-nullable: true
      lockExpiresAt:
        type: string
        format: date-time
        x-nullable: true
  QueuePaymentRequests:
    type: array
    items:
      $ref: '#/definitions/QueuePaymentRequest'
  QueuePaymentRequestsResult:
    type: object
    properties:
      page:
        type: integer
      perPage:
        type: integer
      totalCount:
        type: integer
      queuePaymentRequests:
        $ref: '#/definitions/QueuePaymentRequests'
  QueuePaymentRequestStatus:
    enum:
      - Payment requested
      - Reviewed
      - Rejected
      - Paid
    title: Queue Payment Request Status
    type: string
  SearchMoves:
    type: array
    items:
      $ref: '#/definitions/SearchMove'
  SearchMove:
    type: object
    properties:
      id:
        type: string
        format: uuid
      firstName:
        type: string
        example: John
        x-nullable: true
      lastName:
        type: string
        example: Doe
        x-nullable: true
      dodID:
        type: string
        example: 1234567890
        x-nullable: true
      status:
        $ref: '#/definitions/MoveStatus'
      locator:
        type: string
      branch:
        type: string
      shipmentsCount:
        type: integer
      originDutyLocationPostalCode:
        format: zip
        type: string
        title: ZIP
        example: '90210'
        pattern: ^(\d{5})$
      destinationDutyLocationPostalCode:
        format: zip
        type: string
        title: ZIP
        example: '90210'
        pattern: ^(\d{5})$
      orderType:
        type: string
      requestedPickupDate:
        type: string
        format: date
        x-nullable: true
      requestedDeliveryDate:
        type: string
        format: date
        x-nullable: true
      originGBLOC:
        $ref: '#/definitions/GBLOC'
      destinationGBLOC:
        $ref: '#/definitions/GBLOC'
      lockedByOfficeUserID:
        type: string
        format: uuid
        x-nullable: true
      lockExpiresAt:
        type: string
        format: date-time
        x-nullable: true
  SearchMovesResult:
    type: object
    properties:
      page:
        type: integer
      perPage:
        type: integer
      totalCount:
        type: integer
      searchMoves:
        $ref: '#/definitions/SearchMoves'
  GBLOC:
    type: string
    enum:
      - AGFM
      - APAT
      - BGAC
      - BGNC
      - BKAS
      - CFMQ
      - CLPK
      - CNNQ
      - DMAT
      - GSAT
      - HAFC
      - HBAT
      - JEAT
      - JENQ
      - KKFA
      - LHNQ
      - LKNQ
      - MAPK
      - MAPS
      - MBFL
      - MLNQ
      - XXXX
  CreateCustomerSupportRemark:
    type: object
    description: >-
      A text remark written by an customer support user that is associated with
      a specific move.
    required:
      - content
      - officeUserID
    properties:
      content:
        example: This is a remark about a move.
        type: string
      officeUserID:
        example: 1f2270c7-7166-40ae-981e-b200ebdf3054
        format: uuid
        type: string
  UpdateCustomerSupportRemarkPayload:
    type: object
    description: >-
      A text remark update to an existing remark created by the current active
      user (the CSR).
    required:
      - content
    properties:
      content:
        example: This is a remark about a move.
        type: string
  EvaluationReportType:
    type: string
    enum:
      - SHIPMENT
      - COUNSELING
  EvaluationReportInspectionType:
    type: string
    enum:
      - DATA_REVIEW
      - PHYSICAL
      - VIRTUAL
    x-nullable: true
  EvaluationReportLocation:
    type: string
    enum:
      - ORIGIN
      - DESTINATION
      - OTHER
    x-nullable: true
  EvaluationReportOfficeUser:
    type: object
    readOnly: true
    description: The authoring office user for an evaluation report
    properties:
      id:
        example: 1f2270c7-7166-40ae-981e-b200ebdf3054
        format: uuid
        type: string
      firstName:
        type: string
      lastName:
        type: string
      email:
        type: string
        format: x-email
        pattern: ^[a-zA-Z0-9._%+-]+@[a-zA-Z0-9.-]+\.[a-zA-Z]{2,}$
      phone:
        type: string
        format: telephone
        pattern: ^[2-9]\d{2}-\d{3}-\d{4}$
  EvaluationReportList:
    type: array
    items:
      $ref: '#/definitions/EvaluationReport'
  EvaluationReport:
    type: object
    description: An evaluation report
    properties:
      id:
        example: 1f2270c7-7166-40ae-981e-b200ebdf3054
        format: uuid
        type: string
        readOnly: true
      moveID:
        example: 1f2270c7-7166-40ae-981e-b200ebdf3054
        format: uuid
        type: string
        readOnly: true
      shipmentID:
        example: 1f2270c7-7166-40ae-981e-b200ebdf3054
        format: uuid
        type: string
        x-nullable: true
        readOnly: true
      type:
        $ref: '#/definitions/EvaluationReportType'
      inspectionType:
        $ref: '#/definitions/EvaluationReportInspectionType'
        x-nullable: true
      inspectionDate:
        type: string
        format: date
        x-nullable: true
      officeUser:
        $ref: '#/definitions/EvaluationReportOfficeUser'
      location:
        $ref: '#/definitions/EvaluationReportLocation'
        x-nullable: true
      ReportViolations:
        $ref: '#/definitions/ReportViolations'
        x-nullable: true
      locationDescription:
        type: string
        example: Route 66 at crash inspection site 3
        x-nullable: true
      observedShipmentDeliveryDate:
        type: string
        format: date
        x-nullable: true
      observedShipmentPhysicalPickupDate:
        type: string
        format: date
        x-nullable: true
      timeDepart:
        type: string
        x-nullable: true
        pattern: ^(0[0-9]|1[0-9]|2[0-3]):[0-5][0-9]$
        example: '14:30'
      evalStart:
        type: string
        x-nullable: true
        pattern: ^(0[0-9]|1[0-9]|2[0-3]):[0-5][0-9]$
        example: '15:00'
      evalEnd:
        type: string
        x-nullable: true
        pattern: ^(0[0-9]|1[0-9]|2[0-3]):[0-5][0-9]$
        example: '18:00'
      violationsObserved:
        type: boolean
        x-nullable: true
      remarks:
        type: string
        x-nullable: true
      seriousIncident:
        type: boolean
        x-nullable: true
      seriousIncidentDesc:
        type: string
        x-nullable: true
      observedClaimsResponseDate:
        type: string
        format: date
        x-nullable: true
      observedPickupDate:
        type: string
        format: date
        x-nullable: true
      observedPickupSpreadStartDate:
        type: string
        format: date
        x-nullable: true
      observedPickupSpreadEndDate:
        type: string
        format: date
        x-nullable: true
      observedDeliveryDate:
        type: string
        format: date
        x-nullable: true
      moveReferenceID:
        type: string
        x-nullable: true
        readOnly: true
      eTag:
        type: string
      submittedAt:
        type: string
        format: date-time
        x-nullable: true
      createdAt:
        type: string
        format: date-time
        readOnly: true
      updatedAt:
        type: string
        format: date-time
        readOnly: true
  CreateEvaluationReport:
    type: object
    description: >-
      Minimal set of info needed to create a shipment evaluation report, which
      is just a shipment ID.
    properties:
      shipmentID:
        description: The shipment ID of the shipment to be evaluated in the report
        example: 01b9671e-b268-4906-967b-ba661a1d3933
        format: uuid
        type: string
  PWSViolation:
    type: object
    description: A PWS violation for an evaluation report
    readOnly: true
    properties:
      id:
        example: 1f2270c7-7166-40ae-981e-b200ebdf3054
        format: uuid
        type: string
      displayOrder:
        example: 3
        type: integer
      paragraphNumber:
        example: 1.2.3.4.5
        type: string
      title:
        example: Customer Support
        type: string
      category:
        example: Pre-Move Services
        type: string
      subCategory:
        example: Weight Estimate
        type: string
      requirementSummary:
        example: Provide a single point of contact (POC)
        type: string
      requirementStatement:
        example: >-
          The contractor shall prepare and load property going into NTS in
          containers at residence for shipment to NTS.
        type: string
      isKpi:
        example: false
        type: boolean
      additionalDataElem:
        example: QAE Observed Delivery Date
        type: string
  PWSViolations:
    type: array
    items:
      $ref: '#/definitions/PWSViolation'
  AssociateReportViolations:
    type: object
    description: A list of PWS violation string ids to associate with an evaluation report
    properties:
      violations:
        type: array
        items:
          type: string
          format: uuid
  ReportViolation:
    type: object
    description: An object associating violations to evaluation reports
    properties:
      id:
        example: 1f2270c7-7166-40ae-981e-b200ebdf3054
        format: uuid
        type: string
      reportID:
        example: 1f2270c7-7166-40ae-981e-b200ebdf3054
        format: uuid
        type: string
      violationID:
        example: 1f2270c7-7166-40ae-981e-b200ebdf3054
        format: uuid
        type: string
      violation:
        $ref: '#/definitions/PWSViolation'
  ReportViolations:
    type: array
    items:
      $ref: '#/definitions/ReportViolation'
  TransportationOffices:
    type: array
    items:
      $ref: '#/definitions/TransportationOffice'
<<<<<<< HEAD
=======
  MovePayload:
    type: object
    properties:
      id:
        type: string
        format: uuid
        example: c56a4180-65aa-42ec-a945-5fd21dec0538
      orders_id:
        type: string
        format: uuid
        example: c56a4180-65aa-42ec-a945-5fd21dec0538
      service_member_id:
        type: string
        format: uuid
        example: c56a4180-65aa-42ec-a945-5fd21dec0538
        readOnly: true
      locator:
        type: string
        example: '12432'
      status:
        $ref: '#/definitions/MoveStatus'
      created_at:
        type: string
        format: date-time
      updated_at:
        type: string
        format: date-time
      submitted_at:
        type: string
        format: date-time
        x-nullable: true
      mto_shipments:
        $ref: '#/definitions/MTOShipments'
      closeout_office:
        $ref: '#/definitions/TransportationOffice'
      cancel_reason:
        type: string
        example: Change of orders
        x-nullable: true
      eTag:
        type: string
      primeCounselingCompletedAt:
        format: date-time
        type: string
        readOnly: true
      additionalDocuments:
        $ref: '#/definitions/Document'
    required:
      - id
      - orders_id
      - locator
      - created_at
      - updated_at
      - eTag
  Document:
    type: object
    properties:
      id:
        type: string
        format: uuid
        example: c56a4180-65aa-42ec-a945-5fd21dec0538
      service_member_id:
        type: string
        format: uuid
        title: The service member this document belongs to
      uploads:
        type: array
        items:
          $ref: '#/definitions/Upload'
    required:
      - id
      - service_member_id
      - uploads
  Upload:
    description: An uploaded file.
    type: object
    properties:
      id:
        type: string
        format: uuid
        example: c56a4180-65aa-42ec-a945-5fd21dec0538
        readOnly: true
      url:
        type: string
        format: uri
        example: https://uploads.domain.test/dir/c56a4180-65aa-42ec-a945-5fd21dec0538
        readOnly: true
      filename:
        type: string
        example: filename.pdf
        readOnly: true
      contentType:
        type: string
        format: mime-type
        example: application/pdf
        readOnly: true
      bytes:
        type: integer
        readOnly: true
      status:
        type: string
        enum:
          - INFECTED
          - CLEAN
          - PROCESSING
        readOnly: true
      createdAt:
        type: string
        format: date-time
        readOnly: true
      updatedAt:
        type: string
        format: date-time
        readOnly: true
      isWeightTicket:
        type: boolean
    required:
      - id
      - url
      - filename
      - contentType
      - bytes
      - createdAt
      - updatedAt
  Affiliation:
    type: string
    x-nullable: true
    title: Branch of service
    description: Military branch of service
    enum:
      - ARMY
      - NAVY
      - MARINES
      - AIR_FORCE
      - COAST_GUARD
      - SPACE_FORCE
      - OTHER
    x-display-value:
      ARMY: Army
      NAVY: Navy
      MARINES: Marine Corps
      AIR_FORCE: Air Force
      COAST_GUARD: Coast Guard
      SPACE_FORCE: Space Force
      OTHER: OTHER
>>>>>>> 3489705d
  Address:
    description: A postal address
    type: object
    properties:
      id:
        type: string
        format: uuid
        example: c56a4180-65aa-42ec-a945-5fd21dec0538
      streetAddress1:
        type: string
        example: 123 Main Ave
        title: Street address 1
      streetAddress2:
        type: string
        example: Apartment 9000
        x-nullable: true
        title: Street address 2
      streetAddress3:
        type: string
        example: Montmârtre
        x-nullable: true
        title: Address Line 3
      city:
        type: string
        example: Anytown
        title: City
      eTag:
        type: string
        readOnly: true
      state:
        title: State
        type: string
        x-display-value:
          AL: AL
          AK: AK
          AR: AR
          AZ: AZ
          CA: CA
          CO: CO
          CT: CT
          DC: DC
          DE: DE
          FL: FL
          GA: GA
          HI: HI
          IA: IA
          ID: ID
          IL: IL
          IN: IN
          KS: KS
          KY: KY
          LA: LA
          MA: MA
          MD: MD
          ME: ME
          MI: MI
          MN: MN
          MO: MO
          MS: MS
          MT: MT
          NC: NC
          ND: ND
          NE: NE
          NH: NH
          NJ: NJ
          NM: NM
          NV: NV
          NY: NY
          OH: OH
          OK: OK
          OR: OR
          PA: PA
          RI: RI
          SC: SC
          SD: SD
          TN: TN
          TX: TX
          UT: UT
          VA: VA
          VT: VT
          WA: WA
          WI: WI
          WV: WV
          WY: WY
        enum:
          - AL
          - AK
          - AR
          - AZ
          - CA
          - CO
          - CT
          - DC
          - DE
          - FL
          - GA
          - HI
          - IA
          - ID
          - IL
          - IN
          - KS
          - KY
          - LA
          - MA
          - MD
          - ME
          - MI
          - MN
          - MO
          - MS
          - MT
          - NC
          - ND
          - NE
          - NH
          - NJ
          - NM
          - NV
          - NY
          - OH
          - OK
          - OR
          - PA
          - RI
          - SC
          - SD
          - TN
          - TX
          - UT
          - VA
          - VT
          - WA
          - WI
          - WV
          - WY
      postalCode:
        type: string
        format: zip
        title: ZIP
        example: '90210'
        pattern: ^(\d{5}([\-]\d{4})?)$
      country:
        type: string
        title: Country
        x-nullable: true
        example: USA
        default: USA
      county:
        type: string
        title: County
        x-nullable: true
        example: LOS ANGELES
    required:
      - streetAddress1
      - city
      - state
      - postalCode
  TransportationOffice:
    type: object
    properties:
      id:
        type: string
        format: uuid
        example: c56a4180-65aa-42ec-a945-5fd21dec0538
      name:
        type: string
        example: Fort Bragg North Station
      address:
        $ref: '#/definitions/Address'
      phone_lines:
        type: array
        items:
          type: string
          format: telephone
          pattern: ^[2-9]\d{2}-\d{3}-\d{4}$
          example: 212-555-5555
      gbloc:
        type: string
        pattern: ^[A-Z]{4}$
        example: JENQ
      latitude:
        type: number
        format: float
        example: 29.382973
      longitude:
        type: number
        format: float
        example: -98.62759
      created_at:
        type: string
        format: date-time
      updated_at:
        type: string
        format: date-time
    required:
      - id
      - name
      - address
      - created_at
      - updated_at
  Affiliation:
    type: string
    x-nullable: true
    title: Branch of service
    description: Military branch of service
    enum:
      - ARMY
      - NAVY
      - MARINES
      - AIR_FORCE
      - COAST_GUARD
      - SPACE_FORCE
      - OTHER
    x-display-value:
      ARMY: Army
      NAVY: Navy
      MARINES: Marine Corps
      AIR_FORCE: Air Force
      COAST_GUARD: Coast Guard
      SPACE_FORCE: Space Force
      OTHER: OTHER
  DutyLocation:
    type: object
    properties:
      id:
        type: string
        format: uuid
        example: c56a4180-65aa-42ec-a945-5fd21dec0538
      name:
        type: string
        example: Fort Bragg North Station
      address_id:
        type: string
        format: uuid
        example: c56a4180-65aa-42ec-a945-5fd21dec0538
      address:
        $ref: '#/definitions/Address'
      eTag:
        type: string
  OrdersType:
    type: string
    title: Orders type
    enum:
      - PERMANENT_CHANGE_OF_STATION
      - LOCAL_MOVE
      - RETIREMENT
      - SEPARATION
      - WOUNDED_WARRIOR
      - BLUEBARK
      - SAFETY
    x-display-value:
      PERMANENT_CHANGE_OF_STATION: Permanent Change Of Station
      LOCAL_MOVE: Local Move
      RETIREMENT: Retirement
      SEPARATION: Separation
      WOUNDED_WARRIOR: Wounded Warrior
      BLUEBARK: BLUEBARK
      SAFETY: Safety
  NullableString:
    type: string
    x-go-type:
      import:
        package: github.com/transcom/mymove/pkg/swagger/nullable
      type: String
  Upload:
    description: An uploaded file.
    type: object
    properties:
      id:
        type: string
        format: uuid
        example: c56a4180-65aa-42ec-a945-5fd21dec0538
        readOnly: true
      url:
        type: string
        format: uri
        example: https://uploads.domain.test/dir/c56a4180-65aa-42ec-a945-5fd21dec0538
        readOnly: true
      filename:
        type: string
        example: filename.pdf
        readOnly: true
      contentType:
        type: string
        format: mime-type
        example: application/pdf
        readOnly: true
      bytes:
        type: integer
        readOnly: true
      status:
        type: string
        enum:
          - INFECTED
          - CLEAN
          - PROCESSING
        readOnly: true
      createdAt:
        type: string
        format: date-time
        readOnly: true
      updatedAt:
        type: string
        format: date-time
        readOnly: true
      deletedAt:
        type: string
        format: date-time
        x-nullable: true
        readOnly: true
      isWeightTicket:
        type: boolean
      uploadType:
        type: string
        example: OFFICE
        enum:
          - USER
          - PRIME
          - OFFICE
        readOnly: true
    required:
      - id
      - url
      - filename
      - contentType
      - bytes
      - createdAt
      - updatedAt
  CustomerContactType:
    description: >-
      Describes a customer contact type for a MTOServiceItem of type domestic
      destination SIT.
    type: string
    enum:
      - FIRST
      - SECOND
  MTOServiceItemCustomerContact:
    description: Customer contact information for a destination SIT service item
    type: object
    properties:
      id:
        example: 1f2270c7-7166-40ae-981e-b200ebdf3054
        format: uuid
        type: string
      type:
        $ref: '#/definitions/CustomerContactType'
      dateOfContact:
        format: date
        type: string
        description: Date of attempted contact by the prime.
      timeMilitary:
        type: string
        example: 0400Z
        description: Time of attempted contact by the prime.
      firstAvailableDeliveryDate:
        format: date
        type: string
        example: '2020-12-31'
        description: First available date that the Prime can deliver SIT service item.
  MTOServiceItemCustomerContacts:
    type: array
    items:
      $ref: '#/definitions/MTOServiceItemCustomerContact'
  DimensionType:
    description: Describes a dimension type for a MTOServiceItemDimension.
    type: string
    enum:
      - ITEM
      - CRATE
  MTOServiceItemDimension:
    description: Describes a dimension object for the MTOServiceItem.
    type: object
    properties:
      id:
        example: 1f2270c7-7166-40ae-981e-b200ebdf3054
        format: uuid
        type: string
      type:
        $ref: '#/definitions/DimensionType'
      length:
        description: Length in thousandth inches. 1000 thou = 1 inch.
        example: 1000
        type: integer
        format: int32
      width:
        description: Width in thousandth inches. 1000 thou = 1 inch.
        example: 1000
        type: integer
        format: int32
      height:
        description: Height in thousandth inches. 1000 thou = 1 inch.
        example: 1000
        type: integer
        format: int32
  MTOServiceItemDimensions:
    type: array
    items:
      $ref: '#/definitions/MTOServiceItemDimension'
  SITAddressUpdate:
    type: object
    description: An update to a SIT service item address.
    properties:
      id:
        example: 1f2270c7-7166-40ae-981e-b200ebdf3054
        format: uuid
        type: string
      mtoServiceItemID:
        example: 1f2270c7-7166-40ae-981e-b200ebdf3054
        format: uuid
        type: string
      distance:
        description: The distance between the old address and the new address in miles.
        example: 54
        minimum: 0
        type: integer
      contractorRemarks:
        example: The customer has found a new house closer to base.
        type: string
        x-nullable: true
        x-omitempty: false
      officeRemarks:
        example: The customer has found a new house closer to base.
        type: string
        x-nullable: true
        x-omitempty: false
      status:
        enum:
          - REQUESTED
          - APPROVED
          - REJECTED
      oldAddress:
        $ref: '#/definitions/Address'
      newAddress:
        $ref: '#/definitions/Address'
      createdAt:
        format: date-time
        type: string
        readOnly: true
      updatedAt:
        format: date-time
        type: string
        readOnly: true
      eTag:
        type: string
        readOnly: true
  SITAddressUpdates:
    description: A list of updates to a SIT service item address.
    type: array
    items:
      $ref: '#/definitions/SITAddressUpdate'
  MTOServiceItemStatus:
    description: Describes all statuses for a MTOServiceItem
    type: string
    enum:
      - SUBMITTED
      - APPROVED
      - REJECTED
  ServiceRequestDocument:
    type: object
    properties:
      mtoServiceItemID:
        type: string
        format: uuid
      uploads:
        items:
          $ref: '#/definitions/Upload'
        type: array
  ServiceRequestDocuments:
    description: documents uploaded by the Prime as proof of request for service items
    type: array
    items:
      $ref: '#/definitions/ServiceRequestDocument'
  MTOServiceItem:
    type: object
    required:
      - id
      - moveTaskOrderID
      - reServiceID
      - reServiceCode
      - reServiceName
    properties:
      moveTaskOrderID:
        example: 1f2270c7-7166-40ae-981e-b200ebdf3054
        format: uuid
        type: string
      mtoShipmentID:
        example: 1f2270c7-7166-40ae-981e-b200ebdf3054
        format: uuid
        type: string
        x-nullable: true
      reServiceID:
        example: 1f2270c7-7166-40ae-981e-b200ebdf3054
        format: uuid
        type: string
      reServiceCode:
        type: string
      reServiceName:
        type: string
      createdAt:
        format: date-time
        type: string
      convertToCustomerExpense:
        type: boolean
        example: false
        x-omitempty: false
      customerExpenseReason:
        type: string
        x-nullable: true
      customerContacts:
        $ref: '#/definitions/MTOServiceItemCustomerContacts'
      deletedAt:
        format: date
        type: string
      description:
        type: string
        x-nullable: true
      dimensions:
        $ref: '#/definitions/MTOServiceItemDimensions'
      reason:
        type: string
        x-nullable: true
      rejectionReason:
        type: string
        x-nullable: true
      pickupPostalCode:
        type: string
        x-nullable: true
      SITPostalCode:
        type: string
        readOnly: true
        x-nullable: true
      sitEntryDate:
        type: string
        format: date-time
        x-nullable: true
      sitDepartureDate:
        type: string
        format: date-time
        x-nullable: true
      sitCustomerContacted:
        type: string
        format: date
        x-nullable: true
      sitRequestedDelivery:
        type: string
        format: date
        x-nullable: true
      sitDestinationOriginalAddress:
        $ref: '#/definitions/Address'
      sitOriginHHGOriginalAddress:
        $ref: '#/definitions/Address'
      sitOriginHHGActualAddress:
        $ref: '#/definitions/Address'
      sitDestinationFinalAddress:
        $ref: '#/definitions/Address'
      sitAddressUpdates:
        $ref: '#/definitions/SITAddressUpdates'
      sitDeliveryMiles:
        type: integer
        x-nullable: true
      feeType:
        enum:
          - COUNSELING
          - CRATING
          - TRUCKING
          - SHUTTLE
        type: string
      id:
        example: 1f2270c7-7166-40ae-981e-b200ebdf3054
        format: uuid
        type: string
      quantity:
        type: integer
      rate:
        type: integer
      status:
        $ref: '#/definitions/MTOServiceItemStatus'
      submittedAt:
        format: date
        type: string
      total:
        format: cents
        type: integer
      estimatedWeight:
        type: integer
        description: estimated weight of the shuttle service item provided by the prime
        example: 2500
        x-formatting: weight
        x-nullable: true
      updatedAt:
        format: date-time
        type: string
      approvedAt:
        format: date-time
        type: string
        x-nullable: true
      rejectedAt:
        format: date-time
        type: string
        x-nullable: true
      eTag:
        type: string
      updateReason:
        type: string
        description: Reason for updating service item.
        x-nullable: true
      standaloneCrate:
        type: boolean
        x-nullable: true
      serviceRequestDocuments:
        $ref: '#/definitions/ServiceRequestDocuments'
      estimatedPrice:
        type: integer
        format: cents
        x-nullable: true
  MTOServiceItems:
    description: A list of service items connected to this shipment.
    type: array
    items:
      $ref: '#/definitions/MTOServiceItem'
  MTOAgent:
    type: object
    properties:
      id:
        example: 1f2270c7-7166-40ae-981e-b200ebdf3054
        format: uuid
        type: string
      mtoShipmentID:
        example: 1f2270c7-7166-40ae-981e-b200ebdf3054
        format: uuid
        type: string
      createdAt:
        format: date-time
        type: string
      updatedAt:
        format: date-time
        type: string
      firstName:
        type: string
        x-nullable: true
      lastName:
        type: string
        x-nullable: true
      email:
        type: string
        format: x-email
        pattern: (^[a-zA-Z0-9._%+-]+@[a-zA-Z0-9.-]+\.[a-zA-Z]{2,}$)|(^$)
        x-nullable: true
      phone:
        type: string
        format: telephone
        pattern: (^[2-9]\d{2}-\d{3}-\d{4}$)|(^$)
        x-nullable: true
      agentType:
        type: string
        enum:
          - RELEASING_AGENT
          - RECEIVING_AGENT
      eTag:
        type: string
  MTOAgents:
    items:
      $ref: '#/definitions/MTOAgent'
    type: array
  DestinationType:
    type: string
    title: Destination Type
    example: OTHER_THAN_AUTHORIZED
    x-nullable: true
    enum:
      - HOME_OF_RECORD
      - HOME_OF_SELECTION
      - PLACE_ENTERED_ACTIVE_DUTY
      - OTHER_THAN_AUTHORIZED
  MTOShipmentType:
    type: string
    title: Shipment Type
    example: HHG
    enum:
      - HHG
      - HHG_INTO_NTS_DOMESTIC
      - HHG_OUTOF_NTS_DOMESTIC
      - INTERNATIONAL_HHG
      - INTERNATIONAL_UB
      - PPM
    x-display-value:
      HHG: HHG
      INTERNATIONAL_HHG: International HHG
      INTERNATIONAL_UB: International UB
      HHG_INTO_NTS_DOMESTIC: NTS
      HHG_OUTOF_NTS_DOMESTIC: NTS Release
      PPM: PPM
  LOAType:
    description: The Line of accounting (TAC/SAC) type that will be used for the shipment
    type: string
    example: HHG
    enum:
      - HHG
      - NTS
  StorageFacility:
    description: The Storage Facility information for the shipment
    type: object
    properties:
      id:
        type: string
        format: uuid
        example: c56a4180-65aa-42ec-a945-5fd21dec0538
      facilityName:
        type: string
      address:
        $ref: '#/definitions/Address'
      lotNumber:
        type: string
        x-nullable: true
      phone:
        type: string
        format: telephone
        pattern: ^[2-9]\d{2}-\d{3}-\d{4}$
        x-nullable: true
      email:
        type: string
        format: x-email
        pattern: ^[a-zA-Z0-9._%+-]+@[a-zA-Z0-9.-]+\.[a-zA-Z]{2,}$
        x-nullable: true
      eTag:
        type: string
        readOnly: true
  SITLocationType:
    description: The list of SIT location types.
    type: string
    enum:
      - ORIGIN
      - DESTINATION
  MTOShipmentStatus:
    type: string
    title: Shipment Status
    example: SUBMITTED
    enum:
      - SUBMITTED
      - REJECTED
      - APPROVED
      - CANCELLATION_REQUESTED
      - CANCELED
      - DIVERSION_REQUESTED
  ReweighRequester:
    type: string
    enum:
      - CUSTOMER
      - PRIME
      - SYSTEM
      - TOO
  Reweigh:
    description: >-
      A reweigh  is when a shipment is weighed for a second time due to the
      request of a customer, the contractor, system or TOO.
    type: object
    properties:
      id:
        example: 1f2270c7-7166-40ae-981e-b200ebdf3054
        format: uuid
        type: string
      requestedAt:
        format: date-time
        type: string
      requestedBy:
        $ref: '#/definitions/ReweighRequester'
      shipmentID:
        example: 1f2270c7-7166-40ae-981e-b200ebdf3054
        format: uuid
        type: string
      verificationProvidedAt:
        x-nullable: true
        x-omitempty: false
        format: date-time
        type: string
      verificationReason:
        example: >-
          The reweigh was not performed due to some justification provided by
          the counselor
        type: string
        x-nullable: true
        x-omitempty: false
      weight:
        example: 2000
        type: integer
        x-formatting: weight
        x-nullable: true
        x-omitempty: false
  SITExtension:
    type: object
    description: >-
      A storage in transit (SIT) Extension is a request for an increase in the
      billable number of days a shipment is allowed to be in SIT.
    properties:
      id:
        example: 1f2270c7-7166-40ae-981e-b200ebdf3054
        format: uuid
        type: string
      mtoShipmentID:
        example: 1f2270c7-7166-40ae-981e-b200ebdf3054
        format: uuid
        type: string
      requestReason:
        type: string
        enum:
          - SERIOUS_ILLNESS_MEMBER
          - SERIOUS_ILLNESS_DEPENDENT
          - IMPENDING_ASSIGNEMENT
          - DIRECTED_TEMPORARY_DUTY
          - NONAVAILABILITY_OF_CIVILIAN_HOUSING
          - AWAITING_COMPLETION_OF_RESIDENCE
          - OTHER
      contractorRemarks:
        example: We need SIT additional days. The customer has not found a house yet.
        type: string
        x-nullable: true
        x-omitempty: false
      requestedDays:
        type: integer
        example: 30
      status:
        enum:
          - PENDING
          - APPROVED
          - DENIED
      approvedDays:
        type: integer
        example: 30
        x-nullable: true
        x-omitempty: false
      decisionDate:
        format: date-time
        type: string
        x-nullable: true
        x-omitempty: false
      officeRemarks:
        type: string
        x-nullable: true
        x-omitempty: false
      createdAt:
        format: date-time
        type: string
        readOnly: true
      updatedAt:
        format: date-time
        type: string
        readOnly: true
      eTag:
        type: string
        readOnly: true
  SITExtensions:
    type: array
    items:
      $ref: '#/definitions/SITExtension'
  SITStatus:
    properties:
      totalSITDaysUsed:
        type: integer
        minimum: 0
      totalDaysRemaining:
        type: integer
        minimum: 0
      calculatedTotalDaysInSIT:
        type: integer
        minimum: 0
      currentSIT:
        type: object
        properties:
          serviceItemID:
            type: string
            format: uuid
            example: c56a4180-65aa-42ec-a945-5fd21dec0538
          location:
            enum:
              - ORIGIN
              - DESTINATION
          daysInSIT:
            type: integer
            minimum: 0
          sitEntryDate:
            type: string
            format: date
            x-nullable: true
          sitDepartureDate:
            type: string
            format: date
            x-nullable: true
          sitAuthorizedEndDate:
            type: string
            format: date
            x-nullable: true
          sitCustomerContacted:
            type: string
            format: date
            x-nullable: true
          sitRequestedDelivery:
            type: string
            format: date
            x-nullable: true
      pastSITServiceItems:
        $ref: '#/definitions/MTOServiceItems'
  PPMShipmentStatus:
    description: |
      Status of the PPM Shipment:
        * **DRAFT**: The customer has created the PPM shipment but has not yet submitted their move for counseling.
        * **SUBMITTED**: The shipment belongs to a move that has been submitted by the customer or has been created by a Service Counselor or Prime Contractor for a submitted move.
        * **WAITING_ON_CUSTOMER**: The PPM shipment has been approved and the customer may now provide their actual move closeout information and documentation required to get paid.
        * **NEEDS_ADVANCE_APPROVAL**: The shipment was counseled by the Prime Contractor and approved but an advance was requested so will need further financial approval from the government.
        * **NEEDS_CLOSEOUT**: The customer has provided their closeout weight tickets, receipts, and expenses and certified it for the Service Counselor to approve, exclude or reject.
        * **CLOSEOUT_COMPLETE**: The Service Counselor has reviewed all of the customer's PPM closeout documentation and authorizes the customer can download and submit their finalized SSW packet.
    type: string
    readOnly: true
    enum:
      - DRAFT
      - SUBMITTED
      - WAITING_ON_CUSTOMER
      - NEEDS_ADVANCE_APPROVAL
      - NEEDS_CLOSEOUT
      - CLOSEOUT_COMPLETE
  PPMAdvanceStatus:
    type: string
    title: PPM Advance Status
    description: >-
      Indicates whether an advance status has been accepted, rejected, or
      edited, or a prime counseled PPM has been received or not received
    x-nullable: true
    enum:
      - APPROVED
      - REJECTED
      - EDITED
      - RECEIVED
      - NOT_RECEIVED
  OmittablePPMDocumentStatus:
    description: Status of the PPM document.
    type: string
    enum:
      - APPROVED
      - EXCLUDED
      - REJECTED
    x-display-value:
      APPROVED: Approved
      EXCLUDED: Excluded
      REJECTED: Rejected
    x-nullable: true
    x-omitempty: false
  PPMDocumentStatusReason:
    description: The reason the services counselor has excluded or rejected the item.
    type: string
    x-nullable: true
    x-omitempty: false
  WeightTicket:
    description: >-
      Vehicle and optional trailer information and weight documents used to move
      this PPM shipment.
    type: object
    properties:
      id:
        description: ID of this set of weight tickets.
        type: string
        format: uuid
        example: c56a4180-65aa-42ec-a945-5fd21dec0538
        readOnly: true
      ppmShipmentId:
        description: The ID of the PPM shipment that this set of weight tickets is for.
        type: string
        format: uuid
        example: c56a4180-65aa-42ec-a945-5fd21dec0538
        readOnly: true
      createdAt:
        type: string
        format: date-time
        readOnly: true
      updatedAt:
        type: string
        format: date-time
        readOnly: true
      vehicleDescription:
        description: >-
          Description of the vehicle used for the trip. E.g. make/model, type of
          truck/van, etc.
        type: string
        x-nullable: true
        x-omitempty: false
      emptyWeight:
        description: Weight of the vehicle when empty.
        type: integer
        minimum: 0
        x-nullable: true
        x-omitempty: false
      submittedEmptyWeight:
        description: Customer submitted weight of the vehicle when empty.
        type: integer
        minimum: 0
        x-nullable: true
        x-omitempty: false
      missingEmptyWeightTicket:
        description: >-
          Indicates if the customer is missing a weight ticket for the vehicle
          weight when empty.
        type: boolean
        x-nullable: true
        x-omitempty: false
      emptyDocumentId:
        description: >-
          ID of the document that is associated with the user uploads containing
          the vehicle weight when empty.
        type: string
        format: uuid
        readOnly: true
      emptyDocument:
        allOf:
          - description: >-
              Document that is associated with the user uploads containing the
              vehicle weight when empty.
          - $ref: '#/definitions/Document'
      fullWeight:
        description: The weight of the vehicle when full.
        type: integer
        minimum: 0
        x-nullable: true
        x-omitempty: false
      submittedFullWeight:
        description: Customer submitted weight of the vehicle when full.
        type: integer
        minimum: 0
        x-nullable: true
        x-omitempty: false
      missingFullWeightTicket:
        description: >-
          Indicates if the customer is missing a weight ticket for the vehicle
          weight when full.
        type: boolean
        x-nullable: true
        x-omitempty: false
      fullDocumentId:
        description: >-
          ID of the document that is associated with the user uploads containing
          the vehicle weight when full.
        type: string
        format: uuid
        example: c56a4180-65aa-42ec-a945-5fd21dec0538
        readOnly: true
      fullDocument:
        allOf:
          - description: >-
              Document that is associated with the user uploads containing the
              vehicle weight when full.
          - $ref: '#/definitions/Document'
      ownsTrailer:
        description: Indicates if the customer used a trailer they own for the move.
        type: boolean
        x-nullable: true
        x-omitempty: false
      submittedOwnsTrailer:
        description: Indicates if the customer used a trailer they own for the move.
        type: boolean
        x-nullable: true
        x-omitempty: false
      trailerMeetsCriteria:
        description: >-
          Indicates if the trailer that the customer used meets all the criteria
          to be claimable.
        type: boolean
        x-nullable: true
        x-omitempty: false
      submittedTrailerMeetsCriteria:
        description: >-
          Indicates if the trailer that the customer used meets all the criteria
          to be claimable.
        type: boolean
        x-nullable: true
        x-omitempty: false
      proofOfTrailerOwnershipDocumentId:
        description: >-
          ID of the document that is associated with the user uploads containing
          the proof of trailer ownership.
        type: string
        format: uuid
        example: c56a4180-65aa-42ec-a945-5fd21dec0538
        readOnly: true
      proofOfTrailerOwnershipDocument:
        allOf:
          - description: >-
              Document that is associated with the user uploads containing the
              proof of trailer ownership.
          - $ref: '#/definitions/Document'
      status:
        $ref: '#/definitions/OmittablePPMDocumentStatus'
      reason:
        $ref: '#/definitions/PPMDocumentStatusReason'
      adjustedNetWeight:
        description: Indicates the adjusted net weight of the vehicle
        type: integer
        minimum: 0
        x-nullable: true
        x-omitempty: false
      netWeightRemarks:
        description: Remarks explaining any edits made to the net weight
        type: string
        x-nullable: true
        x-omitempty: false
      eTag:
        description: A hash that should be used as the "If-Match" header for any updates.
        type: string
        readOnly: true
      allowableWeight:
        description: Maximum reimbursable weight.
        type: integer
        minimum: 0
        x-nullable: true
        x-omitempty: false
    required:
      - ppmShipmentId
      - createdAt
      - updatedAt
      - emptyDocumentId
      - emptyDocument
      - fullDocument
      - fullDocumentId
      - proofOfTrailerOwnershipDocument
      - proofOfTrailerOwnershipDocumentId
  WeightTickets:
    description: All weight tickets associated with a PPM shipment.
    type: array
    items:
      $ref: '#/definitions/WeightTicket'
    x-omitempty: false
  OmittableMovingExpenseType:
    type: string
    description: Moving Expense Type
    enum:
      - CONTRACTED_EXPENSE
      - GAS
      - OIL
      - OTHER
      - PACKING_MATERIALS
      - RENTAL_EQUIPMENT
      - STORAGE
      - TOLLS
      - WEIGHING_FEE
    x-display-value:
      CONTRACTED_EXPENSE: Contracted expense
      GAS: Gas
      OIL: Oil
      OTHER: Other
      PACKING_MATERIALS: Packing materials
      STORAGE: Storage
      RENTAL_EQUIPMENT: Rental equipment
      TOLLS: Tolls
      WEIGHING_FEE: Weighing fee
    x-nullable: true
    x-omitempty: false
  SubmittedMovingExpenseType:
    type: string
    description: Customer Submitted Moving Expense Type
    enum:
      - CONTRACTED_EXPENSE
      - GAS
      - OIL
      - OTHER
      - PACKING_MATERIALS
      - RENTAL_EQUIPMENT
      - STORAGE
      - TOLLS
      - WEIGHING_FEE
    x-display-value:
      CONTRACTED_EXPENSE: Contracted expense
      GAS: Gas
      OIL: Oil
      OTHER: Other
      PACKING_MATERIALS: Packing materials
      STORAGE: Storage
      RENTAL_EQUIPMENT: Rental equipment
      TOLLS: Tolls
      WEIGHING_FEE: Weighing fee
    x-nullable: true
    x-omitempty: false
  MovingExpense:
    description: >-
      Expense information and receipts of costs incurred that can be reimbursed
      while moving a PPM shipment.
    type: object
    properties:
      id:
        description: Unique primary identifier of the Moving Expense object
        type: string
        format: uuid
        example: c56a4180-65aa-42ec-a945-5fd21dec0538
        readOnly: true
      ppmShipmentId:
        description: The PPM Shipment id that this moving expense belongs to
        type: string
        format: uuid
        example: c56a4180-65aa-42ec-a945-5fd21dec0538
        readOnly: true
      documentId:
        description: The id of the Document that contains all file uploads for this expense
        type: string
        format: uuid
        example: c56a4180-65aa-42ec-a945-5fd21dec0538
        readOnly: true
      document:
        allOf:
          - description: >-
              The Document object that contains all file uploads for this
              expense
          - $ref: '#/definitions/Document'
      movingExpenseType:
        $ref: '#/definitions/OmittableMovingExpenseType'
      submittedMovingExpenseType:
        $ref: '#/definitions/SubmittedMovingExpenseType'
      description:
        description: A brief description of the expense
        type: string
        x-nullable: true
        x-omitempty: false
      submittedDescription:
        description: Customer submitted description of the expense
        type: string
        x-nullable: true
        x-omitempty: false
      paidWithGtcc:
        description: >-
          Indicates if the service member used their government issued card to
          pay for the expense
        type: boolean
        x-nullable: true
        x-omitempty: false
      amount:
        description: The total amount of the expense as indicated on the receipt
        type: integer
        x-nullable: true
        x-omitempty: false
      submittedAmount:
        description: >-
          Customer submitted total amount of the expense as indicated on the
          receipt
        type: integer
        x-nullable: true
        x-omitempty: false
      missingReceipt:
        description: >-
          Indicates if the service member is missing the receipt with the proof
          of expense amount
        type: boolean
        x-nullable: true
        x-omitempty: false
      status:
        $ref: '#/definitions/OmittablePPMDocumentStatus'
      reason:
        $ref: '#/definitions/PPMDocumentStatusReason'
      sitStartDate:
        description: >-
          The date the shipment entered storage, applicable for the `STORAGE`
          movingExpenseType only
        type: string
        example: '2022-04-26'
        format: date
        x-nullable: true
        x-omitempty: false
      submittedSitStartDate:
        description: >-
          Customer submitted date the shipment entered storage, applicable for
          the `STORAGE` movingExpenseType only
        type: string
        example: '2022-04-26'
        format: date
        x-nullable: true
        x-omitempty: false
      sitEndDate:
        description: >-
          The date the shipment exited storage, applicable for the `STORAGE`
          movingExpenseType only
        type: string
        example: '2018-05-26'
        format: date
        x-nullable: true
        x-omitempty: false
      submittedSitEndDate:
        description: >-
          Customer submitted date the shipment exited storage, applicable for
          the `STORAGE` movingExpenseType only
        type: string
        example: '2018-05-26'
        format: date
        x-nullable: true
        x-omitempty: false
      createdAt:
        description: >-
          Timestamp the moving expense object was initially created in the
          system (UTC)
        type: string
        format: date-time
        readOnly: true
      updatedAt:
        description: >-
          Timestamp when a property of this moving expense object was last
          modified (UTC)
        type: string
        format: date-time
        readOnly: true
      eTag:
        description: A hash that should be used as the "If-Match" header for any updates.
        type: string
        readOnly: true
      weightStored:
        description: The total weight stored in PPM SIT
        type: integer
        x-nullable: true
        x-omitempty: false
      sitLocation:
        allOf:
          - $ref: '#/definitions/SITLocationType'
          - x-nullable: true
          - x-omitempty: false
      sitEstimatedCost:
        description: >-
          The estimated amount that the government will pay the service member
          to put their goods into storage. This estimated storage cost is
          separate from the estimated incentive.
        type: integer
        format: cents
        x-nullable: true
        x-omitempty: false
    required:
      - id
      - createdAt
      - updatedAt
      - ppmShipmentId
      - documentId
      - document
  ProGearWeightTicket:
    description: Pro-gear associated information and weight docs for a PPM shipment
    type: object
    properties:
      id:
        description: The ID of the pro-gear weight ticket.
        type: string
        format: uuid
        example: c56a4180-65aa-42ec-a945-5fd21dec0538
        readOnly: true
      ppmShipmentId:
        description: >-
          The ID of the PPM shipment that this pro-gear weight ticket is
          associated with.
        type: string
        format: uuid
        example: c56a4180-65aa-42ec-a945-5fd21dec0538
        readOnly: true
      updatedAt:
        type: string
        format: date-time
        readOnly: true
      createdAt:
        type: string
        format: date-time
        readOnly: true
      belongsToSelf:
        description: >-
          Indicates if this information is for the customer's own pro-gear,
          otherwise, it's the spouse's.
        type: boolean
        x-nullable: true
        x-omitempty: false
      submittedBelongsToSelf:
        description: >-
          Indicates if this information is for the customer's own pro-gear,
          otherwise, it's the spouse's.
        type: boolean
        x-nullable: true
        x-omitempty: false
      description:
        description: Describes the pro-gear that was moved.
        type: string
        x-nullable: true
        x-omitempty: false
      hasWeightTickets:
        description: >-
          Indicates if the user has a weight ticket for their pro-gear,
          otherwise they have a constructed weight.
        type: boolean
        x-nullable: true
        x-omitempty: false
      submittedHasWeightTickets:
        description: >-
          Indicates if the user has a weight ticket for their pro-gear,
          otherwise they have a constructed weight.
        type: boolean
        x-nullable: true
        x-omitempty: false
      weight:
        description: Weight of the pro-gear.
        type: integer
        minimum: 0
        x-nullable: true
        x-omitempty: false
      submittedWeight:
        description: Customer submitted weight of the pro-gear.
        type: integer
        minimum: 0
        x-nullable: true
        x-omitempty: false
      documentId:
        description: >-
          The ID of the document that is associated with the user uploads
          containing the pro-gear weight.
        type: string
        format: uuid
        example: c56a4180-65aa-42ec-a945-5fd21dec0538
        readOnly: true
      document:
        allOf:
          - description: >-
              Document that is associated with the user uploads containing the
              pro-gear weight.
          - $ref: '#/definitions/Document'
      status:
        $ref: '#/definitions/OmittablePPMDocumentStatus'
      reason:
        $ref: '#/definitions/PPMDocumentStatusReason'
      eTag:
        description: A hash that should be used as the "If-Match" header for any updates.
        type: string
        readOnly: true
    required:
      - ppmShipmentId
      - createdAt
      - updatedAt
      - documentId
      - document
  SignedCertificationType:
    description: |
      The type of signed certification:
        - PPM_PAYMENT: This is used when the customer has a PPM shipment that they have uploaded their documents for and are
            ready to submit their documentation for review. When they submit, they will be asked to sign certifying the
            information is correct.
        - SHIPMENT: This is used when a customer submits their move with their shipments to be reviewed by office users.
        - PRE_CLOSEOUT_REVIEWED_PPM_PAYMENT: This is used when a move has a PPM shipment and is set to
             service-counseling-completed "Submit move details" by service counselor.
        - CLOSEOUT_REVIEWED_PPM_PAYMENT: This is used when a PPM shipment is reviewed by counselor in close out queue.
    type: string
    enum:
      - PPM_PAYMENT
      - SHIPMENT
      - PRE_CLOSEOUT_REVIEWED_PPM_PAYMENT
      - CLOSEOUT_REVIEWED_PPM_PAYMENT
    readOnly: true
  SignedCertification:
    description: Signed certification
    type: object
    properties:
      id:
        description: The ID of the signed certification.
        type: string
        format: uuid
        example: c56a4180-65aa-42ec-a945-5fd21dec0538
        readOnly: true
      submittingUserId:
        description: The ID of the user that signed.
        type: string
        format: uuid
        example: c56a4180-65aa-42ec-a945-5fd21dec0538
        readOnly: true
      moveId:
        description: The ID of the move associated with this signed certification.
        type: string
        format: uuid
        example: c56a4180-65aa-42ec-a945-5fd21dec0538
        readOnly: true
      ppmId:
        description: >-
          The ID of the PPM shipment associated with this signed certification,
          if any.
        type: string
        format: uuid
        example: c56a4180-65aa-42ec-a945-5fd21dec0538
        readOnly: true
        x-nullable: true
        x-omitempty: false
      certificationType:
        $ref: '#/definitions/SignedCertificationType'
      certificationText:
        description: Full text that the customer agreed to and signed.
        type: string
      signature:
        description: The signature that the customer provided.
        type: string
      date:
        description: Date that the customer signed the certification.
        type: string
        format: date
      createdAt:
        type: string
        format: date-time
        readOnly: true
      updatedAt:
        type: string
        format: date-time
        readOnly: true
      eTag:
        description: A hash that should be used as the "If-Match" header for any updates.
        type: string
        readOnly: true
    required:
      - id
      - submittingUserId
      - moveId
      - certificationType
      - certificationText
      - signature
      - date
      - createdAt
      - updatedAt
      - eTag
  PPMShipment:
    description: >-
      A personally procured move is a type of shipment that a service member
      moves themselves.
    x-nullable: true
    properties:
      id:
        description: Primary auto-generated unique identifier of the PPM shipment object
        example: 1f2270c7-7166-40ae-981e-b200ebdf3054
        format: uuid
        type: string
        readOnly: true
      shipmentId:
        description: The id of the parent MTOShipment object
        example: 1f2270c7-7166-40ae-981e-b200ebdf3054
        format: uuid
        type: string
        readOnly: true
      createdAt:
        description: Timestamp of when the PPM Shipment was initially created (UTC)
        format: date-time
        type: string
        readOnly: true
      updatedAt:
        description: Timestamp of when a property of this object was last updated (UTC)
        format: date-time
        type: string
        readOnly: true
      status:
        $ref: '#/definitions/PPMShipmentStatus'
      w2Address:
        x-nullable: true
        $ref: '#/definitions/Address'
      advanceStatus:
        $ref: '#/definitions/PPMAdvanceStatus'
      expectedDepartureDate:
        description: |
          Date the customer expects to begin their move.
        format: date
        type: string
      actualMoveDate:
        description: The actual start date of when the PPM shipment left the origin.
        format: date
        type: string
        x-nullable: true
        x-omitempty: false
      submittedAt:
        description: >-
          The timestamp of when the customer submitted their PPM documentation
          to the counselor for review.
        format: date-time
        type: string
        x-nullable: true
        x-omitempty: false
      reviewedAt:
        description: >-
          The timestamp of when the Service Counselor has reviewed all of the
          closeout documents.
        format: date-time
        type: string
        x-nullable: true
        x-omitempty: false
      approvedAt:
        description: >-
          The timestamp of when the shipment was approved and the service member
          can begin their move.
        format: date-time
        type: string
        x-nullable: true
        x-omitempty: false
      pickupAddress:
        $ref: '#/definitions/Address'
      hasSecondaryPickupAddress:
        type: boolean
        x-omitempty: false
        x-nullable: true
      secondaryPickupAddress:
        allOf:
          - $ref: '#/definitions/Address'
          - x-nullable: true
          - x-omitempty: false
      actualPickupPostalCode:
        description: >
          The actual postal code where the PPM shipment started. To be filled
          once the customer has moved the shipment.
        format: zip
        type: string
        title: ZIP
        example: '90210'
        pattern: ^(\d{5})$
        x-nullable: true
        x-omitempty: false
      destinationAddress:
        $ref: '#/definitions/Address'
      hasSecondaryDestinationAddress:
        type: boolean
        x-omitempty: false
        x-nullable: true
      secondaryDestinationAddress:
        allOf:
          - $ref: '#/definitions/Address'
          - x-nullable: true
          - x-omitempty: false
      actualDestinationPostalCode:
        description: >
          The actual postal code where the PPM shipment ended. To be filled once
          the customer has moved the shipment.
        format: zip
        type: string
        title: ZIP
        example: '90210'
        pattern: ^(\d{5})$
        x-nullable: true
        x-omitempty: false
      sitExpected:
        description: >
          Captures whether some or all of the PPM shipment will require
          temporary storage at the origin or destination.


          Must be set to `true` when providing `sitLocation`,
          `sitEstimatedWeight`, `sitEstimatedEntryDate`, and
          `sitEstimatedDepartureDate` values to calculate the
          `sitEstimatedCost`.
        type: boolean
      estimatedWeight:
        description: The estimated weight of the PPM shipment goods being moved.
        type: integer
        example: 4200
        x-nullable: true
        x-omitempty: false
      hasProGear:
        description: >
          Indicates whether PPM shipment has pro gear for themselves or their
          spouse.
        type: boolean
        x-nullable: true
        x-omitempty: false
      proGearWeight:
        description: >-
          The estimated weight of the pro-gear being moved belonging to the
          service member.
        type: integer
        x-nullable: true
        x-omitempty: false
      spouseProGearWeight:
        description: >-
          The estimated weight of the pro-gear being moved belonging to a
          spouse.
        type: integer
        x-nullable: true
        x-omitempty: false
      estimatedIncentive:
        description: >-
          The estimated amount the government will pay the service member to
          move their belongings based on the moving date, locations, and
          shipment weight.
        type: integer
        format: cents
        x-nullable: true
        x-omitempty: false
      finalIncentive:
        description: >
          The final calculated incentive for the PPM shipment. This does not
          include **SIT** as it is a reimbursement.
        type: integer
        format: cents
        x-nullable: true
        x-omitempty: false
        readOnly: true
      hasRequestedAdvance:
        description: |
          Indicates whether an advance has been requested for the PPM shipment.
        type: boolean
        x-nullable: true
        x-omitempty: false
      advanceAmountRequested:
        description: >
          The amount requested as an advance by the service member up to a
          maximum percentage of the estimated incentive.
        type: integer
        format: cents
        x-nullable: true
        x-omitempty: false
      hasReceivedAdvance:
        description: |
          Indicates whether an advance was received for the PPM shipment.
        type: boolean
        x-nullable: true
        x-omitempty: false
      advanceAmountReceived:
        description: |
          The amount received for an advance, or null if no advance is received.
        type: integer
        format: cents
        x-nullable: true
        x-omitempty: false
      sitLocation:
        allOf:
          - $ref: '#/definitions/SITLocationType'
          - x-nullable: true
          - x-omitempty: false
      sitEstimatedWeight:
        description: The estimated weight of the goods being put into storage.
        type: integer
        example: 2000
        x-nullable: true
        x-omitempty: false
      sitEstimatedEntryDate:
        description: The date that goods will first enter the storage location.
        format: date
        type: string
        x-nullable: true
        x-omitempty: false
      sitEstimatedDepartureDate:
        description: The date that goods will exit the storage location.
        format: date
        type: string
        x-nullable: true
        x-omitempty: false
      sitEstimatedCost:
        description: >-
          The estimated amount that the government will pay the service member
          to put their goods into storage. This estimated storage cost is
          separate from the estimated incentive.
        type: integer
        format: cents
        x-nullable: true
        x-omitempty: false
      weightTickets:
        $ref: '#/definitions/WeightTickets'
      movingExpenses:
        description: All expense documentation receipt records of this PPM shipment.
        items:
          $ref: '#/definitions/MovingExpense'
        type: array
      proGearWeightTickets:
        description: >-
          All pro-gear weight ticket documentation records for this PPM
          shipment.
        type: array
        items:
          $ref: '#/definitions/ProGearWeightTicket'
      signedCertification:
        $ref: '#/definitions/SignedCertification'
      eTag:
        description: >-
          A hash unique to this shipment that should be used as the "If-Match"
          header for any updates.
        type: string
        readOnly: true
    required:
      - id
      - shipmentId
      - createdAt
      - status
      - expectedDepartureDate
      - sitExpected
      - eTag
  ShipmentAddressUpdateStatus:
    type: string
    title: Status
    readOnly: true
    x-display-value:
      REQUESTED: REQUESTED
      REJECTED: REJECTED
      APPROVED: APPROVED
    enum:
      - REQUESTED
      - REJECTED
      - APPROVED
  ShipmentAddressUpdate:
    description: >
      This represents a destination address change request made by the Prime
      that is either auto-approved or requires review if the pricing criteria
      has changed. If criteria has changed, then it must be approved or rejected
      by a TOO.
    type: object
    properties:
      id:
        type: string
        format: uuid
        example: c56a4180-65aa-42ec-a945-5fd21dec0538
        readOnly: true
      contractorRemarks:
        type: string
        example: This is a contractor remark
        title: Contractor Remarks
        description: The reason there is an address change.
        readOnly: true
      officeRemarks:
        type: string
        example: This is an office remark
        title: Office Remarks
        x-nullable: true
        description: The TOO comment on approval or rejection.
      status:
        $ref: '#/definitions/ShipmentAddressUpdateStatus'
      shipmentID:
        type: string
        format: uuid
        example: c56a4180-65aa-42ec-a945-5fd21dec0538
        readOnly: true
      originalAddress:
        $ref: '#/definitions/Address'
      newAddress:
        $ref: '#/definitions/Address'
      sitOriginalAddress:
        $ref: '#/definitions/Address'
      oldSitDistanceBetween:
        description: >-
          The distance between the original SIT address and the previous/old
          destination address of shipment
        example: 50
        minimum: 0
        type: integer
      newSitDistanceBetween:
        description: >-
          The distance between the original SIT address and requested new
          destination address of shipment
        example: 88
        minimum: 0
        type: integer
    required:
      - id
      - status
      - shipmentID
      - originalAddress
      - newAddress
      - contractorRemarks
  MTOShipment:
    properties:
      moveTaskOrderID:
        example: 1f2270c7-7166-40ae-981e-b200ebdf3054
        format: uuid
        type: string
      id:
        example: 1f2270c7-7166-40ae-981e-b200ebdf3054
        format: uuid
        type: string
      createdAt:
        format: date-time
        type: string
      updatedAt:
        format: date-time
        type: string
      deletedAt:
        x-nullable: true
        format: date-time
        type: string
      primeEstimatedWeight:
        x-nullable: true
        example: 2000
        type: integer
      primeActualWeight:
        x-nullable: true
        example: 2000
        type: integer
      calculatedBillableWeight:
        x-nullable: true
        example: 2000
        type: integer
        readOnly: true
      ntsRecordedWeight:
        description: >-
          The previously recorded weight for the NTS Shipment. Used for NTS
          Release to know what the previous primeActualWeight or billable weight
          was.
        example: 2000
        type: integer
        x-nullable: true
        x-formatting: weight
      scheduledPickupDate:
        format: date
        type: string
        x-nullable: true
      scheduledDeliveryDate:
        format: date
        type: string
        x-nullable: true
      requestedPickupDate:
        format: date
        type: string
        x-nullable: true
      actualPickupDate:
        x-nullable: true
        format: date
        type: string
      actualDeliveryDate:
        x-nullable: true
        description: >-
          The actual date that the shipment was delivered to the destination
          address by the Prime
        format: date
        type: string
      requestedDeliveryDate:
        format: date
        type: string
        x-nullable: true
      requiredDeliveryDate:
        x-nullable: true
        format: date
        type: string
      approvedDate:
        format: date-time
        type: string
        x-nullable: true
      diversion:
        type: boolean
        example: true
      diversionReason:
        type: string
        example: MTO Shipment needs rerouted
        x-nullable: true
      distance:
        type: integer
        x-nullable: true
        example: 500
      pickupAddress:
        x-nullable: true
        $ref: '#/definitions/Address'
      destinationAddress:
        x-nullable: true
        $ref: '#/definitions/Address'
      destinationType:
        $ref: '#/definitions/DestinationType'
      secondaryPickupAddress:
        x-nullable: true
        $ref: '#/definitions/Address'
      secondaryDeliveryAddress:
        x-nullable: true
        $ref: '#/definitions/Address'
      hasSecondaryPickupAddress:
        type: boolean
        x-omitempty: false
        x-nullable: true
      hasSecondaryDeliveryAddress:
        type: boolean
        x-omitempty: false
        x-nullable: true
      actualProGearWeight:
        type: integer
        x-nullable: true
        x-omitempty: false
      actualSpouseProGearWeight:
        type: integer
        x-nullable: true
        x-omitempty: false
      customerRemarks:
        type: string
        example: handle with care
        x-nullable: true
      counselorRemarks:
        description: >
          The counselor can use the counselor remarks field to inform the movers
          about any

          special circumstances for this shipment. Typical examples:
            * bulky or fragile items,
            * weapons,
            * access info for their address.
          Counselors enters this information when creating or editing an MTO
          Shipment. Optional field.
        type: string
        example: handle with care
        x-nullable: true
      shipmentType:
        $ref: '#/definitions/MTOShipmentType'
      status:
        $ref: '#/definitions/MTOShipmentStatus'
      rejectionReason:
        type: string
        example: MTO Shipment not good enough
        x-nullable: true
      reweigh:
        x-nullable: true
        x-omitempty: true
        $ref: '#/definitions/Reweigh'
      mtoAgents:
        $ref: '#/definitions/MTOAgents'
      mtoServiceItems:
        $ref: '#/definitions/MTOServiceItems'
      sitDaysAllowance:
        type: integer
        x-nullable: true
      sitExtensions:
        $ref: '#/definitions/SITExtensions'
      sitStatus:
        $ref: '#/definitions/SITStatus'
      eTag:
        type: string
      billableWeightCap:
        type: integer
        description: TIO override billable weight to be used for calculations
        example: 2500
        x-formatting: weight
        x-nullable: true
      billableWeightJustification:
        type: string
        example: more weight than expected
        x-nullable: true
      tacType:
        allOf:
          - $ref: '#/definitions/LOAType'
          - x-nullable: true
      sacType:
        allOf:
          - $ref: '#/definitions/LOAType'
          - x-nullable: true
      usesExternalVendor:
        type: boolean
        example: false
      serviceOrderNumber:
        type: string
        x-nullable: true
      storageFacility:
        x-nullable: true
        $ref: '#/definitions/StorageFacility'
      ppmShipment:
        $ref: '#/definitions/PPMShipment'
      deliveryAddressUpdate:
        $ref: '#/definitions/ShipmentAddressUpdate'
      shipmentLocator:
        type: string
        x-nullable: true
        readOnly: true
        example: 1K43AR-01
      originSitAuthEndDate:
        format: date-time
        type: string
      destinationSitAuthEndDate:
        format: date-time
        type: string
  LOATypeNullable:
    description: The Line of accounting (TAC/SAC) type that will be used for the shipment
    type: string
    x-go-type:
      import:
        package: github.com/transcom/mymove/pkg/swagger/nullable
      type: String
    example: HHG
    enum:
      - HHG
      - NTS
  ProGearWeightTickets:
    description: All progear weight tickets associated with a PPM shipment.
    type: array
    items:
      $ref: '#/definitions/ProGearWeightTicket'
    x-omitempty: false
  MovingExpenses:
    description: All moving expenses associated with a PPM shipment.
    type: array
    items:
      $ref: '#/definitions/MovingExpense'
    x-omitempty: false
  PPMDocuments:
    description: >-
      All documents associated with a PPM shipment, including weight tickets,
      progear weight tickets, and moving expenses.
    x-nullable: true
    x-omitempty: false
    type: object
    properties:
      WeightTickets:
        $ref: '#/definitions/WeightTickets'
      ProGearWeightTickets:
        $ref: '#/definitions/ProGearWeightTickets'
      MovingExpenses:
        $ref: '#/definitions/MovingExpenses'
  PPMDocumentStatus:
    description: Status of the PPM document.
    type: string
    enum:
      - APPROVED
      - EXCLUDED
      - REJECTED
    x-display-value:
      APPROVED: Approved
      EXCLUDED: Excluded
      REJECTED: Rejected
  PPMShipmentSIT:
    description: SIT related items for a PPM shipment
    x-nullable: true
    properties:
      updatedAt:
        description: Timestamp of when a property of this object was last updated (UTC)
        format: date-time
        type: string
        readOnly: true
      sitLocation:
        allOf:
          - $ref: '#/definitions/SITLocationType'
          - x-nullable: true
          - x-omitempty: false
    required:
      - sitLocation
  PPMCloseout:
    description: >-
      The calculations needed in the "Review Documents" section of a PPM
      closeout. LIst of all expenses/reimbursements related toa PPM shipment.
    properties:
      id:
        description: Primary auto-generated unique identifier of the PPM shipment object
        example: 1f2270c7-7166-40ae-981e-b200ebdf3054
        format: uuid
        type: string
        readOnly: true
      plannedMoveDate:
        description: |
          Date the customer expects to begin their move.
        format: date
        type: string
        x-nullable: true
        x-omitempty: false
      actualMoveDate:
        description: The actual start date of when the PPM shipment left the origin.
        format: date
        type: string
        x-nullable: true
        x-omitempty: false
      miles:
        description: The distance between the old address and the new address in miles.
        example: 54
        minimum: 0
        type: integer
        x-nullable: true
        x-omitempty: false
      estimatedWeight:
        description: The estimated weight of the PPM shipment goods being moved.
        type: integer
        example: 4200
        x-nullable: true
        x-omitempty: false
      actualWeight:
        example: 2000
        type: integer
        x-nullable: true
        x-omitempty: false
      proGearWeightCustomer:
        description: >-
          The estimated weight of the pro-gear being moved belonging to the
          service member.
        type: integer
        x-nullable: true
        x-omitempty: false
      proGearWeightSpouse:
        description: >-
          The estimated weight of the pro-gear being moved belonging to a
          spouse.
        type: integer
        x-nullable: true
        x-omitempty: false
      grossIncentive:
        description: >
          The final calculated incentive for the PPM shipment. This does not
          include **SIT** as it is a reimbursement.
        type: integer
        format: cents
        x-nullable: true
        x-omitempty: false
        readOnly: true
      gcc:
        description: Government Constructive Cost (GCC)
        type: integer
        title: GCC
        format: cents
        x-nullable: true
        x-omitempty: false
      aoa:
        description: Advance Operating Allowance (AOA).
        type: integer
        format: cents
        x-nullable: true
        x-omitempty: false
      remainingIncentive:
        description: The remaining reimbursement amount that is still owed to the customer.
        type: integer
        format: cents
        x-nullable: true
        x-omitempty: false
      haulType:
        description: >-
          The type of haul calculation used for this shipment (shorthaul or
          linehaul).
        type: string
        x-nullable: true
        x-omitempty: false
      haulPrice:
        description: The price of the linehaul or shorthaul.
        type: integer
        format: cents
        x-nullable: true
        x-omitempty: false
      haulFSC:
        description: The linehaul/shorthaul Fuel Surcharge (FSC).
        type: integer
        format: cents
        x-nullable: true
        x-omitempty: false
      dop:
        description: The Domestic Origin Price (DOP).
        type: integer
        format: cents
        x-nullable: true
        x-omitempty: false
      ddp:
        description: The Domestic Destination Price (DDP).
        type: integer
        format: cents
        x-nullable: true
        x-omitempty: false
      packPrice:
        description: The full price of all packing/unpacking services.
        type: integer
        format: cents
        x-nullable: true
        x-omitempty: false
      unpackPrice:
        description: The full price of all packing/unpacking services.
        type: integer
        format: cents
        x-nullable: true
        x-omitempty: false
      SITReimbursement:
        description: >-
          The estimated amount that the government will pay the service member
          to put their goods into storage. This estimated storage cost is
          separate from the estimated incentive.
        type: integer
        format: cents
        x-nullable: true
        x-omitempty: false
    required:
      - id
  PPMActualWeight:
    description: >-
      The actual net weight of a single PPM shipment. Used during document
      review for PPM closeout.
    properties:
      actualWeight:
        example: 2000
        type: integer
        x-nullable: true
        x-omitempty: false
    required:
      - actualWeight
  PPMSITEstimatedCost:
    description: >-
      The estimated cost of SIT for a single PPM shipment. Used during document
      review for PPM.
    properties:
      sitCost:
        example: 2000
        type: integer
        x-nullable: true
        x-omitempty: false
    required:
      - sitCost
  MTOServiceItemSingle:
    type: object
    properties:
      moveTaskOrderID:
        example: 1f2270c7-7166-40ae-981e-b200ebdf3054
        format: uuid
        type: string
      mtoShipmentID:
        example: 1f2270c7-7166-40ae-981e-b200ebdf3054
        format: uuid
        type: string
        x-nullable: true
      reServiceID:
        example: 1f2270c7-7166-40ae-981e-b200ebdf3054
        format: uuid
        type: string
      reServiceCode:
        type: string
      reServiceName:
        type: string
      createdAt:
        format: date-time
        type: string
        readOnly: true
      convertToCustomerExpense:
        type: boolean
        example: false
        x-omitempty: false
      customerExpenseReason:
        type: string
        x-nullable: true
      deletedAt:
        format: date
        type: string
      rejectionReason:
        type: string
        x-nullable: true
      pickupPostalCode:
        type: string
        x-nullable: true
      sitPostalCode:
        type: string
        readOnly: true
        x-nullable: true
      sitEntryDate:
        type: string
        format: date-time
        x-nullable: true
      sitDepartureDate:
        type: string
        format: date-time
        x-nullable: true
      sitCustomerContacted:
        type: string
        format: date
        x-nullable: true
      sitRequestedDelivery:
        type: string
        format: date
        x-nullable: true
      id:
        example: 1f2270c7-7166-40ae-981e-b200ebdf3054
        format: uuid
        type: string
      status:
        type: string
        x-nullable: true
      updatedAt:
        format: date-time
        type: string
        readOnly: true
      approvedAt:
        format: date-time
        type: string
        x-nullable: true
      rejectedAt:
        format: date-time
        type: string
        x-nullable: true
  ServiceItemSitEntryDate:
    type: object
    properties:
      id:
        example: 1f2270c7-7166-40ae-981e-b200ebdf3054
        format: uuid
        type: string
      sitEntryDate:
        type: string
        format: date-time
        x-nullable: true
  PaymentServiceItemStatus:
    type: string
    enum:
      - REQUESTED
      - APPROVED
      - DENIED
      - SENT_TO_GEX
      - PAID
      - EDI_ERROR
    title: Payment Service Item Status
  ServiceItemParamName:
    type: string
    enum:
      - ActualPickupDate
      - ContractCode
      - ContractYearName
      - CubicFeetBilled
      - CubicFeetCrating
      - DimensionHeight
      - DimensionLength
      - DimensionWidth
      - DistanceZip
      - DistanceZipSITDest
      - DistanceZipSITOrigin
      - EIAFuelPrice
      - EscalationCompounded
      - FSCMultiplier
      - FSCPriceDifferenceInCents
      - FSCWeightBasedDistanceMultiplier
      - IsPeak
      - MarketDest
      - MarketOrigin
      - MTOAvailableToPrimeAt
      - NTSPackingFactor
      - NumberDaysSIT
      - PriceAreaDest
      - PriceAreaIntlDest
      - PriceAreaIntlOrigin
      - PriceAreaOrigin
      - PriceRateOrFactor
      - PSI_LinehaulDom
      - PSI_LinehaulDomPrice
      - PSI_LinehaulShort
      - PSI_LinehaulShortPrice
      - PSI_PriceDomDest
      - PSI_PriceDomDestPrice
      - PSI_PriceDomOrigin
      - PSI_PriceDomOriginPrice
      - PSI_ShippingLinehaulIntlCO
      - PSI_ShippingLinehaulIntlCOPrice
      - PSI_ShippingLinehaulIntlOC
      - PSI_ShippingLinehaulIntlOCPrice
      - PSI_ShippingLinehaulIntlOO
      - PSI_ShippingLinehaulIntlOOPrice
      - RateAreaNonStdDest
      - RateAreaNonStdOrigin
      - ReferenceDate
      - RequestedPickupDate
      - ServiceAreaDest
      - ServiceAreaOrigin
      - ServicesScheduleDest
      - ServicesScheduleOrigin
      - SITPaymentRequestEnd
      - SITPaymentRequestStart
      - SITScheduleDest
      - SITScheduleOrigin
      - SITServiceAreaDest
      - SITServiceAreaOrigin
      - WeightAdjusted
      - WeightBilled
      - WeightEstimated
      - WeightOriginal
      - WeightReweigh
      - ZipDestAddress
      - ZipPickupAddress
      - ZipSITDestHHGFinalAddress
      - ZipSITDestHHGOriginalAddress
      - ZipSITOriginHHGActualAddress
      - ZipSITOriginHHGOriginalAddress
      - StandaloneCrate
      - StandaloneCrateCap
      - UncappedRequestTotal
  ServiceItemParamType:
    type: string
    enum:
      - STRING
      - DATE
      - INTEGER
      - DECIMAL
      - TIMESTAMP
      - PaymentServiceItemUUID
      - BOOLEAN
  ServiceItemParamOrigin:
    type: string
    enum:
      - PRIME
      - SYSTEM
      - PRICER
      - PAYMENT_REQUEST
  PaymentServiceItemParam:
    type: object
    properties:
      id:
        example: c56a4180-65aa-42ec-a945-5fd21dec0538
        format: uuid
        readOnly: true
        type: string
      paymentServiceItemID:
        example: c56a4180-65aa-42ec-a945-5fd21dec0538
        format: uuid
        type: string
      key:
        $ref: '#/definitions/ServiceItemParamName'
      value:
        example: '3025'
        type: string
      type:
        $ref: '#/definitions/ServiceItemParamType'
      origin:
        $ref: '#/definitions/ServiceItemParamOrigin'
      eTag:
        type: string
        readOnly: true
  PaymentServiceItemParams:
    type: array
    items:
      $ref: '#/definitions/PaymentServiceItemParam'
  CustomerSupportRemark:
    type: object
    description: >-
      A text remark written by an office user that is associated with a specific
      move.
    required:
      - id
      - moveID
      - officeUserID
      - content
    properties:
      id:
        example: 1f2270c7-7166-40ae-981e-b200ebdf3054
        format: uuid
        type: string
      createdAt:
        type: string
        format: date-time
        readOnly: true
      updatedAt:
        type: string
        format: date-time
        readOnly: true
      officeUserID:
        example: 1f2270c7-7166-40ae-981e-b200ebdf3054
        format: uuid
        type: string
      moveID:
        example: 1f2270c7-7166-40ae-981e-b200ebdf3054
        format: uuid
        type: string
      content:
        example: This is a remark about a move.
        type: string
      officeUserFirstName:
        example: Grace
        type: string
        readOnly: true
      officeUserLastName:
        example: Griffin
        type: string
        readOnly: true
      officeUserEmail:
        type: string
        format: x-email
        pattern: ^[a-zA-Z0-9._%+-]+@[a-zA-Z0-9.-]+\.[a-zA-Z]{2,}$
        readOnly: true
  CustomerSupportRemarks:
    type: array
    items:
      $ref: '#/definitions/CustomerSupportRemark'
  LineOfAccounting:
    type: object
    properties:
      id:
        type: string
        format: uuid
        example: 06254fc3-b763-484c-b555-42855d1ad5cd
      loaSysId:
        type: string
        maxLength: 20
        example: '10003'
        x-nullable: true
      loaDptID:
        type: string
        maxLength: 2
        example: '1 '
        x-nullable: true
      loaTnsfrDptNm:
        type: string
        maxLength: 4
        x-nullable: true
      loaBafID:
        type: string
        maxLength: 4
        example: '1234'
        x-nullable: true
      loaTrsySfxTx:
        type: string
        maxLength: 4
        example: '0000'
        x-nullable: true
      loaMajClmNm:
        type: string
        maxLength: 4
        x-nullable: true
      loaOpAgncyID:
        type: string
        maxLength: 4
        example: 1A
        x-nullable: true
      loaAlltSnID:
        type: string
        maxLength: 5
        example: 123A
        x-nullable: true
      loaPgmElmntID:
        type: string
        maxLength: 12
        example: '00000000'
        x-nullable: true
      loaTskBdgtSblnTx:
        type: string
        maxLength: 8
        x-nullable: true
      loaDfAgncyAlctnRcpntID:
        type: string
        maxLength: 4
        x-nullable: true
      loaJbOrdNm:
        type: string
        maxLength: 10
        x-nullable: true
      loaSbaltmtRcpntID:
        type: string
        maxLength: 1
        x-nullable: true
      loaWkCntrRcpntNm:
        type: string
        maxLength: 6
        x-nullable: true
      loaMajRmbsmtSrcID:
        type: string
        maxLength: 1
        x-nullable: true
      loaDtlRmbsmtSrcID:
        type: string
        maxLength: 3
        x-nullable: true
      loaCustNm:
        type: string
        maxLength: 6
        x-nullable: true
      loaObjClsID:
        type: string
        maxLength: 6
        example: 22NL
        x-nullable: true
      loaSrvSrcID:
        type: string
        maxLength: 1
        x-nullable: true
      loaSpclIntrID:
        type: string
        maxLength: 2
        x-nullable: true
      loaBdgtAcntClsNm:
        type: string
        maxLength: 8
        example: '000000'
        x-nullable: true
      loaDocID:
        type: string
        maxLength: 15
        example: HHG12345678900
        x-nullable: true
      loaClsRefID:
        type: string
        maxLength: 2
        x-nullable: true
      loaInstlAcntgActID:
        type: string
        maxLength: 6
        example: '12345'
        x-nullable: true
      loaLclInstlID:
        type: string
        maxLength: 18
        x-nullable: true
      loaFmsTrnsactnID:
        type: string
        maxLength: 12
        x-nullable: true
      loaDscTx:
        type: string
        example: PERSONAL PROPERTY - PARANORMAL ACTIVITY DIVISION (OTHER)
        x-nullable: true
      loaBgnDt:
        type: string
        format: date
        example: '2005-10-01'
        x-nullable: true
      loaEndDt:
        type: string
        format: date
        example: '2015-10-01'
        x-nullable: true
      loaFnctPrsNm:
        type: string
        maxLength: 255
        x-nullable: true
      loaStatCd:
        type: string
        maxLength: 1
        example: U
        x-nullable: true
      loaHistStatCd:
        type: string
        maxLength: 1
        x-nullable: true
      loaHsGdsCd:
        type: string
        maxLength: 2
        example: HT
        x-nullable: true
      orgGrpDfasCd:
        type: string
        maxLength: 2
        example: ZZ
        x-nullable: true
      loaUic:
        type: string
        maxLength: 6
        x-nullable: true
      loaTrnsnID:
        type: string
        maxLength: 3
        example: B1
        x-nullable: true
      loaSubAcntID:
        type: string
        maxLength: 3
        x-nullable: true
      loaBetCd:
        type: string
        maxLength: 4
        x-nullable: true
      loaFndTyFgCd:
        type: string
        maxLength: 1
        x-nullable: true
      loaBgtLnItmID:
        type: string
        maxLength: 8
        x-nullable: true
      loaScrtyCoopImplAgncCd:
        type: string
        maxLength: 1
        x-nullable: true
      loaScrtyCoopDsgntrCd:
        type: string
        maxLength: 4
        x-nullable: true
      loaScrtyCoopLnItmID:
        type: string
        maxLength: 3
        x-nullable: true
      loaAgncDsbrCd:
        type: string
        maxLength: 6
        x-nullable: true
      loaAgncAcntngCd:
        type: string
        maxLength: 6
        x-nullable: true
      loaFndCntrID:
        type: string
        maxLength: 12
        x-nullable: true
      loaCstCntrID:
        type: string
        maxLength: 16
        x-nullable: true
      loaPrjID:
        type: string
        maxLength: 12
        x-nullable: true
      loaActvtyID:
        type: string
        maxLength: 11
        x-nullable: true
      loaCstCd:
        type: string
        maxLength: 16
        x-nullable: true
      loaWrkOrdID:
        type: string
        maxLength: 16
        x-nullable: true
      loaFnclArID:
        type: string
        maxLength: 6
        x-nullable: true
      loaScrtyCoopCustCd:
        type: string
        maxLength: 2
        x-nullable: true
      loaEndFyTx:
        type: integer
        example: 2016
        x-nullable: true
      loaBgFyTx:
        type: integer
        example: 2006
        x-nullable: true
      loaBgtRstrCd:
        type: string
        maxLength: 1
        x-nullable: true
      loaBgtSubActCd:
        type: string
        maxLength: 4
        x-nullable: true
      createdAt:
        type: string
        format: date-time
        example: '2023-08-03T19:17:10.050Z'
      updatedAt:
        type: string
        format: date-time
        example: '2023-08-03T19:17:38.776Z'
      validLoaForTac:
        type: boolean
        x-nullable: true
      validHhgProgramCodeForLoa:
        type: boolean
        x-nullable: true
responses:
  InvalidRequest:
    description: The request payload is invalid
    schema:
      $ref: '#/definitions/Error'
  NotFound:
    description: The requested resource wasn't found
    schema:
      $ref: '#/definitions/Error'
  Conflict:
    description: Conflict error
    schema:
      $ref: '#/definitions/Error'
  PermissionDenied:
    description: The request was denied
    schema:
      $ref: '#/definitions/Error'
  ServerError:
    description: A server error occurred
    schema:
      $ref: '#/definitions/Error'
  PreconditionFailed:
    description: Precondition failed
    schema:
      $ref: '#/definitions/Error'
  UnprocessableEntity:
    description: The payload was unprocessable.
    schema:
      $ref: '#/definitions/ValidationError'
parameters:
  ifMatch:
    in: header
    name: If-Match
    type: string
    required: true
    description: >
      Optimistic locking is implemented via the `If-Match` header. If the ETag
      header does not match the value of the resource on the server, the server
      rejects the change with a `412 Precondition Failed` error.
  ppmShipmentId:
    name: ppmShipmentId
    in: path
    type: string
    format: uuid
    required: true
    description: UUID of the PPM shipment
  weightTicketId:
    name: weightTicketId
    in: path
    type: string
    format: uuid
    required: true
    description: UUID of the weight ticket
  movingExpenseId:
    name: movingExpenseId
    in: path
    type: string
    format: uuid
    required: true
    description: UUID of the moving expense
  proGearWeightTicketId:
    name: proGearWeightTicketId
    in: path
    type: string
    format: uuid
    required: true
    description: UUID of the pro-gear weight ticket<|MERGE_RESOLUTION|>--- conflicted
+++ resolved
@@ -6851,8 +6851,6 @@
     type: array
     items:
       $ref: '#/definitions/TransportationOffice'
-<<<<<<< HEAD
-=======
   MovePayload:
     type: object
     properties:
@@ -6907,98 +6905,6 @@
       - created_at
       - updated_at
       - eTag
-  Document:
-    type: object
-    properties:
-      id:
-        type: string
-        format: uuid
-        example: c56a4180-65aa-42ec-a945-5fd21dec0538
-      service_member_id:
-        type: string
-        format: uuid
-        title: The service member this document belongs to
-      uploads:
-        type: array
-        items:
-          $ref: '#/definitions/Upload'
-    required:
-      - id
-      - service_member_id
-      - uploads
-  Upload:
-    description: An uploaded file.
-    type: object
-    properties:
-      id:
-        type: string
-        format: uuid
-        example: c56a4180-65aa-42ec-a945-5fd21dec0538
-        readOnly: true
-      url:
-        type: string
-        format: uri
-        example: https://uploads.domain.test/dir/c56a4180-65aa-42ec-a945-5fd21dec0538
-        readOnly: true
-      filename:
-        type: string
-        example: filename.pdf
-        readOnly: true
-      contentType:
-        type: string
-        format: mime-type
-        example: application/pdf
-        readOnly: true
-      bytes:
-        type: integer
-        readOnly: true
-      status:
-        type: string
-        enum:
-          - INFECTED
-          - CLEAN
-          - PROCESSING
-        readOnly: true
-      createdAt:
-        type: string
-        format: date-time
-        readOnly: true
-      updatedAt:
-        type: string
-        format: date-time
-        readOnly: true
-      isWeightTicket:
-        type: boolean
-    required:
-      - id
-      - url
-      - filename
-      - contentType
-      - bytes
-      - createdAt
-      - updatedAt
-  Affiliation:
-    type: string
-    x-nullable: true
-    title: Branch of service
-    description: Military branch of service
-    enum:
-      - ARMY
-      - NAVY
-      - MARINES
-      - AIR_FORCE
-      - COAST_GUARD
-      - SPACE_FORCE
-      - OTHER
-    x-display-value:
-      ARMY: Army
-      NAVY: Navy
-      MARINES: Marine Corps
-      AIR_FORCE: Air Force
-      COAST_GUARD: Coast Guard
-      SPACE_FORCE: Space Force
-      OTHER: OTHER
->>>>>>> 3489705d
   Address:
     description: A postal address
     type: object
@@ -7258,12 +7164,6 @@
       WOUNDED_WARRIOR: Wounded Warrior
       BLUEBARK: BLUEBARK
       SAFETY: Safety
-  NullableString:
-    type: string
-    x-go-type:
-      import:
-        package: github.com/transcom/mymove/pkg/swagger/nullable
-      type: String
   Upload:
     description: An uploaded file.
     type: object
@@ -7328,6 +7228,31 @@
       - bytes
       - createdAt
       - updatedAt
+  Document:
+    type: object
+    properties:
+      id:
+        type: string
+        format: uuid
+        example: c56a4180-65aa-42ec-a945-5fd21dec0538
+      service_member_id:
+        type: string
+        format: uuid
+        title: The service member this document belongs to
+      uploads:
+        type: array
+        items:
+          $ref: '#/definitions/Upload'
+    required:
+      - id
+      - service_member_id
+      - uploads
+  NullableString:
+    type: string
+    x-go-type:
+      import:
+        package: github.com/transcom/mymove/pkg/swagger/nullable
+      type: String
   CustomerContactType:
     description: >-
       Describes a customer contact type for a MTOServiceItem of type domestic
