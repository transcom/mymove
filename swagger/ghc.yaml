--- conflicted
+++ resolved
@@ -9250,13 +9250,10 @@
     type: array
     items:
       $ref: '#/definitions/VLocation'
-<<<<<<< HEAD
-=======
   Countries:
     type: array
     items:
       $ref: '#/definitions/Country'
->>>>>>> 1042953b
   GBLOCs:
     type: array
     items:
