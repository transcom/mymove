swagger: '2.0'
info:
  contact:
    email: milmove-developers@caci.com
  description: >
    The GHC API is a RESTful API that enables the Office application for
    MilMove.


    All endpoints are located under `/ghc/v1`.
  license:
    name: MIT
    url: https://opensource.org/licenses/MIT
  title: MilMove GHC API
  version: 0.0.1
basePath: /ghc/v1
schemes:
  - http
tags:
  - name: queues
  - name: move
  - name: order
    description: >
      Move Orders - Commonly called “Orders,” especially in customer-facing
      language. Orders are plural because they're a bundle of related orders
      issued bya Service (e.g. Army, Air Force, Navy) to a customer that
      authorize (and order) that customer to move from one location to another.

      Orders are backed by $$ in the bank to support that move, which is
      identified by a Line of Account (LOA) code on the orders document.
  - name: moveTaskOrder
  - name: customer
  - name: mtoServiceItem
  - name: mtoShipment
  - name: shipment
  - name: mtoAgent
  - name: paymentServiceItem
  - name: ppm
  - name: tac
  - name: transportationOffice
  - name: uploads
  - name: paymentRequests
paths:
  /open/requested-office-users:
    post:
      consumes:
        - application/json
      produces:
        - application/json
      summary: Create an Office User
      description: >
        This endpoint is publicly accessible as it is utilized for individuals
        who do not have an office account to request the creation of an office
        account.

        Request the creation of an office user. An administrator will need to
        approve them after creation. Note on requirements: An identification
        method must be present. The following 2 fields have an "OR" requirement.
        - edipi - other_unique_id One of these two fields MUST be present to
        serve as identification for the office user being created. This logic is
        handled at the application level.
      operationId: createRequestedOfficeUser
      tags:
        - officeUsers
      parameters:
        - in: body
          name: officeUser
          description: Office User information
          schema:
            $ref: '#/definitions/OfficeUserCreate'
      responses:
        '201':
          description: successfully requested the creation of provided office user
          schema:
            $ref: '#/definitions/OfficeUser'
        '422':
          description: validation error
          schema:
            $ref: '#/definitions/ValidationError'
        '500':
          description: internal server error
  /customer:
    post:
      summary: Creates a customer with Okta option
      description: >-
        Creates a customer with option to also create an Okta profile account
        based on the office user's input when completing the UI form and
        submitting.
      operationId: createCustomerWithOktaOption
      tags:
        - customer
      consumes:
        - application/json
      produces:
        - application/json
      parameters:
        - in: body
          name: body
          required: true
          schema:
            $ref: '#/definitions/CreateCustomerPayload'
      responses:
        '200':
          description: successfully created the customer
          schema:
            $ref: '#/definitions/CreatedCustomer'
        '400':
          $ref: '#/responses/InvalidRequest'
        '401':
          $ref: '#/responses/PermissionDenied'
        '403':
          $ref: '#/responses/PermissionDenied'
        '404':
          $ref: '#/responses/NotFound'
        '409':
          $ref: '#/responses/Conflict'
        '412':
          $ref: '#/responses/PreconditionFailed'
        '422':
          $ref: '#/responses/UnprocessableEntity'
        '500':
          $ref: '#/responses/ServerError'
  /customer/{customerID}:
    parameters:
      - description: ID of customer to use
        in: path
        name: customerID
        required: true
        type: string
        format: uuid
    get:
      produces:
        - application/json
      parameters: []
      responses:
        '200':
          description: Successfully retrieved information on an individual customer
          schema:
            $ref: '#/definitions/Customer'
        '400':
          $ref: '#/responses/InvalidRequest'
        '401':
          $ref: '#/responses/PermissionDenied'
        '403':
          $ref: '#/responses/PermissionDenied'
        '404':
          $ref: '#/responses/NotFound'
        '500':
          $ref: '#/responses/ServerError'
      tags:
        - customer
      description: Returns a given customer
      operationId: getCustomer
      summary: Returns a given customer
    patch:
      summary: Updates customer info
      description: Updates customer info by ID
      operationId: updateCustomer
      tags:
        - customer
      consumes:
        - application/json
      produces:
        - application/json
      parameters:
        - in: body
          name: body
          required: true
          schema:
            $ref: '#/definitions/UpdateCustomerPayload'
        - in: header
          name: If-Match
          type: string
          required: true
      responses:
        '200':
          description: updated instance of orders
          schema:
            $ref: '#/definitions/Customer'
        '400':
          $ref: '#/responses/InvalidRequest'
        '401':
          $ref: '#/responses/PermissionDenied'
        '403':
          $ref: '#/responses/PermissionDenied'
        '404':
          $ref: '#/responses/NotFound'
        '412':
          $ref: '#/responses/PreconditionFailed'
        '422':
          $ref: '#/responses/UnprocessableEntity'
        '500':
          $ref: '#/responses/ServerError'
      x-permissions:
        - update.customer
  /customer/search:
    post:
      produces:
        - application/json
      consumes:
        - application/json
      summary: Search customers by DOD ID or customer name
      description: >
        Search customers by DOD ID or customer name. Used by services counselors
        to locate profiles to update, find attached moves, and to create new
        moves.
      operationId: searchCustomers
      tags:
        - customer
      parameters:
        - in: body
          name: body
          schema:
            properties:
              page:
                type: integer
                description: requested page of results
              perPage:
                type: integer
              dodID:
                description: DOD ID
                type: string
                minLength: 10
                maxLength: 10
                x-nullable: true
              emplid:
                description: EMPLID
                type: string
                minLength: 7
                maxLength: 7
                x-nullable: true
              branch:
                description: Branch
                type: string
                minLength: 1
              customerName:
                description: Customer Name
                type: string
                minLength: 1
                x-nullable: true
              sort:
                type: string
                x-nullable: true
                enum:
                  - customerName
                  - dodID
                  - emplid
                  - branch
                  - personalEmail
                  - telephone
              order:
                type: string
                x-nullable: true
                enum:
                  - asc
                  - desc
          description: field that results should be sorted by
      responses:
        '200':
          description: Successfully returned all customers matching the criteria
          schema:
            $ref: '#/definitions/SearchCustomersResult'
        '403':
          $ref: '#/responses/PermissionDenied'
        '500':
          $ref: '#/responses/ServerError'
  /move/{locator}:
    parameters:
      - description: Code used to identify a move in the system
        in: path
        name: locator
        required: true
        type: string
    get:
      produces:
        - application/json
      parameters: []
      responses:
        '200':
          description: Successfully retrieved the individual move
          schema:
            $ref: '#/definitions/Move'
        '400':
          $ref: '#/responses/InvalidRequest'
        '401':
          $ref: '#/responses/PermissionDenied'
        '403':
          $ref: '#/responses/PermissionDenied'
        '404':
          $ref: '#/responses/NotFound'
        '500':
          $ref: '#/responses/ServerError'
      tags:
        - move
      description: Returns a given move for a unique alphanumeric locator string
      summary: Returns a given move
      operationId: getMove
  /move/{locator}/history:
    parameters:
      - description: Code used to identify a move in the system
        in: path
        name: locator
        required: true
        type: string
    get:
      produces:
        - application/json
      parameters:
        - in: query
          name: page
          type: integer
          description: requested page of results
        - in: query
          name: perPage
          type: integer
          description: results per page
      responses:
        '200':
          description: Successfully retrieved the individual move history
          schema:
            $ref: '#/definitions/MoveHistoryResult'
        '400':
          $ref: '#/responses/InvalidRequest'
        '401':
          $ref: '#/responses/PermissionDenied'
        '403':
          $ref: '#/responses/PermissionDenied'
        '404':
          $ref: '#/responses/NotFound'
        '500':
          $ref: '#/responses/ServerError'
      tags:
        - move
      description: >-
        Returns the history for a given move for a unique alphanumeric locator
        string
      summary: Returns the history of an identified move
      operationId: getMoveHistory
  /moves/{moveID}/shipment-evaluation-reports-list:
    parameters:
      - description: Code used to identify a move in the system
        in: path
        name: moveID
        required: true
        type: string
        format: uuid
    get:
      produces:
        - application/json
      responses:
        '200':
          description: Successfully retrieved the move's evaluation reports
          schema:
            $ref: '#/definitions/EvaluationReportList'
        '400':
          $ref: '#/responses/InvalidRequest'
        '401':
          $ref: '#/responses/PermissionDenied'
        '403':
          $ref: '#/responses/PermissionDenied'
        '404':
          $ref: '#/responses/NotFound'
        '500':
          $ref: '#/responses/ServerError'
      tags:
        - move
      description: >-
        Returns shipment evaluation reports for the specified move that are
        visible to the current office user
      summary: >-
        Returns shipment evaluation reports for the specified move that are
        visible to the current office user
      operationId: getMoveShipmentEvaluationReportsList
  /moves/{moveID}/counseling-evaluation-reports-list:
    parameters:
      - description: Code used to identify a move in the system
        in: path
        name: moveID
        required: true
        type: string
        format: uuid
    get:
      produces:
        - application/json
      responses:
        '200':
          description: Successfully retrieved the move's evaluation reports
          schema:
            $ref: '#/definitions/EvaluationReportList'
        '400':
          $ref: '#/responses/InvalidRequest'
        '401':
          $ref: '#/responses/PermissionDenied'
        '403':
          $ref: '#/responses/PermissionDenied'
        '404':
          $ref: '#/responses/NotFound'
        '500':
          $ref: '#/responses/ServerError'
      tags:
        - move
      description: >-
        Returns counseling evaluation reports for the specified move that are
        visible to the current office user
      summary: >-
        Returns counseling evaluation reports for the specified move that are
        visible to the current office user
      operationId: getMoveCounselingEvaluationReportsList
  /moves/{moveID}/cancel:
    parameters:
      - description: ID of the move
        in: path
        name: moveID
        required: true
        format: uuid
        type: string
    post:
      consumes:
        - application/json
      produces:
        - application/json
      parameters: []
      responses:
        '200':
          description: Successfully cancelled move
          schema:
            $ref: '#/definitions/Move'
        '403':
          $ref: '#/responses/PermissionDenied'
        '404':
          $ref: '#/responses/NotFound'
        '409':
          $ref: '#/responses/Conflict'
        '412':
          $ref: '#/responses/PreconditionFailed'
        '422':
          $ref: '#/responses/UnprocessableEntity'
        '500':
          $ref: '#/responses/ServerError'
      tags:
        - move
      description: cancels a move
      operationId: moveCanceler
      summary: Cancels a move
  /counseling/orders/{orderID}:
    parameters:
      - description: ID of order to update
        in: path
        name: orderID
        required: true
        type: string
        format: uuid
    patch:
      summary: Updates an order (performed by a services counselor)
      description: All fields sent in this request will be set on the order referenced
      operationId: counselingUpdateOrder
      tags:
        - order
      consumes:
        - application/json
      produces:
        - application/json
      parameters:
        - in: body
          name: body
          required: true
          schema:
            $ref: '#/definitions/CounselingUpdateOrderPayload'
        - in: header
          name: If-Match
          type: string
          required: true
      responses:
        '200':
          description: updated instance of orders
          schema:
            $ref: '#/definitions/Order'
        '403':
          $ref: '#/responses/PermissionDenied'
        '404':
          $ref: '#/responses/NotFound'
        '412':
          $ref: '#/responses/PreconditionFailed'
        '422':
          $ref: '#/responses/UnprocessableEntity'
        '500':
          $ref: '#/responses/ServerError'
  /orders:
    post:
      summary: Creates an orders model for a logged-in user
      description: >-
        Creates an instance of orders tied to a service member, which allow for
        creation of a move and an entitlement. Orders are required before the
        creation of a move
      operationId: createOrder
      tags:
        - order
      consumes:
        - application/json
      produces:
        - application/json
      parameters:
        - in: body
          name: createOrders
          schema:
            $ref: '#/definitions/CreateOrders'
      responses:
        '200':
          description: created instance of orders
          schema:
            $ref: '#/definitions/Order'
        '400':
          description: invalid request
        '401':
          description: request requires user authentication
        '403':
          description: user is not authorized
        '422':
          $ref: '#/responses/UnprocessableEntity'
        '500':
          description: internal server error
  /orders/{orderID}:
    parameters:
      - description: ID of order to use
        in: path
        name: orderID
        required: true
        type: string
        format: uuid
    patch:
      summary: Updates an order
      description: All fields sent in this request will be set on the order referenced
      operationId: updateOrder
      tags:
        - order
      consumes:
        - application/json
      produces:
        - application/json
      parameters:
        - in: body
          name: body
          required: true
          schema:
            $ref: '#/definitions/UpdateOrderPayload'
        - in: header
          name: If-Match
          type: string
          required: true
      responses:
        '200':
          description: updated instance of orders
          schema:
            $ref: '#/definitions/Order'
        '400':
          $ref: '#/responses/InvalidRequest'
        '403':
          $ref: '#/responses/PermissionDenied'
        '404':
          $ref: '#/responses/NotFound'
        '409':
          $ref: '#/responses/Conflict'
        '412':
          $ref: '#/responses/PreconditionFailed'
        '422':
          $ref: '#/responses/UnprocessableEntity'
        '500':
          $ref: '#/responses/ServerError'
      x-permissions:
        - update.orders
    get:
      produces:
        - application/json
      parameters: []
      responses:
        '200':
          description: Successfully retrieved order
          schema:
            $ref: '#/definitions/Order'
        '400':
          $ref: '#/responses/InvalidRequest'
        '401':
          $ref: '#/responses/PermissionDenied'
        '403':
          $ref: '#/responses/PermissionDenied'
        '404':
          $ref: '#/responses/NotFound'
        '500':
          $ref: '#/responses/ServerError'
      tags:
        - order
      description: Gets an order
      operationId: getOrder
      summary: Gets an order by ID
  /orders/{orderID}/allowances:
    parameters:
      - description: ID of order to use
        in: path
        name: orderID
        required: true
        type: string
        format: uuid
    patch:
      summary: Updates an allowance (Orders with Entitlements)
      description: All fields sent in this request will be set on the order referenced
      operationId: updateAllowance
      tags:
        - order
      consumes:
        - application/json
      produces:
        - application/json
      parameters:
        - in: body
          name: body
          required: true
          schema:
            $ref: '#/definitions/UpdateAllowancePayload'
        - in: header
          name: If-Match
          type: string
          required: true
      responses:
        '200':
          description: updated instance of allowance
          schema:
            $ref: '#/definitions/Order'
        '403':
          $ref: '#/responses/PermissionDenied'
        '404':
          $ref: '#/responses/NotFound'
        '412':
          $ref: '#/responses/PreconditionFailed'
        '422':
          $ref: '#/responses/UnprocessableEntity'
        '500':
          $ref: '#/responses/ServerError'
      x-permissions:
        - update.allowances
  /orders/{orderID}/acknowledge-excess-weight-risk:
    parameters:
      - description: ID of order to use
        in: path
        name: orderID
        required: true
        type: string
        format: uuid
    post:
      summary: >-
        Saves the date and time a TOO acknowledged the excess weight risk by
        dismissing the alert
      description: >-
        Saves the date and time a TOO acknowledged the excess weight risk by
        dismissing the alert
      operationId: acknowledgeExcessWeightRisk
      tags:
        - order
      consumes:
        - application/json
      produces:
        - application/json
      parameters:
        - in: header
          name: If-Match
          type: string
          required: true
      responses:
        '200':
          description: updated Move
          schema:
            $ref: '#/definitions/Move'
        '403':
          $ref: '#/responses/PermissionDenied'
        '404':
          $ref: '#/responses/NotFound'
        '412':
          $ref: '#/responses/PreconditionFailed'
        '422':
          $ref: '#/responses/UnprocessableEntity'
        '500':
          $ref: '#/responses/ServerError'
      x-permissions:
        - update.excessWeightRisk
  /orders/{orderID}/update-billable-weight:
    parameters:
      - description: ID of order to use
        in: path
        name: orderID
        required: true
        type: string
        format: uuid
    patch:
      summary: Updates the max billable weight
      description: Updates the DBAuthorizedWeight attribute for the Order Entitlements=
      operationId: updateBillableWeight
      tags:
        - order
      consumes:
        - application/json
      produces:
        - application/json
      parameters:
        - in: body
          name: body
          required: true
          schema:
            $ref: '#/definitions/UpdateBillableWeightPayload'
        - in: header
          name: If-Match
          type: string
          required: true
      responses:
        '200':
          description: updated Order
          schema:
            $ref: '#/definitions/Order'
        '403':
          $ref: '#/responses/PermissionDenied'
        '404':
          $ref: '#/responses/NotFound'
        '412':
          $ref: '#/responses/PreconditionFailed'
        '422':
          $ref: '#/responses/UnprocessableEntity'
        '500':
          $ref: '#/responses/ServerError'
      x-permissions:
        - update.billableWeight
  /orders/{orderID}/update-max-billable-weight/tio:
    parameters:
      - description: ID of order to use
        in: path
        name: orderID
        required: true
        type: string
        format: uuid
    patch:
      summary: Updates the max billable weight with TIO remarks
      description: >-
        Updates the DBAuthorizedWeight attribute for the Order Entitlements and
        move TIO remarks
      operationId: updateMaxBillableWeightAsTIO
      tags:
        - order
      consumes:
        - application/json
      produces:
        - application/json
      parameters:
        - in: body
          name: body
          required: true
          schema:
            $ref: '#/definitions/UpdateMaxBillableWeightAsTIOPayload'
        - $ref: '#/parameters/ifMatch'
      responses:
        '200':
          description: updated Order
          schema:
            $ref: '#/definitions/Order'
        '403':
          $ref: '#/responses/PermissionDenied'
        '404':
          $ref: '#/responses/NotFound'
        '412':
          $ref: '#/responses/PreconditionFailed'
        '422':
          $ref: '#/responses/UnprocessableEntity'
        '500':
          $ref: '#/responses/ServerError'
      x-permissions:
        - update.maxBillableWeight
  /orders/{orderID}/upload_amended_orders:
    post:
      summary: Create an amended order for a given order
      description: Create an amended order for a given order
      operationId: uploadAmendedOrders
      tags:
        - order
      consumes:
        - multipart/form-data
      parameters:
        - in: path
          name: orderID
          type: string
          format: uuid
          required: true
          description: UUID of the order
        - in: formData
          name: file
          type: file
          description: The file to upload.
          required: true
      responses:
        '201':
          description: created upload
          schema:
            $ref: '#/definitions/Upload'
        '400':
          description: invalid request
          schema:
            $ref: '#/definitions/InvalidRequestResponsePayload'
        '403':
          description: not authorized
        '404':
          description: not found
        '413':
          description: payload is too large
        '500':
          description: server error
  /counseling/orders/{orderID}/allowances:
    parameters:
      - description: ID of order to use
        in: path
        name: orderID
        required: true
        type: string
        format: uuid
    patch:
      summary: Updates an allowance (Orders with Entitlements)
      description: All fields sent in this request will be set on the order referenced
      operationId: counselingUpdateAllowance
      tags:
        - order
      consumes:
        - application/json
      produces:
        - application/json
      parameters:
        - in: body
          name: body
          required: true
          schema:
            $ref: '#/definitions/CounselingUpdateAllowancePayload'
        - in: header
          name: If-Match
          type: string
          required: true
      responses:
        '200':
          description: updated instance of allowance
          schema:
            $ref: '#/definitions/Order'
        '403':
          $ref: '#/responses/PermissionDenied'
        '404':
          $ref: '#/responses/NotFound'
        '412':
          $ref: '#/responses/PreconditionFailed'
        '422':
          $ref: '#/responses/UnprocessableEntity'
        '500':
          $ref: '#/responses/ServerError'
  /move-task-orders/{moveTaskOrderID}:
    parameters:
      - description: ID of move to use
        in: path
        name: moveTaskOrderID
        required: true
        type: string
    get:
      produces:
        - application/json
      parameters: []
      responses:
        '200':
          description: Successfully retrieved move task order
          schema:
            $ref: '#/definitions/MoveTaskOrder'
        '400':
          $ref: '#/responses/InvalidRequest'
        '401':
          $ref: '#/responses/PermissionDenied'
        '403':
          $ref: '#/responses/PermissionDenied'
        '404':
          $ref: '#/responses/NotFound'
        '500':
          $ref: '#/responses/ServerError'
      tags:
        - moveTaskOrder
      description: Gets a move
      operationId: getMoveTaskOrder
      summary: Gets a move by ID
  /move_task_orders/{moveTaskOrderID}/mto_service_items:
    parameters:
      - description: ID of move for mto service item to use
        in: path
        name: moveTaskOrderID
        required: true
        format: uuid
        type: string
    get:
      produces:
        - application/json
      parameters: []
      responses:
        '200':
          description: Successfully retrieved all line items for a move task order
          schema:
            $ref: '#/definitions/MTOServiceItems'
        '404':
          $ref: '#/responses/NotFound'
        '422':
          $ref: '#/responses/UnprocessableEntity'
        '500':
          $ref: '#/responses/ServerError'
      tags:
        - mtoServiceItem
      description: Gets all line items for a move
      operationId: listMTOServiceItems
      summary: Gets all line items for a move
  /mto-shipments:
    post:
      summary: createMTOShipment
      description: |
        Creates a MTO shipment for the specified Move Task Order.
        Required fields include:
        * Shipment Type
        * Customer requested pick-up date
        * Pick-up Address
        * Delivery Address
        * Releasing / Receiving agents
        Optional fields include:
        * Delivery Address Type
        * Customer Remarks
        * Releasing / Receiving agents
        * An array of optional accessorial service item codes
      consumes:
        - application/json
      produces:
        - application/json
      operationId: createMTOShipment
      tags:
        - mtoShipment
      parameters:
        - in: body
          name: body
          schema:
            $ref: '#/definitions/CreateMTOShipment'
      responses:
        '200':
          description: Successfully created a MTO shipment.
          schema:
            $ref: '#/definitions/MTOShipment'
        '400':
          $ref: '#/responses/InvalidRequest'
        '404':
          $ref: '#/responses/NotFound'
        '422':
          $ref: '#/responses/UnprocessableEntity'
        '500':
          $ref: '#/responses/ServerError'
  /move_task_orders/{moveTaskOrderID}/mto_shipments:
    parameters:
      - description: ID of move task order for mto shipment to use
        in: path
        name: moveTaskOrderID
        required: true
        format: uuid
        type: string
    get:
      produces:
        - application/json
      parameters: []
      responses:
        '200':
          description: Successfully retrieved all mto shipments for a move task order
          schema:
            $ref: '#/definitions/MTOShipments'
        '403':
          $ref: '#/responses/PermissionDenied'
        '404':
          $ref: '#/responses/NotFound'
        '422':
          $ref: '#/responses/UnprocessableEntity'
        '500':
          $ref: '#/responses/ServerError'
      tags:
        - mtoShipment
      description: Gets all shipments for a move task order
      operationId: listMTOShipments
      summary: Gets all shipments for a move task order
  /shipments/{shipmentID}:
    get:
      summary: fetches a shipment by ID
      description: fetches a shipment by ID
      operationId: getShipment
      tags:
        - mtoShipment
      produces:
        - application/json
      parameters:
        - description: ID of the shipment to be fetched
          in: path
          name: shipmentID
          required: true
          format: uuid
          type: string
      responses:
        '200':
          description: Successfully fetched the shipment
          schema:
            $ref: '#/definitions/MTOShipment'
        '400':
          $ref: '#/responses/InvalidRequest'
        '403':
          $ref: '#/responses/PermissionDenied'
        '404':
          $ref: '#/responses/NotFound'
        '422':
          $ref: '#/responses/UnprocessableEntity'
        '500':
          $ref: '#/responses/ServerError'
    delete:
      summary: Soft deletes a shipment by ID
      description: Soft deletes a shipment by ID
      operationId: deleteShipment
      tags:
        - shipment
      produces:
        - application/json
      parameters:
        - description: ID of the shipment to be deleted
          in: path
          name: shipmentID
          required: true
          format: uuid
          type: string
      responses:
        '204':
          description: Successfully soft deleted the shipment
        '400':
          $ref: '#/responses/InvalidRequest'
        '403':
          $ref: '#/responses/PermissionDenied'
        '404':
          $ref: '#/responses/NotFound'
        '409':
          $ref: '#/responses/Conflict'
        '422':
          $ref: '#/responses/UnprocessableEntity'
        '500':
          $ref: '#/responses/ServerError'
  /move_task_orders/{moveTaskOrderID}/mto_shipments/{shipmentID}:
    patch:
      summary: updateMTOShipment
      description: |
        Updates a specified MTO shipment.
        Required fields include:
        * MTO Shipment ID required in path
        * If-Match required in headers
        * No fields required in body
        Optional fields include:
        * New shipment status type
        * Shipment Type
        * Customer requested pick-up date
        * Pick-up Address
        * Delivery Address
        * Secondary Pick-up Address
        * SecondaryDelivery Address
        * Delivery Address Type
        * Customer Remarks
        * Counselor Remarks
        * Releasing / Receiving agents
        * Actual Pro Gear Weight
        * Actual Spouse Pro Gear Weight
      consumes:
        - application/json
      produces:
        - application/json
      operationId: updateMTOShipment
      tags:
        - mtoShipment
      parameters:
        - in: path
          name: moveTaskOrderID
          required: true
          format: uuid
          type: string
          description: ID of move task order for mto shipment to use
        - in: path
          name: shipmentID
          type: string
          format: uuid
          required: true
          description: UUID of the MTO Shipment to update
        - in: header
          name: If-Match
          type: string
          required: true
          description: >
            Optimistic locking is implemented via the `If-Match` header. If the
            ETag header does not match the value of the resource on the server,
            the server rejects the change with a `412 Precondition Failed`
            error.
        - in: body
          name: body
          schema:
            $ref: '#/definitions/UpdateShipment'
      responses:
        '200':
          description: Successfully updated the specified MTO shipment.
          schema:
            $ref: '#/definitions/MTOShipment'
        '400':
          $ref: '#/responses/InvalidRequest'
        '401':
          $ref: '#/responses/PermissionDenied'
        '403':
          $ref: '#/responses/PermissionDenied'
        '404':
          $ref: '#/responses/NotFound'
        '412':
          $ref: '#/responses/PreconditionFailed'
        '422':
          $ref: '#/responses/UnprocessableEntity'
        '500':
          $ref: '#/responses/ServerError'
  /shipments/{shipmentID}/approve:
    parameters:
      - description: ID of the shipment
        in: path
        name: shipmentID
        required: true
        format: uuid
        type: string
    post:
      consumes:
        - application/json
      produces:
        - application/json
      parameters:
        - in: header
          name: If-Match
          type: string
          required: true
      responses:
        '200':
          description: Successfully approved the shipment
          schema:
            $ref: '#/definitions/MTOShipment'
        '403':
          $ref: '#/responses/PermissionDenied'
        '404':
          $ref: '#/responses/NotFound'
        '409':
          $ref: '#/responses/Conflict'
        '412':
          $ref: '#/responses/PreconditionFailed'
        '422':
          $ref: '#/responses/UnprocessableEntity'
        '500':
          $ref: '#/responses/ServerError'
      tags:
        - shipment
      description: Approves a shipment
      operationId: approveShipment
      summary: Approves a shipment
      x-permissions:
        - update.shipment
  /shipments/{shipmentID}/request-diversion:
    parameters:
      - description: ID of the shipment
        in: path
        name: shipmentID
        required: true
        format: uuid
        type: string
    post:
      consumes:
        - application/json
      produces:
        - application/json
      parameters:
        - in: header
          name: If-Match
          type: string
          required: true
        - in: body
          name: body
          required: true
          schema:
            $ref: '#/definitions/RequestDiversion'
      responses:
        '200':
          description: Successfully requested the shipment diversion
          schema:
            $ref: '#/definitions/MTOShipment'
        '403':
          $ref: '#/responses/PermissionDenied'
        '404':
          $ref: '#/responses/NotFound'
        '409':
          $ref: '#/responses/Conflict'
        '412':
          $ref: '#/responses/PreconditionFailed'
        '422':
          $ref: '#/responses/UnprocessableEntity'
        '500':
          $ref: '#/responses/ServerError'
      tags:
        - shipment
      description: Requests a shipment diversion
      operationId: requestShipmentDiversion
      summary: Requests a shipment diversion
      x-permissions:
        - create.shipmentDiversionRequest
  /shipments/{shipmentID}/approve-diversion:
    parameters:
      - description: ID of the shipment
        in: path
        name: shipmentID
        required: true
        format: uuid
        type: string
    post:
      consumes:
        - application/json
      produces:
        - application/json
      parameters:
        - in: header
          name: If-Match
          type: string
          required: true
      responses:
        '200':
          description: Successfully approved the shipment diversion
          schema:
            $ref: '#/definitions/MTOShipment'
        '403':
          $ref: '#/responses/PermissionDenied'
        '404':
          $ref: '#/responses/NotFound'
        '409':
          $ref: '#/responses/Conflict'
        '412':
          $ref: '#/responses/PreconditionFailed'
        '422':
          $ref: '#/responses/UnprocessableEntity'
        '500':
          $ref: '#/responses/ServerError'
      x-permissions:
        - update.shipment
      tags:
        - shipment
      description: Approves a shipment diversion
      operationId: approveShipmentDiversion
      summary: Approves a shipment diversion
  /shipments/{shipmentID}/reject:
    parameters:
      - description: ID of the shipment
        in: path
        name: shipmentID
        required: true
        format: uuid
        type: string
    post:
      consumes:
        - application/json
      produces:
        - application/json
      parameters:
        - in: header
          name: If-Match
          type: string
          required: true
        - in: body
          name: body
          required: true
          schema:
            $ref: '#/definitions/RejectShipment'
      responses:
        '200':
          description: Successfully rejected the shipment
          schema:
            $ref: '#/definitions/MTOShipment'
        '403':
          $ref: '#/responses/PermissionDenied'
        '404':
          $ref: '#/responses/NotFound'
        '409':
          $ref: '#/responses/Conflict'
        '412':
          $ref: '#/responses/PreconditionFailed'
        '422':
          $ref: '#/responses/UnprocessableEntity'
        '500':
          $ref: '#/responses/ServerError'
      tags:
        - shipment
      description: rejects a shipment
      operationId: rejectShipment
      summary: rejects a shipment
  /shipments/{shipmentID}/request-cancellation:
    parameters:
      - description: ID of the shipment
        in: path
        name: shipmentID
        required: true
        format: uuid
        type: string
    post:
      consumes:
        - application/json
      produces:
        - application/json
      parameters:
        - in: header
          name: If-Match
          type: string
          required: true
      responses:
        '200':
          description: Successfully requested the shipment cancellation
          schema:
            $ref: '#/definitions/MTOShipment'
        '403':
          $ref: '#/responses/PermissionDenied'
        '404':
          $ref: '#/responses/NotFound'
        '409':
          $ref: '#/responses/Conflict'
        '412':
          $ref: '#/responses/PreconditionFailed'
        '422':
          $ref: '#/responses/UnprocessableEntity'
        '500':
          $ref: '#/responses/ServerError'
      tags:
        - shipment
      description: Requests a shipment cancellation
      operationId: requestShipmentCancellation
      summary: Requests a shipment cancellation
      x-permissions:
        - create.shipmentCancellation
  /shipments/{shipmentID}/request-reweigh:
    parameters:
      - description: ID of the shipment
        in: path
        name: shipmentID
        required: true
        format: uuid
        type: string
    post:
      consumes:
        - application/json
      produces:
        - application/json
      responses:
        '200':
          description: Successfully requested a reweigh of the shipment
          schema:
            $ref: '#/definitions/Reweigh'
        '403':
          $ref: '#/responses/PermissionDenied'
        '404':
          $ref: '#/responses/NotFound'
        '409':
          $ref: '#/responses/Conflict'
        '412':
          $ref: '#/responses/PreconditionFailed'
        '422':
          $ref: '#/responses/UnprocessableEntity'
        '500':
          $ref: '#/responses/ServerError'
      tags:
        - shipment
        - reweigh
      description: Requests a shipment reweigh
      operationId: requestShipmentReweigh
      summary: Requests a shipment reweigh
      x-permissions:
        - create.reweighRequest
  /shipments/{shipmentID}/review-shipment-address-update:
    parameters:
      - description: ID of the shipment
        in: path
        name: shipmentID
        required: true
        format: uuid
        type: string
    patch:
      consumes:
        - application/json
      produces:
        - application/json
      parameters:
        - in: header
          name: If-Match
          type: string
          required: true
        - in: body
          name: body
          required: true
          schema:
            properties:
              status:
                type: string
                enum:
                  - REJECTED
                  - APPROVED
              officeRemarks:
                type: string
            required:
              - officeRemarks
              - status
      responses:
        '200':
          description: Successfully requested a shipment address update
          schema:
            $ref: '#/definitions/ShipmentAddressUpdate'
        '403':
          $ref: '#/responses/PermissionDenied'
        '404':
          $ref: '#/responses/NotFound'
        '409':
          $ref: '#/responses/Conflict'
        '412':
          $ref: '#/responses/PreconditionFailed'
        '422':
          $ref: '#/responses/UnprocessableEntity'
        '500':
          $ref: '#/responses/ServerError'
      tags:
        - shipment
      description: >-
        This endpoint is used to approve a address update request. Office
        remarks are required. Approving the address update will update the
        Destination Final Address of the associated service item
      operationId: reviewShipmentAddressUpdate
      summary: Allows TOO to review a shipment address update
  /shipments/{shipmentID}/sit-extensions:
    post:
      summary: Create an approved SIT Duration Update
      description: >-
        TOO can creates an already-approved SIT Duration Update on behalf of a
        customer
      consumes:
        - application/json
      produces:
        - application/json
      operationId: createApprovedSITDurationUpdate
      tags:
        - shipment
        - sitExtension
      parameters:
        - description: ID of the shipment
          in: path
          name: shipmentID
          required: true
          format: uuid
          type: string
        - in: body
          name: body
          schema:
            $ref: '#/definitions/CreateApprovedSITDurationUpdate'
          required: true
        - in: header
          description: >-
            We want the shipment's eTag rather than the SIT Duration Update eTag
            as the SIT Duration Update is always associated with a shipment
          name: If-Match
          type: string
          required: true
      responses:
        '200':
          description: Successfully created a SIT Extension.
          schema:
            $ref: '#/definitions/MTOShipment'
        '400':
          $ref: '#/responses/InvalidRequest'
        '403':
          $ref: '#/responses/PermissionDenied'
        '404':
          $ref: '#/responses/NotFound'
        '422':
          $ref: '#/responses/UnprocessableEntity'
        '500':
          $ref: '#/responses/ServerError'
      x-permissions:
        - create.SITExtension
  /shipments/{shipmentID}/sit-extensions/{sitExtensionID}/approve:
    parameters:
      - description: ID of the shipment
        in: path
        name: shipmentID
        required: true
        format: uuid
        type: string
      - description: ID of the SIT extension
        in: path
        name: sitExtensionID
        required: true
        format: uuid
        type: string
    patch:
      consumes:
        - application/json
      produces:
        - application/json
      parameters:
        - in: body
          name: body
          required: true
          schema:
            $ref: '#/definitions/ApproveSITExtension'
        - in: header
          description: >-
            We want the shipment's eTag rather than the SIT extension eTag as
            the SIT extension is always associated with a shipment
          name: If-Match
          type: string
          required: true
      responses:
        '200':
          description: Successfully approved a SIT extension
          schema:
            $ref: '#/definitions/MTOShipment'
        '403':
          $ref: '#/responses/PermissionDenied'
        '404':
          $ref: '#/responses/NotFound'
        '409':
          $ref: '#/responses/Conflict'
        '412':
          $ref: '#/responses/PreconditionFailed'
        '422':
          $ref: '#/responses/UnprocessableEntity'
        '500':
          $ref: '#/responses/ServerError'
      tags:
        - shipment
        - sitExtension
      description: Approves a SIT extension
      operationId: approveSITExtension
      summary: Approves a SIT extension
      x-permissions:
        - update.SITExtension
  /shipments/{shipmentID}/sit-extensions/{sitExtensionID}/deny:
    parameters:
      - description: ID of the shipment
        in: path
        name: shipmentID
        required: true
        format: uuid
        type: string
      - description: ID of the SIT extension
        in: path
        name: sitExtensionID
        required: true
        format: uuid
        type: string
    patch:
      consumes:
        - application/json
      produces:
        - application/json
      parameters:
        - in: body
          name: body
          required: true
          schema:
            $ref: '#/definitions/DenySITExtension'
        - in: header
          name: If-Match
          type: string
          required: true
      responses:
        '200':
          description: Successfully denied a SIT extension
          schema:
            $ref: '#/definitions/MTOShipment'
        '403':
          $ref: '#/responses/PermissionDenied'
        '404':
          $ref: '#/responses/NotFound'
        '409':
          $ref: '#/responses/Conflict'
        '412':
          $ref: '#/responses/PreconditionFailed'
        '422':
          $ref: '#/responses/UnprocessableEntity'
        '500':
          $ref: '#/responses/ServerError'
      tags:
        - shipment
        - sitExtension
      description: Denies a SIT extension
      operationId: denySITExtension
      summary: Denies a SIT extension
      x-permissions:
        - update.SITExtension
  /shipments/{shipmentID}/sit-service-item/convert-to-customer-expense:
    parameters:
      - description: ID of the shipment
        in: path
        name: shipmentID
        required: true
        format: uuid
        type: string
    patch:
      consumes:
        - application/json
      produces:
        - application/json
      parameters:
        - in: body
          name: body
          required: true
          schema:
            $ref: '#/definitions/UpdateSITServiceItemCustomerExpense'
        - in: header
          name: If-Match
          type: string
          required: true
      responses:
        '200':
          description: Successfully converted to customer expense
          schema:
            $ref: '#/definitions/MTOShipment'
        '403':
          $ref: '#/responses/PermissionDenied'
        '404':
          $ref: '#/responses/NotFound'
        '409':
          $ref: '#/responses/Conflict'
        '412':
          $ref: '#/responses/PreconditionFailed'
        '422':
          $ref: '#/responses/UnprocessableEntity'
        '500':
          $ref: '#/responses/ServerError'
      tags:
        - shipment
        - mtoServiceItem
      description: Converts a SIT to customer expense
      operationId: updateSITServiceItemCustomerExpense
      summary: Converts a SIT to customer expense
      x-permissions:
        - update.MTOServiceItem
  /shipments/{shipmentID}/ppm-documents:
    parameters:
      - description: ID of the shipment
        in: path
        name: shipmentID
        required: true
        format: uuid
        type: string
    get:
      summary: Gets all the PPM documents for a PPM shipment
      description: >
        Retrieves all of the documents and associated uploads for each ppm
        document type connected to a PPM shipment. This

        excludes any deleted PPM documents.
      operationId: getPPMDocuments
      tags:
        - ppm
      consumes:
        - application/json
      produces:
        - application/json
      responses:
        '200':
          description: >-
            All PPM documents and associated uploads for the specified PPM
            shipment.
          schema:
            $ref: '#/definitions/PPMDocuments'
        '401':
          $ref: '#/responses/PermissionDenied'
        '403':
          $ref: '#/responses/PermissionDenied'
        '422':
          $ref: '#/responses/UnprocessableEntity'
        '500':
          $ref: '#/responses/ServerError'
  /ppm-shipments/{ppmShipmentId}/weight-ticket/{weightTicketId}:
    parameters:
      - $ref: '#/parameters/ppmShipmentId'
      - $ref: '#/parameters/weightTicketId'
    patch:
      summary: Updates a weight ticket document
      description: >
        Updates a PPM shipment's weight ticket document with new information.
        Only some of the weight ticket document's

        fields are editable because some have to be set by the customer, e.g.
        vehicle description.
      operationId: updateWeightTicket
      tags:
        - ppm
      consumes:
        - application/json
      produces:
        - application/json
      parameters:
        - $ref: '#/parameters/ifMatch'
        - in: body
          name: updateWeightTicketPayload
          required: true
          schema:
            $ref: '#/definitions/UpdateWeightTicket'
      responses:
        '200':
          description: returns an updated weight ticket object
          schema:
            $ref: '#/definitions/WeightTicket'
        '400':
          $ref: '#/responses/InvalidRequest'
        '401':
          $ref: '#/responses/PermissionDenied'
        '403':
          $ref: '#/responses/PermissionDenied'
        '404':
          $ref: '#/responses/NotFound'
        '412':
          $ref: '#/responses/PreconditionFailed'
        '422':
          $ref: '#/responses/UnprocessableEntity'
        '500':
          $ref: '#/responses/ServerError'
  /ppm-shipments/{ppmShipmentId}/moving-expenses/{movingExpenseId}:
    parameters:
      - $ref: '#/parameters/ppmShipmentId'
      - $ref: '#/parameters/movingExpenseId'
    patch:
      summary: Updates the moving expense
      description: >
        Updates a PPM shipment's moving expense with new information. Only some
        of the moving expense's fields are

        editable because some have to be set by the customer, e.g. the
        description and the moving expense type.
      operationId: updateMovingExpense
      tags:
        - ppm
      consumes:
        - application/json
      produces:
        - application/json
      parameters:
        - $ref: '#/parameters/ifMatch'
        - in: body
          name: updateMovingExpense
          required: true
          schema:
            $ref: '#/definitions/UpdateMovingExpense'
      responses:
        '200':
          description: returns an updated moving expense object
          schema:
            $ref: '#/definitions/MovingExpense'
        '400':
          $ref: '#/responses/InvalidRequest'
        '401':
          $ref: '#/responses/PermissionDenied'
        '403':
          $ref: '#/responses/PermissionDenied'
        '404':
          $ref: '#/responses/NotFound'
        '412':
          $ref: '#/responses/PreconditionFailed'
        '422':
          $ref: '#/responses/UnprocessableEntity'
        '500':
          $ref: '#/responses/ServerError'
  /ppm-shipments/{ppmShipmentId}/pro-gear-weight-tickets/{proGearWeightTicketId}:
    parameters:
      - $ref: '#/parameters/ppmShipmentId'
      - $ref: '#/parameters/proGearWeightTicketId'
    patch:
      summary: Updates a pro-gear weight ticket
      description: >
        Updates a PPM shipment's pro-gear weight ticket with new information.
        Only some of the fields are editable

        because some have to be set by the customer, e.g. the description.
      operationId: updateProGearWeightTicket
      tags:
        - ppm
      consumes:
        - application/json
      produces:
        - application/json
      parameters:
        - $ref: '#/parameters/ifMatch'
        - in: body
          name: updateProGearWeightTicket
          required: true
          schema:
            $ref: '#/definitions/UpdateProGearWeightTicket'
      responses:
        '200':
          description: returns an updated pro-gear weight ticket object
          schema:
            $ref: '#/definitions/ProGearWeightTicket'
        '400':
          $ref: '#/responses/InvalidRequest'
        '401':
          $ref: '#/responses/PermissionDenied'
        '403':
          $ref: '#/responses/PermissionDenied'
        '404':
          $ref: '#/responses/NotFound'
        '412':
          $ref: '#/responses/PreconditionFailed'
        '422':
          $ref: '#/responses/UnprocessableEntity'
        '500':
          $ref: '#/responses/ServerError'
  /ppm-shipments/{ppmShipmentId}/aoa-packet:
    parameters:
      - description: the id for the ppmshipment with aoa to be downloaded
        in: path
        name: ppmShipmentId
        required: true
        type: string
    get:
      summary: Downloads AOA Packet form PPMShipment as a PDF
      description: >
        ### Functionality

        This endpoint downloads all uploaded move order documentation combined
        with the Shipment Summary Worksheet into a single PDF.

        ### Errors

        * The PPMShipment must have requested an AOA.

        * The PPMShipment AOA Request must have been approved.
      operationId: showAOAPacket
      tags:
        - ppm
      produces:
        - application/pdf
      responses:
        '200':
          headers:
            Content-Disposition:
              type: string
              description: File name to download
          description: AOA PDF
          schema:
            format: binary
            type: file
        '400':
          $ref: '#/responses/InvalidRequest'
        '403':
          $ref: '#/responses/PermissionDenied'
        '404':
          $ref: '#/responses/NotFound'
        '422':
          $ref: '#/responses/UnprocessableEntity'
        '500':
          $ref: '#/responses/ServerError'
  /ppm-shipments/{ppmShipmentId}/finish-document-review:
    parameters:
      - $ref: '#/parameters/ppmShipmentId'
    patch:
      summary: Updates a PPM shipment's status after document review
      description: >
        Updates a PPM shipment's status once documents have been reviewed.
        Status is updated depending on whether any documents have been rejected.
      operationId: finishDocumentReview
      tags:
        - ppm
      consumes:
        - application/json
      produces:
        - application/json
      parameters:
        - in: header
          name: If-Match
          type: string
          required: true
      responses:
        '200':
          description: Successfully finished document review
          schema:
            $ref: '#/definitions/PPMShipment'
        '400':
          $ref: '#/responses/InvalidRequest'
        '401':
          $ref: '#/responses/PermissionDenied'
        '403':
          $ref: '#/responses/PermissionDenied'
        '404':
          $ref: '#/responses/NotFound'
        '409':
          $ref: '#/responses/Conflict'
        '412':
          $ref: '#/responses/PreconditionFailed'
        '422':
          $ref: '#/responses/UnprocessableEntity'
        '500':
          $ref: '#/responses/ServerError'
      x-permissions:
        - update.shipment
  /ppm-shipments/{ppmShipmentId}/ppm-sit:
    patch:
      summary: Updates a PPM shipment's SIT values
      description: |
        Updates a PPM shipment's SIT values
      operationId: updatePPMSIT
      tags:
        - ppm
      consumes:
        - application/json
      produces:
        - application/json
      parameters:
        - $ref: '#/parameters/ppmShipmentId'
        - in: header
          name: If-Match
          type: string
          required: true
        - in: body
          name: body
          schema:
            $ref: '#/definitions/PPMShipmentSIT'
      responses:
        '200':
          description: Successfully finished PPM SIT update
          schema:
            $ref: '#/definitions/PPMShipment'
        '400':
          $ref: '#/responses/InvalidRequest'
        '403':
          $ref: '#/responses/PermissionDenied'
        '404':
          $ref: '#/responses/NotFound'
        '412':
          $ref: '#/responses/PreconditionFailed'
        '422':
          $ref: '#/responses/UnprocessableEntity'
        '500':
          $ref: '#/responses/ServerError'
  /ppm-shipments/{ppmShipmentId}/closeout:
    parameters:
      - $ref: '#/parameters/ppmShipmentId'
    get:
      summary: Get the closeout calcuations for the specified PPM shipment
      description: |
        Retrieves the closeout calculations for the specified PPM shipment.
      operationId: getPPMCloseout
      tags:
        - ppm
      produces:
        - application/json
      responses:
        '200':
          description: Returns closeout for the specified PPM shipment.
          schema:
            $ref: '#/definitions/PPMCloseout'
        '400':
          $ref: '#/responses/InvalidRequest'
        '403':
          $ref: '#/responses/PermissionDenied'
        '404':
          $ref: '#/responses/NotFound'
        '422':
          $ref: '#/responses/UnprocessableEntity'
        '500':
          $ref: '#/responses/ServerError'
  /ppm-shipments/{ppmShipmentId}/actual-weight:
    parameters:
      - $ref: '#/parameters/ppmShipmentId'
    get:
      summary: Get the actual weight for a PPM shipment
      description: |
        Retrieves the actual weight for the specified PPM shipment.
      operationId: getPPMActualWeight
      tags:
        - ppm
      produces:
        - application/json
      responses:
        '200':
          description: Returns actual weight for the specified PPM shipment.
          schema:
            $ref: '#/definitions/PPMActualWeight'
        '400':
          $ref: '#/responses/InvalidRequest'
        '403':
          $ref: '#/responses/PermissionDenied'
        '404':
          $ref: '#/responses/NotFound'
        '422':
          $ref: '#/responses/UnprocessableEntity'
        '500':
          $ref: '#/responses/ServerError'
  /ppm-shipments/{ppmShipmentId}/sit_location/{sitLocation}/sit-estimated-cost:
    parameters:
      - $ref: '#/parameters/ppmShipmentId'
      - in: path
        format: string
        description: location of sit
        name: sitLocation
        required: true
        type: string
        enum:
          - ORIGIN
          - DESTINATION
      - in: query
        format: date-time
        description: Date entered into SIT
        name: sitEntryDate
        required: true
        type: string
      - in: query
        format: date-time
        description: Date departed SIT
        name: sitDepartureDate
        required: true
        type: string
      - in: query
        description: Weight stored in SIT
        name: weightStored
        required: true
        type: integer
        minimum: 0
    get:
      summary: Get the SIT estimated cost for a PPM shipment
      description: >
        Calculates and returns the SIT estimated cost for the specified PPM
        shipment.
      operationId: getPPMSITEstimatedCost
      tags:
        - ppm
      produces:
        - application/json
      responses:
        '200':
          description: >-
            Calculates and returns the SIT estimated cost for the specified PPM
            shipment.
          schema:
            $ref: '#/definitions/PPMSITEstimatedCost'
        '400':
          $ref: '#/responses/InvalidRequest'
        '403':
          $ref: '#/responses/PermissionDenied'
        '404':
          $ref: '#/responses/NotFound'
        '422':
          $ref: '#/responses/UnprocessableEntity'
        '500':
          $ref: '#/responses/ServerError'
  /ppm-shipments/{ppmShipmentId}/payment-packet:
    get:
      summary: Returns PPM payment packet
      description: >-
        Generates a PDF containing all user uploaded documentations for PPM.
        Contains SSW form, orders, weight and expense documentations.
      operationId: showPaymentPacket
      tags:
        - ppm
      parameters:
        - in: path
          name: ppmShipmentId
          type: string
          format: uuid
          required: true
          description: UUID of the ppmShipment
      produces:
        - application/pdf
      responses:
        '200':
          headers:
            Content-Disposition:
              type: string
              description: File name to download
          description: PPM Payment Packet PDF
          schema:
            format: binary
            type: file
        '400':
          description: invalid request
        '401':
          description: request requires user authentication
        '403':
          description: user is not authorized
        '404':
          description: ppm not found
        '500':
          description: internal server error
  /move_task_orders/{moveTaskOrderID}/mto_shipments/{shipmentID}/mto-agents:
    parameters:
      - description: ID of move task order
        in: path
        name: moveTaskOrderID
        required: true
        format: uuid
        type: string
      - description: ID of the shipment
        in: path
        name: shipmentID
        required: true
        format: uuid
        type: string
    get:
      produces:
        - application/json
      parameters: []
      responses:
        '200':
          description: Successfully retrieved all agents for a move task order
          schema:
            $ref: '#/definitions/MTOAgents'
        '404':
          $ref: '#/responses/NotFound'
        '422':
          $ref: '#/responses/UnprocessableEntity'
        '500':
          $ref: '#/responses/ServerError'
      tags:
        - mtoAgent
      description: Fetches a list of agents associated with a move task order.
      operationId: fetchMTOAgentList
      summary: Fetch move task order agents.
  /move-task-orders/{moveTaskOrderID}/service-items/{mtoServiceItemID}:
    parameters:
      - description: ID of move to use
        in: path
        name: moveTaskOrderID
        required: true
        type: string
      - description: ID of line item to use
        in: path
        name: mtoServiceItemID
        required: true
        type: string
    get:
      produces:
        - application/json
      parameters: []
      responses:
        '200':
          description: Successfully retrieved a line item for a move task order by ID
          schema:
            $ref: '#/definitions/MTOServiceItemSingle'
        '400':
          $ref: '#/responses/InvalidRequest'
        '401':
          $ref: '#/responses/PermissionDenied'
        '403':
          $ref: '#/responses/PermissionDenied'
        '404':
          $ref: '#/responses/NotFound'
        '500':
          $ref: '#/responses/ServerError'
      tags:
        - mtoServiceItem
      description: Gets a line item by ID for a move by ID
      operationId: getMTOServiceItem
      summary: Gets a line item by ID for a move by ID
  /move-task-orders/{moveTaskOrderID}/service-items/{mtoServiceItemID}/status:
    parameters:
      - description: ID of move to use
        in: path
        name: moveTaskOrderID
        required: true
        type: string
      - description: ID of line item to use
        in: path
        name: mtoServiceItemID
        required: true
        type: string
    patch:
      consumes:
        - application/json
      produces:
        - application/json
      parameters:
        - in: body
          name: body
          required: true
          schema:
            $ref: '#/definitions/PatchMTOServiceItemStatusPayload'
        - in: header
          name: If-Match
          type: string
          required: true
      responses:
        '200':
          description: >-
            Successfully updated status for a line item for a move task order by
            ID
          schema:
            $ref: '#/definitions/MTOServiceItem'
        '400':
          $ref: '#/responses/InvalidRequest'
        '401':
          $ref: '#/responses/PermissionDenied'
        '403':
          $ref: '#/responses/PermissionDenied'
        '404':
          $ref: '#/responses/NotFound'
        '412':
          $ref: '#/responses/PreconditionFailed'
        '422':
          $ref: '#/responses/UnprocessableEntity'
        '500':
          $ref: '#/responses/ServerError'
      tags:
        - mtoServiceItem
      description: Changes the status of a line item for a move by ID
      operationId: updateMTOServiceItemStatus
      summary: Change the status of a line item for a move by ID
      x-permissions:
        - update.MTOServiceItem
  /service-item/{mtoServiceItemID}/entry-date-update:
    parameters:
      - description: ID of the service item
        in: path
        name: mtoServiceItemID
        required: true
        type: string
    patch:
      consumes:
        - application/json
      produces:
        - application/json
      parameters:
        - in: body
          name: body
          required: true
          schema:
            $ref: '#/definitions/ServiceItemSitEntryDate'
      responses:
        '200':
          description: Successfully updated SIT entry date
          schema:
            $ref: '#/definitions/MTOServiceItemSingle'
        '400':
          $ref: '#/responses/InvalidRequest'
        '401':
          $ref: '#/responses/PermissionDenied'
        '403':
          $ref: '#/responses/PermissionDenied'
        '404':
          $ref: '#/responses/NotFound'
        '412':
          $ref: '#/responses/PreconditionFailed'
        '422':
          $ref: '#/responses/UnprocessableEntity'
        '500':
          $ref: '#/responses/ServerError'
      tags:
        - mtoServiceItem
      description: >-
        Locates the service item in the database and updates the SIT entry date
        for the selected service item and returns the service item
      operationId: updateServiceItemSitEntryDate
      summary: Updates a service item's SIT entry date by ID
  /move-task-orders/{moveTaskOrderID}/status:
    patch:
      consumes:
        - application/json
      produces:
        - application/json
      parameters:
        - description: ID of move to use
          in: path
          name: moveTaskOrderID
          required: true
          type: string
        - in: header
          name: If-Match
          type: string
          required: true
        - in: body
          name: serviceItemCodes
          schema:
            $ref: '#/definitions/MTOApprovalServiceItemCodes'
          required: true
      responses:
        '200':
          description: Successfully updated move task order status
          schema:
            $ref: '#/definitions/Move'
        '400':
          $ref: '#/responses/InvalidRequest'
        '401':
          $ref: '#/responses/PermissionDenied'
        '403':
          $ref: '#/responses/PermissionDenied'
        '404':
          $ref: '#/responses/NotFound'
        '409':
          $ref: '#/responses/Conflict'
        '412':
          $ref: '#/responses/PreconditionFailed'
        '422':
          $ref: '#/responses/UnprocessableEntity'
        '500':
          $ref: '#/responses/ServerError'
      tags:
        - moveTaskOrder
      description: Changes move task order status to make it available to prime
      operationId: updateMoveTaskOrderStatus
      summary: Change the status of a move task order to make it available to prime
      x-permissions:
        - update.move
        - create.serviceItem
  /move-task-orders/{moveTaskOrderID}/status/service-counseling-completed:
    patch:
      consumes:
        - application/json
      produces:
        - application/json
      parameters:
        - description: ID of move to use
          in: path
          name: moveTaskOrderID
          required: true
          type: string
        - in: header
          name: If-Match
          type: string
          required: true
      responses:
        '200':
          description: Successfully updated move task order status
          schema:
            $ref: '#/definitions/Move'
        '400':
          $ref: '#/responses/InvalidRequest'
        '401':
          $ref: '#/responses/PermissionDenied'
        '403':
          $ref: '#/responses/PermissionDenied'
        '404':
          $ref: '#/responses/NotFound'
        '409':
          $ref: '#/responses/Conflict'
        '412':
          $ref: '#/responses/PreconditionFailed'
        '422':
          $ref: '#/responses/UnprocessableEntity'
        '500':
          $ref: '#/responses/ServerError'
      tags:
        - moveTaskOrder
      description: Changes move (move task order) status to service counseling completed
      operationId: updateMTOStatusServiceCounselingCompleted
      summary: Changes move (move task order) status to service counseling completed
  /move-task-orders/{moveTaskOrderID}/payment-service-items/{paymentServiceItemID}/status:
    parameters:
      - description: ID of move to use
        in: path
        name: moveTaskOrderID
        required: true
        type: string
      - description: ID of payment service item to use
        in: path
        name: paymentServiceItemID
        required: true
        type: string
    patch:
      consumes:
        - application/json
      produces:
        - application/json
      parameters:
        - in: body
          name: body
          required: true
          schema:
            $ref: '#/definitions/PaymentServiceItem'
        - in: header
          name: If-Match
          type: string
          required: true
      responses:
        '200':
          description: >-
            Successfully updated status for a line item for a move task order by
            ID
          schema:
            $ref: '#/definitions/PaymentServiceItem'
        '400':
          $ref: '#/responses/InvalidRequest'
        '401':
          $ref: '#/responses/PermissionDenied'
        '403':
          $ref: '#/responses/PermissionDenied'
        '404':
          $ref: '#/responses/NotFound'
        '412':
          $ref: '#/responses/PreconditionFailed'
        '422':
          $ref: '#/responses/UnprocessableEntity'
        '500':
          $ref: '#/responses/ServerError'
      tags:
        - paymentServiceItem
      description: Changes the status of a line item for a move by ID
      operationId: updatePaymentServiceItemStatus
      summary: Change the status of a payment service item for a move by ID
      x-permissions:
        - update.paymentServiceItemStatus
  /move-task-orders/{moveTaskOrderID}/billable-weights-reviewed-at:
    patch:
      consumes:
        - application/json
      produces:
        - application/json
      parameters:
        - description: ID of move to use
          in: path
          name: moveTaskOrderID
          required: true
          type: string
        - in: header
          name: If-Match
          type: string
          required: true
      responses:
        '200':
          description: Successfully updated move task order billableWeightsReviewedAt field
          schema:
            $ref: '#/definitions/Move'
        '400':
          $ref: '#/responses/InvalidRequest'
        '401':
          $ref: '#/responses/PermissionDenied'
        '403':
          $ref: '#/responses/PermissionDenied'
        '404':
          $ref: '#/responses/NotFound'
        '409':
          $ref: '#/responses/Conflict'
        '412':
          $ref: '#/responses/PreconditionFailed'
        '422':
          $ref: '#/responses/UnprocessableEntity'
        '500':
          $ref: '#/responses/ServerError'
      tags:
        - moveTaskOrder
      description: >-
        Changes move (move task order) billableWeightsReviewedAt field to a
        timestamp
      operationId: updateMTOReviewedBillableWeightsAt
  /move-task-orders/{moveTaskOrderID}/tio-remarks:
    patch:
      consumes:
        - application/json
      produces:
        - application/json
      parameters:
        - description: ID of move to use
          in: path
          name: moveTaskOrderID
          required: true
          type: string
        - in: header
          name: If-Match
          type: string
          required: true
        - in: body
          name: body
          required: true
          schema:
            $ref: '#/definitions/Move'
      responses:
        '200':
          description: Successfully updated move task order tioRemarks field
          schema:
            $ref: '#/definitions/Move'
        '400':
          $ref: '#/responses/InvalidRequest'
        '401':
          $ref: '#/responses/PermissionDenied'
        '403':
          $ref: '#/responses/PermissionDenied'
        '404':
          $ref: '#/responses/NotFound'
        '409':
          $ref: '#/responses/Conflict'
        '412':
          $ref: '#/responses/PreconditionFailed'
        '422':
          $ref: '#/responses/UnprocessableEntity'
        '500':
          $ref: '#/responses/ServerError'
      tags:
        - moveTaskOrder
      description: >-
        Changes move (move task order) billableWeightsReviewedAt field to a
        timestamp
      operationId: updateMoveTIORemarks
  /move-task-orders/{moveTaskOrderID}/entitlements:
    parameters:
      - description: ID of move to use
        in: path
        name: moveTaskOrderID
        required: true
        type: string
    get:
      produces:
        - application/json
      parameters: []
      tags:
        - moveTaskOrder
      responses:
        '200':
          description: Successfully retrieved entitlements
          schema:
            $ref: '#/definitions/Entitlements'
        '400':
          $ref: '#/responses/InvalidRequest'
        '401':
          $ref: '#/responses/PermissionDenied'
        '403':
          $ref: '#/responses/PermissionDenied'
        '404':
          $ref: '#/responses/NotFound'
        '500':
          $ref: '#/responses/ServerError'
      description: Gets entitlements
      operationId: getEntitlements
      summary: Gets entitlements for a move by ID
  /payment-requests/{paymentRequestID}:
    parameters:
      - description: UUID of payment request
        format: uuid
        in: path
        name: paymentRequestID
        required: true
        type: string
    get:
      produces:
        - application/json
      parameters: []
      responses:
        '200':
          description: fetched instance of payment request
          schema:
            $ref: '#/definitions/PaymentRequest'
        '400':
          $ref: '#/responses/InvalidRequest'
        '401':
          $ref: '#/responses/PermissionDenied'
        '403':
          $ref: '#/responses/PermissionDenied'
        '404':
          $ref: '#/responses/NotFound'
        '500':
          $ref: '#/responses/ServerError'
      tags:
        - paymentRequests
      description: Fetches an instance of a payment request by id
      operationId: getPaymentRequest
      summary: Fetches a payment request by id
      x-permissions:
        - read.paymentRequest
  /moves/{locator}/closeout-office:
    parameters:
      - description: >-
          move code to identify a move to update the PPM shipment's closeout
          office for Army and Air Force service members
        format: string
        in: path
        name: locator
        required: true
        type: string
    patch:
      description: >-
        Sets the transportation office closeout location for where the Move's
        PPM Shipment documentation will be reviewed by
      tags:
        - move
      operationId: updateCloseoutOffice
      x-permissions:
        - update.closeoutOffice
      summary: Updates a Move's PPM closeout office for Army and Air Force customers
      produces:
        - application/json
      consumes:
        - application/json
      parameters:
        - in: body
          name: body
          schema:
            properties:
              closeoutOfficeId:
                type: string
                format: uuid
            required:
              - closeoutOfficeId
        - in: header
          name: If-Match
          type: string
          required: true
      responses:
        '200':
          description: Successfully set the closeout office for the move
          schema:
            $ref: '#/definitions/Move'
        '400':
          $ref: '#/responses/InvalidRequest'
        '401':
          $ref: '#/responses/PermissionDenied'
        '403':
          $ref: '#/responses/PermissionDenied'
        '404':
          $ref: '#/responses/NotFound'
        '412':
          $ref: '#/responses/PreconditionFailed'
        '422':
          $ref: '#/responses/UnprocessableEntity'
        '500':
          $ref: '#/responses/ServerError'
  /moves/{locator}/customer-support-remarks:
    parameters:
      - description: move code to identify a move for customer support remarks
        format: string
        in: path
        name: locator
        required: true
        type: string
    post:
      produces:
        - application/json
      consumes:
        - application/json
      parameters:
        - in: body
          name: body
          schema:
            $ref: '#/definitions/CreateCustomerSupportRemark'
      responses:
        '200':
          description: Successfully created customer support remark
          schema:
            $ref: '#/definitions/CustomerSupportRemark'
        '400':
          $ref: '#/responses/InvalidRequest'
        '404':
          $ref: '#/responses/NotFound'
        '422':
          $ref: '#/responses/UnprocessableEntity'
        '500':
          $ref: '#/responses/ServerError'
      tags:
        - customerSupportRemarks
      description: Creates a customer support remark for a move
      operationId: createCustomerSupportRemarkForMove
      summary: Creates a customer support remark for a move
    get:
      produces:
        - application/json
      parameters: []
      responses:
        '200':
          description: Successfully retrieved all line items for a move task order
          schema:
            $ref: '#/definitions/CustomerSupportRemarks'
        '403':
          $ref: '#/responses/PermissionDenied'
        '404':
          $ref: '#/responses/NotFound'
        '422':
          $ref: '#/responses/UnprocessableEntity'
        '500':
          $ref: '#/responses/ServerError'
      tags:
        - customerSupportRemarks
      description: Fetches customer support remarks for a move
      operationId: getCustomerSupportRemarksForMove
      summary: Fetches customer support remarks using the move code (locator).
  /customer-support-remarks/{customerSupportRemarkID}:
    parameters:
      - in: path
        description: the customer support remark ID to be modified
        name: customerSupportRemarkID
        required: true
        type: string
        format: uuid
    patch:
      tags:
        - customerSupportRemarks
      description: Updates a customer support remark for a move
      operationId: updateCustomerSupportRemarkForMove
      summary: Updates a customer support remark for a move
      consumes:
        - application/json
      produces:
        - application/json
      parameters:
        - in: body
          name: body
          required: true
          schema:
            $ref: '#/definitions/UpdateCustomerSupportRemarkPayload'
      responses:
        '200':
          description: Successfully updated customer support remark
          schema:
            $ref: '#/definitions/CustomerSupportRemark'
        '400':
          $ref: '#/responses/InvalidRequest'
        '403':
          $ref: '#/responses/PermissionDenied'
        '404':
          $ref: '#/responses/NotFound'
        '422':
          $ref: '#/responses/UnprocessableEntity'
        '500':
          $ref: '#/responses/ServerError'
    delete:
      summary: Soft deletes a customer support remark by ID
      description: Soft deletes a customer support remark by ID
      operationId: deleteCustomerSupportRemark
      tags:
        - customerSupportRemarks
      produces:
        - application/json
      responses:
        '204':
          description: Successfully soft deleted the shipment
        '400':
          $ref: '#/responses/InvalidRequest'
        '403':
          $ref: '#/responses/PermissionDenied'
        '404':
          $ref: '#/responses/NotFound'
        '409':
          $ref: '#/responses/Conflict'
        '422':
          $ref: '#/responses/UnprocessableEntity'
        '500':
          $ref: '#/responses/ServerError'
  /moves/{locator}/evaluation-reports:
    parameters:
      - in: path
        name: locator
        required: true
        type: string
    post:
      produces:
        - application/json
      consumes:
        - application/json
      parameters:
        - in: body
          name: body
          schema:
            $ref: '#/definitions/CreateEvaluationReport'
      responses:
        '200':
          description: Successfully created evaluation report
          schema:
            $ref: '#/definitions/EvaluationReport'
        '400':
          $ref: '#/responses/InvalidRequest'
        '404':
          $ref: '#/responses/NotFound'
        '422':
          $ref: '#/responses/UnprocessableEntity'
        '500':
          $ref: '#/responses/ServerError'
      x-permissions:
        - create.evaluationReport
      tags:
        - evaluationReports
      description: Creates an evaluation report
      operationId: createEvaluationReport
      summary: Creates an evaluation report
  /evaluation-reports/{reportID}/download:
    parameters:
      - in: path
        description: the evaluation report ID to be downloaded
        name: reportID
        required: true
        type: string
        format: uuid
    get:
      summary: Downloads an evaluation report as a PDF
      description: Downloads an evaluation report as a PDF
      operationId: downloadEvaluationReport
      tags:
        - evaluationReports
      produces:
        - application/pdf
      responses:
        '200':
          headers:
            Content-Disposition:
              type: string
              description: File name to download
          description: Evaluation report PDF
          schema:
            format: binary
            type: file
        '403':
          $ref: '#/responses/PermissionDenied'
        '404':
          $ref: '#/responses/NotFound'
        '500':
          $ref: '#/responses/ServerError'
  /evaluation-reports/{reportID}:
    parameters:
      - in: path
        description: the evaluation report ID to be modified
        name: reportID
        required: true
        type: string
        format: uuid
    get:
      summary: Gets an evaluation report by ID
      description: Gets an evaluation report by ID
      operationId: getEvaluationReport
      tags:
        - evaluationReports
      produces:
        - application/json
      responses:
        '200':
          description: Successfully got the report
          schema:
            $ref: '#/definitions/EvaluationReport'
        '400':
          $ref: '#/responses/InvalidRequest'
        '403':
          $ref: '#/responses/PermissionDenied'
        '404':
          $ref: '#/responses/NotFound'
        '500':
          $ref: '#/responses/ServerError'
    delete:
      summary: Deletes an evaluation report by ID
      description: Deletes an evaluation report by ID
      operationId: deleteEvaluationReport
      x-permissions:
        - delete.evaluationReport
      tags:
        - evaluationReports
      produces:
        - application/json
      responses:
        '204':
          description: Successfully deleted the report
        '400':
          $ref: '#/responses/InvalidRequest'
        '403':
          $ref: '#/responses/PermissionDenied'
        '404':
          $ref: '#/responses/NotFound'
        '409':
          $ref: '#/responses/Conflict'
        '422':
          $ref: '#/responses/UnprocessableEntity'
        '500':
          $ref: '#/responses/ServerError'
    put:
      summary: Saves an evaluation report as a draft
      description: Saves an evaluation report as a draft
      operationId: saveEvaluationReport
      x-permissions:
        - update.evaluationReport
      tags:
        - evaluationReports
      produces:
        - application/json
      consumes:
        - application/json
      parameters:
        - in: body
          name: body
          schema:
            $ref: '#/definitions/EvaluationReport'
        - in: header
          name: If-Match
          type: string
          required: true
          description: >
            Optimistic locking is implemented via the `If-Match` header. If the
            ETag header does not match the value of the resource on the server,
            the server rejects the change with a `412 Precondition Failed`
            error.
      responses:
        '204':
          description: Successfully saved the report
        '400':
          $ref: '#/responses/InvalidRequest'
        '403':
          $ref: '#/responses/PermissionDenied'
        '404':
          $ref: '#/responses/NotFound'
        '409':
          $ref: '#/responses/Conflict'
        '412':
          $ref: '#/responses/PreconditionFailed'
        '422':
          $ref: '#/responses/UnprocessableEntity'
        '500':
          $ref: '#/responses/ServerError'
  /evaluation-reports/{reportID}/submit:
    parameters:
      - in: path
        description: the evaluation report ID to be modified
        name: reportID
        required: true
        type: string
        format: uuid
    post:
      summary: Submits an evaluation report
      description: Submits an evaluation report
      operationId: submitEvaluationReport
      tags:
        - evaluationReports
      produces:
        - application/json
      parameters:
        - in: header
          name: If-Match
          type: string
          required: true
          description: >
            Optimistic locking is implemented via the `If-Match` header. If the
            ETag header does not match the value of the resource on the server,
            the server rejects the change with a `412 Precondition Failed`
            error.
      responses:
        '204':
          description: Successfully submitted an evaluation report with the provided ID
        '403':
          $ref: '#/responses/PermissionDenied'
        '404':
          $ref: '#/responses/NotFound'
        '412':
          $ref: '#/responses/PreconditionFailed'
        '422':
          $ref: '#/responses/UnprocessableEntity'
        '500':
          $ref: '#/responses/ServerError'
      x-permissions:
        - update.evaluationReport
  /pws-violations:
    get:
      summary: Fetch the possible PWS violations for an evaluation report
      description: Fetch the possible PWS violations for an evaluation report
      operationId: getPWSViolations
      tags:
        - pwsViolations
      produces:
        - application/json
      responses:
        '200':
          description: Successfully retrieved the PWS violations
          schema:
            $ref: '#/definitions/PWSViolations'
        '400':
          $ref: '#/responses/InvalidRequest'
        '403':
          $ref: '#/responses/PermissionDenied'
        '404':
          $ref: '#/responses/NotFound'
        '500':
          $ref: '#/responses/ServerError'
  /report-violations/{reportID}:
    parameters:
      - in: path
        description: the evaluation report ID that has associated violations
        name: reportID
        required: true
        type: string
        format: uuid
    get:
      summary: Fetch the report violations for an evaluation report
      description: Fetch the report violations for an evaluation report
      operationId: getReportViolationsByReportID
      tags:
        - reportViolations
      produces:
        - application/json
      responses:
        '200':
          description: Successfully retrieved the report violations
          schema:
            $ref: '#/definitions/ReportViolations'
        '400':
          $ref: '#/responses/InvalidRequest'
        '403':
          $ref: '#/responses/PermissionDenied'
        '404':
          $ref: '#/responses/NotFound'
        '500':
          $ref: '#/responses/ServerError'
    post:
      summary: Associate violations with an evaluation report
      description: >-
        Associate violations with an evaluation report. This will overwrite any
        existing report-violations associations for the report and replace them
        with the newly provided ones.  An empty array will remove all violation
        associations for a given report.
      operationId: associateReportViolations
      tags:
        - reportViolations
      produces:
        - application/json
      consumes:
        - application/json
      parameters:
        - in: body
          name: body
          schema:
            $ref: '#/definitions/AssociateReportViolations'
      responses:
        '204':
          description: Successfully saved the report violations
        '400':
          $ref: '#/responses/InvalidRequest'
        '403':
          $ref: '#/responses/PermissionDenied'
        '404':
          $ref: '#/responses/NotFound'
        '409':
          $ref: '#/responses/Conflict'
        '422':
          $ref: '#/responses/UnprocessableEntity'
        '500':
          $ref: '#/responses/ServerError'
      x-permissions:
        - create.reportViolation
  /moves/{locator}/payment-requests:
    parameters:
      - description: move code to identify a move for payment requests
        format: string
        in: path
        name: locator
        required: true
        type: string
    get:
      produces:
        - application/json
      parameters: []
      responses:
        '200':
          description: Successfully retrieved all line items for a move task order
          schema:
            $ref: '#/definitions/PaymentRequests'
        '403':
          $ref: '#/responses/PermissionDenied'
        '404':
          $ref: '#/responses/NotFound'
        '422':
          $ref: '#/responses/UnprocessableEntity'
        '500':
          $ref: '#/responses/ServerError'
      tags:
        - paymentRequests
      description: Fetches payment requests for a move
      operationId: getPaymentRequestsForMove
      summary: Fetches payment requests using the move code (locator).
      x-permissions:
        - read.paymentRequest
  /moves/{moveID}/financial-review-flag:
    parameters:
      - description: ID of move to flag
        in: path
        name: moveID
        required: true
        type: string
        format: uuid
    post:
      summary: Flags a move for financial office review
      description: >-
        This sets a flag which indicates that the move should be reviewed by a
        fincancial office. For example, if the origin or destination address of
        a shipment is far from the duty location and may incur excess costs to
        the customer.
      operationId: setFinancialReviewFlag
      tags:
        - move
      consumes:
        - application/json
      produces:
        - application/json
      parameters:
        - in: header
          name: If-Match
          type: string
        - in: body
          name: body
          schema:
            required:
              - flagForReview
            properties:
              remarks:
                description: >-
                  explanation of why the move is being flagged for financial
                  review
                example: this address is way too far away
                type: string
                x-nullable: true
              flagForReview:
                description: >-
                  boolean value representing whether we should flag a move for
                  financial review
                example: false
                type: boolean
      responses:
        '200':
          description: updated Move
          schema:
            $ref: '#/definitions/Move'
        '403':
          $ref: '#/responses/PermissionDenied'
        '404':
          $ref: '#/responses/NotFound'
        '412':
          $ref: '#/responses/PreconditionFailed'
        '422':
          $ref: '#/responses/UnprocessableEntity'
        '500':
          $ref: '#/responses/ServerError'
      x-permissions:
        - update.financialReviewFlag
  /moves/{moveID}/uploadAdditionalDocuments:
    patch:
      summary: Patch the additional documents for a given move
      description: >-
        Customers will on occaision need the ability to upload additional
        supporting documents, for a variety of reasons. This does not include
        amended order.
      operationId: uploadAdditionalDocuments
      tags:
        - move
      consumes:
        - multipart/form-data
      parameters:
        - in: path
          name: moveID
          type: string
          format: uuid
          required: true
          description: UUID of the order
        - in: formData
          name: file
          type: file
          description: The file to upload.
          required: true
      responses:
        '201':
          description: created upload
          schema:
            $ref: '#/definitions/Upload'
        '400':
          description: invalid request
          schema:
            $ref: '#/definitions/InvalidRequestResponsePayload'
        '403':
          description: not authorized
        '404':
          description: not found
        '413':
          description: payload is too large
        '500':
          description: server error
      x-permissions:
        - create.supportingDocuments
  /payment-requests/{paymentRequestID}/shipments-payment-sit-balance:
    parameters:
      - description: >-
          payment request ID of the payment request with SIT service items being
          reviewed
        name: paymentRequestID
        type: string
        format: uuid
        in: path
        required: true
    get:
      produces:
        - application/json
      parameters: []
      responses:
        '200':
          description: >-
            Successfully retrieved shipments and their SIT days balance from all
            payment requests on the move
          schema:
            $ref: '#/definitions/ShipmentsPaymentSITBalance'
        '403':
          $ref: '#/responses/PermissionDenied'
        '404':
          $ref: '#/responses/NotFound'
        '422':
          $ref: '#/responses/UnprocessableEntity'
        '500':
          $ref: '#/responses/ServerError'
      tags:
        - paymentRequests
      description: >-
        Returns all shipment payment request SIT usage to support partial SIT
        invoicing
      operationId: getShipmentsPaymentSITBalance
      summary: >-
        Returns all shipment payment request SIT usage to support partial SIT
        invoicing
      x-permissions:
        - read.shipmentsPaymentSITBalance
  /payment-requests/{paymentRequestID}/status:
    patch:
      consumes:
        - application/json
      produces:
        - application/json
      parameters:
        - description: UUID of payment request
          format: uuid
          in: path
          name: paymentRequestID
          required: true
          type: string
        - in: body
          name: body
          required: true
          schema:
            $ref: '#/definitions/UpdatePaymentRequestStatusPayload'
        - in: header
          name: If-Match
          type: string
          required: true
      responses:
        '200':
          description: updated payment request
          schema:
            $ref: '#/definitions/PaymentRequest'
        '400':
          $ref: '#/responses/InvalidRequest'
        '401':
          $ref: '#/responses/PermissionDenied'
        '403':
          $ref: '#/responses/PermissionDenied'
        '404':
          $ref: '#/responses/NotFound'
        '412':
          $ref: '#/responses/PreconditionFailed'
        '422':
          $ref: '#/responses/UnprocessableEntity'
        '500':
          $ref: '#/responses/ServerError'
      tags:
        - paymentRequests
      description: Updates status of a payment request by id
      operationId: updatePaymentRequestStatus
      summary: Updates status of a payment request by id
      x-permissions:
        - update.paymentRequest
  /payment-requests/{paymentRequestID}/bulkDownload:
    parameters:
      - description: the id for the payment-request with files to be downloaded
        in: path
        name: paymentRequestID
        required: true
        type: string
    get:
      summary: Downloads all Payment Request documents as a PDF
      description: >
        This endpoint downloads all uploaded payment request documentation
        combined into a single PDF.
      operationId: bulkDownload
      tags:
        - paymentRequests
      produces:
        - application/pdf
      responses:
        '200':
          headers:
            Content-Disposition:
              type: string
              description: File name to download
          description: Payment Request Files PDF
          schema:
            format: binary
            type: file
        '400':
          $ref: '#/responses/InvalidRequest'
        '403':
          $ref: '#/responses/PermissionDenied'
        '404':
          $ref: '#/responses/NotFound'
        '500':
          $ref: '#/responses/ServerError'
  /documents/{documentId}:
    get:
      summary: Returns a document
      description: Returns a document and its uploads
      operationId: getDocument
      tags:
        - ghcDocuments
      parameters:
        - in: path
          name: documentId
          type: string
          format: uuid
          required: true
          description: UUID of the document to return
      responses:
        '200':
          description: the requested document
          schema:
            $ref: '#/definitions/Document'
        '400':
          $ref: '#/responses/InvalidRequest'
        '401':
          $ref: '#/responses/PermissionDenied'
        '403':
          $ref: '#/responses/PermissionDenied'
        '404':
          $ref: '#/responses/NotFound'
        '412':
          $ref: '#/responses/PreconditionFailed'
        '422':
          $ref: '#/responses/UnprocessableEntity'
        '500':
          $ref: '#/responses/ServerError'
  /documents:
    post:
      summary: Create a new document
      description: >-
        Documents represent a physical artifact such as a scanned document or a
        PDF file
      operationId: createDocument
      tags:
        - ghcDocuments
      parameters:
        - in: body
          name: documentPayload
          required: true
          schema:
            $ref: '#/definitions/PostDocumentPayload'
      responses:
        '201':
          description: created document
          schema:
            $ref: '#/definitions/Document'
        '400':
          description: invalid request
        '403':
          $ref: '#/responses/PermissionDenied'
        '500':
          description: server error
  /queues/counseling:
    get:
      produces:
        - application/json
      summary: >-
        Gets queued list of all customer moves needing services counseling by
        GBLOC origin
      description: >
        An office services counselor user will be assigned a transportation
        office that will determine which moves are displayed in their queue
        based on the origin duty location.  GHC moves will show up here onced
        they have reached the NEEDS SERVICE COUNSELING status after submission
        from a customer or created on a customer's behalf.
      operationId: getServicesCounselingQueue
      tags:
        - queues
      parameters:
        - in: query
          name: page
          type: integer
          description: requested page number of paginated move results
        - in: query
          name: perPage
          type: integer
          description: maximum number of moves to show on each page of paginated results
        - in: query
          name: sort
          type: string
          enum:
            - lastName
            - dodID
            - emplid
            - branch
            - locator
            - status
            - requestedMoveDate
            - submittedAt
            - originGBLOC
            - originDutyLocation
            - destinationDutyLocation
            - ppmType
            - closeoutInitiated
            - closeoutLocation
            - ppmStatus
            - counselingOffice
          description: field that results should be sorted by
        - in: query
          name: order
          type: string
          enum:
            - asc
            - desc
          description: direction of sort order if applied
        - in: query
          name: branch
          type: string
          description: filters by the branch of the move's service member
        - in: query
          name: locator
          type: string
          description: filters to match the unique move code locator
        - in: query
          name: lastName
          type: string
          description: filters using a prefix match on the service member's last name
        - in: query
          name: counselingOffice
          type: string
          description: filters using a counselingOffice name of the move
        - in: query
          name: dodID
          type: string
          description: filters to match the unique service member's DoD ID
        - in: query
          name: emplid
          type: string
          description: filters to match the unique service member's EMPLID
        - in: query
          name: requestedMoveDate
          type: string
          description: filters the requested pickup date of a shipment on the move
        - in: query
          name: submittedAt
          type: string
          format: date-time
          description: >-
            Start of the submitted at date in the user's local time zone
            converted to UTC
        - in: query
          name: originGBLOC
          type: string
          description: filters the GBLOC of the service member's origin duty location
        - in: query
          name: originDutyLocation
          type: array
          uniqueItems: true
          collectionFormat: multi
          items:
            type: string
          description: filters the name of the origin duty location on the orders
        - in: query
          name: destinationDutyLocation
          type: string
          description: filters the name of the destination duty location on the orders
        - in: query
          name: status
          type: array
          description: filters the status of the move
          uniqueItems: true
          items:
            type: string
            enum:
              - NEEDS SERVICE COUNSELING
              - SERVICE COUNSELING COMPLETED
        - in: query
          name: needsPPMCloseout
          type: boolean
          description: >-
            Only used for Services Counseling queue. If true, show PPM moves
            that are ready for closeout. Otherwise, show all other moves.
        - in: query
          name: ppmType
          type: string
          enum:
            - FULL
            - PARTIAL
          description: filters PPM type
        - in: query
          name: closeoutInitiated
          type: string
          format: date-time
          description: Latest date that closeout was initiated on a PPM on the move
        - in: query
          name: closeoutLocation
          type: string
          description: closeout location
        - in: query
          name: orderType
          type: string
          description: order type
        - in: query
          name: ppmStatus
          type: string
          enum:
            - WAITING_ON_CUSTOMER
            - NEEDS_CLOSEOUT
          description: filters the status of the PPM shipment
        - in: query
          name: viewAsGBLOC
          type: string
          description: >
            Used to return a queue for a GBLOC other than the default of the
            current user. Requires the HQ role. The parameter is ignored if the
            requesting user does not have the necessary role.
      responses:
        '200':
          description: Successfully returned all moves matching the criteria
          schema:
            $ref: '#/definitions/QueueMovesResult'
        '403':
          $ref: '#/responses/PermissionDenied'
        '500':
          $ref: '#/responses/ServerError'
  /queues/counseling/origin-list:
    get:
      produces:
        - application/json
      summary: Gets queued list of all moves origin locations in the counselors queue
      description: >
        An office services counselor user will be assigned a transportation
        office that will determine which moves are displayed in their queue
        based on the origin duty location. This pulls the availalble origin duty
        locations.
      operationId: getServicesCounselingOriginList
      tags:
        - queues
      parameters:
        - in: query
          name: needsPPMCloseout
          type: boolean
          description: >-
            Only used for Services Counseling queue. If true, show PPM moves
            origin locations that are ready for closeout. Otherwise, show all
            other moves origin locations.
      responses:
        '200':
          description: Successfully returned all moves matching the criteria
          schema:
            $ref: '#/definitions/Locations'
        '403':
          $ref: '#/responses/PermissionDenied'
        '500':
          $ref: '#/responses/ServerError'
  /queues/prime-moves:
    get:
      summary: getPrimeMovesQueue
      description: >
        Gets all moves that have been reviewed and approved by the TOO. The
        `since` parameter can be used to filter this

        list down to only the moves that have been updated since the provided
        timestamp. A move will be considered

        updated if the `updatedAt` timestamp on the move or on its orders,
        shipments, service items, or payment

        requests, is later than the provided date and time.


        **WIP**: Include what causes moves to leave this list. Currently, once
        the `availableToPrimeAt` timestamp has

        been set, that move will always appear in this list.
      operationId: listPrimeMoves
      tags:
        - queues
      produces:
        - application/json
      parameters:
        - in: query
          name: since
          type: string
          format: date-time
          description: >-
            Only return moves updated since this time. Formatted like
            "2021-07-23T18:30:47.116Z"
        - in: query
          name: page
          type: integer
          description: requested page of results
        - in: query
          name: perPage
          type: integer
          description: results per page
        - in: query
          name: id
          type: string
        - in: query
          name: moveCode
          type: string
        - in: query
          name: orderType
          type: string
          description: order type
      responses:
        '200':
          description: >-
            Successfully retrieved moves. A successful fetch might still return
            zero moves.
          schema:
            $ref: '#/definitions/ListPrimeMovesResult'
        '403':
          $ref: '#/responses/PermissionDenied'
        '500':
          $ref: '#/responses/ServerError'
  /queues/moves:
    get:
      produces:
        - application/json
      summary: Gets queued list of all customer moves by GBLOC origin
      description: >
        An office TOO user will be assigned a transportation office that will
        determine which moves are displayed in their queue based on the origin
        duty location.  GHC moves will show up here onced they have reached the
        submitted status sent by the customer and have move task orders,
        shipments, and service items to approve.
      operationId: getMovesQueue
      tags:
        - queues
      parameters:
        - in: query
          name: page
          type: integer
          description: requested page of results
        - in: query
          name: perPage
          type: integer
          description: results per page
        - in: query
          name: sort
          type: string
          enum:
            - lastName
            - dodID
            - emplid
            - branch
            - locator
            - status
            - originDutyLocation
            - destinationDutyLocation
            - requestedMoveDate
            - appearedInTooAt
          description: field that results should be sorted by
        - in: query
          name: order
          type: string
          enum:
            - asc
            - desc
          description: direction of sort order if applied
        - in: query
          name: branch
          type: string
        - in: query
          name: locator
          type: string
        - in: query
          name: lastName
          type: string
        - in: query
          name: dodID
          type: string
        - in: query
          name: emplid
          type: string
        - in: query
          name: originDutyLocation
          type: array
          uniqueItems: true
          collectionFormat: multi
          items:
            type: string
        - in: query
          name: destinationDutyLocation
          type: string
        - in: query
          name: appearedInTooAt
          type: string
          format: date-time
        - in: query
          name: requestedMoveDate
          type: string
          description: filters the requested pickup date of a shipment on the move
        - in: query
          name: status
          type: array
          description: Filtering for the status.
          uniqueItems: true
          items:
            type: string
            enum:
              - SUBMITTED
              - SERVICE COUNSELING COMPLETED
              - APPROVALS REQUESTED
        - in: query
          name: orderType
          type: string
          description: order type
        - in: query
          name: viewAsGBLOC
          type: string
          description: >
            Used to return a queue for a GBLOC other than the default of the
            current user. Requires the HQ role. The parameter is ignored if the
            requesting user does not have the necessary role.
      responses:
        '200':
          description: Successfully returned all moves matching the criteria
          schema:
            $ref: '#/definitions/QueueMovesResult'
        '403':
          $ref: '#/responses/PermissionDenied'
        '500':
          $ref: '#/responses/ServerError'
  /queues/payment-requests:
    get:
      produces:
        - application/json
      summary: Gets queued list of all payment requests by GBLOC origin
      description: >
        An office TIO user will be assigned a transportation office that will
        determine which payment requests are displayed in their queue based on
        the origin duty location.
      operationId: getPaymentRequestsQueue
      tags:
        - queues
      parameters:
        - in: query
          name: sort
          type: string
          enum:
            - lastName
            - locator
            - submittedAt
            - branch
            - status
            - dodID
            - emplid
            - age
            - originDutyLocation
          description: field that results should be sorted by
        - in: query
          name: order
          type: string
          enum:
            - asc
            - desc
          description: direction of sort order if applied
        - in: query
          name: page
          type: integer
          description: requested page of results
        - in: query
          name: perPage
          type: integer
          description: number of records to include per page
        - in: query
          name: submittedAt
          type: string
          format: date-time
          description: >-
            Start of the submitted at date in the user's local time zone
            converted to UTC
        - in: query
          name: branch
          type: string
        - in: query
          name: locator
          type: string
        - in: query
          name: lastName
          type: string
        - in: query
          name: dodID
          type: string
        - in: query
          name: emplid
          type: string
        - in: query
          name: destinationDutyLocation
          type: string
        - in: query
          name: originDutyLocation
          type: string
        - in: query
          name: status
          type: array
          description: Filtering for the status.
          uniqueItems: true
          items:
            type: string
            enum:
              - PENDING
              - REVIEWED
              - REVIEWED_AND_ALL_SERVICE_ITEMS_REJECTED
              - PAID
              - DEPRECATED
              - EDI_ERROR
        - in: query
          name: orderType
          type: string
          description: order type
        - in: query
          name: viewAsGBLOC
          type: string
          description: >
            Used to return a queue for a GBLOC other than the default of the
            current user. Requires the HQ role. The parameter is ignored if the
            requesting user does not have the necessary role.
      responses:
        '200':
          description: Successfully returned all moves matching the criteria
          schema:
            $ref: '#/definitions/QueuePaymentRequestsResult'
        '403':
          $ref: '#/responses/PermissionDenied'
        '500':
          $ref: '#/responses/ServerError'
  /moves/search:
    post:
      produces:
        - application/json
      consumes:
        - application/json
      summary: Search moves by locator, DOD ID, or customer name
      description: >
        Search moves by locator, DOD ID, or customer name. Used by QAE and CSR
        users.
      operationId: searchMoves
      tags:
        - move
      parameters:
        - in: body
          name: body
          schema:
            properties:
              page:
                type: integer
                description: requested page of results
              perPage:
                type: integer
              locator:
                description: Move locator
                type: string
                minLength: 6
                maxLength: 6
                x-nullable: true
              dodID:
                description: DOD ID
                type: string
                minLength: 10
                maxLength: 10
                x-nullable: true
              emplid:
                description: EMPLID
                type: string
                minLength: 7
                maxLength: 7
                x-nullable: true
              customerName:
                description: Customer Name
                type: string
                minLength: 1
                x-nullable: true
              paymentRequestCode:
                type: string
                example: 9551-6199-2
                x-nullable: true
              status:
                type: array
                description: Filtering for the status.
                uniqueItems: true
                items:
                  type: string
                  enum:
                    - DRAFT
                    - SUBMITTED
                    - APPROVALS REQUESTED
                    - APPROVED
                    - NEEDS SERVICE COUNSELING
                    - SERVICE COUNSELING COMPLETED
              originPostalCode:
                type: string
                x-nullable: true
              destinationPostalCode:
                type: string
                x-nullable: true
              branch:
                type: string
                x-nullable: true
              shipmentsCount:
                type: integer
                x-nullable: true
              pickupDate:
                type: string
                format: date-time
                x-nullable: true
              deliveryDate:
                type: string
                format: date-time
                x-nullable: true
              sort:
                type: string
                x-nullable: true
                enum:
                  - customerName
                  - dodID
                  - emplid
                  - branch
                  - locator
                  - status
                  - originPostalCode
                  - destinationPostalCode
                  - shipmentsCount
              order:
                type: string
                x-nullable: true
                enum:
                  - asc
                  - desc
          description: field that results should be sorted by
      responses:
        '200':
          description: Successfully returned all moves matching the criteria
          schema:
            $ref: '#/definitions/SearchMovesResult'
        '403':
          $ref: '#/responses/PermissionDenied'
        '500':
          $ref: '#/responses/ServerError'
  /tac/valid:
    get:
      summary: Validation of a TAC value
      description: Returns a boolean based on whether a tac value is valid or not
      operationId: tacValidation
      tags:
        - tac
        - order
      parameters:
        - in: query
          name: tac
          type: string
          required: true
          description: The tac value to validate
      responses:
        '200':
          description: Successfully retrieved validation status
          schema:
            $ref: '#/definitions/TacValid'
        '400':
          $ref: '#/responses/InvalidRequest'
        '401':
          $ref: '#/responses/PermissionDenied'
        '403':
          $ref: '#/responses/PermissionDenied'
        '404':
          $ref: '#/responses/NotFound'
        '500':
          $ref: '#/responses/ServerError'
  /lines-of-accounting:
    post:
      summary: Fetch line of accounting
      description: >
        Fetches a line of accounting based on provided service member
        affiliation, effective date, and Transportation Accounting Code (TAC).
        It uses these parameters to filter the correct Line of Accounting for
        the provided TAC. It does this by filtering through both TAC and LOAs
        based on the provided code and effective date. The 'Effective Date' is
        the date that can be either the orders issued date (For HHG shipments),
        MTO approval date (For NTS shipments), or even the current date for NTS
        shipments with no approval yet (Just providing a preview to the office
        users per customer request). Effective date is used to find "Active"
        TGET data by searching for the TACs and LOAs with begin and end dates
        containing this date.
      operationId: requestLineOfAccounting
      tags:
        - linesOfAccounting
      consumes:
        - application/json
      produces:
        - application/json
      parameters:
        - in: body
          name: body
          description: Service member affiliation, effective date, and TAC code.
          required: true
          schema:
            $ref: '#/definitions/FetchLineOfAccountingPayload'
      responses:
        '200':
          description: Successfully retrieved line of accounting
          schema:
            $ref: '#/definitions/LineOfAccounting'
        '400':
          $ref: '#/responses/InvalidRequest'
        '401':
          $ref: '#/responses/PermissionDenied'
        '403':
          $ref: '#/responses/PermissionDenied'
        '404':
          $ref: '#/responses/NotFound'
        '422':
          $ref: '#/responses/UnprocessableEntity'
        '500':
          $ref: '#/responses/ServerError'
  /transportation-offices:
    get:
      produces:
        - application/json
      summary: Returns the transportation offices matching the search query
      description: Returns the transportation offices matching the search query
      operationId: getTransportationOffices
      tags:
        - transportationOffice
      parameters:
        - in: query
          name: search
          type: string
          required: true
          minLength: 2
          description: Search string for transportation offices
      responses:
        '200':
          description: Successfully retrieved transportation offices
          schema:
            $ref: '#/definitions/TransportationOffices'
        '400':
          $ref: '#/responses/InvalidRequest'
        '401':
          $ref: '#/responses/PermissionDenied'
        '403':
          $ref: '#/responses/PermissionDenied'
        '404':
          $ref: '#/responses/NotFound'
        '500':
          $ref: '#/responses/ServerError'
  /open/transportation-offices:
    get:
      produces:
        - application/json
      summary: Returns the transportation offices matching the search query
      description: >-
        This endpoint is publicly accessible as it is utilized to access
        transportation office information without having an office
        account.Returns the transportation offices matching the search query.
      operationId: getTransportationOfficesOpen
      tags:
        - transportationOffice
      parameters:
        - in: query
          name: search
          type: string
          required: true
          minLength: 2
          description: Search string for transportation offices
      responses:
        '200':
          description: Successfully retrieved transportation offices
          schema:
            $ref: '#/definitions/TransportationOffices'
        '400':
          $ref: '#/responses/InvalidRequest'
        '401':
          $ref: '#/responses/PermissionDenied'
        '403':
          $ref: '#/responses/PermissionDenied'
        '404':
          $ref: '#/responses/NotFound'
        '500':
          $ref: '#/responses/ServerError'
  /transportation-offices/gblocs:
    get:
      produces:
        - application/json
      summary: >-
        Returns a list of distinct GBLOCs that exist in the transportation
        offices table
      description: >-
        Returns a list of distinct GBLOCs that exist in the transportation
        offices table
      operationId: getTransportationOfficesGBLOCs
      tags:
        - transportationOffice
      responses:
        '200':
          description: Successfully retrieved transportation offices
          schema:
            $ref: '#/definitions/GBLOCs'
        '400':
          $ref: '#/responses/InvalidRequest'
        '401':
          $ref: '#/responses/PermissionDenied'
        '403':
          $ref: '#/responses/PermissionDenied'
        '404':
          $ref: '#/responses/NotFound'
        '500':
          $ref: '#/responses/ServerError'
  /uploads:
    post:
      summary: Create a new upload
      description: >-
        Uploads represent a single digital file, such as a JPEG or PDF.
        Currently, office application uploads are only for Services Counselors
        to upload files for orders, but this may be expanded in the future.
      operationId: createUpload
      tags:
        - uploads
      consumes:
        - multipart/form-data
      produces:
        - application/json
      parameters:
        - in: query
          name: documentId
          type: string
          format: uuid
          required: false
          description: UUID of the document to add an upload to
        - in: formData
          name: file
          type: file
          description: The file to upload.
          required: true
      responses:
        '201':
          description: created upload
          schema:
            $ref: '#/definitions/Upload'
        '400':
          description: invalid request
        '403':
          description: not authorized
        '404':
          description: not found
        '413':
          description: payload is too large
        '500':
          description: server error
  /uploads/{uploadID}:
    delete:
      summary: Deletes an upload
      description: Uploads represent a single digital file, such as a JPEG or PDF.
      operationId: deleteUpload
      tags:
        - uploads
      parameters:
        - in: path
          name: uploadID
          type: string
          format: uuid
          required: true
          description: UUID of the upload to be deleted
        - in: query
          name: orderID
          type: string
          format: uuid
          description: ID of the order that the upload belongs to
      responses:
        '204':
          description: deleted
        '400':
          description: invalid request
          schema:
            $ref: '#/definitions/InvalidRequestResponsePayload'
        '403':
          description: not authorized
        '404':
          description: not found
        '500':
          description: server error
  /uploads/get/:
    get:
      produces:
        - application/json
      parameters: []
      responses:
        '200':
          description: Successfully retrieved upload
          schema:
            $ref: '#/definitions/Upload'
        '400':
          $ref: '#/responses/InvalidRequest'
        '401':
          $ref: '#/responses/PermissionDenied'
        '403':
          $ref: '#/responses/PermissionDenied'
        '404':
          $ref: '#/responses/NotFound'
        '500':
          $ref: '#/responses/ServerError'
      tags:
        - uploads
      description: Gets an upload
      operationId: getUpload
      summary: Gets an upload by ID
  /uploads/{uploadID}/update:
    patch:
      summary: >-
        Update an existing upload. This is only needed currently for updating
        the image rotation.
      description: >-
        Uploads represent a single digital file, such as a JPEG or PDF. The
        rotation is relevant to how it is displayed on the page.
      operationId: updateUpload
      tags:
        - uploads
      consumes:
        - application/json
      produces:
        - application/json
      parameters:
        - in: path
          name: uploadID
          type: string
          format: uuid
          required: true
          description: UUID of the upload to be updated
        - in: body
          name: body
          required: true
          schema:
            properties:
              rotation:
                type: integer
                description: The rotation of the image
                minimum: 0
                maximum: 3
      responses:
        '201':
          description: updated upload
          schema:
            $ref: '#/definitions/Upload'
        '400':
          description: invalid request
        '403':
          description: not authorized
        '404':
          description: not found
        '413':
          description: payload is too large
        '500':
          description: server error
  /application_parameters/{parameterName}:
    get:
      summary: Searches for an application parameter by name, returns nil if not found
      description: Searches for an application parameter by name, returns nil if not found
      operationId: getParam
      tags:
        - application_parameters
      parameters:
        - in: path
          name: parameterName
          type: string
          format: string
          required: true
          description: Parameter Name
      responses:
        '200':
          description: Application Parameters
          schema:
            $ref: '#/definitions/ApplicationParameters'
        '400':
          description: invalid request
        '401':
          description: request requires user authentication
        '500':
          description: server error
  /calendar/{countryCode}/is-weekend-holiday/{date}:
    get:
      summary: Validate  move date selection
      description: |
        Utility API to determine if input date falls on weekend and/or holiday.
      produces:
        - application/json
      operationId: isDateWeekendHoliday
      tags:
        - calendar
      parameters:
        - description: country code for context of date
          in: path
          name: countryCode
          required: true
          type: string
          enum:
            - US
        - description: input date to determine if weekend/holiday for given country.
          in: path
          name: date
          required: true
          type: string
          format: date
      responses:
        '200':
          description: >-
            Successfully determine if given date is weekend and/or holiday for
            given country.
          schema:
            $ref: '#/definitions/IsDateWeekendHolidayInfo'
        '400':
          $ref: '#/responses/InvalidRequest'
        '401':
          $ref: '#/responses/PermissionDenied'
        '404':
          $ref: '#/responses/NotFound'
        '500':
          $ref: '#/responses/ServerError'
  /moves/{moveID}/assignOfficeUser:
    parameters:
      - description: ID of the move
        in: path
        name: moveID
        required: true
        format: uuid
        type: string
    patch:
      consumes:
        - application/json
      produces:
        - application/json
      parameters:
        - in: body
          name: body
          required: true
          schema:
            $ref: '#/definitions/AssignOfficeUserBody'
      responses:
        '200':
          description: Successfully assigned office user to the move
          schema:
            $ref: '#/definitions/Move'
        '404':
          $ref: '#/responses/NotFound'
        '500':
          $ref: '#/responses/ServerError'
      tags:
        - move
      description: >-
        assigns either a services counselor, task ordering officer, or task
        invoicing officer to the move
      operationId: updateAssignedOfficeUser
  /moves/{moveID}/unassignOfficeUser:
    parameters:
      - description: ID of the move
        in: path
        name: moveID
        required: true
        format: uuid
        type: string
      - in: body
        name: body
        schema:
          properties:
            roleType:
              type: string
          required:
            - roleType
    patch:
      consumes:
        - application/json
      produces:
        - application/json
      responses:
        '200':
          description: Successfully unassigned office user from the move
          schema:
            $ref: '#/definitions/Move'
        '500':
          $ref: '#/responses/ServerError'
      tags:
        - move
      description: >-
        unassigns either a services counselor, task ordering officer, or task
        invoicing officer from the move
      operationId: deleteAssignedOfficeUser
definitions:
  ApplicationParameters:
    type: object
    properties:
      validationCode:
        type: string
        format: string
        x-nullable: true
      parameterName:
        type: string
        format: string
        x-nullable: true
      parameterValue:
        type: string
        format: string
        x-nullable: true
  PostDocumentPayload:
    type: object
    properties:
      service_member_id:
        type: string
        format: uuid
        title: The service member this document belongs to
  InvalidRequestResponsePayload:
    type: object
    properties:
      errors:
        type: object
        additionalProperties:
          type: string
  ClientError:
    type: object
    properties:
      title:
        type: string
      detail:
        type: string
      instance:
        type: string
        format: uuid
    required:
      - title
      - detail
      - instance
  ValidationError:
    allOf:
      - $ref: '#/definitions/ClientError'
      - type: object
    properties:
      invalid_fields:
        type: object
        additionalProperties:
          type: string
    required:
      - invalid_fields
  BackupContact:
    type: object
    properties:
      name:
        type: string
      email:
        type: string
        format: x-email
        example: backupContact@mail.com
      phone:
        type: string
        format: telephone
        pattern: ^[2-9]\d{2}-\d{3}-\d{4}$
    required:
      - name
      - email
      - phone
  Contractor:
    properties:
      contractNumber:
        type: string
      id:
        format: uuid
        type: string
      name:
        type: string
      type:
        type: string
  Role:
    type: object
    properties:
      id:
        type: string
        format: uuid
        example: c56a4180-65aa-42ec-a945-5fd21dec0538
      roleType:
        type: string
        example: customer
      roleName:
        type: string
        example: Task Ordering Officer
      createdAt:
        type: string
        format: date-time
        readOnly: true
      updatedAt:
        type: string
        format: date-time
        readOnly: true
    required:
      - id
      - roleType
      - roleName
      - createdAt
      - updatedAt
  OfficeUser:
    type: object
    properties:
      id:
        type: string
        format: uuid
        example: c56a4180-65aa-42ec-a945-5fd21dec0538
      userId:
        type: string
        format: uuid
      firstName:
        type: string
      middleInitials:
        type: string
      lastName:
        type: string
      email:
        type: string
        format: x-email
        pattern: ^[a-zA-Z0-9._%+-]+@[a-zA-Z0-9.-]+\.[a-zA-Z]{2,}$
      telephone:
        type: string
        format: telephone
        pattern: ^[2-9]\d{2}-\d{3}-\d{4}$
      transportationOfficeId:
        type: string
        format: uuid
      transportationOffice:
        $ref: '#/definitions/TransportationOffice'
      active:
        type: boolean
      roles:
        type: array
        items:
          $ref: '#/definitions/Role'
      edipi:
        type: string
      otherUniqueId:
        type: string
      rejectionReason:
        type: string
      status:
        type: string
        enum:
          - APPROVED
          - REQUESTED
          - REJECTED
      createdAt:
        type: string
        format: date-time
        readOnly: true
      updatedAt:
        type: string
        format: date-time
        readOnly: true
    required:
      - id
      - firstName
      - middleInitials
      - lastName
      - email
      - telephone
      - transportationOfficeId
      - active
      - roles
      - edipi
      - otherUniqueId
      - rejectionReason
      - status
      - createdAt
      - updatedAt
  LockedOfficeUser:
    type: object
    properties:
      firstName:
        type: string
      lastName:
        type: string
      transportationOfficeId:
        type: string
        format: uuid
      transportationOffice:
        $ref: '#/definitions/TransportationOffice'
  OfficeUserCreate:
    type: object
    properties:
      email:
        type: string
        example: user@userdomain.com
        title: Email
        x-nullable: false
      edipi:
        type: string
        example: '1234567890'
        maxLength: 10
        title: EDIPI
        x-nullable: true
      otherUniqueId:
        type: string
        title: Office user identifier when EDIPI is not available
        x-nullable: true
      firstName:
        type: string
        title: First Name
        x-nullable: false
      middleInitials:
        type: string
        example: L.
        x-nullable: true
        title: Middle Initials
      lastName:
        type: string
        title: Last Name
        x-nullable: false
      telephone:
        type: string
        format: telephone
        pattern: ^[2-9]\d{2}-\d{3}-\d{4}$
        example: 212-555-5555
        x-nullable: false
      transportationOfficeId:
        type: string
        format: uuid
        example: c56a4180-65aa-42ec-a945-5fd21dec0538
        x-nullable: false
      roles:
        type: array
        items:
          $ref: '#/definitions/OfficeUserRole'
        x-nullable: false
    required:
      - firstName
      - lastName
      - email
      - telephone
      - transportationOfficeId
      - roles
  OfficeUserRole:
    type: object
    properties:
      name:
        type: string
        example: Task Ordering Officer
        x-nullable: true
        title: name
      roleType:
        type: string
        example: task_ordering_officer
        x-nullable: true
        title: roleType
  Customer:
    type: object
    properties:
      agency:
        type: string
        title: Agency customer is affilated with
      first_name:
        type: string
        example: John
      last_name:
        type: string
        example: Doe
      phone:
        type: string
        format: telephone
        pattern: ^[2-9]\d{2}-\d{3}-\d{4}$
        x-nullable: true
      email:
        type: string
        format: x-email
        pattern: ^[a-zA-Z0-9._%+-]+@[a-zA-Z0-9.-]+\.[a-zA-Z]{2,}$
        x-nullable: true
      suffix:
        type: string
        example: Jr.
        x-nullable: true
      middle_name:
        type: string
        example: David
        x-nullable: true
      current_address:
        $ref: '#/definitions/Address'
      backup_contact:
        $ref: '#/definitions/BackupContact'
      id:
        type: string
        format: uuid
        example: c56a4180-65aa-42ec-a945-5fd21dec0538
      edipi:
        type: string
      userID:
        type: string
        format: uuid
        example: c56a4180-65aa-42ec-a945-5fd21dec0538
      eTag:
        type: string
      phoneIsPreferred:
        type: boolean
      emailIsPreferred:
        type: boolean
      secondaryTelephone:
        type: string
        format: telephone
        pattern: ^[2-9]\d{2}-\d{3}-\d{4}$|^$
        x-nullable: true
      backupAddress:
        $ref: '#/definitions/Address'
      cacValidated:
        type: boolean
        x-nullable: true
      emplid:
        type: string
        x-nullable: true
  CreatedCustomer:
    type: object
    properties:
      affiliation:
        type: string
        title: Branch of service customer is affilated with
      firstName:
        type: string
        example: John
      lastName:
        type: string
        example: Doe
      telephone:
        type: string
        format: telephone
        pattern: ^[2-9]\d{2}-\d{3}-\d{4}$
        x-nullable: true
      personalEmail:
        type: string
        format: x-email
        pattern: ^[a-zA-Z0-9._%+-]+@[a-zA-Z0-9.-]+\.[a-zA-Z]{2,}$
      suffix:
        type: string
        example: Jr.
        x-nullable: true
      middleName:
        type: string
        example: David
        x-nullable: true
      residentialAddress:
        $ref: '#/definitions/Address'
      backupContact:
        $ref: '#/definitions/BackupContact'
      id:
        type: string
        format: uuid
        example: c56a4180-65aa-42ec-a945-5fd21dec0538
      edipi:
        type: string
        x-nullable: true
      userID:
        type: string
        format: uuid
        example: c56a4180-65aa-42ec-a945-5fd21dec0538
      oktaID:
        type: string
      oktaEmail:
        type: string
      phoneIsPreferred:
        type: boolean
      emailIsPreferred:
        type: boolean
      secondaryTelephone:
        type: string
        format: telephone
        pattern: ^[2-9]\d{2}-\d{3}-\d{4}$
        x-nullable: true
      backupAddress:
        $ref: '#/definitions/Address'
      cacValidated:
        type: boolean
  UpdateCustomerPayload:
    type: object
    properties:
      first_name:
        type: string
        example: John
      last_name:
        type: string
        example: Doe
      phone:
        type: string
        format: telephone
        pattern: ^[2-9]\d{2}-\d{3}-\d{4}$
        x-nullable: true
      email:
        type: string
        format: x-email
        pattern: ^[a-zA-Z0-9._%+-]+@[a-zA-Z0-9.-]+\.[a-zA-Z]{2,}$
        x-nullable: true
      suffix:
        type: string
        example: Jr.
        x-nullable: true
      middle_name:
        type: string
        example: David
        x-nullable: true
      current_address:
        allOf:
          - $ref: '#/definitions/Address'
      backup_contact:
        $ref: '#/definitions/BackupContact'
      phoneIsPreferred:
        type: boolean
      emailIsPreferred:
        type: boolean
      secondaryTelephone:
        type: string
        format: telephone
        pattern: ^[2-9]\d{2}-\d{3}-\d{4}$|^$
        x-nullable: true
      backupAddress:
        allOf:
          - $ref: '#/definitions/Address'
      cac_validated:
        type: boolean
  CreateCustomerPayload:
    type: object
    properties:
      affiliation:
        $ref: '#/definitions/Affiliation'
      edipi:
        type: string
        example: '1234567890'
        maxLength: 10
        x-nullable: false
      emplid:
        type: string
        example: '9485155'
        maxLength: 7
        x-nullable: true
      firstName:
        type: string
        example: John
      middleName:
        type: string
        example: David
        x-nullable: true
      lastName:
        type: string
        example: Doe
      suffix:
        type: string
        example: Jr.
        x-nullable: true
      telephone:
        type: string
        format: telephone
        pattern: ^[2-9]\d{2}-\d{3}-\d{4}$
        x-nullable: true
      secondaryTelephone:
        type: string
        format: telephone
        pattern: ^[2-9]\d{2}-\d{3}-\d{4}$
        x-nullable: true
      personalEmail:
        type: string
        format: x-email
        example: personalEmail@email.com
        pattern: ^[a-zA-Z0-9._%+-]+@[a-zA-Z0-9.-]+\.[a-zA-Z]{2,}$
      phoneIsPreferred:
        type: boolean
      emailIsPreferred:
        type: boolean
      residentialAddress:
        allOf:
          - $ref: '#/definitions/Address'
      backupContact:
        $ref: '#/definitions/BackupContact'
      backupMailingAddress:
        allOf:
          - $ref: '#/definitions/Address'
      createOktaAccount:
        type: boolean
      cacUser:
        type: boolean
  FetchLineOfAccountingPayload:
    type: object
    properties:
      serviceMemberAffiliation:
        $ref: '#/definitions/Affiliation'
      effectiveDate:
        description: >
          The effective date for the Line Of Accounting (LOA) being fetched. Eg,
          the orders issue date or the Non-Temporary Storage (NTS) Move Task
          Order (MTO) approval date. Effective date is used to find "Active"
          TGET data by searching for the TACs and LOAs with begin and end dates
          containing this date. The 'Effective Date' is the date that can be
          either the orders issued date (For HHG shipments), MTO approval date
          (For NTS shipments), or even the current date for NTS shipments with
          no approval yet (Just providing a preview to the office users per
          customer request).
        type: string
        format: date
        example: '2023-01-01'
      tacCode:
        type: string
        minLength: 4
        maxLength: 4
        example: F8J1
  SearchCustomersResult:
    type: object
    properties:
      page:
        type: integer
      perPage:
        type: integer
      totalCount:
        type: integer
      searchCustomers:
        $ref: '#/definitions/SearchCustomers'
  SearchCustomers:
    type: array
    items:
      $ref: '#/definitions/SearchCustomer'
  SearchCustomer:
    type: object
    properties:
      id:
        type: string
        format: uuid
      firstName:
        type: string
        example: John
        x-nullable: true
      lastName:
        type: string
        example: Doe
        x-nullable: true
      dodID:
        type: string
        example: 1234567890
        x-nullable: true
      emplid:
        type: string
        x-nullable: true
      branch:
        type: string
      telephone:
        type: string
        format: telephone
        pattern: ^[2-9]\d{2}-\d{3}-\d{4}$
        x-nullable: true
      personalEmail:
        type: string
        format: x-email
        example: personalEmail@email.com
        pattern: ^[a-zA-Z0-9._%+-]+@[a-zA-Z0-9.-]+\.[a-zA-Z]{2,}$
        x-nullable: true
  Entitlements:
    properties:
      id:
        example: 571008b1-b0de-454d-b843-d71be9f02c04
        format: uuid
        type: string
      authorizedWeight:
        example: 2000
        type: integer
        x-formatting: weight
        x-nullable: true
      dependentsAuthorized:
        example: true
        type: boolean
        x-nullable: true
      gunSafe:
        type: boolean
        example: false
      nonTemporaryStorage:
        example: false
        type: boolean
        x-nullable: true
      privatelyOwnedVehicle:
        example: false
        type: boolean
        x-nullable: true
      proGearWeight:
        example: 2000
        type: integer
        x-formatting: weight
      proGearWeightSpouse:
        example: 500
        type: integer
        x-formatting: weight
      storageInTransit:
        example: 90
        type: integer
        x-nullable: true
      totalWeight:
        example: 500
        type: integer
        x-formatting: weight
      totalDependents:
        example: 2
        type: integer
      requiredMedicalEquipmentWeight:
        example: 500
        type: integer
        x-formatting: weight
      organizationalClothingAndIndividualEquipment:
        example: true
        type: boolean
      eTag:
        type: string
    type: object
  Error:
    properties:
      message:
        type: string
    required:
      - message
    type: object
  Grade:
    type: string
    x-nullable: true
    title: grade
    enum:
      - E_1
      - E_2
      - E_3
      - E_4
      - E_5
      - E_6
      - E_7
      - E_8
      - E_9
      - E_9_SPECIAL_SENIOR_ENLISTED
      - O_1_ACADEMY_GRADUATE
      - O_2
      - O_3
      - O_4
      - O_5
      - O_6
      - O_7
      - O_8
      - O_9
      - O_10
      - W_1
      - W_2
      - W_3
      - W_4
      - W_5
      - AVIATION_CADET
      - CIVILIAN_EMPLOYEE
      - ACADEMY_CADET
      - MIDSHIPMAN
    x-display-value:
      E_1: E-1
      E_2: E-2
      E_3: E-3
      E_4: E-4
      E_5: E-5
      E_6: E-6
      E_7: E-7
      E_8: E-8
      E_9: E-9
      E_9_SPECIAL_SENIOR_ENLISTED: E-9 (Special Senior Enlisted)
      O_1_ACADEMY_GRADUATE: O-1 or Service Academy Graduate
      O_2: O-2
      O_3: O-3
      O_4: O-4
      O_5: O-5
      O_6: O-6
      O_7: O-7
      O_8: O-8
      O_9: O-9
      O_10: O-10
      W_1: W-1
      W_2: W-2
      W_3: W-3
      W_4: W-4
      W_5: W-5
      AVIATION_CADET: Aviation Cadet
      CIVILIAN_EMPLOYEE: Civilian Employee
      ACADEMY_CADET: Service Academy Cadet
      MIDSHIPMAN: Midshipman
  Move:
    properties:
      id:
        example: 1f2270c7-7166-40ae-981e-b200ebdf3054
        format: uuid
        type: string
      serviceCounselingCompletedAt:
        format: date-time
        type: string
        x-nullable: true
      availableToPrimeAt:
        format: date-time
        type: string
        x-nullable: true
      approvedAt:
        format: date-time
        type: string
        x-nullable: true
      billableWeightsReviewedAt:
        format: date-time
        type: string
        x-nullable: true
      contractorId:
        type: string
        format: uuid
        x-nullable: true
      contractor:
        $ref: '#/definitions/Contractor'
      locator:
        type: string
        example: 1K43AR
      ordersId:
        type: string
        format: uuid
        example: c56a4180-65aa-42ec-a945-5fd21dec0538
      orders:
        $ref: '#/definitions/Order'
      referenceId:
        example: 1001-3456
        type: string
        x-nullable: true
      status:
        $ref: '#/definitions/MoveStatus'
      excess_weight_qualified_at:
        type: string
        format: date-time
        description: >-
          Timestamp of when the estimated shipment weights of the move reached
          90% of the weight allowance
        x-nullable: true
      excess_weight_acknowledged_at:
        type: string
        format: date-time
        description: >-
          Timestamp of when the TOO acknowledged the excess weight risk by
          either dismissing the alert or updating the max billable weight
        x-nullable: true
      tioRemarks:
        type: string
        example: approved additional weight
        x-nullable: true
      financialReviewFlag:
        type: boolean
        example: false
        description: >-
          This flag is set by office users if a move should be reviewed by a
          Financial Office
        x-nullable: false
        readOnly: true
      financialReviewRemarks:
        type: string
        example: Destination address is too far from duty location
        x-nullable: true
        readOnly: true
      closeoutOffice:
        $ref: '#/definitions/TransportationOffice'
      closeoutOfficeId:
        type: string
        format: uuid
        description: >-
          The transportation office that will handle reviewing PPM Closeout
          documentation for Army and Air Force service members
        x-nullable: true
      approvalsRequestedAt:
        type: string
        format: date-time
        description: >-
          The time at which a move is sent back to the TOO becuase the prime
          added a new service item for approval
        x-nullable: true
      createdAt:
        type: string
        format: date-time
      submittedAt:
        type: string
        format: date-time
        x-nullable: true
      updatedAt:
        type: string
        format: date-time
      eTag:
        type: string
      shipmentGBLOC:
        $ref: '#/definitions/GBLOC'
      lockedByOfficeUserID:
        type: string
        format: uuid
        x-nullable: true
      lockedByOfficeUser:
        $ref: '#/definitions/LockedOfficeUser'
        x-nullable: true
      lockExpiresAt:
        type: string
        format: date-time
        x-nullable: true
      additionalDocuments:
        $ref: '#/definitions/Document'
      SCAssignedUser:
        $ref: '#/definitions/AssignedOfficeUser'
      TOOAssignedUser:
        $ref: '#/definitions/AssignedOfficeUser'
      TIOAssignedUser:
        $ref: '#/definitions/AssignedOfficeUser'
  MoveHistory:
    properties:
      id:
        description: move ID
        example: 1f2270c7-7166-40ae-981e-b200ebdf3054
        format: uuid
        type: string
      historyRecords:
        description: A list of MoveAuditHistory's connected to the move.
        $ref: '#/definitions/MoveAuditHistories'
      locator:
        description: move locator
        type: string
        example: 1K43AR
      referenceId:
        description: move referenceID
        example: 1001-3456
        type: string
        x-nullable: true
  MoveHistoryResult:
    type: object
    properties:
      page:
        type: integer
      perPage:
        type: integer
      totalCount:
        type: integer
      id:
        description: move ID
        example: 1f2270c7-7166-40ae-981e-b200ebdf3054
        format: uuid
        type: string
      historyRecords:
        description: A list of MoveAuditHistory's connected to the move.
        $ref: '#/definitions/MoveAuditHistories'
      locator:
        description: move locator
        type: string
        example: 1K43AR
      referenceId:
        description: move referenceID
        example: 1001-3456
        type: string
        x-nullable: true
  MoveAuditHistories:
    type: array
    items:
      $ref: '#/definitions/MoveAuditHistory'
  MoveAuditHistory:
    properties:
      id:
        description: id from audity_history table
        example: 1f2270c7-7166-40ae-981e-b200ebdf3054
        format: uuid
        type: string
      schemaName:
        description: Database schema audited table for this event is in
        type: string
      tableName:
        description: name of database table that was changed
        type: string
      relId:
        description: relation OID. Table OID (object identifier). Changes with drop/create.
        type: integer
      objectId:
        description: id column for the tableName where the data was changed
        example: 1f2270c7-7166-40ae-981e-b200ebdf3054
        format: uuid
        type: string
        x-nullable: true
      sessionUserId:
        example: 1f2270c7-7166-40ae-981e-b200ebdf3054
        format: uuid
        type: string
        x-nullable: true
      sessionUserFirstName:
        example: foo
        type: string
        x-nullable: true
      sessionUserLastName:
        example: bar
        type: string
        x-nullable: true
      sessionUserEmail:
        example: foobar@example.com
        type: string
        x-nullable: true
      sessionUserTelephone:
        format: telephone
        type: string
        pattern: ^[2-9]\d{2}-\d{3}-\d{4}$
        x-nullable: true
      context:
        type: array
        items:
          type: object
          additionalProperties:
            type: string
        x-nullable: true
      contextId:
        description: id column for the context table the record belongs to
        example: 1f2270c7-7166-40ae-981e-b200ebdf3054
        type: string
        x-nullable: true
      eventName:
        description: API endpoint name that was called to make the change
        type: string
        x-nullable: true
      actionTstampTx:
        description: Transaction start timestamp for tx in which audited event occurred
        type: string
        format: date-time
      actionTstampStm:
        description: Statement start timestamp for tx in which audited event occurred
        type: string
        format: date-time
      actionTstampClk:
        description: Wall clock time at which audited event's trigger call occurred
        type: string
        format: date-time
      transactionId:
        description: >-
          Identifier of transaction that made the change. May wrap, but unique
          paired with action_tstamp_tx.
        type: integer
        x-nullable: true
      action:
        description: Action type; I = insert, D = delete, U = update, T = truncate
        type: string
      oldValues:
        description: >-
          A list of (old/previous) MoveAuditHistoryItem's for a record before
          the change.
        type: object
        additionalProperties: true
        x-nullable: true
      changedValues:
        description: >-
          A list of (changed/updated) MoveAuditHistoryItem's for a record after
          the change.
        type: object
        additionalProperties: true
        x-nullable: true
      statementOnly:
        description: >-
          true if audit event is from an FOR EACH STATEMENT trigger, false for
          FOR EACH ROW'
        type: boolean
        example: false
  MoveAuditHistoryItems:
    type: array
    items:
      $ref: '#/definitions/MoveAuditHistoryItem'
  MoveAuditHistoryItem:
    properties:
      columnName:
        type: string
      columnValue:
        type: string
  MoveStatus:
    type: string
    enum:
      - DRAFT
      - NEEDS SERVICE COUNSELING
      - SERVICE COUNSELING COMPLETED
      - SUBMITTED
      - APPROVALS REQUESTED
      - APPROVED
      - CANCELED
  PPMStatus:
    type: string
    enum:
      - CANCELLED
      - DRAFT
      - SUBMITTED
      - WAITING_ON_CUSTOMER
      - NEEDS_ADVANCE_APPROVAL
      - NEEDS_CLOSEOUT
      - CLOSEOUT_COMPLETE
      - COMPLETED
  DeptIndicator:
    type: string
    title: Dept. indicator
    x-nullable: true
    enum:
      - NAVY_AND_MARINES
      - ARMY
      - ARMY_CORPS_OF_ENGINEERS
      - AIR_AND_SPACE_FORCE
      - COAST_GUARD
      - OFFICE_OF_SECRETARY_OF_DEFENSE
    x-display-value:
      NAVY_AND_MARINES: 17 Navy and Marine Corps
      ARMY: 21 Army
      ARMY_CORPS_OF_ENGINEERS: 96 Army Corps of Engineers
      AIR_AND_SPACE_FORCE: 57 Air Force and Space Force
      COAST_GUARD: 70 Coast Guard
      OFFICE_OF_SECRETARY_OF_DEFENSE: 97 Office of the Secretary of Defense
  OrdersTypeDetail:
    type: string
    title: Orders type detail
    x-nullable: true
    enum:
      - HHG_PERMITTED
      - PCS_TDY
      - HHG_RESTRICTED_PROHIBITED
      - HHG_RESTRICTED_AREA
      - INSTRUCTION_20_WEEKS
      - HHG_PROHIBITED_20_WEEKS
      - DELAYED_APPROVAL
    x-display-value:
      HHG_PERMITTED: Shipment of HHG Permitted
      PCS_TDY: PCS with TDY Enroute
      HHG_RESTRICTED_PROHIBITED: Shipment of HHG Restricted or Prohibited
      HHG_RESTRICTED_AREA: HHG Restricted Area-HHG Prohibited
      INSTRUCTION_20_WEEKS: Course of Instruction 20 Weeks or More
      HHG_PROHIBITED_20_WEEKS: Shipment of HHG Prohibited but Authorized within 20 weeks
      DELAYED_APPROVAL: Delayed Approval 20 Weeks or More
  Order:
    properties:
      id:
        example: 1f2270c7-7166-40ae-981e-b200ebdf3054
        format: uuid
        type: string
      customerID:
        example: c56a4180-65aa-42ec-a945-5fd21dec0538
        format: uuid
        type: string
      customer:
        $ref: '#/definitions/Customer'
      moveCode:
        type: string
        example: H2XFJF
      first_name:
        type: string
        example: John
        readOnly: true
      last_name:
        type: string
        example: Doe
        readOnly: true
      grade:
        $ref: '#/definitions/Grade'
      agency:
        $ref: '#/definitions/Affiliation'
      entitlement:
        $ref: '#/definitions/Entitlements'
      destinationDutyLocation:
        $ref: '#/definitions/DutyLocation'
      destinationDutyLocationGBLOC:
        $ref: '#/definitions/GBLOC'
      originDutyLocation:
        $ref: '#/definitions/DutyLocation'
      originDutyLocationGBLOC:
        $ref: '#/definitions/GBLOC'
      moveTaskOrderID:
        example: c56a4180-65aa-42ec-a945-5fd21dec0538
        format: uuid
        type: string
      uploaded_order_id:
        example: c56a4180-65aa-42ec-a945-5fd21dec0538
        format: uuid
        type: string
      uploadedAmendedOrderID:
        example: c56a4180-65aa-42ec-a945-5fd21dec0538
        format: uuid
        type: string
        x-nullable: true
      amendedOrdersAcknowledgedAt:
        type: string
        format: date-time
        x-nullable: true
      order_number:
        type: string
        x-nullable: true
        example: 030-00362
      order_type:
        $ref: '#/definitions/OrdersType'
      order_type_detail:
        $ref: '#/definitions/OrdersTypeDetail'
        x-nullable: true
      date_issued:
        type: string
        format: date
        example: '2020-01-01'
      report_by_date:
        type: string
        format: date
        example: '2020-01-01'
      department_indicator:
        $ref: '#/definitions/DeptIndicator'
        x-nullable: true
      tac:
        type: string
        title: TAC
        example: F8J1
        x-nullable: true
      sac:
        type: string
        title: SAC
        example: N002214CSW32Y9
        x-nullable: true
      ntsTac:
        type: string
        title: NTS TAC
        example: F8J1
        x-nullable: true
      ntsSac:
        type: string
        title: NTS SAC
        example: N002214CSW32Y9
        x-nullable: true
      has_dependents:
        type: boolean
        example: false
        title: Are dependents included in your orders?
      spouse_has_pro_gear:
        type: boolean
        example: false
        title: >-
          Do you have a spouse who will need to move items related to their
          occupation (also known as spouse pro-gear)?
      supplyAndServicesCostEstimate:
        type: string
      packingAndShippingInstructions:
        type: string
      methodOfPayment:
        type: string
      naics:
        type: string
      orders_type:
        $ref: '#/definitions/OrdersType'
      eTag:
        type: string
    type: object
  Location:
    type: object
    properties:
      label:
        type: string
        example: Label for display
      value:
        type: string
        example: Value for location
    required:
      - label
      - value
  Locations:
    type: array
    items:
      $ref: '#/definitions/Location'
  OrderBody:
    type: object
    properties:
      id:
        type: string
        format: uuid
  CreateOrders:
    type: object
    properties:
      serviceMemberId:
        type: string
        format: uuid
        example: c56a4180-65aa-42ec-a945-5fd21dec0538
      issueDate:
        type: string
        description: The date and time that these orders were cut.
        format: date
        title: Orders date
      reportByDate:
        type: string
        description: Report By Date
        format: date
        title: Report-by date
      ordersType:
        $ref: '#/definitions/OrdersType'
      ordersTypeDetail:
        $ref: '#/definitions/OrdersTypeDetail'
      hasDependents:
        type: boolean
        title: Are dependents included in your orders?
      spouseHasProGear:
        type: boolean
        title: >-
          Do you have a spouse who will need to move items related to their
          occupation (also known as spouse pro-gear)?
      newDutyLocationId:
        type: string
        format: uuid
        example: c56a4180-65aa-42ec-a945-5fd21dec0538
      ordersNumber:
        type: string
        title: Orders Number
        x-nullable: true
        example: 030-00362
      tac:
        type: string
        title: TAC
        example: F8J1
        x-nullable: true
      sac:
        type: string
        title: SAC
        example: N002214CSW32Y9
        x-nullable: true
      departmentIndicator:
        $ref: '#/definitions/DeptIndicator'
      grade:
        $ref: '#/definitions/Grade'
      originDutyLocationId:
        type: string
        format: uuid
        example: c56a4180-65aa-42ec-a945-5fd21dec0538
    required:
      - serviceMemberId
      - issueDate
      - reportByDate
      - ordersType
      - hasDependents
      - spouseHasProGear
      - newDutyLocationId
  CounselingUpdateOrderPayload:
    type: object
    properties:
      issueDate:
        type: string
        description: The date and time that these orders were cut.
        format: date
        example: '2018-04-26'
        title: Orders date
      reportByDate:
        type: string
        description: Report By Date
        format: date
        example: '2018-04-26'
        title: Report-by date
      ordersType:
        $ref: '#/definitions/OrdersType'
      ordersTypeDetail:
        $ref: '#/definitions/OrdersTypeDetail'
      ordersNumber:
        type: string
        title: Orders Number
        x-nullable: true
        example: 030-00362
      departmentIndicator:
        $ref: '#/definitions/DeptIndicator'
        x-nullable: true
      originDutyLocationId:
        type: string
        format: uuid
        example: c56a4180-65aa-42ec-a945-5fd21dec0538
      newDutyLocationId:
        type: string
        format: uuid
        example: c56a4180-65aa-42ec-a945-5fd21dec0538
      tac:
        type: string
        title: HHG TAC
        minLength: 4
        maxLength: 4
        example: F8J1
        x-nullable: true
      sac:
        title: HHG SAC
        example: N002214CSW32Y9
        $ref: '#/definitions/NullableString'
      ntsTac:
        title: NTS TAC
        minLength: 4
        maxLength: 4
        example: F8J1
        $ref: '#/definitions/NullableString'
      ntsSac:
        title: NTS SAC
        example: N002214CSW32Y9
        $ref: '#/definitions/NullableString'
      grade:
        $ref: '#/definitions/Grade'
    required:
      - issueDate
      - reportByDate
      - ordersType
      - originDutyLocationId
      - newDutyLocationId
  UpdateOrderPayload:
    type: object
    properties:
      issueDate:
        type: string
        description: The date and time that these orders were cut.
        format: date
        example: '2018-04-26'
        title: Orders date
      reportByDate:
        type: string
        description: Report By Date
        format: date
        example: '2018-04-26'
        title: Report-by date
      ordersType:
        $ref: '#/definitions/OrdersType'
      ordersTypeDetail:
        $ref: '#/definitions/OrdersTypeDetail'
      originDutyLocationId:
        type: string
        format: uuid
        example: c56a4180-65aa-42ec-a945-5fd21dec0538
      newDutyLocationId:
        type: string
        format: uuid
        example: c56a4180-65aa-42ec-a945-5fd21dec0538
      ordersNumber:
        type: string
        title: Orders Number
        x-nullable: true
        example: 030-00362
      tac:
        type: string
        title: HHG TAC
        minLength: 4
        maxLength: 4
        example: F8J1
        x-nullable: true
      sac:
        title: HHG SAC
        example: N002214CSW32Y9
        $ref: '#/definitions/NullableString'
      ntsTac:
        title: NTS TAC
        minLength: 4
        maxLength: 4
        example: F8J1
        $ref: '#/definitions/NullableString'
      ntsSac:
        title: NTS SAC
        example: N002214CSW32Y9
        $ref: '#/definitions/NullableString'
      departmentIndicator:
        $ref: '#/definitions/DeptIndicator'
        x-nullable: true
      ordersAcknowledgement:
        description: >-
          Confirmation that the new amended orders were reviewed after
          previously approving the original orders
        type: boolean
        x-nullable: true
      grade:
        $ref: '#/definitions/Grade'
    required:
      - issueDate
      - reportByDate
      - ordersType
      - newDutyLocationId
      - originDutyLocationId
  UpdateAllowancePayload:
    type: object
    properties:
      grade:
        $ref: '#/definitions/Grade'
      dependentsAuthorized:
        type: boolean
        x-nullable: true
      agency:
        $ref: '#/definitions/Affiliation'
      proGearWeight:
        description: unit is in lbs
        example: 2000
        type: integer
        minimum: 0
        maximum: 2000
        x-formatting: weight
        x-nullable: true
      proGearWeightSpouse:
        description: unit is in lbs
        example: 500
        type: integer
        minimum: 0
        maximum: 500
        x-formatting: weight
        x-nullable: true
      requiredMedicalEquipmentWeight:
        description: unit is in lbs
        example: 2000
        type: integer
        minimum: 0
        x-formatting: weight
      organizationalClothingAndIndividualEquipment:
        description: only for Army
        type: boolean
        x-nullable: true
      storageInTransit:
        description: >-
          the number of storage in transit days that the customer is entitled to
          for a given shipment on their move
        type: integer
        minimum: 0
      gunSafe:
        description: >-
          True if user is entitled to move a gun safe (up to 500 lbs) as part of
          their move without it being charged against their weight allowance.
        type: boolean
        x-nullable: true
  UpdateBillableWeightPayload:
    type: object
    properties:
      authorizedWeight:
        description: unit is in lbs
        example: 2000
        minimum: 1
        type: integer
        x-formatting: weight
        x-nullable: true
  UpdateMaxBillableWeightAsTIOPayload:
    type: object
    properties:
      authorizedWeight:
        description: unit is in lbs
        example: 2000
        minimum: 1
        type: integer
        x-formatting: weight
        x-nullable: true
      tioRemarks:
        description: TIO remarks for updating the max billable weight
        example: Increasing max billable weight
        type: string
        minLength: 1
        x-nullable: true
    required:
      - authorizedWeight
      - tioRemarks
  CounselingUpdateAllowancePayload:
    type: object
    properties:
      grade:
        $ref: '#/definitions/Grade'
      dependentsAuthorized:
        type: boolean
        x-nullable: true
      agency:
        $ref: '#/definitions/Affiliation'
      proGearWeight:
        minimum: 0
        maximum: 2000
        description: unit is in lbs
        example: 2000
        type: integer
        x-formatting: weight
        x-nullable: true
      proGearWeightSpouse:
        minimum: 0
        maximum: 500
        description: unit is in lbs
        example: 2000
        type: integer
        x-formatting: weight
        x-nullable: true
      requiredMedicalEquipmentWeight:
        minimum: 0
        description: unit is in lbs
        example: 2000
        type: integer
        x-formatting: weight
      organizationalClothingAndIndividualEquipment:
        description: only for Army
        type: boolean
        x-nullable: true
      storageInTransit:
        description: >-
          the number of storage in transit days that the customer is entitled to
          for a given shipment on their move
        type: integer
        minimum: 0
      gunSafe:
        description: >-
          True if user is entitled to move a gun safe (up to 500 lbs) as part of
          their move without it being charged against their weight allowance.
        type: boolean
        x-nullable: true
  MoveTaskOrder:
    description: The Move (MoveTaskOrder)
    properties:
      id:
        example: 1f2270c7-7166-40ae-981e-b200ebdf3054
        format: uuid
        type: string
      createdAt:
        format: date-time
        type: string
      orderID:
        example: c56a4180-65aa-42ec-a945-5fd21dec0538
        format: uuid
        type: string
      locator:
        type: string
        example: 1K43AR
      referenceId:
        example: 1001-3456
        type: string
      serviceCounselingCompletedAt:
        format: date-time
        type: string
        x-nullable: true
      availableToPrimeAt:
        format: date-time
        type: string
        x-nullable: true
      approvedAt:
        format: date-time
        type: string
        x-nullable: true
      updatedAt:
        format: date-time
        type: string
      destinationAddress:
        $ref: '#/definitions/Address'
      pickupAddress:
        $ref: '#/definitions/Address'
      destinationDutyLocation:
        example: 1f2270c7-7166-40ae-981e-b200ebdf3054
        format: uuid
        type: string
      originDutyLocation:
        example: 1f2270c7-7166-40ae-981e-b200ebdf3054
        format: uuid
        type: string
      entitlements:
        $ref: '#/definitions/Entitlements'
      requestedPickupDate:
        format: date
        type: string
      tioRemarks:
        type: string
        example: approved additional weight
        x-nullable: true
      eTag:
        type: string
    type: object
  MoveTaskOrders:
    items:
      $ref: '#/definitions/MoveTaskOrder'
    type: array
  PaymentRequest:
    properties:
      proofOfServiceDocs:
        $ref: '#/definitions/ProofOfServiceDocs'
      id:
        example: c56a4180-65aa-42ec-a945-5fd21dec0538
        format: uuid
        readOnly: true
        type: string
      isFinal:
        default: false
        type: boolean
      moveTaskOrder:
        $ref: '#/definitions/Move'
      moveTaskOrderID:
        example: c56a4180-65aa-42ec-a945-5fd21dec0538
        format: uuid
        type: string
      rejectionReason:
        example: documentation was incomplete
        type: string
        x-nullable: true
      serviceItems:
        $ref: '#/definitions/PaymentServiceItems'
      status:
        $ref: '#/definitions/PaymentRequestStatus'
      paymentRequestNumber:
        example: 1234-5678-1
        readOnly: true
        type: string
      recalculationOfPaymentRequestID:
        example: c56a4180-65aa-42ec-a945-5fd21dec0538
        format: uuid
        type: string
        readOnly: true
        x-nullable: true
      eTag:
        type: string
      reviewedAt:
        format: date-time
        type: string
        x-nullable: true
      createdAt:
        format: date-time
        type: string
      sentToGexAt:
        format: date-time
        type: string
        x-nullable: true
      receivedByGexAt:
        format: date-time
        type: string
        x-nullable: true
      ediErrorType:
        description: >-
          Type of EDI reporting or causing the issue. Can be EDI 997, 824, and
          858.
        type: string
        x-nullable: true
      ediErrorCode:
        description: Reported code from syncada for the EDI error encountered
        type: string
        x-nullable: true
      ediErrorDescription:
        description: The reason the services counselor has excluded or rejected the item.
        type: string
        x-nullable: true
      tppsInvoiceAmountPaidTotalMillicents:
        type: integer
        format: millients
        title: >-
          Total amount that TPPS paid for all service items on the payment
          request in millicents
        x-nullable: true
      tppsInvoiceSellerPaidDate:
        type: string
        format: date-time
        title: Date that TPPS paid HS for the payment request
        x-nullable: true
    type: object
  PaymentRequests:
    items:
      $ref: '#/definitions/PaymentRequest'
    type: array
  PaymentServiceItems:
    items:
      $ref: '#/definitions/PaymentServiceItem'
    type: array
  PaymentServiceItem:
    properties:
      id:
        example: c56a4180-65aa-42ec-a945-5fd21dec0538
        format: uuid
        readOnly: true
        type: string
      createdAt:
        format: date-time
        type: string
      paymentRequestID:
        example: c56a4180-65aa-42ec-a945-5fd21dec0538
        format: uuid
        type: string
      mtoServiceItemID:
        example: c56a4180-65aa-42ec-a945-5fd21dec0538
        format: uuid
        type: string
      mtoServiceItemCode:
        example: DLH
        type: string
      mtoServiceItemName:
        example: Move management
        type: string
      mtoShipmentType:
        $ref: '#/definitions/MTOShipmentType'
      mtoShipmentID:
        type: string
        format: uuid
        example: c56a4180-65aa-42ec-a945-5fd21dec0538
        x-nullable: true
      status:
        $ref: '#/definitions/PaymentServiceItemStatus'
      priceCents:
        type: integer
        format: cents
        title: Price of the service item in cents
        x-nullable: true
      rejectionReason:
        example: documentation was incomplete
        type: string
        x-nullable: true
      referenceID:
        example: 1234-5678-c56a4180
        readOnly: true
        format: string
      paymentServiceItemParams:
        $ref: '#/definitions/PaymentServiceItemParams'
      eTag:
        type: string
      tppsInvoiceAmountPaidPerServiceItemMillicents:
        type: integer
        format: millicents
        title: Amount that TPPS paid for the individual service item in millicents
        x-nullable: true
    type: object
  PaymentRequestStatus:
    type: string
    enum:
      - PENDING
      - REVIEWED
      - REVIEWED_AND_ALL_SERVICE_ITEMS_REJECTED
      - SENT_TO_GEX
      - TPPS_RECEIVED
      - PAID
      - EDI_ERROR
      - DEPRECATED
    title: Payment Request Status
  ProofOfServiceDocs:
    items:
      $ref: '#/definitions/ProofOfServiceDoc'
    type: array
  ProofOfServiceDoc:
    properties:
      isWeightTicket:
        type: boolean
      uploads:
        items:
          $ref: '#/definitions/Upload'
        type: array
  ShipmentsPaymentSITBalance:
    items:
      $ref: '#/definitions/ShipmentPaymentSITBalance'
    type: array
  ShipmentPaymentSITBalance:
    properties:
      shipmentID:
        type: string
        format: uuid
      totalSITDaysAuthorized:
        type: integer
      totalSITDaysRemaining:
        type: integer
      totalSITEndDate:
        type: string
        format: date
        x-nullable: true
      pendingSITDaysInvoiced:
        type: integer
      pendingBilledStartDate:
        type: string
        format: date
        x-nullable: true
      pendingBilledEndDate:
        type: string
        format: date
        x-nullable: true
      previouslyBilledDays:
        type: integer
        x-nullable: true
      previouslyBilledStartDate:
        type: string
        format: date
        x-nullable: true
      previouslyBilledEndDate:
        type: string
        format: date
        x-nullable: true
  UpdateShipment:
    type: object
    properties:
      shipmentType:
        $ref: '#/definitions/MTOShipmentType'
      requestedPickupDate:
        format: date
        type: string
        x-nullable: true
      requestedDeliveryDate:
        format: date
        type: string
        x-nullable: true
      customerRemarks:
        type: string
        example: handle with care
        x-nullable: true
      counselorRemarks:
        type: string
        example: counselor approved
        x-nullable: true
      billableWeightCap:
        type: integer
        description: estimated weight of the shuttle service item provided by the prime
        example: 2500
        x-formatting: weight
        x-nullable: true
      billableWeightJustification:
        type: string
        example: more weight than expected
        x-nullable: true
      pickupAddress:
        allOf:
          - $ref: '#/definitions/Address'
      destinationAddress:
        allOf:
          - $ref: '#/definitions/Address'
      secondaryDeliveryAddress:
        allOf:
          - $ref: '#/definitions/Address'
      secondaryPickupAddress:
        allOf:
          - $ref: '#/definitions/Address'
      hasSecondaryPickupAddress:
        type: boolean
        x-nullable: true
        x-omitempty: false
      hasSecondaryDeliveryAddress:
        type: boolean
        x-nullable: true
        x-omitempty: false
      tertiaryDeliveryAddress:
        allOf:
          - $ref: '#/definitions/Address'
      tertiaryPickupAddress:
        allOf:
          - $ref: '#/definitions/Address'
      hasTertiaryPickupAddress:
        type: boolean
        x-nullable: true
        x-omitempty: false
      hasTertiaryDeliveryAddress:
        type: boolean
        x-nullable: true
        x-omitempty: false
      actualProGearWeight:
        type: integer
        x-nullable: true
        x-omitempty: false
      actualSpouseProGearWeight:
        type: integer
        x-nullable: true
        x-omitempty: false
      destinationType:
        $ref: '#/definitions/DestinationType'
      agents:
        $ref: '#/definitions/MTOAgents'
        x-nullable: true
      tacType:
        $ref: '#/definitions/LOATypeNullable'
      sacType:
        $ref: '#/definitions/LOATypeNullable'
      usesExternalVendor:
        type: boolean
        example: false
        x-nullable: true
      serviceOrderNumber:
        type: string
        x-nullable: true
      ntsRecordedWeight:
        description: >-
          The previously recorded weight for the NTS Shipment. Used for NTS
          Release to know what the previous primeActualWeight or billable weight
          was.
        example: 2000
        type: integer
        x-formatting: weight
        x-nullable: true
      storageFacility:
        x-nullable: true
        $ref: '#/definitions/StorageFacility'
      ppmShipment:
        $ref: '#/definitions/UpdatePPMShipment'
      boatShipment:
        $ref: '#/definitions/UpdateBoatShipment'
      mobileHomeShipment:
        $ref: '#/definitions/UpdateMobileHomeShipment'
  UpdatePPMShipment:
    type: object
    properties:
      expectedDepartureDate:
        description: |
          Date the customer expects to move.
        format: date
        type: string
        x-nullable: true
      actualMoveDate:
        format: date
        type: string
        x-nullable: true
      pickupAddress:
        allOf:
          - $ref: '#/definitions/Address'
      actualPickupPostalCode:
        description: >
          The actual postal code where the PPM shipment started. To be filled
          once the customer has moved the shipment.
        format: zip
        type: string
        title: ZIP
        example: '90210'
        pattern: ^(\d{5})$
        x-nullable: true
      secondaryPickupAddress:
        allOf:
          - $ref: '#/definitions/Address'
      destinationAddress:
        allOf:
          - $ref: '#/definitions/Address'
      actualDestinationPostalCode:
        description: >
          The actual postal code where the PPM shipment ended. To be filled once
          the customer has moved the shipment.
        format: zip
        type: string
        title: ZIP
        example: '90210'
        pattern: ^(\d{5})$
        x-nullable: true
      secondaryDestinationAddress:
        allOf:
          - $ref: '#/definitions/Address'
      hasSecondaryPickupAddress:
        type: boolean
        x-nullable: true
        x-omitempty: false
      hasSecondaryDestinationAddress:
        type: boolean
        x-nullable: true
        x-omitempty: false
      tertiaryPickupAddress:
        allOf:
          - $ref: '#/definitions/Address'
      tertiaryDestinationAddress:
        allOf:
          - $ref: '#/definitions/Address'
      hasTertiaryPickupAddress:
        type: boolean
        x-nullable: true
        x-omitempty: false
      hasTertiaryDestinationAddress:
        type: boolean
        x-nullable: true
        x-omitempty: false
      w2Address:
        x-nullable: true
        $ref: '#/definitions/Address'
      sitExpected:
        type: boolean
        x-nullable: true
      sitLocation:
        allOf:
          - $ref: '#/definitions/SITLocationType'
          - x-nullable: true
      sitEstimatedWeight:
        type: integer
        example: 2000
        x-nullable: true
      sitEstimatedEntryDate:
        format: date
        type: string
        x-nullable: true
      sitEstimatedDepartureDate:
        format: date
        type: string
        x-nullable: true
      estimatedWeight:
        type: integer
        example: 4200
        x-nullable: true
      hasProGear:
        description: |
          Indicates whether PPM shipment has pro gear.
        type: boolean
        x-nullable: true
      proGearWeight:
        type: integer
        x-nullable: true
      spouseProGearWeight:
        type: integer
        x-nullable: true
      hasRequestedAdvance:
        description: |
          Indicates whether an advance has been requested for the PPM shipment.
        type: boolean
        x-nullable: true
      hasReceivedAdvance:
        description: |
          Indicates whether an advance was received for the PPM shipment.
        type: boolean
        x-nullable: true
      advanceAmountRequested:
        description: |
          The amount request for an advance, or null if no advance is requested
        type: integer
        format: cents
        x-nullable: true
      advanceAmountReceived:
        description: |
          The amount received for an advance, or null if no advance is received
        type: integer
        format: cents
        x-nullable: true
      advanceStatus:
        $ref: '#/definitions/PPMAdvanceStatus'
        x-nullable: true
  UpdateBoatShipment:
    type: object
    properties:
      type:
        type: string
        enum:
          - HAUL_AWAY
          - TOW_AWAY
        x-nullable: true
      year:
        type: integer
        description: Year of the Boat
        x-nullable: true
      make:
        type: string
        description: Make of the Boat
        x-nullable: true
      model:
        type: string
        description: Model of the Boat
        x-nullable: true
      lengthInInches:
        type: integer
        description: Length of the Boat in inches
        x-nullable: true
      widthInInches:
        type: integer
        description: Width of the Boat in inches
        x-nullable: true
      heightInInches:
        type: integer
        description: Height of the Boat in inches
        x-nullable: true
      hasTrailer:
        type: boolean
        description: Does the boat have a trailer
        x-nullable: true
      isRoadworthy:
        type: boolean
        description: Is the trailer roadworthy
        x-nullable: true
  UpdateMobileHomeShipment:
    type: object
    properties:
      year:
        type: integer
        description: Year of the Boat
        x-nullable: true
      make:
        type: string
        description: Make of the Boat
        x-nullable: true
      model:
        type: string
        description: Model of the Boat
        x-nullable: true
      lengthInInches:
        type: integer
        description: Length of the Boat in inches
        x-nullable: true
      widthInInches:
        type: integer
        description: Width of the Boat in inches
        x-nullable: true
      heightInInches:
        type: integer
        description: Height of the Boat in inches
        x-nullable: true
  UpdateWeightTicket:
    type: object
    properties:
      emptyWeight:
        description: Weight of the vehicle when empty.
        type: integer
        minimum: 0
      fullWeight:
        description: The weight of the vehicle when full.
        type: integer
        minimum: 0
      ownsTrailer:
        description: Indicates if the customer used a trailer they own for the move.
        type: boolean
      trailerMeetsCriteria:
        description: >-
          Indicates if the trailer that the customer used meets all the criteria
          to be claimable.
        type: boolean
      status:
        $ref: '#/definitions/PPMDocumentStatus'
      reason:
        description: The reason the services counselor has excluded or rejected the item.
        type: string
      adjustedNetWeight:
        description: Indicates the adjusted net weight of the vehicle
        type: integer
        minimum: 0
      netWeightRemarks:
        description: Remarks explaining any edits made to the net weight
        type: string
      allowableWeight:
        description: Indicates the maximum reimbursable weight of the shipment
        type: integer
        minimum: 0
  UpdateMovingExpense:
    type: object
    properties:
      movingExpenseType:
        $ref: '#/definitions/OmittableMovingExpenseType'
      description:
        description: A brief description of the expense.
        type: string
        x-nullable: true
        x-omitempty: false
      amount:
        description: The total amount of the expense as indicated on the receipt
        type: integer
      sitStartDate:
        description: >-
          The date the shipment entered storage, applicable for the `STORAGE`
          movingExpenseType only
        type: string
        format: date
      sitEndDate:
        description: >-
          The date the shipment exited storage, applicable for the `STORAGE`
          movingExpenseType only
        type: string
        format: date
      status:
        $ref: '#/definitions/PPMDocumentStatus'
      reason:
        description: The reason the services counselor has excluded or rejected the item.
        type: string
      weightStored:
        description: The total weight stored in PPM SIT
        type: integer
      sitLocation:
        allOf:
          - $ref: '#/definitions/SITLocationType'
          - x-nullable: true
      sitEstimatedCost:
        description: >-
          The estimated amount that the government will pay the service member
          to put their goods into storage. This estimated storage cost is
          separate from the estimated incentive.
        type: integer
        format: cents
        x-nullable: true
        x-omitempty: false
      sitReimburseableAmount:
        description: The amount of SIT that will be reimbursed
        type: integer
        format: cents
        x-nullable: true
        x-omitempty: false
  UpdateProGearWeightTicket:
    type: object
    properties:
      belongsToSelf:
        description: >-
          Indicates if this information is for the customer's own pro-gear,
          otherwise, it's the spouse's.
        type: boolean
      hasWeightTickets:
        description: >-
          Indicates if the user has a weight ticket for their pro-gear,
          otherwise they have a constructed weight.
        type: boolean
      weight:
        description: Weight of the pro-gear contained in the shipment.
        type: integer
        minimum: 0
      status:
        $ref: '#/definitions/PPMDocumentStatus'
      reason:
        description: The reason the services counselor has excluded or rejected the item.
        type: string
  MTOShipments:
    items:
      $ref: '#/definitions/MTOShipment'
    type: array
  CreateMTOShipment:
    type: object
    properties:
      moveTaskOrderID:
        description: The ID of the move this new shipment is for.
        example: 1f2270c7-7166-40ae-981e-b200ebdf3054
        format: uuid
        type: string
      requestedPickupDate:
        description: >
          The customer's preferred pickup date. Other dates, such as required
          delivery date and (outside MilMove) the pack date, are derived from
          this date.
        format: date
        type: string
        x-nullable: true
      requestedDeliveryDate:
        description: |
          The customer's preferred delivery date.
        format: date
        type: string
        x-nullable: true
      customerRemarks:
        description: >
          The customer can use the customer remarks field to inform the services
          counselor and the movers about any

          special circumstances for this shipment. Typical examples:
            * bulky or fragile items,
            * weapons,
            * access info for their address.
          Customer enters this information during onboarding. Optional field.
        type: string
        example: handle with care
        x-nullable: true
      counselorRemarks:
        description: >
          The counselor can use the counselor remarks field to inform the movers
          about any

          special circumstances for this shipment. Typical examples:
            * bulky or fragile items,
            * weapons,
            * access info for their address.
          Counselors enters this information when creating or editing an MTO
          Shipment. Optional field.
        type: string
        example: handle with care
        x-nullable: true
      agents:
        $ref: '#/definitions/MTOAgents'
      mtoServiceItems:
        $ref: '#/definitions/MTOServiceItems'
      pickupAddress:
        description: The address where the movers should pick up this shipment.
        allOf:
          - $ref: '#/definitions/Address'
      destinationAddress:
        description: Where the movers should deliver this shipment.
        allOf:
          - $ref: '#/definitions/Address'
      hasSecondaryPickupAddress:
        type: boolean
        x-nullable: true
        x-omitempty: false
      secondaryPickupAddress:
        description: The address where the movers should pick up this shipment.
        allOf:
          - $ref: '#/definitions/Address'
      hasSecondaryDeliveryAddress:
        type: boolean
        x-nullable: true
        x-omitempty: false
      secondaryDeliveryAddress:
        description: Where the movers should deliver this shipment.
        allOf:
          - $ref: '#/definitions/Address'
      hasTertiaryPickupAddress:
        type: boolean
        x-nullable: true
        x-omitempty: false
      tertiaryPickupAddress:
        description: The address where the movers should pick up this shipment.
        allOf:
          - $ref: '#/definitions/Address'
      hasTertiaryDeliveryAddress:
        type: boolean
        x-nullable: true
        x-omitempty: false
      tertiaryDeliveryAddress:
        description: Where the movers should deliver this shipment.
        allOf:
          - $ref: '#/definitions/Address'
      destinationType:
        $ref: '#/definitions/DestinationType'
      shipmentType:
        $ref: '#/definitions/MTOShipmentType'
      tacType:
        allOf:
          - $ref: '#/definitions/LOAType'
          - x-nullable: true
      sacType:
        allOf:
          - $ref: '#/definitions/LOAType'
          - x-nullable: true
      usesExternalVendor:
        type: boolean
        example: false
        x-nullable: true
      serviceOrderNumber:
        type: string
        x-nullable: true
      ntsRecordedWeight:
        description: >-
          The previously recorded weight for the NTS Shipment. Used for NTS
          Release to know what the previous primeActualWeight or billable weight
          was.
        example: 2000
        type: integer
        x-nullable: true
        x-formatting: weight
      storageFacility:
        x-nullable: true
        $ref: '#/definitions/StorageFacility'
      mobileHomeShipment:
        $ref: '#/definitions/CreateMobileHomeShipment'
      ppmShipment:
        $ref: '#/definitions/CreatePPMShipment'
      boatShipment:
        $ref: '#/definitions/CreateBoatShipment'
    required:
      - moveTaskOrderID
      - shipmentType
  CreatePPMShipment:
    description: >-
      A personally procured move is a type of shipment that a service members
      moves themselves.
    properties:
      expectedDepartureDate:
        description: |
          Date the customer expects to move.
        format: date
        type: string
      pickupAddress:
        allOf:
          - $ref: '#/definitions/Address'
      secondaryPickupAddress:
        allOf:
          - $ref: '#/definitions/Address'
      tertiaryPickupAddress:
        allOf:
          - $ref: '#/definitions/Address'
      destinationAddress:
        allOf:
          - $ref: '#/definitions/Address'
      secondaryDestinationAddress:
        allOf:
          - $ref: '#/definitions/Address'
      tertiaryDestinationAddress:
        allOf:
          - $ref: '#/definitions/Address'
      hasSecondaryPickupAddress:
        type: boolean
        x-nullable: true
        x-omitempty: false
      hasTertiaryPickupAddress:
        type: boolean
        x-nullable: true
        x-omitempty: false
      hasSecondaryDestinationAddress:
        type: boolean
        x-nullable: true
        x-omitempty: false
      hasTertiaryDestinationAddress:
        type: boolean
        x-nullable: true
        x-omitempty: false
      sitExpected:
        type: boolean
      sitLocation:
        allOf:
          - $ref: '#/definitions/SITLocationType'
          - x-nullable: true
      sitEstimatedWeight:
        type: integer
        example: 2000
        x-nullable: true
      sitEstimatedEntryDate:
        format: date
        type: string
        x-nullable: true
      sitEstimatedDepartureDate:
        format: date
        type: string
        x-nullable: true
      estimatedWeight:
        type: integer
        example: 4200
      hasProGear:
        description: |
          Indicates whether PPM shipment has pro gear.
        type: boolean
      proGearWeight:
        type: integer
        x-nullable: true
      spouseProGearWeight:
        type: integer
        x-nullable: true
    required:
      - expectedDepartureDate
      - pickupAddress
      - destinationAddress
      - sitExpected
      - estimatedWeight
      - hasProGear
  CreateBoatShipment:
    description: Boat shipment information for the move.
    properties:
      type:
        type: string
        enum:
          - HAUL_AWAY
          - TOW_AWAY
      year:
        type: integer
        description: Year of the Boat
      make:
        type: string
        description: Make of the Boat
      model:
        type: string
        description: Model of the Boat
      lengthInInches:
        type: integer
        description: Length of the Boat in inches
      widthInInches:
        type: integer
        description: Width of the Boat in inches
      heightInInches:
        type: integer
        description: Height of the Boat in inches
      hasTrailer:
        type: boolean
        description: Does the boat have a trailer
      isRoadworthy:
        type: boolean
        description: Is the trailer roadworthy
        x-nullable: true
    required:
      - type
      - year
      - make
      - model
      - lengthInInches
      - widthInInches
      - heightInInches
      - hasTrailer
  CreateMobileHomeShipment:
    description: A mobile home shipment that the prime moves for a service member.
    properties:
      make:
        type: string
        description: Make of the Mobile Home
      model:
        type: string
        description: Model of the Mobile Home
      year:
        type: integer
        description: Year of the Mobile Home
      lengthInInches:
        type: integer
        description: Length of the Mobile Home in inches
      heightInInches:
        type: integer
        description: Height of the Mobile Home in inches
      widthInInches:
        type: integer
        description: Width of the Mobile Home in inches
    required:
      - make
      - model
      - year
      - lengthInInches
      - heightInInches
      - widthInInches
  RejectShipment:
    properties:
      rejectionReason:
        type: string
        example: MTO Shipment not good enough
    required:
      - rejectionReason
  RequestDiversion:
    properties:
      diversionReason:
        type: string
        example: Shipment route needs to change
    required:
      - diversionReason
  ApproveSITExtension:
    properties:
      approvedDays:
        description: Number of days approved for SIT extension
        type: integer
        example: 21
        minimum: 1
      requestReason:
        description: >-
          Reason from service counselor-provided picklist for SIT Duration
          Update
        example: AWAITING_COMPLETION_OF_RESIDENCE
        type: string
        enum:
          - SERIOUS_ILLNESS_MEMBER
          - SERIOUS_ILLNESS_DEPENDENT
          - IMPENDING_ASSIGNEMENT
          - DIRECTED_TEMPORARY_DUTY
          - NONAVAILABILITY_OF_CIVILIAN_HOUSING
          - AWAITING_COMPLETION_OF_RESIDENCE
          - OTHER
      officeRemarks:
        description: Remarks from TOO about SIT approval
        type: string
        example: Approved for three weeks rather than requested 45 days
        x-nullable: true
    required:
      - approvedDays
  DenySITExtension:
    properties:
      officeRemarks:
        description: Remarks from TOO about SIT denial
        type: string
        example: Denied this extension as it does not match the criteria
        x-nullable: true
      convertToCustomerExpense:
        description: >-
          Whether or not to convert to members expense once SIT extension is
          denied.
        type: boolean
        example: false
    required:
      - officeRemarks
      - convertToCustomerExpense
  UpdateSITServiceItemCustomerExpense:
    properties:
      convertToCustomerExpense:
        example: true
        type: boolean
      customerExpenseReason:
        description: Reason the service item was rejected
        type: string
        example: Insufficent details provided
    required:
      - convertToCustomerExpense
      - customerExpenseReason
  CreateApprovedSITDurationUpdate:
    properties:
      requestReason:
        description: >-
          Reason from service counselor-provided picklist for SIT Duration
          Update
        example: AWAITING_COMPLETION_OF_RESIDENCE
        type: string
        enum:
          - SERIOUS_ILLNESS_MEMBER
          - SERIOUS_ILLNESS_DEPENDENT
          - IMPENDING_ASSIGNEMENT
          - DIRECTED_TEMPORARY_DUTY
          - NONAVAILABILITY_OF_CIVILIAN_HOUSING
          - AWAITING_COMPLETION_OF_RESIDENCE
          - OTHER
      approvedDays:
        description: >-
          Number of days approved for SIT extension. This will match requested
          days saved to the SIT extension model.
        type: integer
        example: 21
      officeRemarks:
        description: Remarks from TOO about SIT Duration Update creation
        type: string
        example: >-
          Customer needs additional storage time as their new place of residence
          is not yet ready
        x-nullable: true
    required:
      - requestReason
      - approvedDays
  PatchMTOServiceItemStatusPayload:
    properties:
      status:
        description: Describes all statuses for a MTOServiceItem
        type: string
        enum:
          - SUBMITTED
          - APPROVED
          - REJECTED
      rejectionReason:
        description: Reason the service item was rejected
        type: string
        example: Insufficent details provided
        x-nullable: true
  MTOApprovalServiceItemCodes:
    description: MTO level service items to create when updating MTO status.
    properties:
      serviceCodeCS:
        example: true
        type: boolean
      serviceCodeMS:
        example: true
        type: boolean
    type: object
  TacValid:
    properties:
      isValid:
        example: true
        type: boolean
    required:
      - isValid
    type: object
  UpdatePaymentRequestStatusPayload:
    properties:
      rejectionReason:
        example: documentation was incomplete
        type: string
        x-nullable: true
      status:
        $ref: '#/definitions/PaymentRequestStatus'
      eTag:
        type: string
    type: object
  AvailableOfficeUsers:
    type: array
    items:
      $ref: '#/definitions/AvailableOfficeUser'
  AvailableOfficeUser:
    type: object
    properties:
      officeUserId:
        type: string
        format: uuid
        example: c56a4180-65aa-42ec-a945-5fd21dec0538
      lastName:
        type: string
      firstName:
        type: string
      hasSafetyPrivilege:
        type: boolean
  QueueMoves:
    type: array
    items:
      $ref: '#/definitions/QueueMove'
  QueueMove:
    type: object
    properties:
      id:
        type: string
        format: uuid
      customer:
        $ref: '#/definitions/Customer'
      status:
        $ref: '#/definitions/MoveStatus'
      locator:
        type: string
      submittedAt:
        format: date-time
        type: string
        x-nullable: true
      appearedInTooAt:
        format: date-time
        type: string
        x-nullable: true
      requestedMoveDate:
        format: date
        type: string
        x-nullable: true
      departmentIndicator:
        $ref: '#/definitions/DeptIndicator'
      shipmentsCount:
        type: integer
      originDutyLocation:
        $ref: '#/definitions/DutyLocation'
      destinationDutyLocation:
        $ref: '#/definitions/DutyLocation'
      originGBLOC:
        $ref: '#/definitions/GBLOC'
      ppmType:
        type: string
        enum:
          - FULL
          - PARTIAL
        x-nullable: true
      closeoutInitiated:
        format: date-time
        type: string
        x-nullable: true
      closeoutLocation:
        type: string
        x-nullable: true
      orderType:
        type: string
        x-nullable: true
      lockedByOfficeUserID:
        type: string
        format: uuid
        x-nullable: true
      lockedByOfficeUser:
        $ref: '#/definitions/LockedOfficeUser'
        x-nullable: true
      lockExpiresAt:
        type: string
        format: date-time
        x-nullable: true
      ppmStatus:
        $ref: '#/definitions/PPMStatus'
        x-nullable: true
<<<<<<< HEAD
=======
      counselingOffice:
        type: string
        x-nullable: true
>>>>>>> 9df187bf
      assignedTo:
        $ref: '#/definitions/AssignedOfficeUser'
        x-nullable: true
  QueueMovesResult:
    type: object
    properties:
      page:
        type: integer
      perPage:
        type: integer
      totalCount:
        type: integer
      queueMoves:
        $ref: '#/definitions/QueueMoves'
      availableOfficeUsers:
        $ref: '#/definitions/AvailableOfficeUsers'
  ListPrimeMove:
    description: >
      An abbreviated definition for a move, without all the nested information
      (shipments, service items, etc). Used to fetch a list of moves more
      efficiently.
    type: object
    properties:
      id:
        example: 1f2270c7-7166-40ae-981e-b200ebdf3054
        format: uuid
        type: string
      moveCode:
        type: string
        example: HYXFJF
        readOnly: true
      createdAt:
        format: date-time
        type: string
        readOnly: true
      orderID:
        example: c56a4180-65aa-42ec-a945-5fd21dec0538
        format: uuid
        type: string
      referenceId:
        example: 1001-3456
        type: string
      availableToPrimeAt:
        format: date-time
        type: string
        x-nullable: true
        readOnly: true
      approvedAt:
        format: date-time
        type: string
        x-nullable: true
        readOnly: true
      updatedAt:
        format: date-time
        type: string
        readOnly: true
      ppmType:
        type: string
        enum:
          - FULL
          - PARTIAL
      eTag:
        type: string
        readOnly: true
      orderType:
        type: string
  ListPrimeMoves:
    type: array
    items:
      $ref: '#/definitions/ListPrimeMove'
  ListPrimeMovesResult:
    type: object
    properties:
      page:
        type: integer
      perPage:
        type: integer
      totalCount:
        type: integer
      queueMoves:
        $ref: '#/definitions/ListPrimeMoves'
  QueuePaymentRequest:
    type: object
    properties:
      id:
        type: string
        format: uuid
      moveID:
        type: string
        format: uuid
      customer:
        $ref: '#/definitions/Customer'
      status:
        $ref: '#/definitions/QueuePaymentRequestStatus'
      age:
        type: number
        format: double
        description: >-
          Days since the payment request has been requested.  Decimal
          representation will allow more accurate sorting.
      submittedAt:
        type: string
        format: date-time
      locator:
        type: string
      departmentIndicator:
        $ref: '#/definitions/DeptIndicator'
      originGBLOC:
        $ref: '#/definitions/GBLOC'
      originDutyLocation:
        $ref: '#/definitions/DutyLocation'
      orderType:
        type: string
        x-nullable: true
      lockedByOfficeUserID:
        type: string
        format: uuid
        x-nullable: true
      lockExpiresAt:
        type: string
        format: date-time
        x-nullable: true
  QueuePaymentRequests:
    type: array
    items:
      $ref: '#/definitions/QueuePaymentRequest'
  QueuePaymentRequestsResult:
    type: object
    properties:
      page:
        type: integer
      perPage:
        type: integer
      totalCount:
        type: integer
      queuePaymentRequests:
        $ref: '#/definitions/QueuePaymentRequests'
      availableOfficeUsers:
        $ref: '#/definitions/AvailableOfficeUsers'
  QueuePaymentRequestStatus:
    enum:
      - Payment requested
      - Reviewed
      - Rejected
      - Paid
    title: Queue Payment Request Status
    type: string
  SearchMoves:
    type: array
    items:
      $ref: '#/definitions/SearchMove'
  SearchMove:
    type: object
    properties:
      id:
        type: string
        format: uuid
      firstName:
        type: string
        example: John
        x-nullable: true
      lastName:
        type: string
        example: Doe
        x-nullable: true
      dodID:
        type: string
        example: 1234567890
        x-nullable: true
      paymentRequestCode:
        type: string
        example: 9551-6199-2
        x-nullable: true
      status:
        $ref: '#/definitions/MoveStatus'
      locator:
        type: string
      branch:
        type: string
      shipmentsCount:
        type: integer
      originDutyLocationPostalCode:
        format: zip
        type: string
        title: ZIP
        example: '90210'
        pattern: ^(\d{5})$
      destinationDutyLocationPostalCode:
        format: zip
        type: string
        title: ZIP
        example: '90210'
        pattern: ^(\d{5})$
      orderType:
        type: string
      requestedPickupDate:
        type: string
        format: date
        x-nullable: true
      requestedDeliveryDate:
        type: string
        format: date
        x-nullable: true
      originGBLOC:
        $ref: '#/definitions/GBLOC'
      destinationGBLOC:
        $ref: '#/definitions/GBLOC'
      lockedByOfficeUserID:
        type: string
        format: uuid
        x-nullable: true
      lockExpiresAt:
        type: string
        format: date-time
        x-nullable: true
      emplid:
        type: string
        x-nullable: true
  SearchMovesResult:
    type: object
    properties:
      page:
        type: integer
      perPage:
        type: integer
      totalCount:
        type: integer
      searchMoves:
        $ref: '#/definitions/SearchMoves'
  GBLOC:
    type: string
    enum:
      - AGFM
      - APAT
      - BGAC
      - BGNC
      - BKAS
      - CFMQ
      - CLPK
      - CNNQ
      - DMAT
      - GSAT
      - HAFC
      - HBAT
      - JEAT
      - JENQ
      - KKFA
      - LHNQ
      - LKNQ
      - MAPK
      - MAPS
      - MBFL
      - MLNQ
      - XXXX
  CreateCustomerSupportRemark:
    type: object
    description: >-
      A text remark written by an customer support user that is associated with
      a specific move.
    required:
      - content
      - officeUserID
    properties:
      content:
        example: This is a remark about a move.
        type: string
      officeUserID:
        example: 1f2270c7-7166-40ae-981e-b200ebdf3054
        format: uuid
        type: string
  UpdateCustomerSupportRemarkPayload:
    type: object
    description: >-
      A text remark update to an existing remark created by the current active
      user (the CSR).
    required:
      - content
    properties:
      content:
        example: This is a remark about a move.
        type: string
  EvaluationReportType:
    type: string
    enum:
      - SHIPMENT
      - COUNSELING
  EvaluationReportInspectionType:
    type: string
    enum:
      - DATA_REVIEW
      - PHYSICAL
      - VIRTUAL
    x-nullable: true
  EvaluationReportLocation:
    type: string
    enum:
      - ORIGIN
      - DESTINATION
      - OTHER
    x-nullable: true
  EvaluationReportOfficeUser:
    type: object
    readOnly: true
    description: The authoring office user for an evaluation report
    properties:
      id:
        example: 1f2270c7-7166-40ae-981e-b200ebdf3054
        format: uuid
        type: string
      firstName:
        type: string
      lastName:
        type: string
      email:
        type: string
        format: x-email
        pattern: ^[a-zA-Z0-9._%+-]+@[a-zA-Z0-9.-]+\.[a-zA-Z]{2,}$
      phone:
        type: string
        format: telephone
        pattern: ^[2-9]\d{2}-\d{3}-\d{4}$
  EvaluationReportList:
    type: array
    items:
      $ref: '#/definitions/EvaluationReport'
  EvaluationReport:
    type: object
    description: An evaluation report
    properties:
      id:
        example: 1f2270c7-7166-40ae-981e-b200ebdf3054
        format: uuid
        type: string
        readOnly: true
      moveID:
        example: 1f2270c7-7166-40ae-981e-b200ebdf3054
        format: uuid
        type: string
        readOnly: true
      shipmentID:
        example: 1f2270c7-7166-40ae-981e-b200ebdf3054
        format: uuid
        type: string
        x-nullable: true
        readOnly: true
      type:
        $ref: '#/definitions/EvaluationReportType'
      inspectionType:
        $ref: '#/definitions/EvaluationReportInspectionType'
        x-nullable: true
      inspectionDate:
        type: string
        format: date
        x-nullable: true
      officeUser:
        $ref: '#/definitions/EvaluationReportOfficeUser'
      location:
        $ref: '#/definitions/EvaluationReportLocation'
        x-nullable: true
      ReportViolations:
        $ref: '#/definitions/ReportViolations'
        x-nullable: true
      locationDescription:
        type: string
        example: Route 66 at crash inspection site 3
        x-nullable: true
      observedShipmentDeliveryDate:
        type: string
        format: date
        x-nullable: true
      observedShipmentPhysicalPickupDate:
        type: string
        format: date
        x-nullable: true
      timeDepart:
        type: string
        x-nullable: true
        pattern: ^(0[0-9]|1[0-9]|2[0-3]):[0-5][0-9]$
        example: '14:30'
      evalStart:
        type: string
        x-nullable: true
        pattern: ^(0[0-9]|1[0-9]|2[0-3]):[0-5][0-9]$
        example: '15:00'
      evalEnd:
        type: string
        x-nullable: true
        pattern: ^(0[0-9]|1[0-9]|2[0-3]):[0-5][0-9]$
        example: '18:00'
      violationsObserved:
        type: boolean
        x-nullable: true
      remarks:
        type: string
        x-nullable: true
      seriousIncident:
        type: boolean
        x-nullable: true
      seriousIncidentDesc:
        type: string
        x-nullable: true
      observedClaimsResponseDate:
        type: string
        format: date
        x-nullable: true
      observedPickupDate:
        type: string
        format: date
        x-nullable: true
      observedPickupSpreadStartDate:
        type: string
        format: date
        x-nullable: true
      observedPickupSpreadEndDate:
        type: string
        format: date
        x-nullable: true
      observedDeliveryDate:
        type: string
        format: date
        x-nullable: true
      moveReferenceID:
        type: string
        x-nullable: true
        readOnly: true
      eTag:
        type: string
      submittedAt:
        type: string
        format: date-time
        x-nullable: true
      createdAt:
        type: string
        format: date-time
        readOnly: true
      updatedAt:
        type: string
        format: date-time
        readOnly: true
  CreateEvaluationReport:
    type: object
    description: >-
      Minimal set of info needed to create a shipment evaluation report, which
      is just a shipment ID.
    properties:
      shipmentID:
        description: The shipment ID of the shipment to be evaluated in the report
        example: 01b9671e-b268-4906-967b-ba661a1d3933
        format: uuid
        type: string
  PWSViolation:
    type: object
    description: A PWS violation for an evaluation report
    readOnly: true
    properties:
      id:
        example: 1f2270c7-7166-40ae-981e-b200ebdf3054
        format: uuid
        type: string
      displayOrder:
        example: 3
        type: integer
      paragraphNumber:
        example: 1.2.3.4.5
        type: string
      title:
        example: Customer Support
        type: string
      category:
        example: Pre-Move Services
        type: string
      subCategory:
        example: Weight Estimate
        type: string
      requirementSummary:
        example: Provide a single point of contact (POC)
        type: string
      requirementStatement:
        example: >-
          The contractor shall prepare and load property going into NTS in
          containers at residence for shipment to NTS.
        type: string
      isKpi:
        example: false
        type: boolean
      additionalDataElem:
        example: QAE Observed Delivery Date
        type: string
  PWSViolations:
    type: array
    items:
      $ref: '#/definitions/PWSViolation'
  AssociateReportViolations:
    type: object
    description: A list of PWS violation string ids to associate with an evaluation report
    properties:
      violations:
        type: array
        items:
          type: string
          format: uuid
  ReportViolation:
    type: object
    description: An object associating violations to evaluation reports
    properties:
      id:
        example: 1f2270c7-7166-40ae-981e-b200ebdf3054
        format: uuid
        type: string
      reportID:
        example: 1f2270c7-7166-40ae-981e-b200ebdf3054
        format: uuid
        type: string
      violationID:
        example: 1f2270c7-7166-40ae-981e-b200ebdf3054
        format: uuid
        type: string
      violation:
        $ref: '#/definitions/PWSViolation'
  ReportViolations:
    type: array
    items:
      $ref: '#/definitions/ReportViolation'
  TransportationOffices:
    type: array
    items:
      $ref: '#/definitions/TransportationOffice'
  GBLOCs:
    type: array
    items:
      type: string
  MovePayload:
    type: object
    properties:
      id:
        type: string
        format: uuid
        example: c56a4180-65aa-42ec-a945-5fd21dec0538
      orders_id:
        type: string
        format: uuid
        example: c56a4180-65aa-42ec-a945-5fd21dec0538
      service_member_id:
        type: string
        format: uuid
        example: c56a4180-65aa-42ec-a945-5fd21dec0538
        readOnly: true
      locator:
        type: string
        example: '12432'
      status:
        $ref: '#/definitions/MoveStatus'
      created_at:
        type: string
        format: date-time
      updated_at:
        type: string
        format: date-time
      submitted_at:
        type: string
        format: date-time
        x-nullable: true
      mto_shipments:
        $ref: '#/definitions/MTOShipments'
      closeout_office:
        $ref: '#/definitions/TransportationOffice'
      cancel_reason:
        type: string
        example: Change of orders
        x-nullable: true
      eTag:
        type: string
      primeCounselingCompletedAt:
        format: date-time
        type: string
        readOnly: true
      additionalDocuments:
        $ref: '#/definitions/Document'
    required:
      - id
      - orders_id
      - locator
      - created_at
      - updated_at
      - eTag
  IsDateWeekendHolidayInfo:
    type: object
    properties:
      country_code:
        type: string
      country_name:
        type: string
      date:
        type: string
        format: date
        example: '2018-09-25'
      is_weekend:
        type: boolean
      is_holiday:
        type: boolean
      details:
        type: string
    required:
      - country_code
      - country_name
      - date
      - is_weekend
      - is_holiday
  AssignOfficeUserBody:
    type: object
    properties:
      officeUserId:
        type: string
        format: uuid
      roleType:
        type: string
    required:
      - officeUserId
      - roleType
  AssignedOfficeUser:
    type: object
    properties:
      id:
        type: string
        format: uuid
        example: c56a4180-65aa-42ec-a945-5fd21dec0538
      firstName:
        type: string
      lastName:
        type: string
  Address:
    description: A postal address
    type: object
    properties:
      id:
        type: string
        format: uuid
        example: c56a4180-65aa-42ec-a945-5fd21dec0538
      streetAddress1:
        type: string
        example: 123 Main Ave
        title: Street address 1
      streetAddress2:
        type: string
        example: Apartment 9000
        x-nullable: true
        title: Street address 2
      streetAddress3:
        type: string
        example: Montmârtre
        x-nullable: true
        title: Address Line 3
      city:
        type: string
        example: Anytown
        title: City
      eTag:
        type: string
        readOnly: true
      state:
        title: State
        type: string
        x-display-value:
          AL: AL
          AK: AK
          AR: AR
          AZ: AZ
          CA: CA
          CO: CO
          CT: CT
          DC: DC
          DE: DE
          FL: FL
          GA: GA
          HI: HI
          IA: IA
          ID: ID
          IL: IL
          IN: IN
          KS: KS
          KY: KY
          LA: LA
          MA: MA
          MD: MD
          ME: ME
          MI: MI
          MN: MN
          MO: MO
          MS: MS
          MT: MT
          NC: NC
          ND: ND
          NE: NE
          NH: NH
          NJ: NJ
          NM: NM
          NV: NV
          NY: NY
          OH: OH
          OK: OK
          OR: OR
          PA: PA
          RI: RI
          SC: SC
          SD: SD
          TN: TN
          TX: TX
          UT: UT
          VA: VA
          VT: VT
          WA: WA
          WI: WI
          WV: WV
          WY: WY
        enum:
          - AL
          - AK
          - AR
          - AZ
          - CA
          - CO
          - CT
          - DC
          - DE
          - FL
          - GA
          - HI
          - IA
          - ID
          - IL
          - IN
          - KS
          - KY
          - LA
          - MA
          - MD
          - ME
          - MI
          - MN
          - MO
          - MS
          - MT
          - NC
          - ND
          - NE
          - NH
          - NJ
          - NM
          - NV
          - NY
          - OH
          - OK
          - OR
          - PA
          - RI
          - SC
          - SD
          - TN
          - TX
          - UT
          - VA
          - VT
          - WA
          - WI
          - WV
          - WY
      postalCode:
        type: string
        format: zip
        title: ZIP
        example: '90210'
        pattern: ^(\d{5}([\-]\d{4})?)$
      country:
        type: string
        title: Country
        x-nullable: true
        example: USA
        default: USA
      county:
        type: string
        title: County
        x-nullable: true
        example: LOS ANGELES
    required:
      - streetAddress1
      - city
      - state
      - postalCode
  TransportationOffice:
    type: object
    properties:
      id:
        type: string
        format: uuid
        example: c56a4180-65aa-42ec-a945-5fd21dec0538
      name:
        type: string
        example: Fort Bragg North Station
      address:
        $ref: '#/definitions/Address'
      phone_lines:
        type: array
        items:
          type: string
          format: telephone
          pattern: ^[2-9]\d{2}-\d{3}-\d{4}$
          example: 212-555-5555
      gbloc:
        type: string
        pattern: ^[A-Z]{4}$
        example: JENQ
      latitude:
        type: number
        format: float
        example: 29.382973
      longitude:
        type: number
        format: float
        example: -98.62759
      created_at:
        type: string
        format: date-time
      updated_at:
        type: string
        format: date-time
    required:
      - id
      - name
      - address
      - created_at
      - updated_at
  Affiliation:
    type: string
    x-nullable: true
    title: Branch of service
    description: Military branch of service
    enum:
      - ARMY
      - NAVY
      - MARINES
      - AIR_FORCE
      - COAST_GUARD
      - SPACE_FORCE
      - NAVY_AND_MARINES
      - AIR_AND_SPACE_FORCE
      - OTHER
    x-display-value:
      ARMY: Army
      NAVY: Navy
      MARINES: Marine Corps
      AIR_FORCE: Air Force
      COAST_GUARD: Coast Guard
      SPACE_FORCE: Space Force
      OTHER: OTHER
  DutyLocation:
    type: object
    properties:
      id:
        type: string
        format: uuid
        example: c56a4180-65aa-42ec-a945-5fd21dec0538
      name:
        type: string
        example: Fort Bragg North Station
      address_id:
        type: string
        format: uuid
        example: c56a4180-65aa-42ec-a945-5fd21dec0538
      address:
        $ref: '#/definitions/Address'
      eTag:
        type: string
  OrdersType:
    type: string
    title: Orders type
    enum:
      - PERMANENT_CHANGE_OF_STATION
      - LOCAL_MOVE
      - RETIREMENT
      - SEPARATION
      - WOUNDED_WARRIOR
      - BLUEBARK
      - SAFETY
    x-display-value:
      PERMANENT_CHANGE_OF_STATION: Permanent Change Of Station
      LOCAL_MOVE: Local Move
      RETIREMENT: Retirement
      SEPARATION: Separation
      WOUNDED_WARRIOR: Wounded Warrior
      BLUEBARK: BLUEBARK
      SAFETY: Safety
  Upload:
    description: An uploaded file.
    type: object
    properties:
      id:
        type: string
        format: uuid
        example: c56a4180-65aa-42ec-a945-5fd21dec0538
        readOnly: true
      url:
        type: string
        format: uri
        example: https://uploads.domain.test/dir/c56a4180-65aa-42ec-a945-5fd21dec0538
        readOnly: true
      filename:
        type: string
        example: filename.pdf
        readOnly: true
      contentType:
        type: string
        format: mime-type
        example: application/pdf
        readOnly: true
      bytes:
        type: integer
        readOnly: true
      rotation:
        type: integer
        readOnly: false
        example: 2
      status:
        type: string
        enum:
          - INFECTED
          - CLEAN
          - PROCESSING
        readOnly: true
      createdAt:
        type: string
        format: date-time
        readOnly: true
      updatedAt:
        type: string
        format: date-time
        readOnly: true
      deletedAt:
        type: string
        format: date-time
        x-nullable: true
        readOnly: true
      isWeightTicket:
        type: boolean
      uploadType:
        type: string
        example: OFFICE
        enum:
          - USER
          - PRIME
          - OFFICE
        readOnly: true
    required:
      - id
      - url
      - filename
      - contentType
      - bytes
      - createdAt
      - updatedAt
  Document:
    type: object
    properties:
      id:
        type: string
        format: uuid
        example: c56a4180-65aa-42ec-a945-5fd21dec0538
      service_member_id:
        type: string
        format: uuid
        title: The service member this document belongs to
      uploads:
        type: array
        items:
          $ref: '#/definitions/Upload'
    required:
      - id
      - service_member_id
      - uploads
  NullableString:
    type: string
    x-go-type:
      import:
        package: github.com/transcom/mymove/pkg/swagger/nullable
      type: String
  CustomerContactType:
    description: >-
      Describes a customer contact type for a MTOServiceItem of type domestic
      destination SIT.
    type: string
    enum:
      - FIRST
      - SECOND
  MTOServiceItemCustomerContact:
    description: Customer contact information for a destination SIT service item
    type: object
    properties:
      id:
        example: 1f2270c7-7166-40ae-981e-b200ebdf3054
        format: uuid
        type: string
      type:
        $ref: '#/definitions/CustomerContactType'
      dateOfContact:
        format: date
        type: string
        description: Date of attempted contact by the prime.
      timeMilitary:
        type: string
        example: 0400Z
        description: Time of attempted contact by the prime.
      firstAvailableDeliveryDate:
        format: date
        type: string
        example: '2020-12-31'
        description: First available date that the Prime can deliver SIT service item.
  MTOServiceItemCustomerContacts:
    type: array
    items:
      $ref: '#/definitions/MTOServiceItemCustomerContact'
  DimensionType:
    description: Describes a dimension type for a MTOServiceItemDimension.
    type: string
    enum:
      - ITEM
      - CRATE
  MTOServiceItemDimension:
    description: Describes a dimension object for the MTOServiceItem.
    type: object
    properties:
      id:
        example: 1f2270c7-7166-40ae-981e-b200ebdf3054
        format: uuid
        type: string
      type:
        $ref: '#/definitions/DimensionType'
      length:
        description: Length in thousandth inches. 1000 thou = 1 inch.
        example: 1000
        type: integer
        format: int32
      width:
        description: Width in thousandth inches. 1000 thou = 1 inch.
        example: 1000
        type: integer
        format: int32
      height:
        description: Height in thousandth inches. 1000 thou = 1 inch.
        example: 1000
        type: integer
        format: int32
  MTOServiceItemDimensions:
    type: array
    items:
      $ref: '#/definitions/MTOServiceItemDimension'
  MTOServiceItemStatus:
    description: Describes all statuses for a MTOServiceItem
    type: string
    enum:
      - SUBMITTED
      - APPROVED
      - REJECTED
  ServiceRequestDocument:
    type: object
    properties:
      mtoServiceItemID:
        type: string
        format: uuid
      uploads:
        items:
          $ref: '#/definitions/Upload'
        type: array
  ServiceRequestDocuments:
    description: documents uploaded by the Prime as proof of request for service items
    type: array
    items:
      $ref: '#/definitions/ServiceRequestDocument'
  MTOServiceItem:
    type: object
    required:
      - id
      - moveTaskOrderID
      - reServiceID
      - reServiceCode
      - reServiceName
    properties:
      moveTaskOrderID:
        example: 1f2270c7-7166-40ae-981e-b200ebdf3054
        format: uuid
        type: string
      mtoShipmentID:
        example: 1f2270c7-7166-40ae-981e-b200ebdf3054
        format: uuid
        type: string
        x-nullable: true
      reServiceID:
        example: 1f2270c7-7166-40ae-981e-b200ebdf3054
        format: uuid
        type: string
      reServiceCode:
        type: string
      reServiceName:
        type: string
      createdAt:
        format: date-time
        type: string
      convertToCustomerExpense:
        type: boolean
        example: false
        x-omitempty: false
      customerExpenseReason:
        type: string
        x-nullable: true
      customerContacts:
        $ref: '#/definitions/MTOServiceItemCustomerContacts'
      deletedAt:
        format: date
        type: string
      description:
        type: string
        x-nullable: true
      dimensions:
        $ref: '#/definitions/MTOServiceItemDimensions'
      reason:
        type: string
        x-nullable: true
      rejectionReason:
        type: string
        x-nullable: true
      pickupPostalCode:
        type: string
        x-nullable: true
      SITPostalCode:
        type: string
        readOnly: true
        x-nullable: true
      sitEntryDate:
        type: string
        format: date-time
        x-nullable: true
      sitDepartureDate:
        type: string
        format: date-time
        x-nullable: true
      sitCustomerContacted:
        type: string
        format: date
        x-nullable: true
      sitRequestedDelivery:
        type: string
        format: date
        x-nullable: true
      sitDestinationOriginalAddress:
        $ref: '#/definitions/Address'
      sitOriginHHGOriginalAddress:
        $ref: '#/definitions/Address'
      sitOriginHHGActualAddress:
        $ref: '#/definitions/Address'
      sitDestinationFinalAddress:
        $ref: '#/definitions/Address'
      sitDeliveryMiles:
        type: integer
        x-nullable: true
      feeType:
        enum:
          - COUNSELING
          - CRATING
          - TRUCKING
          - SHUTTLE
        type: string
      id:
        example: 1f2270c7-7166-40ae-981e-b200ebdf3054
        format: uuid
        type: string
      quantity:
        type: integer
      rate:
        type: integer
      status:
        $ref: '#/definitions/MTOServiceItemStatus'
      submittedAt:
        format: date
        type: string
      total:
        format: cents
        type: integer
      estimatedWeight:
        type: integer
        description: estimated weight of the shuttle service item provided by the prime
        example: 2500
        x-formatting: weight
        x-nullable: true
      updatedAt:
        format: date-time
        type: string
      approvedAt:
        format: date-time
        type: string
        x-nullable: true
      rejectedAt:
        format: date-time
        type: string
        x-nullable: true
      eTag:
        type: string
      updateReason:
        type: string
        description: Reason for updating service item.
        x-nullable: true
      standaloneCrate:
        type: boolean
        x-nullable: true
      serviceRequestDocuments:
        $ref: '#/definitions/ServiceRequestDocuments'
      estimatedPrice:
        type: integer
        format: cents
        x-nullable: true
      lockedPriceCents:
        type: integer
        format: cents
        x-nullable: true
  MTOServiceItems:
    description: A list of service items connected to this shipment.
    type: array
    items:
      $ref: '#/definitions/MTOServiceItem'
  MTOAgent:
    type: object
    properties:
      id:
        example: 1f2270c7-7166-40ae-981e-b200ebdf3054
        format: uuid
        type: string
      mtoShipmentID:
        example: 1f2270c7-7166-40ae-981e-b200ebdf3054
        format: uuid
        type: string
      createdAt:
        format: date-time
        type: string
      updatedAt:
        format: date-time
        type: string
      firstName:
        type: string
        x-nullable: true
      lastName:
        type: string
        x-nullable: true
      email:
        type: string
        format: x-email
        pattern: (^[a-zA-Z0-9._%+-]+@[a-zA-Z0-9.-]+\.[a-zA-Z]{2,}$)|(^$)
        x-nullable: true
      phone:
        type: string
        format: telephone
        pattern: (^[2-9]\d{2}-\d{3}-\d{4}$)|(^$)
        x-nullable: true
      agentType:
        type: string
        enum:
          - RELEASING_AGENT
          - RECEIVING_AGENT
      eTag:
        type: string
  MTOAgents:
    items:
      $ref: '#/definitions/MTOAgent'
    type: array
  DestinationType:
    type: string
    title: Destination Type
    example: OTHER_THAN_AUTHORIZED
    x-nullable: true
    enum:
      - HOME_OF_RECORD
      - HOME_OF_SELECTION
      - PLACE_ENTERED_ACTIVE_DUTY
      - OTHER_THAN_AUTHORIZED
  MTOShipmentType:
    type: string
    title: Shipment Type
    example: HHG
    enum:
      - HHG
      - HHG_INTO_NTS_DOMESTIC
      - HHG_OUTOF_NTS_DOMESTIC
      - INTERNATIONAL_HHG
      - INTERNATIONAL_UB
      - PPM
      - BOAT_HAUL_AWAY
      - BOAT_TOW_AWAY
      - MOBILE_HOME
    x-display-value:
      HHG: HHG
      INTERNATIONAL_HHG: International HHG
      INTERNATIONAL_UB: International UB
      HHG_INTO_NTS_DOMESTIC: NTS
      HHG_OUTOF_NTS_DOMESTIC: NTS Release
      PPM: PPM
      BOAT_HAUL_AWAY: Boat Haul-Away
      BOAT_TOW_AWAY: Boat Tow-Away
      MOBILE_HOME: Mobile Home
  LOAType:
    description: The Line of accounting (TAC/SAC) type that will be used for the shipment
    type: string
    example: HHG
    enum:
      - HHG
      - NTS
  StorageFacility:
    description: The Storage Facility information for the shipment
    type: object
    properties:
      id:
        type: string
        format: uuid
        example: c56a4180-65aa-42ec-a945-5fd21dec0538
      facilityName:
        type: string
      address:
        $ref: '#/definitions/Address'
      lotNumber:
        type: string
        x-nullable: true
      phone:
        type: string
        format: telephone
        pattern: ^[2-9]\d{2}-\d{3}-\d{4}$
        x-nullable: true
      email:
        type: string
        format: x-email
        pattern: ^[a-zA-Z0-9._%+-]+@[a-zA-Z0-9.-]+\.[a-zA-Z]{2,}$
        x-nullable: true
      eTag:
        type: string
        readOnly: true
  SITLocationType:
    description: The list of SIT location types.
    type: string
    enum:
      - ORIGIN
      - DESTINATION
  MTOShipmentStatus:
    type: string
    title: Shipment Status
    example: SUBMITTED
    enum:
      - SUBMITTED
      - REJECTED
      - APPROVED
      - CANCELLATION_REQUESTED
      - CANCELED
      - DIVERSION_REQUESTED
  ReweighRequester:
    type: string
    enum:
      - CUSTOMER
      - PRIME
      - SYSTEM
      - TOO
  Reweigh:
    description: >-
      A reweigh  is when a shipment is weighed for a second time due to the
      request of a customer, the contractor, system or TOO.
    type: object
    properties:
      id:
        example: 1f2270c7-7166-40ae-981e-b200ebdf3054
        format: uuid
        type: string
      requestedAt:
        format: date-time
        type: string
      requestedBy:
        $ref: '#/definitions/ReweighRequester'
      shipmentID:
        example: 1f2270c7-7166-40ae-981e-b200ebdf3054
        format: uuid
        type: string
      verificationProvidedAt:
        x-nullable: true
        x-omitempty: false
        format: date-time
        type: string
      verificationReason:
        example: >-
          The reweigh was not performed due to some justification provided by
          the counselor
        type: string
        x-nullable: true
        x-omitempty: false
      weight:
        example: 2000
        type: integer
        x-formatting: weight
        x-nullable: true
        x-omitempty: false
  SITExtension:
    type: object
    description: >-
      A storage in transit (SIT) Extension is a request for an increase in the
      billable number of days a shipment is allowed to be in SIT.
    properties:
      id:
        example: 1f2270c7-7166-40ae-981e-b200ebdf3054
        format: uuid
        type: string
      mtoShipmentID:
        example: 1f2270c7-7166-40ae-981e-b200ebdf3054
        format: uuid
        type: string
      requestReason:
        type: string
        enum:
          - SERIOUS_ILLNESS_MEMBER
          - SERIOUS_ILLNESS_DEPENDENT
          - IMPENDING_ASSIGNEMENT
          - DIRECTED_TEMPORARY_DUTY
          - NONAVAILABILITY_OF_CIVILIAN_HOUSING
          - AWAITING_COMPLETION_OF_RESIDENCE
          - OTHER
      contractorRemarks:
        example: We need SIT additional days. The customer has not found a house yet.
        type: string
        x-nullable: true
        x-omitempty: false
      requestedDays:
        type: integer
        example: 30
      status:
        enum:
          - PENDING
          - APPROVED
          - DENIED
      approvedDays:
        type: integer
        example: 30
        x-nullable: true
        x-omitempty: false
      decisionDate:
        format: date-time
        type: string
        x-nullable: true
        x-omitempty: false
      officeRemarks:
        type: string
        x-nullable: true
        x-omitempty: false
      createdAt:
        format: date-time
        type: string
        readOnly: true
      updatedAt:
        format: date-time
        type: string
        readOnly: true
      eTag:
        type: string
        readOnly: true
  SITExtensions:
    type: array
    items:
      $ref: '#/definitions/SITExtension'
  SITSummary:
    properties:
      firstDaySITServiceItemID:
        type: string
        format: uuid
        example: c56a4180-65aa-42ec-a945-5fd21dec0538
      location:
        enum:
          - ORIGIN
          - DESTINATION
      daysInSIT:
        type: integer
        minimum: 0
      sitEntryDate:
        type: string
        format: date-time
      sitDepartureDate:
        type: string
        format: date-time
        x-nullable: true
      sitAuthorizedEndDate:
        type: string
        format: date-time
      sitCustomerContacted:
        type: string
        format: date-time
        x-nullable: true
      sitRequestedDelivery:
        type: string
        format: date-time
        x-nullable: true
  SITServiceItemGrouping:
    properties:
      summary:
        $ref: '#/definitions/SITSummary'
        description: >
          Holds the top level summary of a Service Item Grouping, detailing the
          ServiceItemID of the first day SIT service item (Eg, DOFSIT, DOASIT),
          the location (ORIGIN/DESTINATION), how many days the provided instance
          of SIT has been in storage, SIT entry date, departure date, authorized
          end date, customer contacted date, requested delivery date.

          This is provided at a top level because due to our service item
          architecture, SIT information is sometimes split across multiple
          service items, and this summary is a compilation of said information.
          This prevents the need to loop over many service items.
      serviceItems:
        $ref: '#/definitions/MTOServiceItems'
  SITServiceItemGroupings:
    description: >
      Holds groupings of SIT service items and their summaries, detailing the
      summary ServiceItemID of the first day SIT service item (Eg, DOFSIT,
      DOASIT), the location (ORIGIN/DESTINATION), how many days the provided
      instance of SIT has been in storage, SIT entry date, departure date,
      authorized end date, customer contacted date, requested delivery date.
    type: array
    items:
      $ref: '#/definitions/SITServiceItemGrouping'
  SITStatus:
    properties:
      totalSITDaysUsed:
        type: integer
        minimum: 0
      totalDaysRemaining:
        type: integer
        minimum: 0
      calculatedTotalDaysInSIT:
        type: integer
        minimum: 0
      currentSIT:
        type: object
        properties:
          serviceItemID:
            type: string
            format: uuid
            example: c56a4180-65aa-42ec-a945-5fd21dec0538
          location:
            enum:
              - ORIGIN
              - DESTINATION
          daysInSIT:
            type: integer
            minimum: 0
          sitEntryDate:
            type: string
            format: date
            x-nullable: true
          sitDepartureDate:
            type: string
            format: date
            x-nullable: true
          sitAuthorizedEndDate:
            type: string
            format: date
            x-nullable: true
          sitCustomerContacted:
            type: string
            format: date
            x-nullable: true
          sitRequestedDelivery:
            type: string
            format: date
            x-nullable: true
      pastSITServiceItemGroupings:
        $ref: '#/definitions/SITServiceItemGroupings'
        description: >
          A list of past SIT service item groupings. These will contain the
          given SIT service items for an instance of SIT (Either Origin or
          Destination), grouped by the date they went into SIT and service items
          limited explicitly to SIT related Re Service Codes.
  PPMShipmentStatus:
    description: |
      Status of the PPM Shipment:
        * **DRAFT**: The customer has created the PPM shipment but has not yet submitted their move for counseling.
        * **SUBMITTED**: The shipment belongs to a move that has been submitted by the customer or has been created by a Service Counselor or Prime Contractor for a submitted move.
        * **WAITING_ON_CUSTOMER**: The PPM shipment has been approved and the customer may now provide their actual move closeout information and documentation required to get paid.
        * **NEEDS_ADVANCE_APPROVAL**: The shipment was counseled by the Prime Contractor and approved but an advance was requested so will need further financial approval from the government.
        * **NEEDS_CLOSEOUT**: The customer has provided their closeout weight tickets, receipts, and expenses and certified it for the Service Counselor to approve, exclude or reject.
        * **CLOSEOUT_COMPLETE**: The Service Counselor has reviewed all of the customer's PPM closeout documentation and authorizes the customer can download and submit their finalized SSW packet.
    type: string
    readOnly: true
    enum:
      - DRAFT
      - SUBMITTED
      - WAITING_ON_CUSTOMER
      - NEEDS_ADVANCE_APPROVAL
      - NEEDS_CLOSEOUT
      - CLOSEOUT_COMPLETE
      - CANCELED
  PPMAdvanceStatus:
    type: string
    title: PPM Advance Status
    description: >-
      Indicates whether an advance status has been accepted, rejected, or
      edited, or a prime counseled PPM has been received or not received
    x-nullable: true
    enum:
      - APPROVED
      - REJECTED
      - EDITED
      - RECEIVED
      - NOT_RECEIVED
  OmittablePPMDocumentStatus:
    description: Status of the PPM document.
    type: string
    enum:
      - APPROVED
      - EXCLUDED
      - REJECTED
    x-display-value:
      APPROVED: Approved
      EXCLUDED: Excluded
      REJECTED: Rejected
    x-nullable: true
    x-omitempty: false
  PPMDocumentStatusReason:
    description: The reason the services counselor has excluded or rejected the item.
    type: string
    x-nullable: true
    x-omitempty: false
  WeightTicket:
    description: >-
      Vehicle and optional trailer information and weight documents used to move
      this PPM shipment.
    type: object
    properties:
      id:
        description: ID of this set of weight tickets.
        type: string
        format: uuid
        example: c56a4180-65aa-42ec-a945-5fd21dec0538
        readOnly: true
      ppmShipmentId:
        description: The ID of the PPM shipment that this set of weight tickets is for.
        type: string
        format: uuid
        example: c56a4180-65aa-42ec-a945-5fd21dec0538
        readOnly: true
      createdAt:
        type: string
        format: date-time
        readOnly: true
      updatedAt:
        type: string
        format: date-time
        readOnly: true
      vehicleDescription:
        description: >-
          Description of the vehicle used for the trip. E.g. make/model, type of
          truck/van, etc.
        type: string
        x-nullable: true
        x-omitempty: false
      emptyWeight:
        description: Weight of the vehicle when empty.
        type: integer
        minimum: 0
        x-nullable: true
        x-omitempty: false
      submittedEmptyWeight:
        description: Customer submitted weight of the vehicle when empty.
        type: integer
        minimum: 0
        x-nullable: true
        x-omitempty: false
      missingEmptyWeightTicket:
        description: >-
          Indicates if the customer is missing a weight ticket for the vehicle
          weight when empty.
        type: boolean
        x-nullable: true
        x-omitempty: false
      emptyDocumentId:
        description: >-
          ID of the document that is associated with the user uploads containing
          the vehicle weight when empty.
        type: string
        format: uuid
        readOnly: true
      emptyDocument:
        allOf:
          - description: >-
              Document that is associated with the user uploads containing the
              vehicle weight when empty.
          - $ref: '#/definitions/Document'
      fullWeight:
        description: The weight of the vehicle when full.
        type: integer
        minimum: 0
        x-nullable: true
        x-omitempty: false
      submittedFullWeight:
        description: Customer submitted weight of the vehicle when full.
        type: integer
        minimum: 0
        x-nullable: true
        x-omitempty: false
      missingFullWeightTicket:
        description: >-
          Indicates if the customer is missing a weight ticket for the vehicle
          weight when full.
        type: boolean
        x-nullable: true
        x-omitempty: false
      fullDocumentId:
        description: >-
          ID of the document that is associated with the user uploads containing
          the vehicle weight when full.
        type: string
        format: uuid
        example: c56a4180-65aa-42ec-a945-5fd21dec0538
        readOnly: true
      fullDocument:
        allOf:
          - description: >-
              Document that is associated with the user uploads containing the
              vehicle weight when full.
          - $ref: '#/definitions/Document'
      ownsTrailer:
        description: Indicates if the customer used a trailer they own for the move.
        type: boolean
        x-nullable: true
        x-omitempty: false
      submittedOwnsTrailer:
        description: Indicates if the customer used a trailer they own for the move.
        type: boolean
        x-nullable: true
        x-omitempty: false
      trailerMeetsCriteria:
        description: >-
          Indicates if the trailer that the customer used meets all the criteria
          to be claimable.
        type: boolean
        x-nullable: true
        x-omitempty: false
      submittedTrailerMeetsCriteria:
        description: >-
          Indicates if the trailer that the customer used meets all the criteria
          to be claimable.
        type: boolean
        x-nullable: true
        x-omitempty: false
      proofOfTrailerOwnershipDocumentId:
        description: >-
          ID of the document that is associated with the user uploads containing
          the proof of trailer ownership.
        type: string
        format: uuid
        example: c56a4180-65aa-42ec-a945-5fd21dec0538
        readOnly: true
      proofOfTrailerOwnershipDocument:
        allOf:
          - description: >-
              Document that is associated with the user uploads containing the
              proof of trailer ownership.
          - $ref: '#/definitions/Document'
      status:
        $ref: '#/definitions/OmittablePPMDocumentStatus'
      reason:
        $ref: '#/definitions/PPMDocumentStatusReason'
      adjustedNetWeight:
        description: Indicates the adjusted net weight of the vehicle
        type: integer
        minimum: 0
        x-nullable: true
        x-omitempty: false
      netWeightRemarks:
        description: Remarks explaining any edits made to the net weight
        type: string
        x-nullable: true
        x-omitempty: false
      eTag:
        description: A hash that should be used as the "If-Match" header for any updates.
        type: string
        readOnly: true
      allowableWeight:
        description: Maximum reimbursable weight.
        type: integer
        minimum: 0
        x-nullable: true
        x-omitempty: false
    required:
      - ppmShipmentId
      - createdAt
      - updatedAt
      - emptyDocumentId
      - emptyDocument
      - fullDocument
      - fullDocumentId
      - proofOfTrailerOwnershipDocument
      - proofOfTrailerOwnershipDocumentId
  WeightTickets:
    description: All weight tickets associated with a PPM shipment.
    type: array
    items:
      $ref: '#/definitions/WeightTicket'
    x-omitempty: false
  OmittableMovingExpenseType:
    type: string
    description: Moving Expense Type
    enum:
      - CONTRACTED_EXPENSE
      - GAS
      - OIL
      - OTHER
      - PACKING_MATERIALS
      - RENTAL_EQUIPMENT
      - STORAGE
      - TOLLS
      - WEIGHING_FEE
    x-display-value:
      CONTRACTED_EXPENSE: Contracted expense
      GAS: Gas
      OIL: Oil
      OTHER: Other
      PACKING_MATERIALS: Packing materials
      STORAGE: Storage
      RENTAL_EQUIPMENT: Rental equipment
      TOLLS: Tolls
      WEIGHING_FEE: Weighing fee
    x-nullable: true
    x-omitempty: false
  SubmittedMovingExpenseType:
    type: string
    description: Customer Submitted Moving Expense Type
    enum:
      - CONTRACTED_EXPENSE
      - GAS
      - OIL
      - OTHER
      - PACKING_MATERIALS
      - RENTAL_EQUIPMENT
      - STORAGE
      - TOLLS
      - WEIGHING_FEE
    x-display-value:
      CONTRACTED_EXPENSE: Contracted expense
      GAS: Gas
      OIL: Oil
      OTHER: Other
      PACKING_MATERIALS: Packing materials
      STORAGE: Storage
      RENTAL_EQUIPMENT: Rental equipment
      TOLLS: Tolls
      WEIGHING_FEE: Weighing fee
    x-nullable: true
    x-omitempty: false
  MovingExpense:
    description: >-
      Expense information and receipts of costs incurred that can be reimbursed
      while moving a PPM shipment.
    type: object
    properties:
      id:
        description: Unique primary identifier of the Moving Expense object
        type: string
        format: uuid
        example: c56a4180-65aa-42ec-a945-5fd21dec0538
        readOnly: true
      ppmShipmentId:
        description: The PPM Shipment id that this moving expense belongs to
        type: string
        format: uuid
        example: c56a4180-65aa-42ec-a945-5fd21dec0538
        readOnly: true
      documentId:
        description: The id of the Document that contains all file uploads for this expense
        type: string
        format: uuid
        example: c56a4180-65aa-42ec-a945-5fd21dec0538
        readOnly: true
      document:
        allOf:
          - description: >-
              The Document object that contains all file uploads for this
              expense
          - $ref: '#/definitions/Document'
      movingExpenseType:
        $ref: '#/definitions/OmittableMovingExpenseType'
      submittedMovingExpenseType:
        $ref: '#/definitions/SubmittedMovingExpenseType'
      description:
        description: A brief description of the expense
        type: string
        x-nullable: true
        x-omitempty: false
      submittedDescription:
        description: Customer submitted description of the expense
        type: string
        x-nullable: true
        x-omitempty: false
      paidWithGtcc:
        description: >-
          Indicates if the service member used their government issued card to
          pay for the expense
        type: boolean
        x-nullable: true
        x-omitempty: false
      amount:
        description: The total amount of the expense as indicated on the receipt
        type: integer
        x-nullable: true
        x-omitempty: false
      submittedAmount:
        description: >-
          Customer submitted total amount of the expense as indicated on the
          receipt
        type: integer
        x-nullable: true
        x-omitempty: false
      missingReceipt:
        description: >-
          Indicates if the service member is missing the receipt with the proof
          of expense amount
        type: boolean
        x-nullable: true
        x-omitempty: false
      status:
        $ref: '#/definitions/OmittablePPMDocumentStatus'
      reason:
        $ref: '#/definitions/PPMDocumentStatusReason'
      sitStartDate:
        description: >-
          The date the shipment entered storage, applicable for the `STORAGE`
          movingExpenseType only
        type: string
        example: '2022-04-26'
        format: date
        x-nullable: true
        x-omitempty: false
      submittedSitStartDate:
        description: >-
          Customer submitted date the shipment entered storage, applicable for
          the `STORAGE` movingExpenseType only
        type: string
        example: '2022-04-26'
        format: date
        x-nullable: true
        x-omitempty: false
      sitEndDate:
        description: >-
          The date the shipment exited storage, applicable for the `STORAGE`
          movingExpenseType only
        type: string
        example: '2018-05-26'
        format: date
        x-nullable: true
        x-omitempty: false
      submittedSitEndDate:
        description: >-
          Customer submitted date the shipment exited storage, applicable for
          the `STORAGE` movingExpenseType only
        type: string
        example: '2018-05-26'
        format: date
        x-nullable: true
        x-omitempty: false
      createdAt:
        description: >-
          Timestamp the moving expense object was initially created in the
          system (UTC)
        type: string
        format: date-time
        readOnly: true
      updatedAt:
        description: >-
          Timestamp when a property of this moving expense object was last
          modified (UTC)
        type: string
        format: date-time
        readOnly: true
      eTag:
        description: A hash that should be used as the "If-Match" header for any updates.
        type: string
        readOnly: true
      weightStored:
        description: The total weight stored in PPM SIT
        type: integer
        x-nullable: true
        x-omitempty: false
      sitLocation:
        allOf:
          - $ref: '#/definitions/SITLocationType'
          - x-nullable: true
          - x-omitempty: false
      sitEstimatedCost:
        description: >-
          The estimated amount that the government will pay the service member
          to put their goods into storage. This estimated storage cost is
          separate from the estimated incentive.
        type: integer
        format: cents
        x-nullable: true
        x-omitempty: false
      sitReimburseableAmount:
        description: The amount of SIT that will be reimbursed
        type: integer
        x-nullable: true
        x-omitempty: false
    required:
      - id
      - createdAt
      - updatedAt
      - ppmShipmentId
      - documentId
      - document
  ProGearWeightTicket:
    description: Pro-gear associated information and weight docs for a PPM shipment
    type: object
    properties:
      id:
        description: The ID of the pro-gear weight ticket.
        type: string
        format: uuid
        example: c56a4180-65aa-42ec-a945-5fd21dec0538
        readOnly: true
      ppmShipmentId:
        description: >-
          The ID of the PPM shipment that this pro-gear weight ticket is
          associated with.
        type: string
        format: uuid
        example: c56a4180-65aa-42ec-a945-5fd21dec0538
        readOnly: true
      updatedAt:
        type: string
        format: date-time
        readOnly: true
      createdAt:
        type: string
        format: date-time
        readOnly: true
      belongsToSelf:
        description: >-
          Indicates if this information is for the customer's own pro-gear,
          otherwise, it's the spouse's.
        type: boolean
        x-nullable: true
        x-omitempty: false
      submittedBelongsToSelf:
        description: >-
          Indicates if this information is for the customer's own pro-gear,
          otherwise, it's the spouse's.
        type: boolean
        x-nullable: true
        x-omitempty: false
      description:
        description: Describes the pro-gear that was moved.
        type: string
        x-nullable: true
        x-omitempty: false
      hasWeightTickets:
        description: >-
          Indicates if the user has a weight ticket for their pro-gear,
          otherwise they have a constructed weight.
        type: boolean
        x-nullable: true
        x-omitempty: false
      submittedHasWeightTickets:
        description: >-
          Indicates if the user has a weight ticket for their pro-gear,
          otherwise they have a constructed weight.
        type: boolean
        x-nullable: true
        x-omitempty: false
      weight:
        description: Weight of the pro-gear.
        type: integer
        minimum: 0
        x-nullable: true
        x-omitempty: false
      submittedWeight:
        description: Customer submitted weight of the pro-gear.
        type: integer
        minimum: 0
        x-nullable: true
        x-omitempty: false
      documentId:
        description: >-
          The ID of the document that is associated with the user uploads
          containing the pro-gear weight.
        type: string
        format: uuid
        example: c56a4180-65aa-42ec-a945-5fd21dec0538
        readOnly: true
      document:
        allOf:
          - description: >-
              Document that is associated with the user uploads containing the
              pro-gear weight.
          - $ref: '#/definitions/Document'
      status:
        $ref: '#/definitions/OmittablePPMDocumentStatus'
      reason:
        $ref: '#/definitions/PPMDocumentStatusReason'
      eTag:
        description: A hash that should be used as the "If-Match" header for any updates.
        type: string
        readOnly: true
    required:
      - ppmShipmentId
      - createdAt
      - updatedAt
      - documentId
      - document
  SignedCertificationType:
    description: |
      The type of signed certification:
        - PPM_PAYMENT: This is used when the customer has a PPM shipment that they have uploaded their documents for and are
            ready to submit their documentation for review. When they submit, they will be asked to sign certifying the
            information is correct.
        - SHIPMENT: This is used when a customer submits their move with their shipments to be reviewed by office users.
        - PRE_CLOSEOUT_REVIEWED_PPM_PAYMENT: This is used when a move has a PPM shipment and is set to
             service-counseling-completed "Submit move details" by service counselor.
        - CLOSEOUT_REVIEWED_PPM_PAYMENT: This is used when a PPM shipment is reviewed by counselor in close out queue.
    type: string
    enum:
      - PPM_PAYMENT
      - SHIPMENT
      - PRE_CLOSEOUT_REVIEWED_PPM_PAYMENT
      - CLOSEOUT_REVIEWED_PPM_PAYMENT
    readOnly: true
  SignedCertification:
    description: Signed certification
    type: object
    properties:
      id:
        description: The ID of the signed certification.
        type: string
        format: uuid
        example: c56a4180-65aa-42ec-a945-5fd21dec0538
        readOnly: true
      submittingUserId:
        description: The ID of the user that signed.
        type: string
        format: uuid
        example: c56a4180-65aa-42ec-a945-5fd21dec0538
        readOnly: true
      moveId:
        description: The ID of the move associated with this signed certification.
        type: string
        format: uuid
        example: c56a4180-65aa-42ec-a945-5fd21dec0538
        readOnly: true
      ppmId:
        description: >-
          The ID of the PPM shipment associated with this signed certification,
          if any.
        type: string
        format: uuid
        example: c56a4180-65aa-42ec-a945-5fd21dec0538
        readOnly: true
        x-nullable: true
        x-omitempty: false
      certificationType:
        $ref: '#/definitions/SignedCertificationType'
      certificationText:
        description: Full text that the customer agreed to and signed.
        type: string
      signature:
        description: The signature that the customer provided.
        type: string
      date:
        description: Date that the customer signed the certification.
        type: string
        format: date
      createdAt:
        type: string
        format: date-time
        readOnly: true
      updatedAt:
        type: string
        format: date-time
        readOnly: true
      eTag:
        description: A hash that should be used as the "If-Match" header for any updates.
        type: string
        readOnly: true
    required:
      - id
      - submittingUserId
      - moveId
      - certificationType
      - certificationText
      - signature
      - date
      - createdAt
      - updatedAt
      - eTag
  PPMShipment:
    description: >-
      A personally procured move is a type of shipment that a service member
      moves themselves.
    x-nullable: true
    properties:
      id:
        description: Primary auto-generated unique identifier of the PPM shipment object
        example: 1f2270c7-7166-40ae-981e-b200ebdf3054
        format: uuid
        type: string
        readOnly: true
      shipmentId:
        description: The id of the parent MTOShipment object
        example: 1f2270c7-7166-40ae-981e-b200ebdf3054
        format: uuid
        type: string
        readOnly: true
      createdAt:
        description: Timestamp of when the PPM Shipment was initially created (UTC)
        format: date-time
        type: string
        readOnly: true
      updatedAt:
        description: Timestamp of when a property of this object was last updated (UTC)
        format: date-time
        type: string
        readOnly: true
      status:
        $ref: '#/definitions/PPMShipmentStatus'
      w2Address:
        x-nullable: true
        $ref: '#/definitions/Address'
      advanceStatus:
        $ref: '#/definitions/PPMAdvanceStatus'
      expectedDepartureDate:
        description: |
          Date the customer expects to begin their move.
        format: date
        type: string
      actualMoveDate:
        description: The actual start date of when the PPM shipment left the origin.
        format: date
        type: string
        x-nullable: true
        x-omitempty: false
      submittedAt:
        description: >-
          The timestamp of when the customer submitted their PPM documentation
          to the counselor for review.
        format: date-time
        type: string
        x-nullable: true
        x-omitempty: false
      reviewedAt:
        description: >-
          The timestamp of when the Service Counselor has reviewed all of the
          closeout documents.
        format: date-time
        type: string
        x-nullable: true
        x-omitempty: false
      approvedAt:
        description: >-
          The timestamp of when the shipment was approved and the service member
          can begin their move.
        format: date-time
        type: string
        x-nullable: true
        x-omitempty: false
      pickupAddress:
        $ref: '#/definitions/Address'
      secondaryPickupAddress:
        allOf:
          - $ref: '#/definitions/Address'
          - x-nullable: true
          - x-omitempty: false
      hasSecondaryPickupAddress:
        type: boolean
        x-omitempty: false
        x-nullable: true
      tertiaryPickupAddress:
        allOf:
          - $ref: '#/definitions/Address'
          - x-nullable: true
          - x-omitempty: false
      hasTertiaryPickupAddress:
        type: boolean
        x-omitempty: false
        x-nullable: true
      actualPickupPostalCode:
        description: >
          The actual postal code where the PPM shipment started. To be filled
          once the customer has moved the shipment.
        format: zip
        type: string
        title: ZIP
        example: '90210'
        pattern: ^(\d{5})$
        x-nullable: true
        x-omitempty: false
      destinationAddress:
        $ref: '#/definitions/Address'
      secondaryDestinationAddress:
        allOf:
          - $ref: '#/definitions/Address'
          - x-nullable: true
          - x-omitempty: false
      hasSecondaryDestinationAddress:
        type: boolean
        x-omitempty: false
        x-nullable: true
      tertiaryDestinationAddress:
        allOf:
          - $ref: '#/definitions/Address'
          - x-nullable: true
          - x-omitempty: false
      hasTertiaryDestinationAddress:
        type: boolean
        x-omitempty: false
        x-nullable: true
      actualDestinationPostalCode:
        description: >
          The actual postal code where the PPM shipment ended. To be filled once
          the customer has moved the shipment.
        format: zip
        type: string
        title: ZIP
        example: '90210'
        pattern: ^(\d{5})$
        x-nullable: true
        x-omitempty: false
      sitExpected:
        description: >
          Captures whether some or all of the PPM shipment will require
          temporary storage at the origin or destination.


          Must be set to `true` when providing `sitLocation`,
          `sitEstimatedWeight`, `sitEstimatedEntryDate`, and
          `sitEstimatedDepartureDate` values to calculate the
          `sitEstimatedCost`.
        type: boolean
      estimatedWeight:
        description: The estimated weight of the PPM shipment goods being moved.
        type: integer
        example: 4200
        x-nullable: true
        x-omitempty: false
      hasProGear:
        description: >
          Indicates whether PPM shipment has pro gear for themselves or their
          spouse.
        type: boolean
        x-nullable: true
        x-omitempty: false
      proGearWeight:
        description: >-
          The estimated weight of the pro-gear being moved belonging to the
          service member.
        type: integer
        x-nullable: true
        x-omitempty: false
      spouseProGearWeight:
        description: >-
          The estimated weight of the pro-gear being moved belonging to a
          spouse.
        type: integer
        x-nullable: true
        x-omitempty: false
      estimatedIncentive:
        description: >-
          The estimated amount the government will pay the service member to
          move their belongings based on the moving date, locations, and
          shipment weight.
        type: integer
        format: cents
        x-nullable: true
        x-omitempty: false
      finalIncentive:
        description: >
          The final calculated incentive for the PPM shipment. This does not
          include **SIT** as it is a reimbursement.
        type: integer
        format: cents
        x-nullable: true
        x-omitempty: false
        readOnly: true
      hasRequestedAdvance:
        description: |
          Indicates whether an advance has been requested for the PPM shipment.
        type: boolean
        x-nullable: true
        x-omitempty: false
      advanceAmountRequested:
        description: >
          The amount requested as an advance by the service member up to a
          maximum percentage of the estimated incentive.
        type: integer
        format: cents
        x-nullable: true
        x-omitempty: false
      hasReceivedAdvance:
        description: |
          Indicates whether an advance was received for the PPM shipment.
        type: boolean
        x-nullable: true
        x-omitempty: false
      advanceAmountReceived:
        description: |
          The amount received for an advance, or null if no advance is received.
        type: integer
        format: cents
        x-nullable: true
        x-omitempty: false
      sitLocation:
        allOf:
          - $ref: '#/definitions/SITLocationType'
          - x-nullable: true
          - x-omitempty: false
      sitEstimatedWeight:
        description: The estimated weight of the goods being put into storage.
        type: integer
        example: 2000
        x-nullable: true
        x-omitempty: false
      sitEstimatedEntryDate:
        description: The date that goods will first enter the storage location.
        format: date
        type: string
        x-nullable: true
        x-omitempty: false
      sitEstimatedDepartureDate:
        description: The date that goods will exit the storage location.
        format: date
        type: string
        x-nullable: true
        x-omitempty: false
      sitEstimatedCost:
        description: >-
          The estimated amount that the government will pay the service member
          to put their goods into storage. This estimated storage cost is
          separate from the estimated incentive.
        type: integer
        format: cents
        x-nullable: true
        x-omitempty: false
      weightTickets:
        $ref: '#/definitions/WeightTickets'
      movingExpenses:
        description: All expense documentation receipt records of this PPM shipment.
        items:
          $ref: '#/definitions/MovingExpense'
        type: array
      proGearWeightTickets:
        description: >-
          All pro-gear weight ticket documentation records for this PPM
          shipment.
        type: array
        items:
          $ref: '#/definitions/ProGearWeightTicket'
      signedCertification:
        $ref: '#/definitions/SignedCertification'
      eTag:
        description: >-
          A hash unique to this shipment that should be used as the "If-Match"
          header for any updates.
        type: string
        readOnly: true
    required:
      - id
      - shipmentId
      - createdAt
      - status
      - expectedDepartureDate
      - sitExpected
      - eTag
  BoatShipment:
    x-nullable: true
    properties:
      id:
        description: Primary auto-generated unique identifier of the Boat shipment object
        example: 1f2270c7-7166-40ae-981e-b200ebdf3054
        format: uuid
        type: string
        readOnly: true
      shipmentId:
        description: The id of the parent MTOShipment object
        example: 1f2270c7-7166-40ae-981e-b200ebdf3054
        format: uuid
        type: string
        readOnly: true
      createdAt:
        description: Timestamp of when the Boat Shipment was initially created (UTC)
        format: date-time
        type: string
        readOnly: true
      updatedAt:
        description: Timestamp of when a property of this object was last updated (UTC)
        format: date-time
        type: string
        readOnly: true
      type:
        type: string
        enum:
          - HAUL_AWAY
          - TOW_AWAY
      year:
        type: integer
        description: Year of the Boat
      make:
        type: string
        description: Make of the Boat
      model:
        type: string
        description: Model of the Boat
      lengthInInches:
        type: integer
        description: Length of the Boat in inches
      widthInInches:
        type: integer
        description: Width of the Boat in inches
      heightInInches:
        type: integer
        description: Height of the Boat in inches
      hasTrailer:
        type: boolean
        description: Does the boat have a trailer
      isRoadworthy:
        type: boolean
        description: Is the trailer roadworthy
        x-nullable: true
      eTag:
        description: >-
          A hash unique to this shipment that should be used as the "If-Match"
          header for any updates.
        type: string
        readOnly: true
    required:
      - id
      - shipmentId
      - createdAt
      - type
      - year
      - make
      - model
      - lengthInInches
      - widthInInches
      - heightInInches
      - hasTrailer
      - eTag
  MobileHome:
    description: >-
      A mobile home is a type of shipment that a service member moves a mobile
      home.
    x-nullable: true
    properties:
      id:
        description: Primary auto-generated unique identifier of the Mobile Home object
        example: 1f2270c7-7166-40ae-981e-b200ebdf3054
        format: uuid
        type: string
        readOnly: true
      shipmentId:
        description: The id of the parent MTOShipment object
        example: 1f2270c7-7166-40ae-981e-b200ebdf3054
        format: uuid
        type: string
        readOnly: true
      make:
        description: The make of the mobile home
        type: string
      model:
        description: The model of the mobile home.
        type: string
      year:
        description: The year the mobile home was made.
        type: integer
      lengthInInches:
        type: integer
      widthInInches:
        type: integer
      heightInInches:
        type: integer
      updatedAt:
        description: Timestamp of when a property of this object was last updated (UTC)
        format: date-time
        type: string
        readOnly: true
      createdAt:
        description: Timestamp of when a property of this object was created (UTC)
        format: date-time
        type: string
        readOnly: true
      eTag:
        description: >-
          A hash unique to this shipment that should be used as the "If-Match"
          header for any updates.
        type: string
        readOnly: true
  ShipmentAddressUpdateStatus:
    type: string
    title: Status
    readOnly: true
    x-display-value:
      REQUESTED: REQUESTED
      REJECTED: REJECTED
      APPROVED: APPROVED
    enum:
      - REQUESTED
      - REJECTED
      - APPROVED
  ShipmentAddressUpdate:
    description: >
      This represents a destination address change request made by the Prime
      that is either auto-approved or requires review if the pricing criteria
      has changed. If criteria has changed, then it must be approved or rejected
      by a TOO.
    type: object
    properties:
      id:
        type: string
        format: uuid
        example: c56a4180-65aa-42ec-a945-5fd21dec0538
        readOnly: true
      contractorRemarks:
        type: string
        example: This is a contractor remark
        title: Contractor Remarks
        description: The reason there is an address change.
        readOnly: true
      officeRemarks:
        type: string
        example: This is an office remark
        title: Office Remarks
        x-nullable: true
        description: The TOO comment on approval or rejection.
      status:
        $ref: '#/definitions/ShipmentAddressUpdateStatus'
      shipmentID:
        type: string
        format: uuid
        example: c56a4180-65aa-42ec-a945-5fd21dec0538
        readOnly: true
      originalAddress:
        $ref: '#/definitions/Address'
      newAddress:
        $ref: '#/definitions/Address'
      sitOriginalAddress:
        $ref: '#/definitions/Address'
      oldSitDistanceBetween:
        description: >-
          The distance between the original SIT address and the previous/old
          destination address of shipment
        example: 50
        minimum: 0
        type: integer
      newSitDistanceBetween:
        description: >-
          The distance between the original SIT address and requested new
          destination address of shipment
        example: 88
        minimum: 0
        type: integer
    required:
      - id
      - status
      - shipmentID
      - originalAddress
      - newAddress
      - contractorRemarks
  MTOShipment:
    properties:
      moveTaskOrderID:
        example: 1f2270c7-7166-40ae-981e-b200ebdf3054
        format: uuid
        type: string
      id:
        example: 1f2270c7-7166-40ae-981e-b200ebdf3054
        format: uuid
        type: string
      createdAt:
        format: date-time
        type: string
      updatedAt:
        format: date-time
        type: string
      deletedAt:
        x-nullable: true
        format: date-time
        type: string
      primeEstimatedWeight:
        x-nullable: true
        example: 2000
        type: integer
      primeActualWeight:
        x-nullable: true
        example: 2000
        type: integer
      calculatedBillableWeight:
        x-nullable: true
        example: 2000
        type: integer
        readOnly: true
      ntsRecordedWeight:
        description: >-
          The previously recorded weight for the NTS Shipment. Used for NTS
          Release to know what the previous primeActualWeight or billable weight
          was.
        example: 2000
        type: integer
        x-nullable: true
        x-formatting: weight
      scheduledPickupDate:
        format: date
        type: string
        x-nullable: true
      scheduledDeliveryDate:
        format: date
        type: string
        x-nullable: true
      requestedPickupDate:
        format: date
        type: string
        x-nullable: true
      actualPickupDate:
        x-nullable: true
        format: date
        type: string
      actualDeliveryDate:
        x-nullable: true
        description: >-
          The actual date that the shipment was delivered to the destination
          address by the Prime
        format: date
        type: string
      requestedDeliveryDate:
        format: date
        type: string
        x-nullable: true
      requiredDeliveryDate:
        x-nullable: true
        format: date
        type: string
      approvedDate:
        format: date-time
        type: string
        x-nullable: true
      diversion:
        type: boolean
        example: true
      diversionReason:
        type: string
        example: MTO Shipment needs rerouted
        x-nullable: true
      distance:
        type: integer
        x-nullable: true
        example: 500
      pickupAddress:
        x-nullable: true
        $ref: '#/definitions/Address'
      destinationAddress:
        x-nullable: true
        $ref: '#/definitions/Address'
      destinationType:
        $ref: '#/definitions/DestinationType'
      secondaryPickupAddress:
        x-nullable: true
        $ref: '#/definitions/Address'
      secondaryDeliveryAddress:
        x-nullable: true
        $ref: '#/definitions/Address'
      hasSecondaryPickupAddress:
        type: boolean
        x-omitempty: false
        x-nullable: true
      hasSecondaryDeliveryAddress:
        type: boolean
        x-omitempty: false
        x-nullable: true
      tertiaryPickupAddress:
        x-nullable: true
        $ref: '#/definitions/Address'
      tertiaryDeliveryAddress:
        x-nullable: true
        $ref: '#/definitions/Address'
      hasTertiaryPickupAddress:
        type: boolean
        x-omitempty: false
        x-nullable: true
      hasTertiaryDeliveryAddress:
        type: boolean
        x-omitempty: false
        x-nullable: true
      actualProGearWeight:
        type: integer
        x-nullable: true
        x-omitempty: false
      actualSpouseProGearWeight:
        type: integer
        x-nullable: true
        x-omitempty: false
      customerRemarks:
        type: string
        example: handle with care
        x-nullable: true
      counselorRemarks:
        description: >
          The counselor can use the counselor remarks field to inform the movers
          about any

          special circumstances for this shipment. Typical examples:
            * bulky or fragile items,
            * weapons,
            * access info for their address.
          Counselors enters this information when creating or editing an MTO
          Shipment. Optional field.
        type: string
        example: handle with care
        x-nullable: true
      shipmentType:
        $ref: '#/definitions/MTOShipmentType'
      status:
        $ref: '#/definitions/MTOShipmentStatus'
      rejectionReason:
        type: string
        example: MTO Shipment not good enough
        x-nullable: true
      reweigh:
        x-nullable: true
        x-omitempty: true
        $ref: '#/definitions/Reweigh'
      mtoAgents:
        $ref: '#/definitions/MTOAgents'
      mtoServiceItems:
        $ref: '#/definitions/MTOServiceItems'
      sitDaysAllowance:
        type: integer
        x-nullable: true
      sitExtensions:
        $ref: '#/definitions/SITExtensions'
      sitStatus:
        $ref: '#/definitions/SITStatus'
      eTag:
        type: string
      billableWeightCap:
        type: integer
        description: TIO override billable weight to be used for calculations
        example: 2500
        x-formatting: weight
        x-nullable: true
      billableWeightJustification:
        type: string
        example: more weight than expected
        x-nullable: true
      tacType:
        allOf:
          - $ref: '#/definitions/LOAType'
          - x-nullable: true
      sacType:
        allOf:
          - $ref: '#/definitions/LOAType'
          - x-nullable: true
      usesExternalVendor:
        type: boolean
        example: false
      serviceOrderNumber:
        type: string
        x-nullable: true
      storageFacility:
        x-nullable: true
        $ref: '#/definitions/StorageFacility'
      ppmShipment:
        $ref: '#/definitions/PPMShipment'
      boatShipment:
        $ref: '#/definitions/BoatShipment'
      mobileHomeShipment:
        $ref: '#/definitions/MobileHome'
      deliveryAddressUpdate:
        $ref: '#/definitions/ShipmentAddressUpdate'
      shipmentLocator:
        type: string
        x-nullable: true
        readOnly: true
        example: 1K43AR-01
      originSitAuthEndDate:
        format: date-time
        type: string
      destinationSitAuthEndDate:
        format: date-time
        type: string
  LOATypeNullable:
    description: The Line of accounting (TAC/SAC) type that will be used for the shipment
    type: string
    x-go-type:
      import:
        package: github.com/transcom/mymove/pkg/swagger/nullable
      type: String
    example: HHG
    enum:
      - HHG
      - NTS
  ProGearWeightTickets:
    description: All progear weight tickets associated with a PPM shipment.
    type: array
    items:
      $ref: '#/definitions/ProGearWeightTicket'
    x-omitempty: false
  MovingExpenses:
    description: All moving expenses associated with a PPM shipment.
    type: array
    items:
      $ref: '#/definitions/MovingExpense'
    x-omitempty: false
  PPMDocuments:
    description: >-
      All documents associated with a PPM shipment, including weight tickets,
      progear weight tickets, and moving expenses.
    x-nullable: true
    x-omitempty: false
    type: object
    properties:
      WeightTickets:
        $ref: '#/definitions/WeightTickets'
      ProGearWeightTickets:
        $ref: '#/definitions/ProGearWeightTickets'
      MovingExpenses:
        $ref: '#/definitions/MovingExpenses'
  PPMDocumentStatus:
    description: Status of the PPM document.
    type: string
    enum:
      - APPROVED
      - EXCLUDED
      - REJECTED
    x-display-value:
      APPROVED: Approved
      EXCLUDED: Excluded
      REJECTED: Rejected
  PPMShipmentSIT:
    description: SIT related items for a PPM shipment
    x-nullable: true
    properties:
      updatedAt:
        description: Timestamp of when a property of this object was last updated (UTC)
        format: date-time
        type: string
        readOnly: true
      sitLocation:
        allOf:
          - $ref: '#/definitions/SITLocationType'
          - x-nullable: true
          - x-omitempty: false
    required:
      - sitLocation
  PPMCloseout:
    description: >-
      The calculations needed in the "Review Documents" section of a PPM
      closeout. LIst of all expenses/reimbursements related toa PPM shipment.
    properties:
      id:
        description: Primary auto-generated unique identifier of the PPM shipment object
        example: 1f2270c7-7166-40ae-981e-b200ebdf3054
        format: uuid
        type: string
        readOnly: true
      plannedMoveDate:
        description: |
          Date the customer expects to begin their move.
        format: date
        type: string
        x-nullable: true
        x-omitempty: false
      actualMoveDate:
        description: The actual start date of when the PPM shipment left the origin.
        format: date
        type: string
        x-nullable: true
        x-omitempty: false
      miles:
        description: The distance between the old address and the new address in miles.
        example: 54
        minimum: 0
        type: integer
        x-nullable: true
        x-omitempty: false
      estimatedWeight:
        description: The estimated weight of the PPM shipment goods being moved.
        type: integer
        example: 4200
        x-nullable: true
        x-omitempty: false
      actualWeight:
        example: 2000
        type: integer
        x-nullable: true
        x-omitempty: false
      proGearWeightCustomer:
        description: >-
          The estimated weight of the pro-gear being moved belonging to the
          service member.
        type: integer
        x-nullable: true
        x-omitempty: false
      proGearWeightSpouse:
        description: >-
          The estimated weight of the pro-gear being moved belonging to a
          spouse.
        type: integer
        x-nullable: true
        x-omitempty: false
      grossIncentive:
        description: >
          The final calculated incentive for the PPM shipment. This does not
          include **SIT** as it is a reimbursement.
        type: integer
        format: cents
        x-nullable: true
        x-omitempty: false
        readOnly: true
      gcc:
        description: Government Constructive Cost (GCC)
        type: integer
        title: GCC
        format: cents
        x-nullable: true
        x-omitempty: false
      aoa:
        description: Advance Operating Allowance (AOA).
        type: integer
        format: cents
        x-nullable: true
        x-omitempty: false
      remainingIncentive:
        description: The remaining reimbursement amount that is still owed to the customer.
        type: integer
        format: cents
        x-nullable: true
        x-omitempty: false
      haulType:
        description: >-
          The type of haul calculation used for this shipment (shorthaul or
          linehaul).
        type: string
        x-nullable: true
        x-omitempty: false
      haulPrice:
        description: The price of the linehaul or shorthaul.
        type: integer
        format: cents
        x-nullable: true
        x-omitempty: false
      haulFSC:
        description: The linehaul/shorthaul Fuel Surcharge (FSC).
        type: integer
        format: cents
        x-nullable: true
        x-omitempty: false
      dop:
        description: The Domestic Origin Price (DOP).
        type: integer
        format: cents
        x-nullable: true
        x-omitempty: false
      ddp:
        description: The Domestic Destination Price (DDP).
        type: integer
        format: cents
        x-nullable: true
        x-omitempty: false
      packPrice:
        description: The full price of all packing/unpacking services.
        type: integer
        format: cents
        x-nullable: true
        x-omitempty: false
      unpackPrice:
        description: The full price of all packing/unpacking services.
        type: integer
        format: cents
        x-nullable: true
        x-omitempty: false
      SITReimbursement:
        description: >-
          The estimated amount that the government will pay the service member
          to put their goods into storage. This estimated storage cost is
          separate from the estimated incentive.
        type: integer
        format: cents
        x-nullable: true
        x-omitempty: false
    required:
      - id
  PPMActualWeight:
    description: >-
      The actual net weight of a single PPM shipment. Used during document
      review for PPM closeout.
    properties:
      actualWeight:
        example: 2000
        type: integer
        x-nullable: true
        x-omitempty: false
    required:
      - actualWeight
  PPMSITEstimatedCost:
    description: >-
      The estimated cost of SIT for a single PPM shipment. Used during document
      review for PPM.
    properties:
      sitCost:
        example: 2000
        type: integer
      priceFirstDaySIT:
        example: 2000
        type: integer
        format: cents
        title: Price of the first day in SIT
      priceAdditionalDaySIT:
        example: 2000
        type: integer
        format: cents
        title: Price of an additional day in SIT
      paramsFirstDaySIT:
        type: object
        properties:
          contractYearName:
            type: string
            example: Award Term 1
          priceRateOrFactor:
            type: string
            example: '20.53'
          isPeak:
            type: string
            example: 'true'
          escalationCompounded:
            type: string
            example: '1.01'
          serviceAreaOrigin:
            type: string
            example: '252'
            x-nullable: true
            x-omitempty: true
          serviceAreaDestination:
            type: string
            example: '252'
            x-nullable: true
            x-omitempty: true
      paramsAdditionalDaySIT:
        type: object
        properties:
          contractYearName:
            type: string
            example: Award Term 1
          priceRateOrFactor:
            type: string
            example: '0.53'
          isPeak:
            type: string
            example: 'true'
          escalationCompounded:
            type: string
            example: '1.01'
          serviceAreaOrigin:
            type: string
            example: '252'
            x-nullable: true
            x-omitempty: true
          serviceAreaDestination:
            type: string
            example: '252'
            x-nullable: true
            x-omitempty: true
          numberDaysSIT:
            type: string
            example: '30'
            x-nullable: true
            x-omitempty: true
    required:
      - sitCost
      - priceFirstDaySIT
      - priceAdditionalDaySIT
  MTOServiceItemSingle:
    type: object
    properties:
      moveTaskOrderID:
        example: 1f2270c7-7166-40ae-981e-b200ebdf3054
        format: uuid
        type: string
      mtoShipmentID:
        example: 1f2270c7-7166-40ae-981e-b200ebdf3054
        format: uuid
        type: string
        x-nullable: true
      reServiceID:
        example: 1f2270c7-7166-40ae-981e-b200ebdf3054
        format: uuid
        type: string
      reServiceCode:
        type: string
      reServiceName:
        type: string
      createdAt:
        format: date-time
        type: string
        readOnly: true
      convertToCustomerExpense:
        type: boolean
        example: false
        x-omitempty: false
      customerExpenseReason:
        type: string
        x-nullable: true
      deletedAt:
        format: date
        type: string
      rejectionReason:
        type: string
        x-nullable: true
      pickupPostalCode:
        type: string
        x-nullable: true
      sitPostalCode:
        type: string
        readOnly: true
        x-nullable: true
      sitEntryDate:
        type: string
        format: date-time
        x-nullable: true
      sitDepartureDate:
        type: string
        format: date-time
        x-nullable: true
      sitCustomerContacted:
        type: string
        format: date
        x-nullable: true
      sitRequestedDelivery:
        type: string
        format: date
        x-nullable: true
      id:
        example: 1f2270c7-7166-40ae-981e-b200ebdf3054
        format: uuid
        type: string
      status:
        type: string
        x-nullable: true
      updatedAt:
        format: date-time
        type: string
        readOnly: true
      approvedAt:
        format: date-time
        type: string
        x-nullable: true
      rejectedAt:
        format: date-time
        type: string
        x-nullable: true
  ServiceItemSitEntryDate:
    type: object
    properties:
      id:
        example: 1f2270c7-7166-40ae-981e-b200ebdf3054
        format: uuid
        type: string
      sitEntryDate:
        type: string
        format: date-time
        x-nullable: true
  PaymentServiceItemStatus:
    type: string
    enum:
      - REQUESTED
      - APPROVED
      - DENIED
      - SENT_TO_GEX
      - PAID
      - EDI_ERROR
    title: Payment Service Item Status
  ServiceItemParamName:
    type: string
    enum:
      - ActualPickupDate
      - ContractCode
      - ContractYearName
      - CubicFeetBilled
      - CubicFeetCrating
      - DimensionHeight
      - DimensionLength
      - DimensionWidth
      - DistanceZip
      - DistanceZipSITDest
      - DistanceZipSITOrigin
      - EIAFuelPrice
      - EscalationCompounded
      - FSCMultiplier
      - FSCPriceDifferenceInCents
      - FSCWeightBasedDistanceMultiplier
      - IsPeak
      - MarketDest
      - MarketOrigin
      - MTOAvailableToPrimeAt
      - NTSPackingFactor
      - NumberDaysSIT
      - PriceAreaDest
      - PriceAreaIntlDest
      - PriceAreaIntlOrigin
      - PriceAreaOrigin
      - PriceRateOrFactor
      - PSI_LinehaulDom
      - PSI_LinehaulDomPrice
      - PSI_LinehaulShort
      - PSI_LinehaulShortPrice
      - PSI_PriceDomDest
      - PSI_PriceDomDestPrice
      - PSI_PriceDomOrigin
      - PSI_PriceDomOriginPrice
      - PSI_ShippingLinehaulIntlCO
      - PSI_ShippingLinehaulIntlCOPrice
      - PSI_ShippingLinehaulIntlOC
      - PSI_ShippingLinehaulIntlOCPrice
      - PSI_ShippingLinehaulIntlOO
      - PSI_ShippingLinehaulIntlOOPrice
      - RateAreaNonStdDest
      - RateAreaNonStdOrigin
      - ReferenceDate
      - RequestedPickupDate
      - ServiceAreaDest
      - ServiceAreaOrigin
      - ServicesScheduleDest
      - ServicesScheduleOrigin
      - SITPaymentRequestEnd
      - SITPaymentRequestStart
      - SITScheduleDest
      - SITScheduleOrigin
      - SITServiceAreaDest
      - SITServiceAreaOrigin
      - WeightAdjusted
      - WeightBilled
      - WeightEstimated
      - WeightOriginal
      - WeightReweigh
      - ZipDestAddress
      - ZipPickupAddress
      - ZipSITDestHHGFinalAddress
      - ZipSITDestHHGOriginalAddress
      - ZipSITOriginHHGActualAddress
      - ZipSITOriginHHGOriginalAddress
      - StandaloneCrate
      - StandaloneCrateCap
      - UncappedRequestTotal
      - LockedPriceCents
  ServiceItemParamType:
    type: string
    enum:
      - STRING
      - DATE
      - INTEGER
      - DECIMAL
      - TIMESTAMP
      - PaymentServiceItemUUID
      - BOOLEAN
  ServiceItemParamOrigin:
    type: string
    enum:
      - PRIME
      - SYSTEM
      - PRICER
      - PAYMENT_REQUEST
  PaymentServiceItemParam:
    type: object
    properties:
      id:
        example: c56a4180-65aa-42ec-a945-5fd21dec0538
        format: uuid
        readOnly: true
        type: string
      paymentServiceItemID:
        example: c56a4180-65aa-42ec-a945-5fd21dec0538
        format: uuid
        type: string
      key:
        $ref: '#/definitions/ServiceItemParamName'
      value:
        example: '3025'
        type: string
      type:
        $ref: '#/definitions/ServiceItemParamType'
      origin:
        $ref: '#/definitions/ServiceItemParamOrigin'
      eTag:
        type: string
        readOnly: true
  PaymentServiceItemParams:
    type: array
    items:
      $ref: '#/definitions/PaymentServiceItemParam'
  CustomerSupportRemark:
    type: object
    description: >-
      A text remark written by an office user that is associated with a specific
      move.
    required:
      - id
      - moveID
      - officeUserID
      - content
    properties:
      id:
        example: 1f2270c7-7166-40ae-981e-b200ebdf3054
        format: uuid
        type: string
      createdAt:
        type: string
        format: date-time
        readOnly: true
      updatedAt:
        type: string
        format: date-time
        readOnly: true
      officeUserID:
        example: 1f2270c7-7166-40ae-981e-b200ebdf3054
        format: uuid
        type: string
      moveID:
        example: 1f2270c7-7166-40ae-981e-b200ebdf3054
        format: uuid
        type: string
      content:
        example: This is a remark about a move.
        type: string
      officeUserFirstName:
        example: Grace
        type: string
        readOnly: true
      officeUserLastName:
        example: Griffin
        type: string
        readOnly: true
      officeUserEmail:
        type: string
        format: x-email
        pattern: ^[a-zA-Z0-9._%+-]+@[a-zA-Z0-9.-]+\.[a-zA-Z]{2,}$
        readOnly: true
  CustomerSupportRemarks:
    type: array
    items:
      $ref: '#/definitions/CustomerSupportRemark'
  LineOfAccounting:
    type: object
    properties:
      id:
        type: string
        format: uuid
        example: 06254fc3-b763-484c-b555-42855d1ad5cd
      loaSysId:
        type: string
        maxLength: 20
        example: '10003'
        x-nullable: true
      loaDptID:
        type: string
        maxLength: 2
        example: '1 '
        x-nullable: true
      loaTnsfrDptNm:
        type: string
        maxLength: 4
        x-nullable: true
      loaBafID:
        type: string
        maxLength: 4
        example: '1234'
        x-nullable: true
      loaTrsySfxTx:
        type: string
        maxLength: 4
        example: '0000'
        x-nullable: true
      loaMajClmNm:
        type: string
        maxLength: 4
        x-nullable: true
      loaOpAgncyID:
        type: string
        maxLength: 4
        example: 1A
        x-nullable: true
      loaAlltSnID:
        type: string
        maxLength: 5
        example: 123A
        x-nullable: true
      loaPgmElmntID:
        type: string
        maxLength: 12
        example: '00000000'
        x-nullable: true
      loaTskBdgtSblnTx:
        type: string
        maxLength: 8
        x-nullable: true
      loaDfAgncyAlctnRcpntID:
        type: string
        maxLength: 4
        x-nullable: true
      loaJbOrdNm:
        type: string
        maxLength: 10
        x-nullable: true
      loaSbaltmtRcpntID:
        type: string
        maxLength: 1
        x-nullable: true
      loaWkCntrRcpntNm:
        type: string
        maxLength: 6
        x-nullable: true
      loaMajRmbsmtSrcID:
        type: string
        maxLength: 1
        x-nullable: true
      loaDtlRmbsmtSrcID:
        type: string
        maxLength: 3
        x-nullable: true
      loaCustNm:
        type: string
        maxLength: 6
        x-nullable: true
      loaObjClsID:
        type: string
        maxLength: 6
        example: 22NL
        x-nullable: true
      loaSrvSrcID:
        type: string
        maxLength: 1
        x-nullable: true
      loaSpclIntrID:
        type: string
        maxLength: 2
        x-nullable: true
      loaBdgtAcntClsNm:
        type: string
        maxLength: 8
        example: '000000'
        x-nullable: true
      loaDocID:
        type: string
        maxLength: 15
        example: HHG12345678900
        x-nullable: true
      loaClsRefID:
        type: string
        maxLength: 2
        x-nullable: true
      loaInstlAcntgActID:
        type: string
        maxLength: 6
        example: '12345'
        x-nullable: true
      loaLclInstlID:
        type: string
        maxLength: 18
        x-nullable: true
      loaFmsTrnsactnID:
        type: string
        maxLength: 12
        x-nullable: true
      loaDscTx:
        type: string
        example: PERSONAL PROPERTY - PARANORMAL ACTIVITY DIVISION (OTHER)
        x-nullable: true
      loaBgnDt:
        type: string
        format: date
        example: '2005-10-01'
        x-nullable: true
      loaEndDt:
        type: string
        format: date
        example: '2015-10-01'
        x-nullable: true
      loaFnctPrsNm:
        type: string
        maxLength: 255
        x-nullable: true
      loaStatCd:
        type: string
        maxLength: 1
        example: U
        x-nullable: true
      loaHistStatCd:
        type: string
        maxLength: 1
        x-nullable: true
      loaHsGdsCd:
        type: string
        maxLength: 2
        example: HT
        x-nullable: true
      orgGrpDfasCd:
        type: string
        maxLength: 2
        example: ZZ
        x-nullable: true
      loaUic:
        type: string
        maxLength: 6
        x-nullable: true
      loaTrnsnID:
        type: string
        maxLength: 3
        example: B1
        x-nullable: true
      loaSubAcntID:
        type: string
        maxLength: 3
        x-nullable: true
      loaBetCd:
        type: string
        maxLength: 4
        x-nullable: true
      loaFndTyFgCd:
        type: string
        maxLength: 1
        x-nullable: true
      loaBgtLnItmID:
        type: string
        maxLength: 8
        x-nullable: true
      loaScrtyCoopImplAgncCd:
        type: string
        maxLength: 1
        x-nullable: true
      loaScrtyCoopDsgntrCd:
        type: string
        maxLength: 4
        x-nullable: true
      loaScrtyCoopLnItmID:
        type: string
        maxLength: 3
        x-nullable: true
      loaAgncDsbrCd:
        type: string
        maxLength: 6
        x-nullable: true
      loaAgncAcntngCd:
        type: string
        maxLength: 6
        x-nullable: true
      loaFndCntrID:
        type: string
        maxLength: 12
        x-nullable: true
      loaCstCntrID:
        type: string
        maxLength: 16
        x-nullable: true
      loaPrjID:
        type: string
        maxLength: 12
        x-nullable: true
      loaActvtyID:
        type: string
        maxLength: 11
        x-nullable: true
      loaCstCd:
        type: string
        maxLength: 16
        x-nullable: true
      loaWrkOrdID:
        type: string
        maxLength: 16
        x-nullable: true
      loaFnclArID:
        type: string
        maxLength: 6
        x-nullable: true
      loaScrtyCoopCustCd:
        type: string
        maxLength: 2
        x-nullable: true
      loaEndFyTx:
        type: integer
        example: 2016
        x-nullable: true
      loaBgFyTx:
        type: integer
        example: 2006
        x-nullable: true
      loaBgtRstrCd:
        type: string
        maxLength: 1
        x-nullable: true
      loaBgtSubActCd:
        type: string
        maxLength: 4
        x-nullable: true
      createdAt:
        type: string
        format: date-time
        example: '2023-08-03T19:17:10.050Z'
      updatedAt:
        type: string
        format: date-time
        example: '2023-08-03T19:17:38.776Z'
      validLoaForTac:
        type: boolean
        x-nullable: true
      validHhgProgramCodeForLoa:
        type: boolean
        x-nullable: true
responses:
  InvalidRequest:
    description: The request payload is invalid
    schema:
      $ref: '#/definitions/Error'
  NotFound:
    description: The requested resource wasn't found
    schema:
      $ref: '#/definitions/Error'
  Conflict:
    description: Conflict error
    schema:
      $ref: '#/definitions/Error'
  PermissionDenied:
    description: The request was denied
    schema:
      $ref: '#/definitions/Error'
  ServerError:
    description: A server error occurred
    schema:
      $ref: '#/definitions/Error'
  PreconditionFailed:
    description: Precondition failed
    schema:
      $ref: '#/definitions/Error'
  UnprocessableEntity:
    description: The payload was unprocessable.
    schema:
      $ref: '#/definitions/ValidationError'
parameters:
  ifMatch:
    in: header
    name: If-Match
    type: string
    required: true
    description: >
      Optimistic locking is implemented via the `If-Match` header. If the ETag
      header does not match the value of the resource on the server, the server
      rejects the change with a `412 Precondition Failed` error.
  ppmShipmentId:
    name: ppmShipmentId
    in: path
    type: string
    format: uuid
    required: true
    description: UUID of the PPM shipment
  weightTicketId:
    name: weightTicketId
    in: path
    type: string
    format: uuid
    required: true
    description: UUID of the weight ticket
  movingExpenseId:
    name: movingExpenseId
    in: path
    type: string
    format: uuid
    required: true
    description: UUID of the moving expense
  proGearWeightTicketId:
    name: proGearWeightTicketId
    in: path
    type: string
    format: uuid
    required: true
    description: UUID of the pro-gear weight ticket<|MERGE_RESOLUTION|>--- conflicted
+++ resolved
@@ -7067,12 +7067,9 @@
       ppmStatus:
         $ref: '#/definitions/PPMStatus'
         x-nullable: true
-<<<<<<< HEAD
-=======
       counselingOffice:
         type: string
         x-nullable: true
->>>>>>> 9df187bf
       assignedTo:
         $ref: '#/definitions/AssignedOfficeUser'
         x-nullable: true
