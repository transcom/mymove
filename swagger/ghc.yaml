swagger: '2.0'
info:
  contact:
    email: dp3@truss.works
  description: The API for move.mil
  license:
    name: MIT
    url: 'https://opensource.org/licenses/MIT'
  title: move.mil API
  version: 0.0.1
basePath: /ghc/v1
schemes:
  - http
tags:
  - name: queues
  - name: move
  - name: order
  - name: moveTaskOrder
  - name: customer
  - name: mtoServiceItem
  - name: mtoShipment
  - name: mtoAgent
  - name: paymentServiceItem
  - name: tac
paths:
  '/customer/{customerID}':
    parameters:
      - description: ID of customer to use
        in: path
        name: customerID
        required: true
        type: string
        format: uuid
    get:
      produces:
        - application/json
      parameters: []
      responses:
        '200':
          description: Successfully retrieved information on an individual customer
          schema:
            $ref: '#/definitions/Customer'
        '400':
          $ref: '#/responses/InvalidRequest'
        '401':
          $ref: '#/responses/PermissionDenied'
        '403':
          $ref: '#/responses/PermissionDenied'
        '404':
          $ref: '#/responses/NotFound'
        '500':
          $ref: '#/responses/ServerError'
      tags:
        - customer
      description: Returns a given customer
      operationId: getCustomer
      summary: Returns a given customer
    patch:
      summary: Updates customer info
      description: Updates customer info by ID
      operationId: updateCustomer
      tags:
        - customer
      consumes:
        - application/json
      produces:
        - application/json
      parameters:
        - in: body
          name: body
          required: true
          schema:
            $ref: '#/definitions/UpdateCustomerPayload'
        - in: header
          name: If-Match
          type: string
          required: true
      responses:
        '200':
          description: updated instance of orders
          schema:
            $ref: '#/definitions/Customer'
        '400':
          $ref: '#/responses/InvalidRequest'
        '401':
          $ref: '#/responses/PermissionDenied'
        '403':
          $ref: '#/responses/PermissionDenied'
        '404':
          $ref: '#/responses/NotFound'
        '412':
          $ref: '#/responses/PreconditionFailed'
        '422':
          $ref: '#/responses/UnprocessableEntity'
        '500':
          $ref: '#/responses/ServerError'
  '/move/{locator}':
    parameters:
      - description: Code used to identify a move in the system
        in: path
        name: locator
        required: true
        type: string
    get:
      produces:
        - application/json
      parameters: []
      responses:
        '200':
          description: Successfully retrieved the individual move
          schema:
            $ref: '#/definitions/Move'
        '400':
          $ref: '#/responses/InvalidRequest'
        '401':
          $ref: '#/responses/PermissionDenied'
        '403':
          $ref: '#/responses/PermissionDenied'
        '404':
          $ref: '#/responses/NotFound'
        '500':
          $ref: '#/responses/ServerError'
      tags:
        - move
      description: Returns a given move for a unique alphanumeric locator string
      summary: Returns a given move
      operationId: getMove
  '/orders/{orderID}':
    parameters:
      - description: ID of order to use
        in: path
        name: orderID
        required: true
        type: string
        format: uuid
    patch:
      summary: Updates an order
      description: All fields sent in this request will be set on the order referenced
      operationId: updateOrder
      tags:
        - order
      consumes:
        - application/json
      produces:
        - application/json
      parameters:
        - in: body
          name: body
          required: true
          schema:
            $ref: '#/definitions/UpdateOrderPayload'
        - in: header
          name: If-Match
          type: string
          required: true
      responses:
        '200':
          description: updated instance of orders
          schema:
            $ref: '#/definitions/Order'
        '400':
          $ref: '#/responses/InvalidRequest'
        '401':
          $ref: '#/responses/PermissionDenied'
        '403':
          $ref: '#/responses/PermissionDenied'
        '404':
          $ref: '#/responses/NotFound'
        '412':
          $ref: '#/responses/PreconditionFailed'
        '422':
          $ref: '#/responses/UnprocessableEntity'
        '500':
          $ref: '#/responses/ServerError'
    get:
      produces:
        - application/json
      parameters: []
      responses:
        '200':
          description: Successfully retrieved order
          schema:
            $ref: '#/definitions/Order'
        '400':
          $ref: '#/responses/InvalidRequest'
        '401':
          $ref: '#/responses/PermissionDenied'
        '403':
          $ref: '#/responses/PermissionDenied'
        '404':
          $ref: '#/responses/NotFound'
        '500':
          $ref: '#/responses/ServerError'
      tags:
        - order
      description: Gets an order
      operationId: getOrder
      summary: Gets an order by ID
  '/orders/{orderID}/allowances':
    parameters:
      - description: ID of order to use
        in: path
        name: orderID
        required: true
        type: string
        format: uuid
    patch:
      summary: Updates an allowance (Orders with Entitlements)
      description: All fields sent in this request will be set on the order referenced
      operationId: updateAllowance
      tags:
        - order
      consumes:
        - application/json
      produces:
        - application/json
      parameters:
        - in: body
          name: body
          required: true
          schema:
            $ref: '#/definitions/UpdateAllowancePayload'
        - in: header
          name: If-Match
          type: string
          required: true
      responses:
        '200':
          description: updated instance of allowance
          schema:
            $ref: '#/definitions/Order'
        '400':
          $ref: '#/responses/InvalidRequest'
        '401':
          $ref: '#/responses/Unauthorized'
        '403':
          $ref: '#/responses/PermissionDenied'
        '404':
          $ref: '#/responses/NotFound'
        '412':
          $ref: '#/responses/PreconditionFailed'
        '422':
          $ref: '#/responses/UnprocessableEntity'
        '500':
          $ref: '#/responses/ServerError'
  '/orders/{orderID}/move-task-orders':
    parameters:
      - description: ID of order to use
        in: path
        name: orderID
        required: true
        type: string
        format: uuid
    get:
      produces:
        - application/json
      parameters: []
      responses:
        '200':
          description: Successfully retrieved all move task orders associated with an order
          schema:
            $ref: '#/definitions/MoveTaskOrders'
        '400':
          $ref: '#/responses/InvalidRequest'
        '401':
          $ref: '#/responses/PermissionDenied'
        '403':
          $ref: '#/responses/PermissionDenied'
        '404':
          $ref: '#/responses/NotFound'
        '500':
          $ref: '#/responses/ServerError'
      tags:
        - order
      description: Gets move task orders associated with an order
      operationId: listMoveTaskOrders
      summary: Gets move task orders associated with an order
  '/move-task-orders/{moveTaskOrderID}':
    parameters:
      - description: ID of move to use
        in: path
        name: moveTaskOrderID
        required: true
        type: string
    get:
      produces:
        - application/json
      parameters: []
      responses:
        '200':
          description: Successfully retrieved move task order
          schema:
            $ref: '#/definitions/MoveTaskOrder'
        '400':
          $ref: '#/responses/InvalidRequest'
        '401':
          $ref: '#/responses/PermissionDenied'
        '403':
          $ref: '#/responses/PermissionDenied'
        '404':
          $ref: '#/responses/NotFound'
        '500':
          $ref: '#/responses/ServerError'
      tags:
        - moveTaskOrder
      description: Gets a move
      operationId: getMoveTaskOrder
      summary: Gets a move by ID
    patch:
      consumes:
        - application/json
      produces:
        - application/json
      parameters:
        - in: body
          name: body
          required: true
          schema:
            $ref: '#/definitions/MoveTaskOrder'
        - in: header
          name: If-Match
          type: string
          required: true
      responses:
        '200':
          description: Successfully retrieved move task order
          schema:
            $ref: '#/definitions/MoveTaskOrder'
        '400':
          $ref: '#/responses/InvalidRequest'
        '401':
          $ref: '#/responses/PermissionDenied'
        '403':
          $ref: '#/responses/PermissionDenied'
        '404':
          $ref: '#/responses/NotFound'
        '412':
          $ref: '#/responses/PreconditionFailed'
        '422':
          $ref: '#/responses/UnprocessableEntity'
        '500':
          $ref: '#/responses/ServerError'
      tags:
        - moveTaskOrder
      description: Updates a move by ID
      operationId: updateMoveTaskOrder
      summary: Updates a move by ID
  '/move_task_orders/{moveTaskOrderID}/mto_service_items':
    parameters:
      - description: ID of move for mto service item to use
        in: path
        name: moveTaskOrderID
        required: true
        format: uuid
        type: string
    get:
      produces:
        - application/json
      parameters: []
      responses:
        '200':
          description: Successfully retrieved all line items for a move task order
          schema:
            $ref: '#/definitions/MTOServiceItems'
        '401':
          $ref: '#/responses/PermissionDenied'
        '403':
          $ref: '#/responses/PermissionDenied'
        '404':
          $ref: '#/responses/NotFound'
        '422':
          $ref: '#/responses/UnprocessableEntity'
        '500':
          $ref: '#/responses/ServerError'
      tags:
        - mtoServiceItem
      description: Gets all line items for a move
      operationId: listMTOServiceItems
      summary: Gets all line items for a move
  '/mto-shipments':
    post:
      summary: createMTOShipment
      description: |
        Creates a MTO shipment for the specified Move Task Order.
        Required fields include:
        * Shipment Type
        * Customer requested pick-up date
        * Pick-up Address
        * Delivery Address
        * Releasing / Receiving agents

        Optional fields include:
        * Customer Remarks
        * Releasing / Receiving agents
        * An array of optional accessorial service item codes
      consumes:
        - application/json
      produces:
        - application/json
      operationId: createMTOShipment
      tags:
        - mtoShipment
      parameters:
        - in: body
          name: body
          schema:
            $ref: '#/definitions/CreateMTOShipment'
      responses:
        '200':
          description: Successfully created a MTO shipment.
          schema:
            $ref: '#/definitions/MTOShipment'
        '400':
          $ref: '#/responses/InvalidRequest'
        '404':
          $ref: '#/responses/NotFound'
        '422':
          $ref: '#/responses/UnprocessableEntity'
        '500':
          $ref: '#/responses/ServerError'
  '/move_task_orders/{moveTaskOrderID}/mto_shipments':
    parameters:
      - description: ID of move task order for mto shipment to use
        in: path
        name: moveTaskOrderID
        required: true
        format: uuid
        type: string
    get:
      produces:
        - application/json
      parameters: []
      responses:
        '200':
          description: Successfully retrieved all mto shipments for a move task order
          schema:
            $ref: '#/definitions/MTOShipments'
        '404':
          $ref: '#/responses/NotFound'
        '422':
          $ref: '#/responses/UnprocessableEntity'
        '500':
          $ref: '#/responses/ServerError'
      tags:
        - mtoShipment
      description: Gets all shipments for a move task order
      operationId: listMTOShipments
      summary: Gets all shipments for a move task order
  '/shipments/{shipmentID}':
    delete:
      summary: Soft deletes a shipment by ID
      description: Soft deletes a shipment by ID
      operationId: deleteShipment
      tags:
        - shipment
      produces:
        - application/json
      parameters:
        - description: ID of the shipment to be deleted
          in: path
          name: shipmentID
          required: true
          format: uuid
          type: string
      responses:
        '204':
          description: Successfully soft deleted the shipment
        '403':
          $ref: '#/responses/PermissionDenied'
        '404':
          $ref: '#/responses/NotFound'
        '500':
          $ref: '#/responses/ServerError'
  '/move_task_orders/{moveTaskOrderID}/mto_shipments/{shipmentID}':
    patch:
      summary: updateMTOShipment
      description: |
        Updates a specified MTO shipment.

        Required fields include:
        * MTO Shipment ID required in path
        * If-Match required in headers
        * No fields required in body

        Optional fields include:
        * New shipment status type
        * Shipment Type
        * Customer requested pick-up date
        * Pick-up Address
        * Delivery Address
        * Customer Remarks
        * Counselor Remarks
        * Releasing / Receiving agents
      consumes:
        - application/json
      produces:
        - application/json
      operationId: updateMTOShipment
      tags:
        - mtoShipment
      parameters:
        - in: path
          name: moveTaskOrderID
          required: true
          format: uuid
          type: string
          description: ID of move task order for mto shipment to use
        - in: path
          name: shipmentID
          type: string
          format: uuid
          required: true
          description: UUID of the MTO Shipment to update
        - in: header
          name: If-Match
          type: string
          required: true
          description: >
            Optimistic locking is implemented via the `If-Match` header. If the ETag header does not match
            the value of the resource on the server, the server rejects the change with a `412 Precondition Failed` error.
        - in: body
          name: body
          schema:
            $ref: '#/definitions/UpdateShipment'
      responses:
        '200':
          description: Successfully updated the specified MTO shipment.
          schema:
            $ref: '#/definitions/MTOShipment'
        '400':
          $ref: '#/responses/InvalidRequest'
        '401':
          $ref: '#/responses/PermissionDenied'
        '403':
          $ref: '#/responses/PermissionDenied'
        '404':
          $ref: '#/responses/NotFound'
        '412':
          $ref: '#/responses/PreconditionFailed'
        '422':
          $ref: '#/responses/UnprocessableEntity'
        '500':
          $ref: '#/responses/ServerError'
  '/move_task_orders/{moveTaskOrderID}/mto_shipments/{shipmentID}/status':
    parameters:
      - description: ID of move task order for mto shipment to use
        in: path
        name: moveTaskOrderID
        required: true
        format: uuid
        type: string
      - description: ID of the shipment
        in: path
        name: shipmentID
        required: true
        format: uuid
        type: string
    patch:
      consumes:
        - application/json
      produces:
        - application/json
      parameters:
        - in: body
          name: body
          required: true
          schema:
            $ref: '#/definitions/PatchMTOShipmentStatus'
        - in: header
          name: If-Match
          type: string
          required: true
      responses:
        '200':
          description: Successfully updated shipment
          schema:
            $ref: '#/definitions/MTOShipment'
        '404':
          $ref: '#/responses/NotFound'
        '409':
          $ref: '#/responses/Conflict'
        '412':
          $ref: '#/responses/PreconditionFailed'
        '422':
          $ref: '#/responses/UnprocessableEntity'
        '500':
          $ref: '#/responses/ServerError'
      tags:
        - mtoShipment
      description: Updates a shipment's status
      operationId: patchMTOShipmentStatus
      summary: Updates a shipment's status
  '/move_task_orders/{moveTaskOrderID}/mto_shipments/{shipmentID}/mto-agents':
    parameters:
      - description: ID of move task order
        in: path
        name: moveTaskOrderID
        required: true
        format: uuid
        type: string
      - description: ID of the shipment
        in: path
        name: shipmentID
        required: true
        format: uuid
        type: string
    get:
      produces:
        - application/json
      parameters: []
      responses:
        '200':
          description: Successfully retrieved all agents for a move task order
          schema:
            $ref: '#/definitions/MTOAgents'
        '404':
          $ref: '#/responses/NotFound'
        '422':
          $ref: '#/responses/UnprocessableEntity'
        '500':
          $ref: '#/responses/ServerError'
      tags:
        - mtoAgent
      description: Fetches a list of agents associated with a move task order.
      operationId: fetchMTOAgentList
      summary: Fetch move task order agents.
  '/move-task-orders/{moveTaskOrderID}/service-items/{mtoServiceItemID}':
    parameters:
      - description: ID of move to use
        in: path
        name: moveTaskOrderID
        required: true
        type: string
      - description: ID of line item to use
        in: path
        name: mtoServiceItemID
        required: true
        type: string
    get:
      produces:
        - application/json
      parameters: []
      responses:
        '200':
          description: Successfully retrieved a line item for a move task order by ID
          schema:
            $ref: '#/definitions/MTOServiceItem'
        '400':
          $ref: '#/responses/InvalidRequest'
        '401':
          $ref: '#/responses/PermissionDenied'
        '403':
          $ref: '#/responses/PermissionDenied'
        '404':
          $ref: '#/responses/NotFound'
        '500':
          $ref: '#/responses/ServerError'
      tags:
        - mtoServiceItem
      description: Gets a line item by ID for a move by ID
      operationId: getMTOServiceItem
      summary: Gets a line item by ID for a move by ID
    patch:
      consumes:
        - application/json
      produces:
        - application/json
      parameters:
        - in: body
          name: body
          required: true
          schema:
            $ref: '#/definitions/MTOServiceItem'
        - in: header
          name: If-Match
          type: string
          required: true
      responses:
        '200':
          description: Successfully updated move task order status
          schema:
            $ref: '#/definitions/MoveTaskOrder'
        '400':
          $ref: '#/responses/InvalidRequest'
        '401':
          $ref: '#/responses/PermissionDenied'
        '403':
          $ref: '#/responses/PermissionDenied'
        '404':
          $ref: '#/responses/NotFound'
        '412':
          $ref: '#/responses/PreconditionFailed'
        '500':
          $ref: '#/responses/ServerError'
      tags:
        - mtoServiceItem
      description: Updates a service item by ID for a move by ID
      operationId: updateMTOServiceItem
      summary: Updates a service item by ID for a move by ID
  '/move-task-orders/{moveTaskOrderID}/service-items/{mtoServiceItemID}/status':
    parameters:
      - description: ID of move to use
        in: path
        name: moveTaskOrderID
        required: true
        type: string
      - description: ID of line item to use
        in: path
        name: mtoServiceItemID
        required: true
        type: string
    patch:
      consumes:
        - application/json
      produces:
        - application/json
      parameters:
        - in: body
          name: body
          required: true
          schema:
            $ref: '#/definitions/PatchMTOServiceItemStatusPayload'
        - in: header
          name: If-Match
          type: string
          required: true
      responses:
        '200':
          description: >-
            Successfully updated status for a line item for a move task order by
            ID
          schema:
            $ref: '#/definitions/MTOServiceItem'
        '400':
          $ref: '#/responses/InvalidRequest'
        '401':
          $ref: '#/responses/PermissionDenied'
        '403':
          $ref: '#/responses/PermissionDenied'
        '404':
          $ref: '#/responses/NotFound'
        '412':
          $ref: '#/responses/PreconditionFailed'
        '422':
          $ref: '#/responses/UnprocessableEntity'
        '500':
          $ref: '#/responses/ServerError'
      tags:
        - mtoServiceItem
      description: Changes the status of a line item for a move by ID
      operationId: updateMTOServiceItemStatus
      summary: Change the status of a line item for a move by ID
  '/move-task-orders/{moveTaskOrderID}/status':
    patch:
      consumes:
        - application/json
      produces:
        - application/json
      parameters:
        - description: ID of move to use
          in: path
          name: moveTaskOrderID
          required: true
          type: string
        - in: header
          name: If-Match
          type: string
          required: true
        - in: body
          name: serviceItemCodes
          schema:
            $ref: '#/definitions/MTOApprovalServiceItemCodes'
          required: true
      responses:
        '200':
          description: Successfully updated move task order status
          schema:
            $ref: '#/definitions/Move'
        '400':
          $ref: '#/responses/InvalidRequest'
        '401':
          $ref: '#/responses/PermissionDenied'
        '403':
          $ref: '#/responses/PermissionDenied'
        '404':
          $ref: '#/responses/NotFound'
        '409':
          $ref: '#/responses/Conflict'
        '412':
          $ref: '#/responses/PreconditionFailed'
        '422':
          $ref: '#/responses/UnprocessableEntity'
        '500':
          $ref: '#/responses/ServerError'
      tags:
        - moveTaskOrder
      description: Changes move task order status to make it available to prime
      operationId: updateMoveTaskOrderStatus
      summary: Change the status of a move task order to make it available to prime
  '/move-task-orders/{moveTaskOrderID}/status/service-counseling-completed':
    patch:
      consumes:
        - application/json
      produces:
        - application/json
      parameters:
        - description: ID of move to use
          in: path
          name: moveTaskOrderID
          required: true
          type: string
        - in: header
          name: If-Match
          type: string
          required: true
      responses:
        '200':
          description: Successfully updated move task order status
          schema:
            $ref: '#/definitions/Move'
        '400':
          $ref: '#/responses/InvalidRequest'
        '401':
          $ref: '#/responses/PermissionDenied'
        '403':
          $ref: '#/responses/PermissionDenied'
        '404':
          $ref: '#/responses/NotFound'
        '409':
          $ref: '#/responses/Conflict'
        '412':
          $ref: '#/responses/PreconditionFailed'
        '422':
          $ref: '#/responses/UnprocessableEntity'
        '500':
          $ref: '#/responses/ServerError'
      tags:
        - moveTaskOrder
      description: Changes move (move task order) status to service counseling completed
      operationId: updateMTOStatusServiceCounselingCompleted
      summary: Changes move (move task order) status to service counseling completed
  '/move-task-orders/{moveTaskOrderID}/payment-service-items/{paymentServiceItemID}/status':
    parameters:
      - description: ID of move to use
        in: path
        name: moveTaskOrderID
        required: true
        type: string
      - description: ID of payment service item to use
        in: path
        name: paymentServiceItemID
        required: true
        type: string
    patch:
      consumes:
        - application/json
      produces:
        - application/json
      parameters:
        - in: body
          name: body
          required: true
          schema:
            $ref: '#/definitions/PaymentServiceItem'
        - in: header
          name: If-Match
          type: string
          required: true
      responses:
        '200':
          description: >-
            Successfully updated status for a line item for a move task order by
            ID
          schema:
            $ref: '#/definitions/PaymentServiceItem'
        '400':
          $ref: '#/responses/InvalidRequest'
        '401':
          $ref: '#/responses/PermissionDenied'
        '403':
          $ref: '#/responses/PermissionDenied'
        '404':
          $ref: '#/responses/NotFound'
        '412':
          $ref: '#/responses/PreconditionFailed'
        '422':
          $ref: '#/responses/UnprocessableEntity'
        '500':
          $ref: '#/responses/ServerError'
      tags:
        - paymentServiceItem
      description: Changes the status of a line item for a move by ID
      operationId: updatePaymentServiceItemStatus
      summary: Change the status of a payment service item for a move by ID
  '/move-task-orders/{moveTaskOrderID}/entitlements':
    parameters:
      - description: ID of move to use
        in: path
        name: moveTaskOrderID
        required: true
        type: string
    get:
      produces:
        - application/json
      parameters: []
      tags:
        - moveTaskOrder
      responses:
        '200':
          description: Successfully retrieved entitlements
          schema:
            $ref: '#/definitions/Entitlements'
        '400':
          $ref: '#/responses/InvalidRequest'
        '401':
          $ref: '#/responses/PermissionDenied'
        '403':
          $ref: '#/responses/PermissionDenied'
        '404':
          $ref: '#/responses/NotFound'
        '500':
          $ref: '#/responses/ServerError'
      description: Gets entitlements
      operationId: getEntitlements
      summary: Gets entitlements for a move by ID
  '/payment-requests/{paymentRequestID}':
    parameters:
      - description: UUID of payment request
        format: uuid
        in: path
        name: paymentRequestID
        required: true
        type: string
    get:
      produces:
        - application/json
      parameters: []
      responses:
        '200':
          description: fetched instance of payment request
          schema:
            $ref: '#/definitions/PaymentRequest'
        '400':
          $ref: '#/responses/InvalidRequest'
        '401':
          $ref: '#/responses/PermissionDenied'
        '403':
          $ref: '#/responses/PermissionDenied'
        '404':
          $ref: '#/responses/NotFound'
        '500':
          $ref: '#/responses/ServerError'
      tags:
        - paymentRequests
      description: Fetches an instance of a payment request by id
      operationId: getPaymentRequest
      summary: Fetches a payment request by id
  '/moves/{locator}/payment-requests':
    parameters:
      - description: move code to identify a move for payment requests
        format: string
        in: path
        name: locator
        required: true
        type: string
    get:
      produces:
        - application/json
      parameters: []
      responses:
        '200':
          description: Successfully retrieved all line items for a move task order
          schema:
            $ref: '#/definitions/PaymentRequests'
        '403':
          $ref: '#/responses/PermissionDenied'
        '404':
          $ref: '#/responses/NotFound'
        '422':
          $ref: '#/responses/UnprocessableEntity'
        '500':
          $ref: '#/responses/ServerError'
      tags:
        - paymentRequests
      description: Fetches payment requests for a move
      operationId: getPaymentRequestsForMove
      summary: Fetches payment requests using the move code (locator).
  '/payment-requests/{paymentRequestID}/status':
    patch:
      consumes:
        - application/json
      produces:
        - application/json
      parameters:
        - description: UUID of payment request
          format: uuid
          in: path
          name: paymentRequestID
          required: true
          type: string
        - in: body
          name: body
          required: true
          schema:
            $ref: '#/definitions/UpdatePaymentRequestStatusPayload'
        - in: header
          name: If-Match
          type: string
          required: true
      responses:
        '200':
          description: updated payment request
          schema:
            $ref: '#/definitions/PaymentRequest'
        '400':
          $ref: '#/responses/InvalidRequest'
        '401':
          $ref: '#/responses/PermissionDenied'
        '403':
          $ref: '#/responses/PermissionDenied'
        '404':
          $ref: '#/responses/NotFound'
        '412':
          $ref: '#/responses/PreconditionFailed'
        '422':
          $ref: '#/responses/UnprocessableEntity'
        '500':
          $ref: '#/responses/ServerError'
      tags:
        - paymentRequests
      description: Updates status of a payment request by id
      operationId: updatePaymentRequestStatus
      summary: Updates status of a payment request by id
  /documents/{documentId}:
    get:
      summary: Returns a document
      description: Returns a document and its uploads
      operationId: getDocument
      tags:
        - ghcDocuments
      parameters:
        - in: path
          name: documentId
          type: string
          format: uuid
          required: true
          description: UUID of the document to return
      responses:
        '200':
          description: the requested document
          schema:
            $ref: '#/definitions/DocumentPayload'
        '400':
          $ref: '#/responses/InvalidRequest'
        '401':
          $ref: '#/responses/PermissionDenied'
        '403':
          $ref: '#/responses/PermissionDenied'
        '404':
          $ref: '#/responses/NotFound'
        '412':
          $ref: '#/responses/PreconditionFailed'
        '422':
          $ref: '#/responses/UnprocessableEntity'
        '500':
          $ref: '#/responses/ServerError'
  /queues/counseling:
    get:
      produces:
        - application/json
      summary: Gets queued list of all customer moves needing services counseling by GBLOC origin
      description: >
        An office services counselor user will be assigned a transportation office that will determine which moves are displayed in their queue based on the origin duty station.  GHC moves will show up here onced they have reached the NEEDS SERVICE COUNSELING status after submission from a customer or created on a customer's behalf.
      operationId: getServicesCounselingQueue
      tags:
        - queues
      parameters:
        - in: query
          name: page
          type: integer
          description: requested page number of paginated move results
        - in: query
          name: perPage
          type: integer
          description: maximum number of moves to show on each page of paginated results
        - in: query
          name: sort
          type: string
          enum:
            [
              lastName,
              dodID,
              branch,
              locator,
              status,
              requestedMoveDate,
              submittedAt,
              originGBLOC,
              destinationDutyStation,
            ]
          description: field that results should be sorted by
        - in: query
          name: order
          type: string
          enum: [asc, desc]
          description: direction of sort order if applied
        - in: query
          name: branch
          type: string
          description: filters by the branch of the move's service member
        - in: query
          name: locator
          type: string
          description: filters to match the unique move code locator
        - in: query
          name: lastName
          type: string
          description: filters using a prefix match on the service member's last name
        - in: query
          name: dodID
          type: string
          description: filters to match the unique service member's DoD ID
        - in: query
          name: requestedMoveDate
          type: string
          description: filters the requested pickup date of a shipment on the move
        - in: query
          name: submittedAt
          type: string
          format: date-time
          description: Start of the submitted at date in the user's local time zone converted to UTC
        - in: query
          name: originGBLOC
          type: string
          description: filters the GBLOC of the service member's origin duty station
        - in: query
          name: destinationDutyStation
          type: string
          description: filters the name of the destination duty station on the orders
        - in: query
          name: status
          type: array
          description: filters the status of the move
          uniqueItems: true
          items:
            type: string
            enum:
              - NEEDS SERVICE COUNSELING
              - SERVICE COUNSELING COMPLETED
      responses:
        '200':
          description: Successfully returned all moves matching the criteria
          schema:
            $ref: '#/definitions/QueueMovesResult'
        '403':
          $ref: '#/responses/PermissionDenied'
        '500':
          $ref: '#/responses/ServerError'
  /queues/moves:
    get:
      produces:
        - application/json
      summary: Gets queued list of all customer moves by GBLOC origin
      description: >
        An office TOO user will be assigned a transportation office that will determine which moves are displayed in their queue based on the origin duty station.  GHC moves will show up here onced they have reached the submitted status sent by the customer and have move task orders, shipments, and service items to approve.
      operationId: getMovesQueue
      tags:
        - queues
      parameters:
        - in: query
          name: page
          type: integer
          description: requested page of results
        - in: query
          name: perPage
          type: integer
          description: results per page
        - in: query
          name: sort
          type: string
          enum: [lastName, dodID, branch, locator, status, destinationDutyStation]
          description: field that results should be sorted by
        - in: query
          name: order
          type: string
          enum: [asc, desc]
          description: direction of sort order if applied
        - in: query
          name: branch
          type: string
        - in: query
          name: locator
          type: string
        - in: query
          name: lastName
          type: string
        - in: query
          name: dodID
          type: string
        - in: query
          name: destinationDutyStation
          type: string
        - in: query
          name: status
          type: array
          description: Filtering for the status.
          uniqueItems: true
          items:
            type: string
            enum:
              - SUBMITTED
              - APPROVALS REQUESTED
              - APPROVED
      responses:
        '200':
          description: Successfully returned all moves matching the criteria
          schema:
            $ref: '#/definitions/QueueMovesResult'
        '403':
          $ref: '#/responses/PermissionDenied'
        '500':
          $ref: '#/responses/ServerError'
  /queues/payment-requests:
    get:
      produces:
        - application/json
      summary: Gets queued list of all payment requests by GBLOC origin
      description: >
        An office TIO user will be assigned a transportation office that will determine which payment requests are displayed in their queue based on the origin duty station.
      operationId: getPaymentRequestsQueue
      tags:
        - queues
      parameters:
        - in: query
          name: sort
          type: string
          enum: [lastName, locator, submittedAt, branch, status, dodID, age]
          description: field that results should be sorted by
        - in: query
          name: order
          type: string
          enum: [asc, desc]
          description: direction of sort order if applied
        - in: query
          name: page
          type: integer
          description: requested page of results
        - in: query
          name: perPage
          type: integer
          description: number of records to include per page
        - in: query
          name: submittedAt
          type: string
          format: date-time
          description: Start of the submitted at date in the user's local time zone converted to UTC
        - in: query
          name: branch
          type: string
        - in: query
          name: locator
          type: string
        - in: query
          name: lastName
          type: string
        - in: query
          name: dodID
          type: string
        - in: query
          name: destinationDutyStation
          type: string
        - in: query
          name: status
          type: array
          description: Filtering for the status.
          uniqueItems: true
          items:
            type: string
            enum:
              - Payment requested
              - Reviewed
              - Rejected
              - Paid
      responses:
        '200':
          description: Successfully returned all moves matching the criteria
          schema:
            $ref: '#/definitions/QueuePaymentRequestsResult'
        '403':
          $ref: '#/responses/PermissionDenied'
        '500':
          $ref: '#/responses/ServerError'
  '/tac/valid':
    get:
      summary: Validation of a TAC value
      description: Returns a boolean based on whether a tac value is valid or not
      operationId: tacValidation
      tags:
        - tac
        - order
      parameters:
        - in: query
          name: tac
          type: string
          required: true
          description: The tac value to validate
      responses:
        '200':
          description: Successfully retrieved validation status
          schema:
            $ref: '#/definitions/TacValid'
        '400':
          $ref: '#/responses/InvalidRequest'
        '401':
          $ref: '#/responses/PermissionDenied'
        '403':
          $ref: '#/responses/PermissionDenied'
        '404':
          $ref: '#/responses/NotFound'
        '500':
          $ref: '#/responses/ServerError'
definitions:
  ClientError:
    type: object
    properties:
      title:
        type: string
      detail:
        type: string
      instance:
        type: string
        format: uuid
    required:
      - title
      - detail
      - instance
  ValidationError:
    allOf:
      - $ref: '#/definitions/ClientError'
      - type: object
    properties:
      invalid_fields:
        type: object
        additionalProperties:
          type: string
    required:
      - invalid_fields
  Address:
    type: object
    properties:
      id:
        type: string
        format: uuid
        example: c56a4180-65aa-42ec-a945-5fd21dec0538
      street_address_1:
        type: string
        example: 123 Main Ave
        title: Street address 1
      street_address_2:
        type: string
        example: Apartment 9000
        x-nullable: true
        title: Street address 2
      street_address_3:
        type: string
        example: Montmârtre
        x-nullable: true
        title: Address Line 3
      city:
        type: string
        example: Anytown
        title: City
      eTag:
        type: string
      state:
        title: State
        type: string
        x-display-value:
          AL: AL
          AK: AK
          AR: AR
          AZ: AZ
          CA: CA
          CO: CO
          CT: CT
          DC: DC
          DE: DE
          FL: FL
          GA: GA
          HI: HI
          IA: IA
          ID: ID
          IL: IL
          IN: IN
          KS: KS
          KY: KY
          LA: LA
          MA: MA
          MD: MD
          ME: ME
          MI: MI
          MN: MN
          MO: MO
          MS: MS
          MT: MT
          NC: NC
          ND: ND
          NE: NE
          NH: NH
          NJ: NJ
          NM: NM
          NV: NV
          NY: NY
          OH: OH
          OK: OK
          OR: OR
          PA: PA
          RI: RI
          SC: SC
          SD: SD
          TN: TN
          TX: TX
          UT: UT
          VA: VA
          VT: VT
          WA: WA
          WI: WI
          WV: WV
          WY: WY
        enum:
          - AL
          - AK
          - AR
          - AZ
          - CA
          - CO
          - CT
          - DC
          - DE
          - FL
          - GA
          - HI
          - IA
          - ID
          - IL
          - IN
          - KS
          - KY
          - LA
          - MA
          - MD
          - ME
          - MI
          - MN
          - MO
          - MS
          - MT
          - NC
          - ND
          - NE
          - NH
          - NJ
          - NM
          - NV
          - NY
          - OH
          - OK
          - OR
          - PA
          - RI
          - SC
          - SD
          - TN
          - TX
          - UT
          - VA
          - VT
          - WA
          - WI
          - WV
          - WY
      postal_code:
        type: string
        format: zip
        title: ZIP
        example: '90210'
        pattern: '^(\d{5}([\-]\d{4})?)$'
      country:
        type: string
        title: Country
        x-nullable: true
        example: 'USA'
        default: USA
    required:
      - street_address_1
      - city
      - state
      - postal_code
  BackupContact:
    type: object
    properties:
      name:
        type: string
        x-nullable: true
      email:
        type: string
        format: x-email
        pattern: '^[a-zA-Z0-9._%+-]+@[a-zA-Z0-9.-]+\.[a-zA-Z]{2,}$'
        x-nullable: true
      phone:
        type: string
        format: telephone
        pattern: '^[2-9]\d{2}-\d{3}-\d{4}$'
        x-nullable: true
  Contractor:
    properties:
      contractNumber:
        type: string
      id:
        format: uuid
        type: string
      name:
        type: string
      type:
        type: string
  Customer:
    type: object
    properties:
      agency:
        type: string
        title: Agency customer is affilated with
      first_name:
        type: string
        example: John
      last_name:
        type: string
        example: Doe
      phone:
        type: string
        format: telephone
        pattern: '^[2-9]\d{2}-\d{3}-\d{4}$'
        x-nullable: true
      email:
        type: string
        format: x-email
        pattern: '^[a-zA-Z0-9._%+-]+@[a-zA-Z0-9.-]+\.[a-zA-Z]{2,}$'
        x-nullable: true
      suffix:
        type: string
        example: Jr.
        x-nullable: true
      middle_name:
        type: string
        example: David
        x-nullable: true
      current_address:
        x-nullable: true
        $ref: '#/definitions/Address'
      backup_contact:
        x-nullable: true
        $ref: '#/definitions/BackupContact'
      id:
        type: string
        format: uuid
        example: c56a4180-65aa-42ec-a945-5fd21dec0538
      dodID:
        type: string
      userID:
        type: string
        format: uuid
        example: c56a4180-65aa-42ec-a945-5fd21dec0538
      eTag:
        type: string
  UpdateCustomerPayload:
    type: object
    properties:
      first_name:
        type: string
        example: John
      last_name:
        type: string
        example: Doe
      phone:
        type: string
        format: telephone
        pattern: '^[2-9]\d{2}-\d{3}-\d{4}$'
        x-nullable: true
      email:
        type: string
        format: x-email
        pattern: '^[a-zA-Z0-9._%+-]+@[a-zA-Z0-9.-]+\.[a-zA-Z]{2,}$'
        x-nullable: true
      suffix:
        type: string
        example: Jr.
        x-nullable: true
      middle_name:
        type: string
        example: David
        x-nullable: true
      current_address:
        x-nullable: true
        $ref: '#/definitions/Address'
      backup_contact:
        x-nullable: true
        $ref: '#/definitions/BackupContact'
  DutyStation:
    type: object
    properties:
      id:
        type: string
        format: uuid
        example: c56a4180-65aa-42ec-a945-5fd21dec0538
      name:
        type: string
        example: Fort Bragg North Station
      address_id:
        type: string
        format: uuid
        example: c56a4180-65aa-42ec-a945-5fd21dec0538
      address:
        $ref: '#/definitions/Address'
      eTag:
        type: string
  Entitlements:
    properties:
      id:
        example: 571008b1-b0de-454d-b843-d71be9f02c04
        format: uuid
        type: string
      authorizedWeight:
        example: 2000
        type: integer
        x-formatting: weight
        x-nullable: true
      dependentsAuthorized:
        example: true
        type: boolean
        x-nullable: true
      nonTemporaryStorage:
        example: false
        type: boolean
        x-nullable: true
      privatelyOwnedVehicle:
        example: false
        type: boolean
        x-nullable: true
      proGearWeight:
        example: 2000
        type: integer
        x-formatting: weight
      proGearWeightSpouse:
        example: 500
        type: integer
        x-formatting: weight
      storageInTransit:
        example: 90
        type: integer
        x-nullable: true
      totalWeight:
        example: 500
        type: integer
        x-formatting: weight
      totalDependents:
        example: 2
        type: integer
      requiredMedicalEquipmentWeight:
        example: 500
        type: integer
        x-formatting: weight
      organizationalClothingAndIndividualEquipment:
        example: true
        type: boolean
      eTag:
        type: string
    type: object
  Error:
    properties:
      message:
        type: string
    required:
      - message
    type: object
  Branch:
    type: string
    title: branch
    enum:
      - ARMY
      - NAVY
      - MARINES
      - AIR_FORCE
      - COAST_GUARD
      - OTHER
    x-display-value:
      ARMY: Army
      NAVY: Navy
      MARINES: Marines
      AIR_FORCE: Air Force
      COAST_GUARD: Coast Guard
      OTHER: OTHER
  Grade:
    type: string
    x-nullable: true
    title: grade
    enum:
      - E_1
      - E_2
      - E_3
      - E_4
      - E_5
      - E_6
      - E_7
      - E_8
      - E_9
      - O_1_ACADEMY_GRADUATE
      - O_2
      - O_3
      - O_4
      - O_5
      - O_6
      - O_7
      - O_8
      - O_9
      - O_10
      - W_1
      - W_2
      - W_3
      - W_4
      - W_5
      - AVIATION_CADET
      - CIVILIAN_EMPLOYEE
      - ACADEMY_CADET
      - MIDSHIPMAN
    x-display-value:
      E_1: E-1
      E_2: E-2
      E_3: E-3
      E_4: E-4
      E_5: E-5
      E_6: E-6
      E_7: E-7
      E_8: E-8
      E_9: E-9
      O_1_ACADEMY_GRADUATE: O-1/Service Academy Graduate
      O_2: O-2
      O_3: O-3
      O_4: O-4
      O_5: O-5
      O_6: O-6
      O_7: O-7
      O_8: O-8
      O_9: O-9
      O_10: O-10
      W_1: W-1
      W_2: W-2
      W_3: W-3
      W_4: W-4
      W_5: W-5
      AVIATION_CADET: Aviation Cadet
      CIVILIAN_EMPLOYEE: Civilian Employee
      ACADEMY_CADET: Service Academy Cadet
      MIDSHIPMAN: Midshipman
  Move:
    properties:
      id:
        example: 1f2270c7-7166-40ae-981e-b200ebdf3054
        format: uuid
        type: string
      serviceCounselingCompletedAt:
        format: date-time
        type: string
        x-nullable: true
      availableToPrimeAt:
        format: date-time
        type: string
        x-nullable: true
      contractorId:
        type: string
        format: uuid
        x-nullable: true
      contractor:
        $ref: '#/definitions/Contractor'
      locator:
        type: string
        example: '1K43AR'
      ordersId:
        type: string
        format: uuid
        example: c56a4180-65aa-42ec-a945-5fd21dec0538
      orders:
        $ref: '#/definitions/Order'
      referenceId:
        example: 1001-3456
        type: string
        x-nullable: true
      status:
        $ref: '#/definitions/MoveStatus'
      createdAt:
        type: string
        format: date-time
      submittedAt:
        type: string
        format: date-time
        x-nullable: true
      updatedAt:
        type: string
        format: date-time
      eTag:
        type: string
  MoveStatus:
    type: string
    enum:
      - DRAFT
      - NEEDS SERVICE COUNSELING
      - SEVICE COUNSELING COMPLETED
      - SUBMITTED
      - APPROVALS REQUESTED
      - APPROVED
      - CANCELED
  DeptIndicator:
    type: string
    title: Dept. indicator
    x-nullable: true
    enum:
      - NAVY_AND_MARINES
      - ARMY
      - AIR_FORCE
      - COAST_GUARD
    x-display-value:
      NAVY_AND_MARINES: 17 Navy and Marine Corps
      ARMY: 21 Army
      AIR_FORCE: 57 Air Force
      COAST_GUARD: 70 Coast Guard
  OrdersType:
    type: string
    title: Orders type
    enum:
      - PERMANENT_CHANGE_OF_STATION
      - RETIREMENT
      - SEPARATION
    x-display-value:
      PERMANENT_CHANGE_OF_STATION: Permanent Change Of Station
      RETIREMENT: Retirement
      SEPARATION: Separation
  OrdersTypeDetail:
    type: string
    title: Orders type detail
    x-nullable: true
    enum:
      - HHG_PERMITTED
      - PCS_TDY
      - HHG_RESTRICTED_PROHIBITED
      - HHG_RESTRICTED_AREA
      - INSTRUCTION_20_WEEKS
      - HHG_PROHIBITED_20_WEEKS
      - DELAYED_APPROVAL
    x-display-value:
      HHG_PERMITTED: Shipment of HHG Permitted
      PCS_TDY: PCS with TDY Enroute
      HHG_RESTRICTED_PROHIBITED: Shipment of HHG Restricted or Prohibited
      HHG_RESTRICTED_AREA: HHG Restricted Area-HHG Prohibited
      INSTRUCTION_20_WEEKS: Course of Instruction 20 Weeks or More
      HHG_PROHIBITED_20_WEEKS: Shipment of HHG Prohibited but Authorized within 20 weeks
      DELAYED_APPROVAL: Delayed Approval 20 Weeks or More
  Order:
    properties:
      id:
        example: 1f2270c7-7166-40ae-981e-b200ebdf3054
        format: uuid
        type: string
      customerID:
        example: c56a4180-65aa-42ec-a945-5fd21dec0538
        format: uuid
        type: string
      customer:
        $ref: '#/definitions/Customer'
      moveCode:
        type: string
        example: 'H2XFJF'
      first_name:
        type: string
        example: John
        readOnly: true
      last_name:
        type: string
        example: Doe
        readOnly: true
      grade:
        $ref: '#/definitions/Grade'
      agency:
        type: string
        $ref: '#/definitions/Branch'
      entitlement:
        $ref: '#/definitions/Entitlements'
      destinationDutyStation:
        $ref: '#/definitions/DutyStation'
      originDutyStation:
        $ref: '#/definitions/DutyStation'
      moveTaskOrderID:
        example: c56a4180-65aa-42ec-a945-5fd21dec0538
        format: uuid
        type: string
      uploaded_order_id:
        example: c56a4180-65aa-42ec-a945-5fd21dec0538
        format: uuid
        type: string
      order_number:
        type: string
        x-nullable: true
        example: '030-00362'
      order_type:
        $ref: '#/definitions/OrdersType'
      order_type_detail:
        $ref: '#/definitions/OrdersTypeDetail'
        x-nullable: true
      date_issued:
        type: string
        format: date
        example: '2020-01-01'
      report_by_date:
        type: string
        format: date
        example: '2020-01-01'
      department_indicator:
        $ref: '#/definitions/DeptIndicator'
        x-nullable: true
      tac:
        type: string
        title: TAC
        example: 'F8J1'
        x-nullable: true
      sac:
        type: string
        title: SAC
        example: 'N002214CSW32Y9'
        x-nullable: true
      has_dependents:
        type: boolean
        example: false
        title: Are dependents included in your orders?
      spouse_has_pro_gear:
        type: boolean
        example: false
        title: Do you have a spouse who will need to move items related to their occupation (also known as spouse pro-gear)?
      eTag:
        type: string
    type: object
  UpdateOrderPayload:
    type: object
    properties:
      issueDate:
        type: string
        description: The date and time that these orders were cut.
        format: date
        example: '2018-04-26'
        title: Orders date
      reportByDate:
        type: string
        description: Report By Date
        format: date
        example: '2018-04-26'
        title: Report-by date
      ordersType:
        $ref: '#/definitions/OrdersType'
      ordersTypeDetail:
        $ref: '#/definitions/OrdersTypeDetail'
      originDutyStationId:
        type: string
        format: uuid
        example: c56a4180-65aa-42ec-a945-5fd21dec0538
      newDutyStationId:
        type: string
        format: uuid
        example: c56a4180-65aa-42ec-a945-5fd21dec0538
      ordersNumber:
        type: string
        title: Orders Number
        x-nullable: true
        example: '030-00362'
      tac:
        type: string
        title: TAC
        example: 'F8J1'
        x-nullable: true
      sac:
        type: string
        title: SAC
        example: 'N002214CSW32Y9'
        x-nullable: true
      departmentIndicator:
        $ref: '#/definitions/DeptIndicator'
        x-nullable: true
    required:
      - issueDate
      - reportByDate
      - ordersType
      - newDutyStationId
      - originDutyStationId
  UpdateAllowancePayload:
    type: object
    properties:
      authorizedWeight:
        minimum: 1
        description: unit is in lbs
        example: 2000
        type: integer
        x-formatting: weight
        x-nullable: true
      grade:
        $ref: '#/definitions/Grade'
      dependentsAuthorized:
        type: boolean
        x-nullable: true
      agency:
        description: the branch that the service member belongs to
        $ref: '#/definitions/Branch'
      proGearWeight:
        minimum: 0
        description: unit is in lbs
        example: 2000
        type: integer
        x-formatting: weight
        x-nullable: true
      proGearWeightSpouse:
        minimum: 0
        description: unit is in lbs
        example: 2000
        type: integer
        x-formatting: weight
        x-nullable: true
      requiredMedicalEquipmentWeight:
        minimum: 0
        description: unit is in lbs
        example: 2000
        type: integer
        x-formatting: weight
      organizationalClothingAndIndividualEquipment:
        description: only for Army
        type: boolean
        x-nullable: true
  MoveTaskOrder:
    description: The Move (MoveTaskOrder)
    properties:
      id:
        example: 1f2270c7-7166-40ae-981e-b200ebdf3054
        format: uuid
        type: string
      createdAt:
        format: date-time
        type: string
      orderID:
        example: c56a4180-65aa-42ec-a945-5fd21dec0538
        format: uuid
        type: string
      locator:
        type: string
        example: '1K43AR'
      referenceId:
        example: 1001-3456
        type: string
      serviceCounselingCompletedAt:
        format: date-time
        type: string
        x-nullable: true
      availableToPrimeAt:
        format: date-time
        type: string
        x-nullable: true
      updatedAt:
        format: date-time
        type: string
      destinationAddress:
        $ref: '#/definitions/Address'
      pickupAddress:
        $ref: '#/definitions/Address'
      destinationDutyStation:
        example: 1f2270c7-7166-40ae-981e-b200ebdf3054
        format: uuid
        type: string
      originDutyStation:
        example: 1f2270c7-7166-40ae-981e-b200ebdf3054
        format: uuid
        type: string
      entitlements:
        $ref: '#/definitions/Entitlements'
      requestedPickupDate:
        format: date
        type: string
      eTag:
        type: string
    type: object
  MoveTaskOrders:
    items:
      $ref: '#/definitions/MoveTaskOrder'
    type: array
  MTOAgents:
    items:
      $ref: '#/definitions/MTOAgent'
    type: array
  MTOAgent:
    properties:
      id:
        example: 1f2270c7-7166-40ae-981e-b200ebdf3054
        format: uuid
        readOnly: true
        type: string
      mtoShipmentID:
        example: 1f2270c7-7166-40ae-981e-b200ebdf3054
        format: uuid
        type: string
      createdAt:
        format: date-time
        type: string
      updatedAt:
        format: date-time
        type: string
      firstName:
        type: string
        x-nullable: true
      lastName:
        type: string
        x-nullable: true
      email:
        type: string
        format: x-email
        pattern: '^[a-zA-Z0-9._%+-]+@[a-zA-Z0-9.-]+\.[a-zA-Z]{2,}$'
        x-nullable: true
      phone:
        type: string
        format: telephone
        pattern: '^[2-9]\d{2}-\d{3}-\d{4}$'
        x-nullable: true
      agentType:
        type: string
        enum:
          - RELEASING_AGENT
          - RECEIVING_AGENT
      eTag:
        type: string
    type: object
  PaymentRequest:
    properties:
      proofOfServiceDocs:
        $ref: '#/definitions/ProofOfServiceDocs'
      id:
        example: c56a4180-65aa-42ec-a945-5fd21dec0538
        format: uuid
        readOnly: true
        type: string
      isFinal:
        default: false
        type: boolean
      moveTaskOrder:
        $ref: '#/definitions/Move'
      moveTaskOrderID:
        example: c56a4180-65aa-42ec-a945-5fd21dec0538
        format: uuid
        type: string
      rejectionReason:
        example: documentation was incomplete
        type: string
        x-nullable: true
      serviceItems:
        $ref: '#/definitions/PaymentServiceItems'
      status:
        $ref: '#/definitions/PaymentRequestStatus'
      paymentRequestNumber:
        example: 1234-5678-1
        readOnly: true
        type: string
      eTag:
        type: string
      reviewedAt:
        format: date-time
        type: string
        x-nullable: true
      createdAt:
        format: date-time
        type: string
    type: object
  PaymentRequests:
    items:
      $ref: '#/definitions/PaymentRequest'
    type: array
  PaymentServiceItems:
    items:
      $ref: '#/definitions/PaymentServiceItem'
    type: array
  PaymentServiceItem:
    properties:
      id:
        example: c56a4180-65aa-42ec-a945-5fd21dec0538
        format: uuid
        readOnly: true
        type: string
      createdAt:
        format: date-time
        type: string
      paymentRequestID:
        example: c56a4180-65aa-42ec-a945-5fd21dec0538
        format: uuid
        type: string
      mtoServiceItemID:
        example: c56a4180-65aa-42ec-a945-5fd21dec0538
        format: uuid
        type: string
      mtoServiceItemCode:
        example: DLH
        type: string
      mtoServiceItemName:
        example: Move management
        type: string
      mtoShipmentType:
        $ref: '#/definitions/MTOShipmentType'
      mtoShipmentID:
        type: string
        format: uuid
        example: c56a4180-65aa-42ec-a945-5fd21dec0538
        x-nullable: true
      status:
        $ref: '#/definitions/PaymentServiceItemStatus'
      priceCents:
        type: integer
        format: cents
        title: Price of the service item in cents
        x-nullable: true
      rejectionReason:
        example: documentation was incomplete
        type: string
        x-nullable: true
      referenceID:
        example: 1234-5678-c56a4180
        readOnly: true
        format: string
      paymentServiceItemParams:
        $ref: '#/definitions/PaymentServiceItemParams'
      eTag:
        type: string
    type: object
  PaymentServiceItemStatus:
    enum:
      - REQUESTED
      - APPROVED
      - DENIED
      - SENT_TO_GEX
      - PAID
      - EDI_ERROR
    title: Payment Service Item Status
    type: string
  PaymentServiceItemParam:
    properties:
      id:
        example: c56a4180-65aa-42ec-a945-5fd21dec0538
        format: uuid
        readOnly: true
        type: string
      paymentServiceItemID:
        example: c56a4180-65aa-42ec-a945-5fd21dec0538
        format: uuid
        type: string
      key:
        $ref: '#/definitions/ServiceItemParamName'
      value:
        example: 3025
        type: string
      type:
        $ref: '#/definitions/ServiceItemParamType'
      origin:
        $ref: '#/definitions/ServiceItemParamOrigin'
      eTag:
        type: string
    type: object
  PaymentServiceItemParams:
    type: array
    items:
      $ref: '#/definitions/PaymentServiceItemParam'
  ServiceItemParamName:
    type: string
    enum:
      - ActualPickupDate
      - CanStandAlone
      - ContractCode
      - ContractYearName
      - CubicFeetBilled
      - CubicFeetCrating
      - DistanceZip3
      - DistanceZip5
      - DistanceZipSITDest
      - DistanceZipSITOrigin
      - EIAFuelPrice
      - EscalationCompounded
      - FSCMultiplier
      - FSCPriceDifferenceInCents
      - FSCWeightBasedDistanceMultiplier
      - IsPeak
      - MarketDest
      - MarketOrigin
      - MTOAvailableToPrimeAt
      - NumberDaysSIT
      - PriceAreaDest
      - PriceAreaIntlDest
      - PriceAreaIntlOrigin
      - PriceAreaOrigin
      - PriceRateOrFactor
      - PSI_LinehaulDom
      - PSI_LinehaulDomPrice
      - PSI_LinehaulShort
      - PSI_LinehaulShortPrice
      - PSI_PackingDom
      - PSI_PackingDomPrice
      - PSI_PackingHHGIntl
      - PSI_PackingHHGIntlPrice
      - PSI_PriceDomDest
      - PSI_PriceDomDestPrice
      - PSI_PriceDomOrigin
      - PSI_PriceDomOriginPrice
      - PSI_ShippingLinehaulIntlCO
      - PSI_ShippingLinehaulIntlCOPrice
      - PSI_ShippingLinehaulIntlOC
      - PSI_ShippingLinehaulIntlOCPrice
      - PSI_ShippingLinehaulIntlOO
      - PSI_ShippingLinehaulIntlOOPrice
      - RateAreaNonStdDest
      - RateAreaNonStdOrigin
      - RequestedPickupDate
      - ServiceAreaDest
      - ServiceAreaOrigin
      - ServicesScheduleDest
      - ServicesScheduleOrigin
      - SITScheduleDest
      - SITScheduleOrigin
      - WeightActual
      - WeightBilledActual
      - WeightEstimated
      - ZipDestAddress
      - ZipPickupAddress
      - ZipSITDestHHGFinalAddress
      - ZipSITOriginHHGActualAddress
      - ZipSITOriginHHGOriginalAddress
  ServiceItemParamOrigin:
    type: string
    enum:
      - PRIME
      - SYSTEM
  ServiceItemParamType:
    type: string
    enum:
      - STRING
      - DATE
      - INTEGER
      - DECIMAL
      - TIMESTAMP
      - PaymentServiceItemUUID
  PaymentRequestStatus:
    enum:
      - PENDING
      - REVIEWED
      - REVIEWED_AND_ALL_SERVICE_ITEMS_REJECTED
      - SENT_TO_GEX
      - RECEIVED_BY_GEX
      - PAID
      - EDI_ERROR
    title: Payment Request Status
    type: string
  ProofOfServiceDocs:
    items:
      $ref: '#/definitions/ProofOfServiceDoc'
    type: array
  ProofOfServiceDoc:
    properties:
      uploads:
        items:
          $ref: '#/definitions/Upload'
        type: array
  MTOShipment:
    properties:
      moveTaskOrderID:
        example: 1f2270c7-7166-40ae-981e-b200ebdf3054
        format: uuid
        type: string
      id:
        example: 1f2270c7-7166-40ae-981e-b200ebdf3054
        format: uuid
        type: string
      createdAt:
        format: date-time
        type: string
      updatedAt:
        format: date-time
        type: string
      primeEstimatedWeight:
        x-nullable: true
        example: 2000
        type: integer
      primeActualWeight:
        x-nullable: true
        example: 2000
        type: integer
      scheduledPickupDate:
        format: date
        type: string
      requestedPickupDate:
        format: date
        type: string
      actualPickupDate:
        x-nullable: true
        format: date
        type: string
      requestedDeliveryDate:
        format: date
        type: string
      approvedDate:
        format: date
        type: string
      diversion:
        type: boolean
        example: true
      pickupAddress:
        x-nullable: true
        $ref: '#/definitions/Address'
      destinationAddress:
        x-nullable: true
        $ref: '#/definitions/Address'
      secondaryPickupAddress:
        x-nullable: true
        $ref: '#/definitions/Address'
      secondaryDeliveryAddress:
        x-nullable: true
        $ref: '#/definitions/Address'
      customerRemarks:
        type: string
        example: handle with care
        x-nullable: true
      counselorRemarks:
<<<<<<< HEAD
        description: |
          The counselor can use the counselor remarks field to inform the movers about any
          special circumstances for this shipment. Typical examples:
            * bulky or fragile items,
            * weapons,
            * access info for their address.

          Counselors enters this information when creating or editing an MTO Shipment. Optional field.
        type: string
        example: handle with care
=======
        type: string
        example: counselor approved
>>>>>>> ef4fe5de
        x-nullable: true
      shipmentType:
        enum:
          - HHG
          - INTERNATIONAL_HHG
          - INTERNATIONAL_UB
      status:
        $ref: '#/definitions/MTOShipmentStatus'
      rejectionReason:
        type: string
        example: MTO Shipment not good enough
        x-nullable: true
      mtoAgents:
        $ref: '#/definitions/MTOAgents'
      mtoServiceItems:
        $ref: '#/definitions/MTOServiceItems'
      eTag:
        type: string
  UpdateShipment:
    type: object
    properties:
      status:
        $ref: '#/definitions/MTOShipmentStatus'
      shipmentType:
        $ref: '#/definitions/MTOShipmentType'
      requestedPickupDate:
        format: date
        type: string
      requestedDeliveryDate:
        format: date
        type: string
      customerRemarks:
        type: string
        example: handle with care
        x-nullable: true
      counselorRemarks:
        type: string
        example: counselor approved
        x-nullable: true
      pickupAddress:
        allOf:
          - $ref: '#/definitions/Address'
      destinationAddress:
        allOf:
          - $ref: '#/definitions/Address'
        x-nullable: true
      agents:
        $ref: '#/definitions/MTOAgents'
        x-nullable: true
  MTOShipments:
    items:
      $ref: '#/definitions/MTOShipment'
    type: array
  CreateMTOShipment:
    type: object
    properties:
      moveTaskOrderID:
        description: The ID of the move this new shipment is for.
        example: 1f2270c7-7166-40ae-981e-b200ebdf3054
        format: uuid
        type: string
      requestedPickupDate:
        description: >
          The customer's preferred pickup date. Other dates, such as required delivery date and (outside MilMove) the
          pack date, are derived from this date.
        format: date
        type: string
      customerRemarks:
        description: |
          The customer can use the customer remarks field to inform the services counselor and the movers about any
          special circumstances for this shipment. Typical examples:
            * bulky or fragile items,
            * weapons,
            * access info for their address.

          Customer enters this information during onboarding. Optional field.
        type: string
        example: handle with care
        x-nullable: true
      counselorRemarks:
        description: |
          The counselor can use the counselor remarks field to inform the movers about any
          special circumstances for this shipment. Typical examples:
            * bulky or fragile items,
            * weapons,
            * access info for their address.

          Counselors enters this information when creating or editing an MTO Shipment. Optional field.
        type: string
        example: handle with care
        x-nullable: true
      agents:
        $ref: '#/definitions/MTOAgents'
      mtoServiceItems:
        description: A list of service items connected to this shipment.
        type: array
        items:
          $ref: '#/definitions/MTOServiceItem'
      pickupAddress:
        description: The address where the movers should pick up this shipment.
        allOf:
          - $ref: '#/definitions/Address'
      destinationAddress:
        description: Where the movers should deliver this shipment.
        allOf:
          - $ref: '#/definitions/Address'
    required:
      - moveTaskOrderID
      - requestedPickupDate
      - pickupAddress
      - destinationAddress
  MTOShipmentStatus:
    type: string
    title: Shipment Status
    example: SUBMITTED
    enum:
      - SUBMITTED
      - REJECTED
      - APPROVED
      - CANCELLATION_REQUESTED
  MTOShipmentType:
    type: string
    title: Shipment Type
    example: HHG
    enum:
      - HHG
      - HHG_LONGHAUL_DOMESTIC
      - HHG_SHORTHAUL_DOMESTIC
      - HHG_INTO_NTS_DOMESTIC
      - HHG_OUTOF_NTS_DOMESTIC
      - INTERNATIONAL_HHG
      - INTERNATIONAL_UB
    x-display-value:
      HHG: HHG
      INTERNATIONAL_HHG: International HHG
      INTERNATIONAL_UB: International UB
  PatchMTOShipmentStatus:
    properties:
      status:
        $ref: '#/definitions/MTOShipmentStatus'
      rejectionReason:
        type: string
        example: MTO Shipment not good enough
        x-nullable: true
    required:
      - status
  PatchMTOServiceItemStatusPayload:
    properties:
      status:
        description: Describes all statuses for a MTOServiceItem
        type: string
        enum:
          - SUBMITTED
          - APPROVED
          - REJECTED
      rejectionReason:
        description: Reason the service item was rejected
        type: string
        example: Insufficent details provided
        x-nullable: true
  MTOServiceItemStatus:
    description: Describes all statuses for a MTOServiceItem
    type: string
    enum:
      - SUBMITTED
      - APPROVED
      - REJECTED
  MTOServiceItem:
    properties:
      moveTaskOrderID:
        example: 1f2270c7-7166-40ae-981e-b200ebdf3054
        format: uuid
        type: string
      mtoShipmentID:
        example: 1f2270c7-7166-40ae-981e-b200ebdf3054
        format: uuid
        type: string
      reServiceID:
        example: 1f2270c7-7166-40ae-981e-b200ebdf3054
        format: uuid
        type: string
      reServiceCode:
        type: string
      reServiceName:
        type: string
      createdAt:
        format: date-time
        type: string
      customerContacts:
        $ref: '#/definitions/MTOServiceItemCustomerContacts'
      deletedAt:
        format: date
        type: string
      description:
        type: string
      dimensions:
        $ref: '#/definitions/MTOServiceItemDimensions'
      reason:
        type: string
      rejectionReason:
        type: string
        x-nullable: true
      pickupPostalCode:
        type: string
      feeType:
        enum:
          - COUNSELING
          - CRATING
          - TRUCKING
          - SHUTTLE
        type: string
      id:
        example: 1f2270c7-7166-40ae-981e-b200ebdf3054
        format: uuid
        type: string
      quantity:
        type: integer
      rate:
        type: integer
      status:
        $ref: '#/definitions/MTOServiceItemStatus'
      submittedAt:
        format: date
        type: string
      total:
        format: cents
        type: integer
      updatedAt:
        format: date-time
        type: string
      approvedAt:
        format: date-time
        type: string
        x-nullable: true
      rejectedAt:
        format: date-time
        type: string
        x-nullable: true
      eTag:
        type: string
    required:
      - id
      - moveTaskOrderID
      - reServiceID
      - reServiceCode
      - reServiceName
      - mtoShipmentID
      - reason
      - pickupPostalCode
      - description
    type: object
  MTOServiceItems:
    type: array
    items:
      $ref: '#/definitions/MTOServiceItem'
  DimensionType:
    description: Describes a dimension type for a MTOServiceItemDimension.
    type: string
    enum:
      - ITEM
      - CRATE
  MTOServiceItemDimension:
    description: Describes a dimension object for the MTOServiceItem.
    type: object
    properties:
      id:
        example: 1f2270c7-7166-40ae-981e-b200ebdf3054
        format: uuid
        type: string
      type:
        $ref: '#/definitions/DimensionType'
      length:
        description: Length in thousandth inches. 1000 thou = 1 inch.
        example: 1000
        type: integer
        format: int32
      width:
        description: Width in thousandth inches. 1000 thou = 1 inch.
        example: 1000
        type: integer
        format: int32
      height:
        description: Height in thousandth inches. 1000 thou = 1 inch.
        example: 1000
        type: integer
        format: int32
  MTOServiceItemDimensions:
    type: array
    items:
      $ref: '#/definitions/MTOServiceItemDimension'
  CustomerContactType:
    description: Describes a customer contact type for a MTOServiceItem of type domestic destination SIT.
    type: string
    enum:
      - FIRST
      - SECOND
  MTOServiceItemCustomerContact:
    description: Customer contact information for a destination SIT service item
    type: object
    properties:
      id:
        example: 1f2270c7-7166-40ae-981e-b200ebdf3054
        format: uuid
        type: string
      type:
        $ref: '#/definitions/CustomerContactType'
      timeMilitary:
        type: string
        example: 0400Z
        description: Time of delivery corresponding to `firstAvailableDeliveryDate`.
      firstAvailableDeliveryDate:
        format: date
        type: string
        example: '2020-12-31'
        description: First available date that Prime can deliver SIT service item.
  MTOServiceItemCustomerContacts:
    type: array
    items:
      $ref: '#/definitions/MTOServiceItemCustomerContact'
  MTOApprovalServiceItemCodes:
    description: MTO level service items to create when updating MTO status.
    properties:
      serviceCodeCS:
        example: true
        type: boolean
      serviceCodeMS:
        example: true
        type: boolean
    type: object
  TacValid:
    properties:
      isValid:
        example: true
        type: boolean
    required:
      - isValid
    type: object
  UpdatePaymentRequestStatusPayload:
    properties:
      rejectionReason:
        example: documentation was incomplete
        type: string
        x-nullable: true
      status:
        $ref: '#/definitions/PaymentRequestStatus'
      eTag:
        type: string
    type: object
  DocumentPayload:
    type: object
    properties:
      id:
        type: string
        format: uuid
        example: c56a4180-65aa-42ec-a945-5fd21dec0538
      service_member_id:
        type: string
        format: uuid
        title: The service member this document belongs to
      uploads:
        type: array
        items:
          $ref: '#/definitions/Upload'
    required:
      - id
      - service_member_id
      - uploads
  Upload:
    properties:
      bytes:
        type: integer
      contentType:
        example: application/pdf
        format: mime-type
        type: string
      createdAt:
        format: date-time
        type: string
      filename:
        example: filename.pdf
        type: string
      id:
        example: c56a4180-65aa-42ec-a945-5fd21dec0538
        format: uuid
        type: string
      updatedAt:
        format: date-time
        type: string
      url:
        example: 'https://uploads.domain.test/dir/c56a4180-65aa-42ec-a945-5fd21dec0538'
        format: uri
        type: string
      status:
        type: string
        enum:
          - INFECTED
          - CLEAN
          - PROCESSING
    required:
      - id
      - url
      - filename
      - contentType
      - bytes
      - createdAt
      - updatedAt
    type: object
  QueueMoves:
    type: array
    items:
      $ref: '#/definitions/QueueMove'
  QueueMove:
    type: object
    properties:
      id:
        type: string
        format: uuid
      customer:
        $ref: '#/definitions/Customer'
      status:
        $ref: '#/definitions/QueueMoveStatus'
      locator:
        type: string
      submittedAt:
        format: date-time
        type: string
        x-nullable: true
      requestedMoveDate:
        format: date
        type: string
        x-nullable: true
      departmentIndicator:
        $ref: '#/definitions/DeptIndicator'
      shipmentsCount:
        type: integer
      destinationDutyStation:
        $ref: '#/definitions/DutyStation'
      originGBLOC:
        $ref: '#/definitions/GBLOC'
  QueueMovesResult:
    type: object
    properties:
      page:
        type: integer
      perPage:
        type: integer
      totalCount:
        type: integer
      queueMoves:
        $ref: '#/definitions/QueueMoves'
  QueueMoveStatus:
    type: string
    enum:
      - New move
      - Move approved
      - Approvals requested
  QueuePaymentRequest:
    type: object
    properties:
      id:
        type: string
        format: uuid
      moveID:
        type: string
        format: uuid
      customer:
        $ref: '#/definitions/Customer'
      status:
        $ref: '#/definitions/PaymentRequestStatus'
      age:
        type: number
        format: integer
        description: Days since the payment request has been requested.  Decimal representation will allow more accurate sorting.
      submittedAt:
        type: string
        format: date-time
      locator:
        type: string
      departmentIndicator:
        $ref: '#/definitions/DeptIndicator'
      originGBLOC:
        $ref: '#/definitions/GBLOC'
  QueuePaymentRequests:
    type: array
    items:
      $ref: '#/definitions/QueuePaymentRequest'
  QueuePaymentRequestsResult:
    type: object
    properties:
      page:
        type: integer
      perPage:
        type: integer
      totalCount:
        type: integer
      queuePaymentRequests:
        $ref: '#/definitions/QueuePaymentRequests'
  GBLOC:
    type: string
    enum:
      - AGFM
      - APAT
      - BGAC
      - BGNC
      - BKAS
      - CFMQ
      - CLPK
      - CNNQ
      - DMAT
      - GSAT
      - HAFC
      - HBAT
      - JEAT
      - JENQ
      - KKFA
      - LHNQ
      - LKNQ
      - MAPK
      - MAPS
      - MBFL
      - MLNQ
      - XXXX
responses:
  InvalidRequest:
    description: The request payload is invalid
    schema:
      $ref: '#/definitions/Error'
  NotFound:
    description: The requested resource wasn't found
    schema:
      $ref: '#/definitions/Error'
  Conflict:
    description: Conflict error
    schema:
      $ref: '#/definitions/Error'
  PermissionDenied:
    description: The request was denied
    schema:
      $ref: '#/definitions/Error'
  Unauthorized:
    description: The request was unauthorized
    schema:
      $ref: '#/definitions/Error'
  ServerError:
    description: A server error occurred
    schema:
      $ref: '#/definitions/Error'
  PreconditionFailed:
    description: Precondition failed
    schema:
      $ref: '#/definitions/Error'
  UnprocessableEntity:
    description: The payload was unprocessable.
    schema:
      $ref: '#/definitions/ValidationError'<|MERGE_RESOLUTION|>--- conflicted
+++ resolved
@@ -2432,7 +2432,6 @@
         example: handle with care
         x-nullable: true
       counselorRemarks:
-<<<<<<< HEAD
         description: |
           The counselor can use the counselor remarks field to inform the movers about any
           special circumstances for this shipment. Typical examples:
@@ -2443,10 +2442,6 @@
           Counselors enters this information when creating or editing an MTO Shipment. Optional field.
         type: string
         example: handle with care
-=======
-        type: string
-        example: counselor approved
->>>>>>> ef4fe5de
         x-nullable: true
       shipmentType:
         enum:
